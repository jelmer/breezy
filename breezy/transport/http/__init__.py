--- conflicted
+++ resolved
@@ -24,38 +24,11 @@
 import os
 import ssl
 import sys
-<<<<<<< HEAD
-import time
-import urllib
-import weakref
-
-import http.client as http_client
-import urllib.request as urllib_request
-from urllib.parse import urljoin, splitport, splittype, splithost, urlencode
-=======
->>>>>>> 0931349c
 
 
 from ... import (
     version_string as breezy_version,
     config,
-<<<<<<< HEAD
-    debug,
-    errors,
-    lazy_import,
-    osutils,
-    trace,
-    transport,
-    ui,
-    urlutils,
-)
-from ...bzr.smart import medium
-from ...trace import mutter
-from ...transport import (
-    ConnectedTransport,
-    UnusableRedirect,
-=======
->>>>>>> 0931349c
     )
 
 
@@ -142,2437 +115,4 @@
 Possible values:
  * none: Certificates ignored
  * required: Certificates required and validated
-<<<<<<< HEAD
 """)
-
-checked_kerberos = False
-kerberos = None
-
-
-class _ReportingFileSocket(object):
-
-    def __init__(self, filesock, report_activity=None):
-        self.filesock = filesock
-        self._report_activity = report_activity
-
-    def report_activity(self, size, direction):
-        if self._report_activity:
-            self._report_activity(size, direction)
-
-    def read(self, size=1):
-        s = self.filesock.read(size)
-        self.report_activity(len(s), 'read')
-        return s
-
-    def readline(self, size=-1):
-        s = self.filesock.readline(size)
-        self.report_activity(len(s), 'read')
-        return s
-
-    def readinto(self, b):
-        s = self.filesock.readinto(b)
-        self.report_activity(s, 'read')
-        return s
-
-    def __getattr__(self, name):
-        return getattr(self.filesock, name)
-
-
-class _ReportingSocket(object):
-
-    def __init__(self, sock, report_activity=None):
-        self.sock = sock
-        self._report_activity = report_activity
-
-    def report_activity(self, size, direction):
-        if self._report_activity:
-            self._report_activity(size, direction)
-
-    def sendall(self, s, *args):
-        self.sock.sendall(s, *args)
-        self.report_activity(len(s), 'write')
-
-    def recv(self, *args):
-        s = self.sock.recv(*args)
-        self.report_activity(len(s), 'read')
-        return s
-
-    def makefile(self, mode='r', bufsize=-1):
-        # http_client creates a fileobject that doesn't do buffering, which
-        # makes fp.readline() very expensive because it only reads one byte
-        # at a time.  So we wrap the socket in an object that forces
-        # sock.makefile to make a buffered file.
-        fsock = self.sock.makefile(mode, 65536)
-        # And wrap that into a reporting kind of fileobject
-        return _ReportingFileSocket(fsock, self._report_activity)
-
-    def __getattr__(self, name):
-        return getattr(self.sock, name)
-
-
-# We define our own Response class to keep our http_client pipe clean
-class Response(http_client.HTTPResponse):
-    """Custom HTTPResponse, to avoid the need to decorate.
-
-    http_client prefers to decorate the returned objects, rather
-    than using a custom object.
-    """
-
-    # Some responses have bodies in which we have no interest
-    _body_ignored_responses = [301, 302, 303, 307, 400, 401, 403, 404, 501]
-
-    # in finish() below, we may have to discard several MB in the worst
-    # case. To avoid buffering that much, we read and discard by chunks
-    # instead. The underlying file is either a socket or a StringIO, so reading
-    # 8k chunks should be fine.
-    _discarded_buf_size = 8192
-
-    def __init__(self, sock, debuglevel=0, method=None, url=None):
-        self.url = url
-        super(Response, self).__init__(
-            sock, debuglevel=debuglevel, method=method, url=url)
-
-    def begin(self):
-        """Begin to read the response from the server.
-
-        http_client assumes that some responses get no content and do
-        not even attempt to read the body in that case, leaving
-        the body in the socket, blocking the next request. Let's
-        try to workaround that.
-        """
-        http_client.HTTPResponse.begin(self)
-        if self.status in self._body_ignored_responses:
-            if self.debuglevel >= 2:
-                print("For status: [%s], will ready body, length: %s" % (
-                    self.status, self.length))
-            if not (self.length is None or self.will_close):
-                # In some cases, we just can't read the body not
-                # even try or we may encounter a 104, 'Connection
-                # reset by peer' error if there is indeed no body
-                # and the server closed the connection just after
-                # having issued the response headers (even if the
-                # headers indicate a Content-Type...)
-                body = self.read(self.length)
-                if self.debuglevel >= 9:
-                    # This one can be huge and is generally not interesting
-                    print("Consumed body: [%s]" % body)
-            self.close()
-        elif self.status == 200:
-            # Whatever the request is, it went ok, so we surely don't want to
-            # close the connection. Some cases are not correctly detected by
-            # http_client.HTTPConnection.getresponse (called by
-            # http_client.HTTPResponse.begin). The CONNECT response for the https
-            # through proxy case is one.  Note: the 'will_close' below refers
-            # to the "true" socket between us and the server, whereas the
-            # 'close()' above refers to the copy of that socket created by
-            # http_client for the response itself. So, in the if above we close the
-            # socket to indicate that we are done with the response whereas
-            # below we keep the socket with the server opened.
-            self.will_close = False
-
-    def finish(self):
-        """Finish reading the body.
-
-        In some cases, the client may have left some bytes to read in the
-        body. That will block the next request to succeed if we use a
-        persistent connection. If we don't use a persistent connection, well,
-        nothing will block the next request since a new connection will be
-        issued anyway.
-
-        :return: the number of bytes left on the socket (may be None)
-        """
-        pending = None
-        if not self.isclosed():
-            # Make sure nothing was left to be read on the socket
-            pending = 0
-            data = True
-            while data and self.length:
-                # read() will update self.length
-                data = self.read(min(self.length, self._discarded_buf_size))
-                pending += len(data)
-            if pending:
-                trace.mutter("%s bytes left on the HTTP socket", pending)
-            self.close()
-        return pending
-
-
-# Not inheriting from 'object' because http_client.HTTPConnection doesn't.
-class AbstractHTTPConnection:
-    """A custom HTTP(S) Connection, which can reset itself on a bad response"""
-
-    response_class = Response
-
-    # When we detect a server responding with the whole file to range requests,
-    # we want to warn. But not below a given thresold.
-    _range_warning_thresold = 1024 * 1024
-
-    def __init__(self, report_activity=None):
-        self._response = None
-        self._report_activity = report_activity
-        self._ranges_received_whole_file = None
-
-    def _mutter_connect(self):
-        netloc = '%s:%s' % (self.host, self.port)
-        if self.proxied_host is not None:
-            netloc += '(proxy for %s)' % self.proxied_host
-        trace.mutter('* About to connect() to %s' % netloc)
-
-    def getresponse(self):
-        """Capture the response to be able to cleanup"""
-        self._response = http_client.HTTPConnection.getresponse(self)
-        return self._response
-
-    def cleanup_pipe(self):
-        """Read the remaining bytes of the last response if any."""
-        if self._response is not None:
-            try:
-                pending = self._response.finish()
-                # Warn the user (once)
-                if (self._ranges_received_whole_file is None
-                        and self._response.status == 200
-                        and pending
-                        and pending > self._range_warning_thresold):
-                    self._ranges_received_whole_file = True
-                    trace.warning(
-                        'Got a 200 response when asking for multiple ranges,'
-                        ' does your server at %s:%s support range requests?',
-                        self.host, self.port)
-            except socket.error as e:
-                # It's conceivable that the socket is in a bad state here
-                # (including some test cases) and in this case, it doesn't need
-                # cleaning anymore, so no need to fail, we just get rid of the
-                # socket and let callers reconnect
-                if (len(e.args) == 0
-                        or e.args[0] not in (errno.ECONNRESET, errno.ECONNABORTED)):
-                    raise
-                self.close()
-            self._response = None
-        # Preserve our preciousss
-        sock = self.sock
-        self.sock = None
-        # Let http_client.HTTPConnection do its housekeeping
-        self.close()
-        # Restore our preciousss
-        self.sock = sock
-
-    def _wrap_socket_for_reporting(self, sock):
-        """Wrap the socket before anybody use it."""
-        self.sock = _ReportingSocket(sock, self._report_activity)
-
-
-class HTTPConnection(AbstractHTTPConnection, http_client.HTTPConnection):
-
-    # XXX: Needs refactoring at the caller level.
-    def __init__(self, host, port=None, proxied_host=None,
-                 report_activity=None, ca_certs=None):
-        AbstractHTTPConnection.__init__(self, report_activity=report_activity)
-        http_client.HTTPConnection.__init__(self, host, port)
-        self.proxied_host = proxied_host
-        # ca_certs is ignored, it's only relevant for https
-
-    def connect(self):
-        if 'http' in debug.debug_flags:
-            self._mutter_connect()
-        http_client.HTTPConnection.connect(self)
-        self._wrap_socket_for_reporting(self.sock)
-
-
-class HTTPSConnection(AbstractHTTPConnection, http_client.HTTPSConnection):
-
-    def __init__(self, host, port=None, key_file=None, cert_file=None,
-                 proxied_host=None,
-                 report_activity=None, ca_certs=None):
-        AbstractHTTPConnection.__init__(self, report_activity=report_activity)
-        http_client.HTTPSConnection.__init__(
-            self, host, port, key_file, cert_file)
-        self.proxied_host = proxied_host
-        self.ca_certs = ca_certs
-
-    def connect(self):
-        if 'http' in debug.debug_flags:
-            self._mutter_connect()
-        http_client.HTTPConnection.connect(self)
-        self._wrap_socket_for_reporting(self.sock)
-        if self.proxied_host is None:
-            self.connect_to_origin()
-
-    def connect_to_origin(self):
-        # FIXME JRV 2011-12-18: Use location config here?
-        config_stack = config.GlobalStack()
-        cert_reqs = config_stack.get('ssl.cert_reqs')
-        if self.proxied_host is not None:
-            host = self.proxied_host.split(":", 1)[0]
-        else:
-            host = self.host
-        if cert_reqs == ssl.CERT_NONE:
-            ui.ui_factory.show_user_warning('not_checking_ssl_cert', host=host)
-            ui.ui_factory.suppressed_warnings.add('not_checking_ssl_cert')
-            ca_certs = None
-        else:
-            if self.ca_certs is None:
-                ca_certs = config_stack.get('ssl.ca_certs')
-            else:
-                ca_certs = self.ca_certs
-            if ca_certs is None:
-                trace.warning(
-                    "No valid trusted SSL CA certificates file set. See "
-                    "'brz help ssl.ca_certs' for more information on setting "
-                    "trusted CAs.")
-        try:
-            ssl_context = ssl.create_default_context(
-                purpose=ssl.Purpose.SERVER_AUTH, cafile=ca_certs)
-            ssl_context.check_hostname = cert_reqs != ssl.CERT_NONE
-            if self.cert_file:
-                ssl_context.load_cert_chain(
-                    keyfile=self.key_file, certfile=self.cert_file)
-            ssl_context.verify_mode = cert_reqs
-            ssl_sock = ssl_context.wrap_socket(
-                self.sock, server_hostname=self.host)
-        except ssl.SSLError:
-            trace.note(
-                "\n"
-                "See `brz help ssl.ca_certs` for how to specify trusted CA"
-                "certificates.\n"
-                "Pass -Ossl.cert_reqs=none to disable certificate "
-                "verification entirely.\n")
-            raise
-        # Wrap the ssl socket before anybody use it
-        self._wrap_socket_for_reporting(ssl_sock)
-
-
-class Request(urllib_request.Request):
-    """A custom Request object.
-
-    urllib_request determines the request method heuristically (based on
-    the presence or absence of data). We set the method
-    statically.
-
-    The Request object tracks:
-    - the connection the request will be made on.
-    - the authentication parameters needed to preventively set
-      the authentication header once a first authentication have
-       been made.
-    """
-
-    def __init__(self, method, url, data=None, headers={},
-                 origin_req_host=None, unverifiable=False,
-                 connection=None, parent=None):
-        urllib_request.Request.__init__(
-            self, url, data, headers,
-            origin_req_host, unverifiable)
-        self.method = method
-        self.connection = connection
-        # To handle redirections
-        self.parent = parent
-        self.redirected_to = None
-        # Unless told otherwise, redirections are not followed
-        self.follow_redirections = False
-        # auth and proxy_auth are dicts containing, at least
-        # (scheme, host, port, realm, user, password, protocol, path).
-        # The dict entries are mostly handled by the AuthHandler.
-        # Some authentication schemes may add more entries.
-        self.auth = {}
-        self.proxy_auth = {}
-        self.proxied_host = None
-
-    def get_method(self):
-        return self.method
-
-    def set_proxy(self, proxy, type):
-        """Set the proxy and remember the proxied host."""
-        host, port = splitport(self.host)
-        if port is None:
-            # We need to set the default port ourselves way before it gets set
-            # in the HTTP[S]Connection object at build time.
-            if self.type == 'https':
-                conn_class = HTTPSConnection
-            else:
-                conn_class = HTTPConnection
-            port = conn_class.default_port
-        self.proxied_host = '%s:%s' % (host, port)
-        urllib_request.Request.set_proxy(self, proxy, type)
-        # When urllib_request makes a https request with our wrapper code and a proxy,
-        # it sets Host to the https proxy, not the host we want to talk to.
-        # I'm fairly sure this is our fault, but what is the cause is an open
-        # question. -- Robert Collins May 8 2010.
-        self.add_unredirected_header('Host', self.proxied_host)
-
-
-class _ConnectRequest(Request):
-
-    def __init__(self, request):
-        """Constructor
-
-        :param request: the first request sent to the proxied host, already
-            processed by the opener (i.e. proxied_host is already set).
-        """
-        # We give a fake url and redefine selector or urllib_request will be
-        # confused
-        Request.__init__(self, 'CONNECT', request.get_full_url(),
-                         connection=request.connection)
-        if request.proxied_host is None:
-            raise AssertionError()
-        self.proxied_host = request.proxied_host
-
-    @property
-    def selector(self):
-        return self.proxied_host
-
-    def get_selector(self):
-        return self.selector
-
-    def set_proxy(self, proxy, type):
-        """Set the proxy without remembering the proxied host.
-
-        We already know the proxied host by definition, the CONNECT request
-        occurs only when the connection goes through a proxy. The usual
-        processing (masquerade the request so that the connection is done to
-        the proxy while the request is targeted at another host) does not apply
-        here. In fact, the connection is already established with proxy and we
-        just want to enable the SSL tunneling.
-        """
-        urllib_request.Request.set_proxy(self, proxy, type)
-
-
-class ConnectionHandler(urllib_request.BaseHandler):
-    """Provides connection-sharing by pre-processing requests.
-
-    urllib_request provides no way to access the HTTPConnection object
-    internally used. But we need it in order to achieve
-    connection sharing. So, we add it to the request just before
-    it is processed, and then we override the do_open method for
-    http[s] requests in AbstractHTTPHandler.
-    """
-
-    handler_order = 1000  # after all pre-processings
-
-    def __init__(self, report_activity=None, ca_certs=None):
-        self._report_activity = report_activity
-        self.ca_certs = ca_certs
-
-    def create_connection(self, request, http_connection_class):
-        host = request.host
-        if not host:
-            # Just a bit of paranoia here, this should have been
-            # handled in the higher levels
-            raise urlutils.InvalidURL(request.get_full_url(), 'no host given.')
-
-        # We create a connection (but it will not connect until the first
-        # request is made)
-        try:
-            connection = http_connection_class(
-                host, proxied_host=request.proxied_host,
-                report_activity=self._report_activity,
-                ca_certs=self.ca_certs)
-        except http_client.InvalidURL as exception:
-            # There is only one occurrence of InvalidURL in http_client
-            raise urlutils.InvalidURL(request.get_full_url(),
-                                      extra='nonnumeric port')
-
-        return connection
-
-    def capture_connection(self, request, http_connection_class):
-        """Capture or inject the request connection.
-
-        Two cases:
-        - the request have no connection: create a new one,
-
-        - the request have a connection: this one have been used
-          already, let's capture it, so that we can give it to
-          another transport to be reused. We don't do that
-          ourselves: the Transport object get the connection from
-          a first request and then propagate it, from request to
-          request or to cloned transports.
-        """
-        connection = request.connection
-        if connection is None:
-            # Create a new one
-            connection = self.create_connection(request, http_connection_class)
-            request.connection = connection
-
-        # All connections will pass here, propagate debug level
-        connection.set_debuglevel(DEBUG)
-        return request
-
-    def http_request(self, request):
-        return self.capture_connection(request, HTTPConnection)
-
-    def https_request(self, request):
-        return self.capture_connection(request, HTTPSConnection)
-
-
-class AbstractHTTPHandler(urllib_request.AbstractHTTPHandler):
-    """A custom handler for HTTP(S) requests.
-
-    We overrive urllib_request.AbstractHTTPHandler to get a better
-    control of the connection, the ability to implement new
-    request types and return a response able to cope with
-    persistent connections.
-    """
-
-    # We change our order to be before urllib_request HTTP[S]Handlers
-    # and be chosen instead of them (the first http_open called
-    # wins).
-    handler_order = 400
-
-    _default_headers = {'Pragma': 'no-cache',
-                        'Cache-control': 'max-age=0',
-                        'Connection': 'Keep-Alive',
-                        'User-agent': default_user_agent(),
-                        'Accept': '*/*',
-                        }
-
-    def __init__(self):
-        urllib_request.AbstractHTTPHandler.__init__(self, debuglevel=DEBUG)
-
-    def http_request(self, request):
-        """Common headers setting"""
-
-        for name, value in self._default_headers.items():
-            if name not in request.headers:
-                request.headers[name] = value
-        # FIXME: We may have to add the Content-Length header if
-        # we have data to send.
-        return request
-
-    def retry_or_raise(self, http_class, request, first_try):
-        """Retry the request (once) or raise the exception.
-
-        urllib_request raises exception of application level kind, we
-        just have to translate them.
-
-        http_client can raise exceptions of transport level (badly
-        formatted dialog, loss of connexion or socket level
-        problems). In that case we should issue the request again
-        (http_client will close and reopen a new connection if
-        needed).
-        """
-        # When an exception occurs, we give back the original
-        # Traceback or the bugs are hard to diagnose.
-        exc_type, exc_val, exc_tb = sys.exc_info()
-        if exc_type == socket.gaierror:
-            # No need to retry, that will not help
-            origin_req_host = request.origin_req_host
-            raise errors.ConnectionError("Couldn't resolve host '%s'"
-                                         % origin_req_host,
-                                         orig_error=exc_val)
-        elif isinstance(exc_val, http_client.ImproperConnectionState):
-            # The http_client pipeline is in incorrect state, it's a bug in our
-            # implementation.
-            raise exc_val
-        else:
-            if first_try:
-                if self._debuglevel >= 2:
-                    print('Received exception: [%r]' % exc_val)
-                    print('  On connection: [%r]' % request.connection)
-                    method = request.get_method()
-                    url = request.get_full_url()
-                    print('  Will retry, %s %r' % (method, url))
-                request.connection.close()
-                response = self.do_open(http_class, request, False)
-            else:
-                if self._debuglevel >= 2:
-                    print('Received second exception: [%r]' % exc_val)
-                    print('  On connection: [%r]' % request.connection)
-                if exc_type in (http_client.BadStatusLine, http_client.UnknownProtocol):
-                    # http_client.BadStatusLine and
-                    # http_client.UnknownProtocol indicates that a
-                    # bogus server was encountered or a bad
-                    # connection (i.e. transient errors) is
-                    # experimented, we have already retried once
-                    # for that request so we raise the exception.
-                    my_exception = errors.InvalidHttpResponse(
-                        request.get_full_url(),
-                        'Bad status line received',
-                        orig_error=exc_val)
-                elif (isinstance(exc_val, socket.error) and len(exc_val.args)
-                      and exc_val.args[0] in (errno.ECONNRESET, 10053, 10054)):
-                    # 10053 == WSAECONNABORTED
-                    # 10054 == WSAECONNRESET
-                    raise errors.ConnectionReset(
-                        "Connection lost while sending request.")
-                else:
-                    # All other exception are considered connection related.
-
-                    # socket errors generally occurs for reasons
-                    # far outside our scope, so closing the
-                    # connection and retrying is the best we can
-                    # do.
-                    selector = request.selector
-                    my_exception = errors.ConnectionError(
-                        msg='while sending %s %s:' % (request.get_method(),
-                                                      selector),
-                        orig_error=exc_val)
-
-                if self._debuglevel >= 2:
-                    print('On connection: [%r]' % request.connection)
-                    method = request.get_method()
-                    url = request.get_full_url()
-                    print('  Failed again, %s %r' % (method, url))
-                    print('  Will raise: [%r]' % my_exception)
-                raise my_exception.with_traceback(exc_tb)
-        return response
-
-    def do_open(self, http_class, request, first_try=True):
-        """See urllib_request.AbstractHTTPHandler.do_open for the general idea.
-
-        The request will be retried once if it fails.
-        """
-        connection = request.connection
-        if connection is None:
-            raise AssertionError(
-                'Cannot process a request without a connection')
-
-        # Get all the headers
-        headers = {}
-        headers.update(request.header_items())
-        headers.update(request.unredirected_hdrs)
-        # Some servers or proxies will choke on headers not properly
-        # cased. http_client/urllib/urllib_request all use capitalize to get canonical
-        # header names, but only python2.5 urllib_request use title() to fix them just
-        # before sending the request. And not all versions of python 2.5 do
-        # that. Since we replace urllib_request.AbstractHTTPHandler.do_open we do it
-        # ourself below.
-        headers = {name.title(): val for name, val in headers.items()}
-
-        try:
-            method = request.get_method()
-            url = request.selector
-            if sys.version_info[:2] >= (3, 6):
-                connection._send_request(method, url,
-                                         # FIXME: implements 100-continue
-                                         # None, # We don't send the body yet
-                                         request.data,
-                                         headers, encode_chunked=False)
-            else:
-                connection._send_request(method, url,
-                                         # FIXME: implements 100-continue
-                                         # None, # We don't send the body yet
-                                         request.data,
-                                         headers)
-            if 'http' in debug.debug_flags:
-                trace.mutter('> %s %s' % (method, url))
-                hdrs = []
-                for k, v in headers.items():
-                    # People are often told to paste -Dhttp output to help
-                    # debug. Don't compromise credentials.
-                    if k in ('Authorization', 'Proxy-Authorization'):
-                        v = '<masked>'
-                    hdrs.append('%s: %s' % (k, v))
-                trace.mutter('> ' + '\n> '.join(hdrs) + '\n')
-            if self._debuglevel >= 1:
-                print('Request sent: [%r] from (%s)'
-                      % (request, request.connection.sock.getsockname()))
-            response = connection.getresponse()
-            convert_to_addinfourl = True
-        except (ssl.SSLError, ssl.CertificateError):
-            # Something is wrong with either the certificate or the hostname,
-            # re-trying won't help
-            raise
-        except (socket.gaierror, http_client.BadStatusLine, http_client.UnknownProtocol,
-                socket.error, http_client.HTTPException):
-            response = self.retry_or_raise(http_class, request, first_try)
-            convert_to_addinfourl = False
-
-        response.msg = response.reason
-        return response
-
-
-class HTTPHandler(AbstractHTTPHandler):
-    """A custom handler that just thunks into HTTPConnection"""
-
-    def http_open(self, request):
-        return self.do_open(HTTPConnection, request)
-
-
-class HTTPSHandler(AbstractHTTPHandler):
-    """A custom handler that just thunks into HTTPSConnection"""
-
-    https_request = AbstractHTTPHandler.http_request
-
-    def https_open(self, request):
-        connection = request.connection
-        if connection.sock is None and \
-                connection.proxied_host is not None and \
-                request.get_method() != 'CONNECT':  # Don't loop
-            # FIXME: We need a gazillion connection tests here, but we still
-            # miss a https server :-( :
-            # - with and without proxy
-            # - with and without certificate
-            # - with self-signed certificate
-            # - with and without authentication
-            # - with good and bad credentials (especially the proxy auth around
-            #   CONNECT)
-            # - with basic and digest schemes
-            # - reconnection on errors
-            # - connection persistence behaviour (including reconnection)
-
-            # We are about to connect for the first time via a proxy, we must
-            # issue a CONNECT request first to establish the encrypted link
-            connect = _ConnectRequest(request)
-            response = self.parent.open(connect)
-            if response.code != 200:
-                raise errors.ConnectionError("Can't connect to %s via proxy %s" % (
-                    connect.proxied_host, self.host))
-            # Housekeeping
-            connection.cleanup_pipe()
-            # Establish the connection encryption
-            connection.connect_to_origin()
-            # Propagate the connection to the original request
-            request.connection = connection
-        return self.do_open(HTTPSConnection, request)
-
-
-class HTTPRedirectHandler(urllib_request.HTTPRedirectHandler):
-    """Handles redirect requests.
-
-    We have to implement our own scheme because we use a specific
-    Request object and because we want to implement a specific
-    policy.
-    """
-    _debuglevel = DEBUG
-    # RFC2616 says that only read requests should be redirected
-    # without interacting with the user. But Breezy uses some
-    # shortcuts to optimize against roundtrips which can leads to
-    # write requests being issued before read requests of
-    # containing dirs can be redirected. So we redirect write
-    # requests in the same way which seems to respect the spirit
-    # of the RFC if not its letter.
-
-    def redirect_request(self, req, fp, code, msg, headers, newurl):
-        """See urllib_request.HTTPRedirectHandler.redirect_request"""
-        # We would have preferred to update the request instead
-        # of creating a new one, but the urllib_request.Request object
-        # has a too complicated creation process to provide a
-        # simple enough equivalent update process. Instead, when
-        # redirecting, we only update the following request in
-        # the redirect chain with a reference to the parent
-        # request .
-
-        # Some codes make no sense in our context and are treated
-        # as errors:
-
-        # 300: Multiple choices for different representations of
-        #      the URI. Using that mechanisn with Breezy will violate the
-        #      protocol neutrality of Transport.
-
-        # 304: Not modified (SHOULD only occurs with conditional
-        #      GETs which are not used by our implementation)
-
-        # 305: Use proxy. I can't imagine this one occurring in
-        #      our context-- vila/20060909
-
-        # 306: Unused (if the RFC says so...)
-
-        # If the code is 302 and the request is HEAD, some may
-        # think that it is a sufficent hint that the file exists
-        # and that we MAY avoid following the redirections. But
-        # if we want to be sure, we MUST follow them.
-
-        origin_req_host = req.origin_req_host
-
-        if code in (301, 302, 303, 307):
-            return Request(req.get_method(), newurl,
-                           headers=req.headers,
-                           origin_req_host=origin_req_host,
-                           unverifiable=True,
-                           # TODO: It will be nice to be able to
-                           # detect virtual hosts sharing the same
-                           # IP address, that will allow us to
-                           # share the same connection...
-                           connection=None,
-                           parent=req,
-                           )
-        else:
-            raise urllib_request.HTTPError(
-                req.get_full_url(), code, msg, headers, fp)
-
-    def http_error_302(self, req, fp, code, msg, headers):
-        """Requests the redirected to URI.
-
-        Copied from urllib_request to be able to clean the pipe of the associated
-        connection, *before* issuing the redirected request but *after* having
-        eventually raised an error.
-        """
-        # Some servers (incorrectly) return multiple Location headers
-        # (so probably same goes for URI).  Use first header.
-
-        # TODO: Once we get rid of addinfourl objects, the
-        # following will need to be updated to use correct case
-        # for headers.
-        if 'location' in headers:
-            newurl = headers.get('location')
-        elif 'uri' in headers:
-            newurl = headers.get('uri')
-        else:
-            return
-
-        newurl = urljoin(req.get_full_url(), newurl)
-
-        if self._debuglevel >= 1:
-            print('Redirected to: %s (followed: %r)' % (newurl,
-                                                        req.follow_redirections))
-        if req.follow_redirections is False:
-            req.redirected_to = newurl
-            return fp
-
-        # This call succeeds or raise an error. urllib_request returns
-        # if redirect_request returns None, but our
-        # redirect_request never returns None.
-        redirected_req = self.redirect_request(req, fp, code, msg, headers,
-                                               newurl)
-
-        # loop detection
-        # .redirect_dict has a key url if url was previously visited.
-        if hasattr(req, 'redirect_dict'):
-            visited = redirected_req.redirect_dict = req.redirect_dict
-            if (visited.get(newurl, 0) >= self.max_repeats or
-                    len(visited) >= self.max_redirections):
-                raise urllib_request.HTTPError(req.get_full_url(), code,
-                                               self.inf_msg + msg, headers, fp)
-        else:
-            visited = redirected_req.redirect_dict = req.redirect_dict = {}
-        visited[newurl] = visited.get(newurl, 0) + 1
-
-        # We can close the fp now that we are sure that we won't
-        # use it with HTTPError.
-        fp.close()
-        # We have all we need already in the response
-        req.connection.cleanup_pipe()
-
-        return self.parent.open(redirected_req)
-
-    http_error_301 = http_error_303 = http_error_307 = http_error_302
-
-
-class ProxyHandler(urllib_request.ProxyHandler):
-    """Handles proxy setting.
-
-    Copied and modified from urllib_request to be able to modify the request during
-    the request pre-processing instead of modifying it at _open time. As we
-    capture (or create) the connection object during request processing, _open
-    time was too late.
-
-    The main task is to modify the request so that the connection is done to
-    the proxy while the request still refers to the destination host.
-
-    Note: the proxy handling *may* modify the protocol used; the request may be
-    against an https server proxied through an http proxy. So, https_request
-    will be called, but later it's really http_open that will be called. This
-    explains why we don't have to call self.parent.open as the urllib_request did.
-    """
-
-    # Proxies must be in front
-    handler_order = 100
-    _debuglevel = DEBUG
-
-    def __init__(self, proxies=None):
-        urllib_request.ProxyHandler.__init__(self, proxies)
-        # First, let's get rid of urllib_request implementation
-        for type, proxy in self.proxies.items():
-            if self._debuglevel >= 3:
-                print('Will unbind %s_open for %r' % (type, proxy))
-            delattr(self, '%s_open' % type)
-
-        def bind_scheme_request(proxy, scheme):
-            if proxy is None:
-                return
-            scheme_request = scheme + '_request'
-            if self._debuglevel >= 3:
-                print('Will bind %s for %r' % (scheme_request, proxy))
-            setattr(self, scheme_request,
-                    lambda request: self.set_proxy(request, scheme))
-        # We are interested only by the http[s] proxies
-        http_proxy = self.get_proxy_env_var('http')
-        bind_scheme_request(http_proxy, 'http')
-        https_proxy = self.get_proxy_env_var('https')
-        bind_scheme_request(https_proxy, 'https')
-
-    def get_proxy_env_var(self, name, default_to='all'):
-        """Get a proxy env var.
-
-        Note that we indirectly rely on
-        urllib.getproxies_environment taking into account the
-        uppercased values for proxy variables.
-        """
-        try:
-            return self.proxies[name.lower()]
-        except KeyError:
-            if default_to is not None:
-                # Try to get the alternate environment variable
-                try:
-                    return self.proxies[default_to]
-                except KeyError:
-                    pass
-        return None
-
-    def proxy_bypass(self, host):
-        """Check if host should be proxied or not.
-
-        :returns: True to skip the proxy, False otherwise.
-        """
-        no_proxy = self.get_proxy_env_var('no', default_to=None)
-        bypass = self.evaluate_proxy_bypass(host, no_proxy)
-        if bypass is None:
-            # Nevertheless, there are platform-specific ways to
-            # ignore proxies...
-            return urllib_request.proxy_bypass(host)
-        else:
-            return bypass
-
-    def evaluate_proxy_bypass(self, host, no_proxy):
-        """Check the host against a comma-separated no_proxy list as a string.
-
-        :param host: ``host:port`` being requested
-
-        :param no_proxy: comma-separated list of hosts to access directly.
-
-        :returns: True to skip the proxy, False not to, or None to
-            leave it to urllib.
-        """
-        if no_proxy is None:
-            # All hosts are proxied
-            return False
-        hhost, hport = splitport(host)
-        # Does host match any of the domains mentioned in
-        # no_proxy ? The rules about what is authorized in no_proxy
-        # are fuzzy (to say the least). We try to allow most
-        # commonly seen values.
-        for domain in no_proxy.split(','):
-            domain = domain.strip()
-            if domain == '':
-                continue
-            dhost, dport = splitport(domain)
-            if hport == dport or dport is None:
-                # Protect glob chars
-                dhost = dhost.replace(".", r"\.")
-                dhost = dhost.replace("*", r".*")
-                dhost = dhost.replace("?", r".")
-                if re.match(dhost, hhost, re.IGNORECASE):
-                    return True
-        # Nothing explicitly avoid the host
-        return None
-
-    def set_proxy(self, request, type):
-        host = request.host
-        if self.proxy_bypass(host):
-            return request
-
-        proxy = self.get_proxy_env_var(type)
-        if self._debuglevel >= 3:
-            print('set_proxy %s_request for %r' % (type, proxy))
-        # FIXME: python 2.5 urlparse provides a better _parse_proxy which can
-        # grok user:password@host:port as well as
-        # http://user:password@host:port
-
-        parsed_url = transport.ConnectedTransport._split_url(proxy)
-        if not parsed_url.host:
-            raise urlutils.InvalidURL(proxy, 'No host component')
-
-        if request.proxy_auth == {}:
-            # No proxy auth parameter are available, we are handling the first
-            # proxied request, intialize.  scheme (the authentication scheme)
-            # and realm will be set by the AuthHandler
-            request.proxy_auth = {
-                'host': parsed_url.host,
-                'port': parsed_url.port,
-                'user': parsed_url.user,
-                'password': parsed_url.password,
-                'protocol': parsed_url.scheme,
-                # We ignore path since we connect to a proxy
-                'path': None}
-        if parsed_url.port is None:
-            phost = parsed_url.host
-        else:
-            phost = parsed_url.host + ':%d' % parsed_url.port
-        request.set_proxy(phost, type)
-        if self._debuglevel >= 3:
-            print('set_proxy: proxy set to %s://%s' % (type, phost))
-        return request
-
-
-class AbstractAuthHandler(urllib_request.BaseHandler):
-    """A custom abstract authentication handler for all http authentications.
-
-    Provides the meat to handle authentication errors and
-    preventively set authentication headers after the first
-    successful authentication.
-
-    This can be used for http and proxy, as well as for basic, negotiate and
-    digest authentications.
-
-    This provides an unified interface for all authentication handlers
-    (urllib_request provides far too many with different policies).
-
-    The interaction between this handler and the urllib_request
-    framework is not obvious, it works as follow:
-
-    opener.open(request) is called:
-
-    - that may trigger http_request which will add an authentication header
-      (self.build_header) if enough info is available.
-
-    - the request is sent to the server,
-
-    - if an authentication error is received self.auth_required is called,
-      we acquire the authentication info in the error headers and call
-      self.auth_match to check that we are able to try the
-      authentication and complete the authentication parameters,
-
-    - we call parent.open(request), that may trigger http_request
-      and will add a header (self.build_header), but here we have
-      all the required info (keep in mind that the request and
-      authentication used in the recursive calls are really (and must be)
-      the *same* objects).
-
-    - if the call returns a response, the authentication have been
-      successful and the request authentication parameters have been updated.
-    """
-
-    scheme = None
-    """The scheme as it appears in the server header (lower cased)"""
-
-    _max_retry = 3
-    """We don't want to retry authenticating endlessly"""
-
-    requires_username = True
-    """Whether the auth mechanism requires a username."""
-
-    # The following attributes should be defined by daughter
-    # classes:
-    # - auth_required_header:  the header received from the server
-    # - auth_header: the header sent in the request
-
-    def __init__(self):
-        # We want to know when we enter into an try/fail cycle of
-        # authentications so we initialize to None to indicate that we aren't
-        # in such a cycle by default.
-        self._retry_count = None
-
-    def _parse_auth_header(self, server_header):
-        """Parse the authentication header.
-
-        :param server_header: The value of the header sent by the server
-            describing the authenticaion request.
-
-        :return: A tuple (scheme, remainder) scheme being the first word in the
-            given header (lower cased), remainder may be None.
-        """
-        try:
-            scheme, remainder = server_header.split(None, 1)
-        except ValueError:
-            scheme = server_header
-            remainder = None
-        return (scheme.lower(), remainder)
-
-    def update_auth(self, auth, key, value):
-        """Update a value in auth marking the auth as modified if needed"""
-        old_value = auth.get(key, None)
-        if old_value != value:
-            auth[key] = value
-            auth['modified'] = True
-
-    def auth_required(self, request, headers):
-        """Retry the request if the auth scheme is ours.
-
-        :param request: The request needing authentication.
-        :param headers: The headers for the authentication error response.
-        :return: None or the response for the authenticated request.
-        """
-        # Don't try  to authenticate endlessly
-        if self._retry_count is None:
-            # The retry being recusrsive calls, None identify the first retry
-            self._retry_count = 1
-        else:
-            self._retry_count += 1
-            if self._retry_count > self._max_retry:
-                # Let's be ready for next round
-                self._retry_count = None
-                return None
-        server_headers = headers.get_all(self.auth_required_header)
-        if not server_headers:
-            # The http error MUST have the associated
-            # header. This must never happen in production code.
-            raise KeyError('%s not found' % self.auth_required_header)
-
-        auth = self.get_auth(request)
-        auth['modified'] = False
-        # Put some common info in auth if the caller didn't
-        if auth.get('path', None) is None:
-            parsed_url = urlutils.URL.from_string(request.get_full_url())
-            self.update_auth(auth, 'protocol', parsed_url.scheme)
-            self.update_auth(auth, 'host', parsed_url.host)
-            self.update_auth(auth, 'port', parsed_url.port)
-            self.update_auth(auth, 'path', parsed_url.path)
-        # FIXME: the auth handler should be selected at a single place instead
-        # of letting all handlers try to match all headers, but the current
-        # design doesn't allow a simple implementation.
-        for server_header in server_headers:
-            # Several schemes can be proposed by the server, try to match each
-            # one in turn
-            matching_handler = self.auth_match(server_header, auth)
-            if matching_handler:
-                # auth_match may have modified auth (by adding the
-                # password or changing the realm, for example)
-                if (request.get_header(self.auth_header, None) is not None
-                        and not auth['modified']):
-                    # We already tried that, give up
-                    return None
-
-                # Only the most secure scheme proposed by the server should be
-                # used, since the handlers use 'handler_order' to describe that
-                # property, the first handler tried takes precedence, the
-                # others should not attempt to authenticate if the best one
-                # failed.
-                best_scheme = auth.get('best_scheme', None)
-                if best_scheme is None:
-                    # At that point, if current handler should doesn't succeed
-                    # the credentials are wrong (or incomplete), but we know
-                    # that the associated scheme should be used.
-                    best_scheme = auth['best_scheme'] = self.scheme
-                if best_scheme != self.scheme:
-                    continue
-
-                if self.requires_username and auth.get('user', None) is None:
-                    # Without a known user, we can't authenticate
-                    return None
-
-                # Housekeeping
-                request.connection.cleanup_pipe()
-                # Retry the request with an authentication header added
-                response = self.parent.open(request)
-                if response:
-                    self.auth_successful(request, response)
-                return response
-        # We are not qualified to handle the authentication.
-        # Note: the authentication error handling will try all
-        # available handlers. If one of them authenticates
-        # successfully, a response will be returned. If none of
-        # them succeeds, None will be returned and the error
-        # handler will raise the 401 'Unauthorized' or the 407
-        # 'Proxy Authentication Required' error.
-        return None
-
-    def add_auth_header(self, request, header):
-        """Add the authentication header to the request"""
-        request.add_unredirected_header(self.auth_header, header)
-
-    def auth_match(self, header, auth):
-        """Check that we are able to handle that authentication scheme.
-
-        The request authentication parameters may need to be
-        updated with info from the server. Some of these
-        parameters, when combined, are considered to be the
-        authentication key, if one of them change the
-        authentication result may change. 'user' and 'password'
-        are exampls, but some auth schemes may have others
-        (digest's nonce is an example, digest's nonce_count is a
-        *counter-example*). Such parameters must be updated by
-        using the update_auth() method.
-
-        :param header: The authentication header sent by the server.
-        :param auth: The auth parameters already known. They may be
-             updated.
-        :returns: True if we can try to handle the authentication.
-        """
-        raise NotImplementedError(self.auth_match)
-
-    def build_auth_header(self, auth, request):
-        """Build the value of the header used to authenticate.
-
-        :param auth: The auth parameters needed to build the header.
-        :param request: The request needing authentication.
-
-        :return: None or header.
-        """
-        raise NotImplementedError(self.build_auth_header)
-
-    def auth_successful(self, request, response):
-        """The authentification was successful for the request.
-
-        Additional infos may be available in the response.
-
-        :param request: The succesfully authenticated request.
-        :param response: The server response (may contain auth info).
-        """
-        # It may happen that we need to reconnect later, let's be ready
-        self._retry_count = None
-
-    def get_user_password(self, auth):
-        """Ask user for a password if none is already available.
-
-        :param auth: authentication info gathered so far (from the initial url
-            and then during dialog with the server).
-        """
-        auth_conf = config.AuthenticationConfig()
-        user = auth.get('user', None)
-        password = auth.get('password', None)
-        realm = auth['realm']
-        port = auth.get('port', None)
-
-        if user is None:
-            user = auth_conf.get_user(auth['protocol'], auth['host'],
-                                      port=port, path=auth['path'],
-                                      realm=realm, ask=True,
-                                      prompt=self.build_username_prompt(auth))
-        if user is not None and password is None:
-            password = auth_conf.get_password(
-                auth['protocol'], auth['host'], user,
-                port=port,
-                path=auth['path'], realm=realm,
-                prompt=self.build_password_prompt(auth))
-
-        return user, password
-
-    def _build_password_prompt(self, auth):
-        """Build a prompt taking the protocol used into account.
-
-        The AuthHandler is used by http and https, we want that information in
-        the prompt, so we build the prompt from the authentication dict which
-        contains all the needed parts.
-
-        Also, http and proxy AuthHandlers present different prompts to the
-        user. The daughter classes should implements a public
-        build_password_prompt using this method.
-        """
-        prompt = u'%s' % auth['protocol'].upper() + u' %(user)s@%(host)s'
-        realm = auth['realm']
-        if realm is not None:
-            prompt += u", Realm: '%s'" % realm
-        prompt += u' password'
-        return prompt
-
-    def _build_username_prompt(self, auth):
-        """Build a prompt taking the protocol used into account.
-
-        The AuthHandler is used by http and https, we want that information in
-        the prompt, so we build the prompt from the authentication dict which
-        contains all the needed parts.
-
-        Also, http and proxy AuthHandlers present different prompts to the
-        user. The daughter classes should implements a public
-        build_username_prompt using this method.
-        """
-        prompt = u'%s' % auth['protocol'].upper() + u' %(host)s'
-        realm = auth['realm']
-        if realm is not None:
-            prompt += u", Realm: '%s'" % realm
-        prompt += u' username'
-        return prompt
-
-    def http_request(self, request):
-        """Insert an authentication header if information is available"""
-        auth = self.get_auth(request)
-        if self.auth_params_reusable(auth):
-            self.add_auth_header(
-                request, self.build_auth_header(auth, request))
-        return request
-
-    https_request = http_request  # FIXME: Need test
-
-
-class NegotiateAuthHandler(AbstractAuthHandler):
-    """A authentication handler that handles WWW-Authenticate: Negotiate.
-
-    At the moment this handler supports just Kerberos. In the future,
-    NTLM support may also be added.
-    """
-
-    scheme = 'negotiate'
-    handler_order = 480
-    requires_username = False
-
-    def auth_match(self, header, auth):
-        scheme, raw_auth = self._parse_auth_header(header)
-        if scheme != self.scheme:
-            return False
-        self.update_auth(auth, 'scheme', scheme)
-        resp = self._auth_match_kerberos(auth)
-        if resp is None:
-            return False
-        # Optionally should try to authenticate using NTLM here
-        self.update_auth(auth, 'negotiate_response', resp)
-        return True
-
-    def _auth_match_kerberos(self, auth):
-        """Try to create a GSSAPI response for authenticating against a host."""
-        global kerberos, checked_kerberos
-        if kerberos is None and not checked_kerberos:
-            try:
-                import kerberos
-            except ImportError:
-                kerberos = None
-            checked_kerberos = True
-        if kerberos is None:
-            return None
-        ret, vc = kerberos.authGSSClientInit("HTTP@%(host)s" % auth)
-        if ret < 1:
-            trace.warning('Unable to create GSSAPI context for %s: %d',
-                          auth['host'], ret)
-            return None
-        ret = kerberos.authGSSClientStep(vc, "")
-        if ret < 0:
-            trace.mutter('authGSSClientStep failed: %d', ret)
-            return None
-        return kerberos.authGSSClientResponse(vc)
-
-    def build_auth_header(self, auth, request):
-        return "Negotiate %s" % auth['negotiate_response']
-
-    def auth_params_reusable(self, auth):
-        # If the auth scheme is known, it means a previous
-        # authentication was successful, all information is
-        # available, no further checks are needed.
-        return (auth.get('scheme', None) == 'negotiate' and
-                auth.get('negotiate_response', None) is not None)
-
-
-class BasicAuthHandler(AbstractAuthHandler):
-    """A custom basic authentication handler."""
-
-    scheme = 'basic'
-    handler_order = 500
-    auth_regexp = re.compile('realm="([^"]*)"', re.I)
-
-    def build_auth_header(self, auth, request):
-        raw = '%s:%s' % (auth['user'], auth['password'])
-        auth_header = 'Basic ' + \
-            base64.b64encode(raw.encode('utf-8')).decode('ascii')
-        return auth_header
-
-    def extract_realm(self, header_value):
-        match = self.auth_regexp.search(header_value)
-        realm = None
-        if match:
-            realm = match.group(1)
-        return match, realm
-
-    def auth_match(self, header, auth):
-        scheme, raw_auth = self._parse_auth_header(header)
-        if scheme != self.scheme:
-            return False
-
-        match, realm = self.extract_realm(raw_auth)
-        if match:
-            # Put useful info into auth
-            self.update_auth(auth, 'scheme', scheme)
-            self.update_auth(auth, 'realm', realm)
-            if (auth.get('user', None) is None
-                    or auth.get('password', None) is None):
-                user, password = self.get_user_password(auth)
-                self.update_auth(auth, 'user', user)
-                self.update_auth(auth, 'password', password)
-        return match is not None
-
-    def auth_params_reusable(self, auth):
-        # If the auth scheme is known, it means a previous
-        # authentication was successful, all information is
-        # available, no further checks are needed.
-        return auth.get('scheme', None) == 'basic'
-
-
-def get_digest_algorithm_impls(algorithm):
-    H = None
-    KD = None
-    if algorithm == 'MD5':
-        def H(x): return osutils.md5(x).hexdigest()
-    elif algorithm == 'SHA':
-        H = osutils.sha_string
-    if H is not None:
-        def KD(secret, data): return H(
-            ("%s:%s" % (secret, data)).encode('utf-8'))
-    return H, KD
-
-
-def get_new_cnonce(nonce, nonce_count):
-    raw = '%s:%d:%s:%s' % (nonce, nonce_count, time.ctime(),
-                           osutils.rand_chars(8))
-    return osutils.sha_string(raw.encode('utf-8'))[:16]
-
-
-class DigestAuthHandler(AbstractAuthHandler):
-    """A custom digest authentication handler."""
-
-    scheme = 'digest'
-    # Before basic as digest is a bit more secure and should be preferred
-    handler_order = 490
-
-    def auth_params_reusable(self, auth):
-        # If the auth scheme is known, it means a previous
-        # authentication was successful, all information is
-        # available, no further checks are needed.
-        return auth.get('scheme', None) == 'digest'
-
-    def auth_match(self, header, auth):
-        scheme, raw_auth = self._parse_auth_header(header)
-        if scheme != self.scheme:
-            return False
-
-        # Put the requested authentication info into a dict
-        req_auth = urllib_request.parse_keqv_list(
-            urllib_request.parse_http_list(raw_auth))
-
-        # Check that we can handle that authentication
-        qop = req_auth.get('qop', None)
-        if qop != 'auth':  # No auth-int so far
-            return False
-
-        H, KD = get_digest_algorithm_impls(req_auth.get('algorithm', 'MD5'))
-        if H is None:
-            return False
-
-        realm = req_auth.get('realm', None)
-        # Put useful info into auth
-        self.update_auth(auth, 'scheme', scheme)
-        self.update_auth(auth, 'realm', realm)
-        if auth.get('user', None) is None or auth.get('password', None) is None:
-            user, password = self.get_user_password(auth)
-            self.update_auth(auth, 'user', user)
-            self.update_auth(auth, 'password', password)
-
-        try:
-            if req_auth.get('algorithm', None) is not None:
-                self.update_auth(auth, 'algorithm', req_auth.get('algorithm'))
-            nonce = req_auth['nonce']
-            if auth.get('nonce', None) != nonce:
-                # A new nonce, never used
-                self.update_auth(auth, 'nonce_count', 0)
-            self.update_auth(auth, 'nonce', nonce)
-            self.update_auth(auth, 'qop', qop)
-            auth['opaque'] = req_auth.get('opaque', None)
-        except KeyError:
-            # Some required field is not there
-            return False
-
-        return True
-
-    def build_auth_header(self, auth, request):
-        selector = request.selector
-        url_scheme, url_selector = splittype(selector)
-        sel_host, uri = splithost(url_selector)
-
-        A1 = ('%s:%s:%s' %
-              (auth['user'], auth['realm'], auth['password'])).encode('utf-8')
-        A2 = ('%s:%s' % (request.get_method(), uri)).encode('utf-8')
-
-        nonce = auth['nonce']
-        qop = auth['qop']
-
-        nonce_count = auth['nonce_count'] + 1
-        ncvalue = '%08x' % nonce_count
-        cnonce = get_new_cnonce(nonce, nonce_count)
-
-        H, KD = get_digest_algorithm_impls(auth.get('algorithm', 'MD5'))
-        nonce_data = '%s:%s:%s:%s:%s' % (nonce, ncvalue, cnonce, qop, H(A2))
-        request_digest = KD(H(A1), nonce_data)
-
-        header = 'Digest '
-        header += 'username="%s", realm="%s", nonce="%s"' % (auth['user'],
-                                                             auth['realm'],
-                                                             nonce)
-        header += ', uri="%s"' % uri
-        header += ', cnonce="%s", nc=%s' % (cnonce, ncvalue)
-        header += ', qop="%s"' % qop
-        header += ', response="%s"' % request_digest
-        # Append the optional fields
-        opaque = auth.get('opaque', None)
-        if opaque:
-            header += ', opaque="%s"' % opaque
-        if auth.get('algorithm', None):
-            header += ', algorithm="%s"' % auth.get('algorithm')
-
-        # We have used the nonce once more, update the count
-        auth['nonce_count'] = nonce_count
-
-        return header
-
-
-class HTTPAuthHandler(AbstractAuthHandler):
-    """Custom http authentication handler.
-
-    Send the authentication preventively to avoid the roundtrip
-    associated with the 401 error and keep the revelant info in
-    the auth request attribute.
-    """
-
-    auth_required_header = 'www-authenticate'
-    auth_header = 'Authorization'
-
-    def get_auth(self, request):
-        """Get the auth params from the request"""
-        return request.auth
-
-    def set_auth(self, request, auth):
-        """Set the auth params for the request"""
-        request.auth = auth
-
-    def build_password_prompt(self, auth):
-        return self._build_password_prompt(auth)
-
-    def build_username_prompt(self, auth):
-        return self._build_username_prompt(auth)
-
-    def http_error_401(self, req, fp, code, msg, headers):
-        return self.auth_required(req, headers)
-
-
-class ProxyAuthHandler(AbstractAuthHandler):
-    """Custom proxy authentication handler.
-
-    Send the authentication preventively to avoid the roundtrip
-    associated with the 407 error and keep the revelant info in
-    the proxy_auth request attribute..
-    """
-
-    auth_required_header = 'proxy-authenticate'
-    # FIXME: the correct capitalization is Proxy-Authorization,
-    # but python-2.4 urllib_request.Request insist on using capitalize()
-    # instead of title().
-    auth_header = 'Proxy-authorization'
-
-    def get_auth(self, request):
-        """Get the auth params from the request"""
-        return request.proxy_auth
-
-    def set_auth(self, request, auth):
-        """Set the auth params for the request"""
-        request.proxy_auth = auth
-
-    def build_password_prompt(self, auth):
-        prompt = self._build_password_prompt(auth)
-        prompt = u'Proxy ' + prompt
-        return prompt
-
-    def build_username_prompt(self, auth):
-        prompt = self._build_username_prompt(auth)
-        prompt = u'Proxy ' + prompt
-        return prompt
-
-    def http_error_407(self, req, fp, code, msg, headers):
-        return self.auth_required(req, headers)
-
-
-class HTTPBasicAuthHandler(BasicAuthHandler, HTTPAuthHandler):
-    """Custom http basic authentication handler"""
-
-
-class ProxyBasicAuthHandler(BasicAuthHandler, ProxyAuthHandler):
-    """Custom proxy basic authentication handler"""
-
-
-class HTTPDigestAuthHandler(DigestAuthHandler, HTTPAuthHandler):
-    """Custom http basic authentication handler"""
-
-
-class ProxyDigestAuthHandler(DigestAuthHandler, ProxyAuthHandler):
-    """Custom proxy basic authentication handler"""
-
-
-class HTTPNegotiateAuthHandler(NegotiateAuthHandler, HTTPAuthHandler):
-    """Custom http negotiate authentication handler"""
-
-
-class ProxyNegotiateAuthHandler(NegotiateAuthHandler, ProxyAuthHandler):
-    """Custom proxy negotiate authentication handler"""
-
-
-class HTTPErrorProcessor(urllib_request.HTTPErrorProcessor):
-    """Process HTTP error responses.
-
-    We don't really process the errors, quite the contrary
-    instead, we leave our Transport handle them.
-    """
-
-    accepted_errors = [200,  # Ok
-                       201,
-                       202,
-                       204,
-                       206,  # Partial content
-                       400,
-                       403,
-                       404,  # Not found
-                       405,  # Method not allowed
-                       416,
-                       422,
-                       501,  # Not implemented
-                       ]
-    """The error codes the caller will handle.
-
-    This can be specialized in the request on a case-by case basis, but the
-    common cases are covered here.
-    """
-
-    def http_response(self, request, response):
-        code, msg, hdrs = response.code, response.msg, response.info()
-
-        if code not in self.accepted_errors:
-            response = self.parent.error('http', request, response,
-                                         code, msg, hdrs)
-        return response
-
-    https_response = http_response
-
-
-class HTTPDefaultErrorHandler(urllib_request.HTTPDefaultErrorHandler):
-    """Translate common errors into Breezy Exceptions"""
-
-    def http_error_default(self, req, fp, code, msg, hdrs):
-        if code == 403:
-            raise errors.TransportError(
-                'Server refuses to fulfill the request (403 Forbidden)'
-                ' for %s' % req.get_full_url())
-        else:
-            raise errors.InvalidHttpResponse(req.get_full_url(),
-                                             'Unable to handle http code %d: %s'
-                                             % (code, msg))
-
-
-class Opener(object):
-    """A wrapper around urllib_request.build_opener
-
-    Daughter classes can override to build their own specific opener
-    """
-    # TODO: Provides hooks for daughter classes.
-
-    def __init__(self,
-                 connection=ConnectionHandler,
-                 redirect=HTTPRedirectHandler,
-                 error=HTTPErrorProcessor,
-                 report_activity=None,
-                 ca_certs=None):
-        self._opener = urllib_request.build_opener(
-            connection(report_activity=report_activity, ca_certs=ca_certs),
-            redirect, error,
-            ProxyHandler(),
-            HTTPBasicAuthHandler(),
-            HTTPDigestAuthHandler(),
-            HTTPNegotiateAuthHandler(),
-            ProxyBasicAuthHandler(),
-            ProxyDigestAuthHandler(),
-            ProxyNegotiateAuthHandler(),
-            HTTPHandler,
-            HTTPSHandler,
-            HTTPDefaultErrorHandler,
-            )
-
-        self.open = self._opener.open
-        if DEBUG >= 9:
-            # When dealing with handler order, it's easy to mess
-            # things up, the following will help understand which
-            # handler is used, when and for what.
-            import pprint
-            pprint.pprint(self._opener.__dict__)
-
-
-class HttpTransport(ConnectedTransport):
-    """HTTP Client implementations.
-
-    The protocol can be given as e.g. http+urllib://host/ to use a particular
-    implementation.
-    """
-
-    # _unqualified_scheme: "http" or "https"
-    # _scheme: may have "+pycurl", etc
-
-    # In order to debug we have to issue our traces in sync with
-    # httplib, which use print :(
-    _debuglevel = 0
-
-    def __init__(self, base, _from_transport=None, ca_certs=None):
-        """Set the base path where files will be stored."""
-        proto_match = re.match(r'^(https?)(\+\w+)?://', base)
-        if not proto_match:
-            raise AssertionError("not a http url: %r" % base)
-        self._unqualified_scheme = proto_match.group(1)
-        super(HttpTransport, self).__init__(
-            base, _from_transport=_from_transport)
-        self._medium = None
-        # range hint is handled dynamically throughout the life
-        # of the transport object. We start by trying multi-range
-        # requests and if the server returns bogus results, we
-        # retry with single range requests and, finally, we
-        # forget about range if the server really can't
-        # understand. Once acquired, this piece of info is
-        # propagated to clones.
-        if _from_transport is not None:
-            self._range_hint = _from_transport._range_hint
-            self._opener = _from_transport._opener
-        else:
-            self._range_hint = 'multi'
-            self._opener = Opener(
-                report_activity=self._report_activity, ca_certs=ca_certs)
-
-    def request(self, method, url, fields=None, headers=None, **urlopen_kw):
-        body = urlopen_kw.pop('body', None)
-        if fields is not None:
-            data = urlencode(fields).encode()
-            if body is not None:
-                raise ValueError(
-                    'body and fields are mutually exclusive')
-        else:
-            data = body
-        if headers is None:
-            headers = {}
-        request = Request(method, url, data, headers)
-        request.follow_redirections = (urlopen_kw.pop('retries', 0) > 0)
-        if urlopen_kw:
-            raise NotImplementedError(
-                'unknown arguments: %r' % urlopen_kw.keys())
-        connection = self._get_connection()
-        if connection is not None:
-            # Give back shared info
-            request.connection = connection
-            (auth, proxy_auth) = self._get_credentials()
-            # Clean the httplib.HTTPConnection pipeline in case the previous
-            # request couldn't do it
-            connection.cleanup_pipe()
-        else:
-            # First request, initialize credentials.
-            # scheme and realm will be set by the _urllib2_wrappers.AuthHandler
-            auth = self._create_auth()
-            # Proxy initialization will be done by the first proxied request
-            proxy_auth = dict()
-        # Ensure authentication info is provided
-        request.auth = auth
-        request.proxy_auth = proxy_auth
-
-        if self._debuglevel > 0:
-            print('perform: %s base: %s, url: %s' % (request.method, self.base,
-                                                     request.get_full_url()))
-        response = self._opener.open(request)
-        if self._get_connection() is not request.connection:
-            # First connection or reconnection
-            self._set_connection(request.connection,
-                                 (request.auth, request.proxy_auth))
-        else:
-            # http may change the credentials while keeping the
-            # connection opened
-            self._update_credentials((request.auth, request.proxy_auth))
-
-        code = response.code
-        if (request.follow_redirections is False
-                and code in (301, 302, 303, 307)):
-            raise errors.RedirectRequested(request.get_full_url(),
-                                           request.redirected_to,
-                                           is_permanent=(code == 301))
-
-        if request.redirected_to is not None:
-            trace.mutter('redirected from: %s to: %s' % (request.get_full_url(),
-                                                         request.redirected_to))
-
-        class Urllib3LikeResponse(object):
-
-            def __init__(self, actual):
-                self._actual = actual
-                self._data = None
-
-            def getheader(self, name, default=None):
-                if self._actual.headers is None:
-                    raise http_client.ResponseNotReady()
-                return self._actual.headers.get(name, default)
-
-            def getheaders(self):
-                if self._actual.headers is None:
-                    raise http_client.ResponseNotReady()
-                return list(self._actual.headers.items())
-
-            @property
-            def status(self):
-                return self._actual.code
-
-            @property
-            def reason(self):
-                return self._actual.reason
-
-            @property
-            def data(self):
-                if self._data is None:
-                    self._data = self._actual.read()
-                return self._data
-
-            @property
-            def text(self):
-                charset = cgi.parse_header(
-                    self._actual.headers['Content-Type'])[1].get('charset')
-                return self.data.decode(charset)
-
-            def read(self, amt=None):
-                return self._actual.read(amt)
-
-            def readlines(self):
-                return self._actual.readlines()
-
-            def readline(self, size=-1):
-                return self._actual.readline(size)
-
-        return Urllib3LikeResponse(response)
-
-    def disconnect(self):
-        connection = self._get_connection()
-        if connection is not None:
-            connection.close()
-
-    def has(self, relpath):
-        """Does the target location exist?
-        """
-        response = self._head(relpath)
-
-        code = response.status
-        if code == 200:  # "ok",
-            return True
-        else:
-            return False
-
-    def get(self, relpath):
-        """Get the file at the given relative path.
-
-        :param relpath: The relative path to the file
-        """
-        code, response_file = self._get(relpath, None)
-        return response_file
-
-    def _get(self, relpath, offsets, tail_amount=0):
-        """Get a file, or part of a file.
-
-        :param relpath: Path relative to transport base URL
-        :param offsets: None to get the whole file;
-            or  a list of _CoalescedOffset to fetch parts of a file.
-        :param tail_amount: The amount to get from the end of the file.
-
-        :returns: (http_code, result_file)
-        """
-        abspath = self._remote_path(relpath)
-        headers = {}
-        if offsets or tail_amount:
-            range_header = self._attempted_range_header(offsets, tail_amount)
-            if range_header is not None:
-                bytes = 'bytes=' + range_header
-                headers = {'Range': bytes}
-        else:
-            range_header = None
-
-        response = self.request('GET', abspath, headers=headers)
-
-        if response.status == 404:  # not found
-            raise errors.NoSuchFile(abspath)
-        elif response.status == 416:
-            # We don't know which, but one of the ranges we specified was
-            # wrong.
-            raise errors.InvalidHttpRange(abspath, range_header,
-                                          'Server return code %d' % response.status)
-        elif response.status == 400:
-            if range_header:
-                # We don't know which, but one of the ranges we specified was
-                # wrong.
-                raise errors.InvalidHttpRange(
-                    abspath, range_header,
-                    'Server return code %d' % response.status)
-            else:
-                raise errors.InvalidHttpResponse(
-                    abspath, 'Unexpected status %d' % response.status)
-        elif response.status not in (200, 206):
-            raise errors.InvalidHttpResponse(
-                abspath, 'Unexpected status %d' % response.status)
-
-        data = handle_response(
-            abspath, response.status, response.getheader, response)
-        return response.status, data
-
-    def _remote_path(self, relpath):
-        """See ConnectedTransport._remote_path.
-
-        user and passwords are not embedded in the path provided to the server.
-        """
-        url = self._parsed_url.clone(relpath)
-        url.user = url.quoted_user = None
-        url.password = url.quoted_password = None
-        url.scheme = self._unqualified_scheme
-        return str(url)
-
-    def _create_auth(self):
-        """Returns a dict containing the credentials provided at build time."""
-        auth = dict(host=self._parsed_url.host, port=self._parsed_url.port,
-                    user=self._parsed_url.user, password=self._parsed_url.password,
-                    protocol=self._unqualified_scheme,
-                    path=self._parsed_url.path)
-        return auth
-
-    def get_smart_medium(self):
-        """See Transport.get_smart_medium."""
-        if self._medium is None:
-            # Since medium holds some state (smart server probing at least), we
-            # need to keep it around. Note that this is needed because medium
-            # has the same 'base' attribute as the transport so it can't be
-            # shared between transports having different bases.
-            self._medium = SmartClientHTTPMedium(self)
-        return self._medium
-
-    def _degrade_range_hint(self, relpath, ranges):
-        if self._range_hint == 'multi':
-            self._range_hint = 'single'
-            mutter('Retry "%s" with single range request' % relpath)
-        elif self._range_hint == 'single':
-            self._range_hint = None
-            mutter('Retry "%s" without ranges' % relpath)
-        else:
-            # We tried all the tricks, but nothing worked, caller must reraise.
-            return False
-        return True
-
-    # _coalesce_offsets is a helper for readv, it try to combine ranges without
-    # degrading readv performances. _bytes_to_read_before_seek is the value
-    # used for the limit parameter and has been tuned for other transports. For
-    # HTTP, the name is inappropriate but the parameter is still useful and
-    # helps reduce the number of chunks in the response. The overhead for a
-    # chunk (headers, length, footer around the data itself is variable but
-    # around 50 bytes. We use 128 to reduce the range specifiers that appear in
-    # the header, some servers (notably Apache) enforce a maximum length for a
-    # header and issue a '400: Bad request' error when too much ranges are
-    # specified.
-    _bytes_to_read_before_seek = 128
-    # No limit on the offset number that get combined into one, we are trying
-    # to avoid downloading the whole file.
-    _max_readv_combine = 0
-    # By default Apache has a limit of ~400 ranges before replying with a 400
-    # Bad Request. So we go underneath that amount to be safe.
-    _max_get_ranges = 200
-    # We impose no limit on the range size. But see _pycurl.py for a different
-    # use.
-    _get_max_size = 0
-
-    def _readv(self, relpath, offsets):
-        """Get parts of the file at the given relative path.
-
-        :param offsets: A list of (offset, size) tuples.
-        :param return: A list or generator of (offset, data) tuples
-        """
-        # offsets may be a generator, we will iterate it several times, so
-        # build a list
-        offsets = list(offsets)
-
-        try_again = True
-        retried_offset = None
-        while try_again:
-            try_again = False
-
-            # Coalesce the offsets to minimize the GET requests issued
-            sorted_offsets = sorted(offsets)
-            coalesced = self._coalesce_offsets(
-                sorted_offsets, limit=self._max_readv_combine,
-                fudge_factor=self._bytes_to_read_before_seek,
-                max_size=self._get_max_size)
-
-            # Turn it into a list, we will iterate it several times
-            coalesced = list(coalesced)
-            if 'http' in debug.debug_flags:
-                mutter('http readv of %s  offsets => %s collapsed %s',
-                       relpath, len(offsets), len(coalesced))
-
-            # Cache the data read, but only until it's been used
-            data_map = {}
-            # We will iterate on the data received from the GET requests and
-            # serve the corresponding offsets respecting the initial order. We
-            # need an offset iterator for that.
-            iter_offsets = iter(offsets)
-            try:
-                cur_offset_and_size = next(iter_offsets)
-            except StopIteration:
-                return
-
-            try:
-                for cur_coal, rfile in self._coalesce_readv(relpath, coalesced):
-                    # Split the received chunk
-                    for offset, size in cur_coal.ranges:
-                        start = cur_coal.start + offset
-                        rfile.seek(start, os.SEEK_SET)
-                        data = rfile.read(size)
-                        data_len = len(data)
-                        if data_len != size:
-                            raise errors.ShortReadvError(relpath, start, size,
-                                                         actual=data_len)
-                        if (start, size) == cur_offset_and_size:
-                            # The offset requested are sorted as the coalesced
-                            # ones, no need to cache. Win !
-                            yield cur_offset_and_size[0], data
-                            try:
-                                cur_offset_and_size = next(iter_offsets)
-                            except StopIteration:
-                                return
-                        else:
-                            # Different sorting. We need to cache.
-                            data_map[(start, size)] = data
-
-                    # Yield everything we can
-                    while cur_offset_and_size in data_map:
-                        # Clean the cached data since we use it
-                        # XXX: will break if offsets contains duplicates --
-                        # vila20071129
-                        this_data = data_map.pop(cur_offset_and_size)
-                        yield cur_offset_and_size[0], this_data
-                        try:
-                            cur_offset_and_size = next(iter_offsets)
-                        except StopIteration:
-                            return
-
-            except (errors.ShortReadvError, errors.InvalidRange,
-                    errors.InvalidHttpRange, errors.HttpBoundaryMissing) as e:
-                mutter('Exception %r: %s during http._readv', e, e)
-                if (not isinstance(e, errors.ShortReadvError)
-                        or retried_offset == cur_offset_and_size):
-                    # We don't degrade the range hint for ShortReadvError since
-                    # they do not indicate a problem with the server ability to
-                    # handle ranges. Except when we fail to get back a required
-                    # offset twice in a row. In that case, falling back to
-                    # single range or whole file should help.
-                    if not self._degrade_range_hint(relpath, coalesced):
-                        raise
-                # Some offsets may have been already processed, so we retry
-                # only the unsuccessful ones.
-                offsets = [cur_offset_and_size] + [o for o in iter_offsets]
-                retried_offset = cur_offset_and_size
-                try_again = True
-
-    def _coalesce_readv(self, relpath, coalesced):
-        """Issue several GET requests to satisfy the coalesced offsets"""
-
-        def get_and_yield(relpath, coalesced):
-            if coalesced:
-                # Note that the _get below may raise
-                # errors.InvalidHttpRange. It's the caller's responsibility to
-                # decide how to retry since it may provide different coalesced
-                # offsets.
-                code, rfile = self._get(relpath, coalesced)
-                for coal in coalesced:
-                    yield coal, rfile
-
-        if self._range_hint is None:
-            # Download whole file
-            for c, rfile in get_and_yield(relpath, coalesced):
-                yield c, rfile
-        else:
-            total = len(coalesced)
-            if self._range_hint == 'multi':
-                max_ranges = self._max_get_ranges
-            elif self._range_hint == 'single':
-                max_ranges = total
-            else:
-                raise AssertionError("Unknown _range_hint %r"
-                                     % (self._range_hint,))
-            # TODO: Some web servers may ignore the range requests and return
-            # the whole file, we may want to detect that and avoid further
-            # requests.
-            # Hint: test_readv_multiple_get_requests will fail once we do that
-            cumul = 0
-            ranges = []
-            for coal in coalesced:
-                if ((self._get_max_size > 0
-                     and cumul + coal.length > self._get_max_size) or
-                        len(ranges) >= max_ranges):
-                    # Get that much and yield
-                    for c, rfile in get_and_yield(relpath, ranges):
-                        yield c, rfile
-                    # Restart with the current offset
-                    ranges = [coal]
-                    cumul = coal.length
-                else:
-                    ranges.append(coal)
-                    cumul += coal.length
-            # Get the rest and yield
-            for c, rfile in get_and_yield(relpath, ranges):
-                yield c, rfile
-
-    def recommended_page_size(self):
-        """See Transport.recommended_page_size().
-
-        For HTTP we suggest a large page size to reduce the overhead
-        introduced by latency.
-        """
-        return 64 * 1024
-
-    def _post(self, body_bytes):
-        """POST body_bytes to .bzr/smart on this transport.
-
-        :returns: (response code, response body file-like object).
-        """
-        # TODO: Requiring all the body_bytes to be available at the beginning of
-        # the POST may require large client buffers.  It would be nice to have
-        # an interface that allows streaming via POST when possible (and
-        # degrades to a local buffer when not).
-        abspath = self._remote_path('.bzr/smart')
-        response = self.request(
-            'POST', abspath, body=body_bytes,
-            headers={'Content-Type': 'application/octet-stream'})
-        if response.status not in (200, 403):
-            raise errors.InvalidHttpResponse(
-                abspath, 'Unexpected status %d' % response.status)
-        code = response.status
-        data = handle_response(
-            abspath, code, response.getheader, response)
-        return code, data
-
-    def _head(self, relpath):
-        """Request the HEAD of a file.
-
-        Performs the request and leaves callers handle the results.
-        """
-        abspath = self._remote_path(relpath)
-        response = self.request('HEAD', abspath)
-        if response.status not in (200, 404):
-            raise errors.InvalidHttpResponse(
-                abspath, 'Unexpected status %d' % response.status)
-
-        return response
-
-        raise NotImplementedError(self._post)
-
-    def put_file(self, relpath, f, mode=None):
-        """Copy the file-like object into the location.
-
-        :param relpath: Location to put the contents, relative to base.
-        :param f:       File-like object.
-        """
-        raise errors.TransportNotPossible('http PUT not supported')
-
-    def mkdir(self, relpath, mode=None):
-        """Create a directory at the given path."""
-        raise errors.TransportNotPossible('http does not support mkdir()')
-
-    def rmdir(self, relpath):
-        """See Transport.rmdir."""
-        raise errors.TransportNotPossible('http does not support rmdir()')
-
-    def append_file(self, relpath, f, mode=None):
-        """Append the text in the file-like object into the final
-        location.
-        """
-        raise errors.TransportNotPossible('http does not support append()')
-
-    def copy(self, rel_from, rel_to):
-        """Copy the item at rel_from to the location at rel_to"""
-        raise errors.TransportNotPossible('http does not support copy()')
-
-    def copy_to(self, relpaths, other, mode=None, pb=None):
-        """Copy a set of entries from self into another Transport.
-
-        :param relpaths: A list/generator of entries to be copied.
-
-        TODO: if other is LocalTransport, is it possible to
-              do better than put(get())?
-        """
-        # At this point HttpTransport might be able to check and see if
-        # the remote location is the same, and rather than download, and
-        # then upload, it could just issue a remote copy_this command.
-        if isinstance(other, HttpTransport):
-            raise errors.TransportNotPossible(
-                'http cannot be the target of copy_to()')
-        else:
-            return super(HttpTransport, self).\
-                copy_to(relpaths, other, mode=mode, pb=pb)
-
-    def move(self, rel_from, rel_to):
-        """Move the item at rel_from to the location at rel_to"""
-        raise errors.TransportNotPossible('http does not support move()')
-
-    def delete(self, relpath):
-        """Delete the item at relpath"""
-        raise errors.TransportNotPossible('http does not support delete()')
-
-    def external_url(self):
-        """See breezy.transport.Transport.external_url."""
-        # HTTP URL's are externally usable as long as they don't mention their
-        # implementation qualifier
-        url = self._parsed_url.clone()
-        url.scheme = self._unqualified_scheme
-        return str(url)
-
-    def is_readonly(self):
-        """See Transport.is_readonly."""
-        return True
-
-    def listable(self):
-        """See Transport.listable."""
-        return False
-
-    def stat(self, relpath):
-        """Return the stat information for a file.
-        """
-        raise errors.TransportNotPossible('http does not support stat()')
-
-    def lock_read(self, relpath):
-        """Lock the given file for shared (read) access.
-        :return: A lock object, which should be passed to Transport.unlock()
-        """
-        # The old RemoteBranch ignore lock for reading, so we will
-        # continue that tradition and return a bogus lock object.
-        class BogusLock(object):
-            def __init__(self, path):
-                self.path = path
-
-            def unlock(self):
-                pass
-        return BogusLock(relpath)
-
-    def lock_write(self, relpath):
-        """Lock the given file for exclusive (write) access.
-        WARNING: many transports do not support this, so trying avoid using it
-
-        :return: A lock object, which should be passed to Transport.unlock()
-        """
-        raise errors.TransportNotPossible('http does not support lock_write()')
-
-    def _attempted_range_header(self, offsets, tail_amount):
-        """Prepare a HTTP Range header at a level the server should accept.
-
-        :return: the range header representing offsets/tail_amount or None if
-            no header can be built.
-        """
-
-        if self._range_hint == 'multi':
-            # Generate the header describing all offsets
-            return self._range_header(offsets, tail_amount)
-        elif self._range_hint == 'single':
-            # Combine all the requested ranges into a single
-            # encompassing one
-            if len(offsets) > 0:
-                if tail_amount not in (0, None):
-                    # Nothing we can do here to combine ranges with tail_amount
-                    # in a single range, just returns None. The whole file
-                    # should be downloaded.
-                    return None
-                else:
-                    start = offsets[0].start
-                    last = offsets[-1]
-                    end = last.start + last.length - 1
-                    whole = self._coalesce_offsets([(start, end - start + 1)],
-                                                   limit=0, fudge_factor=0)
-                    return self._range_header(list(whole), 0)
-            else:
-                # Only tail_amount, requested, leave range_header
-                # do its work
-                return self._range_header(offsets, tail_amount)
-        else:
-            return None
-
-    @staticmethod
-    def _range_header(ranges, tail_amount):
-        """Turn a list of bytes ranges into a HTTP Range header value.
-
-        :param ranges: A list of _CoalescedOffset
-        :param tail_amount: The amount to get from the end of the file.
-
-        :return: HTTP range header string.
-
-        At least a non-empty ranges *or* a tail_amount must be
-        provided.
-        """
-        strings = []
-        for offset in ranges:
-            strings.append('%d-%d' % (offset.start,
-                                      offset.start + offset.length - 1))
-
-        if tail_amount:
-            strings.append('-%d' % tail_amount)
-
-        return ','.join(strings)
-
-    def _redirected_to(self, source, target):
-        """Returns a transport suitable to re-issue a redirected request.
-
-        :param source: The source url as returned by the server.
-        :param target: The target url as returned by the server.
-
-        The redirection can be handled only if the relpath involved is not
-        renamed by the redirection.
-
-        :returns: A transport
-        :raise UnusableRedirect: when the URL can not be reinterpreted
-        """
-        parsed_source = self._split_url(source)
-        parsed_target = self._split_url(target)
-        pl = len(self._parsed_url.path)
-        # determine the excess tail - the relative path that was in
-        # the original request but not part of this transports' URL.
-        excess_tail = parsed_source.path[pl:].strip("/")
-        if not parsed_target.path.endswith(excess_tail):
-            # The final part of the url has been renamed, we can't handle the
-            # redirection.
-            raise UnusableRedirect(
-                source, target, "final part of the url was renamed")
-
-        target_path = parsed_target.path
-        if excess_tail:
-            # Drop the tail that was in the redirect but not part of
-            # the path of this transport.
-            target_path = target_path[:-len(excess_tail)]
-
-        if parsed_target.scheme in ('http', 'https'):
-            # Same protocol family (i.e. http[s]), we will preserve the same
-            # http client implementation when a redirection occurs from one to
-            # the other (otherwise users may be surprised that bzr switches
-            # from one implementation to the other, and devs may suffer
-            # debugging it).
-            if (parsed_target.scheme == self._unqualified_scheme
-                and parsed_target.host == self._parsed_url.host
-                and parsed_target.port == self._parsed_url.port
-                and (parsed_target.user is None or
-                     parsed_target.user == self._parsed_url.user)):
-                # If a user is specified, it should match, we don't care about
-                # passwords, wrong passwords will be rejected anyway.
-                return self.clone(target_path)
-            else:
-                # Rebuild the url preserving the scheme qualification and the
-                # credentials (if they don't apply, the redirected to server
-                # will tell us, but if they do apply, we avoid prompting the
-                # user)
-                redir_scheme = parsed_target.scheme
-                new_url = self._unsplit_url(redir_scheme,
-                                            self._parsed_url.user,
-                                            self._parsed_url.password,
-                                            parsed_target.host, parsed_target.port,
-                                            target_path)
-                return transport.get_transport_from_url(new_url)
-        else:
-            # Redirected to a different protocol
-            new_url = self._unsplit_url(parsed_target.scheme,
-                                        parsed_target.user,
-                                        parsed_target.password,
-                                        parsed_target.host, parsed_target.port,
-                                        target_path)
-            return transport.get_transport_from_url(new_url)
-
-    def _options(self, relpath):
-        abspath = self._remote_path(relpath)
-        resp = self.request('OPTIONS', abspath)
-        if resp.status == 404:
-            raise errors.NoSuchFile(abspath)
-        if resp.status in (403, 405):
-            raise errors.InvalidHttpResponse(
-                abspath,
-                "OPTIONS not supported or forbidden for remote URL")
-        return resp.getheaders()
-
-
-# TODO: May be better located in smart/medium.py with the other
-# SmartMedium classes
-class SmartClientHTTPMedium(medium.SmartClientMedium):
-
-    def __init__(self, http_transport):
-        super(SmartClientHTTPMedium, self).__init__(http_transport.base)
-        # We don't want to create a circular reference between the http
-        # transport and its associated medium. Since the transport will live
-        # longer than the medium, the medium keep only a weak reference to its
-        # transport.
-        self._http_transport_ref = weakref.ref(http_transport)
-
-    def get_request(self):
-        return SmartClientHTTPMediumRequest(self)
-
-    def should_probe(self):
-        return True
-
-    def remote_path_from_transport(self, transport):
-        # Strip the optional 'bzr+' prefix from transport so it will have the
-        # same scheme as self.
-        transport_base = transport.base
-        if transport_base.startswith('bzr+'):
-            transport_base = transport_base[4:]
-        rel_url = urlutils.relative_url(self.base, transport_base)
-        return urlutils.unquote(rel_url)
-
-    def send_http_smart_request(self, bytes):
-        try:
-            # Get back the http_transport hold by the weak reference
-            t = self._http_transport_ref()
-            code, body_filelike = t._post(bytes)
-            if code != 200:
-                raise errors.InvalidHttpResponse(
-                    t._remote_path('.bzr/smart'),
-                    'Expected 200 response code, got %r' % (code,))
-        except (errors.InvalidHttpResponse, errors.ConnectionReset) as e:
-            raise errors.SmartProtocolError(str(e))
-        return body_filelike
-
-    def _report_activity(self, bytes, direction):
-        """See SmartMedium._report_activity.
-
-        Does nothing; the underlying plain HTTP transport will report the
-        activity that this medium would report.
-        """
-        pass
-
-    def disconnect(self):
-        """See SmartClientMedium.disconnect()."""
-        t = self._http_transport_ref()
-        t.disconnect()
-
-
-# TODO: May be better located in smart/medium.py with the other
-# SmartMediumRequest classes
-class SmartClientHTTPMediumRequest(medium.SmartClientMediumRequest):
-    """A SmartClientMediumRequest that works with an HTTP medium."""
-
-    def __init__(self, client_medium):
-        medium.SmartClientMediumRequest.__init__(self, client_medium)
-        self._buffer = b''
-
-    def _accept_bytes(self, bytes):
-        self._buffer += bytes
-
-    def _finished_writing(self):
-        data = self._medium.send_http_smart_request(self._buffer)
-        self._response_body = data
-
-    def _read_bytes(self, count):
-        """See SmartClientMediumRequest._read_bytes."""
-        return self._response_body.read(count)
-
-    def _read_line(self):
-        line, excess = medium._get_line(self._response_body.read)
-        if excess != b'':
-            raise AssertionError(
-                '_get_line returned excess bytes, but this mediumrequest '
-                'cannot handle excess. (%r)' % (excess,))
-        return line
-
-    def _finished_reading(self):
-        """See SmartClientMediumRequest._finished_reading."""
-        pass
-
-
-def unhtml_roughly(maybe_html, length_limit=1000):
-    """Very approximate html->text translation, for presenting error bodies.
-
-    :param length_limit: Truncate the result to this many characters.
-
-    >>> unhtml_roughly("<b>bad</b> things happened\\n")
-    ' bad  things happened '
-    """
-    return re.subn(r"(<[^>]*>|\n|&nbsp;)", " ", maybe_html)[0][:length_limit]
-
-
-def get_test_permutations():
-    """Return the permutations to be used in testing."""
-    from breezy.tests import (
-        features,
-        http_server,
-        )
-    permutations = [(HttpTransport, http_server.HttpServer), ]
-    if features.HTTPSServerFeature.available():
-        from breezy.tests import (
-            https_server,
-            ssl_certs,
-            )
-
-        class HTTPS_transport(HttpTransport):
-
-            def __init__(self, base, _from_transport=None):
-                super(HTTPS_transport, self).__init__(
-                    base, _from_transport=_from_transport,
-                    ca_certs=ssl_certs.build_path('ca.crt'))
-
-        permutations.append((HTTPS_transport,
-                             https_server.HTTPSServer))
-    return permutations
-=======
-""")
->>>>>>> 0931349c
