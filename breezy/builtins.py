--- conflicted
+++ resolved
@@ -3059,13 +3059,8 @@
                 note(gettext("Ignoring files outside view. View is %s") % view_str)
 
         self.add_cleanup(tree.lock_read().unlock)
-<<<<<<< HEAD
         for fp, fc, fkind, entry in tree.list_files(
                 include_root=False, from_dir=relpath, recursive=recursive):
-=======
-        for fp, fc, fkind, fid, entry in tree.list_files(include_root=False,
-                                                         from_dir=relpath, recursive=recursive):
->>>>>>> 51bb8daa
             # Apply additional masking
             if not all and not selection[fc]:
                 continue
