--- conflicted
+++ resolved
@@ -319,11 +319,7 @@
         if filter:
             try:
                 warnings.filters.remove(filter)
-<<<<<<< HEAD
-            except (IndexError, ValueError):
-=======
             except (ValueError, IndexError):
->>>>>>> 0391bcdc
                 pass
     return cleanup
 
