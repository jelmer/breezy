# Copyright (C) 2007-2011 Canonical Ltd
#
# This program is free software; you can redistribute it and/or modify
# it under the terms of the GNU General Public License as published by
# the Free Software Foundation; either version 2 of the License, or
# (at your option) any later version.
#
# This program is distributed in the hope that it will be useful,
# but WITHOUT ANY WARRANTY; without even the implied warranty of
# MERCHANTABILITY or FITNESS FOR A PARTICULAR PURPOSE.  See the
# GNU General Public License for more details.
#
# You should have received a copy of the GNU General Public License
# along with this program; if not, write to the Free Software
# Foundation, Inc., 51 Franklin Street, Fifth Floor, Boston, MA 02110-1301 USA

"""Directory lookup that uses Launchpad."""

from urllib.parse import urlsplit

from ... import debug, errors, trace, transport
from ...i18n import gettext
from ...urlutils import InvalidURL, join, split
from .account import get_lp_login
from .uris import DEFAULT_INSTANCE, LAUNCHPAD_DOMAINS, LPNET_SERVICE_ROOT

# As breezy.transport.remote may not be loaded yet, make sure bzr+ssh
# is counted as a netloc protocol.
transport.register_urlparse_netloc_protocol('bzr+ssh')
transport.register_urlparse_netloc_protocol('lp')
transport.register_urlparse_netloc_protocol('lp+bzr')


def _requires_launchpad_login(scheme, netloc, path, query,
                              fragment):
    """Does the URL require a Launchpad login in order to be reached?

    The URL is specified by its parsed components, as returned from
    urlsplit.
    """
    return (scheme in ('bzr+ssh', 'sftp', 'git+ssh')
            and (netloc.endswith('launchpad.net') or
                 netloc.endswith('launchpad.test')))


def _expand_user(path, url, lp_login):
    if path.startswith('~/'):
        if lp_login is None:
            raise InvalidURL(path=url,
                             extra='Cannot resolve "~" to your username.'
                             ' See "bzr help launchpad-login"')
        path = '~' + lp_login + path[1:]
    return path


def _update_url_scheme(url):
    scheme, netloc, path, query, fragment = urlsplit(url)
    if scheme == 'lp+bzr':
        scheme = 'lp'
    return url, path


def _resolve_via_api(path, url, api_base_url=LPNET_SERVICE_ROOT):
    from .lp_api import connect_launchpad
    lp = connect_launchpad(api_base_url, version='devel')
    subpaths = []
    lp_branch = None
    git_repo = None
    while path:
        lp_branch = lp.branches.getByPath(path=path)
        git_repo = lp.git_repositories.getByPath(path=path)
        if lp_branch and git_repo:
            target = git_repo.target
            vcs = target.vcs
            trace.warning(
                "Found both a Bazaar branch and a git repository at lp:%s. Using "
                "%s, since that is the projects' default vcs", path, vcs)
            if vcs == "Git":
                lp_branch = None
            elif vcs == "Bazaar":
                git_repo = None
            else:
                raise errors.BzrError(
                    "Unknown default vcs %s for %s" % (vcs, target))
        if lp_branch or git_repo:
            break
        path, subpath = split(path)
        subpaths.insert(0, subpath)
<<<<<<< HEAD
    if not lp_branch:
        raise errors.InvalidURL(f"Unknown Launchpad path: {url}")
    return {'urls': [join(lp_branch.composePublicURL(scheme='bzr+ssh'), *subpaths),
                     join(lp_branch.composePublicURL(scheme='http'), *subpaths)]}
=======
    if lp_branch:
        return {'urls': [join(lp_branch.composePublicURL(scheme='bzr+ssh'), *subpaths),
                         join(lp_branch.composePublicURL(scheme='http'), *subpaths)]}
    elif git_repo:
        return {'urls': [join(git_repo.git_ssh_url, *subpaths),
                         join(git_repo.git_https_url, *subpaths)]}
    else:
        raise InvalidURL(f"Unknown Launchpad path: {url}")


def _resolve(url, _lp_login=None):
    """Resolve the base URL for this transport."""
    url, path = _update_url_scheme(url)
    if _lp_login is None:
        _lp_login = get_lp_login()
    path = path.strip('/')
    path = _expand_user(path, url, _lp_login)
    result = _resolve_via_api(path, url)

    if 'launchpad' in debug.debug_flags:
        trace.mutter("resolve_lp_path(%r) == %r", url, result)

    _warned_login = False
    for url in result['urls']:
        scheme, netloc, path, query, fragment = urlsplit(url)
        if _requires_launchpad_login(scheme, netloc, path, query,
                                     fragment):
            # Only accept launchpad.net bzr+ssh URLs if we know
            # the user's Launchpad login:
            if _lp_login is not None:
                break
            if _lp_login is None:
                if not _warned_login:
                    trace.warning(
                        'You have not informed bzr of your Launchpad ID, and you must do this to\n'
                        'write to Launchpad or access private data.  See "bzr help launchpad-login".')
                    _warned_login = True
        else:
            break
    else:
        raise InvalidURL(path=url, extra='no supported schemes')
    return url
>>>>>>> 0d2c9cb4


class LaunchpadDirectory:

    def look_up(self, name, url, purpose=None):
<<<<<<< HEAD
        """See DirectoryService.look_up."""
        return self._resolve(url)

    def _resolve_locally(self, path, url, _api_resolver):
        # This is the best I could work out. If an lp: url
        # includes ~user, then it is specially validated. Otherwise, it is just
        # sent to +branch/$path.
        _, netloc, _, _, _ = urlsplit(url)
        if netloc == '':
            netloc = DEFAULT_INSTANCE
        base_url = LAUNCHPAD_DOMAINS[netloc]
        base = f'bzr+ssh://bazaar.{base_url}/'
        maybe_invalid = False
        if path.startswith('~'):
            # A ~user style path, validate it a bit.
            # If a path looks fishy, fall back to asking the API to
            # resolve it for us.
            parts = path.split('/')
            if (len(parts) < 3
                    or (parts[1] in ('ubuntu', 'debian') and len(parts) < 5)):
                # This special case requires 5-parts to be valid.
                maybe_invalid = True
        else:
            base += '+branch/'
        if maybe_invalid:
            return _api_resolver(path, url)
        return {'urls': [base + path]}

    def _resolve(self, url, _api_resolver=_resolve_via_api, _lp_login=None):
        """Resolve the base URL for this transport."""
        url, path = _update_url_scheme(url)
        if _lp_login is None:
            _lp_login = get_lp_login()
        path = path.strip('/')
        path = _expand_user(path, url, _lp_login)
        if _lp_login is not None:
            result = self._resolve_locally(path, url, _api_resolver)
            if debug.debug_flag_enabled('launchpad'):
                local_res = result
                result = _api_resolver(path, url)
                trace.note(gettext(
                    'resolution for {0}\n  local: {1}\n remote: {2}').format(
                    url, local_res['urls'], result['urls']))
        else:
            result = _api_resolver(path, url)

        if debug.debug_flag_enabled('launchpad'):
            trace.mutter("resolve_lp_path(%r) == %r", url, result)

        _warned_login = False
        for url in result['urls']:
            scheme, netloc, path, query, fragment = urlsplit(url)
            if _requires_launchpad_login(scheme, netloc, path, query,
                                         fragment):
                # Only accept launchpad.net bzr+ssh URLs if we know
                # the user's Launchpad login:
                if _lp_login is not None:
                    break
                if _lp_login is None:
                    if not _warned_login:
                        trace.warning(
                            'You have not informed bzr of your Launchpad ID, and you must do this to\n'
                            'write to Launchpad or access private data.  See "bzr help launchpad-login".')
                        _warned_login = True
            else:
                # Use the URL if we can create a transport for it.
                try:
                    transport.get_transport(url)
                except (errors.PathError, errors.TransportError):
                    pass
                else:
                    break
        else:
            raise InvalidURL(path=url, extra='no supported schemes')
        return url

=======
        """See DirectoryService.look_up"""
        return _resolve(url)
>>>>>>> 0d2c9cb4

def get_test_permutations():
    # Since this transport doesn't do anything once opened, it's not subjected
    # to the usual transport tests.
    return []<|MERGE_RESOLUTION|>--- conflicted
+++ resolved
@@ -19,10 +19,9 @@
 from urllib.parse import urlsplit
 
 from ... import debug, errors, trace, transport
-from ...i18n import gettext
 from ...urlutils import InvalidURL, join, split
 from .account import get_lp_login
-from .uris import DEFAULT_INSTANCE, LAUNCHPAD_DOMAINS, LPNET_SERVICE_ROOT
+from .uris import LPNET_SERVICE_ROOT
 
 # As breezy.transport.remote may not be loaded yet, make sure bzr+ssh
 # is counted as a netloc protocol.
@@ -86,12 +85,6 @@
             break
         path, subpath = split(path)
         subpaths.insert(0, subpath)
-<<<<<<< HEAD
-    if not lp_branch:
-        raise errors.InvalidURL(f"Unknown Launchpad path: {url}")
-    return {'urls': [join(lp_branch.composePublicURL(scheme='bzr+ssh'), *subpaths),
-                     join(lp_branch.composePublicURL(scheme='http'), *subpaths)]}
-=======
     if lp_branch:
         return {'urls': [join(lp_branch.composePublicURL(scheme='bzr+ssh'), *subpaths),
                          join(lp_branch.composePublicURL(scheme='http'), *subpaths)]}
@@ -134,93 +127,13 @@
     else:
         raise InvalidURL(path=url, extra='no supported schemes')
     return url
->>>>>>> 0d2c9cb4
 
 
 class LaunchpadDirectory:
 
     def look_up(self, name, url, purpose=None):
-<<<<<<< HEAD
-        """See DirectoryService.look_up."""
-        return self._resolve(url)
-
-    def _resolve_locally(self, path, url, _api_resolver):
-        # This is the best I could work out. If an lp: url
-        # includes ~user, then it is specially validated. Otherwise, it is just
-        # sent to +branch/$path.
-        _, netloc, _, _, _ = urlsplit(url)
-        if netloc == '':
-            netloc = DEFAULT_INSTANCE
-        base_url = LAUNCHPAD_DOMAINS[netloc]
-        base = f'bzr+ssh://bazaar.{base_url}/'
-        maybe_invalid = False
-        if path.startswith('~'):
-            # A ~user style path, validate it a bit.
-            # If a path looks fishy, fall back to asking the API to
-            # resolve it for us.
-            parts = path.split('/')
-            if (len(parts) < 3
-                    or (parts[1] in ('ubuntu', 'debian') and len(parts) < 5)):
-                # This special case requires 5-parts to be valid.
-                maybe_invalid = True
-        else:
-            base += '+branch/'
-        if maybe_invalid:
-            return _api_resolver(path, url)
-        return {'urls': [base + path]}
-
-    def _resolve(self, url, _api_resolver=_resolve_via_api, _lp_login=None):
-        """Resolve the base URL for this transport."""
-        url, path = _update_url_scheme(url)
-        if _lp_login is None:
-            _lp_login = get_lp_login()
-        path = path.strip('/')
-        path = _expand_user(path, url, _lp_login)
-        if _lp_login is not None:
-            result = self._resolve_locally(path, url, _api_resolver)
-            if debug.debug_flag_enabled('launchpad'):
-                local_res = result
-                result = _api_resolver(path, url)
-                trace.note(gettext(
-                    'resolution for {0}\n  local: {1}\n remote: {2}').format(
-                    url, local_res['urls'], result['urls']))
-        else:
-            result = _api_resolver(path, url)
-
-        if debug.debug_flag_enabled('launchpad'):
-            trace.mutter("resolve_lp_path(%r) == %r", url, result)
-
-        _warned_login = False
-        for url in result['urls']:
-            scheme, netloc, path, query, fragment = urlsplit(url)
-            if _requires_launchpad_login(scheme, netloc, path, query,
-                                         fragment):
-                # Only accept launchpad.net bzr+ssh URLs if we know
-                # the user's Launchpad login:
-                if _lp_login is not None:
-                    break
-                if _lp_login is None:
-                    if not _warned_login:
-                        trace.warning(
-                            'You have not informed bzr of your Launchpad ID, and you must do this to\n'
-                            'write to Launchpad or access private data.  See "bzr help launchpad-login".')
-                        _warned_login = True
-            else:
-                # Use the URL if we can create a transport for it.
-                try:
-                    transport.get_transport(url)
-                except (errors.PathError, errors.TransportError):
-                    pass
-                else:
-                    break
-        else:
-            raise InvalidURL(path=url, extra='no supported schemes')
-        return url
-
-=======
         """See DirectoryService.look_up"""
         return _resolve(url)
->>>>>>> 0d2c9cb4
 
 def get_test_permutations():
     # Since this transport doesn't do anything once opened, it's not subjected
