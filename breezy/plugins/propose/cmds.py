--- conflicted
+++ resolved
@@ -341,7 +341,6 @@
             for instance in hoster_cls.iter_instances():
                 for mp in instance.iter_my_proposals(status=status):
                     self.outf.write('%s\n' % mp.url)
-<<<<<<< HEAD
                     if verbose:
                         self.outf.write(
                             '(Merging %s into %s)\n' %
@@ -351,7 +350,6 @@
                             ['\t%s\n' % l
                              for l in mp.get_description().splitlines()])
                         self.outf.write('\n')
-=======
 
 
 class cmd_land_merge_proposal(Command):
@@ -364,5 +362,4 @@
     def run(self, url, message=None):
         from .propose import get_proposal_by_url
         proposal = get_proposal_by_url(url)
-        proposal.merge(commit_message=message)
->>>>>>> 6e75306f
+        proposal.merge(commit_message=message)