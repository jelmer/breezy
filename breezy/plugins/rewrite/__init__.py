# Copyright (C) 2007 by Jelmer Vernooij <jelmer@samba.org>
#
# This program is free software; you can redistribute it and/or modify
# it under the terms of the GNU General Public License as published by
# the Free Software Foundation; either version 2 of the License, or
# (at your option) any later version.
#
# This program is distributed in the hope that it will be useful,
# but WITHOUT ANY WARRANTY; without even the implied warranty of
# MERCHANTABILITY or FITNESS FOR A PARTICULAR PURPOSE.  See the
# GNU General Public License for more details.
#
# You should have received a copy of the GNU General Public License
# along with this program; if not, write to the Free Software
# Foundation, Inc., 59 Temple Place, Suite 330, Boston, MA  02111-1307  USA
"""Rebase support.

The Bazaar rebase plugin adds support for rebasing branches to Bazaar.
It adds the command 'rebase' to Bazaar. When conflicts occur when replaying
patches, the user can resolve the conflict and continue the rebase using the
'rebase-continue' command or abort using the 'rebase-abort' command.
"""

<<<<<<< HEAD
from ... import errors
=======
from ... import (
    errors,
    transport as _mod_transport,
    )
>>>>>>> 0931349c
from ...commands import plugin_cmds

from ...bzr.bzrdir import BzrFormat

BzrFormat.register_feature(b"rebase-v1")

from ...i18n import load_plugin_translations
translation = load_plugin_translations("bzr-rewrite")
gettext = translation.gettext

for cmd in ['rebase', 'rebase_abort', 'rebase_continue', 'rebase_todo',
            'replay', 'pseudonyms', 'rebase_foreign']:
    plugin_cmds.register_lazy("cmd_%s" % cmd, [], __name__ + ".commands")


def show_rebase_summary(params):
    if getattr(params.new_tree, "_format", None) is None:
        return
    features = getattr(params.new_tree._format, "features", None)
    if features is None:
        return
    if "rebase-v1" not in features:
        return
    from .rebase import (
        RebaseState1,
        rebase_todo,
        )
    state = RebaseState1(params.new_tree)
    try:
        replace_map = state.read_plan()[1]
    except _mod_transport.NoSuchFile:
        return
    todo = list(rebase_todo(params.new_tree.branch.repository, replace_map))
    params.to_file.write('Rebase in progress. (%d revisions left)\n' % len(todo))


from ...hooks import install_lazy_named_hook

install_lazy_named_hook(
    'breezy.status', 'hooks', 'post_status',
    show_rebase_summary, 'rewrite status')


def load_tests(loader, basic_tests, pattern):
    testmod_names = [
        'tests',
        ]
    basic_tests.addTest(loader.loadTestsFromModuleNames(
        ["%s.%s" % (__name__, tmn) for tmn in testmod_names]))
    return basic_tests<|MERGE_RESOLUTION|>--- conflicted
+++ resolved
@@ -21,14 +21,10 @@
 'rebase-continue' command or abort using the 'rebase-abort' command.
 """
 
-<<<<<<< HEAD
-from ... import errors
-=======
 from ... import (
     errors,
     transport as _mod_transport,
     )
->>>>>>> 0931349c
 from ...commands import plugin_cmds
 
 from ...bzr.bzrdir import BzrFormat
