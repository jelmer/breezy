--- conflicted
+++ resolved
@@ -20,10 +20,7 @@
     errors,
     osutils,
     tests,
-<<<<<<< HEAD
-=======
     transport as _mod_transport,
->>>>>>> 0931349c
     )
 
 from ... import netrc_credential_store
