# Copyright (C) 2006-2010 Canonical Ltd
#
# This program is free software; you can redistribute it and/or modify
# it under the terms of the GNU General Public License as published by
# the Free Software Foundation; either version 2 of the License, or
# (at your option) any later version.
#
# This program is distributed in the hope that it will be useful,
# but WITHOUT ANY WARRANTY; without even the implied warranty of
# MERCHANTABILITY or FITNESS FOR A PARTICULAR PURPOSE.  See the
# GNU General Public License for more details.
#
# You should have received a copy of the GNU General Public License
# along with this program; if not, write to the Free Software
# Foundation, Inc., 51 Franklin Street, Fifth Floor, Boston, MA 02110-1301 USA

"""Weave-era BzrDir formats."""

from __future__ import absolute_import

from ...bzr.bzrdir import (
    BzrDir,
    BzrDirFormat,
    BzrDirMetaFormat1,
    )
from ...controldir import (
    ControlDir,
    Converter,
    format_registry,
    )
from ...lazy_import import lazy_import
lazy_import(globals(), """
import os
import warnings

from breezy import (
    errors,
    graph,
    lockable_files,
    lockdir,
    osutils,
    revision as _mod_revision,
    trace,
    ui,
    urlutils,
    )
from breezy.bzr import (
    versionedfile,
    weave,
    xml5,
    )
from breezy.i18n import gettext
from breezy.store.versioned import VersionedFileStore
from breezy.transactions import WriteTransaction
from breezy.transport import (
    get_transport,
    local,
    )
from breezy.plugins.weave_fmt import xml4
""")


class BzrDirFormatAllInOne(BzrDirFormat):
    """Common class for formats before meta-dirs."""

    fixed_components = True

    def initialize_on_transport_ex(self, transport, use_existing_dir=False,
        create_prefix=False, force_new_repo=False, stacked_on=None,
        stack_on_pwd=None, repo_format_name=None, make_working_trees=None,
        shared_repo=False):
        """See ControlDir.initialize_on_transport_ex."""
        require_stacking = (stacked_on is not None)
        # Format 5 cannot stack, but we've been asked to - actually init
        # a Meta1Dir
        if require_stacking:
            format = BzrDirMetaFormat1()
            return format.initialize_on_transport_ex(transport,
                use_existing_dir=use_existing_dir, create_prefix=create_prefix,
                force_new_repo=force_new_repo, stacked_on=stacked_on,
                stack_on_pwd=stack_on_pwd, repo_format_name=repo_format_name,
                make_working_trees=make_working_trees, shared_repo=shared_repo)
        return BzrDirFormat.initialize_on_transport_ex(self, transport,
            use_existing_dir=use_existing_dir, create_prefix=create_prefix,
            force_new_repo=force_new_repo, stacked_on=stacked_on,
            stack_on_pwd=stack_on_pwd, repo_format_name=repo_format_name,
            make_working_trees=make_working_trees, shared_repo=shared_repo)

    @classmethod
    def from_string(cls, format_string):
        if format_string != cls.get_format_string():
            raise AssertionError("unexpected format string %r" % format_string)
        return cls()


class BzrDirFormat5(BzrDirFormatAllInOne):
    """Bzr control format 5.

    This format is a combined format for working tree, branch and repository.
    It has:
     - Format 2 working trees [always]
     - Format 4 branches [always]
     - Format 5 repositories [always]
       Unhashed stores in the repository.
    """

    _lock_class = lockable_files.TransportLock

    def __eq__(self, other):
        return isinstance(self, type(other))

    @classmethod
    def get_format_string(cls):
        """See BzrDirFormat.get_format_string()."""
        return "Bazaar-NG branch, format 5\n"

    def get_branch_format(self):
        from .branch import BzrBranchFormat4
        return BzrBranchFormat4()

    def get_format_description(self):
        """See ControlDirFormat.get_format_description()."""
        return "All-in-one format 5"

    def get_converter(self, format=None):
        """See ControlDirFormat.get_converter()."""
        # there is one and only one upgrade path here.
        return ConvertBzrDir5To6()

    def _initialize_for_clone(self, url):
        return self.initialize_on_transport(get_transport(url), _cloning=True)

    def initialize_on_transport(self, transport, _cloning=False):
        """Format 5 dirs always have working tree, branch and repository.

        Except when they are being cloned.
        """
        from .branch import BzrBranchFormat4
        from .repository import RepositoryFormat5
        result = (super(BzrDirFormat5, self).initialize_on_transport(transport))
        RepositoryFormat5().initialize(result, _internal=True)
        if not _cloning:
            branch = BzrBranchFormat4().initialize(result)
            result._init_workingtree()
        return result

    def network_name(self):
        return self.get_format_string()

    def _open(self, transport):
        """See BzrDirFormat._open."""
        return BzrDir5(transport, self)

    def __return_repository_format(self):
        """Circular import protection."""
        from .repository import RepositoryFormat5
        return RepositoryFormat5()
    repository_format = property(__return_repository_format)


class BzrDirFormat6(BzrDirFormatAllInOne):
    """Bzr control format 6.

    This format is a combined format for working tree, branch and repository.
    It has:
     - Format 2 working trees [always]
     - Format 4 branches [always]
     - Format 6 repositories [always]
    """

    _lock_class = lockable_files.TransportLock

    def __eq__(self, other):
        return isinstance(self, type(other))

    @classmethod
    def get_format_string(cls):
        """See BzrDirFormat.get_format_string()."""
        return "Bazaar-NG branch, format 6\n"

    def get_format_description(self):
        """See ControlDirFormat.get_format_description()."""
        return "All-in-one format 6"

    def get_branch_format(self):
        from .branch import BzrBranchFormat4
        return BzrBranchFormat4()

    def get_converter(self, format=None):
        """See ControlDirFormat.get_converter()."""
        # there is one and only one upgrade path here.
        return ConvertBzrDir6ToMeta()

    def _initialize_for_clone(self, url):
        return self.initialize_on_transport(get_transport(url), _cloning=True)

    def initialize_on_transport(self, transport, _cloning=False):
        """Format 6 dirs always have working tree, branch and repository.

        Except when they are being cloned.
        """
        from .branch import BzrBranchFormat4
        from .repository import RepositoryFormat6
        result = super(BzrDirFormat6, self).initialize_on_transport(transport)
        RepositoryFormat6().initialize(result, _internal=True)
        if not _cloning:
            branch = BzrBranchFormat4().initialize(result)
            result._init_workingtree()
        return result

    def network_name(self):
        return self.get_format_string()

    def _open(self, transport):
        """See BzrDirFormat._open."""
        return BzrDir6(transport, self)

    def __return_repository_format(self):
        """Circular import protection."""
        from .repository import RepositoryFormat6
        return RepositoryFormat6()
    repository_format = property(__return_repository_format)


class ConvertBzrDir4To5(Converter):
    """Converts format 4 bzr dirs to format 5."""

    def __init__(self):
        super(ConvertBzrDir4To5, self).__init__()
        self.converted_revs = set()
        self.absent_revisions = set()
        self.text_count = 0
        self.revisions = {}

    def convert(self, to_convert, pb):
        """See Converter.convert()."""
        self.controldir = to_convert
        if pb is not None:
            warnings.warn(gettext("pb parameter to convert() is deprecated"))
        self.pb = ui.ui_factory.nested_progress_bar()
        try:
            ui.ui_factory.note(gettext('starting upgrade from format 4 to 5'))
            if isinstance(self.controldir.transport, local.LocalTransport):
                self.controldir.get_workingtree_transport(None).delete('stat-cache')
            self._convert_to_weaves()
            return ControlDir.open(self.controldir.user_url)
        finally:
            self.pb.finished()

    def _convert_to_weaves(self):
        ui.ui_factory.note(gettext(
          'note: upgrade may be faster if all store files are ungzipped first'))
        try:
            # TODO permissions
            stat = self.controldir.transport.stat('weaves')
            if not S_ISDIR(stat.st_mode):
                self.controldir.transport.delete('weaves')
                self.controldir.transport.mkdir('weaves')
        except errors.NoSuchFile:
            self.controldir.transport.mkdir('weaves')
        # deliberately not a WeaveFile as we want to build it up slowly.
        self.inv_weave = weave.Weave('inventory')
        # holds in-memory weaves for all files
        self.text_weaves = {}
        self.controldir.transport.delete('branch-format')
        self.branch = self.controldir.open_branch()
        self._convert_working_inv()
        rev_history = self.branch._revision_history()
        # to_read is a stack holding the revisions we still need to process;
        # appending to it adds new highest-priority revisions
        self.known_revisions = set(rev_history)
        self.to_read = rev_history[-1:]
        while self.to_read:
            rev_id = self.to_read.pop()
            if (rev_id not in self.revisions
                and rev_id not in self.absent_revisions):
                self._load_one_rev(rev_id)
        self.pb.clear()
        to_import = self._make_order()
        for i, rev_id in enumerate(to_import):
            self.pb.update(gettext('converting revision'), i, len(to_import))
            self._convert_one_rev(rev_id)
        self.pb.clear()
        self._write_all_weaves()
        self._write_all_revs()
        ui.ui_factory.note(gettext('upgraded to weaves:'))
        ui.ui_factory.note('  ' + gettext('%6d revisions and inventories') %
                                                        len(self.revisions))
        ui.ui_factory.note('  ' + gettext('%6d revisions not present') %
                                                    len(self.absent_revisions))
        ui.ui_factory.note('  ' + gettext('%6d texts') % self.text_count)
        self._cleanup_spare_files_after_format4()
        self.branch._transport.put_bytes(
            'branch-format',
            BzrDirFormat5().get_format_string(),
            mode=self.controldir._get_file_mode())

    def _cleanup_spare_files_after_format4(self):
        # FIXME working tree upgrade foo.
        for n in 'merged-patches', 'pending-merged-patches':
            try:
                ## assert os.path.getsize(p) == 0
                self.controldir.transport.delete(n)
            except errors.NoSuchFile:
                pass
        self.controldir.transport.delete_tree('inventory-store')
        self.controldir.transport.delete_tree('text-store')

    def _convert_working_inv(self):
        inv = xml4.serializer_v4.read_inventory(
                self.branch._transport.get('inventory'))
        new_inv_xml = xml5.serializer_v5.write_inventory_to_string(inv, working=True)
        self.branch._transport.put_bytes('inventory', new_inv_xml,
            mode=self.controldir._get_file_mode())

    def _write_all_weaves(self):
        controlweaves = VersionedFileStore(self.controldir.transport, prefixed=False,
            versionedfile_class=weave.WeaveFile)
        weave_transport = self.controldir.transport.clone('weaves')
        weaves = VersionedFileStore(weave_transport, prefixed=False,
                versionedfile_class=weave.WeaveFile)
        transaction = WriteTransaction()

        try:
            i = 0
            for file_id, file_weave in self.text_weaves.items():
                self.pb.update(gettext('writing weave'), i,
                                                        len(self.text_weaves))
                weaves._put_weave(file_id, file_weave, transaction)
                i += 1
            self.pb.update(gettext('inventory'), 0, 1)
            controlweaves._put_weave('inventory', self.inv_weave, transaction)
            self.pb.update(gettext('inventory'), 1, 1)
        finally:
            self.pb.clear()

    def _write_all_revs(self):
        """Write all revisions out in new form."""
        self.controldir.transport.delete_tree('revision-store')
        self.controldir.transport.mkdir('revision-store')
        revision_transport = self.controldir.transport.clone('revision-store')
        # TODO permissions
        from ...xml5 import serializer_v5
        from .repository import RevisionTextStore
        revision_store = RevisionTextStore(revision_transport,
            serializer_v5, False, versionedfile.PrefixMapper(),
            lambda:True, lambda:True)
        try:
            for i, rev_id in enumerate(self.converted_revs):
                self.pb.update(gettext('write revision'), i,
                                                len(self.converted_revs))
                text = serializer_v5.write_revision_to_string(
                    self.revisions[rev_id])
                key = (rev_id,)
                revision_store.add_lines(key, None, osutils.split_lines(text))
        finally:
            self.pb.clear()

    def _load_one_rev(self, rev_id):
        """Load a revision object into memory.

        Any parents not either loaded or abandoned get queued to be
        loaded."""
        self.pb.update(gettext('loading revision'),
                       len(self.revisions),
                       len(self.known_revisions))
        if not self.branch.repository.has_revision(rev_id):
            self.pb.clear()
            ui.ui_factory.note(gettext('revision {%s} not present in branch; '
                         'will be converted as a ghost') %
                         rev_id)
            self.absent_revisions.add(rev_id)
        else:
            rev = self.branch.repository.get_revision(rev_id)
            for parent_id in rev.parent_ids:
                self.known_revisions.add(parent_id)
                self.to_read.append(parent_id)
            self.revisions[rev_id] = rev

    def _load_old_inventory(self, rev_id):
        f = self.branch.repository.inventory_store.get(rev_id)
        try:
            old_inv_xml = f.read()
        finally:
            f.close()
        inv = xml4.serializer_v4.read_inventory_from_string(old_inv_xml)
        inv.revision_id = rev_id
        rev = self.revisions[rev_id]
        return inv

    def _load_updated_inventory(self, rev_id):
        inv_xml = self.inv_weave.get_text(rev_id)
        inv = xml5.serializer_v5.read_inventory_from_string(inv_xml, rev_id)
        return inv

    def _convert_one_rev(self, rev_id):
        """Convert revision and all referenced objects to new format."""
        rev = self.revisions[rev_id]
        inv = self._load_old_inventory(rev_id)
        present_parents = [p for p in rev.parent_ids
                           if p not in self.absent_revisions]
        self._convert_revision_contents(rev, inv, present_parents)
        self._store_new_inv(rev, inv, present_parents)
        self.converted_revs.add(rev_id)

    def _store_new_inv(self, rev, inv, present_parents):
        new_inv_xml = xml5.serializer_v5.write_inventory_to_string(inv)
        new_inv_sha1 = osutils.sha_string(new_inv_xml)
        self.inv_weave.add_lines(rev.revision_id,
                                 present_parents,
                                 new_inv_xml.splitlines(True))
        rev.inventory_sha1 = new_inv_sha1

    def _convert_revision_contents(self, rev, inv, present_parents):
        """Convert all the files within a revision.

        Also upgrade the inventory to refer to the text revision ids."""
        rev_id = rev.revision_id
        trace.mutter('converting texts of revision {%s}', rev_id)
        parent_invs = list(map(self._load_updated_inventory, present_parents))
        entries = inv.iter_entries()
        next(entries)
        for path, ie in entries:
            self._convert_file_version(rev, ie, parent_invs)

    def _convert_file_version(self, rev, ie, parent_invs):
        """Convert one version of one file.

        The file needs to be added into the weave if it is a merge
        of >=2 parents or if it's changed from its parent.
        """
        file_id = ie.file_id
        rev_id = rev.revision_id
        w = self.text_weaves.get(file_id)
        if w is None:
            w = weave.Weave(file_id)
            self.text_weaves[file_id] = w
        text_changed = False
        parent_candiate_entries = ie.parent_candidates(parent_invs)
        heads = graph.Graph(self).heads(parent_candiate_entries)
        # XXX: Note that this is unordered - and this is tolerable because
        # the previous code was also unordered.
        previous_entries = dict((head, parent_candiate_entries[head]) for head
            in heads)
        self.snapshot_ie(previous_entries, ie, w, rev_id)

    def get_parent_map(self, revision_ids):
        """See graph.StackedParentsProvider.get_parent_map"""
        return dict((revision_id, self.revisions[revision_id])
                    for revision_id in revision_ids
                     if revision_id in self.revisions)

    def snapshot_ie(self, previous_revisions, ie, w, rev_id):
        # TODO: convert this logic, which is ~= snapshot to
        # a call to:. This needs the path figured out. rather than a work_tree
        # a v4 revision_tree can be given, or something that looks enough like
        # one to give the file content to the entry if it needs it.
        # and we need something that looks like a weave store for snapshot to
        # save against.
        #ie.snapshot(rev, PATH, previous_revisions, REVISION_TREE, InMemoryWeaveStore(self.text_weaves))
        if len(previous_revisions) == 1:
            previous_ie = next(iter(previous_revisions.values()))
            if ie._unchanged(previous_ie):
                ie.revision = previous_ie.revision
                return
        if ie.has_text():
            f = self.branch.repository._text_store.get(ie.text_id)
            try:
                file_lines = f.readlines()
            finally:
                f.close()
            w.add_lines(rev_id, previous_revisions, file_lines)
            self.text_count += 1
        else:
            w.add_lines(rev_id, previous_revisions, [])
        ie.revision = rev_id

    def _make_order(self):
        """Return a suitable order for importing revisions.

        The order must be such that an revision is imported after all
        its (present) parents.
        """
        todo = set(self.revisions)
        done = self.absent_revisions.copy()
        order = []
        while todo:
            # scan through looking for a revision whose parents
            # are all done
            for rev_id in sorted(list(todo)):
                rev = self.revisions[rev_id]
                parent_ids = set(rev.parent_ids)
                if parent_ids.issubset(done):
                    # can take this one now
                    order.append(rev_id)
                    todo.remove(rev_id)
                    done.add(rev_id)
        return order


class ConvertBzrDir5To6(Converter):
    """Converts format 5 bzr dirs to format 6."""

    def convert(self, to_convert, pb):
        """See Converter.convert()."""
        self.controldir = to_convert
        pb = ui.ui_factory.nested_progress_bar()
        try:
            ui.ui_factory.note(gettext('starting upgrade from format 5 to 6'))
            self._convert_to_prefixed()
            return ControlDir.open(self.controldir.user_url)
        finally:
            pb.finished()

    def _convert_to_prefixed(self):
        from ...store import TransportStore
        self.controldir.transport.delete('branch-format')
        for store_name in ["weaves", "revision-store"]:
            ui.ui_factory.note(gettext("adding prefixes to %s") % store_name)
            store_transport = self.controldir.transport.clone(store_name)
            store = TransportStore(store_transport, prefixed=True)
            for urlfilename in store_transport.list_dir('.'):
                filename = urlutils.unescape(urlfilename)
                if (filename.endswith(".weave") or
                    filename.endswith(".gz") or
                    filename.endswith(".sig")):
                    file_id, suffix = os.path.splitext(filename)
                else:
                    file_id = filename
                    suffix = ''
                new_name = store._mapper.map((file_id,)) + suffix
                # FIXME keep track of the dirs made RBC 20060121
                try:
                    store_transport.move(filename, new_name)
                except errors.NoSuchFile: # catches missing dirs strangely enough
                    store_transport.mkdir(osutils.dirname(new_name))
                    store_transport.move(filename, new_name)
        self.controldir.transport.put_bytes(
            'branch-format',
            BzrDirFormat6().get_format_string(),
            mode=self.controldir._get_file_mode())


class ConvertBzrDir6ToMeta(Converter):
    """Converts format 6 bzr dirs to metadirs."""

    def convert(self, to_convert, pb):
        """See Converter.convert()."""
        from .repository import RepositoryFormat7
<<<<<<< HEAD
        from ...bzr.fullhistory import BzrBranchFormat5
        self.bzrdir = to_convert
=======
        from ...branchfmt.fullhistory import BzrBranchFormat5
        self.controldir = to_convert
>>>>>>> c8f11325
        self.pb = ui.ui_factory.nested_progress_bar()
        self.count = 0
        self.total = 20 # the steps we know about
        self.garbage_inventories = []
        self.dir_mode = self.controldir._get_dir_mode()
        self.file_mode = self.controldir._get_file_mode()

        ui.ui_factory.note(gettext('starting upgrade from format 6 to metadir'))
        self.controldir.transport.put_bytes(
                'branch-format',
                "Converting to format 6",
                mode=self.file_mode)
        # its faster to move specific files around than to open and use the apis...
        # first off, nuke ancestry.weave, it was never used.
        try:
            self.step(gettext('Removing ancestry.weave'))
            self.controldir.transport.delete('ancestry.weave')
        except errors.NoSuchFile:
            pass
        # find out whats there
        self.step(gettext('Finding branch files'))
        last_revision = self.controldir.open_branch().last_revision()
        bzrcontents = self.controldir.transport.list_dir('.')
        for name in bzrcontents:
            if name.startswith('basis-inventory.'):
                self.garbage_inventories.append(name)
        # create new directories for repository, working tree and branch
        repository_names = [('inventory.weave', True),
                            ('revision-store', True),
                            ('weaves', True)]
        self.step(gettext('Upgrading repository') + '  ')
        self.controldir.transport.mkdir('repository', mode=self.dir_mode)
        self.make_lock('repository')
        # we hard code the formats here because we are converting into
        # the meta format. The meta format upgrader can take this to a
        # future format within each component.
        self.put_format('repository', RepositoryFormat7())
        for entry in repository_names:
            self.move_entry('repository', entry)

        self.step(gettext('Upgrading branch') + '      ')
        self.controldir.transport.mkdir('branch', mode=self.dir_mode)
        self.make_lock('branch')
        self.put_format('branch', BzrBranchFormat5())
        branch_files = [('revision-history', True),
                        ('branch-name', True),
                        ('parent', False)]
        for entry in branch_files:
            self.move_entry('branch', entry)

        checkout_files = [('pending-merges', True),
                          ('inventory', True),
                          ('stat-cache', False)]
        # If a mandatory checkout file is not present, the branch does not have
        # a functional checkout. Do not create a checkout in the converted
        # branch.
        for name, mandatory in checkout_files:
            if mandatory and name not in bzrcontents:
                has_checkout = False
                break
        else:
            has_checkout = True
        if not has_checkout:
            ui.ui_factory.note(gettext('No working tree.'))
            # If some checkout files are there, we may as well get rid of them.
            for name, mandatory in checkout_files:
                if name in bzrcontents:
                    self.controldir.transport.delete(name)
        else:
            from ...bzr.workingtree_3 import WorkingTreeFormat3
            self.step(gettext('Upgrading working tree'))
            self.controldir.transport.mkdir('checkout', mode=self.dir_mode)
            self.make_lock('checkout')
            self.put_format(
                'checkout', WorkingTreeFormat3())
            self.controldir.transport.delete_multi(
                self.garbage_inventories, self.pb)
            for entry in checkout_files:
                self.move_entry('checkout', entry)
            if last_revision is not None:
                self.controldir.transport.put_bytes(
                    'checkout/last-revision', last_revision)
        self.controldir.transport.put_bytes(
            'branch-format',
            BzrDirMetaFormat1().get_format_string(),
            mode=self.file_mode)
        self.pb.finished()
        return ControlDir.open(self.controldir.user_url)

    def make_lock(self, name):
        """Make a lock for the new control dir name."""
        self.step(gettext('Make %s lock') % name)
        ld = lockdir.LockDir(self.controldir.transport,
                             '%s/lock' % name,
                             file_modebits=self.file_mode,
                             dir_modebits=self.dir_mode)
        ld.create()

    def move_entry(self, new_dir, entry):
        """Move then entry name into new_dir."""
        name = entry[0]
        mandatory = entry[1]
        self.step(gettext('Moving %s') % name)
        try:
            self.controldir.transport.move(name, '%s/%s' % (new_dir, name))
        except errors.NoSuchFile:
            if mandatory:
                raise

    def put_format(self, dirname, format):
        self.controldir.transport.put_bytes('%s/format' % dirname,
            format.get_format_string(),
            self.file_mode)


class BzrDirFormat4(BzrDirFormat):
    """Bzr dir format 4.

    This format is a combined format for working tree, branch and repository.
    It has:
     - Format 1 working trees [always]
     - Format 4 branches [always]
     - Format 4 repositories [always]

    This format is deprecated: it indexes texts using a text it which is
    removed in format 5; write support for this format has been removed.
    """

    _lock_class = lockable_files.TransportLock

    def __eq__(self, other):
        return isinstance(self, type(other))

    @classmethod
    def get_format_string(cls):
        """See BzrDirFormat.get_format_string()."""
        return "Bazaar-NG branch, format 0.0.4\n"

    def get_format_description(self):
        """See ControlDirFormat.get_format_description()."""
        return "All-in-one format 4"

    def get_converter(self, format=None):
        """See ControlDirFormat.get_converter()."""
        # there is one and only one upgrade path here.
        return ConvertBzrDir4To5()

    def initialize_on_transport(self, transport):
        """Format 4 branches cannot be created."""
        raise errors.UninitializableFormat(self)

    def is_supported(self):
        """Format 4 is not supported.

        It is not supported because the model changed from 4 to 5 and the
        conversion logic is expensive - so doing it on the fly was not
        feasible.
        """
        return False

    def network_name(self):
        return self.get_format_string()

    def _open(self, transport):
        """See BzrDirFormat._open."""
        return BzrDir4(transport, self)

    def __return_repository_format(self):
        """Circular import protection."""
        from .repository import RepositoryFormat4
        return RepositoryFormat4()
    repository_format = property(__return_repository_format)

    @classmethod
    def from_string(cls, format_string):
        if format_string != cls.get_format_string():
            raise AssertionError("unexpected format string %r" % format_string)
        return cls()


class BzrDirPreSplitOut(BzrDir):
    """A common class for the all-in-one formats."""

    def __init__(self, _transport, _format):
        """See ControlDir.__init__."""
        super(BzrDirPreSplitOut, self).__init__(_transport, _format)
        self._control_files = lockable_files.LockableFiles(
                                            self.get_branch_transport(None),
                                            self._format._lock_file_name,
                                            self._format._lock_class)

    def break_lock(self):
        """Pre-splitout bzrdirs do not suffer from stale locks."""
        raise NotImplementedError(self.break_lock)

    def cloning_metadir(self, require_stacking=False):
        """Produce a metadir suitable for cloning with."""
        if require_stacking:
            return format_registry.make_controldir('1.6')
        return self._format.__class__()

    def clone(self, url, revision_id=None, force_new_repo=False,
              preserve_stacking=False):
        """See ControlDir.clone().

        force_new_repo has no effect, since this family of formats always
        require a new repository.
        preserve_stacking has no effect, since no source branch using this
        family of formats can be stacked, so there is no stacking to preserve.
        """
        self._make_tail(url)
        result = self._format._initialize_for_clone(url)
        self.open_repository().clone(result, revision_id=revision_id)
        from_branch = self.open_branch()
        from_branch.clone(result, revision_id=revision_id)
        try:
            tree = self.open_workingtree()
        except errors.NotLocalUrl:
            # make a new one, this format always has to have one.
            result._init_workingtree()
        else:
            tree.clone(result)
        return result

    def create_branch(self, name=None, repository=None,
                      append_revisions_only=None):
        """See ControlDir.create_branch."""
        if repository is not None:
            raise NotImplementedError(
                "create_branch(repository=<not None>) on %r" % (self,))
        return self._format.get_branch_format().initialize(self, name=name,
            append_revisions_only=append_revisions_only)

    def destroy_branch(self, name=None):
        """See ControlDir.destroy_branch."""
        raise errors.UnsupportedOperation(self.destroy_branch, self)

    def create_repository(self, shared=False):
        """See ControlDir.create_repository."""
        if shared:
            raise errors.IncompatibleFormat('shared repository', self._format)
        return self.open_repository()

    def destroy_repository(self):
        """See ControlDir.destroy_repository."""
        raise errors.UnsupportedOperation(self.destroy_repository, self)

    def create_workingtree(self, revision_id=None, from_branch=None,
                           accelerator_tree=None, hardlink=False):
        """See ControlDir.create_workingtree."""
        # The workingtree is sometimes created when the bzrdir is created,
        # but not when cloning.

        # this looks buggy but is not -really-
        # because this format creates the workingtree when the bzrdir is
        # created
        # clone and sprout will have set the revision_id
        # and that will have set it for us, its only
        # specific uses of create_workingtree in isolation
        # that can do wonky stuff here, and that only
        # happens for creating checkouts, which cannot be
        # done on this format anyway. So - acceptable wart.
        if hardlink:
            warning("can't support hardlinked working trees in %r"
                % (self,))
        try:
            result = self.open_workingtree(recommend_upgrade=False)
        except errors.NoSuchFile:
            result = self._init_workingtree()
        if revision_id is not None:
            if revision_id == _mod_revision.NULL_REVISION:
                result.set_parent_ids([])
            else:
                result.set_parent_ids([revision_id])
        return result

    def _init_workingtree(self):
        from .workingtree import WorkingTreeFormat2
        try:
            return WorkingTreeFormat2().initialize(self)
        except errors.NotLocalUrl:
            # Even though we can't access the working tree, we need to
            # create its control files.
            return WorkingTreeFormat2()._stub_initialize_on_transport(
                self.transport, self._control_files._file_mode)

    def destroy_workingtree(self):
        """See ControlDir.destroy_workingtree."""
        raise errors.UnsupportedOperation(self.destroy_workingtree, self)

    def destroy_workingtree_metadata(self):
        """See ControlDir.destroy_workingtree_metadata."""
        raise errors.UnsupportedOperation(self.destroy_workingtree_metadata,
                                          self)

    def get_branch_transport(self, branch_format, name=None):
        """See BzrDir.get_branch_transport()."""
        if name is not None:
            raise errors.NoColocatedBranchSupport(self)
        if branch_format is None:
            return self.transport
        try:
            branch_format.get_format_string()
        except NotImplementedError:
            return self.transport
        raise errors.IncompatibleFormat(branch_format, self._format)

    def get_repository_transport(self, repository_format):
        """See BzrDir.get_repository_transport()."""
        if repository_format is None:
            return self.transport
        try:
            repository_format.get_format_string()
        except NotImplementedError:
            return self.transport
        raise errors.IncompatibleFormat(repository_format, self._format)

    def get_workingtree_transport(self, workingtree_format):
        """See BzrDir.get_workingtree_transport()."""
        if workingtree_format is None:
            return self.transport
        try:
            workingtree_format.get_format_string()
        except NotImplementedError:
            return self.transport
        raise errors.IncompatibleFormat(workingtree_format, self._format)

    def needs_format_conversion(self, format):
        """See ControlDir.needs_format_conversion()."""
        # if the format is not the same as the system default,
        # an upgrade is needed.
        return not isinstance(self._format, format.__class__)

    def open_branch(self, name=None, unsupported=False,
                    ignore_fallbacks=False, possible_transports=None):
        """See ControlDir.open_branch."""
        from .branch import BzrBranchFormat4
        format = BzrBranchFormat4()
        format.check_support_status(unsupported)
        return format.open(self, name, _found=True,
            possible_transports=possible_transports)

    def sprout(self, url, revision_id=None, force_new_repo=False,
               possible_transports=None, accelerator_tree=None,
               hardlink=False, stacked=False, create_tree_if_local=True,
               source_branch=None):
        """See ControlDir.sprout()."""
        if source_branch is not None:
            my_branch = self.open_branch()
            if source_branch.base != my_branch.base:
                raise AssertionError(
                    "source branch %r is not within %r with branch %r" %
                    (source_branch, self, my_branch))
        if stacked:
            raise errors.UnstackableBranchFormat(
                self._format, self.root_transport.base)
        if not create_tree_if_local:
            raise errors.MustHaveWorkingTree(
                self._format, self.root_transport.base)
        from .workingtree import WorkingTreeFormat2
        self._make_tail(url)
        result = self._format._initialize_for_clone(url)
        try:
            self.open_repository().clone(result, revision_id=revision_id)
        except errors.NoRepositoryPresent:
            pass
        try:
            self.open_branch().sprout(result, revision_id=revision_id)
        except errors.NotBranchError:
            pass

        # we always want a working tree
        WorkingTreeFormat2().initialize(result,
                                        accelerator_tree=accelerator_tree,
                                        hardlink=hardlink)
        return result

    def set_branch_reference(self, target_branch, name=None):
        from ...bzr.branch import BranchReferenceFormat
        if name is not None:
            raise errors.NoColocatedBranchSupport(self)
        raise errors.IncompatibleFormat(BranchReferenceFormat, self._format)


class BzrDir4(BzrDirPreSplitOut):
    """A .bzr version 4 control object.

    This is a deprecated format and may be removed after sept 2006.
    """

    def create_repository(self, shared=False):
        """See ControlDir.create_repository."""
        return self._format.repository_format.initialize(self, shared)

    def needs_format_conversion(self, format):
        """Format 4 dirs are always in need of conversion."""
        return True

    def open_repository(self):
        """See ControlDir.open_repository."""
        from .repository import RepositoryFormat4
        return RepositoryFormat4().open(self, _found=True)


class BzrDir5(BzrDirPreSplitOut):
    """A .bzr version 5 control object.

    This is a deprecated format and may be removed after sept 2006.
    """

    def has_workingtree(self):
        """See ControlDir.has_workingtree."""
        return True
    
    def open_repository(self):
        """See ControlDir.open_repository."""
        from .repository import RepositoryFormat5
        return RepositoryFormat5().open(self, _found=True)

    def open_workingtree(self, unsupported=False,
            recommend_upgrade=True):
        """See ControlDir.create_workingtree."""
        from .workingtree import WorkingTreeFormat2
        wt_format = WorkingTreeFormat2()
        # we don't warn here about upgrades; that ought to be handled for the
        # bzrdir as a whole
        return wt_format.open(self, _found=True)


class BzrDir6(BzrDirPreSplitOut):
    """A .bzr version 6 control object.

    This is a deprecated format and may be removed after sept 2006.
    """

    def has_workingtree(self):
        """See ControlDir.has_workingtree."""
        return True

    def open_repository(self):
        """See ControlDir.open_repository."""
        from .repository import RepositoryFormat6
        return RepositoryFormat6().open(self, _found=True)

    def open_workingtree(self, unsupported=False, recommend_upgrade=True):
        """See ControlDir.create_workingtree."""
        # we don't warn here about upgrades; that ought to be handled for the
        # bzrdir as a whole
        from .workingtree import WorkingTreeFormat2
        return WorkingTreeFormat2().open(self, _found=True)<|MERGE_RESOLUTION|>--- conflicted
+++ resolved
@@ -547,13 +547,8 @@
     def convert(self, to_convert, pb):
         """See Converter.convert()."""
         from .repository import RepositoryFormat7
-<<<<<<< HEAD
         from ...bzr.fullhistory import BzrBranchFormat5
-        self.bzrdir = to_convert
-=======
-        from ...branchfmt.fullhistory import BzrBranchFormat5
         self.controldir = to_convert
->>>>>>> c8f11325
         self.pb = ui.ui_factory.nested_progress_bar()
         self.count = 0
         self.total = 20 # the steps we know about
