# Copyright (C) 2005, 2006 Canonical Ltd
# Copyright (C) 2005, 2008 Aaron Bentley, 2006 Michael Ellerman
#
# This program is free software; you can redistribute it and/or modify
# it under the terms of the GNU General Public License as published by
# the Free Software Foundation; either version 2 of the License, or
# (at your option) any later version.
#
# This program is distributed in the hope that it will be useful,
# but WITHOUT ANY WARRANTY; without even the implied warranty of
# MERCHANTABILITY or FITNESS FOR A PARTICULAR PURPOSE.  See the
# GNU General Public License for more details.
#
# You should have received a copy of the GNU General Public License
# along with this program; if not, write to the Free Software
# Foundation, Inc., 51 Franklin Street, Fifth Floor, Boston, MA 02110-1301 USA

"""Diff and patch functionality."""

<<<<<<< HEAD
from ._patch_rs import (  # noqa: F401
    PatchFailed,
    PatchInvokeError,
    diff3,
    format_patch_date,
    iter_patched_from_hunks,
    parse_patch_date,
    patch,
    run_patch,
)
=======
__all__ = ['PatchFailed', 'PatchInvokeError', 'diff3',
           'format_patch_date', 'iter_patched_from_hunks', 'parse_patch_date',
           'patch', 'run_patch']
>>>>>>> 61763ec5

from ._patch_rs import (
    PatchFailed,
    PatchInvokeError,
    diff3,
    format_patch_date,
    iter_patched_from_hunks,
    parse_patch_date,
    patch,
    run_patch,
)<|MERGE_RESOLUTION|>--- conflicted
+++ resolved
@@ -17,22 +17,9 @@
 
 """Diff and patch functionality."""
 
-<<<<<<< HEAD
-from ._patch_rs import (  # noqa: F401
-    PatchFailed,
-    PatchInvokeError,
-    diff3,
-    format_patch_date,
-    iter_patched_from_hunks,
-    parse_patch_date,
-    patch,
-    run_patch,
-)
-=======
 __all__ = ['PatchFailed', 'PatchInvokeError', 'diff3',
            'format_patch_date', 'iter_patched_from_hunks', 'parse_patch_date',
            'patch', 'run_patch']
->>>>>>> 61763ec5
 
 from ._patch_rs import (
     PatchFailed,
