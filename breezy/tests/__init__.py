--- conflicted
+++ resolved
@@ -62,10 +62,6 @@
     controldir,
     debug,
     errors,
-<<<<<<< HEAD
-    hooks,
-=======
->>>>>>> 61763ec5
     i18n,
     lockdir,
     osutils,
@@ -78,10 +74,7 @@
     workingtree,
 )
 from .. import commands as _mod_commands
-<<<<<<< HEAD
-=======
 from .. import hooks as _mod_hooks
->>>>>>> 61763ec5
 from .. import lock as _mod_lock
 from .. import plugin as _mod_plugin
 from .. import transport as _mod_transport
