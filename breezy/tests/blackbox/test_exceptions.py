--- conflicted
+++ resolved
@@ -43,14 +43,9 @@
         self.assertEqual(4, errors.EXIT_INTERNAL_ERROR)
         self.assertContainsRe(err, br'\nAssertionError: always fails\n')
         self.assertContainsRe(
-<<<<<<< HEAD
-            err, br'Bazaar has encountered an internal error')
-
-=======
             err, br'Breezy has encountered an internal error')
 
     @unittest.skip("encoding when LANG=C is currently borked")
->>>>>>> 0931349c
     def test_utf8_default_fs_enc(self):
         """In the C locale brz treats a posix filesystem as UTF-8 encoded"""
         if os.name != "posix":
