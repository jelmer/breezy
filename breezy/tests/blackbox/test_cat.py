--- conflicted
+++ resolved
@@ -77,16 +77,9 @@
         # current trees later in the test case
         # a-rev-tree is special because it appears in both the revision
         # tree and the working tree
-<<<<<<< HEAD
         self.build_tree_contents([('a-rev-tree', b'foo\n'),
             ('c-rev', b'baz\n'), ('d-rev', b'bar\n'), ('e-rev', b'qux\n')])
-        tree.lock_write()
-        try:
-=======
-        self.build_tree_contents([('a-rev-tree', 'foo\n'),
-            ('c-rev', 'baz\n'), ('d-rev', 'bar\n'), ('e-rev', 'qux\n')])
         with tree.lock_write():
->>>>>>> 972b543b
             tree.add(['a-rev-tree', 'c-rev', 'd-rev', 'e-rev'])
             tree.commit('add test files', rev_id=b'first')
             # remove currently uses self._write_inventory -
