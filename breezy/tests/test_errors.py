--- conflicted
+++ resolved
@@ -286,50 +286,6 @@
             "Could not understand response from smart server: ('not yes',)",
             str(e))
 
-<<<<<<< HEAD
-    def test_unknown_container_format(self):
-        """Test the formatting of UnknownContainerFormatError."""
-        e = errors.UnknownContainerFormatError('bad format string')
-        self.assertEqual(
-            "Unrecognised container format: 'bad format string'",
-            str(e))
-
-    def test_unexpected_end_of_container(self):
-        """Test the formatting of UnexpectedEndOfContainerError."""
-        e = errors.UnexpectedEndOfContainerError()
-        self.assertEqual(
-            "Unexpected end of container stream", str(e))
-
-    def test_unknown_record_type(self):
-        """Test the formatting of UnknownRecordTypeError."""
-        e = errors.UnknownRecordTypeError("X")
-        self.assertEqual(
-            "Unknown record type: 'X'",
-            str(e))
-
-    def test_invalid_record(self):
-        """Test the formatting of InvalidRecordError."""
-        e = errors.InvalidRecordError("xxx")
-        self.assertEqual(
-            "Invalid record: xxx",
-            str(e))
-
-    def test_container_has_excess_data(self):
-        """Test the formatting of ContainerHasExcessDataError."""
-        e = errors.ContainerHasExcessDataError("excess bytes")
-        self.assertEqual(
-            "Container has data after end marker: 'excess bytes'",
-            str(e))
-
-    def test_duplicate_record_name_error(self):
-        """Test the formatting of DuplicateRecordNameError."""
-        e = errors.DuplicateRecordNameError(b"n\xc3\xa5me")
-        self.assertEqual(
-            u"Container has multiple records with the same name: n\xe5me",
-            str(e))
-
-=======
->>>>>>> 0931349c
     def test_check_error(self):
         e = errors.BzrCheckError('example check failure')
         self.assertEqual(
