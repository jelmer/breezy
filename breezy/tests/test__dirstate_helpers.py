# Copyright (C) 2007-2011 Canonical Ltd
#
# This program is free software; you can redistribute it and/or modify
# it under the terms of the GNU General Public License as published by
# the Free Software Foundation; either version 2 of the License, or
# (at your option) any later version.
#
# This program is distributed in the hope that it will be useful,
# but WITHOUT ANY WARRANTY; without even the implied warranty of
# MERCHANTABILITY or FITNESS FOR A PARTICULAR PURPOSE.  See the
# GNU General Public License for more details.
#
# You should have received a copy of the GNU General Public License
# along with this program; if not, write to the Free Software
# Foundation, Inc., 51 Franklin Street, Fifth Floor, Boston, MA 02110-1301 USA

"""Tests for the compiled dirstate helpers."""

import bisect
import os
import time

from .. import (
    errors,
    osutils,
    tests,
    )
from ..bzr import (
    dirstate,
    _dirstate_helpers_py,
    )
from . import (
    test_dirstate,
    )
from .test_osutils import dir_reader_scenarios
from .scenarios import (
    load_tests_apply_scenarios,
    multiply_scenarios,
    )
from . import (
    features,
    )


load_tests = load_tests_apply_scenarios


compiled_dirstate_helpers_feature = features.ModuleAvailableFeature(
    'breezy.bzr._dirstate_helpers_pyx')


# FIXME: we should also parametrize against SHA1Provider !

ue_scenarios = [('dirstate_Python',
    {'update_entry': dirstate.py_update_entry})]
if compiled_dirstate_helpers_feature.available():
    update_entry = compiled_dirstate_helpers_feature.module.update_entry
    ue_scenarios.append(('dirstate_Pyrex', {'update_entry': update_entry}))

pe_scenarios = [('dirstate_Python',
    {'_process_entry': dirstate.ProcessEntryPython})]
if compiled_dirstate_helpers_feature.available():
    process_entry = compiled_dirstate_helpers_feature.module.ProcessEntryC
    pe_scenarios.append(('dirstate_Pyrex', {'_process_entry': process_entry}))

helper_scenarios = [('dirstate_Python', {'helpers': _dirstate_helpers_py})]
if compiled_dirstate_helpers_feature.available():
    helper_scenarios.append(('dirstate_Pyrex',
        {'helpers': compiled_dirstate_helpers_feature.module}))


class TestBisectPathMixin(object):
    """Test that _bisect_path_*() returns the expected values.

    _bisect_path_* is intended to work like bisect.bisect_*() except it
    knows it is working on paths that are sorted by ('path', 'to', 'foo')
    chunks rather than by raw 'path/to/foo'.

    Test Cases should inherit from this and override ``get_bisect_path`` return
    their implementation, and ``get_bisect`` to return the matching
    bisect.bisect_* function.
    """

    def get_bisect_path(self):
        """Return an implementation of _bisect_path_*"""
        raise NotImplementedError

    def get_bisect(self):
        """Return a version of bisect.bisect_*.

        Also, for the 'exists' check, return the offset to the real values.
        For example bisect_left returns the index of an entry, while
        bisect_right returns the index *after* an entry

        :return: (bisect_func, offset)
        """
        raise NotImplementedError

    def assertBisect(self, paths, split_paths, path, exists=True):
        """Assert that bisect_split works like bisect_left on the split paths.

        :param paths: A list of path names
        :param split_paths: A list of path names that are already split up by directory
            ('path/to/foo' => ('path', 'to', 'foo'))
        :param path: The path we are indexing.
        :param exists: The path should be present, so make sure the
            final location actually points to the right value.

        All other arguments will be passed along.
        """
        bisect_path = self.get_bisect_path()
        self.assertIsInstance(paths, list)
        bisect_path_idx = bisect_path(paths, path)
        split_path = self.split_for_dirblocks([path])[0]
        bisect_func, offset = self.get_bisect()
        bisect_split_idx = bisect_func(split_paths, split_path)
        self.assertEqual(bisect_split_idx, bisect_path_idx,
                         '%s disagreed. %s != %s'
                         ' for key %r'
                         % (bisect_path.__name__,
                            bisect_split_idx, bisect_path_idx, path)
                         )
        if exists:
            self.assertEqual(path, paths[bisect_path_idx+offset])

    def split_for_dirblocks(self, paths):
        dir_split_paths = []
        for path in paths:
            dirname, basename = os.path.split(path)
            dir_split_paths.append((dirname.split('/'), basename))
        dir_split_paths.sort()
        return dir_split_paths

    def test_simple(self):
        """In the simple case it works just like bisect_left"""
        paths = ['', 'a', 'b', 'c', 'd']
        split_paths = self.split_for_dirblocks(paths)
        for path in paths:
            self.assertBisect(paths, split_paths, path, exists=True)
        self.assertBisect(paths, split_paths, '_', exists=False)
        self.assertBisect(paths, split_paths, 'aa', exists=False)
        self.assertBisect(paths, split_paths, 'bb', exists=False)
        self.assertBisect(paths, split_paths, 'cc', exists=False)
        self.assertBisect(paths, split_paths, 'dd', exists=False)
        self.assertBisect(paths, split_paths, 'a/a', exists=False)
        self.assertBisect(paths, split_paths, 'b/b', exists=False)
        self.assertBisect(paths, split_paths, 'c/c', exists=False)
        self.assertBisect(paths, split_paths, 'd/d', exists=False)

    def test_involved(self):
        """This is where bisect_path_* diverges slightly."""
        # This is the list of paths and their contents
        # a/
        #   a/
        #     a
        #     z
        #   a-a/
        #     a
        #   a-z/
        #     z
        #   a=a/
        #     a
        #   a=z/
        #     z
        #   z/
        #     a
        #     z
        #   z-a
        #   z-z
        #   z=a
        #   z=z
        # a-a/
        #   a
        # a-z/
        #   z
        # a=a/
        #   a
        # a=z/
        #   z
        # This is the exact order that is stored by dirstate
        # All children in a directory are mentioned before an children of
        # children are mentioned.
        # So all the root-directory paths, then all the
        # first sub directory, etc.
        paths = [# content of '/'
                 '', 'a', 'a-a', 'a-z', 'a=a', 'a=z',
                 # content of 'a/'
                 'a/a', 'a/a-a', 'a/a-z',
                 'a/a=a', 'a/a=z',
                 'a/z', 'a/z-a', 'a/z-z',
                 'a/z=a', 'a/z=z',
                 # content of 'a/a/'
                 'a/a/a', 'a/a/z',
                 # content of 'a/a-a'
                 'a/a-a/a',
                 # content of 'a/a-z'
                 'a/a-z/z',
                 # content of 'a/a=a'
                 'a/a=a/a',
                 # content of 'a/a=z'
                 'a/a=z/z',
                 # content of 'a/z/'
                 'a/z/a', 'a/z/z',
                 # content of 'a-a'
                 'a-a/a',
                 # content of 'a-z'
                 'a-z/z',
                 # content of 'a=a'
                 'a=a/a',
                 # content of 'a=z'
                 'a=z/z',
                ]
        split_paths = self.split_for_dirblocks(paths)
        sorted_paths = []
        for dir_parts, basename in split_paths:
            if dir_parts == ['']:
                sorted_paths.append(basename)
            else:
                sorted_paths.append('/'.join(dir_parts + [basename]))

        self.assertEqual(sorted_paths, paths)

        for path in paths:
            self.assertBisect(paths, split_paths, path, exists=True)


class TestBisectPathLeft(tests.TestCase, TestBisectPathMixin):
    """Run all Bisect Path tests against _bisect_path_left."""

    def get_bisect_path(self):
        from breezy.bzr._dirstate_helpers_py import _bisect_path_left
        return _bisect_path_left

    def get_bisect(self):
        return bisect.bisect_left, 0


class TestCompiledBisectPathLeft(TestBisectPathLeft):
    """Run all Bisect Path tests against _bisect_path_lect"""

    _test_needs_features = [compiled_dirstate_helpers_feature]

    def get_bisect_path(self):
        from breezy.bzr._dirstate_helpers_pyx import _bisect_path_left
        return _bisect_path_left


class TestBisectPathRight(tests.TestCase, TestBisectPathMixin):
    """Run all Bisect Path tests against _bisect_path_right"""

    def get_bisect_path(self):
        from breezy.bzr._dirstate_helpers_py import _bisect_path_right
        return _bisect_path_right

    def get_bisect(self):
        return bisect.bisect_right, -1


class TestCompiledBisectPathRight(TestBisectPathRight):
    """Run all Bisect Path tests against _bisect_path_right"""

    _test_needs_features = [compiled_dirstate_helpers_feature]

    def get_bisect_path(self):
        from breezy.bzr._dirstate_helpers_pyx import _bisect_path_right
        return _bisect_path_right


class TestBisectDirblock(tests.TestCase):
    """Test that bisect_dirblock() returns the expected values.

    bisect_dirblock is intended to work like bisect.bisect_left() except it
    knows it is working on dirblocks and that dirblocks are sorted by ('path',
    'to', 'foo') chunks rather than by raw 'path/to/foo'.

    This test is parameterized by calling get_bisect_dirblock(). Child test
    cases can override this function to test against a different
    implementation.
    """

    def get_bisect_dirblock(self):
        """Return an implementation of bisect_dirblock"""
        from breezy.bzr._dirstate_helpers_py import bisect_dirblock
        return bisect_dirblock

    def assertBisect(self, dirblocks, split_dirblocks, path, *args, **kwargs):
        """Assert that bisect_split works like bisect_left on the split paths.

        :param dirblocks: A list of (path, [info]) pairs.
        :param split_dirblocks: A list of ((split, path), [info]) pairs.
        :param path: The path we are indexing.

        All other arguments will be passed along.
        """
        bisect_dirblock = self.get_bisect_dirblock()
        self.assertIsInstance(dirblocks, list)
        bisect_split_idx = bisect_dirblock(dirblocks, path, *args, **kwargs)
        split_dirblock = (path.split('/'), [])
        bisect_left_idx = bisect.bisect_left(split_dirblocks, split_dirblock,
                                             *args)
        self.assertEqual(bisect_left_idx, bisect_split_idx,
                         'bisect_split disagreed. %s != %s'
                         ' for key %r'
                         % (bisect_left_idx, bisect_split_idx, path)
                         )

    def paths_to_dirblocks(self, paths):
        """Convert a list of paths into dirblock form.

        Also, ensure that the paths are in proper sorted order.
        """
        dirblocks = [(path, []) for path in paths]
        split_dirblocks = [(path.split('/'), []) for path in paths]
        self.assertEqual(sorted(split_dirblocks), split_dirblocks)
        return dirblocks, split_dirblocks

    def test_simple(self):
        """In the simple case it works just like bisect_left"""
        paths = ['', 'a', 'b', 'c', 'd']
        dirblocks, split_dirblocks = self.paths_to_dirblocks(paths)
        for path in paths:
            self.assertBisect(dirblocks, split_dirblocks, path)
        self.assertBisect(dirblocks, split_dirblocks, '_')
        self.assertBisect(dirblocks, split_dirblocks, 'aa')
        self.assertBisect(dirblocks, split_dirblocks, 'bb')
        self.assertBisect(dirblocks, split_dirblocks, 'cc')
        self.assertBisect(dirblocks, split_dirblocks, 'dd')
        self.assertBisect(dirblocks, split_dirblocks, 'a/a')
        self.assertBisect(dirblocks, split_dirblocks, 'b/b')
        self.assertBisect(dirblocks, split_dirblocks, 'c/c')
        self.assertBisect(dirblocks, split_dirblocks, 'd/d')

    def test_involved(self):
        """This is where bisect_left diverges slightly."""
        paths = ['', 'a',
                 'a/a', 'a/a/a', 'a/a/z', 'a/a-a', 'a/a-z',
                 'a/z', 'a/z/a', 'a/z/z', 'a/z-a', 'a/z-z',
                 'a-a', 'a-z',
                 'z', 'z/a/a', 'z/a/z', 'z/a-a', 'z/a-z',
                 'z/z', 'z/z/a', 'z/z/z', 'z/z-a', 'z/z-z',
                 'z-a', 'z-z',
                ]
        dirblocks, split_dirblocks = self.paths_to_dirblocks(paths)
        for path in paths:
            self.assertBisect(dirblocks, split_dirblocks, path)

    def test_involved_cached(self):
        """This is where bisect_left diverges slightly."""
        paths = ['', 'a',
                 'a/a', 'a/a/a', 'a/a/z', 'a/a-a', 'a/a-z',
                 'a/z', 'a/z/a', 'a/z/z', 'a/z-a', 'a/z-z',
                 'a-a', 'a-z',
                 'z', 'z/a/a', 'z/a/z', 'z/a-a', 'z/a-z',
                 'z/z', 'z/z/a', 'z/z/z', 'z/z-a', 'z/z-z',
                 'z-a', 'z-z',
                ]
        cache = {}
        dirblocks, split_dirblocks = self.paths_to_dirblocks(paths)
        for path in paths:
            self.assertBisect(dirblocks, split_dirblocks, path, cache=cache)


class TestCompiledBisectDirblock(TestBisectDirblock):
    """Test that bisect_dirblock() returns the expected values.

    bisect_dirblock is intended to work like bisect.bisect_left() except it
    knows it is working on dirblocks and that dirblocks are sorted by ('path',
    'to', 'foo') chunks rather than by raw 'path/to/foo'.

    This runs all the normal tests that TestBisectDirblock did, but uses the
    compiled version.
    """

    _test_needs_features = [compiled_dirstate_helpers_feature]

    def get_bisect_dirblock(self):
        from breezy.bzr._dirstate_helpers_pyx import bisect_dirblock
        return bisect_dirblock


class TestLtByDirs(tests.TestCase):
    """Test an implementation of lt_by_dirs()

    lt_by_dirs() compares 2 paths by their directory sections, rather than as
    plain strings.

    Child test cases can override ``get_lt_by_dirs`` to test a specific
    implementation.
    """

<<<<<<< HEAD
    def get_cmp_by_dirs(self):
        """Get a specific implementation of cmp_by_dirs."""
        from breezy.bzr._dirstate_helpers_py import cmp_by_dirs
        return cmp_by_dirs
=======
    def get_lt_by_dirs(self):
        """Get a specific implementation of lt_by_dirs."""
        from breezy._dirstate_helpers_py import lt_by_dirs
        return lt_by_dirs
>>>>>>> 5d1c18bd

    def assertCmpByDirs(self, expected, str1, str2):
        """Compare the two strings, in both directions.

        :param expected: The expected comparison value. -1 means str1 comes
            first, 0 means they are equal, 1 means str2 comes first
        :param str1: string to compare
        :param str2: string to compare
        """
        lt_by_dirs = self.get_lt_by_dirs()
        if expected == 0:
            self.assertEqual(str1, str2)
            self.assertFalse(lt_by_dirs(str1, str2))
            self.assertFalse(lt_by_dirs(str2, str1))
        elif expected > 0:
            self.assertFalse(lt_by_dirs(str1, str2))
            self.assertTrue(lt_by_dirs(str2, str1))
        else:
            self.assertTrue(lt_by_dirs(str1, str2))
            self.assertFalse(lt_by_dirs(str2, str1))

    def test_cmp_empty(self):
        """Compare against the empty string."""
        self.assertCmpByDirs(0, '', '')
        self.assertCmpByDirs(1, 'a', '')
        self.assertCmpByDirs(1, 'ab', '')
        self.assertCmpByDirs(1, 'abc', '')
        self.assertCmpByDirs(1, 'abcd', '')
        self.assertCmpByDirs(1, 'abcde', '')
        self.assertCmpByDirs(1, 'abcdef', '')
        self.assertCmpByDirs(1, 'abcdefg', '')
        self.assertCmpByDirs(1, 'abcdefgh', '')
        self.assertCmpByDirs(1, 'abcdefghi', '')
        self.assertCmpByDirs(1, 'test/ing/a/path/', '')

    def test_cmp_same_str(self):
        """Compare the same string"""
        self.assertCmpByDirs(0, 'a', 'a')
        self.assertCmpByDirs(0, 'ab', 'ab')
        self.assertCmpByDirs(0, 'abc', 'abc')
        self.assertCmpByDirs(0, 'abcd', 'abcd')
        self.assertCmpByDirs(0, 'abcde', 'abcde')
        self.assertCmpByDirs(0, 'abcdef', 'abcdef')
        self.assertCmpByDirs(0, 'abcdefg', 'abcdefg')
        self.assertCmpByDirs(0, 'abcdefgh', 'abcdefgh')
        self.assertCmpByDirs(0, 'abcdefghi', 'abcdefghi')
        self.assertCmpByDirs(0, 'testing a long string', 'testing a long string')
        self.assertCmpByDirs(0, 'x'*10000, 'x'*10000)
        self.assertCmpByDirs(0, 'a/b', 'a/b')
        self.assertCmpByDirs(0, 'a/b/c', 'a/b/c')
        self.assertCmpByDirs(0, 'a/b/c/d', 'a/b/c/d')
        self.assertCmpByDirs(0, 'a/b/c/d/e', 'a/b/c/d/e')

    def test_simple_paths(self):
        """Compare strings that act like normal string comparison"""
        self.assertCmpByDirs(-1, 'a', 'b')
        self.assertCmpByDirs(-1, 'aa', 'ab')
        self.assertCmpByDirs(-1, 'ab', 'bb')
        self.assertCmpByDirs(-1, 'aaa', 'aab')
        self.assertCmpByDirs(-1, 'aab', 'abb')
        self.assertCmpByDirs(-1, 'abb', 'bbb')
        self.assertCmpByDirs(-1, 'aaaa', 'aaab')
        self.assertCmpByDirs(-1, 'aaab', 'aabb')
        self.assertCmpByDirs(-1, 'aabb', 'abbb')
        self.assertCmpByDirs(-1, 'abbb', 'bbbb')
        self.assertCmpByDirs(-1, 'aaaaa', 'aaaab')
        self.assertCmpByDirs(-1, 'a/a', 'a/b')
        self.assertCmpByDirs(-1, 'a/b', 'b/b')
        self.assertCmpByDirs(-1, 'a/a/a', 'a/a/b')
        self.assertCmpByDirs(-1, 'a/a/b', 'a/b/b')
        self.assertCmpByDirs(-1, 'a/b/b', 'b/b/b')
        self.assertCmpByDirs(-1, 'a/a/a/a', 'a/a/a/b')
        self.assertCmpByDirs(-1, 'a/a/a/b', 'a/a/b/b')
        self.assertCmpByDirs(-1, 'a/a/b/b', 'a/b/b/b')
        self.assertCmpByDirs(-1, 'a/b/b/b', 'b/b/b/b')
        self.assertCmpByDirs(-1, 'a/a/a/a/a', 'a/a/a/a/b')

    def test_tricky_paths(self):
        self.assertCmpByDirs(1, 'ab/cd/ef', 'ab/cc/ef')
        self.assertCmpByDirs(1, 'ab/cd/ef', 'ab/c/ef')
        self.assertCmpByDirs(-1, 'ab/cd/ef', 'ab/cd-ef')
        self.assertCmpByDirs(-1, 'ab/cd', 'ab/cd-')
        self.assertCmpByDirs(-1, 'ab/cd', 'ab-cd')

    def test_cmp_unicode_not_allowed(self):
        lt_by_dirs = self.get_lt_by_dirs()
        self.assertRaises(TypeError, lt_by_dirs, u'Unicode', 'str')
        self.assertRaises(TypeError, lt_by_dirs, 'str', u'Unicode')
        self.assertRaises(TypeError, lt_by_dirs, u'Unicode', u'Unicode')

    def test_cmp_non_ascii(self):
        self.assertCmpByDirs(-1, '\xc2\xb5', '\xc3\xa5') # u'\xb5', u'\xe5'
        self.assertCmpByDirs(-1, 'a', '\xc3\xa5') # u'a', u'\xe5'
        self.assertCmpByDirs(-1, 'b', '\xc2\xb5') # u'b', u'\xb5'
        self.assertCmpByDirs(-1, 'a/b', 'a/\xc3\xa5') # u'a/b', u'a/\xe5'
        self.assertCmpByDirs(-1, 'b/a', 'b/\xc2\xb5') # u'b/a', u'b/\xb5'


class TestCompiledLtByDirs(TestLtByDirs):
    """Test the pyrex implementation of lt_by_dirs"""

    _test_needs_features = [compiled_dirstate_helpers_feature]

<<<<<<< HEAD
    def get_cmp_by_dirs(self):
        from breezy.bzr._dirstate_helpers_pyx import cmp_by_dirs
        return cmp_by_dirs
=======
    def get_lt_by_dirs(self):
        from breezy._dirstate_helpers_pyx import lt_by_dirs
        return lt_by_dirs
>>>>>>> 5d1c18bd


class TestCmpPathByDirblock(tests.TestCase):
    """Test an implementation of _cmp_path_by_dirblock()

    _cmp_path_by_dirblock() compares two paths using the sort order used by
    DirState. All paths in the same directory are sorted together.

    Child test cases can override ``get_cmp_path_by_dirblock`` to test a specific
    implementation.
    """

    def get_cmp_path_by_dirblock(self):
        """Get a specific implementation of _cmp_path_by_dirblock."""
        from breezy.bzr._dirstate_helpers_py import _cmp_path_by_dirblock
        return _cmp_path_by_dirblock

    def assertCmpPathByDirblock(self, paths):
        """Compare all paths and make sure they evaluate to the correct order.

        This does N^2 comparisons. It is assumed that ``paths`` is properly
        sorted list.

        :param paths: a sorted list of paths to compare
        """
        # First, make sure the paths being passed in are correct
        def _key(p):
            dirname, basename = os.path.split(p)
            return dirname.split('/'), basename
        self.assertEqual(sorted(paths, key=_key), paths)

        cmp_path_by_dirblock = self.get_cmp_path_by_dirblock()
        for idx1, path1 in enumerate(paths):
            for idx2, path2 in enumerate(paths):
                cmp_val = cmp_path_by_dirblock(path1, path2)
                if idx1 < idx2:
                    self.assertTrue(cmp_val < 0,
                        '%s did not state that %r came before %r, cmp=%s'
                        % (cmp_path_by_dirblock.__name__,
                           path1, path2, cmp_val))
                elif idx1 > idx2:
                    self.assertTrue(cmp_val > 0,
                        '%s did not state that %r came after %r, cmp=%s'
                        % (cmp_path_by_dirblock.__name__,
                           path1, path2, cmp_val))
                else: # idx1 == idx2
                    self.assertTrue(cmp_val == 0,
                        '%s did not state that %r == %r, cmp=%s'
                        % (cmp_path_by_dirblock.__name__,
                           path1, path2, cmp_val))

    def test_cmp_simple_paths(self):
        """Compare against the empty string."""
        self.assertCmpPathByDirblock(['', 'a', 'ab', 'abc', 'a/b/c', 'b/d/e'])
        self.assertCmpPathByDirblock(['kl', 'ab/cd', 'ab/ef', 'gh/ij'])

    def test_tricky_paths(self):
        self.assertCmpPathByDirblock([
            # Contents of ''
            '', 'a', 'a-a', 'a=a', 'b',
            # Contents of 'a'
            'a/a', 'a/a-a', 'a/a=a', 'a/b',
            # Contents of 'a/a'
            'a/a/a', 'a/a/a-a', 'a/a/a=a',
            # Contents of 'a/a/a'
            'a/a/a/a', 'a/a/a/b',
            # Contents of 'a/a/a-a',
            'a/a/a-a/a', 'a/a/a-a/b',
            # Contents of 'a/a/a=a',
            'a/a/a=a/a', 'a/a/a=a/b',
            # Contents of 'a/a-a'
            'a/a-a/a',
            # Contents of 'a/a-a/a'
            'a/a-a/a/a', 'a/a-a/a/b',
            # Contents of 'a/a=a'
            'a/a=a/a',
            # Contents of 'a/b'
            'a/b/a', 'a/b/b',
            # Contents of 'a-a',
            'a-a/a', 'a-a/b',
            # Contents of 'a=a',
            'a=a/a', 'a=a/b',
            # Contents of 'b',
            'b/a', 'b/b',
            ])
        self.assertCmpPathByDirblock([
                 # content of '/'
                 '', 'a', 'a-a', 'a-z', 'a=a', 'a=z',
                 # content of 'a/'
                 'a/a', 'a/a-a', 'a/a-z',
                 'a/a=a', 'a/a=z',
                 'a/z', 'a/z-a', 'a/z-z',
                 'a/z=a', 'a/z=z',
                 # content of 'a/a/'
                 'a/a/a', 'a/a/z',
                 # content of 'a/a-a'
                 'a/a-a/a',
                 # content of 'a/a-z'
                 'a/a-z/z',
                 # content of 'a/a=a'
                 'a/a=a/a',
                 # content of 'a/a=z'
                 'a/a=z/z',
                 # content of 'a/z/'
                 'a/z/a', 'a/z/z',
                 # content of 'a-a'
                 'a-a/a',
                 # content of 'a-z'
                 'a-z/z',
                 # content of 'a=a'
                 'a=a/a',
                 # content of 'a=z'
                 'a=z/z',
                ])

    def test_unicode_not_allowed(self):
        cmp_path_by_dirblock = self.get_cmp_path_by_dirblock()
        self.assertRaises(TypeError, cmp_path_by_dirblock, u'Uni', 'str')
        self.assertRaises(TypeError, cmp_path_by_dirblock, 'str', u'Uni')
        self.assertRaises(TypeError, cmp_path_by_dirblock, u'Uni', u'Uni')
        self.assertRaises(TypeError, cmp_path_by_dirblock, u'x/Uni', 'x/str')
        self.assertRaises(TypeError, cmp_path_by_dirblock, 'x/str', u'x/Uni')
        self.assertRaises(TypeError, cmp_path_by_dirblock, u'x/Uni', u'x/Uni')

    def test_nonascii(self):
        self.assertCmpPathByDirblock([
            # content of '/'
            '', 'a', '\xc2\xb5', '\xc3\xa5',
            # content of 'a'
            'a/a', 'a/\xc2\xb5', 'a/\xc3\xa5',
            # content of 'a/a'
            'a/a/a', 'a/a/\xc2\xb5', 'a/a/\xc3\xa5',
            # content of 'a/\xc2\xb5'
            'a/\xc2\xb5/a', 'a/\xc2\xb5/\xc2\xb5', 'a/\xc2\xb5/\xc3\xa5',
            # content of 'a/\xc3\xa5'
            'a/\xc3\xa5/a', 'a/\xc3\xa5/\xc2\xb5', 'a/\xc3\xa5/\xc3\xa5',
            # content of '\xc2\xb5'
            '\xc2\xb5/a', '\xc2\xb5/\xc2\xb5', '\xc2\xb5/\xc3\xa5',
            # content of '\xc2\xe5'
            '\xc3\xa5/a', '\xc3\xa5/\xc2\xb5', '\xc3\xa5/\xc3\xa5',
            ])


class TestCompiledCmpPathByDirblock(TestCmpPathByDirblock):
    """Test the pyrex implementation of _cmp_path_by_dirblock"""

    _test_needs_features = [compiled_dirstate_helpers_feature]

    def get_cmp_by_dirs(self):
        from breezy.bzr._dirstate_helpers_pyx import _cmp_path_by_dirblock
        return _cmp_path_by_dirblock


class TestMemRChr(tests.TestCase):
    """Test memrchr functionality"""

    _test_needs_features = [compiled_dirstate_helpers_feature]

    def assertMemRChr(self, expected, s, c):
        from breezy.bzr._dirstate_helpers_pyx import _py_memrchr
        self.assertEqual(expected, _py_memrchr(s, c))

    def test_missing(self):
        self.assertMemRChr(None, '', 'a')
        self.assertMemRChr(None, '', 'c')
        self.assertMemRChr(None, 'abcdefghijklm', 'q')
        self.assertMemRChr(None, 'aaaaaaaaaaaaaaaaaaaaaaa', 'b')

    def test_single_entry(self):
        self.assertMemRChr(0, 'abcdefghijklm', 'a')
        self.assertMemRChr(1, 'abcdefghijklm', 'b')
        self.assertMemRChr(2, 'abcdefghijklm', 'c')
        self.assertMemRChr(10, 'abcdefghijklm', 'k')
        self.assertMemRChr(11, 'abcdefghijklm', 'l')
        self.assertMemRChr(12, 'abcdefghijklm', 'm')

    def test_multiple(self):
        self.assertMemRChr(10, 'abcdefjklmabcdefghijklm', 'a')
        self.assertMemRChr(11, 'abcdefjklmabcdefghijklm', 'b')
        self.assertMemRChr(12, 'abcdefjklmabcdefghijklm', 'c')
        self.assertMemRChr(20, 'abcdefjklmabcdefghijklm', 'k')
        self.assertMemRChr(21, 'abcdefjklmabcdefghijklm', 'l')
        self.assertMemRChr(22, 'abcdefjklmabcdefghijklm', 'm')
        self.assertMemRChr(22, 'aaaaaaaaaaaaaaaaaaaaaaa', 'a')

    def test_with_nulls(self):
        self.assertMemRChr(10, 'abc\0\0\0jklmabc\0\0\0ghijklm', 'a')
        self.assertMemRChr(11, 'abc\0\0\0jklmabc\0\0\0ghijklm', 'b')
        self.assertMemRChr(12, 'abc\0\0\0jklmabc\0\0\0ghijklm', 'c')
        self.assertMemRChr(20, 'abc\0\0\0jklmabc\0\0\0ghijklm', 'k')
        self.assertMemRChr(21, 'abc\0\0\0jklmabc\0\0\0ghijklm', 'l')
        self.assertMemRChr(22, 'abc\0\0\0jklmabc\0\0\0ghijklm', 'm')
        self.assertMemRChr(22, 'aaa\0\0\0aaaaaaa\0\0\0aaaaaaa', 'a')
        self.assertMemRChr(9, '\0\0\0\0\0\0\0\0\0\0', '\0')


class TestReadDirblocks(test_dirstate.TestCaseWithDirState):
    """Test an implementation of _read_dirblocks()

    _read_dirblocks() reads in all of the dirblock information from the disk
    file.

    Child test cases can override ``get_read_dirblocks`` to test a specific
    implementation.
    """

    # inherits scenarios from test_dirstate

    def get_read_dirblocks(self):
        from breezy.bzr._dirstate_helpers_py import _read_dirblocks
        return _read_dirblocks

    def test_smoketest(self):
        """Make sure that we can create and read back a simple file."""
        tree, state, expected = self.create_basic_dirstate()
        del tree
        state._read_header_if_needed()
        self.assertEqual(dirstate.DirState.NOT_IN_MEMORY,
                         state._dirblock_state)
        read_dirblocks = self.get_read_dirblocks()
        read_dirblocks(state)
        self.assertEqual(dirstate.DirState.IN_MEMORY_UNMODIFIED,
                         state._dirblock_state)

    def test_trailing_garbage(self):
        tree, state, expected = self.create_basic_dirstate()
        # On Unix, we can write extra data as long as we haven't read yet, but
        # on Win32, if you've opened the file with FILE_SHARE_READ, trying to
        # open it in append mode will fail.
        state.unlock()
        f = open('dirstate', 'ab')
        try:
            # Add bogus trailing garbage
            f.write('bogus\n')
        finally:
            f.close()
            state.lock_read()
        e = self.assertRaises(errors.DirstateCorrupt,
                              state._read_dirblocks_if_needed)
        # Make sure we mention the bogus characters in the error
        self.assertContainsRe(str(e), 'bogus')


class TestCompiledReadDirblocks(TestReadDirblocks):
    """Test the pyrex implementation of _read_dirblocks"""

    _test_needs_features = [compiled_dirstate_helpers_feature]

    def get_read_dirblocks(self):
        from breezy.bzr._dirstate_helpers_pyx import _read_dirblocks
        return _read_dirblocks


class TestUsingCompiledIfAvailable(tests.TestCase):
    """Check that any compiled functions that are available are the default.

    It is possible to have typos, etc in the import line, such that
    _dirstate_helpers_pyx is actually available, but the compiled functions are
    not being used.
    """

    def test_bisect_dirblock(self):
        if compiled_dirstate_helpers_feature.available():
            from breezy.bzr._dirstate_helpers_pyx import bisect_dirblock
        else:
            from breezy.bzr._dirstate_helpers_py import bisect_dirblock
        self.assertIs(bisect_dirblock, dirstate.bisect_dirblock)

    def test__bisect_path_left(self):
        if compiled_dirstate_helpers_feature.available():
            from breezy.bzr._dirstate_helpers_pyx import _bisect_path_left
        else:
            from breezy.bzr._dirstate_helpers_py import _bisect_path_left
        self.assertIs(_bisect_path_left, dirstate._bisect_path_left)

    def test__bisect_path_right(self):
        if compiled_dirstate_helpers_feature.available():
            from breezy.bzr._dirstate_helpers_pyx import _bisect_path_right
        else:
            from breezy.bzr._dirstate_helpers_py import _bisect_path_right
        self.assertIs(_bisect_path_right, dirstate._bisect_path_right)

    def test_lt_by_dirs(self):
        if compiled_dirstate_helpers_feature.available():
<<<<<<< HEAD
            from breezy.bzr._dirstate_helpers_pyx import cmp_by_dirs
        else:
            from breezy.bzr._dirstate_helpers_py import cmp_by_dirs
        self.assertIs(cmp_by_dirs, dirstate.cmp_by_dirs)
=======
            from breezy._dirstate_helpers_pyx import lt_by_dirs
        else:
            from breezy._dirstate_helpers_py import lt_by_dirs
        self.assertIs(lt_by_dirs, dirstate.lt_by_dirs)
>>>>>>> 5d1c18bd

    def test__read_dirblocks(self):
        if compiled_dirstate_helpers_feature.available():
            from breezy.bzr._dirstate_helpers_pyx import _read_dirblocks
        else:
            from breezy.bzr._dirstate_helpers_py import _read_dirblocks
        self.assertIs(_read_dirblocks, dirstate._read_dirblocks)

    def test_update_entry(self):
        if compiled_dirstate_helpers_feature.available():
            from breezy.bzr._dirstate_helpers_pyx import update_entry
        else:
            from breezy.bzr.dirstate import update_entry
        self.assertIs(update_entry, dirstate.update_entry)

    def test_process_entry(self):
        if compiled_dirstate_helpers_feature.available():
            from breezy.bzr._dirstate_helpers_pyx import ProcessEntryC
            self.assertIs(ProcessEntryC, dirstate._process_entry)
        else:
            from breezy.bzr.dirstate import ProcessEntryPython
            self.assertIs(ProcessEntryPython, dirstate._process_entry)


class TestUpdateEntry(test_dirstate.TestCaseWithDirState):
    """Test the DirState.update_entry functions"""

    scenarios = multiply_scenarios(
        dir_reader_scenarios(), ue_scenarios)

    # Set by load_tests
    update_entry = None

    def setUp(self):
        super(TestUpdateEntry, self).setUp()
        self.overrideAttr(dirstate, 'update_entry', self.update_entry)

    def get_state_with_a(self):
        """Create a DirState tracking a single object named 'a'"""
        state = test_dirstate.InstrumentedDirState.initialize('dirstate')
        self.addCleanup(state.unlock)
        state.add('a', 'a-id', 'file', None, '')
        entry = state._get_entry(0, path_utf8='a')
        return state, entry

    def test_observed_sha1_cachable(self):
        state, entry = self.get_state_with_a()
        state.save()
        atime = time.time() - 10
        self.build_tree(['a'])
        statvalue = test_dirstate._FakeStat.from_stat(os.lstat('a'))
        statvalue.st_mtime = statvalue.st_ctime = atime
        self.assertEqual(dirstate.DirState.IN_MEMORY_UNMODIFIED,
                         state._dirblock_state)
        state._observed_sha1(entry, "foo", statvalue)
        self.assertEqual('foo', entry[1][0][1])
        packed_stat = dirstate.pack_stat(statvalue)
        self.assertEqual(packed_stat, entry[1][0][4])
        self.assertEqual(dirstate.DirState.IN_MEMORY_HASH_MODIFIED,
                         state._dirblock_state)

    def test_observed_sha1_not_cachable(self):
        state, entry = self.get_state_with_a()
        state.save()
        oldval = entry[1][0][1]
        oldstat = entry[1][0][4]
        self.build_tree(['a'])
        statvalue = os.lstat('a')
        self.assertEqual(dirstate.DirState.IN_MEMORY_UNMODIFIED,
                         state._dirblock_state)
        state._observed_sha1(entry, "foo", statvalue)
        self.assertEqual(oldval, entry[1][0][1])
        self.assertEqual(oldstat, entry[1][0][4])
        self.assertEqual(dirstate.DirState.IN_MEMORY_UNMODIFIED,
                         state._dirblock_state)

    def test_update_entry(self):
        state, _ = self.get_state_with_a()
        tree = self.make_branch_and_tree('tree')
        tree.lock_write()
        empty_revid = tree.commit('empty')
        self.build_tree(['tree/a'])
        tree.add(['a'], ['a-id'])
        with_a_id = tree.commit('with_a')
        self.addCleanup(tree.unlock)
        state.set_parent_trees(
            [(empty_revid, tree.branch.repository.revision_tree(empty_revid))],
            [])
        entry = state._get_entry(0, path_utf8='a')
        self.build_tree(['a'])
        # Add one where we don't provide the stat or sha already
        self.assertEqual(('', 'a', 'a-id'), entry[0])
        self.assertEqual(('f', '', 0, False, dirstate.DirState.NULLSTAT),
                         entry[1][0])
        # Flush the buffers to disk
        state.save()
        self.assertEqual(dirstate.DirState.IN_MEMORY_UNMODIFIED,
                         state._dirblock_state)

        stat_value = os.lstat('a')
        packed_stat = dirstate.pack_stat(stat_value)
        link_or_sha1 = self.update_entry(state, entry, abspath='a',
                                          stat_value=stat_value)
        self.assertEqual(None, link_or_sha1)

        # The dirblock entry should not have computed or cached the file's
        # sha1, but it did update the files' st_size. However, this is not
        # worth writing a dirstate file for, so we leave the state UNMODIFIED
        self.assertEqual(('f', '', 14, False, dirstate.DirState.NULLSTAT),
                         entry[1][0])
        self.assertEqual(dirstate.DirState.IN_MEMORY_UNMODIFIED,
                         state._dirblock_state)
        mode = stat_value.st_mode
        self.assertEqual([('is_exec', mode, False)], state._log)

        state.save()
        self.assertEqual(dirstate.DirState.IN_MEMORY_UNMODIFIED,
                         state._dirblock_state)

        # Roll the clock back so the file is guaranteed to look too new. We
        # should still not compute the sha1.
        state.adjust_time(-10)
        del state._log[:]

        link_or_sha1 = self.update_entry(state, entry, abspath='a',
                                          stat_value=stat_value)
        self.assertEqual([('is_exec', mode, False)], state._log)
        self.assertEqual(None, link_or_sha1)
        self.assertEqual(dirstate.DirState.IN_MEMORY_UNMODIFIED,
                         state._dirblock_state)
        self.assertEqual(('f', '', 14, False, dirstate.DirState.NULLSTAT),
                         entry[1][0])
        state.save()

        # If it is cachable (the clock has moved forward) but new it still
        # won't calculate the sha or cache it.
        state.adjust_time(+20)
        del state._log[:]
        link_or_sha1 = dirstate.update_entry(state, entry, abspath='a',
                                          stat_value=stat_value)
        self.assertEqual(None, link_or_sha1)
        self.assertEqual([('is_exec', mode, False)], state._log)
        self.assertEqual(('f', '', 14, False, dirstate.DirState.NULLSTAT),
                         entry[1][0])
        self.assertEqual(dirstate.DirState.IN_MEMORY_UNMODIFIED,
                         state._dirblock_state)

        # If the file is no longer new, and the clock has been moved forward
        # sufficiently, it will cache the sha.
        del state._log[:]
        state.set_parent_trees(
            [(with_a_id, tree.branch.repository.revision_tree(with_a_id))],
            [])
        entry = state._get_entry(0, path_utf8='a')

        link_or_sha1 = self.update_entry(state, entry, abspath='a',
                                          stat_value=stat_value)
        self.assertEqual('b50e5406bb5e153ebbeb20268fcf37c87e1ecfb6',
                         link_or_sha1)
        self.assertEqual([('is_exec', mode, False), ('sha1', 'a')],
                          state._log)
        self.assertEqual(('f', link_or_sha1, 14, False, packed_stat),
                         entry[1][0])

        # Subsequent calls will just return the cached value
        del state._log[:]
        link_or_sha1 = self.update_entry(state, entry, abspath='a',
                                          stat_value=stat_value)
        self.assertEqual('b50e5406bb5e153ebbeb20268fcf37c87e1ecfb6',
                         link_or_sha1)
        self.assertEqual([], state._log)
        self.assertEqual(('f', link_or_sha1, 14, False, packed_stat),
                         entry[1][0])

    def test_update_entry_symlink(self):
        """Update entry should read symlinks."""
        self.requireFeature(features.SymlinkFeature)
        state, entry = self.get_state_with_a()
        state.save()
        self.assertEqual(dirstate.DirState.IN_MEMORY_UNMODIFIED,
                         state._dirblock_state)
        os.symlink('target', 'a')

        state.adjust_time(-10) # Make the symlink look new
        stat_value = os.lstat('a')
        packed_stat = dirstate.pack_stat(stat_value)
        link_or_sha1 = self.update_entry(state, entry, abspath='a',
                                          stat_value=stat_value)
        self.assertEqual('target', link_or_sha1)
        self.assertEqual([('read_link', 'a', '')], state._log)
        # Dirblock is not updated (the link is too new)
        self.assertEqual([('l', '', 6, False, dirstate.DirState.NULLSTAT)],
                         entry[1])
        # The file entry turned into a symlink, that is considered
        # HASH modified worthy.
        self.assertEqual(dirstate.DirState.IN_MEMORY_HASH_MODIFIED,
                         state._dirblock_state)

        # Because the stat_value looks new, we should re-read the target
        del state._log[:]
        link_or_sha1 = self.update_entry(state, entry, abspath='a',
                                          stat_value=stat_value)
        self.assertEqual('target', link_or_sha1)
        self.assertEqual([('read_link', 'a', '')], state._log)
        self.assertEqual([('l', '', 6, False, dirstate.DirState.NULLSTAT)],
                         entry[1])
        state.save()
        state.adjust_time(+20) # Skip into the future, all files look old
        del state._log[:]
        link_or_sha1 = self.update_entry(state, entry, abspath='a',
                                          stat_value=stat_value)
        # The symlink stayed a symlink. So while it is new enough to cache, we
        # don't bother setting the flag, because it is not really worth saving
        # (when we stat the symlink, we'll have paged in the target.)
        self.assertEqual(dirstate.DirState.IN_MEMORY_UNMODIFIED,
                         state._dirblock_state)
        self.assertEqual('target', link_or_sha1)
        # We need to re-read the link because only now can we cache it
        self.assertEqual([('read_link', 'a', '')], state._log)
        self.assertEqual([('l', 'target', 6, False, packed_stat)],
                         entry[1])

        del state._log[:]
        # Another call won't re-read the link
        self.assertEqual([], state._log)
        link_or_sha1 = self.update_entry(state, entry, abspath='a',
                                          stat_value=stat_value)
        self.assertEqual('target', link_or_sha1)
        self.assertEqual([('l', 'target', 6, False, packed_stat)],
                         entry[1])

    def do_update_entry(self, state, entry, abspath):
        stat_value = os.lstat(abspath)
        return self.update_entry(state, entry, abspath, stat_value)

    def test_update_entry_dir(self):
        state, entry = self.get_state_with_a()
        self.build_tree(['a/'])
        self.assertIs(None, self.do_update_entry(state, entry, 'a'))

    def test_update_entry_dir_unchanged(self):
        state, entry = self.get_state_with_a()
        self.build_tree(['a/'])
        state.adjust_time(+20)
        self.assertIs(None, self.do_update_entry(state, entry, 'a'))
        # a/ used to be a file, but is now a directory, worth saving
        self.assertEqual(dirstate.DirState.IN_MEMORY_MODIFIED,
                         state._dirblock_state)
        state.save()
        self.assertEqual(dirstate.DirState.IN_MEMORY_UNMODIFIED,
                         state._dirblock_state)
        # No changes to a/ means not worth saving.
        self.assertIs(None, self.do_update_entry(state, entry, 'a'))
        self.assertEqual(dirstate.DirState.IN_MEMORY_UNMODIFIED,
                         state._dirblock_state)
        # Change the last-modified time for the directory
        t = time.time() - 100.0
        try:
            os.utime('a', (t, t))
        except OSError:
            # It looks like Win32 + FAT doesn't allow to change times on a dir.
            raise tests.TestSkipped("can't update mtime of a dir on FAT")
        saved_packed_stat = entry[1][0][-1]
        self.assertIs(None, self.do_update_entry(state, entry, 'a'))
        # We *do* go ahead and update the information in the dirblocks, but we
        # don't bother setting IN_MEMORY_MODIFIED because it is trivial to
        # recompute.
        self.assertNotEqual(saved_packed_stat, entry[1][0][-1])
        self.assertEqual(dirstate.DirState.IN_MEMORY_UNMODIFIED,
                         state._dirblock_state)

    def test_update_entry_file_unchanged(self):
        state, _ = self.get_state_with_a()
        tree = self.make_branch_and_tree('tree')
        tree.lock_write()
        self.build_tree(['tree/a'])
        tree.add(['a'], ['a-id'])
        with_a_id = tree.commit('witha')
        self.addCleanup(tree.unlock)
        state.set_parent_trees(
            [(with_a_id, tree.branch.repository.revision_tree(with_a_id))],
            [])
        entry = state._get_entry(0, path_utf8='a')
        self.build_tree(['a'])
        sha1sum = 'b50e5406bb5e153ebbeb20268fcf37c87e1ecfb6'
        state.adjust_time(+20)
        self.assertEqual(sha1sum, self.do_update_entry(state, entry, 'a'))
        self.assertEqual(dirstate.DirState.IN_MEMORY_MODIFIED,
                         state._dirblock_state)
        state.save()
        self.assertEqual(dirstate.DirState.IN_MEMORY_UNMODIFIED,
                         state._dirblock_state)
        self.assertEqual(sha1sum, self.do_update_entry(state, entry, 'a'))
        self.assertEqual(dirstate.DirState.IN_MEMORY_UNMODIFIED,
                         state._dirblock_state)

    def test_update_entry_tree_reference(self):
        state = test_dirstate.InstrumentedDirState.initialize('dirstate')
        self.addCleanup(state.unlock)
        state.add('r', 'r-id', 'tree-reference', None, '')
        self.build_tree(['r/'])
        entry = state._get_entry(0, path_utf8='r')
        self.do_update_entry(state, entry, 'r')
        entry = state._get_entry(0, path_utf8='r')
        self.assertEqual('t', entry[1][0][0])

    def create_and_test_file(self, state, entry):
        """Create a file at 'a' and verify the state finds it during update.

        The state should already be versioning *something* at 'a'. This makes
        sure that state.update_entry recognizes it as a file.
        """
        self.build_tree(['a'])
        stat_value = os.lstat('a')
        packed_stat = dirstate.pack_stat(stat_value)

        link_or_sha1 = self.do_update_entry(state, entry, abspath='a')
        self.assertEqual(None, link_or_sha1)
        self.assertEqual([('f', '', 14, False, dirstate.DirState.NULLSTAT)],
                         entry[1])
        return packed_stat

    def create_and_test_dir(self, state, entry):
        """Create a directory at 'a' and verify the state finds it.

        The state should already be versioning *something* at 'a'. This makes
        sure that state.update_entry recognizes it as a directory.
        """
        self.build_tree(['a/'])
        stat_value = os.lstat('a')
        packed_stat = dirstate.pack_stat(stat_value)

        link_or_sha1 = self.do_update_entry(state, entry, abspath='a')
        self.assertIs(None, link_or_sha1)
        self.assertEqual([('d', '', 0, False, packed_stat)], entry[1])

        return packed_stat

    # FIXME: Add unicode version
    def create_and_test_symlink(self, state, entry):
        """Create a symlink at 'a' and verify the state finds it.

        The state should already be versioning *something* at 'a'. This makes
        sure that state.update_entry recognizes it as a symlink.

        This should not be called if this platform does not have symlink
        support.
        """
        # caller should care about skipping test on platforms without symlinks
        os.symlink('path/to/foo', 'a')

        stat_value = os.lstat('a')
        packed_stat = dirstate.pack_stat(stat_value)

        link_or_sha1 = self.do_update_entry(state, entry, abspath='a')
        self.assertEqual('path/to/foo', link_or_sha1)
        self.assertEqual([('l', 'path/to/foo', 11, False, packed_stat)],
                         entry[1])
        return packed_stat

    def test_update_file_to_dir(self):
        """If a file changes to a directory we return None for the sha.
        We also update the inventory record.
        """
        state, entry = self.get_state_with_a()
        # The file sha1 won't be cached unless the file is old
        state.adjust_time(+10)
        self.create_and_test_file(state, entry)
        os.remove('a')
        self.create_and_test_dir(state, entry)

    def test_update_file_to_symlink(self):
        """File becomes a symlink"""
        self.requireFeature(features.SymlinkFeature)
        state, entry = self.get_state_with_a()
        # The file sha1 won't be cached unless the file is old
        state.adjust_time(+10)
        self.create_and_test_file(state, entry)
        os.remove('a')
        self.create_and_test_symlink(state, entry)

    def test_update_dir_to_file(self):
        """Directory becoming a file updates the entry."""
        state, entry = self.get_state_with_a()
        # The file sha1 won't be cached unless the file is old
        state.adjust_time(+10)
        self.create_and_test_dir(state, entry)
        os.rmdir('a')
        self.create_and_test_file(state, entry)

    def test_update_dir_to_symlink(self):
        """Directory becomes a symlink"""
        self.requireFeature(features.SymlinkFeature)
        state, entry = self.get_state_with_a()
        # The symlink target won't be cached if it isn't old
        state.adjust_time(+10)
        self.create_and_test_dir(state, entry)
        os.rmdir('a')
        self.create_and_test_symlink(state, entry)

    def test_update_symlink_to_file(self):
        """Symlink becomes a file"""
        self.requireFeature(features.SymlinkFeature)
        state, entry = self.get_state_with_a()
        # The symlink and file info won't be cached unless old
        state.adjust_time(+10)
        self.create_and_test_symlink(state, entry)
        os.remove('a')
        self.create_and_test_file(state, entry)

    def test_update_symlink_to_dir(self):
        """Symlink becomes a directory"""
        self.requireFeature(features.SymlinkFeature)
        state, entry = self.get_state_with_a()
        # The symlink target won't be cached if it isn't old
        state.adjust_time(+10)
        self.create_and_test_symlink(state, entry)
        os.remove('a')
        self.create_and_test_dir(state, entry)

    def test__is_executable_win32(self):
        state, entry = self.get_state_with_a()
        self.build_tree(['a'])

        # Make sure we are using the win32 implementation of _is_executable
        state._is_executable = state._is_executable_win32

        # The file on disk is not executable, but we are marking it as though
        # it is. With _is_executable_win32 we ignore what is on disk.
        entry[1][0] = ('f', '', 0, True, dirstate.DirState.NULLSTAT)

        stat_value = os.lstat('a')
        packed_stat = dirstate.pack_stat(stat_value)

        state.adjust_time(-10) # Make sure everything is new
        self.update_entry(state, entry, abspath='a', stat_value=stat_value)

        # The row is updated, but the executable bit stays set.
        self.assertEqual([('f', '', 14, True, dirstate.DirState.NULLSTAT)],
                         entry[1])

        # Make the disk object look old enough to cache (but it won't cache the
        # sha as it is a new file).
        state.adjust_time(+20)
        digest = 'b50e5406bb5e153ebbeb20268fcf37c87e1ecfb6'
        self.update_entry(state, entry, abspath='a', stat_value=stat_value)
        self.assertEqual([('f', '', 14, True, dirstate.DirState.NULLSTAT)],
            entry[1])

    def _prepare_tree(self):
        # Create a tree
        text = 'Hello World\n'
        tree = self.make_branch_and_tree('tree')
        self.build_tree_contents([('tree/a file', text)])
        tree.add('a file', 'a-file-id')
        # Note: dirstate does not sha prior to the first commit
        # so commit now in order for the test to work
        tree.commit('first')
        return tree, text

    def test_sha1provider_sha1_used(self):
        tree, text = self._prepare_tree()
        state = dirstate.DirState.from_tree(tree, 'dirstate',
            UppercaseSHA1Provider())
        self.addCleanup(state.unlock)
        expected_sha = osutils.sha_string(text.upper() + "foo")
        entry = state._get_entry(0, path_utf8='a file')
        state._sha_cutoff_time()
        state._cutoff_time += 10
        sha1 = self.update_entry(state, entry, 'tree/a file',
                                 os.lstat('tree/a file'))
        self.assertEqual(expected_sha, sha1)

    def test_sha1provider_stat_and_sha1_used(self):
        tree, text = self._prepare_tree()
        tree.lock_write()
        self.addCleanup(tree.unlock)
        state = tree._current_dirstate()
        state._sha1_provider = UppercaseSHA1Provider()
        # If we used the standard provider, it would look like nothing has
        # changed
        file_ids_changed = [change[0] for change
                            in tree.iter_changes(tree.basis_tree())]
        self.assertEqual(['a-file-id'], file_ids_changed)


class UppercaseSHA1Provider(dirstate.SHA1Provider):
    """A custom SHA1Provider."""

    def sha1(self, abspath):
        return self.stat_and_sha1(abspath)[1]

    def stat_and_sha1(self, abspath):
        file_obj = file(abspath, 'rb')
        try:
            statvalue = os.fstat(file_obj.fileno())
            text = ''.join(file_obj.readlines())
            sha1 = osutils.sha_string(text.upper() + "foo")
        finally:
            file_obj.close()
        return statvalue, sha1


class TestProcessEntry(test_dirstate.TestCaseWithDirState):

    scenarios = multiply_scenarios(dir_reader_scenarios(), pe_scenarios)

    # Set by load_tests
    _process_entry = None

    def setUp(self):
        super(TestProcessEntry, self).setUp()
        self.overrideAttr(dirstate, '_process_entry', self._process_entry)

    def assertChangedFileIds(self, expected, tree):
        tree.lock_read()
        try:
            file_ids = [info[0] for info
                        in tree.iter_changes(tree.basis_tree())]
        finally:
            tree.unlock()
        self.assertEqual(sorted(expected), sorted(file_ids))

    def test_exceptions_raised(self):
        # This is a direct test of bug #495023, it relies on osutils.is_inside
        # getting called in an inner function. Which makes it a bit brittle,
        # but at least it does reproduce the bug.
        tree = self.make_branch_and_tree('tree')
        self.build_tree(['tree/file', 'tree/dir/', 'tree/dir/sub',
                         'tree/dir2/', 'tree/dir2/sub2'])
        tree.add(['file', 'dir', 'dir/sub', 'dir2', 'dir2/sub2'])
        tree.commit('first commit')
        tree.lock_read()
        self.addCleanup(tree.unlock)
        basis_tree = tree.basis_tree()
        def is_inside_raises(*args, **kwargs):
            raise RuntimeError('stop this')
        self.overrideAttr(osutils, 'is_inside', is_inside_raises)
        self.assertListRaises(RuntimeError, tree.iter_changes, basis_tree)

    def test_simple_changes(self):
        tree = self.make_branch_and_tree('tree')
        self.build_tree(['tree/file'])
        tree.add(['file'], ['file-id'])
        self.assertChangedFileIds([tree.get_root_id(), 'file-id'], tree)
        tree.commit('one')
        self.assertChangedFileIds([], tree)

    def test_sha1provider_stat_and_sha1_used(self):
        tree = self.make_branch_and_tree('tree')
        self.build_tree(['tree/file'])
        tree.add(['file'], ['file-id'])
        tree.commit('one')
        tree.lock_write()
        self.addCleanup(tree.unlock)
        state = tree._current_dirstate()
        state._sha1_provider = UppercaseSHA1Provider()
        self.assertChangedFileIds(['file-id'], tree)


class TestPackStat(tests.TestCase):
    """Check packed representaton of stat values is robust on all inputs"""

    scenarios = helper_scenarios

    def pack(self, statlike_tuple):
        return self.helpers.pack_stat(os.stat_result(statlike_tuple))

    @staticmethod
    def unpack_field(packed_string, stat_field):
        return _dirstate_helpers_py._unpack_stat(packed_string)[stat_field]

    def test_result(self):
        self.assertEqual("AAAQAAAAABAAAAARAAAAAgAAAAEAAIHk",
            self.pack((33252, 1, 2, 0, 0, 0, 4096, 15.5, 16.5, 17.5)))

    def test_giant_inode(self):
        packed = self.pack((33252, 0xF80000ABC, 0, 0, 0, 0, 0, 0, 0, 0))
        self.assertEqual(0x80000ABC, self.unpack_field(packed, "st_ino"))

    def test_giant_size(self):
        packed = self.pack((33252, 0, 0, 0, 0, 0, (1 << 33) + 4096, 0, 0, 0))
        self.assertEqual(4096, self.unpack_field(packed, "st_size"))

    def test_fractional_mtime(self):
        packed = self.pack((33252, 0, 0, 0, 0, 0, 0, 0, 16.9375, 0))
        self.assertEqual(16, self.unpack_field(packed, "st_mtime"))

    def test_ancient_mtime(self):
        packed = self.pack((33252, 0, 0, 0, 0, 0, 0, 0, -11644473600.0, 0))
        self.assertEqual(1240428288, self.unpack_field(packed, "st_mtime"))

    def test_distant_mtime(self):
        packed = self.pack((33252, 0, 0, 0, 0, 0, 0, 0, 64060588800.0, 0))
        self.assertEqual(3931046656, self.unpack_field(packed, "st_mtime"))

    def test_fractional_ctime(self):
        packed = self.pack((33252, 0, 0, 0, 0, 0, 0, 0, 0, 17.5625))
        self.assertEqual(17, self.unpack_field(packed, "st_ctime"))

    def test_ancient_ctime(self):
        packed = self.pack((33252, 0, 0, 0, 0, 0, 0, 0, 0, -11644473600.0))
        self.assertEqual(1240428288, self.unpack_field(packed, "st_ctime"))

    def test_distant_ctime(self):
        packed = self.pack((33252, 0, 0, 0, 0, 0, 0, 0, 0, 64060588800.0))
        self.assertEqual(3931046656, self.unpack_field(packed, "st_ctime"))

    def test_negative_dev(self):
        packed = self.pack((33252, 0, -0xFFFFFCDE, 0, 0, 0, 0, 0, 0, 0))
        self.assertEqual(0x322, self.unpack_field(packed, "st_dev"))<|MERGE_RESOLUTION|>--- conflicted
+++ resolved
@@ -388,17 +388,10 @@
     implementation.
     """
 
-<<<<<<< HEAD
-    def get_cmp_by_dirs(self):
-        """Get a specific implementation of cmp_by_dirs."""
-        from breezy.bzr._dirstate_helpers_py import cmp_by_dirs
-        return cmp_by_dirs
-=======
     def get_lt_by_dirs(self):
         """Get a specific implementation of lt_by_dirs."""
-        from breezy._dirstate_helpers_py import lt_by_dirs
+        from ..bzr._dirstate_helpers_py import lt_by_dirs
         return lt_by_dirs
->>>>>>> 5d1c18bd
 
     def assertCmpByDirs(self, expected, str1, str2):
         """Compare the two strings, in both directions.
@@ -502,15 +495,9 @@
 
     _test_needs_features = [compiled_dirstate_helpers_feature]
 
-<<<<<<< HEAD
-    def get_cmp_by_dirs(self):
-        from breezy.bzr._dirstate_helpers_pyx import cmp_by_dirs
-        return cmp_by_dirs
-=======
     def get_lt_by_dirs(self):
-        from breezy._dirstate_helpers_pyx import lt_by_dirs
+        from ..bzr._dirstate_helpers_pyx import lt_by_dirs
         return lt_by_dirs
->>>>>>> 5d1c18bd
 
 
 class TestCmpPathByDirblock(tests.TestCase):
@@ -795,17 +782,10 @@
 
     def test_lt_by_dirs(self):
         if compiled_dirstate_helpers_feature.available():
-<<<<<<< HEAD
-            from breezy.bzr._dirstate_helpers_pyx import cmp_by_dirs
+            from ..bzr._dirstate_helpers_pyx import lt_by_dirs
         else:
-            from breezy.bzr._dirstate_helpers_py import cmp_by_dirs
-        self.assertIs(cmp_by_dirs, dirstate.cmp_by_dirs)
-=======
-            from breezy._dirstate_helpers_pyx import lt_by_dirs
-        else:
-            from breezy._dirstate_helpers_py import lt_by_dirs
+            from ..bzr._dirstate_helpers_py import lt_by_dirs
         self.assertIs(lt_by_dirs, dirstate.lt_by_dirs)
->>>>>>> 5d1c18bd
 
     def test__read_dirblocks(self):
         if compiled_dirstate_helpers_feature.available():
