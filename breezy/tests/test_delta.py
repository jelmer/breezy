--- conflicted
+++ resolved
@@ -22,15 +22,7 @@
     revision as _mod_revision,
     tests,
     )
-<<<<<<< HEAD
-from ..tree import TreeChange
-=======
 from ..bzr.inventorytree import InventoryTreeChange
-from ..sixish import (
-    PY3,
-    StringIO,
-    )
->>>>>>> 47cf7eb0
 
 
 class InstrumentedReporter(object):
