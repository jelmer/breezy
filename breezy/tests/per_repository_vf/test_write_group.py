--- conflicted
+++ resolved
@@ -94,11 +94,7 @@
             repo = self.make_repository(relpath)
         if not repo._format.supports_external_lookups:
             raise tests.TestNotApplicable('format not stackable')
-<<<<<<< HEAD
-        repo.controldir._format.set_branch_format(branch.BzrBranchFormat7())
-=======
-        repo.bzrdir._format.set_branch_format(bzrbranch.BzrBranchFormat7())
->>>>>>> c789fa54
+        repo.controldir._format.set_branch_format(bzrbranch.BzrBranchFormat7())
         return repo
 
     def reopen_repo_and_resume_write_group(self, repo):
