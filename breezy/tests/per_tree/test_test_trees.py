# Copyright (C) 2006, 2007 Canonical Ltd
#
# This program is free software; you can redistribute it and/or modify
# it under the terms of the GNU General Public License as published by
# the Free Software Foundation; either version 2 of the License, or
# (at your option) any later version.
#
# This program is distributed in the hope that it will be useful,
# but WITHOUT ANY WARRANTY; without even the implied warranty of
# MERCHANTABILITY or FITNESS FOR A PARTICULAR PURPOSE.  See the
# GNU General Public License for more details.
#
# You should have received a copy of the GNU General Public License
# along with this program; if not, write to the Free Software
# Foundation, Inc., 51 Franklin Street, Fifth Floor, Boston, MA 02110-1301 USA

"""Tests for the test trees used by the per_tree tests."""

from breezy.tests import per_tree
from breezy.tests import (
    TestNotApplicable,
    features,
    )


class TestTreeShapes(per_tree.TestCaseWithTree):

    def test_empty_tree_no_parents(self):
        tree = self.make_branch_and_tree('.')
        tree = self.get_tree_no_parents_no_content(tree)
        tree.lock_read()
        self.addCleanup(tree.unlock)
        self.assertEqual([], tree.get_parent_ids())
        self.assertEqual([], tree.conflicts())
        self.assertEqual([], list(tree.unknowns()))
        self.assertEqual([''], list(tree.all_versioned_paths()))
        self.assertEqual(
            [('', tree.path2id(''))],
            [(path, node.file_id) for path, node in tree.iter_entries_by_dir()])

    def test_abc_tree_no_parents(self):
        tree = self.make_branch_and_tree('.')
        tree = self.get_tree_no_parents_abc_content(tree)
        tree.lock_read()
        self.addCleanup(tree.unlock)
        self.assertEqual([], tree.get_parent_ids())
        self.assertEqual([], tree.conflicts())
        self.assertEqual([], list(tree.unknowns()))
        # __iter__ has no strongly defined order
        self.assertEqual(
            {'', 'a', 'b', 'b/c'},
            set(tree.all_versioned_paths()))
        self.assertTrue(tree.is_versioned('a'))
        self.assertTrue(tree.is_versioned('b'))
        self.assertTrue(tree.is_versioned('b/c'))
        self.assertEqual(
            [(p, tree.path2id(p)) for p in ['', 'a', 'b', 'b/c']],
            [(path, node.file_id) for path, node in tree.iter_entries_by_dir()])
        self.assertEqualDiff('contents of a\n', tree.get_file_text('a'))
        self.assertFalse(tree.is_executable('b/c'))

    def test_abc_tree_content_2_no_parents(self):
        tree = self.make_branch_and_tree('.')
        tree = self.get_tree_no_parents_abc_content_2(tree)
        tree.lock_read()
        self.addCleanup(tree.unlock)
        self.assertEqual([], tree.get_parent_ids())
        self.assertEqual([], tree.conflicts())
        self.assertEqual([], list(tree.unknowns()))
        # __iter__ has no strongly defined order
        self.assertEqual(
            {'', 'a', 'b', 'b/c'},
            set(tree.all_versioned_paths()))
        self.assertEqual(
            [(p, tree.path2id(p)) for p in ['', 'a', 'b', 'b/c']],
            [(path, node.file_id) for path, node in tree.iter_entries_by_dir()])
        self.assertEqualDiff('foobar\n', tree.get_file_text('a'))
        self.assertFalse(tree.is_executable('b//c'))

    def test_abc_tree_content_3_no_parents(self):
        tree = self.make_branch_and_tree('.')
        tree = self.get_tree_no_parents_abc_content_3(tree)
        tree.lock_read()
        self.addCleanup(tree.unlock)
        self.assertEqual([], tree.get_parent_ids())
        self.assertEqual([], tree.conflicts())
        self.assertEqual([], list(tree.unknowns()))
        # __iter__ has no strongly defined order
        self.assertEqual(
            {'', 'a', 'b', 'b/c'},
            set(tree.all_versioned_paths()))
        self.assertEqual(
            [(p, tree.path2id(p)) for p in ['', 'a', 'b', 'b/c']],
            [(path, node.file_id) for path, node in tree.iter_entries_by_dir()])
        self.assertEqualDiff('contents of a\n', tree.get_file_text('a'))
        self.assertTrue(tree.is_executable('b/c'))

    def test_abc_tree_content_4_no_parents(self):
        tree = self.make_branch_and_tree('.')
        tree = self.get_tree_no_parents_abc_content_4(tree)
        tree.lock_read()
        self.addCleanup(tree.unlock)
        self.assertEqual([], tree.get_parent_ids())
        self.assertEqual([], tree.conflicts())
        self.assertEqual([], list(tree.unknowns()))
        # __iter__ has no strongly defined order
        self.assertEqual(
            {'', 'b', 'd', 'b/c'},
            set(tree.all_versioned_paths()))
        self.assertEqual(
            [(p, tree.path2id(p)) for p in ['', 'b', 'd', 'b/c']],
            [(path, node.file_id) for path, node in tree.iter_entries_by_dir()])
        self.assertEqualDiff('contents of a\n', tree.get_file_text('d'))
        self.assertFalse(tree.is_executable('b/c'))

    def test_abc_tree_content_5_no_parents(self):
        tree = self.make_branch_and_tree('.')
        tree = self.get_tree_no_parents_abc_content_5(tree)
        tree.lock_read()
        self.addCleanup(tree.unlock)
        self.assertEqual([], tree.get_parent_ids())
        self.assertEqual([], tree.conflicts())
        self.assertEqual([], list(tree.unknowns()))
        # __iter__ has no strongly defined order
        self.assertEqual(
            {'', 'd', 'b', 'b/c'},
            set(tree.all_versioned_paths()))
        self.assertEqual(
            [(p, tree.path2id(p)) for p in ['', 'b', 'd',  'b/c']],
            [(path, node.file_id) for path, node in tree.iter_entries_by_dir()])
        self.assertEqualDiff('bar\n', tree.get_file_text('d'))
        self.assertFalse(tree.is_executable('b/c'))

    def test_abc_tree_content_6_no_parents(self):
        tree = self.make_branch_and_tree('.')
        tree = self.get_tree_no_parents_abc_content_6(tree)
        tree.lock_read()
        self.addCleanup(tree.unlock)
        self.assertEqual([], tree.get_parent_ids())
        self.assertEqual([], tree.conflicts())
        self.assertEqual([], list(tree.unknowns()))
        # __iter__ has no strongly defined order
        expected_paths = (
                ['', 'a'] +
                (['b'] if tree.has_versioned_directories() else []) +
                ['e'])
        self.assertEqual(
            set(expected_paths),
            set(tree.all_versioned_paths()))
        self.assertEqual(
            [(p, tree.path2id(p)) for p in expected_paths],
            [(path, node.file_id) for path, node in tree.iter_entries_by_dir()])
        self.assertEqualDiff('contents of a\n', tree.get_file_text('a'))
        self.assertTrue(tree.is_executable('e'))

    def test_tree_with_subdirs_and_all_content_types(self):
        # currently this test tree requires unicode. It might be good
        # to have it simply stop having the single unicode file in it
        # when dealing with a non-unicode filesystem.
        self.requireFeature(features.SymlinkFeature)
        tree = self.get_tree_with_subdirs_and_all_content_types()
        tree.lock_read()
        self.addCleanup(tree.unlock)
        self.assertEqual([], tree.get_parent_ids())
        self.assertEqual([], tree.conflicts())
        self.assertEqual([], list(tree.unknowns()))
        # __iter__ has no strongly defined order
        tree_root = tree.path2id('')
        self.assertEqual(
            {tree.path2id(p) for p in [
                '', '0file', '1top-dir', '1top-dir/1dir-in-1topdir',
                '1top-dir/0file-in-1topdir', 'symlink', u'2utf\u1234file']},
            set(tree.all_file_ids()))
        # note that the order of the paths and fileids is deliberately
        # mismatched to ensure that the result order is path based.
        self.assertEqual(
            [('', 'directory'),
             ('0file', 'file'),
             ('1top-dir', 'directory'),
             (u'2utf\u1234file', 'file'),
             ('symlink', 'symlink'),
             ('1top-dir/0file-in-1topdir', 'file'),
             ('1top-dir/1dir-in-1topdir', 'directory')],
            [(path, node.kind) for path, node in tree.iter_entries_by_dir()])

    def test_tree_with_subdirs_and_all_content_types_wo_symlinks(self):
        # currently this test tree requires unicode. It might be good
        # to have it simply stop having the single unicode file in it
        # when dealing with a non-unicode filesystem.
        tree = self.get_tree_with_subdirs_and_all_supported_content_types(False)
        tree.lock_read()
        self.addCleanup(tree.unlock)
        self.assertEqual([], tree.get_parent_ids())
        self.assertEqual([], tree.conflicts())
        self.assertEqual([], list(tree.unknowns()))
        # __iter__ has no strongly defined order
        tree_root = tree.path2id('')
        self.assertEqual(
            {'', '0file', '1top-dir', '1top-dir/0file-in-1topdir',
             '1top-dir/1dir-in-1topdir', u'2utf\u1234file'},
            set(tree.all_versioned_paths()))
        # note that the order of the paths and fileids is deliberately
        # mismatched to ensure that the result order is path based.
        self.assertEqual(
            [('', 'directory'),
             ('0file', 'file'),
             ('1top-dir', 'directory'),
             (u'2utf\u1234file', 'file'),
             ('1top-dir/0file-in-1topdir', 'file'),
             ('1top-dir/1dir-in-1topdir', 'directory')],
            [(path, node.kind) for path, node in tree.iter_entries_by_dir()])

    def test_tree_with_utf8(self):
        tree = self.make_branch_and_tree('.')
<<<<<<< HEAD
        if not tree._format.supports_setting_file_ids:
=======
        if not tree.supports_setting_file_ids():
>>>>>>> 1d5d33af
            raise TestNotApplicable(
                'format does not support custom file ids')
        tree = self.get_tree_with_utf8(tree)

        revision_id = u'r\xe9v-1'.encode('utf8')
        root_id = 'TREE_ROOT'
        bar_id = u'ba\N{Euro Sign}r-id'.encode('utf8')
        foo_id = u'fo\N{Euro Sign}o-id'.encode('utf8')
        baz_id = u'ba\N{Euro Sign}z-id'.encode('utf8')
        path_and_ids = [(u'', root_id, None, None),
                        (u'ba\N{Euro Sign}r', bar_id, root_id, revision_id),
                        (u'fo\N{Euro Sign}o', foo_id, root_id, revision_id),
                        (u'ba\N{Euro Sign}r/ba\N{Euro Sign}z',
                         baz_id, bar_id, revision_id),
                       ]
        tree.lock_read()
        try:
            path_entries = list(tree.iter_entries_by_dir())
        finally:
            tree.unlock()

        for expected, (path, ie) in zip(path_and_ids, path_entries):
            self.assertEqual(expected[0], path) # Paths should match
            self.assertIsInstance(path, unicode)
            self.assertEqual(expected[1], ie.file_id)
            self.assertIsInstance(ie.file_id, str)
            self.assertEqual(expected[2], ie.parent_id)
            if expected[2] is not None:
                self.assertIsInstance(ie.parent_id, str)
            # WorkingTree's return None for the last modified revision
            if ie.revision is not None:
                self.assertIsInstance(ie.revision, str)
                if expected[0] != '':
                    # Some trees will preserve the revision id of the tree root,
                    # but not all will
                    self.assertEqual(revision_id, ie.revision)
        self.assertEqual(len(path_and_ids), len(path_entries))
        get_revision_id = getattr(tree, 'get_revision_id', None)
        if get_revision_id is not None:
            self.assertIsInstance(get_revision_id(), str)
        last_revision = getattr(tree, 'last_revision', None)
        if last_revision is not None:
            self.assertIsInstance(last_revision(), str)

    def test_tree_with_merged_utf8(self):
        tree = self.make_branch_and_tree('.')
        tree = self.get_tree_with_merged_utf8(tree)

        revision_id_1 = u'r\xe9v-1'.encode('utf8')
        revision_id_2 = u'r\xe9v-2'.encode('utf8')
        root_id = 'TREE_ROOT'
        bar_id = u'ba\N{Euro Sign}r-id'.encode('utf8')
        foo_id = u'fo\N{Euro Sign}o-id'.encode('utf8')
        baz_id = u'ba\N{Euro Sign}z-id'.encode('utf8')
        qux_id = u'qu\N{Euro Sign}x-id'.encode('utf8')
        path_and_ids = [(u'', root_id, None, None),
                        (u'ba\N{Euro Sign}r', bar_id, root_id, revision_id_1),
                        (u'fo\N{Euro Sign}o', foo_id, root_id, revision_id_1),
                        (u'ba\N{Euro Sign}r/ba\N{Euro Sign}z',
                         baz_id, bar_id, revision_id_1),
                        (u'ba\N{Euro Sign}r/qu\N{Euro Sign}x',
                         qux_id, bar_id, revision_id_2),
                       ]
        tree.lock_read()
        try:
            path_entries = list(tree.iter_entries_by_dir())
        finally:
            tree.unlock()

        for (epath, efid, eparent, erev), (path, ie) in zip(path_and_ids,
                                                            path_entries):
            self.assertEqual(epath, path) # Paths should match
            self.assertIsInstance(path, unicode)
            self.assertEqual(efid, ie.file_id)
            self.assertIsInstance(ie.file_id, str)
            self.assertEqual(eparent, ie.parent_id)
            if eparent is not None:
                self.assertIsInstance(ie.parent_id, str)
            # WorkingTree's return None for the last modified revision
            if ie.revision is not None:
                self.assertIsInstance(ie.revision, str)
                if epath == '':
                    # Some trees will preserve the revision id of the tree root,
                    # but not all will
                    continue
                self.assertEqual(erev, ie.revision)
        self.assertEqual(len(path_and_ids), len(path_entries))
        get_revision_id = getattr(tree, 'get_revision_id', None)
        if get_revision_id is not None:
            self.assertIsInstance(get_revision_id(), str)
        last_revision = getattr(tree, 'last_revision', None)
        if last_revision is not None:
            self.assertIsInstance(last_revision(), str)<|MERGE_RESOLUTION|>--- conflicted
+++ resolved
@@ -212,11 +212,7 @@
 
     def test_tree_with_utf8(self):
         tree = self.make_branch_and_tree('.')
-<<<<<<< HEAD
-        if not tree._format.supports_setting_file_ids:
-=======
         if not tree.supports_setting_file_ids():
->>>>>>> 1d5d33af
             raise TestNotApplicable(
                 'format does not support custom file ids')
         tree = self.get_tree_with_utf8(tree)
