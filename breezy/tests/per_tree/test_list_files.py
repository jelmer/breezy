# Copyright (C) 2007 Canonical Ltd
#
# This program is free software; you can redistribute it and/or modify
# it under the terms of the GNU General Public License as published by
# the Free Software Foundation; either version 2 of the License, or
# (at your option) any later version.
#
# This program is distributed in the hope that it will be useful,
# but WITHOUT ANY WARRANTY; without even the implied warranty of
# MERCHANTABILITY or FITNESS FOR A PARTICULAR PURPOSE.  See the
# GNU General Public License for more details.
#
# You should have received a copy of the GNU General Public License
# along with this program; if not, write to the Free Software
# Foundation, Inc., 51 Franklin Street, Fifth Floor, Boston, MA 02110-1301 USA

"""Test that all trees support Tree.list_files()"""

from breezy.tests.per_tree import TestCaseWithTree


class TestListFiles(TestCaseWithTree):

    def test_list_files_with_root(self):
        work_tree = self.make_branch_and_tree('wt')
        tree = self.get_tree_no_parents_abc_content(work_tree)
        expected = [('', 'V', 'directory', tree.path2id('')),
                    ('a', 'V', 'file', tree.path2id('a')),
                    ('b', 'V', 'directory', tree.path2id('b')),
                    ('b/c', 'V', 'file', tree.path2id('b/c')),
<<<<<<< HEAD
                   ]
        with tree.lock_read():
            actual = [(path, status, kind, file_id)
                      for path, status, kind, file_id, ie in
                          tree.list_files(include_root=True)]
        self.assertEqual(expected, actual)

    def test_list_files_from_dir_root(self):
        work_tree = self.make_branch_and_tree('wt')
        tree = self.get_tree_no_parents_abc_content(work_tree)
        expected = [('a', 'V', 'file', tree.path2id('a')),
                    ('b', 'V', 'directory', tree.path2id('b')),
                    ('b/c', 'V', 'file', tree.path2id('b/c')),
                   ]
        with tree.lock_read():
            actual = [(path, status, kind, file_id)
                      for path, status, kind, file_id, ie in
                          tree.list_files(from_dir='.')]
=======
                    ]
        tree.lock_read()
        try:
            actual = [(path, status, kind, file_id)
                      for path, status, kind, file_id, ie in
                      tree.list_files(include_root=True)]
        finally:
            tree.unlock()
>>>>>>> b2cf75fd
        self.assertEqual(expected, actual)

    def test_list_files_no_root(self):
        work_tree = self.make_branch_and_tree('wt')
        tree = self.get_tree_no_parents_abc_content(work_tree)
        expected = [('a', 'V', 'file', tree.path2id('a')),
                    ('b', 'V', 'directory', tree.path2id('b')),
                    ('b/c', 'V', 'file', tree.path2id('b/c')),
<<<<<<< HEAD
                   ]
        with tree.lock_read():
            actual = [(path, status, kind, file_id)
                      for path, status, kind, file_id, ie in
                          tree.list_files()]
=======
                    ]
        tree.lock_read()
        try:
            actual = [(path, status, kind, file_id)
                      for path, status, kind, file_id, ie in
                      tree.list_files()]
        finally:
            tree.unlock()
>>>>>>> b2cf75fd
        self.assertEqual(expected, actual)

    def test_list_files_with_root_no_recurse(self):
        work_tree = self.make_branch_and_tree('wt')
        tree = self.get_tree_no_parents_abc_content(work_tree)
        expected = [('', 'V', 'directory', tree.path2id('')),
                    ('a', 'V', 'file', tree.path2id('a')),
                    ]
        expected.append(
            ('b', 'V', 'directory', tree.path2id('b')))
        with tree.lock_read():
            actual = [(path, status, kind, file_id)
                      for path, status, kind, file_id, ie in
                      tree.list_files(include_root=True, recursive=False)]
        self.assertEqual(expected, actual)

    def test_list_files_no_root_no_recurse(self):
        work_tree = self.make_branch_and_tree('wt')
        tree = self.get_tree_no_parents_abc_content(work_tree)
        expected = [('a', 'V', 'file', tree.path2id('a'))]
        expected.append(
            ('b', 'V', 'directory', tree.path2id('b')))
        with tree.lock_read():
            actual = [(path, status, kind, file_id)
<<<<<<< HEAD
                for path, status, kind, file_id, ie in
                    tree.list_files(recursive=False)]
=======
                      for path, status, kind, file_id, ie in
                      tree.list_files(recursive=False)]
        finally:
            tree.unlock()
>>>>>>> b2cf75fd
        self.assertEqual(expected, actual)

    def test_list_files_from_dir(self):
        work_tree = self.make_branch_and_tree('wt')
        tree = self.get_tree_no_parents_abc_content(work_tree)
<<<<<<< HEAD
        expected = [('c', 'V', 'file', tree.path2id('b/c'))]
        with tree.lock_read():
            actual = [(path, status, kind, file_id)
                      for path, status, kind, file_id, ie in
                          tree.list_files(from_dir=u'b')]
=======
        expected = [('c', 'V', 'file', tree.path2id('b/c')),
                    ]
        tree.lock_read()
        try:
            actual = [(path, status, kind, file_id)
                      for path, status, kind, file_id, ie in
                      tree.list_files(from_dir=u'b')]
        finally:
            tree.unlock()
>>>>>>> b2cf75fd
        self.assertEqual(expected, actual)

    def test_list_files_from_dir_no_recurse(self):
        # The test trees don't have much nesting so test with an explicit root
        work_tree = self.make_branch_and_tree('wt')
        tree = self.get_tree_no_parents_abc_content(work_tree)
        expected = [('a', 'V', 'file', tree.path2id('a'))]
        expected.append(
            ('b', 'V', 'directory', tree.path2id('b')))

        with tree.lock_read():
            actual = [(path, status, kind, file_id)
                      for path, status, kind, file_id, ie in
                      tree.list_files(from_dir='', recursive=False)]
        self.assertEqual(expected, actual)<|MERGE_RESOLUTION|>--- conflicted
+++ resolved
@@ -28,35 +28,11 @@
                     ('a', 'V', 'file', tree.path2id('a')),
                     ('b', 'V', 'directory', tree.path2id('b')),
                     ('b/c', 'V', 'file', tree.path2id('b/c')),
-<<<<<<< HEAD
-                   ]
+                    ]
         with tree.lock_read():
             actual = [(path, status, kind, file_id)
                       for path, status, kind, file_id, ie in
-                          tree.list_files(include_root=True)]
-        self.assertEqual(expected, actual)
-
-    def test_list_files_from_dir_root(self):
-        work_tree = self.make_branch_and_tree('wt')
-        tree = self.get_tree_no_parents_abc_content(work_tree)
-        expected = [('a', 'V', 'file', tree.path2id('a')),
-                    ('b', 'V', 'directory', tree.path2id('b')),
-                    ('b/c', 'V', 'file', tree.path2id('b/c')),
-                   ]
-        with tree.lock_read():
-            actual = [(path, status, kind, file_id)
-                      for path, status, kind, file_id, ie in
-                          tree.list_files(from_dir='.')]
-=======
-                    ]
-        tree.lock_read()
-        try:
-            actual = [(path, status, kind, file_id)
-                      for path, status, kind, file_id, ie in
                       tree.list_files(include_root=True)]
-        finally:
-            tree.unlock()
->>>>>>> b2cf75fd
         self.assertEqual(expected, actual)
 
     def test_list_files_no_root(self):
@@ -65,22 +41,11 @@
         expected = [('a', 'V', 'file', tree.path2id('a')),
                     ('b', 'V', 'directory', tree.path2id('b')),
                     ('b/c', 'V', 'file', tree.path2id('b/c')),
-<<<<<<< HEAD
-                   ]
+                    ]
         with tree.lock_read():
             actual = [(path, status, kind, file_id)
                       for path, status, kind, file_id, ie in
-                          tree.list_files()]
-=======
-                    ]
-        tree.lock_read()
-        try:
-            actual = [(path, status, kind, file_id)
-                      for path, status, kind, file_id, ie in
                       tree.list_files()]
-        finally:
-            tree.unlock()
->>>>>>> b2cf75fd
         self.assertEqual(expected, actual)
 
     def test_list_files_with_root_no_recurse(self):
@@ -105,37 +70,19 @@
             ('b', 'V', 'directory', tree.path2id('b')))
         with tree.lock_read():
             actual = [(path, status, kind, file_id)
-<<<<<<< HEAD
-                for path, status, kind, file_id, ie in
-                    tree.list_files(recursive=False)]
-=======
                       for path, status, kind, file_id, ie in
                       tree.list_files(recursive=False)]
-        finally:
-            tree.unlock()
->>>>>>> b2cf75fd
         self.assertEqual(expected, actual)
 
     def test_list_files_from_dir(self):
         work_tree = self.make_branch_and_tree('wt')
         tree = self.get_tree_no_parents_abc_content(work_tree)
-<<<<<<< HEAD
-        expected = [('c', 'V', 'file', tree.path2id('b/c'))]
+        expected = [('c', 'V', 'file', tree.path2id('b/c')),
+                    ]
         with tree.lock_read():
             actual = [(path, status, kind, file_id)
                       for path, status, kind, file_id, ie in
-                          tree.list_files(from_dir=u'b')]
-=======
-        expected = [('c', 'V', 'file', tree.path2id('b/c')),
-                    ]
-        tree.lock_read()
-        try:
-            actual = [(path, status, kind, file_id)
-                      for path, status, kind, file_id, ie in
                       tree.list_files(from_dir=u'b')]
-        finally:
-            tree.unlock()
->>>>>>> b2cf75fd
         self.assertEqual(expected, actual)
 
     def test_list_files_from_dir_no_recurse(self):
