# Copyright (C) 2010 Canonical Ltd
#
# This program is free software; you can redistribute it and/or modify
# it under the terms of the GNU General Public License as published by
# the Free Software Foundation; either version 2 of the License, or
# (at your option) any later version.
#
# This program is distributed in the hope that it will be useful,
# but WITHOUT ANY WARRANTY; without even the implied warranty of
# MERCHANTABILITY or FITNESS FOR A PARTICULAR PURPOSE.  See the
# GNU General Public License for more details.
#
# You should have received a copy of the GNU General Public License
# along with this program; if not, write to the Free Software
# Foundation, Inc., 51 Franklin Street, Fifth Floor, Boston, MA 02110-1301 USA

"""Matchers for breezy.

Primarily test support, Matchers are used by self.assertThat in the breezy
test suite. A matcher is a stateful test helper which can be used to determine
if a passed object 'matches', much like a regex. If the object does not match
the mismatch can be described in a human readable fashion. assertThat then
raises if a mismatch occurs, showing the description as the assertion error.

Matchers are designed to be more reusable and composable than layered
assertions in Test Case objects, so they are recommended for new testing work.
"""

__all__ = [
    'HasLayout',
    'HasPathRelations',
    'MatchesAncestry',
    'ReturnsUnlockable',
    'RevisionHistoryMatches',
    'MatchesTreeChanges',
    ]

from .. import (
    osutils,
    revision as _mod_revision,
    )
<<<<<<< HEAD
from .. import lazy_import
lazy_import.lazy_import(globals(),
                        """
from breezy.bzr.smart.request import request_handlers as smart_request_handlers
from breezy.bzr.smart import vfs
""")
from ..tree import (
    find_previous_path,
    InterTree,
    )
=======

from ..tree import InterTree, TreeChange
>>>>>>> 0931349c

from testtools.matchers import Equals, Mismatch, Matcher


class ReturnsUnlockable(Matcher):
    """A matcher that checks for the pattern we want lock* methods to have:

    They should return an object with an unlock() method.
    Calling that method should unlock the original object.

    :ivar lockable_thing: The object which can be locked that will be
        inspected.
    """

    def __init__(self, lockable_thing):
        Matcher.__init__(self)
        self.lockable_thing = lockable_thing

    def __str__(self):
        return ('ReturnsUnlockable(lockable_thing=%s)' %
                self.lockable_thing)

    def match(self, lock_method):
        lock_method().unlock()
        if self.lockable_thing.is_locked():
            return _IsLocked(self.lockable_thing)
        return None


class _IsLocked(Mismatch):
    """Something is locked."""

    def __init__(self, lockable_thing):
        self.lockable_thing = lockable_thing

    def describe(self):
        return "%s is locked" % self.lockable_thing


class _AncestryMismatch(Mismatch):
    """Ancestry matching mismatch."""

    def __init__(self, tip_revision, got, expected):
        self.tip_revision = tip_revision
        self.got = got
        self.expected = expected

    def describe(self):
        return "mismatched ancestry for revision %r was %r, expected %r" % (
            self.tip_revision, self.got, self.expected)


class MatchesAncestry(Matcher):
    """A matcher that checks the ancestry of a particular revision.

    :ivar graph: Graph in which to check the ancestry
    :ivar revision_id: Revision id of the revision
    """

    def __init__(self, repository, revision_id):
        Matcher.__init__(self)
        self.repository = repository
        self.revision_id = revision_id

    def __str__(self):
        return ('MatchesAncestry(repository=%r, revision_id=%r)' % (
            self.repository, self.revision_id))

    def match(self, expected):
        with self.repository.lock_read():
            graph = self.repository.get_graph()
            got = [r for r, p in graph.iter_ancestry([self.revision_id])]
            if _mod_revision.NULL_REVISION in got:
                got.remove(_mod_revision.NULL_REVISION)
        if sorted(got) != sorted(expected):
            return _AncestryMismatch(self.revision_id, sorted(got),
                                     sorted(expected))


class HasLayout(Matcher):
    """A matcher that checks if a tree has a specific layout.

    :ivar entries: List of expected entries, as (path, file_id) pairs.
    """

    def __init__(self, entries):
        Matcher.__init__(self)
        self.entries = entries

    def get_tree_layout(self, tree, include_file_ids):
        """Get the (path, file_id) pairs for the current tree."""
        with tree.lock_read():
            for path, ie in tree.iter_entries_by_dir():
                if path != u'':
                    path += ie.kind_character()
                if include_file_ids:
                    yield (path, ie.file_id)
                else:
                    yield path

    @staticmethod
    def _strip_unreferenced_directories(entries):
        """Strip all directories that don't (in)directly contain any files.

        :param entries: List of path strings or (path, ie) tuples to process
        """
        directories = []
        for entry in entries:
            if isinstance(entry, str):
                path = entry
            else:
                path = entry[0]
            if not path or path[-1] == "/":
                # directory
                directories.append((path, entry))
            else:
                # Yield the referenced parent directories
                for dirpath, direntry in directories:
                    if osutils.is_inside(dirpath, path):
                        yield direntry
                directories = []
                yield entry

    def __str__(self):
        return 'HasLayout(%r)' % self.entries

    def match(self, tree):
        include_file_ids = self.entries and not isinstance(
            self.entries[0], str)
        actual = list(self.get_tree_layout(
            tree, include_file_ids=include_file_ids))
        if not tree.has_versioned_directories():
            entries = list(self._strip_unreferenced_directories(self.entries))
        else:
            entries = self.entries
        return Equals(entries).match(actual)


class HasPathRelations(Matcher):
    """Matcher verifies that paths have a relation to those in another tree.

    :ivar previous_tree: tree to compare to
    :ivar previous_entries: List of expected entries, as (path, previous_path) pairs.
    """

    def __init__(self, previous_tree, previous_entries):
        Matcher.__init__(self)
        self.previous_tree = previous_tree
        self.previous_entries = previous_entries

    def get_path_map(self, tree):
        """Get the (path, previous_path) pairs for the current tree."""
        previous_intertree = InterTree.get(self.previous_tree, tree)
        with tree.lock_read(), self.previous_tree.lock_read():
            for path, ie in tree.iter_entries_by_dir():
                if tree.supports_rename_tracking():
                    previous_path = previous_intertree.find_source_path(path)
                else:
                    if self.previous_tree.is_versioned(path):
                        previous_path = path
                    else:
                        previous_path = None
                if previous_path:
                    kind = self.previous_tree.kind(previous_path)
                    if kind == 'directory':
                        previous_path += '/'
                if path == u'':
                    yield (u"", previous_path)
                else:
                    yield (path + ie.kind_character(), previous_path)

    @staticmethod
    def _strip_unreferenced_directories(entries):
        """Strip all directories that don't (in)directly contain any files.

        :param entries: List of path strings or (path, previous_path) tuples to process
        """
        directory_used = set()
        directories = []
        for (path, previous_path) in entries:
            if not path or path[-1] == "/":
                # directory
                directories.append((path, previous_path))
            else:
                # Yield the referenced parent directories
                for direntry in directories:
                    if osutils.is_inside(direntry[0], path):
                        directory_used.add(direntry[0])
        for (path, previous_path) in entries:
            if (not path.endswith("/")) or path in directory_used:
                yield (path, previous_path)

    def __str__(self):
        return 'HasPathRelations(%r, %r)' % (self.previous_tree, self.previous_entries)

    def match(self, tree):
        actual = list(self.get_path_map(tree))
        if not tree.has_versioned_directories():
            entries = list(self._strip_unreferenced_directories(
                self.previous_entries))
        else:
            entries = self.previous_entries
        if not tree.supports_rename_tracking():
            entries = [
                (path, path if self.previous_tree.is_versioned(path) else None)
                for (path, previous_path) in entries]
        return Equals(entries).match(actual)


class RevisionHistoryMatches(Matcher):
    """A matcher that checks if a branch has a specific revision history.

    :ivar history: Revision history, as list of revisions. Oldest first.
    """

    def __init__(self, history):
        Matcher.__init__(self)
        self.expected = history

    def __str__(self):
        return 'RevisionHistoryMatches(%r)' % self.expected

    def match(self, branch):
        with branch.lock_read():
            graph = branch.repository.get_graph()
            history = list(graph.iter_lefthand_ancestry(
                branch.last_revision(), [_mod_revision.NULL_REVISION]))
            history.reverse()
        return Equals(self.expected).match(history)


class MatchesTreeChanges(Matcher):
    """A matcher that checks that tree changes match expected contents."""

    def __init__(self, old_tree, new_tree, expected):
        Matcher.__init__(self)
        expected = [TreeChange(*x) if isinstance(x, tuple) else x for x in expected]
        self.use_inventory_tree_changes = old_tree.supports_file_ids and new_tree.supports_file_ids
        self.expected = expected
        self.old_tree = old_tree
        self.new_tree = new_tree

    @staticmethod
    def _convert_to_inventory_tree_changes(old_tree, new_tree, expected):
        from ..bzr.inventorytree import InventoryTreeChange
        rich_expected = []

        def get_parent_id(t, p):
            if p:
                return t.path2id(osutils.dirname(p))
            else:
                return None

        for c in expected:
            if c.path[0] is not None:
                file_id = old_tree.path2id(c.path[0])
            else:
                file_id = new_tree.path2id(c.path[1])
            old_parent_id = get_parent_id(old_tree, c.path[0])
            new_parent_id = get_parent_id(new_tree, c.path[1])
            rich_expected.append(
                InventoryTreeChange(
                    file_id=file_id,
                    parent_id=(old_parent_id, new_parent_id),
                    path=c.path, changed_content=c.changed_content,
                    versioned=c.versioned, name=c.name,
                    kind=c.kind, executable=c.executable,
                    copied=c.copied))
        return rich_expected

    def __str__(self):
        return '<MatchesTreeChanges(%r)>' % self.expected

    def match(self, actual):
        from ..bzr.inventorytree import InventoryTreeChange
        actual = list(actual)
        if self.use_inventory_tree_changes or (actual and isinstance(actual[0], InventoryTreeChange)):
            expected = self._convert_to_inventory_tree_changes(self.old_tree, self.new_tree, self.expected)
        else:
            expected = self.expected
        if self.use_inventory_tree_changes:
            actual = self._convert_to_inventory_tree_changes(self.old_tree, self.new_tree, actual)
        return Equals(expected).match(actual)<|MERGE_RESOLUTION|>--- conflicted
+++ resolved
@@ -39,21 +39,8 @@
     osutils,
     revision as _mod_revision,
     )
-<<<<<<< HEAD
-from .. import lazy_import
-lazy_import.lazy_import(globals(),
-                        """
-from breezy.bzr.smart.request import request_handlers as smart_request_handlers
-from breezy.bzr.smart import vfs
-""")
-from ..tree import (
-    find_previous_path,
-    InterTree,
-    )
-=======
 
 from ..tree import InterTree, TreeChange
->>>>>>> 0931349c
 
 from testtools.matchers import Equals, Mismatch, Matcher
 
