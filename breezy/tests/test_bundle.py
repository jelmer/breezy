# Copyright (C) 2005-2013, 2016 Canonical Ltd
#
# This program is free software; you can redistribute it and/or modify
# it under the terms of the GNU General Public License as published by
# the Free Software Foundation; either version 2 of the License, or
# (at your option) any later version.
#
# This program is distributed in the hope that it will be useful,
# but WITHOUT ANY WARRANTY; without even the implied warranty of
# MERCHANTABILITY or FITNESS FOR A PARTICULAR PURPOSE.  See the
# GNU General Public License for more details.
#
# You should have received a copy of the GNU General Public License
# along with this program; if not, write to the Free Software
# Foundation, Inc., 51 Franklin Street, Fifth Floor, Boston, MA 02110-1301 USA

import os
try:
    import socketserver
except ImportError:
    import SocketServer as socketserver
import sys

from .. import (
    diff,
    errors,
    merge,
    osutils,
    revision as _mod_revision,
    tests,
    treebuilder,
    )
from ..bzr import (
    bzrdir,
    inventory,
    )
from ..bundle import read_mergeable_from_url
from ..bundle.apply_bundle import install_bundle, merge_bundle
from ..bundle.bundle_data import BundleTree
from ..directory_service import directories
from ..bundle.serializer import write_bundle, read_bundle, v09, v4
from ..bundle.serializer.v08 import BundleSerializerV08
from ..bundle.serializer.v09 import BundleSerializerV09
from ..bundle.serializer.v4 import BundleSerializerV4
from ..bzr import knitrepo
from ..sixish import (
    BytesIO,
    )
from . import (
    features,
    test_commit,
    test_read_bundle,
    test_server,
    )
from ..transform import TreeTransform


def get_text(vf, key):
    """Get the fulltext for a given revision id that is present in the vf"""
    stream = vf.get_record_stream([key], 'unordered', True)
    record = next(stream)
    return record.get_bytes_as('fulltext')


def get_inventory_text(repo, revision_id):
    """Get the fulltext for the inventory at revision id"""
    repo.lock_read()
    try:
        return get_text(repo.inventories, (revision_id,))
    finally:
        repo.unlock()


class MockTree(object):

    def __init__(self):
        from ..bzr.inventory import InventoryDirectory, ROOT_ID
        object.__init__(self)
        self.paths = {ROOT_ID: ""}
        self.ids = {"": ROOT_ID}
        self.contents = {}
        self.root = InventoryDirectory(ROOT_ID, '', None)

    inventory = property(lambda x:x)
    root_inventory = property(lambda x:x)

    def get_root_id(self):
        return self.root.file_id

    def all_file_ids(self):
        return set(self.paths.keys())

    def all_versioned_paths(self):
        return set(self.paths.values())

    def is_executable(self, path, file_id):
        # Not all the files are executable.
        return False

    def __getitem__(self, file_id):
        if file_id == self.root.file_id:
            return self.root
        else:
            return self.make_entry(file_id, self.paths[file_id])

    def parent_id(self, file_id):
        parent_dir = os.path.dirname(self.paths[file_id])
        if parent_dir == "":
            return None
        return self.ids[parent_dir]

    def iter_entries(self):
        for path, file_id in self.ids.items():
            yield path, self[file_id]

    def kind(self, path, file_id=None):
        if file_id is None:
            file_id = self.path2id(path)
        if file_id in self.contents:
            kind = 'file'
        else:
            kind = 'directory'
        return kind

    def make_entry(self, file_id, path):
        from ..bzr.inventory import (InventoryFile, InventoryDirectory,
            InventoryLink)
        name = os.path.basename(path)
        kind = self.kind(path, file_id)
        parent_id = self.parent_id(file_id)
        text_sha_1, text_size = self.contents_stats(path, file_id)
        if kind == 'directory':
            ie = InventoryDirectory(file_id, name, parent_id)
        elif kind == 'file':
            ie = InventoryFile(file_id, name, parent_id)
            ie.text_sha1 = text_sha_1
            ie.text_size = text_size
        elif kind == 'symlink':
            ie = InventoryLink(file_id, name, parent_id)
        else:
            raise errors.BzrError('unknown kind %r' % kind)
        return ie

    def add_dir(self, file_id, path):
        self.paths[file_id] = path
        self.ids[path] = file_id

    def add_file(self, file_id, path, contents):
        self.add_dir(file_id, path)
        self.contents[file_id] = contents

    def path2id(self, path):
        return self.ids.get(path)

    def id2path(self, file_id):
        return self.paths.get(file_id)

    def has_id(self, file_id):
        return self.id2path(file_id) is not None

    def get_file(self, path, file_id=None):
        if file_id is None:
            file_id = self.path2id(path)
        result = BytesIO()
        try:
            result.write(self.contents[file_id])
        except KeyError:
            raise errors.NoSuchFile(path)
        result.seek(0, 0)
        return result

    def get_file_revision(self, path, file_id=None):
        if file_id is None:
            file_id = self.path2id(path)
        return self.inventory[file_id].revision

    def get_file_size(self, path, file_id=None):
        if file_id is None:
            file_id = self.path2id(path)
        return self.inventory[file_id].text_size

    def get_file_sha1(self, path, file_id=None):
        if file_id is None:
            file_id = self.path2id(path)
        return self.inventory[file_id].text_sha1

    def contents_stats(self, path, file_id):
        if file_id not in self.contents:
            return None, None
        text_sha1 = osutils.sha_file(self.get_file(path, file_id))
        return text_sha1, len(self.contents[file_id])


class BTreeTester(tests.TestCase):
    """A simple unittest tester for the BundleTree class."""

    def make_tree_1(self):
        mtree = MockTree()
        mtree.add_dir("a", "grandparent")
        mtree.add_dir("b", "grandparent/parent")
        mtree.add_file("c", "grandparent/parent/file", "Hello\n")
        mtree.add_dir("d", "grandparent/alt_parent")
        return BundleTree(mtree, ''), mtree

    def test_renames(self):
        """Ensure that file renames have the proper effect on children"""
        btree = self.make_tree_1()[0]
        self.assertEqual(btree.old_path("grandparent"), "grandparent")
        self.assertEqual(btree.old_path("grandparent/parent"),
                         "grandparent/parent")
        self.assertEqual(btree.old_path("grandparent/parent/file"),
                         "grandparent/parent/file")

        self.assertEqual(btree.id2path(b"a"), "grandparent")
        self.assertEqual(btree.id2path(b"b"), "grandparent/parent")
        self.assertEqual(btree.id2path(b"c"), "grandparent/parent/file")

        self.assertEqual(btree.path2id("grandparent"), b"a")
        self.assertEqual(btree.path2id("grandparent/parent"), b"b")
        self.assertEqual(btree.path2id("grandparent/parent/file"), b"c")

        self.assertIs(btree.path2id("grandparent2"), None)
        self.assertIs(btree.path2id("grandparent2/parent"), None)
        self.assertIs(btree.path2id("grandparent2/parent/file"), None)

        btree.note_rename("grandparent", "grandparent2")
        self.assertIs(btree.old_path("grandparent"), None)
        self.assertIs(btree.old_path("grandparent/parent"), None)
        self.assertIs(btree.old_path("grandparent/parent/file"), None)

        self.assertEqual(btree.id2path(b"a"), "grandparent2")
        self.assertEqual(btree.id2path(b"b"), "grandparent2/parent")
        self.assertEqual(btree.id2path(b"c"), "grandparent2/parent/file")

        self.assertEqual(btree.path2id("grandparent2"), b"a")
        self.assertEqual(btree.path2id("grandparent2/parent"), b"b")
        self.assertEqual(btree.path2id("grandparent2/parent/file"), b"c")

        self.assertTrue(btree.path2id("grandparent") is None)
        self.assertTrue(btree.path2id("grandparent/parent") is None)
        self.assertTrue(btree.path2id("grandparent/parent/file") is None)

        btree.note_rename("grandparent/parent", "grandparent2/parent2")
        self.assertEqual(btree.id2path(b"a"), "grandparent2")
        self.assertEqual(btree.id2path(b"b"), "grandparent2/parent2")
        self.assertEqual(btree.id2path(b"c"), "grandparent2/parent2/file")

        self.assertEqual(btree.path2id("grandparent2"), b"a")
        self.assertEqual(btree.path2id("grandparent2/parent2"), b"b")
        self.assertEqual(btree.path2id("grandparent2/parent2/file"), b"c")

        self.assertTrue(btree.path2id("grandparent2/parent") is None)
        self.assertTrue(btree.path2id("grandparent2/parent/file") is None)

        btree.note_rename("grandparent/parent/file",
                          "grandparent2/parent2/file2")
        self.assertEqual(btree.id2path(b"a"), "grandparent2")
        self.assertEqual(btree.id2path(b"b"), "grandparent2/parent2")
        self.assertEqual(btree.id2path(b"c"), "grandparent2/parent2/file2")

        self.assertEqual(btree.path2id("grandparent2"), b"a")
        self.assertEqual(btree.path2id("grandparent2/parent2"), b"b")
        self.assertEqual(btree.path2id("grandparent2/parent2/file2"), b"c")

        self.assertTrue(btree.path2id("grandparent2/parent2/file") is None)

    def test_moves(self):
        """Ensure that file moves have the proper effect on children"""
        btree = self.make_tree_1()[0]
        btree.note_rename("grandparent/parent/file",
                          "grandparent/alt_parent/file")
        self.assertEqual(btree.id2path(b"c"), "grandparent/alt_parent/file")
        self.assertEqual(btree.path2id("grandparent/alt_parent/file"), b"c")
        self.assertTrue(btree.path2id("grandparent/parent/file") is None)

    def unified_diff(self, old, new):
        out = BytesIO()
        diff.internal_diff("old", old, "new", new, out)
        out.seek(0, 0)
        return out.read()

    def make_tree_2(self):
        btree = self.make_tree_1()[0]
        btree.note_rename("grandparent/parent/file",
                          "grandparent/alt_parent/file")
        self.assertTrue(btree.id2path(b"e") is None)
        self.assertTrue(btree.path2id("grandparent/parent/file") is None)
        btree.note_id("e", "grandparent/parent/file")
        return btree

    def test_adds(self):
        """File/inventory adds"""
        btree = self.make_tree_2()
        add_patch = self.unified_diff([], ["Extra cheese\n"])
        btree.note_patch("grandparent/parent/file", add_patch)
        btree.note_id(b'f', 'grandparent/parent/symlink', kind='symlink')
        btree.note_target('grandparent/parent/symlink', 'venus')
        self.adds_test(btree)

    def adds_test(self, btree):
        self.assertEqual(btree.id2path(b"e"), "grandparent/parent/file")
        self.assertEqual(btree.path2id("grandparent/parent/file"), b"e")
        self.assertEqual(btree.get_file("grandparent/parent/file").read(),
                         "Extra cheese\n")
        self.assertEqual(
            btree.get_symlink_target('grandparent/parent/symlink'), 'venus')

    def test_adds2(self):
        """File/inventory adds, with patch-compatibile renames"""
        btree = self.make_tree_2()
        btree.contents_by_id = False
        add_patch = self.unified_diff(["Hello\n"], ["Extra cheese\n"])
        btree.note_patch("grandparent/parent/file", add_patch)
        btree.note_id('f', 'grandparent/parent/symlink', kind='symlink')
        btree.note_target('grandparent/parent/symlink', 'venus')
        self.adds_test(btree)

    def make_tree_3(self):
        btree, mtree = self.make_tree_1()
        mtree.add_file("e", "grandparent/parent/topping", "Anchovies\n")
        btree.note_rename("grandparent/parent/file",
                          "grandparent/alt_parent/file")
        btree.note_rename("grandparent/parent/topping",
                          "grandparent/alt_parent/stopping")
        return btree

    def get_file_test(self, btree):
        self.assertEqual(btree.get_file(btree.id2path(b"e")).read(), "Lemon\n")
        self.assertEqual(btree.get_file(btree.id2path(b"c")).read(), "Hello\n")

    def test_get_file(self):
        """Get file contents"""
        btree = self.make_tree_3()
        mod_patch = self.unified_diff(["Anchovies\n"], ["Lemon\n"])
        btree.note_patch("grandparent/alt_parent/stopping", mod_patch)
        self.get_file_test(btree)

    def test_get_file2(self):
        """Get file contents, with patch-compatible renames"""
        btree = self.make_tree_3()
        btree.contents_by_id = False
        mod_patch = self.unified_diff([], ["Lemon\n"])
        btree.note_patch("grandparent/alt_parent/stopping", mod_patch)
        mod_patch = self.unified_diff([], ["Hello\n"])
        btree.note_patch("grandparent/alt_parent/file", mod_patch)
        self.get_file_test(btree)

    def test_delete(self):
        "Deletion by bundle"
        btree = self.make_tree_1()[0]
        self.assertEqual(btree.get_file(btree.id2path(b"c")).read(), "Hello\n")
        btree.note_deletion("grandparent/parent/file")
<<<<<<< HEAD
        self.assertTrue(btree.id2path(b"c") is None)
        self.assertTrue(btree.path2id("grandparent/parent/file") is None)
=======
        self.assertTrue(btree.id2path("c") is None)
        self.assertFalse(btree.is_versioned("grandparent/parent/file"))
>>>>>>> 2e412345

    def sorted_ids(self, tree):
        ids = sorted(tree.all_file_ids())
        return ids

    def test_iteration(self):
        """Ensure that iteration through ids works properly"""
        btree = self.make_tree_1()[0]
        self.assertEqual(self.sorted_ids(btree),
            [inventory.ROOT_ID, 'a', 'b', 'c', 'd'])
        btree.note_deletion("grandparent/parent/file")
        btree.note_id("e", "grandparent/alt_parent/fool", kind="directory")
        btree.note_last_changed("grandparent/alt_parent/fool",
                                "revisionidiguess")
        self.assertEqual(self.sorted_ids(btree),
            [inventory.ROOT_ID, 'a', 'b', 'd', 'e'])


class BundleTester1(tests.TestCaseWithTransport):

    def test_mismatched_bundle(self):
        format = bzrdir.BzrDirMetaFormat1()
        format.repository_format = knitrepo.RepositoryFormatKnit3()
        serializer = BundleSerializerV08('0.8')
        b = self.make_branch('.', format=format)
        self.assertRaises(errors.IncompatibleBundleFormat, serializer.write,
                          b.repository, [], {}, BytesIO())

    def test_matched_bundle(self):
        """Don't raise IncompatibleBundleFormat for knit2 and bundle0.9"""
        format = bzrdir.BzrDirMetaFormat1()
        format.repository_format = knitrepo.RepositoryFormatKnit3()
        serializer = BundleSerializerV09('0.9')
        b = self.make_branch('.', format=format)
        serializer.write(b.repository, [], {}, BytesIO())

    def test_mismatched_model(self):
        """Try copying a bundle from knit2 to knit1"""
        format = bzrdir.BzrDirMetaFormat1()
        format.repository_format = knitrepo.RepositoryFormatKnit3()
        source = self.make_branch_and_tree('source', format=format)
        source.commit('one', rev_id=b'one-id')
        source.commit('two', rev_id=b'two-id')
        text = BytesIO()
        write_bundle(source.branch.repository, 'two-id', 'null:', text,
                     format='0.9')
        text.seek(0)

        format = bzrdir.BzrDirMetaFormat1()
        format.repository_format = knitrepo.RepositoryFormatKnit1()
        target = self.make_branch('target', format=format)
        self.assertRaises(errors.IncompatibleRevision, install_bundle,
                          target.repository, read_bundle(text))


class BundleTester(object):

    def bzrdir_format(self):
        format = bzrdir.BzrDirMetaFormat1()
        format.repository_format = knitrepo.RepositoryFormatKnit1()
        return format

    def make_branch_and_tree(self, path, format=None):
        if format is None:
            format = self.bzrdir_format()
        return tests.TestCaseWithTransport.make_branch_and_tree(
            self, path, format)

    def make_branch(self, path, format=None):
        if format is None:
            format = self.bzrdir_format()
        return tests.TestCaseWithTransport.make_branch(self, path, format)

    def create_bundle_text(self, base_rev_id, rev_id):
        bundle_txt = BytesIO()
        rev_ids = write_bundle(self.b1.repository, rev_id, base_rev_id,
                               bundle_txt, format=self.format)
        bundle_txt.seek(0)
        self.assertEqual(bundle_txt.readline(),
                         '# Bazaar revision bundle v%s\n' % self.format)
        self.assertEqual(bundle_txt.readline(), '#\n')

        rev = self.b1.repository.get_revision(rev_id)
        self.assertEqual(bundle_txt.readline().decode('utf-8'),
                         u'# message:\n')
        bundle_txt.seek(0)
        return bundle_txt, rev_ids

    def get_valid_bundle(self, base_rev_id, rev_id, checkout_dir=None):
        """Create a bundle from base_rev_id -> rev_id in built-in branch.
        Make sure that the text generated is valid, and that it
        can be applied against the base, and generate the same information.

        :return: The in-memory bundle
        """
        bundle_txt, rev_ids = self.create_bundle_text(base_rev_id, rev_id)

        # This should also validate the generated bundle
        bundle = read_bundle(bundle_txt)
        repository = self.b1.repository
        for bundle_rev in bundle.real_revisions:
            # These really should have already been checked when we read the
            # bundle, since it computes the sha1 hash for the revision, which
            # only will match if everything is okay, but lets be explicit about
            # it
            branch_rev = repository.get_revision(bundle_rev.revision_id)
            for a in ('inventory_sha1', 'revision_id', 'parent_ids',
                      'timestamp', 'timezone', 'message', 'committer',
                      'parent_ids', 'properties'):
                self.assertEqual(getattr(branch_rev, a),
                                 getattr(bundle_rev, a))
            self.assertEqual(len(branch_rev.parent_ids),
                             len(bundle_rev.parent_ids))
        self.assertEqual(rev_ids,
                         [r.revision_id for r in bundle.real_revisions])
        self.valid_apply_bundle(base_rev_id, bundle,
                                   checkout_dir=checkout_dir)

        return bundle

    def get_invalid_bundle(self, base_rev_id, rev_id):
        """Create a bundle from base_rev_id -> rev_id in built-in branch.
        Munge the text so that it's invalid.

        :return: The in-memory bundle
        """
        bundle_txt, rev_ids = self.create_bundle_text(base_rev_id, rev_id)
        new_text = bundle_txt.getvalue().replace('executable:no',
                                               'executable:yes')
        bundle_txt = BytesIO(new_text)
        bundle = read_bundle(bundle_txt)
        self.valid_apply_bundle(base_rev_id, bundle)
        return bundle

    def test_non_bundle(self):
        self.assertRaises(errors.NotABundle,
                          read_bundle, BytesIO(b'#!/bin/sh\n'))

    def test_malformed(self):
        self.assertRaises(errors.BadBundle, read_bundle,
                          BytesIO(b'# Bazaar revision bundle v'))

    def test_crlf_bundle(self):
        try:
            read_bundle(BytesIO(b'# Bazaar revision bundle v0.8\r\n'))
        except errors.BadBundle:
            # It is currently permitted for bundles with crlf line endings to
            # make read_bundle raise a BadBundle, but this should be fixed.
            # Anything else, especially NotABundle, is an error.
            pass

    def get_checkout(self, rev_id, checkout_dir=None):
        """Get a new tree, with the specified revision in it.
        """

        if checkout_dir is None:
            checkout_dir = osutils.mkdtemp(prefix='test-branch-', dir='.')
        else:
            if not os.path.exists(checkout_dir):
                os.mkdir(checkout_dir)
        tree = self.make_branch_and_tree(checkout_dir)
        s = BytesIO()
        ancestors = write_bundle(self.b1.repository, rev_id, 'null:', s,
                                 format=self.format)
        s.seek(0)
        self.assertIsInstance(s.getvalue(), str)
        install_bundle(tree.branch.repository, read_bundle(s))
        for ancestor in ancestors:
            old = self.b1.repository.revision_tree(ancestor)
            new = tree.branch.repository.revision_tree(ancestor)
            old.lock_read()
            new.lock_read()
            try:
                # Check that there aren't any inventory level changes
                delta = new.changes_from(old)
                self.assertFalse(delta.has_changed(),
                                 'Revision %s not copied correctly.'
                                 % (ancestor,))

                # Now check that the file contents are all correct
                for path in old.all_versioned_paths():
                    try:
                        old_file = old.get_file(path)
                    except errors.NoSuchFile:
                        continue
                    self.assertEqual(
                            old_file.read(), new.get_file(path).read())
            finally:
                new.unlock()
                old.unlock()
        if not _mod_revision.is_null(rev_id):
            tree.branch.generate_revision_history(rev_id)
            tree.update()
            delta = tree.changes_from(self.b1.repository.revision_tree(rev_id))
            self.assertFalse(delta.has_changed(),
                             'Working tree has modifications: %s' % delta)
        return tree

    def valid_apply_bundle(self, base_rev_id, info, checkout_dir=None):
        """Get the base revision, apply the changes, and make
        sure everything matches the builtin branch.
        """
        to_tree = self.get_checkout(base_rev_id, checkout_dir=checkout_dir)
        to_tree.lock_write()
        try:
            self._valid_apply_bundle(base_rev_id, info, to_tree)
        finally:
            to_tree.unlock()

    def _valid_apply_bundle(self, base_rev_id, info, to_tree):
        original_parents = to_tree.get_parent_ids()
        repository = to_tree.branch.repository
        original_parents = to_tree.get_parent_ids()
        self.assertIs(repository.has_revision(base_rev_id), True)
        for rev in info.real_revisions:
            self.assertTrue(not repository.has_revision(rev.revision_id),
                            'Revision {%s} present before applying bundle'
                            % rev.revision_id)
        merge_bundle(info, to_tree, True, merge.Merge3Merger, False, False)

        for rev in info.real_revisions:
            self.assertTrue(repository.has_revision(rev.revision_id),
                            'Missing revision {%s} after applying bundle'
                            % rev.revision_id)

        self.assertTrue(to_tree.branch.repository.has_revision(info.target))
        # Do we also want to verify that all the texts have been added?

        self.assertEqual(original_parents + [info.target],
                         to_tree.get_parent_ids())

        rev = info.real_revisions[-1]
        base_tree = self.b1.repository.revision_tree(rev.revision_id)
        to_tree = to_tree.branch.repository.revision_tree(rev.revision_id)

        # TODO: make sure the target tree is identical to base tree
        #       we might also check the working tree.

        base_files = list(base_tree.list_files())
        to_files = list(to_tree.list_files())
        self.assertEqual(len(base_files), len(to_files))
        for base_file, to_file in zip(base_files, to_files):
            self.assertEqual(base_file, to_file)

        for path, status, kind, fileid, entry in base_files:
            # Check that the meta information is the same
            self.assertEqual(base_tree.get_file_size(path, fileid),
                    to_tree.get_file_size(to_tree.id2path(fileid)))
            self.assertEqual(base_tree.get_file_sha1(path, fileid),
                    to_tree.get_file_sha1(to_tree.id2path(fileid)))
            # Check that the contents are the same
            # This is pretty expensive
            # self.assertEqual(base_tree.get_file(fileid).read(),
            #         to_tree.get_file(fileid).read())

    def test_bundle(self):
        self.tree1 = self.make_branch_and_tree('b1')
        self.b1 = self.tree1.branch

        self.build_tree_contents([('b1/one', b'one\n')])
        self.tree1.add('one', b'one-id')
        self.tree1.set_root_id(b'root-id')
        self.tree1.commit('add one', rev_id=b'a@cset-0-1')

        bundle = self.get_valid_bundle('null:', b'a@cset-0-1')

        # Make sure we can handle files with spaces, tabs, other
        # bogus characters
        self.build_tree([
                'b1/with space.txt'
                , 'b1/dir/'
                , 'b1/dir/filein subdir.c'
                , 'b1/dir/WithCaps.txt'
                , 'b1/dir/ pre space'
                , 'b1/sub/'
                , 'b1/sub/sub/'
                , 'b1/sub/sub/nonempty.txt'
                ])
        self.build_tree_contents([('b1/sub/sub/emptyfile.txt', b''),
                                  ('b1/dir/nolastnewline.txt', b'bloop')])
        tt = TreeTransform(self.tree1)
        tt.new_file('executable', tt.root, '#!/bin/sh\n', 'exe-1', True)
        tt.apply()
        # have to fix length of file-id so that we can predictably rewrite
        # a (length-prefixed) record containing it later.
        self.tree1.add('with space.txt', b'withspace-id')
        self.tree1.add([
                  'dir'
                , 'dir/filein subdir.c'
                , 'dir/WithCaps.txt'
                , 'dir/ pre space'
                , 'dir/nolastnewline.txt'
                , 'sub'
                , 'sub/sub'
                , 'sub/sub/nonempty.txt'
                , 'sub/sub/emptyfile.txt'
                ])
        self.tree1.commit('add whitespace', rev_id=b'a@cset-0-2')

        bundle = self.get_valid_bundle('a@cset-0-1', b'a@cset-0-2')

        # Check a rollup bundle
        bundle = self.get_valid_bundle('null:', 'a@cset-0-2')

        # Now delete entries
        self.tree1.remove(
                ['sub/sub/nonempty.txt'
                , 'sub/sub/emptyfile.txt'
                , 'sub/sub'
                ])
        tt = TreeTransform(self.tree1)
        trans_id = tt.trans_id_tree_file_id('exe-1')
        tt.set_executability(False, trans_id)
        tt.apply()
        self.tree1.commit('removed', rev_id=b'a@cset-0-3')

        bundle = self.get_valid_bundle('a@cset-0-2', 'a@cset-0-3')
        self.assertRaises((errors.TestamentMismatch,
            errors.VersionedFileInvalidChecksum,
            errors.BadBundle), self.get_invalid_bundle,
            'a@cset-0-2', 'a@cset-0-3')
        # Check a rollup bundle
        bundle = self.get_valid_bundle('null:', 'a@cset-0-3')

        # Now move the directory
        self.tree1.rename_one('dir', 'sub/dir')
        self.tree1.commit('rename dir', rev_id=b'a@cset-0-4')

        bundle = self.get_valid_bundle('a@cset-0-3', 'a@cset-0-4')
        # Check a rollup bundle
        bundle = self.get_valid_bundle('null:', 'a@cset-0-4')

        # Modified files
        with open('b1/sub/dir/WithCaps.txt', 'ab') as f: f.write('\nAdding some text\n')
        with open('b1/sub/dir/ pre space', 'ab') as f: f.write(
             '\r\nAdding some\r\nDOS format lines\r\n')
        with open('b1/sub/dir/nolastnewline.txt', 'ab') as f: f.write('\n')
        self.tree1.rename_one('sub/dir/ pre space',
                              'sub/ start space')
        self.tree1.commit('Modified files', rev_id=b'a@cset-0-5')
        bundle = self.get_valid_bundle('a@cset-0-4', 'a@cset-0-5')

        self.tree1.rename_one('sub/dir/WithCaps.txt', 'temp')
        self.tree1.rename_one('with space.txt', 'WithCaps.txt')
        self.tree1.rename_one('temp', 'with space.txt')
        self.tree1.commit(u'swap filenames', rev_id=b'a@cset-0-6',
                          verbose=False)
        bundle = self.get_valid_bundle('a@cset-0-5', 'a@cset-0-6')
        other = self.get_checkout('a@cset-0-5')
        tree1_inv = get_inventory_text(self.tree1.branch.repository,
                                       'a@cset-0-5')
        tree2_inv = get_inventory_text(other.branch.repository,
                                       'a@cset-0-5')
        self.assertEqualDiff(tree1_inv, tree2_inv)
        other.rename_one('sub/dir/nolastnewline.txt', 'sub/nolastnewline.txt')
        other.commit('rename file', rev_id=b'a@cset-0-6b')
        self.tree1.merge_from_branch(other.branch)
        self.tree1.commit(u'Merge', rev_id=b'a@cset-0-7',
                          verbose=False)
        bundle = self.get_valid_bundle('a@cset-0-6', 'a@cset-0-7')

    def _test_symlink_bundle(self, link_name, link_target, new_link_target):
        link_id = 'link-1'

        self.requireFeature(features.SymlinkFeature)
        self.tree1 = self.make_branch_and_tree('b1')
        self.b1 = self.tree1.branch

        tt = TreeTransform(self.tree1)
        tt.new_symlink(link_name, tt.root, link_target, link_id)
        tt.apply()
        self.tree1.commit('add symlink', rev_id=b'l@cset-0-1')
        bundle = self.get_valid_bundle('null:', 'l@cset-0-1')
        if getattr(bundle, 'revision_tree', None) is not None:
            # Not all bundle formats supports revision_tree
            bund_tree = bundle.revision_tree(self.b1.repository, 'l@cset-0-1')
            self.assertEqual(link_target, bund_tree.get_symlink_target(link_name))

        tt = TreeTransform(self.tree1)
        trans_id = tt.trans_id_tree_file_id(link_id)
        tt.adjust_path('link2', tt.root, trans_id)
        tt.delete_contents(trans_id)
        tt.create_symlink(new_link_target, trans_id)
        tt.apply()
        self.tree1.commit('rename and change symlink', rev_id=b'l@cset-0-2')
        bundle = self.get_valid_bundle('l@cset-0-1', 'l@cset-0-2')
        if getattr(bundle, 'revision_tree', None) is not None:
            # Not all bundle formats supports revision_tree
            bund_tree = bundle.revision_tree(self.b1.repository, 'l@cset-0-2')
            self.assertEqual(new_link_target,
                             bund_tree.get_symlink_target('link2'))

        tt = TreeTransform(self.tree1)
        trans_id = tt.trans_id_tree_file_id(link_id)
        tt.delete_contents(trans_id)
        tt.create_symlink('jupiter', trans_id)
        tt.apply()
        self.tree1.commit('just change symlink target', rev_id=b'l@cset-0-3')
        bundle = self.get_valid_bundle('l@cset-0-2', 'l@cset-0-3')

        tt = TreeTransform(self.tree1)
        trans_id = tt.trans_id_tree_file_id(link_id)
        tt.delete_contents(trans_id)
        tt.apply()
        self.tree1.commit('Delete symlink', rev_id=b'l@cset-0-4')
        bundle = self.get_valid_bundle('l@cset-0-3', 'l@cset-0-4')

    def test_symlink_bundle(self):
        self._test_symlink_bundle('link', 'bar/foo', 'mars')

    def test_unicode_symlink_bundle(self):
        self.requireFeature(features.UnicodeFilenameFeature)
        self._test_symlink_bundle(u'\N{Euro Sign}link',
                                  u'bar/\N{Euro Sign}foo',
                                  u'mars\N{Euro Sign}')

    def test_binary_bundle(self):
        self.tree1 = self.make_branch_and_tree('b1')
        self.b1 = self.tree1.branch
        tt = TreeTransform(self.tree1)

        # Add
        tt.new_file('file', tt.root, '\x00\n\x00\r\x01\n\x02\r\xff', 'binary-1')
        tt.new_file('file2', tt.root, '\x01\n\x02\r\x03\n\x04\r\xff',
            'binary-2')
        tt.apply()
        self.tree1.commit('add binary', rev_id=b'b@cset-0-1')
        self.get_valid_bundle('null:', 'b@cset-0-1')

        # Delete
        tt = TreeTransform(self.tree1)
        trans_id = tt.trans_id_tree_file_id('binary-1')
        tt.delete_contents(trans_id)
        tt.apply()
        self.tree1.commit('delete binary', rev_id=b'b@cset-0-2')
        self.get_valid_bundle('b@cset-0-1', 'b@cset-0-2')

        # Rename & modify
        tt = TreeTransform(self.tree1)
        trans_id = tt.trans_id_tree_file_id('binary-2')
        tt.adjust_path('file3', tt.root, trans_id)
        tt.delete_contents(trans_id)
        tt.create_file('file\rcontents\x00\n\x00', trans_id)
        tt.apply()
        self.tree1.commit('rename and modify binary', rev_id=b'b@cset-0-3')
        self.get_valid_bundle('b@cset-0-2', 'b@cset-0-3')

        # Modify
        tt = TreeTransform(self.tree1)
        trans_id = tt.trans_id_tree_file_id('binary-2')
        tt.delete_contents(trans_id)
        tt.create_file('\x00file\rcontents', trans_id)
        tt.apply()
        self.tree1.commit('just modify binary', rev_id=b'b@cset-0-4')
        self.get_valid_bundle('b@cset-0-3', 'b@cset-0-4')

        # Rollup
        self.get_valid_bundle('null:', 'b@cset-0-4')

    def test_last_modified(self):
        self.tree1 = self.make_branch_and_tree('b1')
        self.b1 = self.tree1.branch
        tt = TreeTransform(self.tree1)
        tt.new_file('file', tt.root, 'file', 'file')
        tt.apply()
        self.tree1.commit('create file', rev_id=b'a@lmod-0-1')

        tt = TreeTransform(self.tree1)
        trans_id = tt.trans_id_tree_file_id('file')
        tt.delete_contents(trans_id)
        tt.create_file('file2', trans_id)
        tt.apply()
        self.tree1.commit('modify text', rev_id=b'a@lmod-0-2a')

        other = self.get_checkout('a@lmod-0-1')
        tt = TreeTransform(other)
        trans_id = tt.trans_id_tree_file_id('file')
        tt.delete_contents(trans_id)
        tt.create_file('file2', trans_id)
        tt.apply()
        other.commit('modify text in another tree', rev_id=b'a@lmod-0-2b')
        self.tree1.merge_from_branch(other.branch)
        self.tree1.commit(u'Merge', rev_id=b'a@lmod-0-3',
                          verbose=False)
        self.tree1.commit(u'Merge', rev_id=b'a@lmod-0-4')
        bundle = self.get_valid_bundle('a@lmod-0-2a', 'a@lmod-0-4')

    def test_hide_history(self):
        self.tree1 = self.make_branch_and_tree('b1')
        self.b1 = self.tree1.branch

        with open('b1/one', 'wb') as f: f.write('one\n')
        self.tree1.add('one')
        self.tree1.commit('add file', rev_id=b'a@cset-0-1')
        with open('b1/one', 'wb') as f: f.write('two\n')
        self.tree1.commit('modify', rev_id=b'a@cset-0-2')
        with open('b1/one', 'wb') as f: f.write('three\n')
        self.tree1.commit('modify', rev_id=b'a@cset-0-3')
        bundle_file = BytesIO()
        rev_ids = write_bundle(self.tree1.branch.repository, 'a@cset-0-3',
                               'a@cset-0-1', bundle_file, format=self.format)
        self.assertNotContainsRe(bundle_file.getvalue(), '\btwo\b')
        self.assertContainsRe(self.get_raw(bundle_file), 'one')
        self.assertContainsRe(self.get_raw(bundle_file), 'three')

    def test_bundle_same_basis(self):
        """Ensure using the basis as the target doesn't cause an error"""
        self.tree1 = self.make_branch_and_tree('b1')
        self.tree1.commit('add file', rev_id=b'a@cset-0-1')
        bundle_file = BytesIO()
        rev_ids = write_bundle(self.tree1.branch.repository, 'a@cset-0-1',
                               'a@cset-0-1', bundle_file)

    @staticmethod
    def get_raw(bundle_file):
        return bundle_file.getvalue()

    def test_unicode_bundle(self):
        self.requireFeature(features.UnicodeFilenameFeature)
        # Handle international characters
        os.mkdir('b1')
        f = open(u'b1/with Dod\N{Euro Sign}', 'wb')

        self.tree1 = self.make_branch_and_tree('b1')
        self.b1 = self.tree1.branch

        f.write((u'A file\n'
            u'With international man of mystery\n'
            u'William Dod\xe9\n').encode('utf-8'))
        f.close()

        self.tree1.add([u'with Dod\N{Euro Sign}'], [b'withdod-id'])
        self.tree1.commit(u'i18n commit from William Dod\xe9',
                          rev_id=b'i18n-1', committer=u'William Dod\xe9')

        # Add
        bundle = self.get_valid_bundle('null:', 'i18n-1')

        # Modified
        f = open(u'b1/with Dod\N{Euro Sign}', 'wb')
        f.write(u'Modified \xb5\n'.encode('utf8'))
        f.close()
        self.tree1.commit(u'modified', rev_id=b'i18n-2')

        bundle = self.get_valid_bundle('i18n-1', 'i18n-2')

        # Renamed
        self.tree1.rename_one(u'with Dod\N{Euro Sign}', u'B\N{Euro Sign}gfors')
        self.tree1.commit(u'renamed, the new i18n man', rev_id=b'i18n-3',
                          committer=u'Erik B\xe5gfors')

        bundle = self.get_valid_bundle('i18n-2', 'i18n-3')

        # Removed
        self.tree1.remove([u'B\N{Euro Sign}gfors'])
        self.tree1.commit(u'removed', rev_id=b'i18n-4')

        bundle = self.get_valid_bundle('i18n-3', 'i18n-4')

        # Rollup
        bundle = self.get_valid_bundle('null:', 'i18n-4')


    def test_whitespace_bundle(self):
        if sys.platform in ('win32', 'cygwin'):
            raise tests.TestSkipped('Windows doesn\'t support filenames'
                                    ' with tabs or trailing spaces')
        self.tree1 = self.make_branch_and_tree('b1')
        self.b1 = self.tree1.branch

        self.build_tree(['b1/trailing space '])
        self.tree1.add(['trailing space '])
        # TODO: jam 20060701 Check for handling files with '\t' characters
        #       once we actually support them

        # Added
        self.tree1.commit('funky whitespace', rev_id=b'white-1')

        bundle = self.get_valid_bundle('null:', 'white-1')

        # Modified
        with open('b1/trailing space ', 'ab') as f: f.write('add some text\n')
        self.tree1.commit('add text', rev_id=b'white-2')

        bundle = self.get_valid_bundle('white-1', 'white-2')

        # Renamed
        self.tree1.rename_one('trailing space ', ' start and end space ')
        self.tree1.commit('rename', rev_id=b'white-3')

        bundle = self.get_valid_bundle('white-2', 'white-3')

        # Removed
        self.tree1.remove([' start and end space '])
        self.tree1.commit('removed', rev_id=b'white-4')

        bundle = self.get_valid_bundle('white-3', 'white-4')

        # Now test a complet roll-up
        bundle = self.get_valid_bundle('null:', 'white-4')

    def test_alt_timezone_bundle(self):
        self.tree1 = self.make_branch_and_memory_tree('b1')
        self.b1 = self.tree1.branch
        builder = treebuilder.TreeBuilder()

        self.tree1.lock_write()
        builder.start_tree(self.tree1)
        builder.build(['newfile'])
        builder.finish_tree()

        # Asia/Colombo offset = 5 hours 30 minutes
        self.tree1.commit('non-hour offset timezone', rev_id=b'tz-1',
                          timezone=19800, timestamp=1152544886.0)

        bundle = self.get_valid_bundle('null:', 'tz-1')

        rev = bundle.revisions[0]
        self.assertEqual('Mon 2006-07-10 20:51:26.000000000 +0530', rev.date)
        self.assertEqual(19800, rev.timezone)
        self.assertEqual(1152544886.0, rev.timestamp)
        self.tree1.unlock()

    def test_bundle_root_id(self):
        self.tree1 = self.make_branch_and_tree('b1')
        self.b1 = self.tree1.branch
        self.tree1.commit('message', rev_id=b'revid1')
        bundle = self.get_valid_bundle('null:', 'revid1')
        tree = self.get_bundle_tree(bundle, 'revid1')
        root_revision = tree.get_file_revision(u'', tree.get_root_id())
        self.assertEqual('revid1', root_revision)

    def test_install_revisions(self):
        self.tree1 = self.make_branch_and_tree('b1')
        self.b1 = self.tree1.branch
        self.tree1.commit('message', rev_id=b'rev2a')
        bundle = self.get_valid_bundle('null:', 'rev2a')
        branch2 = self.make_branch('b2')
        self.assertFalse(branch2.repository.has_revision('rev2a'))
        target_revision = bundle.install_revisions(branch2.repository)
        self.assertTrue(branch2.repository.has_revision('rev2a'))
        self.assertEqual('rev2a', target_revision)

    def test_bundle_empty_property(self):
        """Test serializing revision properties with an empty value."""
        tree = self.make_branch_and_memory_tree('tree')
        tree.lock_write()
        self.addCleanup(tree.unlock)
        tree.add([''], ['TREE_ROOT'])
        tree.commit('One', revprops={'one':'two', 'empty':''}, rev_id=b'rev1')
        self.b1 = tree.branch
        bundle_sio, revision_ids = self.create_bundle_text('null:', 'rev1')
        bundle = read_bundle(bundle_sio)
        revision_info = bundle.revisions[0]
        self.assertEqual('rev1', revision_info.revision_id)
        rev = revision_info.as_revision()
        self.assertEqual({'branch-nick':'tree', 'empty':'', 'one':'two'},
                         rev.properties)

    def test_bundle_sorted_properties(self):
        """For stability the writer should write properties in sorted order."""
        tree = self.make_branch_and_memory_tree('tree')
        tree.lock_write()
        self.addCleanup(tree.unlock)

        tree.add([''], ['TREE_ROOT'])
        tree.commit('One', rev_id=b'rev1',
                    revprops={'a':'4', 'b':'3', 'c':'2', 'd':'1'})
        self.b1 = tree.branch
        bundle_sio, revision_ids = self.create_bundle_text('null:', 'rev1')
        bundle = read_bundle(bundle_sio)
        revision_info = bundle.revisions[0]
        self.assertEqual('rev1', revision_info.revision_id)
        rev = revision_info.as_revision()
        self.assertEqual({'branch-nick':'tree', 'a':'4', 'b':'3', 'c':'2',
                          'd':'1'}, rev.properties)

    def test_bundle_unicode_properties(self):
        """We should be able to round trip a non-ascii property."""
        tree = self.make_branch_and_memory_tree('tree')
        tree.lock_write()
        self.addCleanup(tree.unlock)

        tree.add([''], ['TREE_ROOT'])
        # Revisions themselves do not require anything about revision property
        # keys, other than that they are a basestring, and do not contain
        # whitespace.
        # However, Testaments assert than they are str(), and thus should not
        # be Unicode.
        tree.commit('One', rev_id=b'rev1',
                    revprops={'omega':u'\u03a9', 'alpha':u'\u03b1'})
        self.b1 = tree.branch
        bundle_sio, revision_ids = self.create_bundle_text('null:', 'rev1')
        bundle = read_bundle(bundle_sio)
        revision_info = bundle.revisions[0]
        self.assertEqual('rev1', revision_info.revision_id)
        rev = revision_info.as_revision()
        self.assertEqual({'branch-nick':'tree', 'omega':u'\u03a9',
                          'alpha':u'\u03b1'}, rev.properties)

    def test_bundle_with_ghosts(self):
        tree = self.make_branch_and_tree('tree')
        self.b1 = tree.branch
        self.build_tree_contents([('tree/file', b'content1')])
        tree.add(['file'])
        tree.commit('rev1')
        self.build_tree_contents([('tree/file', b'content2')])
        tree.add_parent_tree_id(b'ghost')
        tree.commit('rev2', rev_id=b'rev2')
        bundle = self.get_valid_bundle(b'null:', b'rev2')

    def make_simple_tree(self, format=None):
        tree = self.make_branch_and_tree('b1', format=format)
        self.b1 = tree.branch
        self.build_tree(['b1/file'])
        tree.add('file')
        return tree

    def test_across_serializers(self):
        tree = self.make_simple_tree('knit')
        tree.commit('hello', rev_id=b'rev1')
        tree.commit('hello', rev_id=b'rev2')
        bundle = read_bundle(self.create_bundle_text('null:', 'rev2')[0])
        repo = self.make_repository('repo', format='dirstate-with-subtree')
        bundle.install_revisions(repo)
        inv_text = repo._get_inventory_xml('rev2')
        self.assertNotContainsRe(inv_text, 'format="5"')
        self.assertContainsRe(inv_text, 'format="7"')

    def make_repo_with_installed_revisions(self):
        tree = self.make_simple_tree('knit')
        tree.commit('hello', rev_id=b'rev1')
        tree.commit('hello', rev_id=b'rev2')
        bundle = read_bundle(self.create_bundle_text('null:', 'rev2')[0])
        repo = self.make_repository('repo', format='dirstate-with-subtree')
        bundle.install_revisions(repo)
        return repo

    def test_across_models(self):
        repo = self.make_repo_with_installed_revisions()
        inv = repo.get_inventory('rev2')
        self.assertEqual('rev2', inv.root.revision)
        root_id = inv.root.file_id
        repo.lock_read()
        self.addCleanup(repo.unlock)
        self.assertEqual({(root_id, 'rev1'):(),
            (root_id, 'rev2'):((root_id, 'rev1'),)},
            repo.texts.get_parent_map([(root_id, 'rev1'), (root_id, 'rev2')]))

    def test_inv_hash_across_serializers(self):
        repo = self.make_repo_with_installed_revisions()
        recorded_inv_sha1 = repo.get_revision('rev2').inventory_sha1
        xml = repo._get_inventory_xml('rev2')
        self.assertEqual(osutils.sha_string(xml), recorded_inv_sha1)

    def test_across_models_incompatible(self):
        tree = self.make_simple_tree('dirstate-with-subtree')
        tree.commit('hello', rev_id=b'rev1')
        tree.commit('hello', rev_id=b'rev2')
        try:
            bundle = read_bundle(self.create_bundle_text('null:', 'rev1')[0])
        except errors.IncompatibleBundleFormat:
            raise tests.TestSkipped("Format 0.8 doesn't work with knit3")
        repo = self.make_repository('repo', format='knit')
        bundle.install_revisions(repo)

        bundle = read_bundle(self.create_bundle_text('null:', 'rev2')[0])
        self.assertRaises(errors.IncompatibleRevision,
                          bundle.install_revisions, repo)

    def test_get_merge_request(self):
        tree = self.make_simple_tree()
        tree.commit('hello', rev_id=b'rev1')
        tree.commit('hello', rev_id=b'rev2')
        bundle = read_bundle(self.create_bundle_text('null:', 'rev1')[0])
        result = bundle.get_merge_request(tree.branch.repository)
        self.assertEqual((None, 'rev1', 'inapplicable'), result)

    def test_with_subtree(self):
        tree = self.make_branch_and_tree('tree',
                                         format='dirstate-with-subtree')
        self.b1 = tree.branch
        subtree = self.make_branch_and_tree('tree/subtree',
                                            format='dirstate-with-subtree')
        tree.add('subtree')
        tree.commit('hello', rev_id=b'rev1')
        try:
            bundle = read_bundle(self.create_bundle_text('null:', 'rev1')[0])
        except errors.IncompatibleBundleFormat:
            raise tests.TestSkipped("Format 0.8 doesn't work with knit3")
        if isinstance(bundle, v09.BundleInfo09):
            raise tests.TestSkipped("Format 0.9 doesn't work with subtrees")
        repo = self.make_repository('repo', format='knit')
        self.assertRaises(errors.IncompatibleRevision,
                          bundle.install_revisions, repo)
        repo2 = self.make_repository('repo2', format='dirstate-with-subtree')
        bundle.install_revisions(repo2)

    def test_revision_id_with_slash(self):
        self.tree1 = self.make_branch_and_tree('tree')
        self.b1 = self.tree1.branch
        try:
            self.tree1.commit('Revision/id/with/slashes', rev_id=b'rev/id')
        except ValueError:
            raise tests.TestSkipped(
                "Repository doesn't support revision ids with slashes")
        bundle = self.get_valid_bundle('null:', 'rev/id')

    def test_skip_file(self):
        """Make sure we don't accidentally write to the wrong versionedfile"""
        self.tree1 = self.make_branch_and_tree('tree')
        self.b1 = self.tree1.branch
        # rev1 is not present in bundle, done by fetch
        self.build_tree_contents([('tree/file2', b'contents1')])
        self.tree1.add('file2', b'file2-id')
        self.tree1.commit('rev1', rev_id=b'reva')
        self.build_tree_contents([('tree/file3', b'contents2')])
        # rev2 is present in bundle, and done by fetch
        # having file1 in the bunle causes file1's versionedfile to be opened.
        self.tree1.add('file3', b'file3-id')
        self.tree1.commit('rev2')
        # Updating file2 should not cause an attempt to add to file1's vf
        target = self.tree1.controldir.sprout('target').open_workingtree()
        self.build_tree_contents([('tree/file2', b'contents3')])
        self.tree1.commit('rev3', rev_id=b'rev3')
        bundle = self.get_valid_bundle('reva', 'rev3')
        if getattr(bundle, 'get_bundle_reader', None) is None:
            raise tests.TestSkipped('Bundle format cannot provide reader')
        # be sure that file1 comes before file2
        for b, m, k, r, f in bundle.get_bundle_reader().iter_records():
            if f == b'file3-id':
                break
            self.assertNotEqual(f, b'file2-id')
        bundle.install_revisions(target.branch.repository)


class V08BundleTester(BundleTester, tests.TestCaseWithTransport):

    format = '0.8'

    def test_bundle_empty_property(self):
        """Test serializing revision properties with an empty value."""
        tree = self.make_branch_and_memory_tree('tree')
        tree.lock_write()
        self.addCleanup(tree.unlock)
        tree.add([''], ['TREE_ROOT'])
        tree.commit('One', revprops={'one':'two', 'empty':''}, rev_id=b'rev1')
        self.b1 = tree.branch
        bundle_sio, revision_ids = self.create_bundle_text('null:', 'rev1')
        self.assertContainsRe(bundle_sio.getvalue(),
                              '# properties:\n'
                              '#   branch-nick: tree\n'
                              '#   empty: \n'
                              '#   one: two\n'
                             )
        bundle = read_bundle(bundle_sio)
        revision_info = bundle.revisions[0]
        self.assertEqual('rev1', revision_info.revision_id)
        rev = revision_info.as_revision()
        self.assertEqual({'branch-nick':'tree', 'empty':'', 'one':'two'},
                         rev.properties)

    def get_bundle_tree(self, bundle, revision_id):
        repository = self.make_repository('repo')
        return bundle.revision_tree(repository, 'revid1')

    def test_bundle_empty_property_alt(self):
        """Test serializing revision properties with an empty value.

        Older readers had a bug when reading an empty property.
        They assumed that all keys ended in ': \n'. However they would write an
        empty value as ':\n'. This tests make sure that all newer bzr versions
        can handle th second form.
        """
        tree = self.make_branch_and_memory_tree('tree')
        tree.lock_write()
        self.addCleanup(tree.unlock)
        tree.add([''], ['TREE_ROOT'])
        tree.commit('One', revprops={'one':'two', 'empty':''}, rev_id=b'rev1')
        self.b1 = tree.branch
        bundle_sio, revision_ids = self.create_bundle_text('null:', 'rev1')
        txt = bundle_sio.getvalue()
        loc = txt.find('#   empty: ') + len('#   empty:')
        # Create a new bundle, which strips the trailing space after empty
        bundle_sio = BytesIO(txt[:loc] + txt[loc+1:])

        self.assertContainsRe(bundle_sio.getvalue(),
                              '# properties:\n'
                              '#   branch-nick: tree\n'
                              '#   empty:\n'
                              '#   one: two\n'
                             )
        bundle = read_bundle(bundle_sio)
        revision_info = bundle.revisions[0]
        self.assertEqual('rev1', revision_info.revision_id)
        rev = revision_info.as_revision()
        self.assertEqual({'branch-nick':'tree', 'empty':'', 'one':'two'},
                         rev.properties)

    def test_bundle_sorted_properties(self):
        """For stability the writer should write properties in sorted order."""
        tree = self.make_branch_and_memory_tree('tree')
        tree.lock_write()
        self.addCleanup(tree.unlock)

        tree.add([''], ['TREE_ROOT'])
        tree.commit('One', rev_id=b'rev1',
                    revprops={'a':'4', 'b':'3', 'c':'2', 'd':'1'})
        self.b1 = tree.branch
        bundle_sio, revision_ids = self.create_bundle_text('null:', 'rev1')
        self.assertContainsRe(bundle_sio.getvalue(),
                              '# properties:\n'
                              '#   a: 4\n'
                              '#   b: 3\n'
                              '#   branch-nick: tree\n'
                              '#   c: 2\n'
                              '#   d: 1\n'
                             )
        bundle = read_bundle(bundle_sio)
        revision_info = bundle.revisions[0]
        self.assertEqual('rev1', revision_info.revision_id)
        rev = revision_info.as_revision()
        self.assertEqual({'branch-nick':'tree', 'a':'4', 'b':'3', 'c':'2',
                          'd':'1'}, rev.properties)

    def test_bundle_unicode_properties(self):
        """We should be able to round trip a non-ascii property."""
        tree = self.make_branch_and_memory_tree('tree')
        tree.lock_write()
        self.addCleanup(tree.unlock)

        tree.add([''], ['TREE_ROOT'])
        # Revisions themselves do not require anything about revision property
        # keys, other than that they are a basestring, and do not contain
        # whitespace.
        # However, Testaments assert than they are str(), and thus should not
        # be Unicode.
        tree.commit('One', rev_id=b'rev1',
                    revprops={'omega':u'\u03a9', 'alpha':u'\u03b1'})
        self.b1 = tree.branch
        bundle_sio, revision_ids = self.create_bundle_text('null:', 'rev1')
        self.assertContainsRe(bundle_sio.getvalue(),
                              '# properties:\n'
                              '#   alpha: \xce\xb1\n'
                              '#   branch-nick: tree\n'
                              '#   omega: \xce\xa9\n'
                             )
        bundle = read_bundle(bundle_sio)
        revision_info = bundle.revisions[0]
        self.assertEqual('rev1', revision_info.revision_id)
        rev = revision_info.as_revision()
        self.assertEqual({'branch-nick':'tree', 'omega':u'\u03a9',
                          'alpha':u'\u03b1'}, rev.properties)


class V09BundleKnit2Tester(V08BundleTester):

    format = '0.9'

    def bzrdir_format(self):
        format = bzrdir.BzrDirMetaFormat1()
        format.repository_format = knitrepo.RepositoryFormatKnit3()
        return format


class V09BundleKnit1Tester(V08BundleTester):

    format = '0.9'

    def bzrdir_format(self):
        format = bzrdir.BzrDirMetaFormat1()
        format.repository_format = knitrepo.RepositoryFormatKnit1()
        return format


class V4BundleTester(BundleTester, tests.TestCaseWithTransport):

    format = '4'

    def get_valid_bundle(self, base_rev_id, rev_id, checkout_dir=None):
        """Create a bundle from base_rev_id -> rev_id in built-in branch.
        Make sure that the text generated is valid, and that it
        can be applied against the base, and generate the same information.

        :return: The in-memory bundle
        """
        bundle_txt, rev_ids = self.create_bundle_text(base_rev_id, rev_id)

        # This should also validate the generated bundle
        bundle = read_bundle(bundle_txt)
        repository = self.b1.repository
        for bundle_rev in bundle.real_revisions:
            # These really should have already been checked when we read the
            # bundle, since it computes the sha1 hash for the revision, which
            # only will match if everything is okay, but lets be explicit about
            # it
            branch_rev = repository.get_revision(bundle_rev.revision_id)
            for a in ('inventory_sha1', 'revision_id', 'parent_ids',
                      'timestamp', 'timezone', 'message', 'committer',
                      'parent_ids', 'properties'):
                self.assertEqual(getattr(branch_rev, a),
                                 getattr(bundle_rev, a))
            self.assertEqual(len(branch_rev.parent_ids),
                             len(bundle_rev.parent_ids))
        self.assertEqual(set(rev_ids),
                         {r.revision_id for r in bundle.real_revisions})
        self.valid_apply_bundle(base_rev_id, bundle,
                                   checkout_dir=checkout_dir)

        return bundle

    def get_invalid_bundle(self, base_rev_id, rev_id):
        """Create a bundle from base_rev_id -> rev_id in built-in branch.
        Munge the text so that it's invalid.

        :return: The in-memory bundle
        """
        from ..bundle import serializer
        bundle_txt, rev_ids = self.create_bundle_text(base_rev_id, rev_id)
        new_text = self.get_raw(BytesIO(b''.join(bundle_txt)))
        new_text = new_text.replace('<file file_id="exe-1"',
                                    '<file executable="y" file_id="exe-1"')
        new_text = new_text.replace('B260', 'B275')
        bundle_txt = BytesIO()
        bundle_txt.write(serializer._get_bundle_header('4'))
        bundle_txt.write('\n')
        bundle_txt.write(new_text.encode('bz2'))
        bundle_txt.seek(0)
        bundle = read_bundle(bundle_txt)
        self.valid_apply_bundle(base_rev_id, bundle)
        return bundle

    def create_bundle_text(self, base_rev_id, rev_id):
        bundle_txt = BytesIO()
        rev_ids = write_bundle(self.b1.repository, rev_id, base_rev_id,
                               bundle_txt, format=self.format)
        bundle_txt.seek(0)
        self.assertEqual(bundle_txt.readline(),
                         '# Bazaar revision bundle v%s\n' % self.format)
        self.assertEqual(bundle_txt.readline(), '#\n')
        rev = self.b1.repository.get_revision(rev_id)
        bundle_txt.seek(0)
        return bundle_txt, rev_ids

    def get_bundle_tree(self, bundle, revision_id):
        repository = self.make_repository('repo')
        bundle.install_revisions(repository)
        return repository.revision_tree(revision_id)

    def test_creation(self):
        tree = self.make_branch_and_tree('tree')
        self.build_tree_contents([('tree/file', b'contents1\nstatic\n')])
        tree.add('file', 'fileid-2')
        tree.commit('added file', rev_id=b'rev1')
        self.build_tree_contents([('tree/file', b'contents2\nstatic\n')])
        tree.commit('changed file', rev_id=b'rev2')
        s = BytesIO()
        serializer = BundleSerializerV4('1.0')
        serializer.write(tree.branch.repository, ['rev1', 'rev2'], {}, s)
        s.seek(0)
        tree2 = self.make_branch_and_tree('target')
        target_repo = tree2.branch.repository
        install_bundle(target_repo, serializer.read(s))
        target_repo.lock_read()
        self.addCleanup(target_repo.unlock)
        # Turn the 'iterators_of_bytes' back into simple strings for comparison
        repo_texts = dict((i, ''.join(content)) for i, content
                          in target_repo.iter_files_bytes(
                                [('fileid-2', 'rev1', '1'),
                                 ('fileid-2', 'rev2', '2')]))
        self.assertEqual({'1':'contents1\nstatic\n',
                          '2':'contents2\nstatic\n'},
                         repo_texts)
        rtree = target_repo.revision_tree('rev2')
        inventory_vf = target_repo.inventories
        # If the inventory store has a graph, it must match the revision graph.
        self.assertSubset(
            [inventory_vf.get_parent_map([('rev2',)])[('rev2',)]],
            [None, (('rev1',),)])
        self.assertEqual('changed file',
                         target_repo.get_revision('rev2').message)

    @staticmethod
    def get_raw(bundle_file):
        bundle_file.seek(0)
        line = bundle_file.readline()
        line = bundle_file.readline()
        lines = bundle_file.readlines()
        return ''.join(lines).decode('bz2')

    def test_copy_signatures(self):
        tree_a = self.make_branch_and_tree('tree_a')
        import breezy.gpg
        import breezy.commit as commit
        oldstrategy = breezy.gpg.GPGStrategy
        branch = tree_a.branch
        repo_a = branch.repository
        tree_a.commit("base", allow_pointless=True, rev_id=b'A')
        self.assertFalse(branch.repository.has_signature_for_revision_id('A'))
        try:
            from ..testament import Testament
            # monkey patch gpg signing mechanism
            breezy.gpg.GPGStrategy = breezy.gpg.LoopbackGPGStrategy
            new_config = test_commit.MustSignConfig()
            commit.Commit(config_stack=new_config).commit(message="base",
                                                    allow_pointless=True,
                                                    rev_id=b'B',
                                                    working_tree=tree_a)
            def sign(text):
                return breezy.gpg.LoopbackGPGStrategy(None).sign(text)
            self.assertTrue(repo_a.has_signature_for_revision_id('B'))
        finally:
            breezy.gpg.GPGStrategy = oldstrategy
        tree_b = self.make_branch_and_tree('tree_b')
        repo_b = tree_b.branch.repository
        s = BytesIO()
        serializer = BundleSerializerV4('4')
        serializer.write(tree_a.branch.repository, ['A', 'B'], {}, s)
        s.seek(0)
        install_bundle(repo_b, serializer.read(s))
        self.assertTrue(repo_b.has_signature_for_revision_id('B'))
        self.assertEqual(repo_b.get_signature_text('B'),
                         repo_a.get_signature_text('B'))
        s.seek(0)
        # ensure repeat installs are harmless
        install_bundle(repo_b, serializer.read(s))


class V4_2aBundleTester(V4BundleTester):

    def bzrdir_format(self):
        return '2a'

    def get_invalid_bundle(self, base_rev_id, rev_id):
        """Create a bundle from base_rev_id -> rev_id in built-in branch.
        Munge the text so that it's invalid.

        :return: The in-memory bundle
        """
        from ..bundle import serializer
        bundle_txt, rev_ids = self.create_bundle_text(base_rev_id, rev_id)
        new_text = self.get_raw(BytesIO(b''.join(bundle_txt)))
        # We are going to be replacing some text to set the executable bit on a
        # file. Make sure the text replacement actually works correctly.
        self.assertContainsRe(new_text, '(?m)B244\n\ni 1\n<inventory')
        new_text = new_text.replace('<file file_id="exe-1"',
                                    '<file executable="y" file_id="exe-1"')
        new_text = new_text.replace('B244', 'B259')
        bundle_txt = BytesIO()
        bundle_txt.write(serializer._get_bundle_header('4'))
        bundle_txt.write('\n')
        bundle_txt.write(new_text.encode('bz2'))
        bundle_txt.seek(0)
        bundle = read_bundle(bundle_txt)
        self.valid_apply_bundle(base_rev_id, bundle)
        return bundle

    def make_merged_branch(self):
        builder = self.make_branch_builder('source')
        builder.start_series()
        builder.build_snapshot(None, [
            ('add', ('', 'root-id', 'directory', None)),
            ('add', ('file', 'file-id', 'file', 'original content\n')),
            ], revision_id='a@cset-0-1')
        builder.build_snapshot(['a@cset-0-1'], [
            ('modify', ('file-id', 'new-content\n')),
            ], revision_id='a@cset-0-2a')
        builder.build_snapshot(['a@cset-0-1'], [
            ('add', ('other-file', 'file2-id', 'file', 'file2-content\n')),
            ], revision_id='a@cset-0-2b')
        builder.build_snapshot(['a@cset-0-2a', 'a@cset-0-2b'], [
            ('add', ('other-file', 'file2-id', 'file', 'file2-content\n')),
            ], revision_id='a@cset-0-3')
        builder.finish_series()
        self.b1 = builder.get_branch()
        self.b1.lock_read()
        self.addCleanup(self.b1.unlock)

    def make_bundle_just_inventories(self, base_revision_id,
                                     target_revision_id,
                                     revision_ids):
        sio = BytesIO()
        writer = v4.BundleWriteOperation(base_revision_id, target_revision_id,
                                         self.b1.repository, sio)
        writer.bundle.begin()
        writer._add_inventory_mpdiffs_from_serializer(revision_ids)
        writer.bundle.end()
        sio.seek(0)
        return sio

    def test_single_inventory_multiple_parents_as_xml(self):
        self.make_merged_branch()
        sio = self.make_bundle_just_inventories('a@cset-0-1', 'a@cset-0-3',
                                                ['a@cset-0-3'])
        reader = v4.BundleReader(sio, stream_input=False)
        records = list(reader.iter_records())
        self.assertEqual(1, len(records))
        (bytes, metadata, repo_kind, revision_id,
         file_id) = records[0]
        self.assertIs(None, file_id)
        self.assertEqual('a@cset-0-3', revision_id)
        self.assertEqual('inventory', repo_kind)
        self.assertEqual({'parents': ['a@cset-0-2a', 'a@cset-0-2b'],
                          'sha1': '09c53b0c4de0895e11a2aacc34fef60a6e70865c',
                          'storage_kind': 'mpdiff',
                         }, metadata)
        # We should have an mpdiff that takes some lines from both parents.
        self.assertEqualDiff(
            'i 1\n'
            '<inventory format="10" revision_id="a@cset-0-3">\n'
            '\n'
            'c 0 1 1 2\n'
            'c 1 3 3 2\n', bytes)

    def test_single_inv_no_parents_as_xml(self):
        self.make_merged_branch()
        sio = self.make_bundle_just_inventories('null:', 'a@cset-0-1',
                                                ['a@cset-0-1'])
        reader = v4.BundleReader(sio, stream_input=False)
        records = list(reader.iter_records())
        self.assertEqual(1, len(records))
        (bytes, metadata, repo_kind, revision_id,
         file_id) = records[0]
        self.assertIs(None, file_id)
        self.assertEqual('a@cset-0-1', revision_id)
        self.assertEqual('inventory', repo_kind)
        self.assertEqual({'parents': [],
                          'sha1': 'a13f42b142d544aac9b085c42595d304150e31a2',
                          'storage_kind': 'mpdiff',
                         }, metadata)
        # We should have an mpdiff that takes some lines from both parents.
        self.assertEqualDiff(
            'i 4\n'
            '<inventory format="10" revision_id="a@cset-0-1">\n'
            '<directory file_id="root-id" name=""'
                ' revision="a@cset-0-1" />\n'
            '<file file_id="file-id" name="file" parent_id="root-id"'
                ' revision="a@cset-0-1"'
                ' text_sha1="09c2f8647e14e49e922b955c194102070597c2d1"'
                ' text_size="17" />\n'
            '</inventory>\n'
            '\n', bytes)

    def test_multiple_inventories_as_xml(self):
        self.make_merged_branch()
        sio = self.make_bundle_just_inventories('a@cset-0-1', 'a@cset-0-3',
            ['a@cset-0-2a', 'a@cset-0-2b', 'a@cset-0-3'])
        reader = v4.BundleReader(sio, stream_input=False)
        records = list(reader.iter_records())
        self.assertEqual(3, len(records))
        revision_ids = [rev_id for b, m, k, rev_id, f in records]
        self.assertEqual(['a@cset-0-2a', 'a@cset-0-2b', 'a@cset-0-3'],
                         revision_ids)
        metadata_2a = records[0][1]
        self.assertEqual({'parents': ['a@cset-0-1'],
                          'sha1': '1e105886d62d510763e22885eec733b66f5f09bf',
                          'storage_kind': 'mpdiff',
                         }, metadata_2a)
        metadata_2b = records[1][1]
        self.assertEqual({'parents': ['a@cset-0-1'],
                          'sha1': 'f03f12574bdb5ed2204c28636c98a8547544ccd8',
                          'storage_kind': 'mpdiff',
                         }, metadata_2b)
        metadata_3 = records[2][1]
        self.assertEqual({'parents': ['a@cset-0-2a', 'a@cset-0-2b'],
                          'sha1': '09c53b0c4de0895e11a2aacc34fef60a6e70865c',
                          'storage_kind': 'mpdiff',
                         }, metadata_3)
        bytes_2a = records[0][0]
        self.assertEqualDiff(
            'i 1\n'
            '<inventory format="10" revision_id="a@cset-0-2a">\n'
            '\n'
            'c 0 1 1 1\n'
            'i 1\n'
            '<file file_id="file-id" name="file" parent_id="root-id"'
                ' revision="a@cset-0-2a"'
                ' text_sha1="50f545ff40e57b6924b1f3174b267ffc4576e9a9"'
                ' text_size="12" />\n'
            '\n'
            'c 0 3 3 1\n', bytes_2a)
        bytes_2b = records[1][0]
        self.assertEqualDiff(
            'i 1\n'
            '<inventory format="10" revision_id="a@cset-0-2b">\n'
            '\n'
            'c 0 1 1 2\n'
            'i 1\n'
            '<file file_id="file2-id" name="other-file" parent_id="root-id"'
                ' revision="a@cset-0-2b"'
                ' text_sha1="b46c0c8ea1e5ef8e46fc8894bfd4752a88ec939e"'
                ' text_size="14" />\n'
            '\n'
            'c 0 3 4 1\n', bytes_2b)
        bytes_3 = records[2][0]
        self.assertEqualDiff(
            'i 1\n'
            '<inventory format="10" revision_id="a@cset-0-3">\n'
            '\n'
            'c 0 1 1 2\n'
            'c 1 3 3 2\n', bytes_3)

    def test_creating_bundle_preserves_chk_pages(self):
        self.make_merged_branch()
        target = self.b1.controldir.sprout('target',
                                       revision_id='a@cset-0-2a').open_branch()
        bundle_txt, rev_ids = self.create_bundle_text('a@cset-0-2a',
                                                      'a@cset-0-3')
        self.assertEqual(['a@cset-0-2b', 'a@cset-0-3'], rev_ids)
        bundle = read_bundle(bundle_txt)
        target.lock_write()
        self.addCleanup(target.unlock)
        install_bundle(target.repository, bundle)
        inv1 = self.b1.repository.inventories.get_record_stream([
            ('a@cset-0-3',)], 'unordered',
            True).next().get_bytes_as('fulltext')
        inv2 = target.repository.inventories.get_record_stream([
            ('a@cset-0-3',)], 'unordered',
            True).next().get_bytes_as('fulltext')
        self.assertEqualDiff(inv1, inv2)


class MungedBundleTester(object):

    def build_test_bundle(self):
        wt = self.make_branch_and_tree('b1')

        self.build_tree(['b1/one'])
        wt.add('one')
        wt.commit('add one', rev_id=b'a@cset-0-1')
        self.build_tree(['b1/two'])
        wt.add('two')
        wt.commit('add two', rev_id=b'a@cset-0-2',
                  revprops={'branch-nick':'test'})

        bundle_txt = BytesIO()
        rev_ids = write_bundle(wt.branch.repository, 'a@cset-0-2',
                               'a@cset-0-1', bundle_txt, self.format)
        self.assertEqual({'a@cset-0-2'}, set(rev_ids))
        bundle_txt.seek(0, 0)
        return bundle_txt

    def check_valid(self, bundle):
        """Check that after whatever munging, the final object is valid."""
        self.assertEqual(['a@cset-0-2'],
            [r.revision_id for r in bundle.real_revisions])

    def test_extra_whitespace(self):
        bundle_txt = self.build_test_bundle()

        # Seek to the end of the file
        # Adding one extra newline used to give us
        # TypeError: float() argument must be a string or a number
        bundle_txt.seek(0, 2)
        bundle_txt.write('\n')
        bundle_txt.seek(0)

        bundle = read_bundle(bundle_txt)
        self.check_valid(bundle)

    def test_extra_whitespace_2(self):
        bundle_txt = self.build_test_bundle()

        # Seek to the end of the file
        # Adding two extra newlines used to give us
        # MalformedPatches: The first line of all patches should be ...
        bundle_txt.seek(0, 2)
        bundle_txt.write('\n\n')
        bundle_txt.seek(0)

        bundle = read_bundle(bundle_txt)
        self.check_valid(bundle)


class MungedBundleTesterV09(tests.TestCaseWithTransport, MungedBundleTester):

    format = '0.9'

    def test_missing_trailing_whitespace(self):
        bundle_txt = self.build_test_bundle()

        # Remove a trailing newline, it shouldn't kill the parser
        raw = bundle_txt.getvalue()
        # The contents of the bundle don't have to be this, but this
        # test is concerned with the exact case where the serializer
        # creates a blank line at the end, and fails if that
        # line is stripped
        self.assertEqual('\n\n', raw[-2:])
        bundle_txt = BytesIO(raw[:-1])

        bundle = read_bundle(bundle_txt)
        self.check_valid(bundle)

    def test_opening_text(self):
        bundle_txt = self.build_test_bundle()

        bundle_txt = BytesIO(
            b"Some random\nemail comments\n" + bundle_txt.getvalue())

        bundle = read_bundle(bundle_txt)
        self.check_valid(bundle)

    def test_trailing_text(self):
        bundle_txt = self.build_test_bundle()

        bundle_txt = BytesIO(
            bundle_txt.getvalue() + b"Some trailing\nrandom\ntext\n")

        bundle = read_bundle(bundle_txt)
        self.check_valid(bundle)


class MungedBundleTesterV4(tests.TestCaseWithTransport, MungedBundleTester):

    format = '4'


class TestBundleWriterReader(tests.TestCase):

    def test_roundtrip_record(self):
        fileobj = BytesIO()
        writer = v4.BundleWriter(fileobj)
        writer.begin()
        writer.add_info_record(foo='bar')
        writer._add_record("Record body", {'parents': ['1', '3'],
            'storage_kind':'fulltext'}, 'file', 'revid', 'fileid')
        writer.end()
        fileobj.seek(0)
        reader = v4.BundleReader(fileobj, stream_input=True)
        record_iter = reader.iter_records()
        record = next(record_iter)
        self.assertEqual((None, {'foo': 'bar', 'storage_kind': 'header'},
            'info', None, None), record)
        record = next(record_iter)
        self.assertEqual(("Record body", {'storage_kind': 'fulltext',
                          'parents': ['1', '3']}, 'file', 'revid', 'fileid'),
                          record)

    def test_roundtrip_record_memory_hungry(self):
        fileobj = BytesIO()
        writer = v4.BundleWriter(fileobj)
        writer.begin()
        writer.add_info_record(foo='bar')
        writer._add_record("Record body", {'parents': ['1', '3'],
            'storage_kind':'fulltext'}, 'file', 'revid', 'fileid')
        writer.end()
        fileobj.seek(0)
        reader = v4.BundleReader(fileobj, stream_input=False)
        record_iter = reader.iter_records()
        record = next(record_iter)
        self.assertEqual((None, {'foo': 'bar', 'storage_kind': 'header'},
            'info', None, None), record)
        record = next(record_iter)
        self.assertEqual(("Record body", {'storage_kind': 'fulltext',
                          'parents': ['1', '3']}, 'file', 'revid', 'fileid'),
                          record)

    def test_encode_name(self):
        self.assertEqual('revision/rev1',
            v4.BundleWriter.encode_name('revision', 'rev1'))
        self.assertEqual('file/rev//1/file-id-1',
            v4.BundleWriter.encode_name('file', 'rev/1', 'file-id-1'))
        self.assertEqual('info',
            v4.BundleWriter.encode_name('info', None, None))

    def test_decode_name(self):
        self.assertEqual(('revision', 'rev1', None),
            v4.BundleReader.decode_name('revision/rev1'))
        self.assertEqual(('file', 'rev/1', 'file-id-1'),
            v4.BundleReader.decode_name('file/rev//1/file-id-1'))
        self.assertEqual(('info', None, None),
                         v4.BundleReader.decode_name('info'))

    def test_too_many_names(self):
        fileobj = BytesIO()
        writer = v4.BundleWriter(fileobj)
        writer.begin()
        writer.add_info_record(foo='bar')
        writer._container.add_bytes_record('blah', ['two', 'names'])
        writer.end()
        fileobj.seek(0)
        record_iter = v4.BundleReader(fileobj).iter_records()
        record = next(record_iter)
        self.assertEqual((None, {'foo': 'bar', 'storage_kind': 'header'},
            'info', None, None), record)
        self.assertRaises(errors.BadBundle, next, record_iter)


class TestReadMergeableFromUrl(tests.TestCaseWithTransport):

    def test_read_mergeable_skips_local(self):
        """A local bundle named like the URL should not be read.
        """
        out, wt = test_read_bundle.create_bundle_file(self)
        class FooService(object):
            """A directory service that always returns source"""

            def look_up(self, name, url):
                return 'source'
        directories.register('foo:', FooService, 'Testing directory service')
        self.addCleanup(directories.remove, 'foo:')
        self.build_tree_contents([('./foo:bar', out.getvalue())])
        self.assertRaises(errors.NotABundle, read_mergeable_from_url,
                          'foo:bar')

    def test_infinite_redirects_are_not_a_bundle(self):
        """If a URL causes TooManyRedirections then NotABundle is raised.
        """
        from .blackbox.test_push import RedirectingMemoryServer
        server = RedirectingMemoryServer()
        self.start_server(server)
        url = server.get_url() + 'infinite-loop'
        self.assertRaises(errors.NotABundle, read_mergeable_from_url, url)

    def test_smart_server_connection_reset(self):
        """If a smart server connection fails during the attempt to read a
        bundle, then the ConnectionReset error should be propagated.
        """
        # Instantiate a server that will provoke a ConnectionReset
        sock_server = DisconnectingServer()
        self.start_server(sock_server)
        # We don't really care what the url is since the server will close the
        # connection without interpreting it
        url = sock_server.get_url()
        self.assertRaises(errors.ConnectionReset, read_mergeable_from_url, url)


class DisconnectingHandler(socketserver.BaseRequestHandler):
    """A request handler that immediately closes any connection made to it."""

    def handle(self):
        self.request.close()


class DisconnectingServer(test_server.TestingTCPServerInAThread):

    def __init__(self):
        super(DisconnectingServer, self).__init__(
            ('127.0.0.1', 0),
            test_server.TestingTCPServer,
            DisconnectingHandler)

    def get_url(self):
        """Return the url of the server"""
        return "bzr://%s:%d/" % self.server.server_address<|MERGE_RESOLUTION|>--- conflicted
+++ resolved
@@ -350,13 +350,8 @@
         btree = self.make_tree_1()[0]
         self.assertEqual(btree.get_file(btree.id2path(b"c")).read(), "Hello\n")
         btree.note_deletion("grandparent/parent/file")
-<<<<<<< HEAD
         self.assertTrue(btree.id2path(b"c") is None)
-        self.assertTrue(btree.path2id("grandparent/parent/file") is None)
-=======
-        self.assertTrue(btree.id2path("c") is None)
         self.assertFalse(btree.is_versioned("grandparent/parent/file"))
->>>>>>> 2e412345
 
     def sorted_ids(self, tree):
         ids = sorted(tree.all_file_ids())
