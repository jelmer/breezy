--- conflicted
+++ resolved
@@ -968,21 +968,13 @@
                  'Text conflict in munchkincity',
                  'Text conflict in oz',
                  'Text conflict in oz/emeraldcity'},
-<<<<<<< HEAD
-                {c for c in conflicts_s})
-=======
                 set(conflicts_s))
->>>>>>> 65b2e472
         else:
             self.assertEqual(
                 {'Text conflict in dorothy.moved',
                  'Text conflict in oz',
                  'Text conflict in oz/emeraldcity'},
-<<<<<<< HEAD
-                {c for c in conflicts_s})
-=======
                 set(conflicts_s))
->>>>>>> 65b2e472
 
     def prepare_wrong_parent_kind(self):
         tt, root = self.transform()
