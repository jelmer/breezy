# Copyright (C) 2006-2012, 2016 Canonical Ltd
# Authors:  Robert Collins <robert.collins@canonical.com>
#           and others
#
# This program is free software; you can redistribute it and/or modify
# it under the terms of the GNU General Public License as published by
# the Free Software Foundation; either version 2 of the License, or
# (at your option) any later version.
#
# This program is distributed in the hope that it will be useful,
# but WITHOUT ANY WARRANTY; without even the implied warranty of
# MERCHANTABILITY or FITNESS FOR A PARTICULAR PURPOSE.  See the
# GNU General Public License for more details.
#
# You should have received a copy of the GNU General Public License
# along with this program; if not, write to the Free Software
# Foundation, Inc., 51 Franklin Street, Fifth Floor, Boston, MA 02110-1301 USA

import errno
import os

from ... import (
    branch,
    config,
    controldir,
    errors,
    osutils,
    revision as _mod_revision,
    tests,
    trace,
    urlutils,
    )
from...bzr import (
    bzrdir,
    )
from ...errors import (
    UnsupportedOperation,
    PathsNotVersionedError,
    )
from ...bzr.inventory import Inventory
from ...mutabletree import MutableTree
from ...osutils import pathjoin, getcwd, has_symlinks
from ...sixish import (
    StringIO,
    )
from .. import (
    features,
    TestSkipped,
    TestNotApplicable,
    )
from . import TestCaseWithWorkingTree
from ...bzr.workingtree import (
    InventoryWorkingTree,
    )
from ...tree import (
    TreeDirectory,
    TreeFile,
    TreeLink,
    )
from ...conflicts import ConflictList, TextConflict, ContentsConflict
from ...workingtree import (
    SettingFileIdUnsupported,
    WorkingTree,
    )


class TestWorkingTree(TestCaseWithWorkingTree):

    def requireBranchReference(self):
        test_branch = self.make_branch('test-branch')
        try:
            # if there is a working tree now, this is not supported.
            test_branch.controldir.open_workingtree()
            raise TestNotApplicable("only on trees that can be separate"
                                    " from their branch.")
        except (errors.NoWorkingTree, errors.NotLocalUrl):
            pass

    def test_branch_builder(self):
        # Just a smoke test that we get a branch at the specified relpath
        builder = self.make_branch_builder('foobar')
        br = branch.Branch.open(self.get_url('foobar'))

    def test_list_files(self):
        tree = self.make_branch_and_tree('.')
        self.build_tree(['dir/', 'file'])
        if has_symlinks():
            os.symlink('target', 'symlink')
        tree.lock_read()
        files = list(tree.list_files())
        tree.unlock()
        self.assertEqual(
            files.pop(0), ('dir', '?', 'directory', None, TreeDirectory()))
        self.assertEqual(files.pop(0), ('file', '?', 'file', None, TreeFile()))
        if has_symlinks():
            self.assertEqual(files.pop(0), ('symlink', '?',
                                            'symlink', None, TreeLink()))

    def test_list_files_sorted(self):
        tree = self.make_branch_and_tree('.')
        self.build_tree(['dir/', 'file', 'dir/file', 'dir/b',
                         'dir/subdir/', 'a', 'dir/subfile',
                         'zz_dir/', 'zz_dir/subfile'])
        tree.lock_read()
        files = [(path, kind) for (path, v, kind, file_id, entry)
                 in tree.list_files()]
        tree.unlock()
        self.assertEqual([
            ('a', 'file'),
            ('dir', 'directory'),
            ('file', 'file'),
            ('zz_dir', 'directory'),
            ], files)

        with tree.lock_write():
            if tree.has_versioned_directories():
                tree.add(['dir', 'zz_dir'])
                files = [(path, kind) for (path, v, kind, file_id, entry)
                         in tree.list_files()]
                self.assertEqual([
                    ('a', 'file'),
                    ('dir', 'directory'),
                    ('dir/b', 'file'),
                    ('dir/file', 'file'),
                    ('dir/subdir', 'directory'),
                    ('dir/subfile', 'file'),
                    ('file', 'file'),
                    ('zz_dir', 'directory'),
                    ('zz_dir/subfile', 'file'),
                    ], files)
            else:
                tree.add(['dir/b'])
                files = [(path, kind) for (path, v, kind, file_id, entry)
                         in tree.list_files()]
                self.assertEqual([
                    ('a', 'file'),
                    ('dir', 'directory'),
                    ('dir/b', 'file'),
                    ('dir/file', 'file'),
                    ('dir/subdir', 'directory'),
                    ('dir/subfile', 'file'),
                    ('file', 'file'),
                    ('zz_dir', 'directory'),
                    ], files)

    def test_list_files_kind_change(self):
        tree = self.make_branch_and_tree('tree')
        self.build_tree(['tree/filename'])
        tree.add('filename')
        os.unlink('tree/filename')
        self.build_tree(['tree/filename/'])
        tree.lock_read()
        self.addCleanup(tree.unlock)
        result = list(tree.list_files())
        self.assertEqual(1, len(result))
        if tree.has_versioned_directories():
            self.assertEqual(
                ('filename', 'V', 'directory', tree.path2id('filename')),
                result[0][:4])
        else:
            self.assertEqual(
                ('filename', '?', 'directory', None),
                result[0][:4])

    def test_get_config_stack(self):
        # Smoke test that all working trees succeed getting a config
        wt = self.make_branch_and_tree('.')
        conf = wt.get_config_stack()
        self.assertIsInstance(conf, config.Stack)

    def test_open_containing(self):
        local_wt = self.make_branch_and_tree('.')
        local_url = local_wt.controldir.root_transport.base
        local_base = urlutils.local_path_from_url(local_url)
        del local_wt

        # Empty opens '.'
        wt, relpath = WorkingTree.open_containing()
        self.assertEqual('', relpath)
        self.assertEqual(wt.basedir + '/', local_base)

        # '.' opens this dir
        wt, relpath = WorkingTree.open_containing(u'.')
        self.assertEqual('', relpath)
        self.assertEqual(wt.basedir + '/', local_base)

        # './foo' finds '.' and a relpath of 'foo'
        wt, relpath = WorkingTree.open_containing('./foo')
        self.assertEqual('foo', relpath)
        self.assertEqual(wt.basedir + '/', local_base)

        # abspath(foo) finds '.' and relpath of 'foo'
        wt, relpath = WorkingTree.open_containing('./foo')
        wt, relpath = WorkingTree.open_containing(getcwd() + '/foo')
        self.assertEqual('foo', relpath)
        self.assertEqual(wt.basedir + '/', local_base)

        # can even be a url: finds '.' and relpath of 'foo'
        wt, relpath = WorkingTree.open_containing('./foo')
        wt, relpath = WorkingTree.open_containing(
            urlutils.local_path_to_url(getcwd() + '/foo'))
        self.assertEqual('foo', relpath)
        self.assertEqual(wt.basedir + '/', local_base)

    def test_basic_relpath(self):
        # for comprehensive relpath tests, see whitebox.py.
        tree = self.make_branch_and_tree('.')
        self.assertEqual('child',
                         tree.relpath(pathjoin(getcwd(), 'child')))

    def test_lock_locks_branch(self):
        tree = self.make_branch_and_tree('.')
        self.assertEqual(None, tree.branch.peek_lock_mode())
        tree.lock_read()
        self.assertEqual('r', tree.branch.peek_lock_mode())
        tree.unlock()
        self.assertEqual(None, tree.branch.peek_lock_mode())
        tree.lock_write()
        self.assertEqual('w', tree.branch.peek_lock_mode())
        tree.unlock()
        self.assertEqual(None, tree.branch.peek_lock_mode())

    def test_revert(self):
        """Test selected-file revert"""
        tree = self.make_branch_and_tree('.')

        self.build_tree(['hello.txt'])
        with open('hello.txt', 'w') as f:
            f.write('initial hello')

        self.assertRaises(PathsNotVersionedError,
                          tree.revert, ['hello.txt'])
        tree.add(['hello.txt'])
        tree.commit('create initial hello.txt')

        self.check_file_contents('hello.txt', b'initial hello')
        with open('hello.txt', 'w') as f:
            f.write('new hello')
        self.check_file_contents('hello.txt', b'new hello')

        # revert file modified since last revision
        tree.revert(['hello.txt'])
        self.check_file_contents('hello.txt', b'initial hello')
        self.check_file_contents('hello.txt.~1~', b'new hello')

        # reverting again does not clobber the backup
        tree.revert(['hello.txt'])
        self.check_file_contents('hello.txt', b'initial hello')
        self.check_file_contents('hello.txt.~1~', b'new hello')

        # backup files are numbered
        with open('hello.txt', 'w') as f:
            f.write('new hello2')
        tree.revert(['hello.txt'])
        self.check_file_contents('hello.txt', b'initial hello')
        self.check_file_contents('hello.txt.~1~', b'new hello')
        self.check_file_contents('hello.txt.~2~', b'new hello2')

    def test_revert_missing(self):
        # Revert a file that has been deleted since last commit
        tree = self.make_branch_and_tree('.')
        with open('hello.txt', 'w') as f:
            f.write('initial hello')
        tree.add('hello.txt')
        tree.commit('added hello.txt')
        os.unlink('hello.txt')
        tree.remove('hello.txt')
        tree.revert(['hello.txt'])
        self.assertPathExists('hello.txt')

    def test_versioned_files_not_unknown(self):
        tree = self.make_branch_and_tree('.')
        self.build_tree(['hello.txt'])
        tree.add('hello.txt')
        self.assertEqual(list(tree.unknowns()),
                         [])

    def test_unknowns(self):
        tree = self.make_branch_and_tree('.')
        self.build_tree(['hello.txt',
                         'hello.txt.~1~'])
        self.build_tree_contents([('.bzrignore', b'*.~*\n')])
        tree.add('.bzrignore')
        self.assertEqual(list(tree.unknowns()),
                         ['hello.txt'])

    def test_initialize(self):
        # initialize should create a working tree and branch in an existing dir
        t = self.make_branch_and_tree('.')
        b = branch.Branch.open('.')
        self.assertEqual(t.branch.base, b.base)
        t2 = WorkingTree.open('.')
        self.assertEqual(t.basedir, t2.basedir)
        self.assertEqual(b.base, t2.branch.base)
        # TODO maybe we should check the branch format? not sure if its
        # appropriate here.

    def test_rename_dirs(self):
        """Test renaming directories and the files within them."""
        wt = self.make_branch_and_tree('.')
        b = wt.branch
        self.build_tree(['dir/', 'dir/sub/', 'dir/sub/file'])
        wt.add(['dir', 'dir/sub', 'dir/sub/file'])

        wt.commit('create initial state')

        revid = b.last_revision()
        self.log('first revision_id is {%s}' % revid)

        tree = b.repository.revision_tree(revid)
        self.log('contents of tree: %r' % list(tree.iter_entries_by_dir()))

        self.check_tree_shape(tree, ['dir/', 'dir/sub/', 'dir/sub/file'])
        wt.rename_one('dir', 'newdir')

        wt.lock_read()
        self.check_tree_shape(wt,
                              ['newdir/', 'newdir/sub/', 'newdir/sub/file'])
        wt.unlock()
        wt.rename_one('newdir/sub', 'newdir/newsub')
        wt.lock_read()
        self.check_tree_shape(wt, ['newdir/', 'newdir/newsub/',
                                   'newdir/newsub/file'])
        wt.unlock()

    def test_add_in_unversioned(self):
        """Try to add a file in an unversioned directory.

        "bzr add" adds the parent as necessary, but simple working tree add
        doesn't do that.
        """
        from breezy.errors import NotVersionedError
        wt = self.make_branch_and_tree('.')
        self.build_tree(['foo/',
                         'foo/hello'])
        if not wt._format.supports_versioned_directories:
            wt.add('foo/hello')
        else:
            self.assertRaises(NotVersionedError,
                              wt.add,
                              'foo/hello')

    def test_add_missing(self):
        # adding a msising file -> NoSuchFile
        wt = self.make_branch_and_tree('.')
        self.assertRaises(errors.NoSuchFile, wt.add, 'fpp')

    def test_remove_verbose(self):
        # FIXME the remove api should not print or otherwise depend on the
        # text UI - RBC 20060124
        wt = self.make_branch_and_tree('.')
        self.build_tree(['hello'])
        wt.add(['hello'])
        wt.commit(message='add hello')
        stdout = StringIO()
        stderr = StringIO()
        self.assertEqual(None, self.apply_redirected(None, stdout, stderr,
                                                     wt.remove,
                                                     ['hello'],
                                                     verbose=True))
        self.assertEqual('?       hello\n', stdout.getvalue())
        self.assertEqual('', stderr.getvalue())

    def test_clone_trivial(self):
        wt = self.make_branch_and_tree('source')
        cloned_dir = wt.controldir.clone('target')
        cloned = cloned_dir.open_workingtree()
        self.assertEqual(cloned.get_parent_ids(), wt.get_parent_ids())

    def test_clone_empty(self):
        wt = self.make_branch_and_tree('source')
        cloned_dir = wt.controldir.clone(
            'target', revision_id=_mod_revision.NULL_REVISION)
        cloned = cloned_dir.open_workingtree()
        self.assertEqual(cloned.get_parent_ids(), wt.get_parent_ids())

    def test_last_revision(self):
        wt = self.make_branch_and_tree('source')
        self.assertEqual([], wt.get_parent_ids())
        a = wt.commit('A', allow_pointless=True)
        parent_ids = wt.get_parent_ids()
        self.assertEqual([a], parent_ids)
        for parent_id in parent_ids:
            self.assertIsInstance(parent_id, bytes)

    def test_set_last_revision(self):
        wt = self.make_branch_and_tree('source')
        # set last-revision to one not in the history
        if wt.branch.repository._format.supports_ghosts:
            wt.set_last_revision(b'A')
        # set it back to None for an empty tree.
        wt.set_last_revision(b'null:')
        a = wt.commit('A', allow_pointless=True)
        self.assertEqual([a], wt.get_parent_ids())
        # null: is aways in the branch
        wt.set_last_revision(b'null:')
        self.assertEqual([], wt.get_parent_ids())
        # and now we can set it to 'A'
        # because some formats mutate the branch to set it on the tree
        # we need to alter the branch to let this pass.
        if getattr(wt.branch, "_set_revision_history", None) is None:
            raise TestSkipped("Branch format does not permit arbitrary"
                              " history")
        wt.branch._set_revision_history([a, b'B'])
        wt.set_last_revision(a)
        self.assertEqual([a], wt.get_parent_ids())
        self.assertRaises(errors.ReservedId, wt.set_last_revision, b'A:')

    def test_set_last_revision_different_to_branch(self):
        # working tree formats from the meta-dir format and newer support
        # setting the last revision on a tree independently of that on the
        # branch. Its concievable that some future formats may want to
        # couple them again (i.e. because its really a smart server and
        # the working tree will always match the branch). So we test
        # that formats where initialising a branch does not initialise a
        # tree - and thus have separable entities - support skewing the
        # two things.
        self.requireBranchReference()
        wt = self.make_branch_and_tree('tree')
        a = wt.commit('A', allow_pointless=True)
        wt.set_last_revision(None)
        self.assertEqual([], wt.get_parent_ids())
        self.assertEqual(a, wt.branch.last_revision())
        # and now we can set it back to 'A'
        wt.set_last_revision(a)
        self.assertEqual([a], wt.get_parent_ids())
        self.assertEqual(a, wt.branch.last_revision())

    def test_clone_and_commit_preserves_last_revision(self):
        """Doing a commit into a clone tree does not affect the source."""
        wt = self.make_branch_and_tree('source')
        cloned_dir = wt.controldir.clone('target')
        wt.commit('A', allow_pointless=True)
        self.assertNotEqual(cloned_dir.open_workingtree().get_parent_ids(),
                            wt.get_parent_ids())

    def test_clone_preserves_content(self):
        wt = self.make_branch_and_tree('source')
        self.build_tree(['added', 'deleted', 'notadded'],
                        transport=wt.controldir.transport.clone('..'))
        wt.add('deleted')
        wt.commit('add deleted')
        wt.remove('deleted')
        wt.add('added')
        cloned_dir = wt.controldir.clone('target')
        cloned = cloned_dir.open_workingtree()
        cloned_transport = cloned.controldir.transport.clone('..')
        self.assertFalse(cloned_transport.has('deleted'))
        self.assertTrue(cloned_transport.has('added'))
        self.assertFalse(cloned_transport.has('notadded'))
        self.assertTrue(cloned.is_versioned('added'))
        self.assertFalse(cloned.is_versioned('deleted'))
        self.assertFalse(cloned.is_versioned('notadded'))

    def test_basis_tree_returns_last_revision(self):
        wt = self.make_branch_and_tree('.')
        self.build_tree(['foo'])
        wt.add('foo')
        a = wt.commit('A')
        wt.rename_one('foo', 'bar')
        b = wt.commit('B')
        wt.set_parent_ids([b])
        tree = wt.basis_tree()
        tree.lock_read()
        self.assertTrue(tree.has_filename('bar'))
        tree.unlock()
        wt.set_parent_ids([a])
        tree = wt.basis_tree()
        tree.lock_read()
        self.assertTrue(tree.has_filename('foo'))
        tree.unlock()

    def test_clone_tree_revision(self):
        # make a tree with a last-revision,
        # and clone it with a different last-revision, this should switch
        # do it.
        #
        # also test that the content is merged
        # and conflicts recorded.
        # This should merge between the trees - local edits should be preserved
        # but other changes occured.
        # we test this by having one file that does
        # not change between two revisions, and another that does -
        # if the changed one is not changed, fail,
        # if the one that did not change has lost a local change, fail.
        #
        raise TestSkipped('revision limiting is not implemented yet.')

    def test_initialize_with_revision_id(self):
        # a bzrdir can construct a working tree for itself @ a specific revision.
        source = self.make_branch_and_tree('source')
        a = source.commit('a', allow_pointless=True)
        source.commit('b', allow_pointless=True)
        self.build_tree(['new/'])
        made_control = self.bzrdir_format.initialize('new')
        source.branch.repository.clone(made_control)
        source.branch.clone(made_control)
        made_tree = self.workingtree_format.initialize(made_control,
                                                       revision_id=a)
        self.assertEqual([a], made_tree.get_parent_ids())

    def test_post_build_tree_hook(self):
        calls = []

        def track_post_build_tree(tree):
            calls.append(tree.last_revision())
        source = self.make_branch_and_tree('source')
        a = source.commit('a', allow_pointless=True)
        source.commit('b', allow_pointless=True)
        self.build_tree(['new/'])
        made_control = self.bzrdir_format.initialize('new')
        source.branch.repository.clone(made_control)
        source.branch.clone(made_control)
        MutableTree.hooks.install_named_hook("post_build_tree",
                                             track_post_build_tree, "Test")
        made_tree = self.workingtree_format.initialize(made_control,
                                                       revision_id=a)
        self.assertEqual([a], calls)

    def test_update_sets_last_revision(self):
        # working tree formats from the meta-dir format and newer support
        # setting the last revision on a tree independently of that on the
        # branch. Its concievable that some future formats may want to
        # couple them again (i.e. because its really a smart server and
        # the working tree will always match the branch). So we test
        # that formats where initialising a branch does not initialise a
        # tree - and thus have separable entities - support skewing the
        # two things.
        self.requireBranchReference()
        wt = self.make_branch_and_tree('tree')
        # create an out of date working tree by making a checkout in this
        # current format
        self.build_tree(['checkout/', 'tree/file'])
        checkout = bzrdir.BzrDirMetaFormat1().initialize('checkout')
        checkout.set_branch_reference(wt.branch)
        old_tree = self.workingtree_format.initialize(checkout)
        # now commit to 'tree'
        wt.add('file')
        a = wt.commit('A')
        # and update old_tree
        self.assertEqual(0, old_tree.update())
        self.assertPathExists('checkout/file')
        self.assertEqual([a], old_tree.get_parent_ids())

    def test_update_sets_root_id(self):
        """Ensure tree root is set properly by update.

        Since empty trees don't have root_ids, but workingtrees do,
        an update of a checkout of revision 0 to a new revision,  should set
        the root id.
        """
        wt = self.make_branch_and_tree('tree')
        main_branch = wt.branch
        # create an out of date working tree by making a checkout in this
        # current format
        self.build_tree(['checkout/', 'tree/file'])
        checkout = main_branch.create_checkout('checkout')
        # now commit to 'tree'
        wt.add('file')
        a = wt.commit('A')
        # and update checkout
        self.assertEqual(0, checkout.update())
        self.assertPathExists('checkout/file')
        self.assertEqual(wt.get_root_id(), checkout.get_root_id())
        self.assertNotEqual(None, wt.get_root_id())

    def test_update_sets_updated_root_id(self):
        wt = self.make_branch_and_tree('tree')
        if not wt._format.supports_setting_file_ids:
            self.assertRaises(SettingFileIdUnsupported, wt.set_root_id,
                              'first_root_id')
            return
        wt.set_root_id(b'first_root_id')
        self.assertEqual(b'first_root_id', wt.get_root_id())
        self.build_tree(['tree/file'])
        wt.add(['file'])
        wt.commit('first')
        co = wt.branch.create_checkout('checkout')
        wt.set_root_id(b'second_root_id')
        wt.commit('second')
        self.assertEqual(b'second_root_id', wt.get_root_id())
        self.assertEqual(0, co.update())
        self.assertEqual(b'second_root_id', co.get_root_id())

    def test_update_returns_conflict_count(self):
        # working tree formats from the meta-dir format and newer support
        # setting the last revision on a tree independently of that on the
        # branch. Its concievable that some future formats may want to
        # couple them again (i.e. because its really a smart server and
        # the working tree will always match the branch). So we test
        # that formats where initialising a branch does not initialise a
        # tree - and thus have separable entities - support skewing the
        # two things.
        self.requireBranchReference()
        wt = self.make_branch_and_tree('tree')
        # create an out of date working tree by making a checkout in this
        # current format
        self.build_tree(['checkout/', 'tree/file'])
        checkout = bzrdir.BzrDirMetaFormat1().initialize('checkout')
        checkout.set_branch_reference(wt.branch)
        old_tree = self.workingtree_format.initialize(checkout)
        # now commit to 'tree'
        wt.add('file')
        a = wt.commit('A')
        # and add a file file to the checkout
        self.build_tree(['checkout/file'])
        old_tree.add('file')
        # and update old_tree
        self.assertEqual(1, old_tree.update())
        self.assertEqual([a], old_tree.get_parent_ids())

    def test_merge_revert(self):
        from breezy.merge import merge_inner
        this = self.make_branch_and_tree('b1')
        self.build_tree_contents(
            [('b1/a', b'a test\n'), ('b1/b', b'b test\n')])
        this.add(['a', 'b'])
        this.commit(message='')
        base = this.controldir.clone('b2').open_workingtree()
        self.build_tree_contents([('b2/a', b'b test\n')])
        other = this.controldir.clone('b3').open_workingtree()
        self.build_tree_contents(
            [('b3/a', b'c test\n'), ('b3/c', b'c test\n')])
        other.add('c')

        self.build_tree_contents(
            [('b1/b', b'q test\n'), ('b1/d', b'd test\n')])
        # Note: If we don't lock this before calling merge_inner, then we get a
        #       lock-contention failure. This probably indicates something
        #       weird going on inside merge_inner. Probably something about
        #       calling bt = this_tree.basis_tree() in one lock, and then
        #       locking both this_tree and bt separately, causing a dirstate
        #       locking race.
        this.lock_write()
        self.addCleanup(this.unlock)
        merge_inner(this.branch, other, base, this_tree=this)
        with open('b1/a', 'rb') as a:
            self.assertNotEqual(a.read(), 'a test\n')
        this.revert()
        self.assertFileEqual(b'a test\n', 'b1/a')
        self.assertPathExists('b1/b.~1~')
        if this.supports_merge_modified():
            self.assertPathDoesNotExist('b1/c')
            self.assertPathDoesNotExist('b1/a.~1~')
        else:
            self.assertPathExists('b1/c')
            self.assertPathExists('b1/a.~1~')
        self.assertPathExists('b1/d')

    def test_update_updates_bound_branch_no_local_commits(self):
        # doing an update in a tree updates the branch its bound to too.
        master_tree = self.make_branch_and_tree('master')
        tree = self.make_branch_and_tree('tree')
        try:
            tree.branch.bind(master_tree.branch)
        except errors.UpgradeRequired:
            # legacy branches cannot bind
            return
        foo = master_tree.commit('foo', allow_pointless=True)
        tree.update()
        self.assertEqual([foo], tree.get_parent_ids())
        self.assertEqual(foo, tree.branch.last_revision())

    def test_update_turns_local_commit_into_merge(self):
        # doing an update with a few local commits and no master commits
        # makes pending-merges.
        # this is done so that 'bzr update; bzr revert' will always produce
        # an exact copy of the 'logical branch' - the referenced branch for
        # a checkout, and the master for a bound branch.
        # its possible that we should instead have 'bzr update' when there
        # is nothing new on the master leave the current commits intact and
        # alter 'revert' to revert to the master always. But for now, its
        # good.
        master_tree = self.make_branch_and_tree('master')
        master_tip = master_tree.commit('first master commit')
        tree = self.make_branch_and_tree('tree')
        try:
            tree.branch.bind(master_tree.branch)
        except errors.UpgradeRequired:
            # legacy branches cannot bind
            return
        # sync with master
        tree.update()
        # work locally
        tree.commit('foo', allow_pointless=True, local=True)
        bar = tree.commit('bar', allow_pointless=True, local=True)
        # sync with master prepatory to committing
        tree.update()
        # which should have pivoted the local tip into a merge
        self.assertEqual([master_tip, bar], tree.get_parent_ids())
        # and the local branch history should match the masters now.
        self.assertEqual(master_tree.branch.last_revision(),
                         tree.branch.last_revision())

    def test_update_takes_revision_parameter(self):
        wt = self.make_branch_and_tree('wt')
        self.build_tree_contents([('wt/a', b'old content')])
        wt.add(['a'])
        rev1 = wt.commit('first master commit')
        self.build_tree_contents([('wt/a', b'new content')])
        rev2 = wt.commit('second master commit')
        # https://bugs.launchpad.net/bzr/+bug/45719/comments/20
        # when adding 'update -r' we should make sure all wt formats support
        # it
        conflicts = wt.update(revision=rev1)
        self.assertFileEqual(b'old content', 'wt/a')
        self.assertEqual([rev1], wt.get_parent_ids())

    def test_merge_modified_detects_corruption(self):
        # FIXME: This doesn't really test that it works; also this is not
        # implementation-independent. mbp 20070226
        tree = self.make_branch_and_tree('master')
        if not isinstance(tree, InventoryWorkingTree):
            raise TestNotApplicable("merge-hashes is specific to bzr "
                                    "working trees")
        tree._transport.put_bytes('merge-hashes', b'asdfasdf')
        self.assertRaises(errors.MergeModifiedFormatError, tree.merge_modified)

    def test_merge_modified(self):
        # merge_modified stores a map from file id to hash
        tree = self.make_branch_and_tree('tree')
        self.build_tree_contents([('tree/somefile', b'hello')])
        with tree.lock_write():
            tree.add(['somefile'])
            d = {tree.path2id('somefile'): osutils.sha_string(b'hello')}
            if tree.supports_merge_modified():
                tree.set_merge_modified(d)
                mm = tree.merge_modified()
                self.assertEqual(mm, d)
            else:
                self.assertRaises(
                    errors.UnsupportedOperation,
                    tree.set_merge_modified, d)
                mm = tree.merge_modified()
                self.assertEqual(mm, {})
        if tree.supports_merge_modified():
            mm = tree.merge_modified()
            self.assertEqual(mm, d)
        else:
            mm = tree.merge_modified()
            self.assertEqual(mm, {})

    def test_conflicts(self):
        from breezy.tests.test_conflicts import example_conflicts
        tree = self.make_branch_and_tree('master')
        try:
            tree.set_conflicts(example_conflicts)
        except UnsupportedOperation:
            raise TestSkipped('set_conflicts not supported')

        tree2 = WorkingTree.open('master')
        self.assertEqual(tree2.conflicts(), example_conflicts)
        tree2._transport.put_bytes('conflicts', b'')
        self.assertRaises(errors.ConflictFormatError,
                          tree2.conflicts)
        tree2._transport.put_bytes('conflicts', b'a')
        self.assertRaises(errors.ConflictFormatError,
                          tree2.conflicts)

    def make_merge_conflicts(self):
        from breezy.merge import merge_inner
        tree = self.make_branch_and_tree('mine')
        with open('mine/bloo', 'wb') as f:
            f.write(b'one')
        with open('mine/blo', 'wb') as f:
            f.write(b'on')
        tree.add(['bloo', 'blo'])
        tree.commit("blah", allow_pointless=False)
        base = tree.branch.repository.revision_tree(tree.last_revision())
        controldir.ControlDir.open("mine").sprout("other")
        with open('other/bloo', 'wb') as f:
            f.write(b'two')
        othertree = WorkingTree.open('other')
        othertree.commit('blah', allow_pointless=False)
        with open('mine/bloo', 'wb') as f:
            f.write(b'three')
        tree.commit("blah", allow_pointless=False)
        merge_inner(tree.branch, othertree, base, this_tree=tree)
        return tree

    def test_merge_conflicts(self):
        tree = self.make_merge_conflicts()
        self.assertEqual(len(tree.conflicts()), 1)

    def test_clear_merge_conflicts(self):
        tree = self.make_merge_conflicts()
        self.assertEqual(len(tree.conflicts()), 1)
        try:
            tree.set_conflicts(ConflictList())
        except UnsupportedOperation:
            raise TestSkipped('unsupported operation')
        self.assertEqual(tree.conflicts(), ConflictList())

    def test_add_conflicts(self):
        tree = self.make_branch_and_tree('tree')
        try:
            tree.add_conflicts([TextConflict('path_a')])
        except UnsupportedOperation:
            raise TestSkipped('unsupported operation')
        self.assertEqual(ConflictList([TextConflict('path_a')]),
                         tree.conflicts())
        tree.add_conflicts([TextConflict('path_a')])
        self.assertEqual(ConflictList([TextConflict('path_a')]),
                         tree.conflicts())
        tree.add_conflicts([ContentsConflict('path_a')])
        self.assertEqual(ConflictList([ContentsConflict('path_a'),
                                       TextConflict('path_a')]),
                         tree.conflicts())
        tree.add_conflicts([TextConflict('path_b')])
        self.assertEqual(ConflictList([ContentsConflict('path_a'),
                                       TextConflict('path_a'),
                                       TextConflict('path_b')]),
                         tree.conflicts())

    def test_revert_clear_conflicts(self):
        tree = self.make_merge_conflicts()
        self.assertEqual(len(tree.conflicts()), 1)
        tree.revert(["blo"])
        self.assertEqual(len(tree.conflicts()), 1)
        tree.revert(["bloo"])
        self.assertEqual(len(tree.conflicts()), 0)

    def test_revert_clear_conflicts2(self):
        tree = self.make_merge_conflicts()
        self.assertEqual(len(tree.conflicts()), 1)
        tree.revert()
        self.assertEqual(len(tree.conflicts()), 0)

    def test_format_description(self):
        tree = self.make_branch_and_tree('tree')
        text = tree._format.get_format_description()
        self.assertTrue(len(text))

    def test_format_leftmost_parent_id_as_ghost(self):
        tree = self.make_branch_and_tree('tree')
        self.assertIn(
            tree._format.supports_leftmost_parent_id_as_ghost, (True, False))

    def test_branch_attribute_is_not_settable(self):
        # the branch attribute is an aspect of the working tree, not a
        # configurable attribute
        tree = self.make_branch_and_tree('tree')

        def set_branch():
            tree.branch = tree.branch
        self.assertRaises(AttributeError, set_branch)

    def test_list_files_versioned_before_ignored(self):
        """A versioned file matching an ignore rule should not be ignored."""
        tree = self.make_branch_and_tree('.')
        self.build_tree(['foo.pyc'])
        # ensure that foo.pyc is ignored
        self.build_tree_contents([('.bzrignore', b'foo.pyc')])
        tree.add('foo.pyc')
        anid = tree.path2id('foo.pyc')
        tree.lock_read()
        files = sorted(list(tree.list_files()))
        tree.unlock()
        self.assertEqual((u'.bzrignore', '?', 'file', None), files[0][:-1])
        self.assertEqual((u'foo.pyc', 'V', 'file', anid), files[1][:-1])
        self.assertEqual(2, len(files))

    def test_non_normalized_add_accessible(self):
        try:
            self.build_tree([u'a\u030a'])
        except UnicodeError:
            raise TestSkipped('Filesystem does not support unicode filenames')
        tree = self.make_branch_and_tree('.')
        orig = osutils.normalized_filename
        osutils.normalized_filename = osutils._accessible_normalized_filename
        try:
            tree.add([u'a\u030a'])
            tree.lock_read()
            self.assertEqual([('', 'directory'), (u'\xe5', 'file')],
                             [(path, ie.kind) for path, ie in
                              tree.iter_entries_by_dir()])
            tree.unlock()
        finally:
            osutils.normalized_filename = orig

    def test_non_normalized_add_inaccessible(self):
        try:
            self.build_tree([u'a\u030a'])
        except UnicodeError:
            raise TestSkipped('Filesystem does not support unicode filenames')
        tree = self.make_branch_and_tree('.')
        orig = osutils.normalized_filename
        osutils.normalized_filename = osutils._inaccessible_normalized_filename
        try:
            self.assertRaises(errors.InvalidNormalization,
                              tree.add, [u'a\u030a'])
        finally:
            osutils.normalized_filename = orig

    def test__write_inventory(self):
        # The private interface _write_inventory is currently used by transform.
        tree = self.make_branch_and_tree('.')
        if not isinstance(tree, InventoryWorkingTree):
            raise TestNotApplicable("_write_inventory does not exist on "
                                    "non-inventory working trees")
        # if we write write an inventory then do a walkdirs we should get back
        # missing entries, and actual, and unknowns as appropriate.
        self.build_tree(['present', 'unknown'])
        inventory = Inventory(tree.get_root_id())
        inventory.add_path('missing', 'file', b'missing-id')
        inventory.add_path('present', 'file', b'present-id')
        # there is no point in being able to write an inventory to an unlocked
        # tree object - its a low level api not a convenience api.
        tree.lock_write()
        tree._write_inventory(inventory)
        tree.unlock()
        tree.lock_read()
        try:
            present_stat = os.lstat('present')
            unknown_stat = os.lstat('unknown')
            expected_results = [
                (('', tree.get_root_id()),
                 [('missing', 'missing', 'unknown', None, b'missing-id', 'file'),
                  ('present', 'present', 'file',
                   present_stat, b'present-id', 'file'),
                  ('unknown', 'unknown', 'file', unknown_stat, None, None),
                  ]
                 )]
            self.assertEqual(expected_results, list(tree.walkdirs()))
        finally:
            tree.unlock()

    def test_path2id(self):
        # smoke test for path2id
        tree = self.make_branch_and_tree('.')
        self.build_tree(['foo'])
        if tree.supports_setting_file_ids():
            tree.add(['foo'], [b'foo-id'])
            self.assertEqual(b'foo-id', tree.path2id('foo'))
            # the next assertion is for backwards compatability with
            # WorkingTree3, though its probably a bad idea, it makes things
            # work. Perhaps it should raise a deprecation warning?
            self.assertEqual(b'foo-id', tree.path2id('foo/'))
        else:
            tree.add(['foo'])
            if tree.branch.repository._format.supports_versioned_directories:
                self.assertIsInstance(str, tree.path2id('foo'))
            else:
                self.skipTest('format does not support versioning directories')

    def test_filter_unversioned_files(self):
        # smoke test for filter_unversioned_files
        tree = self.make_branch_and_tree('.')
        paths = ['here-and-versioned', 'here-and-not-versioned',
                 'not-here-and-versioned', 'not-here-and-not-versioned']
        tree.add(['here-and-versioned', 'not-here-and-versioned'],
                 kinds=['file', 'file'])
        self.build_tree(['here-and-versioned', 'here-and-not-versioned'])
        tree.lock_read()
        self.addCleanup(tree.unlock)
        self.assertEqual(
            {'not-here-and-not-versioned', 'here-and-not-versioned'},
            tree.filter_unversioned_files(paths))

    def test_detect_real_kind(self):
        # working trees report the real kind of the file on disk, not the kind
        # they had when they were first added
        # create one file of every interesting type
        tree = self.make_branch_and_tree('.')
        tree.lock_write()
        self.addCleanup(tree.unlock)
        self.build_tree(['file', 'directory/'])
        names = ['file', 'directory']
        if has_symlinks():
            os.symlink('target', 'symlink')
            names.append('symlink')
        tree.add(names)
        # now when we first look, we should see everything with the same kind
        # with which they were initially added
        for n in names:
            actual_kind = tree.kind(n)
            self.assertEqual(n, actual_kind)
        # move them around so the names no longer correspond to the types
        os.rename(names[0], 'tmp')
        for i in range(1, len(names)):
            os.rename(names[i], names[i - 1])
        os.rename('tmp', names[-1])
        # now look and expect to see the correct types again
        for i in range(len(names)):
            actual_kind = tree.kind(names[i - 1])
            expected_kind = names[i]
            self.assertEqual(expected_kind, actual_kind)

    def test_stored_kind_with_missing(self):
        tree = self.make_branch_and_tree('tree')
        tree.lock_write()
        self.addCleanup(tree.unlock)
        self.build_tree(['tree/a', 'tree/b/'])
        tree.add(['a', 'b'])
        os.unlink('tree/a')
        os.rmdir('tree/b')
        self.assertEqual('file', tree.stored_kind('a'))
        if tree.branch.repository._format.supports_versioned_directories:
            self.assertEqual('directory', tree.stored_kind('b'))

    def test_missing_file_sha1(self):
        """If a file is missing, its sha1 should be reported as None."""
        tree = self.make_branch_and_tree('.')
        tree.lock_write()
        self.addCleanup(tree.unlock)
        self.build_tree(['file'])
        tree.add('file')
        tree.commit('file added')
        os.unlink('file')
        self.assertIs(None, tree.get_file_sha1('file'))

    def test_no_file_sha1(self):
        """If a file is not present, get_file_sha1 should raise NoSuchFile"""
        tree = self.make_branch_and_tree('.')
        tree.lock_write()
        self.addCleanup(tree.unlock)
        self.assertRaises(errors.NoSuchFile, tree.get_file_sha1,
                          'nonexistant')
        self.build_tree(['file'])
        tree.add('file')
        tree.commit('foo')
        tree.remove('file')
        self.assertRaises(errors.NoSuchFile, tree.get_file_sha1,
                          'file')

    def test_case_sensitive(self):
        """If filesystem is case-sensitive, tree should report this.

        We check case-sensitivity by creating a file with a lowercase name,
        then testing whether it exists with an uppercase name.
        """
        self.build_tree(['filename'])
        if os.path.exists('FILENAME'):
            case_sensitive = False
        else:
            case_sensitive = True
        tree = self.make_branch_and_tree('test')
        self.assertEqual(case_sensitive, tree.case_sensitive)
        if not isinstance(tree, InventoryWorkingTree):
            raise TestNotApplicable("get_format_string is only available "
                                    "on bzr working trees")
        # now we cheat, and make a file that matches the case-sensitive name
        t = tree.controldir.get_workingtree_transport(None)
        try:
            content = tree._format.get_format_string()
        except NotImplementedError:
            # All-in-one formats didn't have a separate format string.
            content = tree.controldir._format.get_format_string()
        t.put_bytes(tree._format.case_sensitive_filename, content)
        tree = tree.controldir.open_workingtree()
        self.assertFalse(tree.case_sensitive)

    def test_supports_executable(self):
        self.build_tree(['filename'])
        tree = self.make_branch_and_tree('.')
        tree.add('filename')
        self.assertIsInstance(tree._supports_executable(), bool)
        if tree._supports_executable():
            tree.lock_read()
            try:
                self.assertFalse(tree.is_executable('filename'))
            finally:
                tree.unlock()
            os.chmod('filename', 0o755)
            self.addCleanup(tree.lock_read().unlock)
            self.assertTrue(tree.is_executable('filename'))
        else:
            self.addCleanup(tree.lock_read().unlock)
            self.assertFalse(tree.is_executable('filename'))

    def test_all_file_ids_with_missing(self):
        tree = self.make_branch_and_tree('tree')
        tree.lock_write()
        self.addCleanup(tree.unlock)
        self.build_tree(['tree/a', 'tree/b'])
        tree.add(['a', 'b'])
        os.unlink('tree/a')
<<<<<<< HEAD
        try:
            self.assertEqual(
                    {'a', 'b', ''},
                    set(tree.all_versioned_paths()))
        except errors.UnsupportedOperation:
            raise TestNotApplicable('tree does not support all_file_ids')
=======
        self.assertEqual(
            {'a', 'b', ''},
            set(tree.all_versioned_paths()))
>>>>>>> fb7a7449

    def test_sprout_hardlink(self):
        real_os_link = getattr(os, 'link', None)
        if real_os_link is None:
            raise TestNotApplicable("This platform doesn't provide os.link")
        source = self.make_branch_and_tree('source')
        self.build_tree(['source/file'])
        source.add('file')
        source.commit('added file')

        def fake_link(source, target):
            raise OSError(errno.EPERM, 'Operation not permitted')
        os.link = fake_link
        try:
            # Hard-link support is optional, so supplying hardlink=True may
            # or may not raise an exception.  But if it does, it must be
            # HardLinkNotSupported
            try:
                source.controldir.sprout('target', accelerator_tree=source,
                                         hardlink=True)
            except errors.HardLinkNotSupported:
                pass
        finally:
            os.link = real_os_link


class TestWorkingTreeUpdate(TestCaseWithWorkingTree):

    def make_diverged_master_branch(self):
        """
        B: wt.branch.last_revision()
        M: wt.branch.get_master_branch().last_revision()
        W: wt.last_revision()


            1
            |\
          B-2 3
            | |
            4 5-M
            |
            W
        """
        format = self.workingtree_format.get_controldir_for_branch()
        builder = self.make_branch_builder(".", format=format)
        builder.start_series()
        revids = {}
        # mainline
        revids['1'] = builder.build_snapshot(
            None,
            [('add', ('', None, 'directory', '')),
             ('add', ('file1', None, 'file', b'file1 content\n'))])
        # branch
        revids['2'] = builder.build_snapshot([revids['1']], [])
        revids['4'] = builder.build_snapshot(
            [revids['1']],
            [('add', ('file4', None, 'file', b'file4 content\n'))])
        # master
        revids['3'] = builder.build_snapshot([revids['1']], [])
        revids['5'] = builder.build_snapshot(
            [revids['3']],
            [('add', ('file5', None, 'file', b'file5 content\n'))])
        builder.finish_series()
        return (builder, builder._branch.last_revision(), revids)

    def make_checkout_and_master(self, builder, wt_path, master_path, wt_revid,
                                 master_revid=None, branch_revid=None):
        """Build a lightweight checkout and its master branch."""
        if master_revid is None:
            master_revid = wt_revid
        if branch_revid is None:
            branch_revid = master_revid
        final_branch = builder.get_branch()
        # The master branch
        master = final_branch.controldir.sprout(master_path,
                                                master_revid).open_branch()
        # The checkout
        wt = self.make_branch_and_tree(wt_path)
        wt.pull(final_branch, stop_revision=wt_revid)
        wt.branch.pull(
            final_branch, stop_revision=branch_revid, overwrite=True)
        try:
            wt.branch.bind(master)
        except errors.UpgradeRequired:
            raise TestNotApplicable(
                "Can't bind %s" % wt.branch._format.__class__)
        return wt, master

    def test_update_remove_commit(self):
        """Update should remove revisions when the branch has removed
        some commits.

        We want to revert 4, so that strating with the
        make_diverged_master_branch() graph the final result should be
        equivalent to:

           1
           |\
           3 2
           | |\
        MB-5 | 4
           |/
           W

        And the changes in 4 have been removed from the WT.
        """
        builder, tip, revids = self.make_diverged_master_branch()
        wt, master = self.make_checkout_and_master(
            builder, 'checkout', 'master', revids['4'],
            master_revid=tip, branch_revid=revids['2'])
        # First update the branch
        old_tip = wt.branch.update()
        self.assertEqual(revids['2'], old_tip)
        # No conflicts should occur
        self.assertEqual(0, wt.update(old_tip=old_tip))
        # We are in sync with the master
        self.assertEqual(tip, wt.branch.last_revision())
        # We have the right parents ready to be committed
        self.assertEqual([revids['5'], revids['2']],
                         wt.get_parent_ids())

    def test_update_revision(self):
        builder, tip, revids = self.make_diverged_master_branch()
        wt, master = self.make_checkout_and_master(
            builder, 'checkout', 'master', revids['4'],
            master_revid=tip, branch_revid=revids['2'])
        self.assertEqual(0, wt.update(revision=revids['1']))
        self.assertEqual(revids['1'], wt.last_revision())
        self.assertEqual(tip, wt.branch.last_revision())
        self.assertPathExists('checkout/file1')
        self.assertPathDoesNotExist('checkout/file4')
        self.assertPathDoesNotExist('checkout/file5')


class TestIllegalPaths(TestCaseWithWorkingTree):

    def test_bad_fs_path(self):
        if osutils.normalizes_filenames():
            # You *can't* create an illegal filename on OSX.
            raise tests.TestNotApplicable('OSX normalizes filenames')
        self.requireFeature(features.UTF8Filesystem)
        # We require a UTF8 filesystem, because otherwise we would need to get
        # tricky to figure out how to create an illegal filename.
        # \xb5 is an illegal path because it should be \xc2\xb5 for UTF-8
        tree = self.make_branch_and_tree('tree')
        self.build_tree(['tree/subdir/', 'tree/subdir/somefile'])
        tree.add(['subdir', 'subdir/somefile'])

        with open(b'tree/subdir/m\xb5', 'wb') as f:
            f.write(b'trivial\n')

        tree.lock_read()
        self.addCleanup(tree.unlock)
        basis = tree.basis_tree()
        basis.lock_read()
        self.addCleanup(basis.unlock)

        e = self.assertListRaises(errors.BadFilenameEncoding,
                                  tree.iter_changes, tree.basis_tree(),
                                  want_unversioned=True)
        # We should display the relative path
        self.assertEqual(b'subdir/m\xb5', e.filename)
        self.assertEqual(osutils._fs_enc, e.fs_encoding)


class TestControlComponent(TestCaseWithWorkingTree):
    """WorkingTree implementations adequately implement ControlComponent."""

    def test_urls(self):
        wt = self.make_branch_and_tree('wt')
        self.assertIsInstance(wt.user_url, str)
        self.assertEqual(wt.user_url, wt.user_transport.base)
        self.assertEqual(wt.control_url, wt.control_transport.base)


class TestWorthSavingLimit(TestCaseWithWorkingTree):

    def make_wt_with_worth_saving_limit(self):
        wt = self.make_branch_and_tree('wt')
        if getattr(wt, '_worth_saving_limit', None) is None:
            raise tests.TestNotApplicable('no _worth_saving_limit for'
                                          ' this tree type')
        wt.lock_write()
        self.addCleanup(wt.unlock)
        return wt

    def test_not_set(self):
        # Default should be 10
        wt = self.make_wt_with_worth_saving_limit()
        self.assertEqual(10, wt._worth_saving_limit())
        ds = wt.current_dirstate()
        self.assertEqual(10, ds._worth_saving_limit)

    def test_set_in_branch(self):
        wt = self.make_wt_with_worth_saving_limit()
        conf = wt.get_config_stack()
        conf.set('bzr.workingtree.worth_saving_limit', '20')
        self.assertEqual(20, wt._worth_saving_limit())
        ds = wt.current_dirstate()
        self.assertEqual(10, ds._worth_saving_limit)

    def test_invalid(self):
        wt = self.make_wt_with_worth_saving_limit()
        conf = wt.get_config_stack()
        conf.set('bzr.workingtree.worth_saving_limit', 'a')
        # If the config entry is invalid, default to 10
        warnings = []

        def warning(*args):
            warnings.append(args[0] % args[1:])
        self.overrideAttr(trace, 'warning', warning)
        self.assertEqual(10, wt._worth_saving_limit())
        self.assertLength(1, warnings)
        self.assertEqual('Value "a" is not valid for'
                         ' "bzr.workingtree.worth_saving_limit"',
                         warnings[0])


class TestFormatAttributes(TestCaseWithWorkingTree):

    def test_versioned_directories(self):
        self.assertSubset(
            [self.workingtree_format.supports_versioned_directories],
            (True, False))

    def test_supports_setting_file_ids(self):
        self.assertSubset(
            [self.workingtree_format.supports_setting_file_ids],
            (True, False))

    def test_supports_store_uncommitted(self):
        self.assertSubset(
            [self.workingtree_format.supports_store_uncommitted],
            (True, False))<|MERGE_RESOLUTION|>--- conflicted
+++ resolved
@@ -1075,18 +1075,12 @@
         self.build_tree(['tree/a', 'tree/b'])
         tree.add(['a', 'b'])
         os.unlink('tree/a')
-<<<<<<< HEAD
         try:
             self.assertEqual(
                     {'a', 'b', ''},
                     set(tree.all_versioned_paths()))
         except errors.UnsupportedOperation:
             raise TestNotApplicable('tree does not support all_file_ids')
-=======
-        self.assertEqual(
-            {'a', 'b', ''},
-            set(tree.all_versioned_paths()))
->>>>>>> fb7a7449
 
     def test_sprout_hardlink(self):
         real_os_link = getattr(os, 'link', None)
