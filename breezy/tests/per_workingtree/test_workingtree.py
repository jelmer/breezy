# Copyright (C) 2006-2012, 2016 Canonical Ltd
# Authors:  Robert Collins <robert.collins@canonical.com>
#           and others
#
# This program is free software; you can redistribute it and/or modify
# it under the terms of the GNU General Public License as published by
# the Free Software Foundation; either version 2 of the License, or
# (at your option) any later version.
#
# This program is distributed in the hope that it will be useful,
# but WITHOUT ANY WARRANTY; without even the implied warranty of
# MERCHANTABILITY or FITNESS FOR A PARTICULAR PURPOSE.  See the
# GNU General Public License for more details.
#
# You should have received a copy of the GNU General Public License
# along with this program; if not, write to the Free Software
# Foundation, Inc., 51 Franklin Street, Fifth Floor, Boston, MA 02110-1301 USA

import errno
from io import StringIO
import os

from ... import (
    branch as _mod_branch,
    config,
    controldir,
    errors,
    merge,
    osutils,
    revision as _mod_revision,
    tests,
    trace,
    transport as _mod_transport,
    urlutils,
    )
from...bzr import (
    bzrdir,
    )
from ...errors import (
    UnsupportedOperation,
    PathsNotVersionedError,
    )
from ...bzr.inventory import Inventory
from ...mutabletree import MutableTree
<<<<<<< HEAD
from ...osutils import pathjoin, getcwd, has_symlinks
=======
from ...osutils import pathjoin, getcwd, supports_symlinks
>>>>>>> 0931349c
from .. import (
    features,
    TestSkipped,
    TestNotApplicable,
    )
from . import TestCaseWithWorkingTree
from ...bzr.workingtree import (
    InventoryWorkingTree,
    )
from ...tree import (
    TreeDirectory,
    TreeFile,
    TreeLink,
    )
from ...bzr.conflicts import ConflictList, TextConflict, ContentsConflict
from ...workingtree import (
    SettingFileIdUnsupported,
    WorkingTree,
    )


class TestWorkingTree(TestCaseWithWorkingTree):

    def requireBranchReference(self):
        test_branch = self.make_branch('test-branch')
        try:
            # if there is a working tree now, this is not supported.
            test_branch.controldir.open_workingtree()
            raise TestNotApplicable("only on trees that can be separate"
                                    " from their branch.")
        except (errors.NoWorkingTree, errors.NotLocalUrl):
            pass

    def test_branch_builder(self):
        # Just a smoke test that we get a branch at the specified relpath
        builder = self.make_branch_builder('foobar')
        br = _mod_branch.Branch.open(self.get_url('foobar'))

    def test_list_files(self):
        tree = self.make_branch_and_tree('.')
        self.build_tree(['dir/', 'file'])
        if supports_symlinks(self.test_dir):
            os.symlink('target', 'symlink')
        tree.lock_read()
        files = list(tree.list_files())
        tree.unlock()
        self.assertEqual(
            files.pop(0), ('dir', '?', 'directory', TreeDirectory()))
        self.assertEqual(files.pop(0), ('file', '?', 'file', TreeFile()))
        if supports_symlinks(self.test_dir):
            self.assertEqual(
                files.pop(0), ('symlink', '?', 'symlink', TreeLink()))

    def test_list_files_sorted(self):
        tree = self.make_branch_and_tree('.')
        self.build_tree(['dir/', 'file', 'dir/file', 'dir/b',
                         'dir/subdir/', 'a', 'dir/subfile',
                         'zz_dir/', 'zz_dir/subfile'])
        with tree.lock_read():
            files = [(path, kind) for (path, v, kind, entry)
                     in tree.list_files()]
        self.assertEqual([
            ('a', 'file'),
            ('dir', 'directory'),
            ('file', 'file'),
            ('zz_dir', 'directory'),
            ], files)

        with tree.lock_write():
            if tree.has_versioned_directories():
                tree.add(['dir', 'zz_dir'])
                files = [(path, kind) for (path, v, kind, entry)
                         in tree.list_files()]
                self.assertEqual([
                    ('a', 'file'),
                    ('dir', 'directory'),
                    ('dir/b', 'file'),
                    ('dir/file', 'file'),
                    ('dir/subdir', 'directory'),
                    ('dir/subfile', 'file'),
                    ('file', 'file'),
                    ('zz_dir', 'directory'),
                    ('zz_dir/subfile', 'file'),
                    ], files)
            else:
                tree.add(['dir/b'])
                files = [(path, kind) for (path, v, kind, entry)
                         in tree.list_files()]
                self.assertEqual([
                    ('a', 'file'),
                    ('dir', 'directory'),
                    ('dir/b', 'file'),
                    ('dir/file', 'file'),
                    ('dir/subdir', 'directory'),
                    ('dir/subfile', 'file'),
                    ('file', 'file'),
                    ('zz_dir', 'directory'),
                    ], files)

    def test_transform(self):
        tree = self.make_branch_and_tree('tree')
        with tree.transform():
            pass

    def test_list_files_kind_change(self):
        tree = self.make_branch_and_tree('tree')
        self.build_tree(['tree/filename'])
        tree.add('filename')
        os.unlink('tree/filename')
        self.build_tree(['tree/filename/'])
        tree.lock_read()
        self.addCleanup(tree.unlock)
        result = list(tree.list_files())
        self.assertEqual(1, len(result))
        if tree.has_versioned_directories():
            self.assertEqual(
                ('filename', 'V', 'directory'),
                (result[0][0], result[0][1], result[0][2]))
        else:
            self.assertEqual(
                ('filename', '?', 'directory'),
                (result[0][0], result[0][1], result[0][2]))

    def test_get_config_stack(self):
        # Smoke test that all working trees succeed getting a config
        wt = self.make_branch_and_tree('.')
        conf = wt.get_config_stack()
        self.assertIsInstance(conf, config.Stack)

    def test_open_containing(self):
        local_wt = self.make_branch_and_tree('.')
        local_url = local_wt.controldir.root_transport.base
        local_base = urlutils.local_path_from_url(local_url)
        del local_wt

        # Empty opens '.'
        wt, relpath = WorkingTree.open_containing()
        self.assertEqual('', relpath)
        self.assertEqual(wt.basedir + '/', local_base)

        # '.' opens this dir
        wt, relpath = WorkingTree.open_containing(u'.')
        self.assertEqual('', relpath)
        self.assertEqual(wt.basedir + '/', local_base)

        # './foo' finds '.' and a relpath of 'foo'
        wt, relpath = WorkingTree.open_containing('./foo')
        self.assertEqual('foo', relpath)
        self.assertEqual(wt.basedir + '/', local_base)

        # abspath(foo) finds '.' and relpath of 'foo'
        wt, relpath = WorkingTree.open_containing('./foo')
        wt, relpath = WorkingTree.open_containing(getcwd() + '/foo')
        self.assertEqual('foo', relpath)
        self.assertEqual(wt.basedir + '/', local_base)

        # can even be a url: finds '.' and relpath of 'foo'
        wt, relpath = WorkingTree.open_containing('./foo')
        wt, relpath = WorkingTree.open_containing(
            urlutils.local_path_to_url(getcwd() + '/foo'))
        self.assertEqual('foo', relpath)
        self.assertEqual(wt.basedir + '/', local_base)

    def test_basic_relpath(self):
        # for comprehensive relpath tests, see whitebox.py.
        tree = self.make_branch_and_tree('.')
        self.assertEqual('child',
                         tree.relpath(pathjoin(getcwd(), 'child')))

    def test_lock_locks_branch(self):
        tree = self.make_branch_and_tree('.')
        self.assertEqual(None, tree.branch.peek_lock_mode())
        with tree.lock_read():
            self.assertEqual('r', tree.branch.peek_lock_mode())
        self.assertEqual(None, tree.branch.peek_lock_mode())
        with tree.lock_write():
            self.assertEqual('w', tree.branch.peek_lock_mode())
        self.assertEqual(None, tree.branch.peek_lock_mode())

    def test_revert(self):
        """Test selected-file revert"""
        tree = self.make_branch_and_tree('.')

        self.build_tree(['hello.txt'])
        with open('hello.txt', 'w') as f:
            f.write('initial hello')

        self.assertRaises(PathsNotVersionedError,
                          tree.revert, ['hello.txt'])
        tree.add(['hello.txt'])
        tree.commit('create initial hello.txt')

        self.check_file_contents('hello.txt', b'initial hello')
        with open('hello.txt', 'w') as f:
            f.write('new hello')
        self.check_file_contents('hello.txt', b'new hello')

        # revert file modified since last revision
        tree.revert(['hello.txt'])
        self.check_file_contents('hello.txt', b'initial hello')
        self.check_file_contents('hello.txt.~1~', b'new hello')

        # reverting again does not clobber the backup
        tree.revert(['hello.txt'])
        self.check_file_contents('hello.txt', b'initial hello')
        self.check_file_contents('hello.txt.~1~', b'new hello')

        # backup files are numbered
        with open('hello.txt', 'w') as f:
            f.write('new hello2')
        tree.revert(['hello.txt'])
        self.check_file_contents('hello.txt', b'initial hello')
        self.check_file_contents('hello.txt.~1~', b'new hello')
        self.check_file_contents('hello.txt.~2~', b'new hello2')

    def test_revert_missing(self):
        # Revert a file that has been deleted since last commit
        tree = self.make_branch_and_tree('.')
        with open('hello.txt', 'w') as f:
            f.write('initial hello')
        tree.add('hello.txt')
        tree.commit('added hello.txt')
        os.unlink('hello.txt')
        tree.remove('hello.txt')
        tree.revert(['hello.txt'])
        self.assertPathExists('hello.txt')

    def test_versioned_files_not_unknown(self):
        tree = self.make_branch_and_tree('.')
        self.build_tree(['hello.txt'])
        tree.add('hello.txt')
        self.assertEqual(list(tree.unknowns()),
                         [])

    def test_unknowns(self):
        tree = self.make_branch_and_tree('.')
        self.build_tree(['hello.txt',
                         'hello.txt.~1~'])
        self.build_tree_contents([('.bzrignore', b'*.~*\n')])
        tree.add('.bzrignore')
        self.assertEqual(list(tree.unknowns()),
                         ['hello.txt'])

    def test_unknowns_empty_dir(self):
        tree = self.make_branch_and_tree('.')
        self.build_tree(['subdir/', 'subdir/somefile'])
        if tree.has_versioned_directories():
            self.assertEqual(list(tree.unknowns()), ['subdir'])
        else:
            self.assertEqual(list(tree.unknowns()), ['subdir/somefile'])

    def test_initialize(self):
        # initialize should create a working tree and branch in an existing dir
        t = self.make_branch_and_tree('.')
        b = _mod_branch.Branch.open('.')
        self.assertEqual(t.branch.base, b.base)
        t2 = WorkingTree.open('.')
        self.assertEqual(t.basedir, t2.basedir)
        self.assertEqual(b.base, t2.branch.base)
        # TODO maybe we should check the branch format? not sure if its
        # appropriate here.

    def test_rename_dirs(self):
        """Test renaming directories and the files within them."""
        wt = self.make_branch_and_tree('.')
        b = wt.branch
        self.build_tree(['dir/', 'dir/sub/', 'dir/sub/file'])
        wt.add(['dir', 'dir/sub', 'dir/sub/file'])

        wt.commit('create initial state')

        revid = b.last_revision()
        self.log('first revision_id is {%s}' % revid)

        tree = b.repository.revision_tree(revid)
        self.log('contents of tree: %r' % list(tree.iter_entries_by_dir()))

        self.check_tree_shape(tree, ['dir/', 'dir/sub/', 'dir/sub/file'])
        wt.rename_one('dir', 'newdir')

        wt.lock_read()
        self.check_tree_shape(wt,
                              ['newdir/', 'newdir/sub/', 'newdir/sub/file'])
        wt.unlock()
        wt.rename_one('newdir/sub', 'newdir/newsub')
        wt.lock_read()
        self.check_tree_shape(wt, ['newdir/', 'newdir/newsub/',
                                   'newdir/newsub/file'])
        wt.unlock()

    def test_add_in_unversioned(self):
        """Try to add a file in an unversioned directory.

        "bzr add" adds the parent as necessary, but simple working tree add
        doesn't do that.
        """
        from breezy.errors import NotVersionedError
        wt = self.make_branch_and_tree('.')
        self.build_tree(['foo/',
                         'foo/hello'])
        if not wt._format.supports_versioned_directories:
            wt.add('foo/hello')
        else:
            self.assertRaises(NotVersionedError,
                              wt.add,
                              'foo/hello')

    def test_add_missing(self):
        # adding a msising file -> NoSuchFile
        wt = self.make_branch_and_tree('.')
        self.assertRaises(_mod_transport.NoSuchFile, wt.add, 'fpp')

    def test_remove_verbose(self):
        # FIXME the remove api should not print or otherwise depend on the
        # text UI - RBC 20060124
        wt = self.make_branch_and_tree('.')
        self.build_tree(['hello'])
        wt.add(['hello'])
        wt.commit(message='add hello')
        stdout = StringIO()
        stderr = StringIO()
        self.assertEqual(None, self.apply_redirected(None, stdout, stderr,
                                                     wt.remove,
                                                     ['hello'],
                                                     verbose=True))
        self.assertEqual('?       hello\n', stdout.getvalue())
        self.assertEqual('', stderr.getvalue())

    def test_clone_trivial(self):
        wt = self.make_branch_and_tree('source')
        cloned_dir = wt.controldir.clone('target')
        cloned = cloned_dir.open_workingtree()
        self.assertEqual(cloned.get_parent_ids(), wt.get_parent_ids())

    def test_clone_empty(self):
        wt = self.make_branch_and_tree('source')
        cloned_dir = wt.controldir.clone(
            'target', revision_id=_mod_revision.NULL_REVISION)
        cloned = cloned_dir.open_workingtree()
        self.assertEqual(cloned.get_parent_ids(), wt.get_parent_ids())

    def test_last_revision(self):
        wt = self.make_branch_and_tree('source')
        self.assertEqual([], wt.get_parent_ids())
        a = wt.commit('A', allow_pointless=True)
        parent_ids = wt.get_parent_ids()
        self.assertEqual([a], parent_ids)
        for parent_id in parent_ids:
            self.assertIsInstance(parent_id, bytes)

    def test_set_last_revision(self):
        wt = self.make_branch_and_tree('source')
        # set last-revision to one not in the history
        if wt.branch.repository._format.supports_ghosts:
            wt.set_last_revision(b'A')
        # set it back to None for an empty tree.
        wt.set_last_revision(b'null:')
        a = wt.commit('A', allow_pointless=True)
        self.assertEqual([a], wt.get_parent_ids())
        # null: is aways in the branch
        wt.set_last_revision(b'null:')
        self.assertEqual([], wt.get_parent_ids())
        # and now we can set it to 'A'
        # because some formats mutate the branch to set it on the tree
        # we need to alter the branch to let this pass.
        if getattr(wt.branch, "_set_revision_history", None) is None:
            raise TestSkipped("Branch format does not permit arbitrary"
                              " history")
        wt.branch._set_revision_history([a, b'B'])
        wt.set_last_revision(a)
        self.assertEqual([a], wt.get_parent_ids())
        self.assertRaises(errors.ReservedId, wt.set_last_revision, b'A:')

    def test_set_last_revision_different_to_branch(self):
        # working tree formats from the meta-dir format and newer support
        # setting the last revision on a tree independently of that on the
        # branch. Its concievable that some future formats may want to
        # couple them again (i.e. because its really a smart server and
        # the working tree will always match the branch). So we test
        # that formats where initialising a branch does not initialise a
        # tree - and thus have separable entities - support skewing the
        # two things.
        self.requireBranchReference()
        wt = self.make_branch_and_tree('tree')
        a = wt.commit('A', allow_pointless=True)
        wt.set_last_revision(None)
        self.assertEqual([], wt.get_parent_ids())
        self.assertEqual(a, wt.branch.last_revision())
        # and now we can set it back to 'A'
        wt.set_last_revision(a)
        self.assertEqual([a], wt.get_parent_ids())
        self.assertEqual(a, wt.branch.last_revision())

    def test_clone_and_commit_preserves_last_revision(self):
        """Doing a commit into a clone tree does not affect the source."""
        wt = self.make_branch_and_tree('source')
        cloned_dir = wt.controldir.clone('target')
        wt.commit('A', allow_pointless=True)
        self.assertNotEqual(cloned_dir.open_workingtree().get_parent_ids(),
                            wt.get_parent_ids())

    def test_clone_preserves_content(self):
        wt = self.make_branch_and_tree('source')
        self.build_tree(['added', 'deleted', 'notadded'],
                        transport=wt.controldir.transport.clone('..'))
        wt.add('deleted')
        wt.commit('add deleted')
        wt.remove('deleted')
        wt.add('added')
        cloned_dir = wt.controldir.clone('target')
        cloned = cloned_dir.open_workingtree()
        cloned_transport = cloned.controldir.transport.clone('..')
        self.assertFalse(cloned_transport.has('deleted'))
        self.assertTrue(cloned_transport.has('added'))
        self.assertFalse(cloned_transport.has('notadded'))
        self.assertTrue(cloned.is_versioned('added'))
        self.assertFalse(cloned.is_versioned('deleted'))
        self.assertFalse(cloned.is_versioned('notadded'))

    def test_basis_tree_returns_last_revision(self):
        wt = self.make_branch_and_tree('.')
        self.build_tree(['foo'])
        wt.add('foo')
        a = wt.commit('A')
        wt.rename_one('foo', 'bar')
        b = wt.commit('B')
        wt.set_parent_ids([b])
        tree = wt.basis_tree()
        tree.lock_read()
        self.assertTrue(tree.has_filename('bar'))
        tree.unlock()
        wt.set_parent_ids([a])
        tree = wt.basis_tree()
        tree.lock_read()
        self.assertTrue(tree.has_filename('foo'))
        tree.unlock()

    def test_clone_tree_revision(self):
        # make a tree with a last-revision,
        # and clone it with a different last-revision, this should switch
        # do it.
        #
        # also test that the content is merged
        # and conflicts recorded.
        # This should merge between the trees - local edits should be preserved
        # but other changes occured.
        # we test this by having one file that does
        # not change between two revisions, and another that does -
        # if the changed one is not changed, fail,
        # if the one that did not change has lost a local change, fail.
        #
        raise TestSkipped('revision limiting is not implemented yet.')

    def test_initialize_with_revision_id(self):
        # a bzrdir can construct a working tree for itself @ a specific revision.
        source = self.make_branch_and_tree('source')
        a = source.commit('a', allow_pointless=True)
        source.commit('b', allow_pointless=True)
        self.build_tree(['new/'])
        made_control = self.bzrdir_format.initialize('new')
        source.branch.repository.clone(made_control)
        source.branch.clone(made_control)
        made_tree = self.workingtree_format.initialize(made_control,
                                                       revision_id=a)
        self.assertEqual([a], made_tree.get_parent_ids())

    def test_post_build_tree_hook(self):
        calls = []

        def track_post_build_tree(tree):
            calls.append(tree.last_revision())
        source = self.make_branch_and_tree('source')
        a = source.commit('a', allow_pointless=True)
        source.commit('b', allow_pointless=True)
        self.build_tree(['new/'])
        made_control = self.bzrdir_format.initialize('new')
        source.branch.repository.clone(made_control)
        source.branch.clone(made_control)
        MutableTree.hooks.install_named_hook("post_build_tree",
                                             track_post_build_tree, "Test")
        made_tree = self.workingtree_format.initialize(made_control,
                                                       revision_id=a)
        self.assertEqual([a], calls)

    def test_update_sets_last_revision(self):
        # working tree formats from the meta-dir format and newer support
        # setting the last revision on a tree independently of that on the
        # branch. Its concievable that some future formats may want to
        # couple them again (i.e. because its really a smart server and
        # the working tree will always match the branch). So we test
        # that formats where initialising a branch does not initialise a
        # tree - and thus have separable entities - support skewing the
        # two things.
        self.requireBranchReference()
        wt = self.make_branch_and_tree('tree')
        # create an out of date working tree by making a checkout in this
        # current format
        self.build_tree(['checkout/', 'tree/file'])
        checkout = bzrdir.BzrDirMetaFormat1().initialize('checkout')
        checkout.set_branch_reference(wt.branch)
        old_tree = self.workingtree_format.initialize(checkout)
        # now commit to 'tree'
        wt.add('file')
        a = wt.commit('A')
        # and update old_tree
        self.assertEqual(0, old_tree.update())
        self.assertPathExists('checkout/file')
        self.assertEqual([a], old_tree.get_parent_ids())

    def test_update_sets_root_id(self):
        """Ensure tree root is set properly by update.

        Since empty trees don't have root_ids, but workingtrees do,
        an update of a checkout of revision 0 to a new revision,  should set
        the root id.
        """
        wt = self.make_branch_and_tree('tree')
        main_branch = wt.branch
        # create an out of date working tree by making a checkout in this
        # current format
        self.build_tree(['checkout/', 'tree/file'])
        checkout = main_branch.create_checkout('checkout')
        # now commit to 'tree'
        wt.add('file')
        a = wt.commit('A')
        # and update checkout
        self.assertEqual(0, checkout.update())
        self.assertPathExists('checkout/file')
        if wt.supports_setting_file_ids():
            self.assertEqual(wt.path2id(''), checkout.path2id(''))
            self.assertNotEqual(None, wt.path2id(''))

    def test_update_sets_updated_root_id(self):
        wt = self.make_branch_and_tree('tree')
        if not wt.supports_setting_file_ids():
            self.assertRaises(SettingFileIdUnsupported, wt.set_root_id,
                              'first_root_id')
            return
        wt.set_root_id(b'first_root_id')
        self.assertEqual(b'first_root_id', wt.path2id(''))
        self.build_tree(['tree/file'])
        wt.add(['file'])
        wt.commit('first')
        co = wt.branch.create_checkout('checkout')
        wt.set_root_id(b'second_root_id')
        wt.commit('second')
        self.assertEqual(b'second_root_id', wt.path2id(''))
        self.assertEqual(0, co.update())
        self.assertEqual(b'second_root_id', co.path2id(''))

    def test_update_returns_conflict_count(self):
        # working tree formats from the meta-dir format and newer support
        # setting the last revision on a tree independently of that on the
        # branch. Its concievable that some future formats may want to
        # couple them again (i.e. because its really a smart server and
        # the working tree will always match the branch). So we test
        # that formats where initialising a branch does not initialise a
        # tree - and thus have separable entities - support skewing the
        # two things.
        self.requireBranchReference()
        wt = self.make_branch_and_tree('tree')
        # create an out of date working tree by making a checkout in this
        # current format
        self.build_tree(['checkout/', 'tree/file'])
        checkout = bzrdir.BzrDirMetaFormat1().initialize('checkout')
        checkout.set_branch_reference(wt.branch)
        old_tree = self.workingtree_format.initialize(checkout)
        # now commit to 'tree'
        wt.add('file')
        a = wt.commit('A')
        # and add a file file to the checkout
        self.build_tree(['checkout/file'])
        old_tree.add('file')
        # and update old_tree
        self.assertEqual(1, old_tree.update())
        self.assertEqual([a], old_tree.get_parent_ids())

    def test_merge_revert(self):
        from breezy.merge import merge_inner
        this = self.make_branch_and_tree('b1')
        self.build_tree_contents(
            [('b1/a', b'a test\n'), ('b1/b', b'b test\n')])
        this.add(['a', 'b'])
        this.commit(message='')
        base = this.controldir.clone('b2').open_workingtree()
        self.build_tree_contents([('b2/a', b'b test\n')])
        other = this.controldir.clone('b3').open_workingtree()
        self.build_tree_contents(
            [('b3/a', b'c test\n'), ('b3/c', b'c test\n')])
        other.add('c')

        self.build_tree_contents(
            [('b1/b', b'q test\n'), ('b1/d', b'd test\n')])
        # Note: If we don't lock this before calling merge_inner, then we get a
        #       lock-contention failure. This probably indicates something
        #       weird going on inside merge_inner. Probably something about
        #       calling bt = this_tree.basis_tree() in one lock, and then
        #       locking both this_tree and bt separately, causing a dirstate
        #       locking race.
        this.lock_write()
        self.addCleanup(this.unlock)
        merge_inner(this.branch, other, base, this_tree=this)
        with open('b1/a', 'rb') as a:
            self.assertNotEqual(a.read(), 'a test\n')
        this.revert()
        self.assertFileEqual(b'a test\n', 'b1/a')
        self.assertPathExists('b1/b.~1~')
        if this.supports_merge_modified():
            self.assertPathDoesNotExist('b1/c')
            self.assertPathDoesNotExist('b1/a.~1~')
        else:
            self.assertPathExists('b1/c')
            self.assertPathExists('b1/a.~1~')
        self.assertPathExists('b1/d')

    def test_update_updates_bound_branch_no_local_commits(self):
        # doing an update in a tree updates the branch its bound to too.
        master_tree = self.make_branch_and_tree('master')
        tree = self.make_branch_and_tree('tree')
        try:
            tree.branch.bind(master_tree.branch)
        except _mod_branch.BindingUnsupported:
            # legacy branches cannot bind
            return
        foo = master_tree.commit('foo', allow_pointless=True)
        tree.update()
        self.assertEqual([foo], tree.get_parent_ids())
        self.assertEqual(foo, tree.branch.last_revision())

    def test_update_turns_local_commit_into_merge(self):
        # doing an update with a few local commits and no master commits
        # makes pending-merges.
        # this is done so that 'bzr update; bzr revert' will always produce
        # an exact copy of the 'logical branch' - the referenced branch for
        # a checkout, and the master for a bound branch.
        # its possible that we should instead have 'bzr update' when there
        # is nothing new on the master leave the current commits intact and
        # alter 'revert' to revert to the master always. But for now, its
        # good.
        master_tree = self.make_branch_and_tree('master')
        master_tip = master_tree.commit('first master commit')
        tree = self.make_branch_and_tree('tree')
        try:
            tree.branch.bind(master_tree.branch)
        except _mod_branch.BindingUnsupported:
            # legacy branches cannot bind
            return
        # sync with master
        tree.update()
        # work locally
        tree.commit('foo', allow_pointless=True, local=True)
        bar = tree.commit('bar', allow_pointless=True, local=True)
        # sync with master prepatory to committing
        tree.update()
        # which should have pivoted the local tip into a merge
        self.assertEqual([master_tip, bar], tree.get_parent_ids())
        # and the local branch history should match the masters now.
        self.assertEqual(master_tree.branch.last_revision(),
                         tree.branch.last_revision())

    def test_update_takes_revision_parameter(self):
        wt = self.make_branch_and_tree('wt')
        self.build_tree_contents([('wt/a', b'old content')])
        wt.add(['a'])
        rev1 = wt.commit('first master commit')
        self.build_tree_contents([('wt/a', b'new content')])
        rev2 = wt.commit('second master commit')
        # https://bugs.launchpad.net/bzr/+bug/45719/comments/20
        # when adding 'update -r' we should make sure all wt formats support
        # it
        conflicts = wt.update(revision=rev1)
        self.assertFileEqual(b'old content', 'wt/a')
        self.assertEqual([rev1], wt.get_parent_ids())

    def test_merge_modified_detects_corruption(self):
        # FIXME: This doesn't really test that it works; also this is not
        # implementation-independent. mbp 20070226
        tree = self.make_branch_and_tree('master')
        if not isinstance(tree, InventoryWorkingTree):
            raise TestNotApplicable("merge-hashes is specific to bzr "
                                    "working trees")
        tree._transport.put_bytes('merge-hashes', b'asdfasdf')
        self.assertRaises(errors.MergeModifiedFormatError, tree.merge_modified)

    def test_merge_modified(self):
        # merge_modified stores a map from file id to hash
        tree = self.make_branch_and_tree('tree')
        self.build_tree_contents([('tree/somefile', b'hello')])
        with tree.lock_write():
            tree.add(['somefile'])
            d = {'somefile': osutils.sha_string(b'hello')}
            if tree.supports_merge_modified():
                tree.set_merge_modified(d)
                mm = tree.merge_modified()
                self.assertEqual(mm, d)
            else:
                self.assertRaises(
                    errors.UnsupportedOperation,
                    tree.set_merge_modified, d)
                mm = tree.merge_modified()
                self.assertEqual(mm, {})
        if tree.supports_merge_modified():
            mm = tree.merge_modified()
            self.assertEqual(mm, d)
        else:
            mm = tree.merge_modified()
            self.assertEqual(mm, {})

    def test_conflicts(self):
        from breezy.tests.test_conflicts import example_conflicts
        tree = self.make_branch_and_tree('master')
        try:
            tree.set_conflicts(example_conflicts)
        except UnsupportedOperation:
            raise TestSkipped('set_conflicts not supported')

        tree2 = WorkingTree.open('master')
        self.assertEqual(tree2.conflicts(), example_conflicts)
        tree2._transport.put_bytes('conflicts', b'')
        self.assertRaises(errors.ConflictFormatError,
                          tree2.conflicts)
        tree2._transport.put_bytes('conflicts', b'a')
        self.assertRaises(errors.ConflictFormatError,
                          tree2.conflicts)

    def make_merge_conflicts(self):
        from breezy.merge import merge_inner
        tree = self.make_branch_and_tree('mine')
        with open('mine/bloo', 'wb') as f:
            f.write(b'one')
        with open('mine/blo', 'wb') as f:
            f.write(b'on')
        tree.add(['bloo', 'blo'])
        tree.commit("blah", allow_pointless=False)
        base = tree.branch.repository.revision_tree(tree.last_revision())
        controldir.ControlDir.open("mine").sprout("other")
        with open('other/bloo', 'wb') as f:
            f.write(b'two')
        othertree = WorkingTree.open('other')
        othertree.commit('blah', allow_pointless=False)
        with open('mine/bloo', 'wb') as f:
            f.write(b'three')
        tree.commit("blah", allow_pointless=False)
        merge_inner(tree.branch, othertree, base, this_tree=tree)
        return tree

    def test_merge_conflicts(self):
        tree = self.make_merge_conflicts()
        self.assertEqual(len(tree.conflicts()), 1)

    def test_clear_merge_conflicts(self):
        tree = self.make_merge_conflicts()
        self.assertEqual(len(tree.conflicts()), 1)
        try:
            tree.set_conflicts([])
        except UnsupportedOperation:
            raise TestSkipped('unsupported operation')
        self.assertEqual(tree.conflicts(), ConflictList())

    def test_add_conflicts(self):
        tree = self.make_branch_and_tree('tree')
        try:
            tree.add_conflicts([TextConflict('path_a')])
        except UnsupportedOperation:
            raise TestSkipped('unsupported operation')
        self.assertEqual(ConflictList([TextConflict('path_a')]),
                         tree.conflicts())
        tree.add_conflicts([TextConflict('path_a')])
        self.assertEqual(ConflictList([TextConflict('path_a')]),
                         tree.conflicts())
        tree.add_conflicts([ContentsConflict('path_a')])
        self.assertEqual(ConflictList([ContentsConflict('path_a'),
                                       TextConflict('path_a')]),
                         tree.conflicts())
        tree.add_conflicts([TextConflict('path_b')])
        self.assertEqual(ConflictList([ContentsConflict('path_a'),
                                       TextConflict('path_a'),
                                       TextConflict('path_b')]),
                         tree.conflicts())

    def test_revert_clear_conflicts(self):
        tree = self.make_merge_conflicts()
        self.assertEqual(len(tree.conflicts()), 1)
        tree.revert(["blo"])
        self.assertEqual(len(tree.conflicts()), 1)
        tree.revert(["bloo"])
        self.assertEqual(len(tree.conflicts()), 0)

    def test_revert_clear_conflicts2(self):
        tree = self.make_merge_conflicts()
        self.assertEqual(len(tree.conflicts()), 1)
        tree.revert()
        self.assertEqual(len(tree.conflicts()), 0)

    def test_format_description(self):
        tree = self.make_branch_and_tree('tree')
        text = tree._format.get_format_description()
        self.assertTrue(len(text))

    def test_format_leftmost_parent_id_as_ghost(self):
        tree = self.make_branch_and_tree('tree')
        self.assertIn(
            tree._format.supports_leftmost_parent_id_as_ghost, (True, False))

    def test_branch_attribute_is_not_settable(self):
        # the branch attribute is an aspect of the working tree, not a
        # configurable attribute
        tree = self.make_branch_and_tree('tree')

        def set_branch():
            tree.branch = tree.branch
        self.assertRaises(AttributeError, set_branch)

    def test_list_files_versioned_before_ignored(self):
        """A versioned file matching an ignore rule should not be ignored."""
        tree = self.make_branch_and_tree('.')
        self.build_tree(['foo.pyc'])
        # ensure that foo.pyc is ignored
        self.build_tree_contents([('.bzrignore', b'foo.pyc')])
        tree.add('foo.pyc')
        tree.lock_read()
        files = sorted(list(tree.list_files()))
        tree.unlock()
        self.assertEqual(
            (u'.bzrignore', '?', 'file', None),
            (files[0][0], files[0][1], files[0][2],
                getattr(files[0][3], 'file_id', None)))
        self.assertEqual(
            (u'foo.pyc', 'V', 'file'),
            (files[1][0], files[1][1], files[1][2]))
        self.assertEqual(2, len(files))

    def test_non_normalized_add_accessible(self):
        try:
            self.build_tree([u'a\u030a'])
        except UnicodeError:
            raise TestSkipped('Filesystem does not support unicode filenames')
        tree = self.make_branch_and_tree('.')
        orig = osutils.normalized_filename
        osutils.normalized_filename = osutils._accessible_normalized_filename
        try:
            tree.add([u'a\u030a'])
            with tree.lock_read():
                self.assertEqual([('', 'directory'), (u'\xe5', 'file')],
                                 [(path, ie.kind) for path, ie in
                                  tree.iter_entries_by_dir()])
        finally:
            osutils.normalized_filename = orig

    def test_non_normalized_add_inaccessible(self):
        try:
            self.build_tree([u'a\u030a'])
        except UnicodeError:
            raise TestSkipped('Filesystem does not support unicode filenames')
        tree = self.make_branch_and_tree('.')
        orig = osutils.normalized_filename
        osutils.normalized_filename = osutils._inaccessible_normalized_filename
        try:
            self.assertRaises(errors.InvalidNormalization,
                              tree.add, [u'a\u030a'])
        finally:
            osutils.normalized_filename = orig

    def test__write_inventory(self):
        # The private interface _write_inventory is currently used by
        # transform.
        tree = self.make_branch_and_tree('.')
        if not isinstance(tree, InventoryWorkingTree):
            raise TestNotApplicable("_write_inventory does not exist on "
                                    "non-inventory working trees")
        # if we write write an inventory then do a walkdirs we should get back
        # missing entries, and actual, and unknowns as appropriate.
        self.build_tree(['present', 'unknown'])
        inventory = Inventory(tree.path2id(''))
        inventory.add_path('missing', 'file', b'missing-id')
        inventory.add_path('present', 'file', b'present-id')
        # there is no point in being able to write an inventory to an unlocked
        # tree object - its a low level api not a convenience api.
        tree.lock_write()
        tree._write_inventory(inventory)
        tree.unlock()
        with tree.lock_read():
            present_stat = os.lstat('present')
            unknown_stat = os.lstat('unknown')
            expected_results = [
                ('',
                 [('missing', 'missing', 'unknown', None, 'file'),
                  ('present', 'present', 'file',
                   present_stat, 'file'),
                  ('unknown', 'unknown', 'file', unknown_stat, None),
                  ]
                 )]
            self.assertEqual(expected_results, list(tree.walkdirs()))

    def test_path2id(self):
        # smoke test for path2id
        tree = self.make_branch_and_tree('.')
        self.build_tree(['foo'])
        if tree.supports_setting_file_ids():
            tree.add(['foo'], ids=[b'foo-id'])
            self.assertEqual(b'foo-id', tree.path2id('foo'))
            # the next assertion is for backwards compatibility with
            # WorkingTree3, though its probably a bad idea, it makes things
            # work. Perhaps it should raise a deprecation warning?
            self.assertEqual(b'foo-id', tree.path2id('foo/'))
        else:
            tree.add(['foo'])
            if tree.branch.repository._format.supports_versioned_directories:
                self.assertIsInstance(str, tree.path2id('foo'))
            else:
                self.skipTest('format does not support versioning directories')

    def test_filter_unversioned_files(self):
        # smoke test for filter_unversioned_files
        tree = self.make_branch_and_tree('.')
        paths = ['here-and-versioned', 'here-and-not-versioned',
                 'not-here-and-versioned', 'not-here-and-not-versioned']
        tree.add(['here-and-versioned', 'not-here-and-versioned'],
                 kinds=['file', 'file'])
        self.build_tree(['here-and-versioned', 'here-and-not-versioned'])
        tree.lock_read()
        self.addCleanup(tree.unlock)
        self.assertEqual(
            {'not-here-and-not-versioned', 'here-and-not-versioned'},
            tree.filter_unversioned_files(paths))

    def test_detect_real_kind(self):
        # working trees report the real kind of the file on disk, not the kind
        # they had when they were first added
        # create one file of every interesting type
        tree = self.make_branch_and_tree('.')
        tree.lock_write()
        self.addCleanup(tree.unlock)
        self.build_tree(['file', 'directory/'])
        names = ['file', 'directory']
        if supports_symlinks(self.test_dir):
            os.symlink('target', 'symlink')
            names.append('symlink')
        tree.add(names)
        # now when we first look, we should see everything with the same kind
        # with which they were initially added
        for n in names:
            actual_kind = tree.kind(n)
            self.assertEqual(n, actual_kind)
        # move them around so the names no longer correspond to the types
        os.rename(names[0], 'tmp')
        for i in range(1, len(names)):
            os.rename(names[i], names[i - 1])
        os.rename('tmp', names[-1])
        # now look and expect to see the correct types again
        for i in range(len(names)):
            actual_kind = tree.kind(names[i - 1])
            expected_kind = names[i]
            self.assertEqual(expected_kind, actual_kind)

    def test_stored_kind_with_missing(self):
        tree = self.make_branch_and_tree('tree')
        tree.lock_write()
        self.addCleanup(tree.unlock)
        self.build_tree(['tree/a', 'tree/b/'])
        tree.add(['a', 'b'])
        os.unlink('tree/a')
        os.rmdir('tree/b')
        self.assertEqual('file', tree.stored_kind('a'))
        if tree.branch.repository._format.supports_versioned_directories:
            self.assertEqual('directory', tree.stored_kind('b'))

    def test_stored_kind_nonexistent(self):
        tree = self.make_branch_and_tree('tree')
        tree.lock_write()
        self.assertRaises(_mod_transport.NoSuchFile, tree.stored_kind, 'a')
        self.addCleanup(tree.unlock)
        self.build_tree(['tree/a'])
        self.assertRaises(_mod_transport.NoSuchFile, tree.stored_kind, 'a')
        tree.add(['a'])
        self.assertIs('file', tree.stored_kind('a'))

    def test_missing_file_sha1(self):
        """If a file is missing, its sha1 should be reported as None."""
        tree = self.make_branch_and_tree('.')
        tree.lock_write()
        self.addCleanup(tree.unlock)
        self.build_tree(['file'])
        tree.add('file')
        tree.commit('file added')
        os.unlink('file')
        self.assertIs(None, tree.get_file_sha1('file'))

    def test_no_file_sha1(self):
        """If a file is not present, get_file_sha1 should raise NoSuchFile"""
        tree = self.make_branch_and_tree('.')
        tree.lock_write()
        self.addCleanup(tree.unlock)
        self.assertRaises(_mod_transport.NoSuchFile, tree.get_file_sha1,
                          'nonexistant')
        self.build_tree(['file'])
        tree.add('file')
        tree.commit('foo')
        tree.remove('file')
        self.assertRaises(_mod_transport.NoSuchFile, tree.get_file_sha1,
                          'file')

    def test_case_sensitive(self):
        """If filesystem is case-sensitive, tree should report this.

        We check case-sensitivity by creating a file with a lowercase name,
        then testing whether it exists with an uppercase name.
        """
        self.build_tree(['filename'])
        if os.path.exists('FILENAME'):
            case_sensitive = False
        else:
            case_sensitive = True
        tree = self.make_branch_and_tree('test')
        self.assertEqual(case_sensitive, tree.case_sensitive)
        if not isinstance(tree, InventoryWorkingTree):
            raise TestNotApplicable("get_format_string is only available "
                                    "on bzr working trees")
        # now we cheat, and make a file that matches the case-sensitive name
        t = tree.controldir.get_workingtree_transport(None)
        try:
            content = tree._format.get_format_string()
        except NotImplementedError:
            # All-in-one formats didn't have a separate format string.
            content = tree.controldir._format.get_format_string()
        t.put_bytes(tree._format.case_sensitive_filename, content)
        tree = tree.controldir.open_workingtree()
        self.assertFalse(tree.case_sensitive)

    def test_supports_executable(self):
        self.build_tree(['filename'])
        tree = self.make_branch_and_tree('.')
        tree.add('filename')
        self.assertIsInstance(tree._supports_executable(), bool)
        if tree._supports_executable():
            tree.lock_read()
            try:
                self.assertFalse(tree.is_executable('filename'))
            finally:
                tree.unlock()
            os.chmod('filename', 0o755)
            self.addCleanup(tree.lock_read().unlock)
            self.assertTrue(tree.is_executable('filename'))
        else:
            self.addCleanup(tree.lock_read().unlock)
            self.assertFalse(tree.is_executable('filename'))

    def test_all_file_ids_with_missing(self):
        if not self.workingtree_format.supports_setting_file_ids:
            raise TestNotApplicable('does not support setting file ids')
        tree = self.make_branch_and_tree('tree')
        tree.lock_write()
        self.addCleanup(tree.unlock)
        self.build_tree(['tree/a', 'tree/b'])
        tree.add(['a', 'b'])
        os.unlink('tree/a')
        self.assertEqual(
            {'a', 'b', ''},
            set(tree.all_versioned_paths()))

    def test_sprout_hardlink(self):
        real_os_link = getattr(os, 'link', None)
        if real_os_link is None:
            raise TestNotApplicable("This platform doesn't provide os.link")
        source = self.make_branch_and_tree('source')
        self.build_tree(['source/file'])
        source.add('file')
        source.commit('added file')

        def fake_link(source, target):
            raise OSError(errno.EPERM, 'Operation not permitted')
        os.link = fake_link
        try:
            # Hard-link support is optional, so supplying hardlink=True may
            # or may not raise an exception.  But if it does, it must be
            # HardLinkNotSupported
            try:
                source.controldir.sprout('target', accelerator_tree=source,
                                         hardlink=True)
            except errors.HardLinkNotSupported:
                pass
        finally:
            os.link = real_os_link


class TestWorkingTreeUpdate(TestCaseWithWorkingTree):

    def make_diverged_master_branch(self):
        """
        B: wt.branch.last_revision()
        M: wt.branch.get_master_branch().last_revision()
        W: wt.last_revision()


            1
            |\
          B-2 3
            | |
            4 5-M
            |
            W
        """
        format = self.workingtree_format.get_controldir_for_branch()
        builder = self.make_branch_builder(".", format=format)
        builder.start_series()
        revids = {}
        # mainline
        revids['1'] = builder.build_snapshot(
            None,
            [('add', ('', None, 'directory', '')),
             ('add', ('file1', None, 'file', b'file1 content\n'))])
        # branch
        revids['2'] = builder.build_snapshot([revids['1']], [])
        revids['4'] = builder.build_snapshot(
            [revids['1']],
            [('add', ('file4', None, 'file', b'file4 content\n'))])
        # master
        revids['3'] = builder.build_snapshot([revids['1']], [])
        revids['5'] = builder.build_snapshot(
            [revids['3']],
            [('add', ('file5', None, 'file', b'file5 content\n'))])
        builder.finish_series()
        return (builder, builder._branch.last_revision(), revids)

    def make_checkout_and_master(self, builder, wt_path, master_path, wt_revid,
                                 master_revid=None, branch_revid=None):
        """Build a lightweight checkout and its master branch."""
        if master_revid is None:
            master_revid = wt_revid
        if branch_revid is None:
            branch_revid = master_revid
        final_branch = builder.get_branch()
        # The master branch
        master = final_branch.controldir.sprout(master_path,
                                                master_revid).open_branch()
        # The checkout
        wt = self.make_branch_and_tree(wt_path)
        wt.pull(final_branch, stop_revision=wt_revid)
        wt.branch.pull(
            final_branch, stop_revision=branch_revid, overwrite=True)
        try:
            wt.branch.bind(master)
        except _mod_branch.BindingUnsupported:
            raise TestNotApplicable(
                "Can't bind %s" % wt.branch._format.__class__)
        return wt, master

    def test_update_remove_commit(self):
        """Update should remove revisions when the branch has removed
        some commits.

        We want to revert 4, so that strating with the
        make_diverged_master_branch() graph the final result should be
        equivalent to:

           1
           |\
           3 2
           | |\
        MB-5 | 4
           |/
           W

        And the changes in 4 have been removed from the WT.
        """
        builder, tip, revids = self.make_diverged_master_branch()
        wt, master = self.make_checkout_and_master(
            builder, 'checkout', 'master', revids['4'],
            master_revid=tip, branch_revid=revids['2'])
        # First update the branch
        old_tip = wt.branch.update()
        self.assertEqual(revids['2'], old_tip)
        # No conflicts should occur
        self.assertEqual(0, wt.update(old_tip=old_tip))
        # We are in sync with the master
        self.assertEqual(tip, wt.branch.last_revision())
        # We have the right parents ready to be committed
        self.assertEqual([revids['5'], revids['2']],
                         wt.get_parent_ids())

    def test_update_revision(self):
        builder, tip, revids = self.make_diverged_master_branch()
        wt, master = self.make_checkout_and_master(
            builder, 'checkout', 'master', revids['4'],
            master_revid=tip, branch_revid=revids['2'])
        self.assertEqual(0, wt.update(revision=revids['1']))
        self.assertEqual(revids['1'], wt.last_revision())
        self.assertEqual(tip, wt.branch.last_revision())
        self.assertPathExists('checkout/file1')
        self.assertPathDoesNotExist('checkout/file4')
        self.assertPathDoesNotExist('checkout/file5')


class TestIllegalPaths(TestCaseWithWorkingTree):

    def test_bad_fs_path(self):
        if osutils.normalizes_filenames():
            # You *can't* create an illegal filename on OSX.
            raise tests.TestNotApplicable('OSX normalizes filenames')
        self.requireFeature(features.UTF8Filesystem)
        # We require a UTF8 filesystem, because otherwise we would need to get
        # tricky to figure out how to create an illegal filename.
        # \xb5 is an illegal path because it should be \xc2\xb5 for UTF-8
        tree = self.make_branch_and_tree('tree')
        self.build_tree(['tree/subdir/', 'tree/subdir/somefile'])
        tree.add(['subdir', 'subdir/somefile'])

        with open(b'tree/subdir/m\xb5', 'wb') as f:
            f.write(b'trivial\n')

        tree.lock_read()
        self.addCleanup(tree.unlock)
        basis = tree.basis_tree()
        basis.lock_read()
        self.addCleanup(basis.unlock)

        changes = list(tree.iter_changes(tree.basis_tree(), want_unversioned=True))
        self.assertIn('subdir/m\udcb5', [c.path[1] for c in changes])


class TestControlComponent(TestCaseWithWorkingTree):
    """WorkingTree implementations adequately implement ControlComponent."""

    def test_urls(self):
        wt = self.make_branch_and_tree('wt')
        self.assertIsInstance(wt.user_url, str)
        self.assertEqual(wt.user_url, wt.user_transport.base)
        self.assertEqual(wt.control_url, wt.control_transport.base)


class TestWorthSavingLimit(TestCaseWithWorkingTree):

    def make_wt_with_worth_saving_limit(self):
        wt = self.make_branch_and_tree('wt')
        if getattr(wt, '_worth_saving_limit', None) is None:
            raise tests.TestNotApplicable('no _worth_saving_limit for'
                                          ' this tree type')
        wt.lock_write()
        self.addCleanup(wt.unlock)
        return wt

    def test_not_set(self):
        # Default should be 10
        wt = self.make_wt_with_worth_saving_limit()
        self.assertEqual(10, wt._worth_saving_limit())
        ds = wt.current_dirstate()
        self.assertEqual(10, ds._worth_saving_limit)

    def test_set_in_branch(self):
        wt = self.make_wt_with_worth_saving_limit()
        conf = wt.get_config_stack()
        conf.set('bzr.workingtree.worth_saving_limit', '20')
        self.assertEqual(20, wt._worth_saving_limit())
        ds = wt.current_dirstate()
        self.assertEqual(10, ds._worth_saving_limit)

    def test_invalid(self):
        wt = self.make_wt_with_worth_saving_limit()
        conf = wt.get_config_stack()
        conf.set('bzr.workingtree.worth_saving_limit', 'a')
        # If the config entry is invalid, default to 10
        warnings = []

        def warning(*args):
            warnings.append(args[0] % args[1:])
        self.overrideAttr(trace, 'warning', warning)
        self.assertEqual(10, wt._worth_saving_limit())
        self.assertLength(1, warnings)
        self.assertEqual('Value "a" is not valid for'
                         ' "bzr.workingtree.worth_saving_limit"',
                         warnings[0])


class TestFormatAttributes(TestCaseWithWorkingTree):

    def test_versioned_directories(self):
        self.assertSubset(
            [self.workingtree_format.supports_versioned_directories],
            (True, False))

    def test_supports_setting_file_ids(self):
        self.assertSubset(
            [self.workingtree_format.supports_setting_file_ids],
            (True, False))

    def test_supports_store_uncommitted(self):
        self.assertSubset(
            [self.workingtree_format.supports_store_uncommitted],
            (True, False))


class TestReferenceLocation(TestCaseWithWorkingTree):

    def test_reference_parent(self):
        tree = self.make_branch_and_tree('tree')
        subtree = self.make_branch_and_tree('tree/subtree')
        subtree.commit('a change')
        try:
            tree.add_reference(subtree)
        except errors.UnsupportedOperation:
            raise tests.TestNotApplicable('Tree cannot hold references.')
        if not getattr(tree.branch._format, 'supports_reference_locations', False):
            raise tests.TestNotApplicable('Branch cannot hold reference locations.')
        tree.commit('Add reference.')
        reference_parent = tree.reference_parent(
            urlutils.relative_url(
                urlutils.strip_segment_parameters(tree.branch.user_url),
                urlutils.strip_segment_parameters(subtree.branch.user_url)))
        self.assertEqual(subtree.branch.user_url, reference_parent.user_url)

    def test_reference_parent_accepts_possible_transports(self):
        tree = self.make_branch_and_tree('tree')
        subtree = self.make_branch_and_tree('tree/subtree')
        subtree.commit('a change')
        try:
            tree.add_reference(subtree)
        except errors.UnsupportedOperation:
            raise tests.TestNotApplicable('Tree cannot hold references.')
        if not getattr(tree.branch._format, 'supports_reference_locations', False):
            raise tests.TestNotApplicable('Branch cannot hold reference locations.')
        tree.commit('Add reference')
        reference_parent = tree.reference_parent(
            urlutils.relative_url(
                urlutils.strip_segment_parameters(tree.branch.user_url),
                urlutils.strip_segment_parameters(subtree.branch.user_url)),
            possible_transports=[subtree.controldir.root_transport])

    def test_get_reference_info(self):
        tree = self.make_branch_and_tree('branch')
        try:
            loc = tree.get_reference_info('file')
        except errors.UnsupportedOperation:
            raise tests.TestNotApplicable('Branch cannot hold references.')
        self.assertIs(None, loc)

    def test_set_reference_info(self):
        self.make_tree_with_reference('branch', 'path/to/location')

    def test_set_get_reference_info(self):
        tree = self.make_tree_with_reference('branch', 'path/to/location')
        # Create a new instance to ensure storage is permanent
        tree = WorkingTree.open('branch')
        branch_location = tree.get_reference_info('path/to/file')
        self.assertEqual(
            urlutils.join(urlutils.strip_segment_parameters(tree.branch.user_url), 'path/to/location'),
            urlutils.join(urlutils.strip_segment_parameters(tree.branch.user_url), branch_location))

    def test_set_null_reference_info(self):
        tree = self.make_branch_and_tree('branch')
        self.build_tree(['branch/file'])
        tree.add(['file'])
        try:
            tree.set_reference_info('file', 'path/to/location')
        except errors.UnsupportedOperation:
            raise tests.TestNotApplicable('Branch cannot hold references.')
        tree.set_reference_info('file', None)
        branch_location = tree.get_reference_info('file')
        self.assertIs(None, branch_location)

    def test_set_null_reference_info_when_null(self):
        tree = self.make_branch_and_tree('branch')
        try:
            branch_location = tree.get_reference_info('file')
        except errors.UnsupportedOperation:
            raise tests.TestNotApplicable('Branch cannot hold references.')
        self.assertIs(None, branch_location)
        self.build_tree(['branch/file'])
        tree.add(['file'])
        try:
            tree.set_reference_info('file', None)
        except errors.UnsupportedOperation:
            raise tests.TestNotApplicable('Branch cannot hold references.')

    def make_tree_with_reference(self, location, reference_location):
        tree = self.make_branch_and_tree(location)
        self.build_tree(
            [os.path.join(location, name)
             for name in ['path/', 'path/to/', 'path/to/file']])
        tree.add(['path', 'path/to', 'path/to/file'])
        try:
            tree.set_reference_info('path/to/file', reference_location)
        except errors.UnsupportedOperation:
            raise tests.TestNotApplicable('Branch cannot hold references.')
        tree.commit('commit reference')
        return tree

    def test_reference_parent_from_reference_info_(self):
        referenced_branch = self.make_branch('reference_branch')
        tree = self.make_tree_with_reference('branch', referenced_branch.base)
        parent = tree.reference_parent('path/to/file')
        self.assertEqual(parent.base, referenced_branch.base)

    def test_branch_relative_reference_location(self):
        tree = self.make_tree_with_reference('branch', '../reference_branch')
        referenced_branch = self.make_branch('reference_branch')
        parent = tree.reference_parent('path/to/file')
        self.assertEqual(parent.base, referenced_branch.base)

    def test_sprout_copies_reference_location(self):
        tree = self.make_tree_with_reference('branch', '../reference')
        new_tree = tree.branch.controldir.sprout('new-branch').open_workingtree()
        self.assertEqual(
            urlutils.join(urlutils.strip_segment_parameters(tree.branch.user_url),
                          '../reference'),
            urlutils.join(urlutils.strip_segment_parameters(new_tree.branch.user_url),
                          new_tree.get_reference_info('path/to/file')))

    def test_clone_copies_reference_location(self):
        tree = self.make_tree_with_reference('branch', '../reference')
        new_tree = tree.controldir.clone('new-branch').open_workingtree()
        self.assertEqual(
            urlutils.join(urlutils.strip_segment_parameters(tree.branch.user_url), '../reference'),
            urlutils.join(urlutils.strip_segment_parameters(new_tree.branch.user_url),
                          new_tree.get_reference_info('path/to/file')))

    def test_copied_locations_are_rebased(self):
        tree = self.make_tree_with_reference('branch', 'reference')
        new_tree = tree.controldir.sprout(
            'branch/new-branch').open_workingtree()
        self.assertEqual(
            urlutils.join(urlutils.strip_segment_parameters(tree.branch.user_url),
                          'reference'),
            urlutils.join(urlutils.strip_segment_parameters(new_tree.branch.user_url),
                          new_tree.get_reference_info('path/to/file')))

    def test_update_references_retains_old_references(self):
        tree = self.make_tree_with_reference('branch', 'reference')
        new_tree = self.make_tree_with_reference(
            'new_branch', 'reference2')
        new_tree.branch.update_references(tree.branch)
        self.assertEqual(
            urlutils.join(
                urlutils.strip_segment_parameters(tree.branch.user_url),
                'reference'),
            urlutils.join(
                urlutils.strip_segment_parameters(tree.branch.user_url),
                tree.get_reference_info('path/to/file')))

    def test_update_references_retains_known_references(self):
        tree = self.make_tree_with_reference('branch', 'reference')
        new_tree = self.make_tree_with_reference(
            'new_branch', 'reference2')
        new_tree.branch.update_references(tree.branch)
        self.assertEqual(
            urlutils.join(
                urlutils.strip_segment_parameters(tree.branch.user_url),
                'reference'),
            urlutils.join(
                urlutils.strip_segment_parameters(tree.branch.user_url),
                tree.get_reference_info('path/to/file')))

    def test_update_references_skips_known_references(self):
        tree = self.make_tree_with_reference('branch', 'reference')
        new_tree = tree.controldir.sprout(
            'branch/new-branch').open_workingtree()
        self.build_tree(['branch/new-branch/foo'])
        new_tree.add('foo')
        new_tree.set_reference_info('foo', '../foo')
        new_tree.branch.update_references(tree.branch)
        self.assertEqual(
            urlutils.join(
                urlutils.strip_segment_parameters(tree.branch.user_url),
                'reference'),
            urlutils.join(
                urlutils.strip_segment_parameters(tree.branch.user_url),
                tree.get_reference_info('path/to/file')))

    def test_pull_updates_references(self):
        tree = self.make_tree_with_reference('branch', 'reference')
        new_tree = tree.controldir.sprout(
            'branch/new-branch').open_workingtree()
        self.build_tree(['branch/new-branch/foo'])
        new_tree.add('foo')
        new_tree.set_reference_info('foo', '../foo')
        new_tree.commit('set reference')
        tree.pull(new_tree.branch)
        self.assertEqual(
            urlutils.join(urlutils.strip_segment_parameters(new_tree.branch.user_url), '../foo'),
            urlutils.join(tree.branch.user_url, tree.get_reference_info('foo')))

    def test_push_updates_references(self):
        tree = self.make_tree_with_reference('branch', 'reference')
        new_tree = tree.controldir.sprout(
            'branch/new-branch').open_workingtree()
        self.build_tree(['branch/new-branch/foo'])
        new_tree.add(['foo'])
        new_tree.set_reference_info('foo', '../foo')
        new_tree.commit('add reference')
        tree.pull(new_tree.branch)
        tree.update()
        self.assertEqual(
            urlutils.join(urlutils.strip_segment_parameters(new_tree.branch.user_url), '../foo'),
            urlutils.join(urlutils.strip_segment_parameters(tree.branch.user_url), tree.get_reference_info('foo')))

    def test_merge_updates_references(self):
        orig_tree = self.make_tree_with_reference('branch', 'reference')
        tree = orig_tree.controldir.sprout('tree').open_workingtree()
        tree.commit('foo')
        orig_tree.pull(tree.branch)
        checkout = orig_tree.branch.create_checkout('checkout', lightweight=True)
        checkout.commit('bar')
        tree.lock_write()
        self.addCleanup(tree.unlock)
        merger = merge.Merger.from_revision_ids(tree,
                                                orig_tree.branch.last_revision(),
                                                other_branch=orig_tree.branch)
        merger.merge_type = merge.Merge3Merger
        merger.do_merge()
        self.assertEqual(
            urlutils.join(urlutils.strip_segment_parameters(orig_tree.branch.user_url), 'reference'),
            urlutils.join(urlutils.strip_segment_parameters(tree.branch.user_url), tree.get_reference_info('path/to/file')))<|MERGE_RESOLUTION|>--- conflicted
+++ resolved
@@ -42,11 +42,7 @@
     )
 from ...bzr.inventory import Inventory
 from ...mutabletree import MutableTree
-<<<<<<< HEAD
-from ...osutils import pathjoin, getcwd, has_symlinks
-=======
 from ...osutils import pathjoin, getcwd, supports_symlinks
->>>>>>> 0931349c
 from .. import (
     features,
     TestSkipped,
