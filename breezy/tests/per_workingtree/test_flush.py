--- conflicted
+++ resolved
@@ -52,11 +52,7 @@
         tree.lock_write()
         try:
             old_root = tree.get_root_id()
-<<<<<<< HEAD
-            tree.set_root_id(b'new-root')
-=======
             tree.add('')
->>>>>>> 972b543b
             # to detect that the inventory is written by flush, we
             # first check that it was not written yet.
             reference_tree = tree.controldir.open_workingtree()
