# Copyright (C) 2006, 2007, 2009, 2011, 2012, 2016 Canonical Ltd
#
# This program is free software; you can redistribute it and/or modify
# it under the terms of the GNU General Public License as published by
# the Free Software Foundation; either version 2 of the License, or
# (at your option) any later version.
#
# This program is distributed in the hope that it will be useful,
# but WITHOUT ANY WARRANTY; without even the implied warranty of
# MERCHANTABILITY or FITNESS FOR A PARTICULAR PURPOSE.  See the
# GNU General Public License for more details.
#
# You should have received a copy of the GNU General Public License
# along with this program; if not, write to the Free Software
# Foundation, Inc., 51 Franklin Street, Fifth Floor, Boston, MA 02110-1301 USA

"""Test the executable bit under various working tree formats."""

import os

from breezy import (
    osutils,
    )
from breezy.transform import TreeTransform
from breezy.tests.per_workingtree import TestCaseWithWorkingTree


class TestExecutable(TestCaseWithWorkingTree):

    def setUp(self):
        super(TestExecutable, self).setUp()
        self.a_id = "a-20051208024829-849e76f7968d7a86"
        self.b_id = "b-20051208024829-849e76f7968d7a86"
        wt = self.make_branch_and_tree('b1')
        b = wt.branch
        tt = TreeTransform(wt)
        tt.new_file('a', tt.root, 'a test\n', self.a_id, True)
        tt.new_file('b', tt.root, 'b test\n', self.b_id, False)
        tt.apply()

        self.wt = wt

    def check_exist(self, tree):
        """Just check that both files have the right executable bits set"""
        tree.lock_read()
        self.assertTrue(tree.is_executable('a'),
                        "'a' lost the execute bit")
        self.assertFalse(tree.is_executable('b'),
                    "'b' gained an execute bit")
        tree.unlock()

    def check_empty(self, tree, ignore_inv=False):
        """Check that the files are truly missing
        :param ignore_inv: If you just delete files from a working tree
                the inventory still shows them, so don't assert that
                the inventory is empty, just that the tree doesn't have them
        """
        tree.lock_read()
        if not ignore_inv and getattr(tree, 'root_inventory', None):
            self.assertEqual(
                [('', tree.root_inventory.root)],
                list(tree.root_inventory.iter_entries()))
        self.assertFalse(tree.has_id(self.a_id))
        self.assertFalse(tree.has_filename('a'))
        self.assertFalse(tree.has_id(self.b_id))
        self.assertFalse(tree.has_filename('b'))
        tree.unlock()

    def commit_and_branch(self):
        """Commit the current tree, and create a second tree"""
<<<<<<< HEAD
        self.wt.commit('adding a,b', rev_id=b'r1')
=======
        r1 = self.wt.commit('adding a,b')
>>>>>>> 972b543b
        # Now make sure that 'bzr branch' also preserves the
        # executable bit
        dir2 = self.wt.branch.controldir.sprout('b2', revision_id=r1)
        wt2 = dir2.open_workingtree()
        self.assertEqual([r1], wt2.get_parent_ids())
        self.assertEqual(r1, wt2.branch.last_revision())
        return wt2, r1

    def test_01_is_executable(self):
        """Make sure that the tree was created and has the executable bit set"""
        self.check_exist(self.wt)

    def test_02_stays_executable(self):
        """reopen the tree and ensure it stuck."""
        self.wt = self.wt.controldir.open_workingtree()
        self.check_exist(self.wt)

    def test_03_after_commit(self):
        """Commit the change, and check the history"""
<<<<<<< HEAD
        self.wt.commit('adding a,b', rev_id=b'r1')
=======
        r1 = self.wt.commit('adding a,b')
>>>>>>> 972b543b

        rev_tree = self.wt.branch.repository.revision_tree(r1)
        self.check_exist(rev_tree)

    def test_04_after_removed(self):
        """Make sure reverting removed files brings them back correctly"""
<<<<<<< HEAD
        self.wt.commit('adding a,b', rev_id=b'r1')
=======
        r1 = self.wt.commit('adding a,b')
>>>>>>> 972b543b

        # Make sure the entries are gone
        os.remove('b1/a')
        os.remove('b1/b')
        self.check_empty(self.wt, ignore_inv=True)

        # Make sure that revert is able to bring them back,
        # and sets 'a' back to being executable

        rev_tree = self.wt.branch.repository.revision_tree(r1)

        self.wt.revert(['a', 'b'], rev_tree, backups=False)
        self.check_exist(self.wt)

    def test_05_removed_and_committed(self):
        """Check that reverting to an earlier commit restores them"""
<<<<<<< HEAD
        self.wt.commit('adding a,b', rev_id=b'r1')
=======
        r1 = self.wt.commit('adding a,b')
>>>>>>> 972b543b

        # Now remove them again, and make sure that after a
        # commit, they are still marked correctly
        os.remove('b1/a')
        os.remove('b1/b')
<<<<<<< HEAD
        self.wt.commit('removed', rev_id=b'r2')
=======
        r2 = self.wt.commit('removed')
>>>>>>> 972b543b

        self.check_empty(self.wt)

        rev_tree = self.wt.branch.repository.revision_tree(r1)
        # Now revert back to the previous commit
        self.wt.revert(old_tree=rev_tree, backups=False)

        self.check_exist(self.wt)

    def test_06_branch(self):
        """branch b1=>b2 should preserve the executable bits"""
        # TODO: Maybe this should be a blackbox test
        wt2, r1 = self.commit_and_branch()

        self.check_exist(wt2)

    def test_07_pull(self):
        """Test that pull will handle bits correctly"""
        wt2, r1 = self.commit_and_branch()

        os.remove('b1/a')
        os.remove('b1/b')
<<<<<<< HEAD
        self.wt.commit('removed', rev_id=b'r2')
=======
        r2 = self.wt.commit('removed')
>>>>>>> 972b543b

        # now wt2 can pull and the files should be removed

        # Make sure pull will delete the files
        wt2.pull(self.wt.branch)
        self.assertEqual([r2], wt2.get_parent_ids())
        self.assertEqual(r2, wt2.branch.last_revision())
        self.check_empty(wt2)

        # Now restore the files on the first branch and commit
        # so that the second branch can pull the changes
        # and make sure that the executable bit has been copied
        rev_tree = self.wt.branch.repository.revision_tree(r1)
        self.wt.revert(old_tree=rev_tree, backups=False)
<<<<<<< HEAD
        self.wt.commit('resurrected', rev_id=b'r3')
=======
        r3 = self.wt.commit('resurrected')
>>>>>>> 972b543b

        self.check_exist(self.wt)

        wt2.pull(self.wt.branch)
        self.assertEqual([r3], wt2.get_parent_ids())
        self.assertEqual(r3, wt2.branch.last_revision())
        self.check_exist(wt2)

    def test_08_no_op_revert(self):
        """Just do a simple revert without anything changed

        The bits shouldn't swap.
        """
<<<<<<< HEAD
        self.wt.commit('adding a,b', rev_id=b'r1')
        rev_tree = self.wt.branch.repository.revision_tree('r1')
=======
        r1 = self.wt.commit('adding a,b')
        rev_tree = self.wt.branch.repository.revision_tree(r1)
>>>>>>> 972b543b
        self.wt.revert(old_tree=rev_tree, backups=False)
        self.check_exist(self.wt)

    def test_commit_with_exec_from_basis(self):
        self.wt._is_executable_from_path_and_stat = \
            self.wt._is_executable_from_path_and_stat_from_basis
        rev_id1 = self.wt.commit('one')
        rev_tree1 = self.wt.branch.repository.revision_tree(rev_id1)
        a_executable = rev_tree1.is_executable('a')
        b_executable = rev_tree1.is_executable('b')
        self.assertIsNot(None, a_executable)
        self.assertTrue(a_executable)
        self.assertIsNot(None, b_executable)
        self.assertFalse(b_executable)

    def test_use_exec_from_basis(self):
        self.wt._supports_executable = lambda: False
        self.addCleanup(self.wt.lock_read().unlock)
        self.assertTrue(self.wt.is_executable('a'))
        self.assertFalse(self.wt.is_executable('b'))<|MERGE_RESOLUTION|>--- conflicted
+++ resolved
@@ -68,11 +68,7 @@
 
     def commit_and_branch(self):
         """Commit the current tree, and create a second tree"""
-<<<<<<< HEAD
-        self.wt.commit('adding a,b', rev_id=b'r1')
-=======
         r1 = self.wt.commit('adding a,b')
->>>>>>> 972b543b
         # Now make sure that 'bzr branch' also preserves the
         # executable bit
         dir2 = self.wt.branch.controldir.sprout('b2', revision_id=r1)
@@ -92,22 +88,14 @@
 
     def test_03_after_commit(self):
         """Commit the change, and check the history"""
-<<<<<<< HEAD
-        self.wt.commit('adding a,b', rev_id=b'r1')
-=======
         r1 = self.wt.commit('adding a,b')
->>>>>>> 972b543b
 
         rev_tree = self.wt.branch.repository.revision_tree(r1)
         self.check_exist(rev_tree)
 
     def test_04_after_removed(self):
         """Make sure reverting removed files brings them back correctly"""
-<<<<<<< HEAD
-        self.wt.commit('adding a,b', rev_id=b'r1')
-=======
         r1 = self.wt.commit('adding a,b')
->>>>>>> 972b543b
 
         # Make sure the entries are gone
         os.remove('b1/a')
@@ -124,21 +112,13 @@
 
     def test_05_removed_and_committed(self):
         """Check that reverting to an earlier commit restores them"""
-<<<<<<< HEAD
-        self.wt.commit('adding a,b', rev_id=b'r1')
-=======
         r1 = self.wt.commit('adding a,b')
->>>>>>> 972b543b
 
         # Now remove them again, and make sure that after a
         # commit, they are still marked correctly
         os.remove('b1/a')
         os.remove('b1/b')
-<<<<<<< HEAD
-        self.wt.commit('removed', rev_id=b'r2')
-=======
         r2 = self.wt.commit('removed')
->>>>>>> 972b543b
 
         self.check_empty(self.wt)
 
@@ -161,11 +141,7 @@
 
         os.remove('b1/a')
         os.remove('b1/b')
-<<<<<<< HEAD
-        self.wt.commit('removed', rev_id=b'r2')
-=======
         r2 = self.wt.commit('removed')
->>>>>>> 972b543b
 
         # now wt2 can pull and the files should be removed
 
@@ -180,11 +156,7 @@
         # and make sure that the executable bit has been copied
         rev_tree = self.wt.branch.repository.revision_tree(r1)
         self.wt.revert(old_tree=rev_tree, backups=False)
-<<<<<<< HEAD
-        self.wt.commit('resurrected', rev_id=b'r3')
-=======
         r3 = self.wt.commit('resurrected')
->>>>>>> 972b543b
 
         self.check_exist(self.wt)
 
@@ -198,13 +170,8 @@
 
         The bits shouldn't swap.
         """
-<<<<<<< HEAD
-        self.wt.commit('adding a,b', rev_id=b'r1')
-        rev_tree = self.wt.branch.repository.revision_tree('r1')
-=======
         r1 = self.wt.commit('adding a,b')
         rev_tree = self.wt.branch.repository.revision_tree(r1)
->>>>>>> 972b543b
         self.wt.revert(old_tree=rev_tree, backups=False)
         self.check_exist(self.wt)
 
