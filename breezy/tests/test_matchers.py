--- conflicted
+++ resolved
@@ -18,11 +18,6 @@
 
 from testtools.matchers import *
 
-<<<<<<< HEAD
-from ..bzr.smart.client import CallHookParams
-
-=======
->>>>>>> 0931349c
 from . import (
     CapturedCall,
     TestCase,
