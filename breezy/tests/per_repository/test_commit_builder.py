# Copyright (C) 2006-2012, 2016 Canonical Ltd
#
# This program is free software; you can redistribute it and/or modify
# it under the terms of the GNU General Public License as published by
# the Free Software Foundation; either version 2 of the License, or
# (at your option) any later version.
#
# This program is distributed in the hope that it will be useful,
# but WITHOUT ANY WARRANTY; without even the implied warranty of
# MERCHANTABILITY or FITNESS FOR A PARTICULAR PURPOSE.  See the
# GNU General Public License for more details.
#
# You should have received a copy of the GNU General Public License
# along with this program; if not, write to the Free Software
# Foundation, Inc., 51 Franklin Street, Fifth Floor, Boston, MA 02110-1301 USA

"""Tests for repository commit builder."""

import os

from breezy import (
    config,
    errors,
    osutils,
    repository,
    revision as _mod_revision,
    tests,
    )
from breezy.bzr import (
    inventorytree,
    )
from breezy.tests import per_repository
from breezy.tests import (
    features,
    )


class TestCommitBuilder(per_repository.TestCaseWithRepository):

    def test_get_commit_builder(self):
        branch = self.make_branch('.')
        branch.repository.lock_write()
        builder = branch.repository.get_commit_builder(
            branch, [], branch.get_config_stack())
        self.assertIsInstance(builder, repository.CommitBuilder)
        self.assertTrue(builder.random_revid)
        branch.repository.commit_write_group()
        branch.repository.unlock()

    def test_finish_inventory_record_iter_changes(self):
        tree = self.make_branch_and_tree(".")
        tree.lock_write()
        try:
            builder = tree.branch.get_commit_builder([])
            try:
                list(builder.record_iter_changes(tree, tree.last_revision(),
                                                 tree.iter_changes(tree.basis_tree())))
                builder.finish_inventory()
            except:
                builder.abort()
                raise
            repo = tree.branch.repository
            repo.commit_write_group()
        finally:
            tree.unlock()

    def test_abort_record_iter_changes(self):
        tree = self.make_branch_and_tree(".")
        tree.lock_write()
        try:
            builder = tree.branch.get_commit_builder([])
            try:
                basis = tree.basis_tree()
                last_rev = tree.last_revision()
                changes = tree.iter_changes(basis)
                list(builder.record_iter_changes(tree, last_rev, changes))
                builder.finish_inventory()
            finally:
                builder.abort()
        finally:
            tree.unlock()

    def test_commit_lossy(self):
        tree = self.make_branch_and_tree(".")
        tree.lock_write()
        try:
            builder = tree.branch.get_commit_builder([], lossy=True)
            list(builder.record_iter_changes(tree, tree.last_revision(),
                                             tree.iter_changes(tree.basis_tree())))
            builder.finish_inventory()
            rev_id = builder.commit('foo bar blah')
        finally:
            tree.unlock()
        rev = tree.branch.repository.get_revision(rev_id)
        self.assertEqual('foo bar blah', rev.message)

    def test_commit_message(self):
        tree = self.make_branch_and_tree(".")
        tree.lock_write()
        try:
            builder = tree.branch.get_commit_builder([])
            list(builder.record_iter_changes(tree, tree.last_revision(),
                                             tree.iter_changes(tree.basis_tree())))
            builder.finish_inventory()
            rev_id = builder.commit('foo bar blah')
        finally:
            tree.unlock()
        rev = tree.branch.repository.get_revision(rev_id)
        self.assertEqual('foo bar blah', rev.message)

    def test_updates_branch(self):
        tree = self.make_branch_and_tree(".")
        tree.lock_write()
        try:
            builder = tree.branch.get_commit_builder([])
            list(builder.record_iter_changes(tree, tree.last_revision(),
                                             tree.iter_changes(tree.basis_tree())))
            builder.finish_inventory()
            will_update_branch = builder.updates_branch
            rev_id = builder.commit('might update the branch')
        finally:
            tree.unlock()
        actually_updated_branch = (tree.branch.last_revision() == rev_id)
        self.assertEqual(actually_updated_branch, will_update_branch)

    def test_commit_with_revision_id_record_iter_changes(self):
        tree = self.make_branch_and_tree(".")
        tree.lock_write()
        try:
            # use a unicode revision id to test more corner cases.
            # The repository layer is meant to handle this.
            revision_id = u'\xc8abc'.encode('utf8')
            try:
                try:
                    builder = tree.branch.get_commit_builder([],
                                                             revision_id=revision_id)
                except errors.NonAsciiRevisionId:
                    revision_id = b'abc'
                    builder = tree.branch.get_commit_builder([],
                                                             revision_id=revision_id)
            except repository.CannotSetRevisionId:
                # This format doesn't support supplied revision ids
                return
            self.assertFalse(builder.random_revid)
            try:
                list(builder.record_iter_changes(tree, tree.last_revision(),
                                                 tree.iter_changes(tree.basis_tree())))
                builder.finish_inventory()
            except:
                builder.abort()
                raise
            self.assertEqual(revision_id, builder.commit('foo bar'))
        finally:
            tree.unlock()
        self.assertTrue(tree.branch.repository.has_revision(revision_id))
        # the revision id must be set on the inventory when saving it. This
        # does not precisely test that - a repository that wants to can add it
        # on deserialisation, but thats all the current contract guarantees
        # anyway.
        self.assertEqual(revision_id,
                         tree.branch.repository.revision_tree(revision_id).get_revision_id())

    def test_commit_without_root_errors(self):
        tree = self.make_branch_and_tree(".")
        tree.lock_write()
        try:
            builder = tree.branch.get_commit_builder([])

            def do_commit():
                try:
                    list(builder.record_iter_changes(
                        tree, tree.last_revision(), []))
                    builder.finish_inventory()
                except:
                    builder.abort()
                    raise
                else:
                    builder.commit("msg")
            self.assertRaises(errors.RootMissing, do_commit)
        finally:
            tree.unlock()

    def test_commit_unchanged_root_record_iter_changes(self):
        tree = self.make_branch_and_tree(".")
        old_revision_id = tree.commit('oldrev')
        tree.lock_write()
        builder = tree.branch.get_commit_builder([old_revision_id])
        try:
            list(builder.record_iter_changes(tree, old_revision_id, []))
            # Regardless of repository root behaviour we should consider this a
            # pointless commit.
            self.assertFalse(builder.any_changes())
            builder.finish_inventory()
            builder.commit('rev')
            builder_tree = builder.revision_tree()
            new_root_id = builder_tree.get_root_id()
            new_root_revision = builder_tree.get_file_revision(u'')
            if tree.branch.repository.supports_rich_root():
                # We should not have seen a new root revision
                self.assertEqual(old_revision_id, new_root_revision)
            else:
                # We should see a new root revision
                self.assertNotEqual(old_revision_id, new_root_revision)
        finally:
            tree.unlock()

    def test_record_delete_record_iter_changes(self):
        tree = self.make_branch_and_tree(".")
        self.build_tree(["foo"])
        tree.add(["foo"])
        foo_id = tree.path2id('foo')
        rev_id = tree.commit("added foo")
        tree.lock_write()
        try:
            builder = tree.branch.get_commit_builder([rev_id])
            try:
                delete_change = (foo_id, ('foo', None), True, (True, False),
                                 (tree.path2id(''), None), ('foo',
                                                            None), ('file', None),
                                 (False, None))
                list(builder.record_iter_changes(tree, rev_id,
                                                 [delete_change]))
                self.assertEqual(("foo", None, foo_id, None),
                                 builder.get_basis_delta()[0])
                self.assertTrue(builder.any_changes())
                builder.finish_inventory()
                rev_id2 = builder.commit('delete foo')
            except:
                builder.abort()
                raise
        finally:
            tree.unlock()
        rev_tree = builder.revision_tree()
        rev_tree.lock_read()
        self.addCleanup(rev_tree.unlock)
        self.assertFalse(rev_tree.is_versioned('foo'))

    def test_revision_tree_record_iter_changes(self):
        tree = self.make_branch_and_tree(".")
        with tree.lock_write():
            builder = tree.branch.get_commit_builder([])
            try:
                list(builder.record_iter_changes(tree,
                                                 _mod_revision.NULL_REVISION,
                                                 tree.iter_changes(tree.basis_tree())))
                builder.finish_inventory()
                rev_id = builder.commit('foo bar')
            except:
                builder.abort()
                raise
            rev_tree = builder.revision_tree()
            # Just a couple simple tests to ensure that it actually follows
            # the RevisionTree api.
            self.assertEqual(rev_id, rev_tree.get_revision_id())
            self.assertEqual((), tuple(rev_tree.get_parent_ids()))

    def test_root_entry_has_revision(self):
        # test the root revision created and put in the basis
        # has the right rev id.
        # XXX: RBC 20081118 - this test is too big, it depends on the exact
        # behaviour of tree methods and so on; it should be written to the
        # commit builder interface directly.
        tree = self.make_branch_and_tree('.')
        rev_id = tree.commit('message')
        basis_tree = tree.basis_tree()
        basis_tree.lock_read()
        self.addCleanup(basis_tree.unlock)
<<<<<<< HEAD
        self.assertEqual(rev_id,
                         basis_tree.get_file_revision(u'', basis_tree.get_root_id()))
=======
        self.assertEqual(rev_id, basis_tree.get_file_revision(u''))
>>>>>>> ad638869

    def _get_revtrees(self, tree, revision_ids):
        with tree.lock_read():
            trees = list(tree.branch.repository.revision_trees(revision_ids))
            for _tree in trees:
                _tree.lock_read()
                self.addCleanup(_tree.unlock)
            return trees

    def test_last_modified_revision_after_commit_root_unchanged(self):
        # commiting without changing the root does not change the
        # last modified except on non-rich-root-repositories.
        tree = self.make_branch_and_tree('.')
        rev1 = tree.commit('rev1')
        rev2 = tree.commit('rev2')
        tree1, tree2 = self._get_revtrees(tree, [rev1, rev2])
        self.assertEqual(rev1, tree1.get_file_revision(u''))
        if tree.branch.repository.supports_rich_root():
            self.assertEqual(rev1, tree2.get_file_revision(u''))
        else:
            self.assertEqual(rev2, tree2.get_file_revision(u''))

    def _add_commit_check_unchanged(self, tree, name):
        tree.add([name])
        self._commit_check_unchanged(tree, name, tree.path2id(name))

    def _commit_check_unchanged(self, tree, name, file_id):
        rev1 = tree.commit('rev1')
        rev2 = self.mini_commit_record_iter_changes(
            tree, name, name, False, False)
        tree1, tree2 = self._get_revtrees(tree, [rev1, rev2])
        self.assertEqual(rev1, tree1.get_file_revision(name))
        self.assertEqual(rev1, tree2.get_file_revision(name))
        expected_graph = {}
        expected_graph[(file_id, rev1)] = ()
        self.assertFileGraph(expected_graph, tree, (file_id, rev1))

    def test_last_modified_revision_after_commit_dir_unchanged(self):
        # committing without changing a dir does not change the last modified.
        tree = self.make_branch_and_tree('.')
        if not tree.has_versioned_directories():
            raise tests.TestNotApplicable(
                'Format does not support versioned directories')
        self.build_tree(['dir/'])
        self._add_commit_check_unchanged(tree, 'dir')

    def test_last_modified_revision_after_commit_dir_contents_unchanged(self):
        # committing without changing a dir does not change the last modified
        # of the dir even the dirs contents are changed.
        tree = self.make_branch_and_tree('.')
        self.build_tree(['dir/', 'dir/orig'])
        tree.add(['dir', 'dir/orig'])
        dir_id = tree.path2id('dir')
        rev1 = tree.commit('rev1')
        self.build_tree(['dir/content'])
        tree.add(['dir/content'])
        rev2 = tree.commit('rev2')
        tree1, tree2 = self._get_revtrees(tree, [rev1, rev2])
        self.assertEqual(rev1, tree1.get_file_revision('dir'))
        self.assertEqual(rev1, tree2.get_file_revision('dir'))
        expected_graph = {(dir_id, rev1): ()}
        self.assertFileGraph(expected_graph, tree, (dir_id, rev1))

    def test_last_modified_revision_after_commit_file_unchanged(self):
        # committing without changing a file does not change the last modified.
        tree = self.make_branch_and_tree('.')
        self.build_tree(['file'])
        self._add_commit_check_unchanged(tree, 'file')

    def test_last_modified_revision_after_commit_link_unchanged(self):
        # committing without changing a link does not change the last modified.
        self.requireFeature(features.SymlinkFeature)
        tree = self.make_branch_and_tree('.')
        os.symlink('target', 'link')
        self._add_commit_check_unchanged(tree, 'link')

    def test_last_modified_revision_after_commit_reference_unchanged(self):
        # committing without changing a subtree does not change the last
        # modified.
        tree = self.make_branch_and_tree('.')
        subtree = self.make_reference('reference')
        subtree.commit('')
        try:
            tree.add_reference(subtree)
            self._commit_check_unchanged(tree, 'reference',
                                         subtree.get_root_id())
        except errors.UnsupportedOperation:
            return

    def _add_commit_renamed_check_changed(self, tree, name,
                                          expect_fs_hash=False):
        def rename():
            tree.rename_one(name, 'new_' + name)
        self._add_commit_change_check_changed(tree,
                                              (name, 'new_' + name), rename,
                                              expect_fs_hash=expect_fs_hash)

    def _commit_renamed_check_changed(self, tree, name,
                                      expect_fs_hash=False):
        def rename():
            tree.rename_one(name, 'new_' + name)
        self._commit_change_check_changed(tree, [name, 'new_' + name],
                                          rename, expect_fs_hash=expect_fs_hash)

    def test_last_modified_revision_after_rename_dir_changes(self):
        # renaming a dir changes the last modified.
        tree = self.make_branch_and_tree('.')
        if not tree.has_versioned_directories():
            raise tests.TestNotApplicable(
                'Format does not support versioned directories')
        self.build_tree(['dir/'])
        self._add_commit_renamed_check_changed(tree, 'dir')

    def test_last_modified_revision_after_rename_file_changes(self):
        # renaming a file changes the last modified.
        tree = self.make_branch_and_tree('.')
        self.build_tree(['file'])
        self._add_commit_renamed_check_changed(tree, 'file',
                                               expect_fs_hash=True)

    def test_last_modified_revision_after_rename_link_changes(self):
        # renaming a link changes the last modified.
        self.requireFeature(features.SymlinkFeature)
        tree = self.make_branch_and_tree('.')
        os.symlink('target', 'link')
        self._add_commit_renamed_check_changed(tree, 'link')

    def test_last_modified_revision_after_rename_ref_changes(self):
        # renaming a reference changes the last modified.
        tree = self.make_branch_and_tree('.')
        subtree = self.make_reference('reference')
        subtree.commit('')
        try:
            tree.add_reference(subtree)
            self._commit_renamed_check_changed(tree, 'reference')
        except errors.UnsupportedOperation:
            return

    def _add_commit_reparent_check_changed(self, tree, name,
                                           expect_fs_hash=False):
        self.build_tree(['newparent/'])
        tree.add(['newparent'])

        def reparent():
            tree.rename_one(name, 'newparent/new_' + name)
        self._add_commit_change_check_changed(
            tree, (name, 'newparent/new_' + name), reparent,
            expect_fs_hash=expect_fs_hash)

    def test_last_modified_revision_after_reparent_dir_changes(self):
        # reparenting a dir changes the last modified.
        tree = self.make_branch_and_tree('.')
        if not tree.has_versioned_directories():
            raise tests.TestNotApplicable(
                'Format does not support versioned directories')
        self.build_tree(['dir/'])
        self._add_commit_reparent_check_changed(tree, 'dir')

    def test_last_modified_revision_after_reparent_file_changes(self):
        # reparenting a file changes the last modified.
        tree = self.make_branch_and_tree('.')
        self.build_tree(['file'])
        self._add_commit_reparent_check_changed(tree, 'file',
                                                expect_fs_hash=True)

    def test_last_modified_revision_after_reparent_link_changes(self):
        # reparenting a link changes the last modified.
        self.requireFeature(features.SymlinkFeature)
        tree = self.make_branch_and_tree('.')
        os.symlink('target', 'link')
        self._add_commit_reparent_check_changed(tree, 'link')

    def _add_commit_change_check_changed(self, tree, names, changer,
                                         expect_fs_hash=False):
        tree.add([names[0]])
        self.assertTrue(tree.is_versioned(names[0]))
        self._commit_change_check_changed(
            tree, names,
            changer, expect_fs_hash=expect_fs_hash)

    def _commit_change_check_changed(self, tree, names, changer,
                                     expect_fs_hash=False):
        rev1 = tree.commit('rev1')
        changer()
        rev2 = self.mini_commit_record_iter_changes(
            tree, names[0], names[1], expect_fs_hash=expect_fs_hash)
        tree1, tree2 = self._get_revtrees(tree, [rev1, rev2])
        self.assertEqual(rev1, tree1.get_file_revision(names[0]))
        self.assertEqual(rev2, tree2.get_file_revision(names[1]))
        file_id = tree1.path2id(names[0])
        expected_graph = {}
        expected_graph[(file_id, rev1)] = ()
        expected_graph[(file_id, rev2)] = ((file_id, rev1),)
        self.assertFileGraph(expected_graph, tree, (file_id, rev2))

    def mini_commit_record_iter_changes(self, tree, name, new_name,
                                        records_version=True, delta_against_basis=True, expect_fs_hash=False):
        """Perform a miniature commit looking for record entry results.

        This version uses the record_iter_changes interface.

        :param tree: The tree to commit.
        :param name: The path in the basis tree of the tree being committed.
        :param new_name: The path in the tree being committed.
        :param records_version: True if the commit of new_name is expected to
            record a new version.
        :param delta_against_basis: True of the commit of new_name is expected
            to have a delta against the basis.
        :param expect_fs_hash: If true, looks for a fs hash output from
            record_iter_changes.
        """
        with tree.lock_write():
            # mini manual commit here so we can check the return of
            # record_iter_changes
            parent_ids = tree.get_parent_ids()
            builder = tree.branch.get_commit_builder(parent_ids)
            try:
                parent_tree = tree.basis_tree()
                with parent_tree.lock_read():
                    changes = list(tree.iter_changes(parent_tree))
                result = list(builder.record_iter_changes(tree, parent_ids[0],
                                                          changes))
                file_id = tree.path2id(new_name)
                self.assertIsNot(None, file_id)
                if isinstance(tree, inventorytree.InventoryTree):
                    # TODO(jelmer): record_iter_changes shouldn't yield
                    # data that is WorkingTree-format-specific and uses file ids.
                    if expect_fs_hash:
                        tree_file_stat = tree.get_file_with_stat(new_name)
                        tree_file_stat[0].close()
                        self.assertLength(1, result)
                        result = result[0]
                        self.assertEqual(result[:2], (file_id, new_name))
                        self.assertEqual(
                            result[2][0], tree.get_file_sha1(new_name))
                        self.assertEqualStat(result[2][1], tree_file_stat[1])
                    else:
                        self.assertEqual([], result)
                builder.finish_inventory()
                if tree.branch.repository._format.supports_full_versioned_files:
                    inv_key = (builder._new_revision_id,)
                    inv_sha1 = tree.branch.repository.inventories.get_sha1s(
                        [inv_key])[inv_key]
                    self.assertEqual(inv_sha1, builder.inv_sha1)
                rev2 = builder.commit('rev2')
            except BaseException:
                builder.abort()
                raise
            delta = builder.get_basis_delta()
            delta_dict = dict((change[2], change) for change in delta)
            if tree.branch.repository._format.records_per_file_revision:
                version_recorded = (file_id in delta_dict
                                    and delta_dict[file_id][3] is not None
                                    and delta_dict[file_id][3].revision == rev2)
                if records_version:
                    self.assertTrue(version_recorded)
                else:
                    self.assertFalse(version_recorded)

            revtree = builder.revision_tree()
            new_entry = next(revtree.iter_entries_by_dir(
                specific_files=[new_name]))[1]

            if delta_against_basis:
                if tree.supports_rename_tracking() or name == new_name:
                    expected_delta = (name, new_name, file_id, new_entry)
                else:
                    expected_delta = (None, new_name, file_id, new_entry)
                self.assertEqual(expected_delta, delta_dict[file_id])
            else:
                expected_delta = None
                if tree.branch.repository._format.records_per_file_revision:
                    self.assertFalse(version_recorded)
            tree.set_parent_ids([rev2])
        return rev2

    def assertFileGraph(self, expected_graph, tree, tip):
        # all the changes that have occured should be in the ancestry
        # (closest to a public per-file graph API we have today)
        tree.lock_read()
        self.addCleanup(tree.unlock)
        g = dict(tree.branch.repository.get_file_graph().iter_ancestry([tip]))
        self.assertEqual(expected_graph, g)

    def test_last_modified_revision_after_content_file_changes(self):
        # altering a file changes the last modified.
        tree = self.make_branch_and_tree('.')
        self.build_tree(['file'])

        def change_file():
            tree.put_file_bytes_non_atomic('file', b'new content')
        self._add_commit_change_check_changed(tree, ('file', 'file'), change_file,
                                              expect_fs_hash=True)

    def _test_last_mod_rev_after_content_link_changes(
            self, link, target, newtarget):
        # changing a link changes the last modified.
        self.requireFeature(features.SymlinkFeature)
        tree = self.make_branch_and_tree('.')
        os.symlink(target, link)

        def change_link():
            os.unlink(link)
            os.symlink(newtarget, link)
        self._add_commit_change_check_changed(
            tree, (link, link), change_link)

    def test_last_modified_rev_after_content_link_changes(self):
        self._test_last_mod_rev_after_content_link_changes(
            'link', 'target', 'newtarget')

    def test_last_modified_rev_after_content_unicode_link_changes(self):
        self.requireFeature(features.UnicodeFilenameFeature)
        self._test_last_mod_rev_after_content_link_changes(
            u'li\u1234nk', u'targ\N{Euro Sign}t', u'n\N{Euro Sign}wtarget')

    def _commit_sprout(self, tree, name):
        tree.add([name])
        rev_id = tree.commit('rev')
        return rev_id, tree.controldir.sprout('t2').open_workingtree()

    def _rename_in_tree(self, tree, name, message):
        tree.rename_one(name, 'new_' + name)
        return tree.commit(message)

    def _commit_sprout_rename_merge(self, tree1, name, expect_fs_hash=False):
        """Do a rename in both trees."""
        rev1, tree2 = self._commit_sprout(tree1, name)
        file_id = tree2.path2id(name)
        self.assertIsNot(None, file_id)
        # change both sides equally
        rev2 = self._rename_in_tree(tree1, name, 'rev2')
        rev3 = self._rename_in_tree(tree2, name, 'rev3')
        tree1.merge_from_branch(tree2.branch)
        rev4 = self.mini_commit_record_iter_changes(tree1, 'new_' + name, 'new_' + name,
                                                    expect_fs_hash=expect_fs_hash,
                                                    delta_against_basis=tree1.supports_rename_tracking())
        tree3, = self._get_revtrees(tree1, [rev4])
        expected_graph = {}
        if tree1.supports_rename_tracking():
            self.assertEqual(rev4, tree3.get_file_revision('new_' + name))
            expected_graph[(file_id, rev1)] = ()
            expected_graph[(file_id, rev2)] = ((file_id, rev1),)
            expected_graph[(file_id, rev3)] = ((file_id, rev1),)
            expected_graph[(file_id, rev4)] = (
                (file_id, rev2), (file_id, rev3),)
        else:
            self.assertEqual(rev2, tree3.get_file_revision('new_' + name))
            expected_graph[(file_id, rev4)] = ()
        self.assertFileGraph(expected_graph, tree1, (file_id, rev4))

    def test_last_modified_revision_after_merge_dir_changes(self):
        # merge a dir changes the last modified.
        tree1 = self.make_branch_and_tree('t1')
        if not tree1.has_versioned_directories():
            raise tests.TestNotApplicable(
                'Format does not support versioned directories')
        self.build_tree(['t1/dir/'])
        self._commit_sprout_rename_merge(tree1, 'dir')

    def test_last_modified_revision_after_merge_file_changes(self):
        # merge a file changes the last modified.
        tree1 = self.make_branch_and_tree('t1')
        self.build_tree(['t1/file'])
        self._commit_sprout_rename_merge(tree1, 'file', expect_fs_hash=True)

    def test_last_modified_revision_after_merge_link_changes(self):
        # merge a link changes the last modified.
        self.requireFeature(features.SymlinkFeature)
        tree1 = self.make_branch_and_tree('t1')
        os.symlink('target', 't1/link')
        self._commit_sprout_rename_merge(tree1, 'link')

    def _commit_sprout_rename_merge_converged(self, tree1, name):
        # Make a merge which just incorporates a change from a branch:
        # The per-file graph is straight line, and no alteration occurs
        # in the inventory.
        # Part 1: change in the merged branch.
        rev1, tree2 = self._commit_sprout(tree1, name)
        file_id = tree2.path2id(name)
        self.assertIsNot(None, file_id)
        # change on the other side to merge back
        rev2 = self._rename_in_tree(tree2, name, 'rev2')
        tree1.merge_from_branch(tree2.branch)

        def _check_graph(in_tree, changed_in_tree):
            rev3 = self.mini_commit_record_iter_changes(
                in_tree, name, 'new_' + name, False,
                delta_against_basis=changed_in_tree)
            tree3, = self._get_revtrees(in_tree, [rev2])
            self.assertEqual(
<<<<<<< HEAD
                rev2,
                tree3.get_file_revision('new_' + name, file_id))
=======
                    rev2,
                    tree3.get_file_revision('new_' + name))
>>>>>>> ad638869
            expected_graph = {}
            expected_graph[(file_id, rev1)] = ()
            expected_graph[(file_id, rev2)] = ((file_id, rev1),)
            self.assertFileGraph(expected_graph, in_tree, (file_id, rev2))
        _check_graph(tree1, True)
        # Part 2: change in the merged into branch - we use tree2 that has a
        # change to name, branch tree1 and give it an unrelated change, then
        # merge that to t2.
        other_tree = tree1.controldir.sprout('t3').open_workingtree()
        other_rev = other_tree.commit('other_rev')
        tree2.merge_from_branch(other_tree.branch)
        _check_graph(tree2, False)

    def _commit_sprout_make_merge(self, tree1, make):
        # Make a merge which incorporates the addition of a new object to
        # another branch. The per-file graph shows no additional change
        # in the merge because its a straight line.
        rev1 = tree1.commit('rev1')
        tree2 = tree1.controldir.sprout('t2').open_workingtree()
        # make and commit on the other side to merge back
        make('t2/name')
        tree2.add(['name'])
        self.assertTrue(tree2.is_versioned('name'))
        rev2 = tree2.commit('rev2')
        tree1.merge_from_branch(tree2.branch)
        rev3 = self.mini_commit_record_iter_changes(tree1, None, 'name', False)
        tree3, = self._get_revtrees(tree1, [rev2])
        # in rev2, name should be only changed in rev2
        self.assertEqual(rev2, tree3.get_file_revision('name'))
        file_id = tree2.path2id('name')
        expected_graph = {}
        expected_graph[(file_id, rev2)] = ()
        self.assertFileGraph(expected_graph, tree1, (file_id, rev2))

    def test_last_modified_revision_after_converged_merge_dir_unchanged(self):
        # merge a dir that changed preserves the last modified.
        tree1 = self.make_branch_and_tree('t1')
        if not tree1.has_versioned_directories():
            raise tests.TestNotApplicable(
                'Format does not support versioned directories')
        self.build_tree(['t1/dir/'])
        self._commit_sprout_rename_merge_converged(tree1, 'dir')

    def test_last_modified_revision_after_converged_merge_file_unchanged(self):
        # merge a file that changed preserves the last modified.
        tree1 = self.make_branch_and_tree('t1')
        self.build_tree(['t1/file'])
        self._commit_sprout_rename_merge_converged(tree1, 'file')

    def test_last_modified_revision_after_converged_merge_link_unchanged(self):
        # merge a link that changed preserves the last modified.
        self.requireFeature(features.SymlinkFeature)
        tree1 = self.make_branch_and_tree('t1')
        os.symlink('target', 't1/link')
        self._commit_sprout_rename_merge_converged(tree1, 'link')

    def test_last_modified_revision_after_merge_new_dir_unchanged(self):
        # merge a new dir does not change the last modified.
        tree1 = self.make_branch_and_tree('t1')
        if not tree1.has_versioned_directories():
            raise tests.TestNotApplicable(
                'Format does not support versioned directories')
        self._commit_sprout_make_merge(tree1, self.make_dir)

    def test_last_modified_revision_after_merge_new_file_unchanged(self):
        # merge a new file does not change the last modified.
        tree1 = self.make_branch_and_tree('t1')
        self._commit_sprout_make_merge(tree1, self.make_file)

    def test_last_modified_revision_after_merge_new_link_unchanged(self):
        # merge a new link does not change the last modified.
        tree1 = self.make_branch_and_tree('t1')
        self._commit_sprout_make_merge(tree1, self.make_link)

    def make_dir(self, name):
        self.build_tree([name + '/'])

    def make_file(self, name):
        self.build_tree([name])

    def make_link(self, name):
        self.requireFeature(features.SymlinkFeature)
        os.symlink('target', name)

    def make_reference(self, name):
        tree = self.make_branch_and_tree(name)
        if not tree.branch.repository._format.rich_root_data:
            raise tests.TestNotApplicable(
                'format does not support rich roots')
        tree.commit('foo')
        return tree

    def _check_kind_change(self, make_before, make_after, expect_fs_hash=False):
        tree = self.make_branch_and_tree('.')
        path = 'name'
        make_before(path)

        def change_kind():
            if osutils.file_kind(path) == "directory":
                osutils.rmtree(path)
            else:
                osutils.delete_any(path)
            make_after(path)

        self._add_commit_change_check_changed(tree, (path, path), change_kind,
                                              expect_fs_hash=expect_fs_hash)

    def test_last_modified_dir_file(self):
        if not self.repository_format.supports_versioned_directories:
            # TODO(jelmer): Perhaps test this by creating a directory
            # with a file in it?
            raise tests.TestNotApplicable(
                'format does not support versioned directories')
        try:
            self._check_kind_change(self.make_dir, self.make_file,
                                    expect_fs_hash=True)
        except errors.UnsupportedKindChange:
            raise tests.TestSkipped(
                "tree does not support changing entry kind from "
                "directory to file")

    def test_last_modified_dir_link(self):
        if not self.repository_format.supports_versioned_directories:
            # TODO(jelmer): Perhaps test this by creating a directory
            # with a file in it?
            raise tests.TestNotApplicable(
                'format does not support versioned directories')
        try:
            self._check_kind_change(self.make_dir, self.make_link)
        except errors.UnsupportedKindChange:
            raise tests.TestSkipped(
                "tree does not support changing entry kind from "
                "directory to link")

    def test_last_modified_link_file(self):
        self._check_kind_change(self.make_link, self.make_file,
                                expect_fs_hash=True)

    def test_last_modified_link_dir(self):
        if not self.repository_format.supports_versioned_directories:
            # TODO(jelmer): Perhaps test this by creating a directory
            # with a file in it?
            raise tests.TestNotApplicable(
                'format does not support versioned directories')

        self._check_kind_change(self.make_link, self.make_dir)

    def test_last_modified_file_dir(self):
        if not self.repository_format.supports_versioned_directories:
            # TODO(jelmer): Perhaps test this by creating a directory
            # with a file in it?
            raise tests.TestNotApplicable(
                'format does not support versioned directories')

        self._check_kind_change(self.make_file, self.make_dir)

    def test_last_modified_file_link(self):
        self._check_kind_change(self.make_file, self.make_link)

    def test_get_commit_builder_with_invalid_revprops(self):
        branch = self.make_branch('.')
        branch.repository.lock_write()
        self.addCleanup(branch.repository.unlock)
        self.assertRaises(ValueError, branch.repository.get_commit_builder,
                          branch, [], branch.get_config_stack(),
                          revprops={'invalid': u'property\rwith\r\ninvalid chars'})

    def test_commit_builder_commit_with_invalid_message(self):
        branch = self.make_branch('.')
        branch.repository.lock_write()
        self.addCleanup(branch.repository.unlock)
        builder = branch.repository.get_commit_builder(branch, [],
                                                       branch.get_config_stack())
        self.addCleanup(branch.repository.abort_write_group)
        self.assertRaises(ValueError, builder.commit,
                          u'Invalid\r\ncommit message\r\n')

    def test_non_ascii_str_committer_rejected(self):
        """Ensure an error is raised on a non-ascii byte string committer"""
        branch = self.make_branch('.')
        branch.repository.lock_write()
        self.addCleanup(branch.repository.unlock)
        self.assertRaises(UnicodeDecodeError,
                          branch.repository.get_commit_builder,
                          branch, [], branch.get_config_stack(),
                          committer=b"Erik B\xe5gfors <erik@example.com>")

    def test_stacked_repositories_reject_commit_builder(self):
        # As per bug 375013, committing to stacked repositories is currently
        # broken if we aren't in a chk repository. So old repositories with
        # fallbacks refuse to hand out a commit builder.
        repo_basis = self.make_repository('basis')
        branch = self.make_branch('local')
        repo_local = branch.repository
        try:
            repo_local.add_fallback_repository(repo_basis)
        except errors.UnstackableRepositoryFormat:
            raise tests.TestNotApplicable("not a stackable format.")
        self.addCleanup(repo_local.lock_write().unlock)
        if not repo_local._format.supports_chks:
            self.assertRaises(errors.BzrError, repo_local.get_commit_builder,
                              branch, [], branch.get_config_stack())
        else:
            builder = repo_local.get_commit_builder(branch, [],
                                                    branch.get_config_stack())
            builder.abort()

    def test_committer_no_username(self):
        # Ensure that when no username is available but a committer is
        # supplied, commit works.
        self.overrideEnv('EMAIL', None)
        self.overrideEnv('BRZ_EMAIL', None)
        # Also, make sure that it's not inferred from mailname.
        self.overrideAttr(config, '_auto_user_id',
                          lambda: (None, None))
        tree = self.make_branch_and_tree(".")
        tree.lock_write()
        try:
            # Make sure no username is available.
            self.assertRaises(config.NoWhoami, tree.branch.get_commit_builder,
                              [])
            builder = tree.branch.get_commit_builder(
                [], committer='me@example.com')
            try:
                list(builder.record_iter_changes(tree, tree.last_revision(),
                                                 tree.iter_changes(tree.basis_tree())))
                builder.finish_inventory()
            except:
                builder.abort()
                raise
            repo = tree.branch.repository
            repo.commit_write_group()
        finally:
            tree.unlock()<|MERGE_RESOLUTION|>--- conflicted
+++ resolved
@@ -265,12 +265,7 @@
         basis_tree = tree.basis_tree()
         basis_tree.lock_read()
         self.addCleanup(basis_tree.unlock)
-<<<<<<< HEAD
-        self.assertEqual(rev_id,
-                         basis_tree.get_file_revision(u'', basis_tree.get_root_id()))
-=======
         self.assertEqual(rev_id, basis_tree.get_file_revision(u''))
->>>>>>> ad638869
 
     def _get_revtrees(self, tree, revision_ids):
         with tree.lock_read():
@@ -661,14 +656,7 @@
                 in_tree, name, 'new_' + name, False,
                 delta_against_basis=changed_in_tree)
             tree3, = self._get_revtrees(in_tree, [rev2])
-            self.assertEqual(
-<<<<<<< HEAD
-                rev2,
-                tree3.get_file_revision('new_' + name, file_id))
-=======
-                    rev2,
-                    tree3.get_file_revision('new_' + name))
->>>>>>> ad638869
+            self.assertEqual(rev2, tree3.get_file_revision('new_' + name))
             expected_graph = {}
             expected_graph[(file_id, rev1)] = ()
             expected_graph[(file_id, rev2)] = ((file_id, rev1),)
