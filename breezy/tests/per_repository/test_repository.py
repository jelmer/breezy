# Copyright (C) 2006-2011 Canonical Ltd
#
# This program is free software; you can redistribute it and/or modify
# it under the terms of the GNU General Public License as published by
# the Free Software Foundation; either version 2 of the License, or
# (at your option) any later version.
#
# This program is distributed in the hope that it will be useful,
# but WITHOUT ANY WARRANTY; without even the implied warranty of
# MERCHANTABILITY or FITNESS FOR A PARTICULAR PURPOSE.  See the
# GNU General Public License for more details.
#
# You should have received a copy of the GNU General Public License
# along with this program; if not, write to the Free Software
# Foundation, Inc., 51 Franklin Street, Fifth Floor, Boston, MA 02110-1301 USA

"""Tests for repository implementations - tests a repository format."""

import re

from ... import (
    branch as _mod_branch,
<<<<<<< HEAD
    bzrrepository,
=======
    bzrbranch as _mod_bzrbranch,
>>>>>>> 1f5b47b4
    controldir,
    delta as _mod_delta,
    errors,
    gpg,
    info,
    inventory,
    remote,
    repository,
    revision as _mod_revision,
    tests,
    transport,
    upgrade,
    workingtree,
    )
from ...repofmt import (
    knitpack_repo,
    )
from ...sixish import (
    BytesIO,
    )
from .. import (
    per_repository,
    test_server,
    )
from ..matchers import *


class TestRepositoryMakeBranchAndTree(per_repository.TestCaseWithRepository):

    def test_repository_format(self):
        # make sure the repository on tree.branch is of the desired format,
        # because developers use this api to setup the tree, branch and
        # repository for their tests: having it now give the right repository
        # type would invalidate the tests.
        tree = self.make_branch_and_tree('repo')
        self.assertIsInstance(tree.branch.repository._format,
            self.repository_format.__class__)


class TestRepository(per_repository.TestCaseWithRepository):

    def assertFormatAttribute(self, attribute, allowed_values):
        """Assert that the format has an attribute 'attribute'."""
        repo = self.make_repository('repo')
        self.assertSubset([getattr(repo._format, attribute)], allowed_values)

    def test_attribute_fast_deltas(self):
        """Test the format.fast_deltas attribute."""
        self.assertFormatAttribute('fast_deltas', (True, False))

    def test_attribute_supports_nesting_repositories(self):
        """Test the format.supports_nesting_repositories."""
        self.assertFormatAttribute('supports_nesting_repositories',
            (True, False))

    def test_attribute_supports_unreferenced_revisions(self):
        """Test the format.supports_unreferenced_revisions."""
        self.assertFormatAttribute('supports_unreferenced_revisions',
            (True, False))

    def test_attribute__fetch_reconcile(self):
        """Test the _fetch_reconcile attribute."""
        self.assertFormatAttribute('_fetch_reconcile', (True, False))

    def test_attribute_format_experimental(self):
        self.assertFormatAttribute('experimental', (True, False))

    def test_attribute_format_pack_compresses(self):
        self.assertFormatAttribute('pack_compresses', (True, False))

    def test_attribute_format_supports_full_versioned_files(self):
        self.assertFormatAttribute('supports_full_versioned_files',
            (True, False))

    def test_attribute_format_supports_funky_characters(self):
        self.assertFormatAttribute('supports_funky_characters',
            (True, False))

    def test_attribute_format_supports_leaving_lock(self):
        self.assertFormatAttribute('supports_leaving_lock',
            (True, False))

    def test_attribute_format_versioned_directories(self):
        self.assertFormatAttribute('supports_versioned_directories', (True, False))

    def test_attribute_format_revision_graph_can_have_wrong_parents(self):
        self.assertFormatAttribute('revision_graph_can_have_wrong_parents',
            (True, False))

    def test_format_is_deprecated(self):
        repo = self.make_repository('repo')
        self.assertSubset([repo._format.is_deprecated()], (True, False))

    def test_format_is_supported(self):
        repo = self.make_repository('repo')
        self.assertSubset([repo._format.is_supported()], (True, False))

    def test_clone_to_default_format(self):
        #TODO: Test that cloning a repository preserves all the information
        # such as signatures[not tested yet] etc etc.
        # when changing to the current default format.
        tree_a = self.make_branch_and_tree('a')
        self.build_tree(['a/foo'])
        tree_a.add('foo', 'file1')
        tree_a.commit('rev1', rev_id='rev1')
        bzrdirb = self.make_bzrdir('b')
        repo_b = tree_a.branch.repository.clone(bzrdirb)
        tree_b = repo_b.revision_tree('rev1')
        tree_b.lock_read()
        self.addCleanup(tree_b.unlock)
        tree_b.get_file_text('file1')
        rev1 = repo_b.get_revision('rev1')

    def test_supports_rich_root(self):
        tree = self.make_branch_and_tree('a')
        tree.commit('')
        second_revision = tree.commit('')
        rev_tree = tree.branch.repository.revision_tree(second_revision)
        rev_tree.lock_read()
        self.addCleanup(rev_tree.unlock)
        root_revision = rev_tree.get_file_revision(rev_tree.get_root_id())
        rich_root = (root_revision != second_revision)
        self.assertEqual(rich_root,
                         tree.branch.repository.supports_rich_root())

    def test_clone_specific_format(self):
        """todo"""

    def test_format_initialize_find_open(self):
        # loopback test to check the current format initializes to itself.
        if not self.repository_format.is_supported():
            # unsupported formats are not loopback testable
            # because the default open will not open them and
            # they may not be initializable.
            return
        # supported formats must be able to init and open
        t = self.get_transport()
        readonly_t = self.get_readonly_transport()
        made_control = self.bzrdir_format.initialize(t.base)
        made_repo = self.repository_format.initialize(made_control)
        self.assertEqual(made_control, made_repo.bzrdir)

        # find it via controldir opening:
        opened_control = controldir.ControlDir.open(readonly_t.base)
        direct_opened_repo = opened_control.open_repository()
        self.assertEqual(direct_opened_repo.__class__, made_repo.__class__)
        self.assertEqual(opened_control, direct_opened_repo.bzrdir)

        self.assertIsInstance(direct_opened_repo._format,
                              self.repository_format.__class__)
        # find it via Repository.open
        opened_repo = repository.Repository.open(readonly_t.base)
        self.assertIsInstance(opened_repo, made_repo.__class__)
        self.assertEqual(made_repo._format.__class__,
                         opened_repo._format.__class__)
        # if it has a unique id string, can we probe for it ?
        try:
            self.repository_format.get_format_string()
        except NotImplementedError:
            return
        self.assertEqual(self.repository_format,
             bzrrepository.RepositoryFormatMetaDir.find_format(opened_control))

    def test_format_matchingbzrdir(self):
        self.assertEqual(self.repository_format,
            self.repository_format._matchingbzrdir.repository_format)
        self.assertEqual(self.repository_format,
            self.bzrdir_format.repository_format)

    def test_format_network_name(self):
        repo = self.make_repository('r')
        format = repo._format
        network_name = format.network_name()
        self.assertIsInstance(network_name, str)
        # We want to test that the network_name matches the actual format on
        # disk.  For local repositories, that means that using network_name as
        # a key in the registry gives back the same format.  For remote
        # repositories, that means that the network_name of the
        # RemoteRepositoryFormat we have locally matches the actual format
        # present on the remote side.
        if isinstance(format, remote.RemoteRepositoryFormat):
            repo._ensure_real()
            real_repo = repo._real_repository
            self.assertEqual(real_repo._format.network_name(), network_name)
        else:
            registry = repository.network_format_registry
            looked_up_format = registry.get(network_name)
            self.assertEqual(format.__class__, looked_up_format.__class__)

    def test_create_repository(self):
        # bzrdir can construct a repository for itself.
        if not self.bzrdir_format.is_supported():
            # unsupported formats are not loopback testable
            # because the default open will not open them and
            # they may not be initializable.
            return
        t = self.get_transport()
        made_control = self.bzrdir_format.initialize(t.base)
        made_repo = made_control.create_repository()
        # Check that we have a repository object.
        made_repo.has_revision('foo')
        self.assertEqual(made_control, made_repo.bzrdir)

    def test_create_repository_shared(self):
        # bzrdir can construct a shared repository.
        if not self.bzrdir_format.is_supported():
            # unsupported formats are not loopback testable
            # because the default open will not open them and
            # they may not be initializable.
            return
        t = self.get_transport()
        made_control = self.bzrdir_format.initialize(t.base)
        try:
            made_repo = made_control.create_repository(shared=True)
        except errors.IncompatibleFormat:
            # not all repository formats understand being shared, or
            # may only be shared in some circumstances.
            return
        # Check that we have a repository object.
        made_repo.has_revision('foo')
        self.assertEqual(made_control, made_repo.bzrdir)
        self.assertTrue(made_repo.is_shared())

    def test_revision_tree(self):
        wt = self.make_branch_and_tree('.')
        wt.set_root_id('fixed-root')
        wt.commit('lala!', rev_id='revision-1', allow_pointless=True)
        tree = wt.branch.repository.revision_tree('revision-1')
        tree.lock_read()
        try:
            self.assertEqual('revision-1',
                tree.get_file_revision(tree.get_root_id()))
            expected = inventory.InventoryDirectory('fixed-root', '', None)
            expected.revision = 'revision-1'
            self.assertEqual([('', 'V', 'directory', 'fixed-root', expected)],
                             list(tree.list_files(include_root=True)))
        finally:
            tree.unlock()
        self.assertRaises(ValueError, wt.branch.repository.revision_tree, None)
        tree = wt.branch.repository.revision_tree(_mod_revision.NULL_REVISION)
        tree.lock_read()
        try:
            self.assertEqual([], list(tree.list_files(include_root=True)))
        finally:
            tree.unlock()

    def test_get_revision_delta(self):
        tree_a = self.make_branch_and_tree('a')
        self.build_tree(['a/foo'])
        tree_a.add('foo', 'file1')
        tree_a.commit('rev1', rev_id='rev1')
        self.build_tree(['a/vla'])
        tree_a.add('vla', 'file2')
        tree_a.commit('rev2', rev_id='rev2')

        delta = tree_a.branch.repository.get_revision_delta('rev1')
        self.assertIsInstance(delta, _mod_delta.TreeDelta)
        self.assertEqual([('foo', 'file1', 'file')], delta.added)
        delta = tree_a.branch.repository.get_revision_delta('rev2')
        self.assertIsInstance(delta, _mod_delta.TreeDelta)
        self.assertEqual([('vla', 'file2', 'file')], delta.added)

    def test_clone_bzrdir_repository_revision(self):
        # make a repository with some revisions,
        # and clone it, this should not have unreferenced revisions.
        # also: test cloning with a revision id of NULL_REVISION -> empty repo.
        raise tests.TestSkipped('revision limiting is not implemented yet.')

    def test_clone_repository_basis_revision(self):
        raise tests.TestSkipped(
            'the use of a basis should not add noise data to the result.')

    def test_clone_shared_no_tree(self):
        # cloning a shared repository keeps it shared
        # and preserves the make_working_tree setting.
        made_control = self.make_bzrdir('source')
        try:
            made_repo = made_control.create_repository(shared=True)
        except errors.IncompatibleFormat:
            # not all repository formats understand being shared, or
            # may only be shared in some circumstances.
            return
        try:
            made_repo.set_make_working_trees(False)
        except errors.UnsupportedOperation:
            # the repository does not support having its tree-making flag
            # toggled.
            return
        result = made_control.clone(self.get_url('target'))
        # Check that we have a repository object.
        made_repo.has_revision('foo')

        self.assertEqual(made_control, made_repo.bzrdir)
        self.assertTrue(result.open_repository().is_shared())
        self.assertFalse(result.open_repository().make_working_trees())

    def test_upgrade_preserves_signatures(self):
        if not self.repository_format.supports_revision_signatures:
            raise tests.TestNotApplicable(
                "repository does not support signing revisions")
        wt = self.make_branch_and_tree('source')
        wt.commit('A', allow_pointless=True, rev_id='A')
        repo = wt.branch.repository
        repo.lock_write()
        repo.start_write_group()
        try:
            repo.sign_revision('A', gpg.LoopbackGPGStrategy(None))
        except errors.UnsupportedOperation:
            self.assertFalse(repo._format.supports_revision_signatures)
            raise tests.TestNotApplicable("signatures not supported by repository format")
        repo.commit_write_group()
        repo.unlock()
        old_signature = repo.get_signature_text('A')
        try:
            old_format = controldir.ControlDirFormat.get_default_format()
            # This gives metadir branches something they can convert to.
            # it would be nice to have a 'latest' vs 'default' concept.
            format = controldir.format_registry.make_bzrdir(
                'development-subtree')
            upgrade.upgrade(repo.bzrdir.root_transport.base, format=format)
        except errors.UpToDateFormat:
            # this is in the most current format already.
            return
        except errors.BadConversionTarget as e:
            raise tests.TestSkipped(str(e))
        wt = workingtree.WorkingTree.open(wt.basedir)
        new_signature = wt.branch.repository.get_signature_text('A')
        self.assertEqual(old_signature, new_signature)

    def test_format_description(self):
        repo = self.make_repository('.')
        text = repo._format.get_format_description()
        self.assertTrue(len(text))

    def test_format_supports_external_lookups(self):
        repo = self.make_repository('.')
        self.assertSubset(
            [repo._format.supports_external_lookups], (True, False))

    def assertMessageRoundtrips(self, message):
        """Assert that message roundtrips to a repository and back intact."""
        tree = self.make_branch_and_tree('.')
        tree.commit(message, rev_id='a', allow_pointless=True)
        rev = tree.branch.repository.get_revision('a')
        serializer = getattr(tree.branch.repository, "_serializer", None)
        if serializer is not None and serializer.squashes_xml_invalid_characters:
            # we have to manually escape this as we dont try to
            # roundtrip xml invalid characters in the xml-based serializers.
            escaped_message, escape_count = re.subn(
                u'[^\x09\x0A\x0D\u0020-\uD7FF\uE000-\uFFFD]+',
                lambda match: match.group(0).encode('unicode_escape'),
                message)
            self.assertEqual(rev.message, escaped_message)
        else:
            self.assertEqual(rev.message, message)
        # insist the class is unicode no matter what came in for
        # consistency.
        self.assertIsInstance(rev.message, unicode)

    def test_commit_unicode_message(self):
        # a siple unicode message should be preserved
        self.assertMessageRoundtrips(u'foo bar gamm\xae plop')

    def test_commit_unicode_control_characters(self):
        # a unicode message with control characters should roundtrip too.
        unichars = [unichr(x) for x in range(256)]
        # '\r' is not directly allowed anymore, as it used to be translated
        # into '\n' anyway
        unichars[ord('\r')] = u'\n'
        self.assertMessageRoundtrips(
            u"All 8-bit chars: " +  ''.join(unichars))

    def test_check_repository(self):
        """Check a fairly simple repository's history"""
        tree = self.make_branch_and_tree('.')
        tree.commit('initial empty commit', rev_id='a-rev',
                    allow_pointless=True)
        result = tree.branch.repository.check()
        # writes to log; should accept both verbose or non-verbose
        result.report_results(verbose=True)
        result.report_results(verbose=False)

    def test_get_revisions(self):
        tree = self.make_branch_and_tree('.')
        tree.commit('initial empty commit', rev_id='a-rev',
                    allow_pointless=True)
        tree.commit('second empty commit', rev_id='b-rev',
                    allow_pointless=True)
        tree.commit('third empty commit', rev_id='c-rev',
                    allow_pointless=True)
        repo = tree.branch.repository
        revision_ids = ['a-rev', 'b-rev', 'c-rev']
        revisions = repo.get_revisions(revision_ids)
        self.assertEqual(len(revisions), 3)
        zipped = list(zip(revisions, revision_ids))
        self.assertEqual(len(zipped), 3)
        for revision, revision_id in zipped:
            self.assertEqual(revision.revision_id, revision_id)
            self.assertEqual(revision, repo.get_revision(revision_id))

    def test_root_entry_has_revision(self):
        tree = self.make_branch_and_tree('.')
        tree.commit('message', rev_id='rev_id')
        rev_tree = tree.branch.repository.revision_tree(tree.last_revision())
        rev_tree.lock_read()
        self.addCleanup(rev_tree.unlock)
        root_id = rev_tree.get_root_id()
        self.assertEqual('rev_id', rev_tree.get_file_revision(root_id))

    def test_pointless_commit(self):
        tree = self.make_branch_and_tree('.')
        self.assertRaises(errors.PointlessCommit, tree.commit, 'pointless',
                          allow_pointless=False)
        tree.commit('pointless', allow_pointless=True)

    def test_format_attributes(self):
        """All repository formats should have some basic attributes."""
        # create a repository to get a real format instance, not the
        # template from the test suite parameterization.
        repo = self.make_repository('.')
        repo._format.rich_root_data
        repo._format.supports_tree_reference

    def test_iter_files_bytes(self):
        tree = self.make_branch_and_tree('tree')
        self.build_tree_contents([('tree/file1', 'foo'),
                                  ('tree/file2', 'bar')])
        tree.add(['file1', 'file2'], ['file1-id', 'file2-id'])
        tree.commit('rev1', rev_id='rev1')
        self.build_tree_contents([('tree/file1', 'baz')])
        tree.commit('rev2', rev_id='rev2')
        repository = tree.branch.repository
        repository.lock_read()
        self.addCleanup(repository.unlock)
        extracted = dict((i, ''.join(b)) for i, b in
                         repository.iter_files_bytes(
                         [('file1-id', 'rev1', 'file1-old'),
                          ('file1-id', 'rev2', 'file1-new'),
                          ('file2-id', 'rev1', 'file2'),
                         ]))
        self.assertEqual('foo', extracted['file1-old'])
        self.assertEqual('bar', extracted['file2'])
        self.assertEqual('baz', extracted['file1-new'])
        self.assertRaises(errors.RevisionNotPresent, list,
                          repository.iter_files_bytes(
                          [('file1-id', 'rev3', 'file1-notpresent')]))
        self.assertRaises((errors.RevisionNotPresent, errors.NoSuchId), list,
                          repository.iter_files_bytes(
                          [('file3-id', 'rev3', 'file1-notpresent')]))

    def test_get_graph(self):
        """Bare-bones smoketest that all repositories implement get_graph."""
        repo = self.make_repository('repo')
        repo.lock_read()
        self.addCleanup(repo.unlock)
        repo.get_graph()

    def test_graph_ghost_handling(self):
        tree = self.make_branch_and_tree('here')
        tree.lock_write()
        self.addCleanup(tree.unlock)
        tree.commit('initial commit', rev_id='rev1')
        tree.add_parent_tree_id('ghost')
        tree.commit('commit-with-ghost', rev_id='rev2')
        graph = tree.branch.repository.get_graph()
        parents = graph.get_parent_map(['ghost', 'rev2'])
        self.assertTrue('ghost' not in parents)
        self.assertEqual(parents['rev2'], ('rev1', 'ghost'))

    def test_get_known_graph_ancestry(self):
        tree = self.make_branch_and_tree('here')
        tree.lock_write()
        self.addCleanup(tree.unlock)
        # A
        # |\
        # | B
        # |/
        # C
        tree.commit('initial commit', rev_id='A')
        tree_other = tree.bzrdir.sprout('there').open_workingtree()
        tree_other.commit('another', rev_id='B')
        tree.merge_from_branch(tree_other.branch)
        tree.commit('another', rev_id='C')
        kg = tree.branch.repository.get_known_graph_ancestry(
            ['C'])
        self.assertEqual(['C'], list(kg.heads(['A', 'B', 'C'])))
        self.assertEqual(['A', 'B', 'C'], list(kg.topo_sort()))

    def test_parent_map_type(self):
        tree = self.make_branch_and_tree('here')
        tree.lock_write()
        self.addCleanup(tree.unlock)
        tree.commit('initial commit', rev_id='rev1')
        tree.commit('next commit', rev_id='rev2')
        graph = tree.branch.repository.get_graph()
        parents = graph.get_parent_map(
            [_mod_revision.NULL_REVISION, 'rev1', 'rev2'])
        for value in parents.values():
            self.assertIsInstance(value, tuple)

    def test_implements_revision_graph_can_have_wrong_parents(self):
        """All repositories should implement
        revision_graph_can_have_wrong_parents, so that check and reconcile can
        work correctly.
        """
        repo = self.make_repository('.')
        # This should work, not raise NotImplementedError:
        if not repo._format.revision_graph_can_have_wrong_parents:
            return
        repo.lock_read()
        self.addCleanup(repo.unlock)
        # This repo must also implement
        # _find_inconsistent_revision_parents and
        # _check_for_inconsistent_revision_parents.  So calling these
        # should not raise NotImplementedError.
        list(repo._find_inconsistent_revision_parents())
        repo._check_for_inconsistent_revision_parents()

    def test_add_signature_text(self):
        builder = self.make_branch_builder('.')
        builder.start_series()
        builder.build_snapshot('A', None, [
            ('add', ('', 'root-id', 'directory', None))])
        builder.finish_series()
        b = builder.get_branch()
        b.lock_write()
        self.addCleanup(b.unlock)
        if b.repository._format.supports_revision_signatures:
            b.repository.start_write_group()
            b.repository.add_signature_text('A', 'This might be a signature')
            b.repository.commit_write_group()
            self.assertEqual('This might be a signature',
                             b.repository.get_signature_text('A'))
        else:
            b.repository.start_write_group()
            self.addCleanup(b.repository.abort_write_group)
            self.assertRaises(errors.UnsupportedOperation,
                b.repository.add_signature_text, 'A',
                'This might be a signature')

    # XXX: this helper duplicated from tests.test_repository
    def make_remote_repository(self, path, shared=None):
        """Make a RemoteRepository object backed by a real repository that will
        be created at the given path."""
        repo = self.make_repository(path, shared=shared)
        smart_server = test_server.SmartTCPServer_for_testing()
        self.start_server(smart_server, self.get_server())
        remote_transport = transport.get_transport_from_url(
            smart_server.get_url()).clone(path)
        if not repo.bzrdir._format.supports_transport(remote_transport):
            raise tests.TestNotApplicable(
                "format does not support transport")
        remote_bzrdir = controldir.ControlDir.open_from_transport(
            remote_transport)
        remote_repo = remote_bzrdir.open_repository()
        return remote_repo

    def test_sprout_from_hpss_preserves_format(self):
        """repo.sprout from a smart server preserves the repository format."""
        remote_repo = self.make_remote_repository('remote')
        local_bzrdir = self.make_bzrdir('local')
        try:
            local_repo = remote_repo.sprout(local_bzrdir)
        except errors.TransportNotPossible:
            raise tests.TestNotApplicable(
                "Cannot lock_read old formats like AllInOne over HPSS.")
        remote_backing_repo = controldir.ControlDir.open(
            self.get_vfs_only_url('remote')).open_repository()
        self.assertEqual(
            remote_backing_repo._format.network_name(),
            local_repo._format.network_name())

    def test_sprout_branch_from_hpss_preserves_repo_format(self):
        """branch.sprout from a smart server preserves the repository format.
        """
        if not self.repository_format.supports_leaving_lock:
            raise tests.TestNotApplicable(
                "Format can not be used over HPSS")
        remote_repo = self.make_remote_repository('remote')
        remote_branch = remote_repo.bzrdir.create_branch()
        try:
            local_bzrdir = remote_branch.bzrdir.sprout('local')
        except errors.TransportNotPossible:
            raise tests.TestNotApplicable(
                "Cannot lock_read old formats like AllInOne over HPSS.")
        local_repo = local_bzrdir.open_repository()
        remote_backing_repo = controldir.ControlDir.open(
            self.get_vfs_only_url('remote')).open_repository()
        self.assertEqual(remote_backing_repo._format, local_repo._format)

    def test_sprout_branch_from_hpss_preserves_shared_repo_format(self):
        """branch.sprout from a smart server preserves the repository format of
        a branch from a shared repository.
        """
        if not self.repository_format.supports_leaving_lock:
            raise tests.TestNotApplicable(
                "Format can not be used over HPSS")
        # Make a shared repo
        remote_repo = self.make_remote_repository('remote', shared=True)
        remote_backing_repo = controldir.ControlDir.open(
            self.get_vfs_only_url('remote')).open_repository()
        # Make a branch in that repo in an old format that isn't the default
        # branch format for the repo.
        from breezy.branchfmt.fullhistory import BzrBranchFormat5
        format = remote_backing_repo.bzrdir.cloning_metadir()
        format._branch_format = BzrBranchFormat5()
        remote_transport = remote_repo.bzrdir.root_transport.clone('branch')
        controldir.ControlDir.create_branch_convenience(
            remote_transport.base, force_new_repo=False, format=format)
        remote_branch = controldir.ControlDir.open_from_transport(
            remote_transport).open_branch()
        try:
            local_bzrdir = remote_branch.bzrdir.sprout('local')
        except errors.TransportNotPossible:
            raise tests.TestNotApplicable(
                "Cannot lock_read old formats like AllInOne over HPSS.")
        local_repo = local_bzrdir.open_repository()
        self.assertEqual(remote_backing_repo._format, local_repo._format)

    def test_clone_to_hpss(self):
        if not self.repository_format.supports_leaving_lock:
            raise tests.TestNotApplicable(
                "Cannot lock pre_metadir_formats remotely.")
        remote_transport = self.make_smart_server('remote')
        local_branch = self.make_branch('local')
        remote_branch = local_branch.create_clone_on_transport(remote_transport)
        self.assertEqual(
            local_branch.repository._format.supports_external_lookups,
            remote_branch.repository._format.supports_external_lookups)

    def test_clone_stacking_policy_upgrades(self):
        """Cloning an unstackable branch format to somewhere with a default
        stack-on branch upgrades branch and repo to match the target and honour
        the policy.
        """
        try:
            repo = self.make_repository('repo', shared=True)
        except errors.IncompatibleFormat:
            raise tests.TestNotApplicable('Cannot make a shared repository')
        if repo.bzrdir._format.fixed_components:
            self.knownFailure(
                "pre metadir branches do not upgrade on push "
                "with stacking policy")
        if isinstance(repo._format,
                      knitpack_repo.RepositoryFormatKnitPack5RichRootBroken):
            raise tests.TestNotApplicable("unsupported format")
        # Make a source branch in 'repo' in an unstackable branch format
        bzrdir_format = self.repository_format._matchingbzrdir
        transport = self.get_transport('repo/branch')
        transport.mkdir('.')
        target_bzrdir = bzrdir_format.initialize_on_transport(transport)
        branch = _mod_bzrbranch.BzrBranchFormat6().initialize(target_bzrdir)
        # Ensure that stack_on will be stackable and match the serializer of
        # repo.
        if isinstance(repo, remote.RemoteRepository):
            repo._ensure_real()
            info_repo = repo._real_repository
        else:
            info_repo = repo
        format_description = info.describe_format(info_repo.bzrdir,
            info_repo, None, None)
        formats = format_description.split(' or ')
        stack_on_format = formats[0]
        if stack_on_format in ["pack-0.92", "dirstate", "metaweave"]:
            stack_on_format = "1.9"
        elif stack_on_format in ["dirstate-with-subtree", "rich-root",
            "rich-root-pack", "pack-0.92-subtree"]:
            stack_on_format = "1.9-rich-root"
        # formats not tested for above are already stackable, so we can use the
        # format as-is.
        stack_on = self.make_branch('stack-on-me', format=stack_on_format)
        self.make_bzrdir('.').get_config().set_default_stack_on('stack-on-me')
        target = branch.bzrdir.clone(self.get_url('target'))
        # The target branch supports stacking.
        self.assertTrue(target.open_branch()._format.supports_stacking())
        if isinstance(repo, remote.RemoteRepository):
            repo._ensure_real()
            repo = repo._real_repository
        target_repo = target.open_repository()
        if isinstance(target_repo, remote.RemoteRepository):
            target_repo._ensure_real()
            target_repo = target_repo._real_repository
        # The repository format is unchanged if it could already stack, or the
        # same as the stack on.
        if repo._format.supports_external_lookups:
            self.assertEqual(repo._format, target_repo._format)
        else:
            self.assertEqual(stack_on.repository._format, target_repo._format)

    def test__make_parents_provider(self):
        """Repositories must have a _make_parents_provider method that returns
        an object with a get_parent_map method.
        """
        repo = self.make_repository('repo')
        repo._make_parents_provider().get_parent_map

    def make_repository_and_foo_bar(self, shared=None):
        made_control = self.make_bzrdir('repository')
        repo = made_control.create_repository(shared=shared)
        if not repo._format.supports_nesting_repositories:
            raise tests.TestNotApplicable("repository does not support "
                "nesting repositories")
        controldir.ControlDir.create_branch_convenience(
            self.get_url('repository/foo'), force_new_repo=False)
        controldir.ControlDir.create_branch_convenience(
            self.get_url('repository/bar'), force_new_repo=True)
        baz = self.make_bzrdir('repository/baz')
        qux = self.make_branch('repository/baz/qux')
        quxx = self.make_branch('repository/baz/qux/quxx')
        return repo

    def test_find_branches(self):
        repo = self.make_repository_and_foo_bar()
        branches = repo.find_branches()
        self.assertContainsRe(branches[-1].base, 'repository/foo/$')
        self.assertContainsRe(branches[-3].base, 'repository/baz/qux/$')
        self.assertContainsRe(branches[-2].base, 'repository/baz/qux/quxx/$')
        # in some formats, creating a repo creates a branch
        if len(branches) == 6:
            self.assertContainsRe(branches[-4].base, 'repository/baz/$')
            self.assertContainsRe(branches[-5].base, 'repository/bar/$')
            self.assertContainsRe(branches[-6].base, 'repository/$')
        else:
            self.assertEqual(4, len(branches))
            self.assertContainsRe(branches[-4].base, 'repository/bar/$')

    def test_find_branches_using(self):
        try:
            repo = self.make_repository_and_foo_bar(shared=True)
        except errors.IncompatibleFormat:
            raise tests.TestNotApplicable
        branches = repo.find_branches(using=True)
        self.assertContainsRe(branches[-1].base, 'repository/foo/$')
        # in some formats, creating a repo creates a branch
        if len(branches) == 2:
            self.assertContainsRe(branches[-2].base, 'repository/$')
        else:
            self.assertEqual(1, len(branches))

    def test_find_branches_using_standalone(self):
        branch = self.make_branch('branch')
        if not branch.repository._format.supports_nesting_repositories:
            raise tests.TestNotApplicable("format does not support nesting "
                "repositories")
        contained = self.make_branch('branch/contained')
        branches = branch.repository.find_branches(using=True)
        self.assertEqual([branch.base], [b.base for b in branches])
        branches = branch.repository.find_branches(using=False)
        self.assertEqual([branch.base, contained.base],
                         [b.base for b in branches])

    def test_find_branches_using_empty_standalone_repo(self):
        try:
            repo = self.make_repository('repo', shared=False)
        except errors.IncompatibleFormat:
            raise tests.TestNotApplicable("format does not support standalone "
                "repositories")
        try:
            repo.bzrdir.open_branch()
        except errors.NotBranchError:
            self.assertEqual([], repo.find_branches(using=True))
        else:
            self.assertEqual([repo.bzrdir.root_transport.base],
                             [b.base for b in repo.find_branches(using=True)])

    def test_set_get_make_working_trees_true(self):
        repo = self.make_repository('repo')
        try:
            repo.set_make_working_trees(True)
        except (errors.RepositoryUpgradeRequired, errors.UnsupportedOperation) as e:
            raise tests.TestNotApplicable('Format does not support this flag.')
        self.assertTrue(repo.make_working_trees())

    def test_set_get_make_working_trees_false(self):
        repo = self.make_repository('repo')
        try:
            repo.set_make_working_trees(False)
        except (errors.RepositoryUpgradeRequired, errors.UnsupportedOperation) as e:
            raise tests.TestNotApplicable('Format does not support this flag.')
        self.assertFalse(repo.make_working_trees())


class TestRepositoryLocking(per_repository.TestCaseWithRepository):

    def test_leave_lock_in_place(self):
        repo = self.make_repository('r')
        # Lock the repository, then use leave_lock_in_place so that when we
        # unlock the repository the lock is still held on disk.
        token = repo.lock_write().repository_token
        try:
            if token is None:
                # This test does not apply, because this repository refuses lock
                # tokens.
                self.assertRaises(NotImplementedError, repo.leave_lock_in_place)
                return
            repo.leave_lock_in_place()
        finally:
            repo.unlock()
        # We should be unable to relock the repo.
        self.assertRaises(errors.LockContention, repo.lock_write)
        # Cleanup
        repo.lock_write(token)
        repo.dont_leave_lock_in_place()
        repo.unlock()

    def test_dont_leave_lock_in_place(self):
        repo = self.make_repository('r')
        # Create a lock on disk.
        token = repo.lock_write().repository_token
        try:
            if token is None:
                # This test does not apply, because this repository refuses lock
                # tokens.
                self.assertRaises(NotImplementedError,
                                  repo.dont_leave_lock_in_place)
                return
            try:
                repo.leave_lock_in_place()
            except NotImplementedError:
                # This repository doesn't support this API.
                return
        finally:
            repo.unlock()
        # Reacquire the lock (with a different repository object) by using the
        # token.
        new_repo = repo.bzrdir.open_repository()
        new_repo.lock_write(token=token)
        # Call dont_leave_lock_in_place, so that the lock will be released by
        # this instance, even though the lock wasn't originally acquired by it.
        new_repo.dont_leave_lock_in_place()
        new_repo.unlock()
        # Now the repository is unlocked.  Test this by locking it (without a
        # token).
        repo.lock_write()
        repo.unlock()

    def test_lock_read_then_unlock(self):
        # Calling lock_read then unlocking should work without errors.
        repo = self.make_repository('r')
        repo.lock_read()
        repo.unlock()

    def test_lock_read_returns_unlockable(self):
        repo = self.make_repository('r')
        self.assertThat(repo.lock_read, ReturnsUnlockable(repo))

    def test_lock_write_returns_unlockable(self):
        repo = self.make_repository('r')
        self.assertThat(repo.lock_write, ReturnsUnlockable(repo))


# FIXME: document why this is a TestCaseWithTransport rather than a
#        TestCaseWithRepository
class TestEscaping(tests.TestCaseWithTransport):
    """Test that repositories can be stored correctly on VFAT transports.

    Makes sure we have proper escaping of invalid characters, etc.

    It'd be better to test all operations on the FakeVFATTransportDecorator,
    but working trees go straight to the os not through the Transport layer.
    Therefore we build some history first in the regular way and then
    check it's safe to access for vfat.
    """

    def test_on_vfat(self):
        # dont bother with remote repository testing, because this test is
        # about local disk layout/support.
        if isinstance(self.repository_format, remote.RemoteRepositoryFormat):
            return
        self.transport_server = test_server.FakeVFATServer
        FOO_ID = 'foo<:>ID'
        REV_ID = 'revid-1'
        # this makes a default format repository always, which is wrong:
        # it should be a TestCaseWithRepository in order to get the
        # default format.
        wt = self.make_branch_and_tree('repo')
        self.build_tree(["repo/foo"], line_endings='binary')
        # add file with id containing wierd characters
        wt.add(['foo'], [FOO_ID])
        wt.commit('this is my new commit', rev_id=REV_ID)
        # now access over vfat; should be safe
        branch = controldir.ControlDir.open(self.get_url('repo')).open_branch()
        revtree = branch.repository.revision_tree(REV_ID)
        revtree.lock_read()
        self.addCleanup(revtree.unlock)
        contents = revtree.get_file_text(FOO_ID)
        self.assertEqual(contents, 'contents of repo/foo\n')

    def test_create_bundle(self):
        wt = self.make_branch_and_tree('repo')
        self.build_tree(['repo/file1'])
        wt.add('file1')
        wt.commit('file1', rev_id='rev1')
        fileobj = BytesIO()
        wt.branch.repository.create_bundle(
            'rev1', _mod_revision.NULL_REVISION, fileobj)


class TestRepositoryControlComponent(per_repository.TestCaseWithRepository):
    """Repository implementations adequately implement ControlComponent."""

    def test_urls(self):
        repo = self.make_repository('repo')
        self.assertIsInstance(repo.user_url, str)
        self.assertEqual(repo.user_url, repo.user_transport.base)
        # for all current bzrdir implementations the user dir must be
        # above the control dir but we might need to relax that?
        self.assertEqual(repo.control_url.find(repo.user_url), 0)
        self.assertEqual(repo.control_url, repo.control_transport.base)


class TestDeltaRevisionFiltered(per_repository.TestCaseWithRepository):

    def setUp(self):
        super(TestDeltaRevisionFiltered, self).setUp()
        tree_a = self.make_branch_and_tree('a')
        self.build_tree(['a/foo', 'a/bar/', 'a/bar/b1', 'a/bar/b2', 'a/baz'])
        tree_a.add(['foo', 'bar', 'bar/b1', 'bar/b2', 'baz'],
                   ['foo-id', 'bar-id', 'b1-id', 'b2-id', 'baz-id'])
        tree_a.commit('rev1', rev_id='rev1')
        self.build_tree(['a/bar/b3'])
        tree_a.add('bar/b3', 'b3-id')
        tree_a.commit('rev2', rev_id='rev2')
        self.repository = tree_a.branch.repository

    def test_multiple_files(self):
        # Test multiple files
        delta = self.repository.get_revision_delta('rev1',
            specific_fileids=['foo-id', 'baz-id'])
        self.assertIsInstance(delta, _mod_delta.TreeDelta)
        self.assertEqual([
            ('baz', 'baz-id', 'file'),
            ('foo', 'foo-id', 'file'),
            ], delta.added)

    def test_directory(self):
        # Test a directory
        delta = self.repository.get_revision_delta('rev1',
            specific_fileids=['bar-id'])
        self.assertIsInstance(delta, _mod_delta.TreeDelta)
        self.assertEqual([
            ('bar', 'bar-id', 'directory'),
            ('bar/b1', 'b1-id', 'file'),
            ('bar/b2', 'b2-id', 'file'),
            ], delta.added)

    def test_unrelated(self):
        # Try another revision
        delta = self.repository.get_revision_delta('rev2',
                specific_fileids=['foo-id'])
        self.assertIsInstance(delta, _mod_delta.TreeDelta)
        self.assertEqual([], delta.added)

    def test_file_in_directory(self):
        # Test a file in a directory, both of which were added
        delta = self.repository.get_revision_delta('rev1',
            specific_fileids=['b2-id'])
        self.assertIsInstance(delta, _mod_delta.TreeDelta)
        self.assertEqual([
            ('bar', 'bar-id', 'directory'),
            ('bar/b2', 'b2-id', 'file'),
            ], delta.added)

    def test_file_in_unchanged_directory(self):
        delta = self.repository.get_revision_delta('rev2',
            specific_fileids=['b3-id'])
        self.assertIsInstance(delta, _mod_delta.TreeDelta)
        if delta.added == [
            ('bar', 'bar-id', 'directory'),
            ('bar/b3', 'b3-id', 'file')]:
            self.knownFailure("bzr incorrectly reports 'bar' as added - "
                              "bug 878217")
        self.assertEqual([
            ('bar/b3', 'b3-id', 'file'),
            ], delta.added)<|MERGE_RESOLUTION|>--- conflicted
+++ resolved
@@ -20,11 +20,8 @@
 
 from ... import (
     branch as _mod_branch,
-<<<<<<< HEAD
+    bzrbranch as _mod_bzrbranch,
     bzrrepository,
-=======
-    bzrbranch as _mod_bzrbranch,
->>>>>>> 1f5b47b4
     controldir,
     delta as _mod_delta,
     errors,
