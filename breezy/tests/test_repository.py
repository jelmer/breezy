# Copyright (C) 2006-2012, 2016 Canonical Ltd
#
# This program is free software; you can redistribute it and/or modify
# it under the terms of the GNU General Public License as published by
# the Free Software Foundation; either version 2 of the License, or
# (at your option) any later version.
#
# This program is distributed in the hope that it will be useful,
# but WITHOUT ANY WARRANTY; without even the implied warranty of
# MERCHANTABILITY or FITNESS FOR A PARTICULAR PURPOSE.  See the
# GNU General Public License for more details.
#
# You should have received a copy of the GNU General Public License
# along with this program; if not, write to the Free Software
# Foundation, Inc., 51 Franklin Street, Fifth Floor, Boston, MA 02110-1301 USA

"""Tests for the Repository facility that are not interface tests.

For interface tests see tests/per_repository/*.py.

For concrete class tests see this file, and for storage formats tests
also see this file.
"""

from stat import S_ISDIR

import breezy
from breezy.errors import (
    UnknownFormatError,
    UnsupportedFormatError,
    )
from breezy import (
    tests,
    transport,
    )
from breezy.bzr import (
    bzrdir,
    btree_index,
    inventory,
    repository as bzrrepository,
    versionedfile,
    vf_repository,
    vf_search,
    )
from breezy.bzr.btree_index import BTreeBuilder, BTreeGraphIndex
from breezy.bzr.index import GraphIndex
from breezy.repository import RepositoryFormat
from breezy.tests import (
    TestCase,
    TestCaseWithTransport,
    )
from breezy import (
    controldir,
    errors,
    osutils,
    repository,
    revision as _mod_revision,
    upgrade,
    workingtree,
    )
from breezy.bzr import (
    groupcompress_repo,
    knitrepo,
    knitpack_repo,
    pack_repo,
    )


class TestDefaultFormat(TestCase):

    def test_get_set_default_format(self):
        old_default = controldir.format_registry.get('default')
        private_default = old_default().repository_format.__class__
        old_format = repository.format_registry.get_default()
        self.assertTrue(isinstance(old_format, private_default))
        def make_sample_bzrdir():
            my_bzrdir = bzrdir.BzrDirMetaFormat1()
            my_bzrdir.repository_format = SampleRepositoryFormat()
            return my_bzrdir
        controldir.format_registry.remove('default')
        controldir.format_registry.register('sample', make_sample_bzrdir, '')
        controldir.format_registry.set_default('sample')
        # creating a repository should now create an instrumented dir.
        try:
            # the default branch format is used by the meta dir format
            # which is not the default bzrdir format at this point
            dir = bzrdir.BzrDirMetaFormat1().initialize('memory:///')
            result = dir.create_repository()
            self.assertEqual(result, 'A bzr repository dir')
        finally:
            controldir.format_registry.remove('default')
            controldir.format_registry.remove('sample')
            controldir.format_registry.register('default', old_default, '')
        self.assertIsInstance(repository.format_registry.get_default(),
                              old_format.__class__)


class SampleRepositoryFormat(bzrrepository.RepositoryFormatMetaDir):
    """A sample format

    this format is initializable, unsupported to aid in testing the
    open and open(unsupported=True) routines.
    """

    @classmethod
    def get_format_string(cls):
        """See RepositoryFormat.get_format_string()."""
        return b"Sample .bzr repository format."

    def initialize(self, a_controldir, shared=False):
        """Initialize a repository in a BzrDir"""
        t = a_controldir.get_repository_transport(self)
        t.put_bytes('format', self.get_format_string())
        return 'A bzr repository dir'

    def is_supported(self):
        return False

    def open(self, a_controldir, _found=False):
        return "opened repository."


class SampleExtraRepositoryFormat(repository.RepositoryFormat):
    """A sample format that can not be used in a metadir

    """

    def get_format_string(self):
        raise NotImplementedError


class TestRepositoryFormat(TestCaseWithTransport):
    """Tests for the Repository format detection used by the bzr meta dir facility.BzrBranchFormat facility."""

    def test_find_format(self):
        # is the right format object found for a repository?
        # create a branch with a few known format objects.
        # this is not quite the same as
        self.build_tree(["foo/", "bar/"])
        def check_format(format, url):
            dir = format._matchingcontroldir.initialize(url)
            format.initialize(dir)
            t = transport.get_transport_from_path(url)
            found_format = bzrrepository.RepositoryFormatMetaDir.find_format(dir)
            self.assertIsInstance(found_format, format.__class__)
        check_format(repository.format_registry.get_default(), "bar")

    def test_find_format_no_repository(self):
        dir = bzrdir.BzrDirMetaFormat1().initialize(self.get_url())
        self.assertRaises(errors.NoRepositoryPresent,
                          bzrrepository.RepositoryFormatMetaDir.find_format,
                          dir)

    def test_from_string(self):
        self.assertIsInstance(
            SampleRepositoryFormat.from_string(
                b"Sample .bzr repository format."),
            SampleRepositoryFormat)
        self.assertRaises(AssertionError,
            SampleRepositoryFormat.from_string,
                b"Different .bzr repository format.")

    def test_find_format_unknown_format(self):
        dir = bzrdir.BzrDirMetaFormat1().initialize(self.get_url())
        SampleRepositoryFormat().initialize(dir)
        self.assertRaises(UnknownFormatError,
                          bzrrepository.RepositoryFormatMetaDir.find_format,
                          dir)

    def test_find_format_with_features(self):
        tree = self.make_branch_and_tree('.', format='2a')
        tree.branch.repository.update_feature_flags({b"name": b"necessity"})
        found_format = bzrrepository.RepositoryFormatMetaDir.find_format(tree.controldir)
        self.assertIsInstance(found_format, bzrrepository.RepositoryFormatMetaDir)
        self.assertEqual(found_format.features.get(b"name"), b"necessity")
        self.assertRaises(bzrdir.MissingFeature, found_format.check_support_status,
            True)
        self.addCleanup(bzrrepository.RepositoryFormatMetaDir.unregister_feature,
            b"name")
        bzrrepository.RepositoryFormatMetaDir.register_feature(b"name")
        found_format.check_support_status(True)


class TestRepositoryFormatRegistry(TestCase):

    def setUp(self):
        super(TestRepositoryFormatRegistry, self).setUp()
        self.registry = repository.RepositoryFormatRegistry()

    def test_register_unregister_format(self):
        format = SampleRepositoryFormat()
        self.registry.register(format)
        self.assertEqual(format, self.registry.get(b"Sample .bzr repository format."))
        self.registry.remove(format)
        self.assertRaises(KeyError, self.registry.get, b"Sample .bzr repository format.")

    def test_get_all(self):
        format = SampleRepositoryFormat()
        self.assertEqual([], self.registry._get_all())
        self.registry.register(format)
        self.assertEqual([format], self.registry._get_all())

    def test_register_extra(self):
        format = SampleExtraRepositoryFormat()
        self.assertEqual([], self.registry._get_all())
        self.registry.register_extra(format)
        self.assertEqual([format], self.registry._get_all())

    def test_register_extra_lazy(self):
        self.assertEqual([], self.registry._get_all())
        self.registry.register_extra_lazy("breezy.tests.test_repository",
            "SampleExtraRepositoryFormat")
        formats = self.registry._get_all()
        self.assertEqual(1, len(formats))
        self.assertIsInstance(formats[0], SampleExtraRepositoryFormat)


class TestFormatKnit1(TestCaseWithTransport):

    def test_attribute__fetch_order(self):
        """Knits need topological data insertion."""
        repo = self.make_repository('.',
                format=controldir.format_registry.get('knit')())
        self.assertEqual('topological', repo._format._fetch_order)

    def test_attribute__fetch_uses_deltas(self):
        """Knits reuse deltas."""
        repo = self.make_repository('.',
                format=controldir.format_registry.get('knit')())
        self.assertEqual(True, repo._format._fetch_uses_deltas)

    def test_disk_layout(self):
        control = bzrdir.BzrDirMetaFormat1().initialize(self.get_url())
        repo = knitrepo.RepositoryFormatKnit1().initialize(control)
        # in case of side effects of locking.
        repo.lock_write()
        repo.unlock()
        # we want:
        # format 'Bazaar-NG Knit Repository Format 1'
        # lock: is a directory
        # inventory.weave == empty_weave
        # empty revision-store directory
        # empty weaves directory
        t = control.get_repository_transport(None)
        self.assertEqualDiff('Bazaar-NG Knit Repository Format 1',
                             t.get('format').read())
        # XXX: no locks left when unlocked at the moment
        # self.assertEqualDiff('', t.get('lock').read())
        self.assertTrue(S_ISDIR(t.stat('knits').st_mode))
        self.check_knits(t)
        # Check per-file knits.
        branch = control.create_branch()
        tree = control.create_workingtree()
        tree.add(['foo'], ['Nasty-IdC:'], ['file'])
        tree.put_file_bytes_non_atomic('foo', '')
        tree.commit('1st post', rev_id=b'foo')
        self.assertHasKnit(t, 'knits/e8/%254easty-%2549d%2543%253a',
            '\nfoo fulltext 0 81  :')

    def assertHasKnit(self, t, knit_name, extra_content=''):
        """Assert that knit_name exists on t."""
        self.assertEqualDiff('# bzr knit index 8\n' + extra_content,
                             t.get(knit_name + '.kndx').read())

    def check_knits(self, t):
        """check knit content for a repository."""
        self.assertHasKnit(t, 'inventory')
        self.assertHasKnit(t, 'revisions')
        self.assertHasKnit(t, 'signatures')

    def test_shared_disk_layout(self):
        control = bzrdir.BzrDirMetaFormat1().initialize(self.get_url())
        repo = knitrepo.RepositoryFormatKnit1().initialize(control, shared=True)
        # we want:
        # format 'Bazaar-NG Knit Repository Format 1'
        # lock: is a directory
        # inventory.weave == empty_weave
        # empty revision-store directory
        # empty weaves directory
        # a 'shared-storage' marker file.
        t = control.get_repository_transport(None)
        self.assertEqualDiff('Bazaar-NG Knit Repository Format 1',
                             t.get('format').read())
        # XXX: no locks left when unlocked at the moment
        # self.assertEqualDiff('', t.get('lock').read())
        self.assertEqualDiff('', t.get('shared-storage').read())
        self.assertTrue(S_ISDIR(t.stat('knits').st_mode))
        self.check_knits(t)

    def test_shared_no_tree_disk_layout(self):
        control = bzrdir.BzrDirMetaFormat1().initialize(self.get_url())
        repo = knitrepo.RepositoryFormatKnit1().initialize(control, shared=True)
        repo.set_make_working_trees(False)
        # we want:
        # format 'Bazaar-NG Knit Repository Format 1'
        # lock ''
        # inventory.weave == empty_weave
        # empty revision-store directory
        # empty weaves directory
        # a 'shared-storage' marker file.
        t = control.get_repository_transport(None)
        self.assertEqualDiff('Bazaar-NG Knit Repository Format 1',
                             t.get('format').read())
        # XXX: no locks left when unlocked at the moment
        # self.assertEqualDiff('', t.get('lock').read())
        self.assertEqualDiff('', t.get('shared-storage').read())
        self.assertEqualDiff('', t.get('no-working-trees').read())
        repo.set_make_working_trees(True)
        self.assertFalse(t.has('no-working-trees'))
        self.assertTrue(S_ISDIR(t.stat('knits').st_mode))
        self.check_knits(t)

    def test_deserialise_sets_root_revision(self):
        """We must have a inventory.root.revision

        Old versions of the XML5 serializer did not set the revision_id for
        the whole inventory. So we grab the one from the expected text. Which
        is valid when the api is not being abused.
        """
        repo = self.make_repository('.',
                format=controldir.format_registry.get('knit')())
        inv_xml = '<inventory format="5">\n</inventory>\n'
        inv = repo._deserialise_inventory('test-rev-id', inv_xml)
        self.assertEqual('test-rev-id', inv.root.revision)

    def test_deserialise_uses_global_revision_id(self):
        """If it is set, then we re-use the global revision id"""
        repo = self.make_repository('.',
                format=controldir.format_registry.get('knit')())
        inv_xml = ('<inventory format="5" revision_id="other-rev-id">\n'
                   '</inventory>\n')
        # Arguably, the deserialise_inventory should detect a mismatch, and
        # raise an error, rather than silently using one revision_id over the
        # other.
        self.assertRaises(AssertionError, repo._deserialise_inventory,
            'test-rev-id', inv_xml)
        inv = repo._deserialise_inventory('other-rev-id', inv_xml)
        self.assertEqual('other-rev-id', inv.root.revision)

    def test_supports_external_lookups(self):
        repo = self.make_repository('.',
                format=controldir.format_registry.get('knit')())
        self.assertFalse(repo._format.supports_external_lookups)


class DummyRepository(object):
    """A dummy repository for testing."""

    _format = None
    _serializer = None

    def supports_rich_root(self):
        if self._format is not None:
            return self._format.rich_root_data
        return False

    def get_graph(self):
        raise NotImplementedError

    def get_parent_map(self, revision_ids):
        raise NotImplementedError


class InterDummy(repository.InterRepository):
    """An inter-repository optimised code path for DummyRepository.

    This is for use during testing where we use DummyRepository as repositories
    so that none of the default regsitered inter-repository classes will
    MATCH.
    """

    @staticmethod
    def is_compatible(repo_source, repo_target):
        """InterDummy is compatible with DummyRepository."""
        return (isinstance(repo_source, DummyRepository) and
            isinstance(repo_target, DummyRepository))


class TestInterRepository(TestCaseWithTransport):

    def test_get_default_inter_repository(self):
        # test that the InterRepository.get(repo_a, repo_b) probes
        # for a inter_repo class where is_compatible(repo_a, repo_b) returns
        # true and returns a default inter_repo otherwise.
        # This also tests that the default registered optimised interrepository
        # classes do not barf inappropriately when a surprising repository type
        # is handed to them.
        dummy_a = DummyRepository()
        dummy_a._format = RepositoryFormat()
        dummy_a._format.supports_full_versioned_files = True
        dummy_b = DummyRepository()
        dummy_b._format = RepositoryFormat()
        dummy_b._format.supports_full_versioned_files = True
        self.assertGetsDefaultInterRepository(dummy_a, dummy_b)

    def assertGetsDefaultInterRepository(self, repo_a, repo_b):
        """Asserts that InterRepository.get(repo_a, repo_b) -> the default.

        The effective default is now InterSameDataRepository because there is
        no actual sane default in the presence of incompatible data models.
        """
        inter_repo = repository.InterRepository.get(repo_a, repo_b)
        self.assertEqual(vf_repository.InterSameDataRepository,
                         inter_repo.__class__)
        self.assertEqual(repo_a, inter_repo.source)
        self.assertEqual(repo_b, inter_repo.target)

    def test_register_inter_repository_class(self):
        # test that a optimised code path provider - a
        # InterRepository subclass can be registered and unregistered
        # and that it is correctly selected when given a repository
        # pair that it returns true on for the is_compatible static method
        # check
        dummy_a = DummyRepository()
        dummy_a._format = RepositoryFormat()
        dummy_b = DummyRepository()
        dummy_b._format = RepositoryFormat()
        repo = self.make_repository('.')
        # hack dummies to look like repo somewhat.
        dummy_a._serializer = repo._serializer
        dummy_a._format.supports_tree_reference = repo._format.supports_tree_reference
        dummy_a._format.rich_root_data = repo._format.rich_root_data
        dummy_a._format.supports_full_versioned_files = repo._format.supports_full_versioned_files
        dummy_b._serializer = repo._serializer
        dummy_b._format.supports_tree_reference = repo._format.supports_tree_reference
        dummy_b._format.rich_root_data = repo._format.rich_root_data
        dummy_b._format.supports_full_versioned_files = repo._format.supports_full_versioned_files
        repository.InterRepository.register_optimiser(InterDummy)
        try:
            # we should get the default for something InterDummy returns False
            # to
            self.assertFalse(InterDummy.is_compatible(dummy_a, repo))
            self.assertGetsDefaultInterRepository(dummy_a, repo)
            # and we should get an InterDummy for a pair it 'likes'
            self.assertTrue(InterDummy.is_compatible(dummy_a, dummy_b))
            inter_repo = repository.InterRepository.get(dummy_a, dummy_b)
            self.assertEqual(InterDummy, inter_repo.__class__)
            self.assertEqual(dummy_a, inter_repo.source)
            self.assertEqual(dummy_b, inter_repo.target)
        finally:
            repository.InterRepository.unregister_optimiser(InterDummy)
        # now we should get the default InterRepository object again.
        self.assertGetsDefaultInterRepository(dummy_a, dummy_b)


class TestRepositoryFormat1(knitrepo.RepositoryFormatKnit1):

    @classmethod
    def get_format_string(cls):
        return b"Test Format 1"


class TestRepositoryFormat2(knitrepo.RepositoryFormatKnit1):

    @classmethod
    def get_format_string(cls):
        return b"Test Format 2"


class TestRepositoryConverter(TestCaseWithTransport):

    def test_convert_empty(self):
        source_format = TestRepositoryFormat1()
        target_format = TestRepositoryFormat2()
        repository.format_registry.register(source_format)
        self.addCleanup(repository.format_registry.remove,
            source_format)
        repository.format_registry.register(target_format)
        self.addCleanup(repository.format_registry.remove,
            target_format)
        t = self.get_transport()
        t.mkdir('repository')
        repo_dir = bzrdir.BzrDirMetaFormat1().initialize('repository')
        repo = TestRepositoryFormat1().initialize(repo_dir)
        converter = repository.CopyConverter(target_format)
        with breezy.ui.ui_factory.nested_progress_bar() as pb:
            converter.convert(repo, pb)
        repo = repo_dir.open_repository()
        self.assertTrue(isinstance(target_format, repo._format.__class__))


class TestRepositoryFormatKnit3(TestCaseWithTransport):

    def test_attribute__fetch_order(self):
        """Knits need topological data insertion."""
        format = bzrdir.BzrDirMetaFormat1()
        format.repository_format = knitrepo.RepositoryFormatKnit3()
        repo = self.make_repository('.', format=format)
        self.assertEqual('topological', repo._format._fetch_order)

    def test_attribute__fetch_uses_deltas(self):
        """Knits reuse deltas."""
        format = bzrdir.BzrDirMetaFormat1()
        format.repository_format = knitrepo.RepositoryFormatKnit3()
        repo = self.make_repository('.', format=format)
        self.assertEqual(True, repo._format._fetch_uses_deltas)

    def test_convert(self):
        """Ensure the upgrade adds weaves for roots"""
        format = bzrdir.BzrDirMetaFormat1()
        format.repository_format = knitrepo.RepositoryFormatKnit1()
        tree = self.make_branch_and_tree('.', format)
        tree.commit("Dull commit", rev_id="dull")
        revision_tree = tree.branch.repository.revision_tree('dull')
        revision_tree.lock_read()
        try:
            self.assertRaises(errors.NoSuchFile, revision_tree.get_file_lines,
                u'', revision_tree.get_root_id())
        finally:
            revision_tree.unlock()
        format = bzrdir.BzrDirMetaFormat1()
        format.repository_format = knitrepo.RepositoryFormatKnit3()
        upgrade.Convert('.', format)
        tree = workingtree.WorkingTree.open('.')
        revision_tree = tree.branch.repository.revision_tree('dull')
        revision_tree.lock_read()
        try:
            revision_tree.get_file_lines(u'', revision_tree.get_root_id())
        finally:
            revision_tree.unlock()
        tree.commit("Another dull commit", rev_id=b'dull2')
        revision_tree = tree.branch.repository.revision_tree('dull2')
        revision_tree.lock_read()
        self.addCleanup(revision_tree.unlock)
        self.assertEqual('dull',
                revision_tree.get_file_revision(u'', revision_tree.get_root_id()))

    def test_supports_external_lookups(self):
        format = bzrdir.BzrDirMetaFormat1()
        format.repository_format = knitrepo.RepositoryFormatKnit3()
        repo = self.make_repository('.', format=format)
        self.assertFalse(repo._format.supports_external_lookups)


class Test2a(tests.TestCaseWithMemoryTransport):

    def test_chk_bytes_uses_custom_btree_parser(self):
        mt = self.make_branch_and_memory_tree('test', format='2a')
        mt.lock_write()
        self.addCleanup(mt.unlock)
        mt.add([''], [b'root-id'])
        mt.commit('first')
        index = mt.branch.repository.chk_bytes._index._graph_index._indices[0]
        self.assertEqual(btree_index._gcchk_factory, index._leaf_factory)
        # It should also work if we re-open the repo
        repo = mt.branch.repository.controldir.open_repository()
        repo.lock_read()
        self.addCleanup(repo.unlock)
        index = repo.chk_bytes._index._graph_index._indices[0]
        self.assertEqual(btree_index._gcchk_factory, index._leaf_factory)

    def test_fetch_combines_groups(self):
        builder = self.make_branch_builder('source', format='2a')
        builder.start_series()
        builder.build_snapshot(None, [
            ('add', ('', b'root-id', 'directory', '')),
            ('add', ('file', b'file-id', 'file', 'content\n'))],
            revision_id=b'1')
        builder.build_snapshot(['1'], [
<<<<<<< HEAD
            ('modify', ('file', 'content-2\n'))],
            revision_id='2')
=======
            ('modify', (b'file-id', 'content-2\n'))],
            revision_id=b'2')
>>>>>>> 443b542c
        builder.finish_series()
        source = builder.get_branch()
        target = self.make_repository('target', format='2a')
        target.fetch(source.repository)
        target.lock_read()
        self.addCleanup(target.unlock)
        details = target.texts._index.get_build_details(
            [(b'file-id', '1',), (b'file-id', '2',)])
        file_1_details = details[(b'file-id', '1')]
        file_2_details = details[(b'file-id', '2')]
        # The index, and what to read off disk, should be the same for both
        # versions of the file.
        self.assertEqual(file_1_details[0][:3], file_2_details[0][:3])

    def test_fetch_combines_groups(self):
        builder = self.make_branch_builder('source', format='2a')
        builder.start_series()
        builder.build_snapshot(None, [
<<<<<<< HEAD
            ('add', ('', 'root-id', 'directory', '')),
            ('add', ('file', 'file-id', 'file', 'content\n'))],
            revision_id='1')
        builder.build_snapshot(['1'], [
            ('modify', ('file', 'content-2\n'))],
            revision_id='2')
=======
            ('add', ('', b'root-id', 'directory', '')),
            ('add', ('file', b'file-id', 'file', 'content\n'))],
            revision_id=b'1')
        builder.build_snapshot([b'1'], [
            ('modify', (b'file-id', 'content-2\n'))],
            revision_id=b'2')
>>>>>>> 443b542c
        builder.finish_series()
        source = builder.get_branch()
        target = self.make_repository('target', format='2a')
        target.fetch(source.repository)
        target.lock_read()
        self.addCleanup(target.unlock)
        details = target.texts._index.get_build_details(
            [(b'file-id', '1',), (b'file-id', '2',)])
        file_1_details = details[(b'file-id', '1')]
        file_2_details = details[(b'file-id', '2')]
        # The index, and what to read off disk, should be the same for both
        # versions of the file.
        self.assertEqual(file_1_details[0][:3], file_2_details[0][:3])

    def test_fetch_combines_groups(self):
        builder = self.make_branch_builder('source', format='2a')
        builder.start_series()
        builder.build_snapshot(None, [
<<<<<<< HEAD
            ('add', ('', 'root-id', 'directory', '')),
            ('add', ('file', 'file-id', 'file', 'content\n'))],
            revision_id='1')
        builder.build_snapshot(['1'], [
            ('modify', ('file', 'content-2\n'))],
            revision_id='2')
=======
            ('add', ('', b'root-id', 'directory', '')),
            ('add', ('file', b'file-id', 'file', 'content\n'))],
            revision_id=b'1')
        builder.build_snapshot([b'1'], [
            ('modify', (b'file-id', 'content-2\n'))],
            revision_id=b'2')
>>>>>>> 443b542c
        builder.finish_series()
        source = builder.get_branch()
        target = self.make_repository('target', format='2a')
        target.fetch(source.repository)
        target.lock_read()
        self.addCleanup(target.unlock)
        details = target.texts._index.get_build_details(
            [(b'file-id', '1',), (b'file-id', '2',)])
        file_1_details = details[(b'file-id', '1')]
        file_2_details = details[(b'file-id', '2')]
        # The index, and what to read off disk, should be the same for both
        # versions of the file.
        self.assertEqual(file_1_details[0][:3], file_2_details[0][:3])

    def test_format_pack_compresses_True(self):
        repo = self.make_repository('repo', format='2a')
        self.assertTrue(repo._format.pack_compresses)

    def test_inventories_use_chk_map_with_parent_base_dict(self):
        tree = self.make_branch_and_memory_tree('repo', format="2a")
        tree.lock_write()
        tree.add([''], [b'TREE_ROOT'])
        revid = tree.commit("foo")
        tree.unlock()
        tree.lock_read()
        self.addCleanup(tree.unlock)
        inv = tree.branch.repository.get_inventory(revid)
        self.assertNotEqual(None, inv.parent_id_basename_to_file_id)
        inv.parent_id_basename_to_file_id._ensure_root()
        inv.id_to_entry._ensure_root()
        self.assertEqual(65536, inv.id_to_entry._root_node.maximum_size)
        self.assertEqual(65536,
            inv.parent_id_basename_to_file_id._root_node.maximum_size)

    def test_autopack_unchanged_chk_nodes(self):
        # at 20 unchanged commits, chk pages are packed that are split into
        # two groups such that the new pack being made doesn't have all its
        # pages in the source packs (though they are in the repository).
        # Use a memory backed repository, we don't need to hit disk for this
        tree = self.make_branch_and_memory_tree('tree', format='2a')
        tree.lock_write()
        self.addCleanup(tree.unlock)
        tree.add([''], [b'TREE_ROOT'])
        for pos in range(20):
            tree.commit(str(pos))

    def test_pack_with_hint(self):
        tree = self.make_branch_and_memory_tree('tree', format='2a')
        tree.lock_write()
        self.addCleanup(tree.unlock)
        tree.add([''], [b'TREE_ROOT'])
        # 1 commit to leave untouched
        tree.commit('1')
        to_keep = tree.branch.repository._pack_collection.names()
        # 2 to combine
        tree.commit('2')
        tree.commit('3')
        all = tree.branch.repository._pack_collection.names()
        combine = list(set(all) - set(to_keep))
        self.assertLength(3, all)
        self.assertLength(2, combine)
        tree.branch.repository.pack(hint=combine)
        final = tree.branch.repository._pack_collection.names()
        self.assertLength(2, final)
        self.assertFalse(combine[0] in final)
        self.assertFalse(combine[1] in final)
        self.assertSubset(to_keep, final)

    def test_stream_source_to_gc(self):
        source = self.make_repository('source', format='2a')
        target = self.make_repository('target', format='2a')
        stream = source._get_source(target._format)
        self.assertIsInstance(stream, groupcompress_repo.GroupCHKStreamSource)

    def test_stream_source_to_non_gc(self):
        source = self.make_repository('source', format='2a')
        target = self.make_repository('target', format='rich-root-pack')
        stream = source._get_source(target._format)
        # We don't want the child GroupCHKStreamSource
        self.assertIs(type(stream), vf_repository.StreamSource)

    def test_get_stream_for_missing_keys_includes_all_chk_refs(self):
        source_builder = self.make_branch_builder('source',
                            format='2a')
        # We have to build a fairly large tree, so that we are sure the chk
        # pages will have split into multiple pages.
        entries = [('add', ('', b'a-root-id', 'directory', None))]
        for i in 'abcdefghijklmnopqrstuvwxyz123456789':
            for j in 'abcdefghijklmnopqrstuvwxyz123456789':
                fname = i + j
                fid = fname.encode('utf-8') + b'-id'
                content = 'content for %s\n' % (fname,)
                entries.append(('add', (fname, fid, 'file', content)))
        source_builder.start_series()
        source_builder.build_snapshot(None, entries, revision_id=b'rev-1')
        # Now change a few of them, so we get a few new pages for the second
        # revision
<<<<<<< HEAD
        source_builder.build_snapshot(['rev-1'], [
            ('modify', ('aa', 'new content for aa-id\n')),
            ('modify', ('cc', 'new content for cc-id\n')),
            ('modify', ('zz', 'new content for zz-id\n')),
            ], revision_id='rev-2')
=======
        source_builder.build_snapshot([b'rev-1'], [
            ('modify', (b'aa-id', 'new content for aa-id\n')),
            ('modify', (b'cc-id', 'new content for cc-id\n')),
            ('modify', (b'zz-id', 'new content for zz-id\n')),
            ], revision_id=b'rev-2')
>>>>>>> 443b542c
        source_builder.finish_series()
        source_branch = source_builder.get_branch()
        source_branch.lock_read()
        self.addCleanup(source_branch.unlock)
        target = self.make_repository('target', format='2a')
        source = source_branch.repository._get_source(target._format)
        self.assertIsInstance(source, groupcompress_repo.GroupCHKStreamSource)

        # On a regular pass, getting the inventories and chk pages for rev-2
        # would only get the newly created chk pages
        search = vf_search.SearchResult({b'rev-2'}, {b'rev-1'}, 1,
                                    {b'rev-2'})
        simple_chk_records = []
        for vf_name, substream in source.get_stream(search):
            if vf_name == 'chk_bytes':
                for record in substream:
                    simple_chk_records.append(record.key)
            else:
                for _ in substream:
                    continue
        # 3 pages, the root (InternalNode), + 2 pages which actually changed
        self.assertEqual([('sha1:91481f539e802c76542ea5e4c83ad416bf219f73',),
                          ('sha1:4ff91971043668583985aec83f4f0ab10a907d3f',),
                          ('sha1:81e7324507c5ca132eedaf2d8414ee4bb2226187',),
                          ('sha1:b101b7da280596c71a4540e9a1eeba8045985ee0',)],
                         simple_chk_records)
        # Now, when we do a similar call using 'get_stream_for_missing_keys'
        # we should get a much larger set of pages.
        missing = [('inventories', 'rev-2')]
        full_chk_records = []
        for vf_name, substream in source.get_stream_for_missing_keys(missing):
            if vf_name == 'inventories':
                for record in substream:
                    self.assertEqual(('rev-2',), record.key)
            elif vf_name == 'chk_bytes':
                for record in substream:
                    full_chk_records.append(record.key)
            else:
                self.fail('Should not be getting a stream of %s' % (vf_name,))
        # We have 257 records now. This is because we have 1 root page, and 256
        # leaf pages in a complete listing.
        self.assertEqual(257, len(full_chk_records))
        self.assertSubset(simple_chk_records, full_chk_records)

    def test_inconsistency_fatal(self):
        repo = self.make_repository('repo', format='2a')
        self.assertTrue(repo.revisions._index._inconsistency_fatal)
        self.assertFalse(repo.texts._index._inconsistency_fatal)
        self.assertFalse(repo.inventories._index._inconsistency_fatal)
        self.assertFalse(repo.signatures._index._inconsistency_fatal)
        self.assertFalse(repo.chk_bytes._index._inconsistency_fatal)


class TestKnitPackStreamSource(tests.TestCaseWithMemoryTransport):

    def test_source_to_exact_pack_092(self):
        source = self.make_repository('source', format='pack-0.92')
        target = self.make_repository('target', format='pack-0.92')
        stream_source = source._get_source(target._format)
        self.assertIsInstance(stream_source, knitpack_repo.KnitPackStreamSource)

    def test_source_to_exact_pack_rich_root_pack(self):
        source = self.make_repository('source', format='rich-root-pack')
        target = self.make_repository('target', format='rich-root-pack')
        stream_source = source._get_source(target._format)
        self.assertIsInstance(stream_source, knitpack_repo.KnitPackStreamSource)

    def test_source_to_exact_pack_19(self):
        source = self.make_repository('source', format='1.9')
        target = self.make_repository('target', format='1.9')
        stream_source = source._get_source(target._format)
        self.assertIsInstance(stream_source, knitpack_repo.KnitPackStreamSource)

    def test_source_to_exact_pack_19_rich_root(self):
        source = self.make_repository('source', format='1.9-rich-root')
        target = self.make_repository('target', format='1.9-rich-root')
        stream_source = source._get_source(target._format)
        self.assertIsInstance(stream_source, knitpack_repo.KnitPackStreamSource)

    def test_source_to_remote_exact_pack_19(self):
        trans = self.make_smart_server('target')
        trans.ensure_base()
        source = self.make_repository('source', format='1.9')
        target = self.make_repository('target', format='1.9')
        target = repository.Repository.open(trans.base)
        stream_source = source._get_source(target._format)
        self.assertIsInstance(stream_source, knitpack_repo.KnitPackStreamSource)

    def test_stream_source_to_non_exact(self):
        source = self.make_repository('source', format='pack-0.92')
        target = self.make_repository('target', format='1.9')
        stream = source._get_source(target._format)
        self.assertIs(type(stream), vf_repository.StreamSource)

    def test_stream_source_to_non_exact_rich_root(self):
        source = self.make_repository('source', format='1.9')
        target = self.make_repository('target', format='1.9-rich-root')
        stream = source._get_source(target._format)
        self.assertIs(type(stream), vf_repository.StreamSource)

    def test_source_to_remote_non_exact_pack_19(self):
        trans = self.make_smart_server('target')
        trans.ensure_base()
        source = self.make_repository('source', format='1.9')
        target = self.make_repository('target', format='1.6')
        target = repository.Repository.open(trans.base)
        stream_source = source._get_source(target._format)
        self.assertIs(type(stream_source), vf_repository.StreamSource)

    def test_stream_source_to_knit(self):
        source = self.make_repository('source', format='pack-0.92')
        target = self.make_repository('target', format='dirstate')
        stream = source._get_source(target._format)
        self.assertIs(type(stream), vf_repository.StreamSource)


class TestDevelopment6FindParentIdsOfRevisions(TestCaseWithTransport):
    """Tests for _find_parent_ids_of_revisions."""

    def setUp(self):
        super(TestDevelopment6FindParentIdsOfRevisions, self).setUp()
        self.builder = self.make_branch_builder('source')
        self.builder.start_series()
        self.builder.build_snapshot(None,
            [('add', ('', 'tree-root', 'directory', None))],
            revision_id='initial')
        self.repo = self.builder.get_branch().repository
        self.addCleanup(self.builder.finish_series)

    def assertParentIds(self, expected_result, rev_set):
        self.assertEqual(sorted(expected_result),
            sorted(self.repo._find_parent_ids_of_revisions(rev_set)))

    def test_simple(self):
        self.builder.build_snapshot(None, [], revision_id='revid1')
        self.builder.build_snapshot(['revid1'], [], revision_id='revid2')
        rev_set = ['revid2']
        self.assertParentIds(['revid1'], rev_set)

    def test_not_first_parent(self):
        self.builder.build_snapshot(None, [], revision_id='revid1')
        self.builder.build_snapshot(['revid1'], [], revision_id='revid2')
        self.builder.build_snapshot(['revid2'], [], revision_id='revid3')
        rev_set = ['revid3', 'revid2']
        self.assertParentIds(['revid1'], rev_set)

    def test_not_null(self):
        rev_set = ['initial']
        self.assertParentIds([], rev_set)

    def test_not_null_set(self):
        self.builder.build_snapshot(None, [], revision_id='revid1')
        rev_set = [_mod_revision.NULL_REVISION]
        self.assertParentIds([], rev_set)

    def test_ghost(self):
        self.builder.build_snapshot(None, [], revision_id='revid1')
        rev_set = ['ghost', 'revid1']
        self.assertParentIds(['initial'], rev_set)

    def test_ghost_parent(self):
        self.builder.build_snapshot(None, [], revision_id='revid1')
        self.builder.build_snapshot(['revid1', 'ghost'], [], revision_id='revid2')
        rev_set = ['revid2', 'revid1']
        self.assertParentIds(['ghost', 'initial'], rev_set)

    def test_righthand_parent(self):
        self.builder.build_snapshot(None, [], revision_id='revid1')
        self.builder.build_snapshot(['revid1'], [], revision_id='revid2a')
        self.builder.build_snapshot(['revid1'], [], revision_id='revid2b')
        self.builder.build_snapshot(['revid2a', 'revid2b'], [],
                                    revision_id='revid3')
        rev_set = ['revid3', 'revid2a']
        self.assertParentIds(['revid1', 'revid2b'], rev_set)


class TestWithBrokenRepo(TestCaseWithTransport):
    """These tests seem to be more appropriate as interface tests?"""

    def make_broken_repository(self):
        # XXX: This function is borrowed from Aaron's "Reconcile can fix bad
        # parent references" branch which is due to land in bzr.dev soon.  Once
        # it does, this duplication should be removed.
        repo = self.make_repository('broken-repo')
        cleanups = []
        try:
            repo.lock_write()
            cleanups.append(repo.unlock)
            repo.start_write_group()
            cleanups.append(repo.commit_write_group)
            # make rev1a: A well-formed revision, containing 'file1'
            inv = inventory.Inventory(revision_id='rev1a')
            inv.root.revision = 'rev1a'
            self.add_file(repo, inv, 'file1', 'rev1a', [])
            repo.texts.add_lines((inv.root.file_id, 'rev1a'), [], [])
            repo.add_inventory('rev1a', inv, [])
            revision = _mod_revision.Revision('rev1a',
                committer='jrandom@example.com', timestamp=0,
                inventory_sha1='', timezone=0, message='foo', parent_ids=[])
            repo.add_revision('rev1a', revision, inv)

            # make rev1b, which has no Revision, but has an Inventory, and
            # file1
            inv = inventory.Inventory(revision_id='rev1b')
            inv.root.revision = 'rev1b'
            self.add_file(repo, inv, 'file1', 'rev1b', [])
            repo.add_inventory('rev1b', inv, [])

            # make rev2, with file1 and file2
            # file2 is sane
            # file1 has 'rev1b' as an ancestor, even though this is not
            # mentioned by 'rev1a', making it an unreferenced ancestor
            inv = inventory.Inventory()
            self.add_file(repo, inv, 'file1', 'rev2', ['rev1a', 'rev1b'])
            self.add_file(repo, inv, 'file2', 'rev2', [])
            self.add_revision(repo, 'rev2', inv, ['rev1a'])

            # make ghost revision rev1c
            inv = inventory.Inventory()
            self.add_file(repo, inv, 'file2', 'rev1c', [])

            # make rev3 with file2
            # file2 refers to 'rev1c', which is a ghost in this repository, so
            # file2 cannot have rev1c as its ancestor.
            inv = inventory.Inventory()
            self.add_file(repo, inv, 'file2', 'rev3', ['rev1c'])
            self.add_revision(repo, 'rev3', inv, ['rev1c'])
            return repo
        finally:
            for cleanup in reversed(cleanups):
                cleanup()

    def add_revision(self, repo, revision_id, inv, parent_ids):
        inv.revision_id = revision_id
        inv.root.revision = revision_id
        repo.texts.add_lines((inv.root.file_id, revision_id), [], [])
        repo.add_inventory(revision_id, inv, parent_ids)
        revision = _mod_revision.Revision(revision_id,
            committer='jrandom@example.com', timestamp=0, inventory_sha1='',
            timezone=0, message='foo', parent_ids=parent_ids)
        repo.add_revision(revision_id, revision, inv)

    def add_file(self, repo, inv, filename, revision, parents):
        file_id = filename + '-id'
        entry = inventory.InventoryFile(file_id, filename, 'TREE_ROOT')
        entry.revision = revision
        entry.text_size = 0
        inv.add(entry)
        text_key = (file_id, revision)
        parent_keys = [(file_id, parent) for parent in parents]
        repo.texts.add_lines(text_key, parent_keys, ['line\n'])

    def test_insert_from_broken_repo(self):
        """Inserting a data stream from a broken repository won't silently
        corrupt the target repository.
        """
        broken_repo = self.make_broken_repository()
        empty_repo = self.make_repository('empty-repo')
        try:
            empty_repo.fetch(broken_repo)
        except (errors.RevisionNotPresent, errors.BzrCheckError):
            # Test successful: compression parent not being copied leads to
            # error.
            return
        empty_repo.lock_read()
        self.addCleanup(empty_repo.unlock)
        text = next(empty_repo.texts.get_record_stream(
            [('file2-id', 'rev3')], 'topological', True))
        self.assertEqual('line\n', text.get_bytes_as('fulltext'))


class TestRepositoryPackCollection(TestCaseWithTransport):

    def get_format(self):
        return controldir.format_registry.make_controldir('pack-0.92')

    def get_packs(self):
        format = self.get_format()
        repo = self.make_repository('.', format=format)
        return repo._pack_collection

    def make_packs_and_alt_repo(self, write_lock=False):
        """Create a pack repo with 3 packs, and access it via a second repo."""
        tree = self.make_branch_and_tree('.', format=self.get_format())
        tree.lock_write()
        self.addCleanup(tree.unlock)
        rev1 = tree.commit('one')
        rev2 = tree.commit('two')
        rev3 = tree.commit('three')
        r = repository.Repository.open('.')
        if write_lock:
            r.lock_write()
        else:
            r.lock_read()
        self.addCleanup(r.unlock)
        packs = r._pack_collection
        packs.ensure_loaded()
        return tree, r, packs, [rev1, rev2, rev3]

    def test__clear_obsolete_packs(self):
        packs = self.get_packs()
        obsolete_pack_trans = packs.transport.clone('obsolete_packs')
        obsolete_pack_trans.put_bytes('a-pack.pack', 'content\n')
        obsolete_pack_trans.put_bytes('a-pack.rix', 'content\n')
        obsolete_pack_trans.put_bytes('a-pack.iix', 'content\n')
        obsolete_pack_trans.put_bytes('another-pack.pack', 'foo\n')
        obsolete_pack_trans.put_bytes('not-a-pack.rix', 'foo\n')
        res = packs._clear_obsolete_packs()
        self.assertEqual(['a-pack', 'another-pack'], sorted(res))
        self.assertEqual([], obsolete_pack_trans.list_dir('.'))

    def test__clear_obsolete_packs_preserve(self):
        packs = self.get_packs()
        obsolete_pack_trans = packs.transport.clone('obsolete_packs')
        obsolete_pack_trans.put_bytes('a-pack.pack', 'content\n')
        obsolete_pack_trans.put_bytes('a-pack.rix', 'content\n')
        obsolete_pack_trans.put_bytes('a-pack.iix', 'content\n')
        obsolete_pack_trans.put_bytes('another-pack.pack', 'foo\n')
        obsolete_pack_trans.put_bytes('not-a-pack.rix', 'foo\n')
        res = packs._clear_obsolete_packs(preserve={'a-pack'})
        self.assertEqual(['a-pack', 'another-pack'], sorted(res))
        self.assertEqual(['a-pack.iix', 'a-pack.pack', 'a-pack.rix'],
                         sorted(obsolete_pack_trans.list_dir('.')))

    def test__max_pack_count(self):
        """The maximum pack count is a function of the number of revisions."""
        # no revisions - one pack, so that we can have a revision free repo
        # without it blowing up
        packs = self.get_packs()
        self.assertEqual(1, packs._max_pack_count(0))
        # after that the sum of the digits, - check the first 1-9
        self.assertEqual(1, packs._max_pack_count(1))
        self.assertEqual(2, packs._max_pack_count(2))
        self.assertEqual(3, packs._max_pack_count(3))
        self.assertEqual(4, packs._max_pack_count(4))
        self.assertEqual(5, packs._max_pack_count(5))
        self.assertEqual(6, packs._max_pack_count(6))
        self.assertEqual(7, packs._max_pack_count(7))
        self.assertEqual(8, packs._max_pack_count(8))
        self.assertEqual(9, packs._max_pack_count(9))
        # check the boundary cases with two digits for the next decade
        self.assertEqual(1, packs._max_pack_count(10))
        self.assertEqual(2, packs._max_pack_count(11))
        self.assertEqual(10, packs._max_pack_count(19))
        self.assertEqual(2, packs._max_pack_count(20))
        self.assertEqual(3, packs._max_pack_count(21))
        # check some arbitrary big numbers
        self.assertEqual(25, packs._max_pack_count(112894))

    def test_repr(self):
        packs = self.get_packs()
        self.assertContainsRe(repr(packs),
            'RepositoryPackCollection(.*Repository(.*))')

    def test__obsolete_packs(self):
        tree, r, packs, revs = self.make_packs_and_alt_repo(write_lock=True)
        names = packs.names()
        pack = packs.get_pack_by_name(names[0])
        # Schedule this one for removal
        packs._remove_pack_from_memory(pack)
        # Simulate a concurrent update by renaming the .pack file and one of
        # the indices
        packs.transport.rename('packs/%s.pack' % (names[0],),
                               'obsolete_packs/%s.pack' % (names[0],))
        packs.transport.rename('indices/%s.iix' % (names[0],),
                               'obsolete_packs/%s.iix' % (names[0],))
        # Now trigger the obsoletion, and ensure that all the remaining files
        # are still renamed
        packs._obsolete_packs([pack])
        self.assertEqual([n + '.pack' for n in names[1:]],
                         sorted(packs._pack_transport.list_dir('.')))
        # names[0] should not be present in the index anymore
        self.assertEqual(names[1:],
            sorted({osutils.splitext(n)[0] for n in
                        packs._index_transport.list_dir('.')}))

    def test__obsolete_packs_missing_directory(self):
        tree, r, packs, revs = self.make_packs_and_alt_repo(write_lock=True)
        r.control_transport.rmdir('obsolete_packs')
        names = packs.names()
        pack = packs.get_pack_by_name(names[0])
        # Schedule this one for removal
        packs._remove_pack_from_memory(pack)
        # Now trigger the obsoletion, and ensure that all the remaining files
        # are still renamed
        packs._obsolete_packs([pack])
        self.assertEqual([n + '.pack' for n in names[1:]],
                         sorted(packs._pack_transport.list_dir('.')))
        # names[0] should not be present in the index anymore
        self.assertEqual(names[1:],
            sorted({osutils.splitext(n)[0] for n in
                        packs._index_transport.list_dir('.')}))

    def test_pack_distribution_zero(self):
        packs = self.get_packs()
        self.assertEqual([0], packs.pack_distribution(0))

    def test_ensure_loaded_unlocked(self):
        packs = self.get_packs()
        self.assertRaises(errors.ObjectNotLocked,
                          packs.ensure_loaded)

    def test_pack_distribution_one_to_nine(self):
        packs = self.get_packs()
        self.assertEqual([1],
            packs.pack_distribution(1))
        self.assertEqual([1, 1],
            packs.pack_distribution(2))
        self.assertEqual([1, 1, 1],
            packs.pack_distribution(3))
        self.assertEqual([1, 1, 1, 1],
            packs.pack_distribution(4))
        self.assertEqual([1, 1, 1, 1, 1],
            packs.pack_distribution(5))
        self.assertEqual([1, 1, 1, 1, 1, 1],
            packs.pack_distribution(6))
        self.assertEqual([1, 1, 1, 1, 1, 1, 1],
            packs.pack_distribution(7))
        self.assertEqual([1, 1, 1, 1, 1, 1, 1, 1],
            packs.pack_distribution(8))
        self.assertEqual([1, 1, 1, 1, 1, 1, 1, 1, 1],
            packs.pack_distribution(9))

    def test_pack_distribution_stable_at_boundaries(self):
        """When there are multi-rev packs the counts are stable."""
        packs = self.get_packs()
        # in 10s:
        self.assertEqual([10], packs.pack_distribution(10))
        self.assertEqual([10, 1], packs.pack_distribution(11))
        self.assertEqual([10, 10], packs.pack_distribution(20))
        self.assertEqual([10, 10, 1], packs.pack_distribution(21))
        # 100s
        self.assertEqual([100], packs.pack_distribution(100))
        self.assertEqual([100, 1], packs.pack_distribution(101))
        self.assertEqual([100, 10, 1], packs.pack_distribution(111))
        self.assertEqual([100, 100], packs.pack_distribution(200))
        self.assertEqual([100, 100, 1], packs.pack_distribution(201))
        self.assertEqual([100, 100, 10, 1], packs.pack_distribution(211))

    def test_plan_pack_operations_2009_revisions_skip_all_packs(self):
        packs = self.get_packs()
        existing_packs = [(2000, "big"), (9, "medium")]
        # rev count - 2009 -> 2x1000 + 9x1
        pack_operations = packs.plan_autopack_combinations(
            existing_packs, [1000, 1000, 1, 1, 1, 1, 1, 1, 1, 1, 1])
        self.assertEqual([], pack_operations)

    def test_plan_pack_operations_2010_revisions_skip_all_packs(self):
        packs = self.get_packs()
        existing_packs = [(2000, "big"), (9, "medium"), (1, "single")]
        # rev count - 2010 -> 2x1000 + 1x10
        pack_operations = packs.plan_autopack_combinations(
            existing_packs, [1000, 1000, 10])
        self.assertEqual([], pack_operations)

    def test_plan_pack_operations_2010_combines_smallest_two(self):
        packs = self.get_packs()
        existing_packs = [(1999, "big"), (9, "medium"), (1, "single2"),
            (1, "single1")]
        # rev count - 2010 -> 2x1000 + 1x10 (3)
        pack_operations = packs.plan_autopack_combinations(
            existing_packs, [1000, 1000, 10])
        self.assertEqual([[2, ["single2", "single1"]]], pack_operations)

    def test_plan_pack_operations_creates_a_single_op(self):
        packs = self.get_packs()
        existing_packs = [(50, 'a'), (40, 'b'), (30, 'c'), (10, 'd'),
                          (10, 'e'), (6, 'f'), (4, 'g')]
        # rev count 150 -> 1x100 and 5x10
        # The two size 10 packs do not need to be touched. The 50, 40, 30 would
        # be combined into a single 120 size pack, and the 6 & 4 would
        # becombined into a size 10 pack. However, if we have to rewrite them,
        # we save a pack file with no increased I/O by putting them into the
        # same file.
        distribution = packs.pack_distribution(150)
        pack_operations = packs.plan_autopack_combinations(existing_packs,
                                                           distribution)
        self.assertEqual([[130, ['a', 'b', 'c', 'f', 'g']]], pack_operations)

    def test_all_packs_none(self):
        format = self.get_format()
        tree = self.make_branch_and_tree('.', format=format)
        tree.lock_read()
        self.addCleanup(tree.unlock)
        packs = tree.branch.repository._pack_collection
        packs.ensure_loaded()
        self.assertEqual([], packs.all_packs())

    def test_all_packs_one(self):
        format = self.get_format()
        tree = self.make_branch_and_tree('.', format=format)
        tree.commit('start')
        tree.lock_read()
        self.addCleanup(tree.unlock)
        packs = tree.branch.repository._pack_collection
        packs.ensure_loaded()
        self.assertEqual([
            packs.get_pack_by_name(packs.names()[0])],
            packs.all_packs())

    def test_all_packs_two(self):
        format = self.get_format()
        tree = self.make_branch_and_tree('.', format=format)
        tree.commit('start')
        tree.commit('continue')
        tree.lock_read()
        self.addCleanup(tree.unlock)
        packs = tree.branch.repository._pack_collection
        packs.ensure_loaded()
        self.assertEqual([
            packs.get_pack_by_name(packs.names()[0]),
            packs.get_pack_by_name(packs.names()[1]),
            ], packs.all_packs())

    def test_get_pack_by_name(self):
        format = self.get_format()
        tree = self.make_branch_and_tree('.', format=format)
        tree.commit('start')
        tree.lock_read()
        self.addCleanup(tree.unlock)
        packs = tree.branch.repository._pack_collection
        packs.reset()
        packs.ensure_loaded()
        name = packs.names()[0]
        pack_1 = packs.get_pack_by_name(name)
        # the pack should be correctly initialised
        sizes = packs._names[name]
        rev_index = GraphIndex(packs._index_transport, name + '.rix', sizes[0])
        inv_index = GraphIndex(packs._index_transport, name + '.iix', sizes[1])
        txt_index = GraphIndex(packs._index_transport, name + '.tix', sizes[2])
        sig_index = GraphIndex(packs._index_transport, name + '.six', sizes[3])
        self.assertEqual(pack_repo.ExistingPack(packs._pack_transport,
            name, rev_index, inv_index, txt_index, sig_index), pack_1)
        # and the same instance should be returned on successive calls.
        self.assertTrue(pack_1 is packs.get_pack_by_name(name))

    def test_reload_pack_names_new_entry(self):
        tree, r, packs, revs = self.make_packs_and_alt_repo()
        names = packs.names()
        # Add a new pack file into the repository
        rev4 = tree.commit('four')
        new_names = tree.branch.repository._pack_collection.names()
        new_name = set(new_names).difference(names)
        self.assertEqual(1, len(new_name))
        new_name = new_name.pop()
        # The old collection hasn't noticed yet
        self.assertEqual(names, packs.names())
        self.assertTrue(packs.reload_pack_names())
        self.assertEqual(new_names, packs.names())
        # And the repository can access the new revision
        self.assertEqual({rev4:(revs[-1],)}, r.get_parent_map([rev4]))
        self.assertFalse(packs.reload_pack_names())

    def test_reload_pack_names_added_and_removed(self):
        tree, r, packs, revs = self.make_packs_and_alt_repo()
        names = packs.names()
        # Now repack the whole thing
        tree.branch.repository.pack()
        new_names = tree.branch.repository._pack_collection.names()
        # The other collection hasn't noticed yet
        self.assertEqual(names, packs.names())
        self.assertTrue(packs.reload_pack_names())
        self.assertEqual(new_names, packs.names())
        self.assertEqual({revs[-1]:(revs[-2],)}, r.get_parent_map([revs[-1]]))
        self.assertFalse(packs.reload_pack_names())

    def test_reload_pack_names_preserves_pending(self):
        # TODO: Update this to also test for pending-deleted names
        tree, r, packs, revs = self.make_packs_and_alt_repo(write_lock=True)
        # We will add one pack (via start_write_group + insert_record_stream),
        # and remove another pack (via _remove_pack_from_memory)
        orig_names = packs.names()
        orig_at_load = packs._packs_at_load
        to_remove_name = next(iter(orig_names))
        r.start_write_group()
        self.addCleanup(r.abort_write_group)
        r.texts.insert_record_stream([versionedfile.FulltextContentFactory(
            ('text', 'rev'), (), None, 'content\n')])
        new_pack = packs._new_pack
        self.assertTrue(new_pack.data_inserted())
        new_pack.finish()
        packs.allocate(new_pack)
        packs._new_pack = None
        removed_pack = packs.get_pack_by_name(to_remove_name)
        packs._remove_pack_from_memory(removed_pack)
        names = packs.names()
        all_nodes, deleted_nodes, new_nodes, _ = packs._diff_pack_names()
        new_names = {x[0][0] for x in new_nodes}
        self.assertEqual(names, sorted([x[0][0] for x in all_nodes]))
        self.assertEqual(set(names) - set(orig_names), new_names)
        self.assertEqual({new_pack.name}, new_names)
        self.assertEqual([to_remove_name],
                         sorted([x[0][0] for x in deleted_nodes]))
        packs.reload_pack_names()
        reloaded_names = packs.names()
        self.assertEqual(orig_at_load, packs._packs_at_load)
        self.assertEqual(names, reloaded_names)
        all_nodes, deleted_nodes, new_nodes, _ = packs._diff_pack_names()
        new_names = {x[0][0] for x in new_nodes}
        self.assertEqual(names, sorted([x[0][0] for x in all_nodes]))
        self.assertEqual(set(names) - set(orig_names), new_names)
        self.assertEqual({new_pack.name}, new_names)
        self.assertEqual([to_remove_name],
                         sorted([x[0][0] for x in deleted_nodes]))

    def test_autopack_obsoletes_new_pack(self):
        tree, r, packs, revs = self.make_packs_and_alt_repo(write_lock=True)
        packs._max_pack_count = lambda x: 1
        packs.pack_distribution = lambda x: [10]
        r.start_write_group()
        r.revisions.insert_record_stream([versionedfile.FulltextContentFactory(
            ('bogus-rev',), (), None, 'bogus-content\n')])
        # This should trigger an autopack, which will combine everything into a
        # single pack file.
        new_names = r.commit_write_group()
        names = packs.names()
        self.assertEqual(1, len(names))
        self.assertEqual([names[0] + '.pack'],
                         packs._pack_transport.list_dir('.'))

    def test_autopack_reloads_and_stops(self):
        tree, r, packs, revs = self.make_packs_and_alt_repo(write_lock=True)
        # After we have determined what needs to be autopacked, trigger a
        # full-pack via the other repo which will cause us to re-evaluate and
        # decide we don't need to do anything
        orig_execute = packs._execute_pack_operations
        def _munged_execute_pack_ops(*args, **kwargs):
            tree.branch.repository.pack()
            return orig_execute(*args, **kwargs)
        packs._execute_pack_operations = _munged_execute_pack_ops
        packs._max_pack_count = lambda x: 1
        packs.pack_distribution = lambda x: [10]
        self.assertFalse(packs.autopack())
        self.assertEqual(1, len(packs.names()))
        self.assertEqual(tree.branch.repository._pack_collection.names(),
                         packs.names())

    def test__save_pack_names(self):
        tree, r, packs, revs = self.make_packs_and_alt_repo(write_lock=True)
        names = packs.names()
        pack = packs.get_pack_by_name(names[0])
        packs._remove_pack_from_memory(pack)
        packs._save_pack_names(obsolete_packs=[pack])
        cur_packs = packs._pack_transport.list_dir('.')
        self.assertEqual([n + '.pack' for n in names[1:]], sorted(cur_packs))
        # obsolete_packs will also have stuff like .rix and .iix present.
        obsolete_packs = packs.transport.list_dir('obsolete_packs')
        obsolete_names = {osutils.splitext(n)[0] for n in obsolete_packs}
        self.assertEqual([pack.name], sorted(obsolete_names))

    def test__save_pack_names_already_obsoleted(self):
        tree, r, packs, revs = self.make_packs_and_alt_repo(write_lock=True)
        names = packs.names()
        pack = packs.get_pack_by_name(names[0])
        packs._remove_pack_from_memory(pack)
        # We are going to simulate a concurrent autopack by manually obsoleting
        # the pack directly.
        packs._obsolete_packs([pack])
        packs._save_pack_names(clear_obsolete_packs=True,
                               obsolete_packs=[pack])
        cur_packs = packs._pack_transport.list_dir('.')
        self.assertEqual([n + '.pack' for n in names[1:]], sorted(cur_packs))
        # Note that while we set clear_obsolete_packs=True, it should not
        # delete a pack file that we have also scheduled for obsoletion.
        obsolete_packs = packs.transport.list_dir('obsolete_packs')
        obsolete_names = {osutils.splitext(n)[0] for n in obsolete_packs}
        self.assertEqual([pack.name], sorted(obsolete_names))

    def test_pack_no_obsolete_packs_directory(self):
        """Bug #314314, don't fail if obsolete_packs directory does
        not exist."""
        tree, r, packs, revs = self.make_packs_and_alt_repo(write_lock=True)
        r.control_transport.rmdir('obsolete_packs')
        packs._clear_obsolete_packs()


class TestPack(TestCaseWithTransport):
    """Tests for the Pack object."""

    def assertCurrentlyEqual(self, left, right):
        self.assertTrue(left == right)
        self.assertTrue(right == left)
        self.assertFalse(left != right)
        self.assertFalse(right != left)

    def assertCurrentlyNotEqual(self, left, right):
        self.assertFalse(left == right)
        self.assertFalse(right == left)
        self.assertTrue(left != right)
        self.assertTrue(right != left)

    def test___eq____ne__(self):
        left = pack_repo.ExistingPack('', '', '', '', '', '')
        right = pack_repo.ExistingPack('', '', '', '', '', '')
        self.assertCurrentlyEqual(left, right)
        # change all attributes and ensure equality changes as we do.
        left.revision_index = 'a'
        self.assertCurrentlyNotEqual(left, right)
        right.revision_index = 'a'
        self.assertCurrentlyEqual(left, right)
        left.inventory_index = 'a'
        self.assertCurrentlyNotEqual(left, right)
        right.inventory_index = 'a'
        self.assertCurrentlyEqual(left, right)
        left.text_index = 'a'
        self.assertCurrentlyNotEqual(left, right)
        right.text_index = 'a'
        self.assertCurrentlyEqual(left, right)
        left.signature_index = 'a'
        self.assertCurrentlyNotEqual(left, right)
        right.signature_index = 'a'
        self.assertCurrentlyEqual(left, right)
        left.name = 'a'
        self.assertCurrentlyNotEqual(left, right)
        right.name = 'a'
        self.assertCurrentlyEqual(left, right)
        left.transport = 'a'
        self.assertCurrentlyNotEqual(left, right)
        right.transport = 'a'
        self.assertCurrentlyEqual(left, right)

    def test_file_name(self):
        pack = pack_repo.ExistingPack('', 'a_name', '', '', '', '')
        self.assertEqual('a_name.pack', pack.file_name())


class TestNewPack(TestCaseWithTransport):
    """Tests for pack_repo.NewPack."""

    def test_new_instance_attributes(self):
        upload_transport = self.get_transport('upload')
        pack_transport = self.get_transport('pack')
        index_transport = self.get_transport('index')
        upload_transport.mkdir('.')
        collection = pack_repo.RepositoryPackCollection(
            repo=None,
            transport=self.get_transport('.'),
            index_transport=index_transport,
            upload_transport=upload_transport,
            pack_transport=pack_transport,
            index_builder_class=BTreeBuilder,
            index_class=BTreeGraphIndex,
            use_chk_index=False)
        pack = pack_repo.NewPack(collection)
        self.addCleanup(pack.abort) # Make sure the write stream gets closed
        self.assertIsInstance(pack.revision_index, BTreeBuilder)
        self.assertIsInstance(pack.inventory_index, BTreeBuilder)
        self.assertIsInstance(pack._hash, type(osutils.md5()))
        self.assertTrue(pack.upload_transport is upload_transport)
        self.assertTrue(pack.index_transport is index_transport)
        self.assertTrue(pack.pack_transport is pack_transport)
        self.assertEqual(None, pack.index_sizes)
        self.assertEqual(20, len(pack.random_name))
        self.assertIsInstance(pack.random_name, str)
        self.assertIsInstance(pack.start_time, float)


class TestPacker(TestCaseWithTransport):
    """Tests for the packs repository Packer class."""

    def test_pack_optimizes_pack_order(self):
        builder = self.make_branch_builder('.', format="1.9")
        builder.start_series()
        builder.build_snapshot(None, [
            ('add', ('', 'root-id', 'directory', None)),
            ('add', ('f', 'f-id', 'file', 'content\n'))],
            revision_id='A')
        builder.build_snapshot(['A'],
            [('modify', ('f', 'new-content\n'))],
            revision_id='B')
        builder.build_snapshot(['B'],
            [('modify', ('f', 'third-content\n'))],
            revision_id='C')
        builder.build_snapshot(['C'],
            [('modify', ('f', 'fourth-content\n'))],
            revision_id='D')
        b = builder.get_branch()
        b.lock_read()
        builder.finish_series()
        self.addCleanup(b.unlock)
        # At this point, we should have 4 pack files available
        # Because of how they were built, they correspond to
        # ['D', 'C', 'B', 'A']
        packs = b.repository._pack_collection.packs
        packer = knitpack_repo.KnitPacker(b.repository._pack_collection,
                                  packs, 'testing',
                                  revision_ids=['B', 'C'])
        # Now, when we are copying the B & C revisions, their pack files should
        # be moved to the front of the stack
        # The new ordering moves B & C to the front of the .packs attribute,
        # and leaves the others in the original order.
        new_packs = [packs[1], packs[2], packs[0], packs[3]]
        new_pack = packer.pack()
        self.assertEqual(new_packs, packer.packs)


class TestOptimisingPacker(TestCaseWithTransport):
    """Tests for the OptimisingPacker class."""

    def get_pack_collection(self):
        repo = self.make_repository('.')
        return repo._pack_collection

    def test_open_pack_will_optimise(self):
        packer = knitpack_repo.OptimisingKnitPacker(self.get_pack_collection(),
                                            [], '.test')
        new_pack = packer.open_pack()
        self.addCleanup(new_pack.abort) # ensure cleanup
        self.assertIsInstance(new_pack, pack_repo.NewPack)
        self.assertTrue(new_pack.revision_index._optimize_for_size)
        self.assertTrue(new_pack.inventory_index._optimize_for_size)
        self.assertTrue(new_pack.text_index._optimize_for_size)
        self.assertTrue(new_pack.signature_index._optimize_for_size)


class TestGCCHKPacker(TestCaseWithTransport):

    def make_abc_branch(self):
        builder = self.make_branch_builder('source')
        builder.start_series()
        builder.build_snapshot(None, [
            ('add', ('', 'root-id', 'directory', None)),
            ('add', ('file', 'file-id', 'file', 'content\n')),
            ], revision_id='A')
        builder.build_snapshot(['A'], [
            ('add', ('dir', 'dir-id', 'directory', None))],
            revision_id='B')
        builder.build_snapshot(['B'], [
            ('modify', ('file', 'new content\n'))],
            revision_id='C')
        builder.finish_series()
        return builder.get_branch()

    def make_branch_with_disjoint_inventory_and_revision(self):
        """a repo with separate packs for a revisions Revision and Inventory.

        There will be one pack file that holds the Revision content, and one
        for the Inventory content.

        :return: (repository,
                  pack_name_with_rev_A_Revision,
                  pack_name_with_rev_A_Inventory,
                  pack_name_with_rev_C_content)
        """
        b_source = self.make_abc_branch()
        b_base = b_source.controldir.sprout('base', revision_id='A').open_branch()
        b_stacked = b_base.controldir.sprout('stacked', stacked=True).open_branch()
        b_stacked.lock_write()
        self.addCleanup(b_stacked.unlock)
        b_stacked.fetch(b_source, 'B')
        # Now re-open the stacked repo directly (no fallbacks) so that we can
        # fill in the A rev.
        repo_not_stacked = b_stacked.controldir.open_repository()
        repo_not_stacked.lock_write()
        self.addCleanup(repo_not_stacked.unlock)
        # Now we should have a pack file with A's inventory, but not its
        # Revision
        self.assertEqual([('A',), ('B',)],
                         sorted(repo_not_stacked.inventories.keys()))
        self.assertEqual([('B',)],
                         sorted(repo_not_stacked.revisions.keys()))
        stacked_pack_names = repo_not_stacked._pack_collection.names()
        # We have a couple names here, figure out which has A's inventory
        for name in stacked_pack_names:
            pack = repo_not_stacked._pack_collection.get_pack_by_name(name)
            keys = [n[1] for n in pack.inventory_index.iter_all_entries()]
            if ('A',) in keys:
                inv_a_pack_name = name
                break
        else:
            self.fail('Could not find pack containing A\'s inventory')
        repo_not_stacked.fetch(b_source.repository, 'A')
        self.assertEqual([('A',), ('B',)],
                         sorted(repo_not_stacked.revisions.keys()))
        new_pack_names = set(repo_not_stacked._pack_collection.names())
        rev_a_pack_names = new_pack_names.difference(stacked_pack_names)
        self.assertEqual(1, len(rev_a_pack_names))
        rev_a_pack_name = list(rev_a_pack_names)[0]
        # Now fetch 'C', so we have a couple pack files to join
        repo_not_stacked.fetch(b_source.repository, 'C')
        rev_c_pack_names = set(repo_not_stacked._pack_collection.names())
        rev_c_pack_names = rev_c_pack_names.difference(new_pack_names)
        self.assertEqual(1, len(rev_c_pack_names))
        rev_c_pack_name = list(rev_c_pack_names)[0]
        return (repo_not_stacked, rev_a_pack_name, inv_a_pack_name,
                rev_c_pack_name)

    def test_pack_with_distant_inventories(self):
        # See https://bugs.launchpad.net/bzr/+bug/437003
        # When repacking, it is possible to have an inventory in a different
        # pack file than the associated revision. An autopack can then come
        # along, and miss that inventory, and complain.
        (repo, rev_a_pack_name, inv_a_pack_name, rev_c_pack_name
         ) = self.make_branch_with_disjoint_inventory_and_revision()
        a_pack = repo._pack_collection.get_pack_by_name(rev_a_pack_name)
        c_pack = repo._pack_collection.get_pack_by_name(rev_c_pack_name)
        packer = groupcompress_repo.GCCHKPacker(repo._pack_collection,
                    [a_pack, c_pack], '.test-pack')
        # This would raise ValueError in bug #437003, but should not raise an
        # error once fixed.
        packer.pack()

    def test_pack_with_missing_inventory(self):
        # Similar to test_pack_with_missing_inventory, but this time, we force
        # the A inventory to actually be gone from the repository.
        (repo, rev_a_pack_name, inv_a_pack_name, rev_c_pack_name
         ) = self.make_branch_with_disjoint_inventory_and_revision()
        inv_a_pack = repo._pack_collection.get_pack_by_name(inv_a_pack_name)
        repo._pack_collection._remove_pack_from_memory(inv_a_pack)
        packer = groupcompress_repo.GCCHKPacker(repo._pack_collection,
            repo._pack_collection.all_packs(), '.test-pack')
        e = self.assertRaises(ValueError, packer.pack)
        packer.new_pack.abort()
        self.assertContainsRe(str(e),
            r"We are missing inventories for revisions: .*'A'")


class TestCrossFormatPacks(TestCaseWithTransport):

    def log_pack(self, hint=None):
        self.calls.append(('pack', hint))
        self.orig_pack(hint=hint)
        if self.expect_hint:
            self.assertTrue(hint)

    def run_stream(self, src_fmt, target_fmt, expect_pack_called):
        self.expect_hint = expect_pack_called
        self.calls = []
        source_tree = self.make_branch_and_tree('src', format=src_fmt)
        source_tree.lock_write()
        self.addCleanup(source_tree.unlock)
        tip = source_tree.commit('foo')
        target = self.make_repository('target', format=target_fmt)
        target.lock_write()
        self.addCleanup(target.unlock)
        source = source_tree.branch.repository._get_source(target._format)
        self.orig_pack = target.pack
        self.overrideAttr(target, "pack", self.log_pack)
        search = target.search_missing_revision_ids(
            source_tree.branch.repository, revision_ids=[tip])
        stream = source.get_stream(search)
        from_format = source_tree.branch.repository._format
        sink = target._get_sink()
        sink.insert_stream(stream, from_format, [])
        if expect_pack_called:
            self.assertLength(1, self.calls)
        else:
            self.assertLength(0, self.calls)

    def run_fetch(self, src_fmt, target_fmt, expect_pack_called):
        self.expect_hint = expect_pack_called
        self.calls = []
        source_tree = self.make_branch_and_tree('src', format=src_fmt)
        source_tree.lock_write()
        self.addCleanup(source_tree.unlock)
        tip = source_tree.commit('foo')
        target = self.make_repository('target', format=target_fmt)
        target.lock_write()
        self.addCleanup(target.unlock)
        source = source_tree.branch.repository
        self.orig_pack = target.pack
        self.overrideAttr(target, "pack", self.log_pack)
        target.fetch(source)
        if expect_pack_called:
            self.assertLength(1, self.calls)
        else:
            self.assertLength(0, self.calls)

    def test_sink_format_hint_no(self):
        # When the target format says packing makes no difference, pack is not
        # called.
        self.run_stream('1.9', 'rich-root-pack', False)

    def test_sink_format_hint_yes(self):
        # When the target format says packing makes a difference, pack is
        # called.
        self.run_stream('1.9', '2a', True)

    def test_sink_format_same_no(self):
        # When the formats are the same, pack is not called.
        self.run_stream('2a', '2a', False)

    def test_IDS_format_hint_no(self):
        # When the target format says packing makes no difference, pack is not
        # called.
        self.run_fetch('1.9', 'rich-root-pack', False)

    def test_IDS_format_hint_yes(self):
        # When the target format says packing makes a difference, pack is
        # called.
        self.run_fetch('1.9', '2a', True)

    def test_IDS_format_same_no(self):
        # When the formats are the same, pack is not called.
        self.run_fetch('2a', '2a', False)


class Test_LazyListJoin(tests.TestCase):

    def test__repr__(self):
        lazy = repository._LazyListJoin(['a'], ['b'])
        self.assertEqual("breezy.repository._LazyListJoin((['a'], ['b']))",
                         repr(lazy))


class TestFeatures(tests.TestCaseWithTransport):

    def test_open_with_present_feature(self):
        self.addCleanup(
            bzrrepository.RepositoryFormatMetaDir.unregister_feature,
            b"makes-cheese-sandwich")
        bzrrepository.RepositoryFormatMetaDir.register_feature(
            b"makes-cheese-sandwich")
        repo = self.make_repository('.')
        repo.lock_write()
        repo._format.features[b"makes-cheese-sandwich"] = b"required"
        repo._format.check_support_status(False)
        repo.unlock()

    def test_open_with_missing_required_feature(self):
        repo = self.make_repository('.')
        repo.lock_write()
        repo._format.features[b"makes-cheese-sandwich"] = b"required"
        self.assertRaises(bzrdir.MissingFeature,
            repo._format.check_support_status, False)<|MERGE_RESOLUTION|>--- conflicted
+++ resolved
@@ -554,16 +554,11 @@
         builder.start_series()
         builder.build_snapshot(None, [
             ('add', ('', b'root-id', 'directory', '')),
-            ('add', ('file', b'file-id', 'file', 'content\n'))],
-            revision_id=b'1')
-        builder.build_snapshot(['1'], [
-<<<<<<< HEAD
-            ('modify', ('file', 'content-2\n'))],
-            revision_id='2')
-=======
-            ('modify', (b'file-id', 'content-2\n'))],
+            ('add', ('file', b'file-id', 'file', b'content\n'))],
+            revision_id='1')
+        builder.build_snapshot([b'1'], [
+            ('modify', ('file', b'content-2\n'))],
             revision_id=b'2')
->>>>>>> 443b542c
         builder.finish_series()
         source = builder.get_branch()
         target = self.make_repository('target', format='2a')
@@ -571,9 +566,9 @@
         target.lock_read()
         self.addCleanup(target.unlock)
         details = target.texts._index.get_build_details(
-            [(b'file-id', '1',), (b'file-id', '2',)])
-        file_1_details = details[(b'file-id', '1')]
-        file_2_details = details[(b'file-id', '2')]
+            [(b'file-id', b'1',), (b'file-id', b'2',)])
+        file_1_details = details[(b'file-id', b'1')]
+        file_2_details = details[(b'file-id', b'2')]
         # The index, and what to read off disk, should be the same for both
         # versions of the file.
         self.assertEqual(file_1_details[0][:3], file_2_details[0][:3])
@@ -582,21 +577,12 @@
         builder = self.make_branch_builder('source', format='2a')
         builder.start_series()
         builder.build_snapshot(None, [
-<<<<<<< HEAD
-            ('add', ('', 'root-id', 'directory', '')),
-            ('add', ('file', 'file-id', 'file', 'content\n'))],
-            revision_id='1')
-        builder.build_snapshot(['1'], [
-            ('modify', ('file', 'content-2\n'))],
-            revision_id='2')
-=======
             ('add', ('', b'root-id', 'directory', '')),
             ('add', ('file', b'file-id', 'file', 'content\n'))],
             revision_id=b'1')
         builder.build_snapshot([b'1'], [
-            ('modify', (b'file-id', 'content-2\n'))],
+            ('modify', ('file', b'content-2\n'))],
             revision_id=b'2')
->>>>>>> 443b542c
         builder.finish_series()
         source = builder.get_branch()
         target = self.make_repository('target', format='2a')
@@ -604,9 +590,9 @@
         target.lock_read()
         self.addCleanup(target.unlock)
         details = target.texts._index.get_build_details(
-            [(b'file-id', '1',), (b'file-id', '2',)])
-        file_1_details = details[(b'file-id', '1')]
-        file_2_details = details[(b'file-id', '2')]
+            [(b'file-id', b'1',), (b'file-id', b'2',)])
+        file_1_details = details[(b'file-id', b'1')]
+        file_2_details = details[(b'file-id', b'2')]
         # The index, and what to read off disk, should be the same for both
         # versions of the file.
         self.assertEqual(file_1_details[0][:3], file_2_details[0][:3])
@@ -615,21 +601,12 @@
         builder = self.make_branch_builder('source', format='2a')
         builder.start_series()
         builder.build_snapshot(None, [
-<<<<<<< HEAD
-            ('add', ('', 'root-id', 'directory', '')),
-            ('add', ('file', 'file-id', 'file', 'content\n'))],
-            revision_id='1')
-        builder.build_snapshot(['1'], [
-            ('modify', ('file', 'content-2\n'))],
-            revision_id='2')
-=======
             ('add', ('', b'root-id', 'directory', '')),
             ('add', ('file', b'file-id', 'file', 'content\n'))],
             revision_id=b'1')
         builder.build_snapshot([b'1'], [
-            ('modify', (b'file-id', 'content-2\n'))],
+            ('modify', ('file', b'content-2\n'))],
             revision_id=b'2')
->>>>>>> 443b542c
         builder.finish_series()
         source = builder.get_branch()
         target = self.make_repository('target', format='2a')
@@ -637,9 +614,9 @@
         target.lock_read()
         self.addCleanup(target.unlock)
         details = target.texts._index.get_build_details(
-            [(b'file-id', '1',), (b'file-id', '2',)])
-        file_1_details = details[(b'file-id', '1')]
-        file_2_details = details[(b'file-id', '2')]
+            [(b'file-id', b'1',), (b'file-id', b'2',)])
+        file_1_details = details[(b'file-id', b'1')]
+        file_2_details = details[(b'file-id', b'2')]
         # The index, and what to read off disk, should be the same for both
         # versions of the file.
         self.assertEqual(file_1_details[0][:3], file_2_details[0][:3])
@@ -727,19 +704,11 @@
         source_builder.build_snapshot(None, entries, revision_id=b'rev-1')
         # Now change a few of them, so we get a few new pages for the second
         # revision
-<<<<<<< HEAD
-        source_builder.build_snapshot(['rev-1'], [
-            ('modify', ('aa', 'new content for aa-id\n')),
-            ('modify', ('cc', 'new content for cc-id\n')),
-            ('modify', ('zz', 'new content for zz-id\n')),
-            ], revision_id='rev-2')
-=======
         source_builder.build_snapshot([b'rev-1'], [
-            ('modify', (b'aa-id', 'new content for aa-id\n')),
-            ('modify', (b'cc-id', 'new content for cc-id\n')),
-            ('modify', (b'zz-id', 'new content for zz-id\n')),
+            ('modify', ('aa', b'new content for aa-id\n')),
+            ('modify', ('cc', b'new content for cc-id\n')),
+            ('modify', ('zz', b'new content for zz-id\n')),
             ], revision_id=b'rev-2')
->>>>>>> 443b542c
         source_builder.finish_series()
         source_branch = source_builder.get_branch()
         source_branch.lock_read()
