--- conflicted
+++ resolved
@@ -699,11 +699,7 @@
             for j in 'abcdefghijklmnopqrstuvwxyz123456789':
                 fname = i + j
                 fid = fname.encode('utf-8') + b'-id'
-<<<<<<< HEAD
-                content = b'content for %s\n' % (fname,)
-=======
                 content = b'content for %s\n' % (fname.encode('utf-8'),)
->>>>>>> dcb4909b
                 entries.append(('add', (fname, fid, 'file', content)))
         source_builder.start_series()
         source_builder.build_snapshot(None, entries, revision_id=b'rev-1')
