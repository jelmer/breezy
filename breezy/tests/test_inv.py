# Copyright (C) 2005-2012, 2016 Canonical Ltd
#
# This program is free software; you can redistribute it and/or modify
# it under the terms of the GNU General Public License as published by
# the Free Software Foundation; either version 2 of the License, or
# (at your option) any later version.
#
# This program is distributed in the hope that it will be useful,
# but WITHOUT ANY WARRANTY; without even the implied warranty of
# MERCHANTABILITY or FITNESS FOR A PARTICULAR PURPOSE.  See the
# GNU General Public License for more details.
#
# You should have received a copy of the GNU General Public License
# along with this program; if not, write to the Free Software
# Foundation, Inc., 51 Franklin Street, Fifth Floor, Boston, MA 02110-1301 USA


from .. import (
    errors,
    osutils,
    repository,
    revision,
    tests,
    workingtree,
    )
from ..sixish import text_type
from ..bzr import (
    chk_map,
    groupcompress,
    inventory,
    )
from ..bzr.inventory import (
    CHKInventory,
    Inventory,
    ROOT_ID,
    InventoryFile,
    InventoryDirectory,
    InventoryEntry,
    TreeReference,
    mutable_inventory_from_tree,
    )
from . import (
    TestCase,
    TestCaseWithTransport,
    )
from .scenarios import load_tests_apply_scenarios


load_tests = load_tests_apply_scenarios


def delta_application_scenarios():
    scenarios = [
        ('Inventory', {'apply_delta': apply_inventory_Inventory}),
        ]
    # Working tree basis delta application
    # Repository add_inv_by_delta.
    # Reduce form of the per_repository test logic - that logic needs to be
    # be able to get /just/ repositories whereas these tests are fine with
    # just creating trees.
    formats = set()
    for _, format in repository.format_registry.iteritems():
        if format.supports_full_versioned_files:
            scenarios.append((str(format.__name__), {
                'apply_delta': apply_inventory_Repository_add_inventory_by_delta,
                'format': format}))
    for getter in workingtree.format_registry._get_all_lazy():
        try:
            format = getter()
            if callable(format):
                format = format()
        except ImportError:
            pass  # Format with unmet dependency
        repo_fmt = format._matchingcontroldir.repository_format
        if not repo_fmt.supports_full_versioned_files:
            continue
        scenarios.append(
            (str(format.__class__.__name__) + ".update_basis_by_delta", {
                'apply_delta': apply_inventory_WT_basis,
                'format': format}))
        scenarios.append(
            (str(format.__class__.__name__) + ".apply_inventory_delta", {
                'apply_delta': apply_inventory_WT,
                'format': format}))
    return scenarios


def create_texts_for_inv(repo, inv):
    for path, ie in inv.iter_entries():
        if ie.text_size:
            lines = [b'a' * ie.text_size]
        else:
            lines = []
        repo.texts.add_lines((ie.file_id, ie.revision), [], lines)


def apply_inventory_Inventory(self, basis, delta, invalid_delta=True):
    """Apply delta to basis and return the result.

    :param basis: An inventory to be used as the basis.
    :param delta: The inventory delta to apply:
    :return: An inventory resulting from the application.
    """
    basis.apply_delta(delta)
    return basis


def apply_inventory_WT(self, basis, delta, invalid_delta=True):
    """Apply delta to basis and return the result.

    This sets the tree state to be basis, and then calls apply_inventory_delta.

    :param basis: An inventory to be used as the basis.
    :param delta: The inventory delta to apply:
    :return: An inventory resulting from the application.
    """
    control = self.make_controldir(
        'tree', format=self.format._matchingcontroldir)
    control.create_repository()
    control.create_branch()
    tree = self.format.initialize(control)
    tree.lock_write()
    try:
        tree._write_inventory(basis)
    finally:
        tree.unlock()
    # Fresh object, reads disk again.
    tree = tree.controldir.open_workingtree()
    tree.lock_write()
    try:
        tree.apply_inventory_delta(delta)
    finally:
        tree.unlock()
    # reload tree - ensure we get what was written.
    tree = tree.controldir.open_workingtree()
    tree.lock_read()
    self.addCleanup(tree.unlock)
    if not invalid_delta:
        tree._validate()
    return tree.root_inventory


def _create_repo_revisions(repo, basis, delta, invalid_delta):
    with repository.WriteGroup(repo):
        rev = revision.Revision(b'basis', timestamp=0, timezone=None,
                                message="", committer="foo@example.com")
        basis.revision_id = b'basis'
        create_texts_for_inv(repo, basis)
        repo.add_revision(b'basis', rev, basis)
        if invalid_delta:
            # We don't want to apply the delta to the basis, because we expect
            # the delta is invalid.
            result_inv = basis
            result_inv.revision_id = b'result'
            target_entries = None
        else:
            result_inv = basis.create_by_apply_delta(delta, b'result')
            create_texts_for_inv(repo, result_inv)
            target_entries = list(result_inv.iter_entries_by_dir())
        rev = revision.Revision(b'result', timestamp=0, timezone=None,
                                message="", committer="foo@example.com")
        repo.add_revision(b'result', rev, result_inv)
    return target_entries


def _get_basis_entries(tree):
    basis_tree = tree.basis_tree()
    with basis_tree.lock_read():
        return list(basis_tree.inventory.iter_entries_by_dir())


def _populate_different_tree(tree, basis, delta):
    """Put all entries into tree, but at a unique location."""
    added_ids = set()
    added_paths = set()
    tree.add(['unique-dir'], [b'unique-dir-id'], ['directory'])
    for path, ie in basis.iter_entries_by_dir():
        if ie.file_id in added_ids:
            continue
        # We want a unique path for each of these, we use the file-id
        tree.add(['unique-dir/' + ie.file_id], [ie.file_id], [ie.kind])
        added_ids.add(ie.file_id)
    for old_path, new_path, file_id, ie in delta:
        if file_id in added_ids:
            continue
        tree.add(['unique-dir/' + file_id], [file_id], [ie.kind])


def apply_inventory_WT_basis(test, basis, delta, invalid_delta=True):
    """Apply delta to basis and return the result.

    This sets the parent and then calls update_basis_by_delta.
    It also puts the basis in the repository under both 'basis' and 'result' to
    allow safety checks made by the WT to succeed, and finally ensures that all
    items in the delta with a new path are present in the WT before calling
    update_basis_by_delta.

    :param basis: An inventory to be used as the basis.
    :param delta: The inventory delta to apply:
    :return: An inventory resulting from the application.
    """
    control = test.make_controldir(
        'tree', format=test.format._matchingcontroldir)
    control.create_repository()
    control.create_branch()
    tree = test.format.initialize(control)
    tree.lock_write()
    try:
        target_entries = _create_repo_revisions(tree.branch.repository, basis,
                                                delta, invalid_delta)
        # Set the basis state as the trees current state
        tree._write_inventory(basis)
        # This reads basis from the repo and puts it into the tree's local
        # cache, if it has one.
        tree.set_parent_ids([b'basis'])
    finally:
        tree.unlock()
    # Fresh lock, reads disk again.
    with tree.lock_write():
        tree.update_basis_by_delta(b'result', delta)
        if not invalid_delta:
            tree._validate()
    # reload tree - ensure we get what was written.
    tree = tree.controldir.open_workingtree()
    basis_tree = tree.basis_tree()
    basis_tree.lock_read()
    test.addCleanup(basis_tree.unlock)
    basis_inv = basis_tree.root_inventory
    if target_entries:
        basis_entries = list(basis_inv.iter_entries_by_dir())
        test.assertEqual(target_entries, basis_entries)
    return basis_inv


def apply_inventory_Repository_add_inventory_by_delta(self, basis, delta,
                                                      invalid_delta=True):
    """Apply delta to basis and return the result.

    This inserts basis as a whole inventory and then uses
    add_inventory_by_delta to add delta.

    :param basis: An inventory to be used as the basis.
    :param delta: The inventory delta to apply:
    :return: An inventory resulting from the application.
    """
    format = self.format()
    control = self.make_controldir('tree', format=format._matchingcontroldir)
    repo = format.initialize(control)
<<<<<<< HEAD
    with repo.lock_write(), repository.WriteGroup(repo):
        rev = revision.Revision(b'basis', timestamp=0, timezone=None,
            message="", committer="foo@example.com")
        basis.revision_id = b'basis'
        create_texts_for_inv(repo, basis)
        repo.add_revision(b'basis', rev, basis)
    with repo.lock_write(), repository.WriteGroup(repo):
        inv_sha1 = repo.add_inventory_by_delta(b'basis', delta,
            b'result', [b'basis'])
=======
    with repo.lock_write():
        repo.start_write_group()
        try:
            rev = revision.Revision(b'basis', timestamp=0, timezone=None,
                                    message="", committer="foo@example.com")
            basis.revision_id = b'basis'
            create_texts_for_inv(repo, basis)
            repo.add_revision(b'basis', rev, basis)
            repo.commit_write_group()
        except:
            repo.abort_write_group()
            raise
    with repo.lock_write():
        repo.start_write_group()
        try:
            inv_sha1 = repo.add_inventory_by_delta(b'basis', delta,
                                                   b'result', [b'basis'])
        except:
            repo.abort_write_group()
            raise
        else:
            repo.commit_write_group()
>>>>>>> ecf6fd31
    # Fresh lock, reads disk again.
    repo = repo.controldir.open_repository()
    repo.lock_read()
    self.addCleanup(repo.unlock)
    return repo.get_inventory(b'result')


class TestInventoryUpdates(TestCase):

    def test_creation_from_root_id(self):
        # iff a root id is passed to the constructor, a root directory is made
        inv = inventory.Inventory(root_id=b'tree-root')
        self.assertNotEqual(None, inv.root)
        self.assertEqual(b'tree-root', inv.root.file_id)

    def test_add_path_of_root(self):
        # if no root id is given at creation time, there is no root directory
        inv = inventory.Inventory(root_id=None)
        self.assertIs(None, inv.root)
        # add a root entry by adding its path
        ie = inv.add_path(u"", "directory", b"my-root")
        ie.revision = b'test-rev'
        self.assertEqual(b"my-root", ie.file_id)
        self.assertIs(ie, inv.root)

    def test_add_path(self):
        inv = inventory.Inventory(root_id=b'tree_root')
        ie = inv.add_path(u'hello', 'file', b'hello-id')
        self.assertEqual(b'hello-id', ie.file_id)
        self.assertEqual('file', ie.kind)

    def test_copy(self):
        """Make sure copy() works and creates a deep copy."""
        inv = inventory.Inventory(root_id=b'some-tree-root')
        ie = inv.add_path(u'hello', 'file', b'hello-id')
        inv2 = inv.copy()
        inv.root.file_id = b'some-new-root'
        ie.name = u'file2'
        self.assertEqual(b'some-tree-root', inv2.root.file_id)
        self.assertEqual(u'hello', inv2.get_entry(b'hello-id').name)

    def test_copy_empty(self):
        """Make sure an empty inventory can be copied."""
        inv = inventory.Inventory(root_id=None)
        inv2 = inv.copy()
        self.assertIs(None, inv2.root)

    def test_copy_copies_root_revision(self):
        """Make sure the revision of the root gets copied."""
        inv = inventory.Inventory(root_id=b'someroot')
        inv.root.revision = b'therev'
        inv2 = inv.copy()
        self.assertEqual(b'someroot', inv2.root.file_id)
        self.assertEqual(b'therev', inv2.root.revision)

    def test_create_tree_reference(self):
        inv = inventory.Inventory(b'tree-root-123')
        inv.add(TreeReference(
            b'nested-id', 'nested', parent_id=b'tree-root-123',
            revision=b'rev', reference_revision=b'rev2'))

    def test_error_encoding(self):
        inv = inventory.Inventory(b'tree-root')
        inv.add(InventoryFile(b'a-id', u'\u1234', b'tree-root'))
        e = self.assertRaises(errors.InconsistentDelta, inv.add,
                              InventoryFile(b'b-id', u'\u1234', b'tree-root'))
        self.assertContainsRe(str(e), '\\u1234')

    def test_add_recursive(self):
        parent = InventoryDirectory(b'src-id', 'src', b'tree-root')
        child = InventoryFile(b'hello-id', 'hello.c', b'src-id')
        parent.children[child.file_id] = child
        inv = inventory.Inventory(b'tree-root')
        inv.add(parent)
        self.assertEqual('src/hello.c', inv.id2path(b'hello-id'))


class TestDeltaApplication(TestCaseWithTransport):

    scenarios = delta_application_scenarios()

    def get_empty_inventory(self, reference_inv=None):
        """Get an empty inventory.

        Note that tests should not depend on the revision of the root for
        setting up test conditions, as it has to be flexible to accomodate non
        rich root repositories.

        :param reference_inv: If not None, get the revision for the root from
            this inventory. This is useful for dealing with older repositories
            that routinely discarded the root entry data. If None, the root's
            revision is set to 'basis'.
        """
        inv = inventory.Inventory()
        if reference_inv is not None:
            inv.root.revision = reference_inv.root.revision
        else:
            inv.root.revision = b'basis'
        return inv

    def make_file_ie(self, file_id=b'file-id', name='name', parent_id=None):
        ie_file = inventory.InventoryFile(file_id, name, parent_id)
        ie_file.revision = b'result'
        ie_file.text_size = 0
        ie_file.text_sha1 = b''
        return ie_file

    def test_empty_delta(self):
        inv = self.get_empty_inventory()
        delta = []
        inv = self.apply_delta(self, inv, delta)
        inv2 = self.get_empty_inventory(inv)
        self.assertEqual([], inv2._make_delta(inv))

    def test_None_file_id(self):
        inv = self.get_empty_inventory()
        dir1 = inventory.InventoryDirectory(b'dirid', 'dir1', inv.root.file_id)
        dir1.file_id = None
        dir1.revision = b'result'
        delta = [(None, u'dir1', None, dir1)]
        self.assertRaises(errors.InconsistentDelta, self.apply_delta, self,
                          inv, delta)

    def test_unicode_file_id(self):
        inv = self.get_empty_inventory()
        dir1 = inventory.InventoryDirectory(b'dirid', 'dir1', inv.root.file_id)
        dir1.file_id = u'dirid'
        dir1.revision = b'result'
        delta = [(None, u'dir1', dir1.file_id, dir1)]
        self.assertRaises(errors.InconsistentDelta, self.apply_delta, self,
                          inv, delta)

    def test_repeated_file_id(self):
        inv = self.get_empty_inventory()
        file1 = inventory.InventoryFile(b'id', 'path1', inv.root.file_id)
        file1.revision = b'result'
        file1.text_size = 0
        file1.text_sha1 = b""
        file2 = file1.copy()
        file2.name = 'path2'
        delta = [(None, u'path1', b'id', file1),
                 (None, u'path2', b'id', file2)]
        self.assertRaises(errors.InconsistentDelta, self.apply_delta, self,
                          inv, delta)

    def test_repeated_new_path(self):
        inv = self.get_empty_inventory()
        file1 = inventory.InventoryFile(b'id1', 'path', inv.root.file_id)
        file1.revision = b'result'
        file1.text_size = 0
        file1.text_sha1 = b""
        file2 = file1.copy()
        file2.file_id = b'id2'
        delta = [(None, u'path', b'id1', file1),
                 (None, u'path', b'id2', file2)]
        self.assertRaises(errors.InconsistentDelta, self.apply_delta, self,
                          inv, delta)

    def test_repeated_old_path(self):
        inv = self.get_empty_inventory()
        file1 = inventory.InventoryFile(b'id1', 'path', inv.root.file_id)
        file1.revision = b'result'
        file1.text_size = 0
        file1.text_sha1 = b""
        # We can't *create* a source inventory with the same path, but
        # a badly generated partial delta might claim the same source twice.
        # This would be buggy in two ways: the path is repeated in the delta,
        # And the path for one of the file ids doesn't match the source
        # location. Alternatively, we could have a repeated fileid, but that
        # is separately checked for.
        file2 = inventory.InventoryFile(b'id2', 'path2', inv.root.file_id)
        file2.revision = b'result'
        file2.text_size = 0
        file2.text_sha1 = b""
        inv.add(file1)
        inv.add(file2)
        delta = [(u'path', None, b'id1', None), (u'path', None, b'id2', None)]
        self.assertRaises(errors.InconsistentDelta, self.apply_delta, self,
                          inv, delta)

    def test_mismatched_id_entry_id(self):
        inv = self.get_empty_inventory()
        file1 = inventory.InventoryFile(b'id1', 'path', inv.root.file_id)
        file1.revision = b'result'
        file1.text_size = 0
        file1.text_sha1 = b""
        delta = [(None, u'path', b'id', file1)]
        self.assertRaises(errors.InconsistentDelta, self.apply_delta, self,
                          inv, delta)

    def test_mismatched_new_path_entry_None(self):
        inv = self.get_empty_inventory()
        delta = [(None, u'path', b'id', None)]
        self.assertRaises(errors.InconsistentDelta, self.apply_delta, self,
                          inv, delta)

    def test_mismatched_new_path_None_entry(self):
        inv = self.get_empty_inventory()
        file1 = inventory.InventoryFile(b'id1', 'path', inv.root.file_id)
        file1.revision = b'result'
        file1.text_size = 0
        file1.text_sha1 = b""
        delta = [(u"path", None, b'id1', file1)]
        self.assertRaises(errors.InconsistentDelta, self.apply_delta, self,
                          inv, delta)

    def test_parent_is_not_directory(self):
        inv = self.get_empty_inventory()
        file1 = inventory.InventoryFile(b'id1', 'path', inv.root.file_id)
        file1.revision = b'result'
        file1.text_size = 0
        file1.text_sha1 = b""
        file2 = inventory.InventoryFile(b'id2', 'path2', b'id1')
        file2.revision = b'result'
        file2.text_size = 0
        file2.text_sha1 = b""
        inv.add(file1)
        delta = [(None, u'path/path2', b'id2', file2)]
        self.assertRaises(errors.InconsistentDelta, self.apply_delta, self,
                          inv, delta)

    def test_parent_is_missing(self):
        inv = self.get_empty_inventory()
        file2 = inventory.InventoryFile(b'id2', 'path2', b'missingparent')
        file2.revision = b'result'
        file2.text_size = 0
        file2.text_sha1 = b""
        delta = [(None, u'path/path2', b'id2', file2)]
        self.assertRaises(errors.InconsistentDelta, self.apply_delta, self,
                          inv, delta)

    def test_new_parent_path_has_wrong_id(self):
        inv = self.get_empty_inventory()
        parent1 = inventory.InventoryDirectory(b'p-1', 'dir', inv.root.file_id)
        parent1.revision = b'result'
        parent2 = inventory.InventoryDirectory(
            b'p-2', 'dir2', inv.root.file_id)
        parent2.revision = b'result'
        file1 = inventory.InventoryFile(b'id', 'path', b'p-2')
        file1.revision = b'result'
        file1.text_size = 0
        file1.text_sha1 = b""
        inv.add(parent1)
        inv.add(parent2)
        # This delta claims that file1 is at dir/path, but actually its at
        # dir2/path if you follow the inventory parent structure.
        delta = [(None, u'dir/path', b'id', file1)]
        self.assertRaises(errors.InconsistentDelta, self.apply_delta, self,
                          inv, delta)

    def test_old_parent_path_is_wrong(self):
        inv = self.get_empty_inventory()
        parent1 = inventory.InventoryDirectory(b'p-1', 'dir', inv.root.file_id)
        parent1.revision = b'result'
        parent2 = inventory.InventoryDirectory(
            b'p-2', 'dir2', inv.root.file_id)
        parent2.revision = b'result'
        file1 = inventory.InventoryFile(b'id', 'path', b'p-2')
        file1.revision = b'result'
        file1.text_size = 0
        file1.text_sha1 = b""
        inv.add(parent1)
        inv.add(parent2)
        inv.add(file1)
        # This delta claims that file1 was at dir/path, but actually it was at
        # dir2/path if you follow the inventory parent structure.
        delta = [(u'dir/path', None, b'id', None)]
        self.assertRaises(errors.InconsistentDelta, self.apply_delta, self,
                          inv, delta)

    def test_old_parent_path_is_for_other_id(self):
        inv = self.get_empty_inventory()
        parent1 = inventory.InventoryDirectory(b'p-1', 'dir', inv.root.file_id)
        parent1.revision = b'result'
        parent2 = inventory.InventoryDirectory(
            b'p-2', 'dir2', inv.root.file_id)
        parent2.revision = b'result'
        file1 = inventory.InventoryFile(b'id', 'path', b'p-2')
        file1.revision = b'result'
        file1.text_size = 0
        file1.text_sha1 = b""
        file2 = inventory.InventoryFile(b'id2', 'path', b'p-1')
        file2.revision = b'result'
        file2.text_size = 0
        file2.text_sha1 = b""
        inv.add(parent1)
        inv.add(parent2)
        inv.add(file1)
        inv.add(file2)
        # This delta claims that file1 was at dir/path, but actually it was at
        # dir2/path if you follow the inventory parent structure. At dir/path
        # is another entry we should not delete.
        delta = [(u'dir/path', None, b'id', None)]
        self.assertRaises(errors.InconsistentDelta, self.apply_delta, self,
                          inv, delta)

    def test_add_existing_id_new_path(self):
        inv = self.get_empty_inventory()
        parent1 = inventory.InventoryDirectory(
            b'p-1', 'dir1', inv.root.file_id)
        parent1.revision = b'result'
        parent2 = inventory.InventoryDirectory(
            b'p-1', 'dir2', inv.root.file_id)
        parent2.revision = b'result'
        inv.add(parent1)
        delta = [(None, u'dir2', b'p-1', parent2)]
        self.assertRaises(errors.InconsistentDelta, self.apply_delta, self,
                          inv, delta)

    def test_add_new_id_existing_path(self):
        inv = self.get_empty_inventory()
        parent1 = inventory.InventoryDirectory(
            b'p-1', 'dir1', inv.root.file_id)
        parent1.revision = b'result'
        parent2 = inventory.InventoryDirectory(
            b'p-2', 'dir1', inv.root.file_id)
        parent2.revision = b'result'
        inv.add(parent1)
        delta = [(None, u'dir1', b'p-2', parent2)]
        self.assertRaises(errors.InconsistentDelta, self.apply_delta, self,
                          inv, delta)

    def test_remove_dir_leaving_dangling_child(self):
        inv = self.get_empty_inventory()
        dir1 = inventory.InventoryDirectory(b'p-1', 'dir1', inv.root.file_id)
        dir1.revision = b'result'
        dir2 = inventory.InventoryDirectory(b'p-2', 'child1', b'p-1')
        dir2.revision = b'result'
        dir3 = inventory.InventoryDirectory(b'p-3', 'child2', b'p-1')
        dir3.revision = b'result'
        inv.add(dir1)
        inv.add(dir2)
        inv.add(dir3)
        delta = [(u'dir1', None, b'p-1', None),
                 (u'dir1/child2', None, b'p-3', None)]
        self.assertRaises(errors.InconsistentDelta, self.apply_delta, self,
                          inv, delta)

    def test_add_file(self):
        inv = self.get_empty_inventory()
        file1 = inventory.InventoryFile(b'file-id', 'path', inv.root.file_id)
        file1.revision = b'result'
        file1.text_size = 0
        file1.text_sha1 = b''
        delta = [(None, u'path', b'file-id', file1)]
        res_inv = self.apply_delta(self, inv, delta, invalid_delta=False)
        self.assertEqual(b'file-id', res_inv.get_entry(b'file-id').file_id)

    def test_remove_file(self):
        inv = self.get_empty_inventory()
        file1 = inventory.InventoryFile(b'file-id', 'path', inv.root.file_id)
        file1.revision = b'result'
        file1.text_size = 0
        file1.text_sha1 = b''
        inv.add(file1)
        delta = [(u'path', None, b'file-id', None)]
        res_inv = self.apply_delta(self, inv, delta, invalid_delta=False)
        self.assertEqual(None, res_inv.path2id('path'))
        self.assertRaises(errors.NoSuchId, res_inv.id2path, b'file-id')

    def test_rename_file(self):
        inv = self.get_empty_inventory()
        file1 = self.make_file_ie(name='path', parent_id=inv.root.file_id)
        inv.add(file1)
        file2 = self.make_file_ie(name='path2', parent_id=inv.root.file_id)
        delta = [(u'path', 'path2', b'file-id', file2)]
        res_inv = self.apply_delta(self, inv, delta, invalid_delta=False)
        self.assertEqual(None, res_inv.path2id('path'))
        self.assertEqual(b'file-id', res_inv.path2id('path2'))

    def test_replaced_at_new_path(self):
        inv = self.get_empty_inventory()
        file1 = self.make_file_ie(file_id=b'id1', parent_id=inv.root.file_id)
        inv.add(file1)
        file2 = self.make_file_ie(file_id=b'id2', parent_id=inv.root.file_id)
        delta = [(u'name', None, b'id1', None),
                 (None, u'name', b'id2', file2)]
        res_inv = self.apply_delta(self, inv, delta, invalid_delta=False)
        self.assertEqual(b'id2', res_inv.path2id('name'))

    def test_rename_dir(self):
        inv = self.get_empty_inventory()
        dir1 = inventory.InventoryDirectory(
            b'dir-id', 'dir1', inv.root.file_id)
        dir1.revision = b'basis'
        file1 = self.make_file_ie(parent_id=b'dir-id')
        inv.add(dir1)
        inv.add(file1)
        dir2 = inventory.InventoryDirectory(
            b'dir-id', 'dir2', inv.root.file_id)
        dir2.revision = b'result'
        delta = [('dir1', 'dir2', b'dir-id', dir2)]
        res_inv = self.apply_delta(self, inv, delta, invalid_delta=False)
        # The file should be accessible under the new path
        self.assertEqual(b'file-id', res_inv.path2id('dir2/name'))

    def test_renamed_dir_with_renamed_child(self):
        inv = self.get_empty_inventory()
        dir1 = inventory.InventoryDirectory(
            b'dir-id', 'dir1', inv.root.file_id)
        dir1.revision = b'basis'
        file1 = self.make_file_ie(b'file-id-1', 'name1', parent_id=b'dir-id')
        file2 = self.make_file_ie(b'file-id-2', 'name2', parent_id=b'dir-id')
        inv.add(dir1)
        inv.add(file1)
        inv.add(file2)
        dir2 = inventory.InventoryDirectory(
            b'dir-id', 'dir2', inv.root.file_id)
        dir2.revision = b'result'
        file2b = self.make_file_ie(b'file-id-2', 'name2', inv.root.file_id)
        delta = [('dir1', 'dir2', b'dir-id', dir2),
                 ('dir1/name2', 'name2', b'file-id-2', file2b)]
        res_inv = self.apply_delta(self, inv, delta, invalid_delta=False)
        # The file should be accessible under the new path
        self.assertEqual(b'file-id-1', res_inv.path2id('dir2/name1'))
        self.assertEqual(None, res_inv.path2id('dir2/name2'))
        self.assertEqual(b'file-id-2', res_inv.path2id('name2'))

    def test_is_root(self):
        """Ensure our root-checking code is accurate."""
        inv = inventory.Inventory(b'TREE_ROOT')
        self.assertTrue(inv.is_root(b'TREE_ROOT'))
        self.assertFalse(inv.is_root(b'booga'))
        inv.root.file_id = b'booga'
        self.assertFalse(inv.is_root(b'TREE_ROOT'))
        self.assertTrue(inv.is_root(b'booga'))
        # works properly even if no root is set
        inv.root = None
        self.assertFalse(inv.is_root(b'TREE_ROOT'))
        self.assertFalse(inv.is_root(b'booga'))

    def test_entries_for_empty_inventory(self):
        """Test that entries() will not fail for an empty inventory"""
        inv = Inventory(root_id=None)
        self.assertEqual([], inv.entries())


class TestInventoryEntry(TestCase):

    def test_file_invalid_entry_name(self):
        self.assertRaises(errors.InvalidEntryName, inventory.InventoryFile,
                          b'123', 'a/hello.c', ROOT_ID)

    def test_file_backslash(self):
        file = inventory.InventoryFile(b'123', 'h\\ello.c', ROOT_ID)
        self.assertEquals(file.name, 'h\\ello.c')

    def test_file_kind_character(self):
        file = inventory.InventoryFile(b'123', 'hello.c', ROOT_ID)
        self.assertEqual(file.kind_character(), '')

    def test_dir_kind_character(self):
        dir = inventory.InventoryDirectory(b'123', 'hello.c', ROOT_ID)
        self.assertEqual(dir.kind_character(), '/')

    def test_link_kind_character(self):
        dir = inventory.InventoryLink(b'123', 'hello.c', ROOT_ID)
        self.assertEqual(dir.kind_character(), '')

    def test_link_kind_character(self):
        dir = TreeReference(b'123', 'hello.c', ROOT_ID)
        self.assertEqual(dir.kind_character(), '+')

    def test_dir_detect_changes(self):
        left = inventory.InventoryDirectory(b'123', 'hello.c', ROOT_ID)
        right = inventory.InventoryDirectory(b'123', 'hello.c', ROOT_ID)
        self.assertEqual((False, False), left.detect_changes(right))
        self.assertEqual((False, False), right.detect_changes(left))

    def test_file_detect_changes(self):
        left = inventory.InventoryFile(b'123', 'hello.c', ROOT_ID)
        left.text_sha1 = 123
        right = inventory.InventoryFile(b'123', 'hello.c', ROOT_ID)
        right.text_sha1 = 123
        self.assertEqual((False, False), left.detect_changes(right))
        self.assertEqual((False, False), right.detect_changes(left))
        left.executable = True
        self.assertEqual((False, True), left.detect_changes(right))
        self.assertEqual((False, True), right.detect_changes(left))
        right.text_sha1 = 321
        self.assertEqual((True, True), left.detect_changes(right))
        self.assertEqual((True, True), right.detect_changes(left))

    def test_symlink_detect_changes(self):
        left = inventory.InventoryLink(b'123', 'hello.c', ROOT_ID)
        left.symlink_target = 'foo'
        right = inventory.InventoryLink(b'123', 'hello.c', ROOT_ID)
        right.symlink_target = 'foo'
        self.assertEqual((False, False), left.detect_changes(right))
        self.assertEqual((False, False), right.detect_changes(left))
        left.symlink_target = 'different'
        self.assertEqual((True, False), left.detect_changes(right))
        self.assertEqual((True, False), right.detect_changes(left))

    def test_file_has_text(self):
        file = inventory.InventoryFile(b'123', 'hello.c', ROOT_ID)
        self.assertTrue(file.has_text())

    def test_directory_has_text(self):
        dir = inventory.InventoryDirectory(b'123', 'hello.c', ROOT_ID)
        self.assertFalse(dir.has_text())

    def test_link_has_text(self):
        link = inventory.InventoryLink(b'123', 'hello.c', ROOT_ID)
        self.assertFalse(link.has_text())

    def test_make_entry(self):
        self.assertIsInstance(inventory.make_entry("file", "name", ROOT_ID),
                              inventory.InventoryFile)
        self.assertIsInstance(inventory.make_entry("symlink", "name", ROOT_ID),
                              inventory.InventoryLink)
        self.assertIsInstance(inventory.make_entry("directory", "name", ROOT_ID),
                              inventory.InventoryDirectory)

    def test_make_entry_non_normalized(self):
        orig_normalized_filename = osutils.normalized_filename

        try:
            osutils.normalized_filename = osutils._accessible_normalized_filename
            entry = inventory.make_entry("file", u'a\u030a', ROOT_ID)
            self.assertEqual(u'\xe5', entry.name)
            self.assertIsInstance(entry, inventory.InventoryFile)

            osutils.normalized_filename = osutils._inaccessible_normalized_filename
            self.assertRaises(errors.InvalidNormalization,
                              inventory.make_entry, 'file', u'a\u030a', ROOT_ID)
        finally:
            osutils.normalized_filename = orig_normalized_filename


class TestDescribeChanges(TestCase):

    def test_describe_change(self):
        # we need to test the following change combinations:
        # rename
        # reparent
        # modify
        # gone
        # added
        # renamed/reparented and modified
        # change kind (perhaps can't be done yet?)
        # also, merged in combination with all of these?
        old_a = InventoryFile(b'a-id', 'a_file', ROOT_ID)
        old_a.text_sha1 = b'123132'
        old_a.text_size = 0
        new_a = InventoryFile(b'a-id', 'a_file', ROOT_ID)
        new_a.text_sha1 = b'123132'
        new_a.text_size = 0

        self.assertChangeDescription('unchanged', old_a, new_a)

        new_a.text_size = 10
        new_a.text_sha1 = b'abcabc'
        self.assertChangeDescription('modified', old_a, new_a)

        self.assertChangeDescription('added', None, new_a)
        self.assertChangeDescription('removed', old_a, None)
        # perhaps a bit questionable but seems like the most reasonable thing...
        self.assertChangeDescription('unchanged', None, None)

        # in this case it's both renamed and modified; show a rename and
        # modification:
        new_a.name = 'newfilename'
        self.assertChangeDescription('modified and renamed', old_a, new_a)

        # reparenting is 'renaming'
        new_a.name = old_a.name
        new_a.parent_id = b'somedir-id'
        self.assertChangeDescription('modified and renamed', old_a, new_a)

        # reset the content values so its not modified
        new_a.text_size = old_a.text_size
        new_a.text_sha1 = old_a.text_sha1
        new_a.name = old_a.name

        new_a.name = 'newfilename'
        self.assertChangeDescription('renamed', old_a, new_a)

        # reparenting is 'renaming'
        new_a.name = old_a.name
        new_a.parent_id = b'somedir-id'
        self.assertChangeDescription('renamed', old_a, new_a)

    def assertChangeDescription(self, expected_change, old_ie, new_ie):
        change = InventoryEntry.describe_change(old_ie, new_ie)
        self.assertEqual(expected_change, change)


class TestCHKInventory(tests.TestCaseWithMemoryTransport):

    def get_chk_bytes(self):
        factory = groupcompress.make_pack_factory(True, True, 1)
        trans = self.get_transport('')
        return factory(trans)

    def read_bytes(self, chk_bytes, key):
        stream = chk_bytes.get_record_stream([key], 'unordered', True)
        return next(stream).get_bytes_as("fulltext")

    def test_deserialise_gives_CHKInventory(self):
        inv = Inventory()
        inv.revision_id = b"revid"
        inv.root.revision = b"rootrev"
        chk_bytes = self.get_chk_bytes()
        chk_inv = CHKInventory.from_inventory(chk_bytes, inv)
        bytes = b''.join(chk_inv.to_lines())
        new_inv = CHKInventory.deserialise(chk_bytes, bytes, (b"revid",))
        self.assertEqual(b"revid", new_inv.revision_id)
        self.assertEqual("directory", new_inv.root.kind)
        self.assertEqual(inv.root.file_id, new_inv.root.file_id)
        self.assertEqual(inv.root.parent_id, new_inv.root.parent_id)
        self.assertEqual(inv.root.name, new_inv.root.name)
        self.assertEqual(b"rootrev", new_inv.root.revision)
        self.assertEqual(b'plain', new_inv._search_key_name)

    def test_deserialise_wrong_revid(self):
        inv = Inventory()
        inv.revision_id = b"revid"
        inv.root.revision = b"rootrev"
        chk_bytes = self.get_chk_bytes()
        chk_inv = CHKInventory.from_inventory(chk_bytes, inv)
        bytes = b''.join(chk_inv.to_lines())
        self.assertRaises(ValueError, CHKInventory.deserialise, chk_bytes,
                          bytes, (b"revid2",))

    def test_captures_rev_root_byid(self):
        inv = Inventory()
        inv.revision_id = b"foo"
        inv.root.revision = b"bar"
        chk_bytes = self.get_chk_bytes()
        chk_inv = CHKInventory.from_inventory(chk_bytes, inv)
        lines = chk_inv.to_lines()
        self.assertEqual([
            b'chkinventory:\n',
            b'revision_id: foo\n',
            b'root_id: TREE_ROOT\n',
            b'parent_id_basename_to_file_id: sha1:eb23f0ad4b07f48e88c76d4c94292be57fb2785f\n',
            b'id_to_entry: sha1:debfe920f1f10e7929260f0534ac9a24d7aabbb4\n',
            ], lines)
        chk_inv = CHKInventory.deserialise(
            chk_bytes, b''.join(lines), (b'foo',))
        self.assertEqual(b'plain', chk_inv._search_key_name)

    def test_captures_parent_id_basename_index(self):
        inv = Inventory()
        inv.revision_id = b"foo"
        inv.root.revision = b"bar"
        chk_bytes = self.get_chk_bytes()
        chk_inv = CHKInventory.from_inventory(chk_bytes, inv)
        lines = chk_inv.to_lines()
        self.assertEqual([
            b'chkinventory:\n',
            b'revision_id: foo\n',
            b'root_id: TREE_ROOT\n',
            b'parent_id_basename_to_file_id: sha1:eb23f0ad4b07f48e88c76d4c94292be57fb2785f\n',
            b'id_to_entry: sha1:debfe920f1f10e7929260f0534ac9a24d7aabbb4\n',
            ], lines)
        chk_inv = CHKInventory.deserialise(
            chk_bytes, b''.join(lines), (b'foo',))
        self.assertEqual(b'plain', chk_inv._search_key_name)

    def test_captures_search_key_name(self):
        inv = Inventory()
        inv.revision_id = b"foo"
        inv.root.revision = b"bar"
        chk_bytes = self.get_chk_bytes()
        chk_inv = CHKInventory.from_inventory(chk_bytes, inv,
                                              search_key_name=b'hash-16-way')
        lines = chk_inv.to_lines()
        self.assertEqual([
            b'chkinventory:\n',
            b'search_key_name: hash-16-way\n',
            b'root_id: TREE_ROOT\n',
            b'parent_id_basename_to_file_id: sha1:eb23f0ad4b07f48e88c76d4c94292be57fb2785f\n',
            b'revision_id: foo\n',
            b'id_to_entry: sha1:debfe920f1f10e7929260f0534ac9a24d7aabbb4\n',
            ], lines)
        chk_inv = CHKInventory.deserialise(
            chk_bytes, b''.join(lines), (b'foo',))
        self.assertEqual(b'hash-16-way', chk_inv._search_key_name)

    def test_directory_children_on_demand(self):
        inv = Inventory()
        inv.revision_id = b"revid"
        inv.root.revision = b"rootrev"
        inv.add(InventoryFile(b"fileid", "file", inv.root.file_id))
        inv.get_entry(b"fileid").revision = b"filerev"
        inv.get_entry(b"fileid").executable = True
        inv.get_entry(b"fileid").text_sha1 = b"ffff"
        inv.get_entry(b"fileid").text_size = 1
        chk_bytes = self.get_chk_bytes()
        chk_inv = CHKInventory.from_inventory(chk_bytes, inv)
        bytes = b''.join(chk_inv.to_lines())
        new_inv = CHKInventory.deserialise(chk_bytes, bytes, (b"revid",))
        root_entry = new_inv.get_entry(inv.root.file_id)
        self.assertEqual(None, root_entry._children)
        self.assertEqual({'file'}, set(root_entry.children))
        file_direct = new_inv.get_entry(b"fileid")
        file_found = root_entry.children['file']
        self.assertEqual(file_direct.kind, file_found.kind)
        self.assertEqual(file_direct.file_id, file_found.file_id)
        self.assertEqual(file_direct.parent_id, file_found.parent_id)
        self.assertEqual(file_direct.name, file_found.name)
        self.assertEqual(file_direct.revision, file_found.revision)
        self.assertEqual(file_direct.text_sha1, file_found.text_sha1)
        self.assertEqual(file_direct.text_size, file_found.text_size)
        self.assertEqual(file_direct.executable, file_found.executable)

    def test_from_inventory_maximum_size(self):
        # from_inventory supports the maximum_size parameter.
        inv = Inventory()
        inv.revision_id = b"revid"
        inv.root.revision = b"rootrev"
        chk_bytes = self.get_chk_bytes()
        chk_inv = CHKInventory.from_inventory(chk_bytes, inv, 120)
        chk_inv.id_to_entry._ensure_root()
        self.assertEqual(120, chk_inv.id_to_entry._root_node.maximum_size)
        self.assertEqual(1, chk_inv.id_to_entry._root_node._key_width)
        p_id_basename = chk_inv.parent_id_basename_to_file_id
        p_id_basename._ensure_root()
        self.assertEqual(120, p_id_basename._root_node.maximum_size)
        self.assertEqual(2, p_id_basename._root_node._key_width)

    def test_iter_all_ids(self):
        inv = Inventory()
        inv.revision_id = b"revid"
        inv.root.revision = b"rootrev"
        inv.add(InventoryFile(b"fileid", "file", inv.root.file_id))
        inv.get_entry(b"fileid").revision = b"filerev"
        inv.get_entry(b"fileid").executable = True
        inv.get_entry(b"fileid").text_sha1 = b"ffff"
        inv.get_entry(b"fileid").text_size = 1
        chk_bytes = self.get_chk_bytes()
        chk_inv = CHKInventory.from_inventory(chk_bytes, inv)
        bytes = b''.join(chk_inv.to_lines())
        new_inv = CHKInventory.deserialise(chk_bytes, bytes, (b"revid",))
        fileids = sorted(new_inv.iter_all_ids())
        self.assertEqual([inv.root.file_id, b"fileid"], fileids)

    def test__len__(self):
        inv = Inventory()
        inv.revision_id = b"revid"
        inv.root.revision = b"rootrev"
        inv.add(InventoryFile(b"fileid", "file", inv.root.file_id))
        inv.get_entry(b"fileid").revision = b"filerev"
        inv.get_entry(b"fileid").executable = True
        inv.get_entry(b"fileid").text_sha1 = b"ffff"
        inv.get_entry(b"fileid").text_size = 1
        chk_bytes = self.get_chk_bytes()
        chk_inv = CHKInventory.from_inventory(chk_bytes, inv)
        self.assertEqual(2, len(chk_inv))

    def test_get_entry(self):
        inv = Inventory()
        inv.revision_id = b"revid"
        inv.root.revision = b"rootrev"
        inv.add(InventoryFile(b"fileid", u"file", inv.root.file_id))
        inv.get_entry(b"fileid").revision = b"filerev"
        inv.get_entry(b"fileid").executable = True
        inv.get_entry(b"fileid").text_sha1 = b"ffff"
        inv.get_entry(b"fileid").text_size = 1
        chk_bytes = self.get_chk_bytes()
        chk_inv = CHKInventory.from_inventory(chk_bytes, inv)
        data = b''.join(chk_inv.to_lines())
        new_inv = CHKInventory.deserialise(chk_bytes, data, (b"revid",))
        root_entry = new_inv.get_entry(inv.root.file_id)
        file_entry = new_inv.get_entry(b"fileid")
        self.assertEqual("directory", root_entry.kind)
        self.assertEqual(inv.root.file_id, root_entry.file_id)
        self.assertEqual(inv.root.parent_id, root_entry.parent_id)
        self.assertEqual(inv.root.name, root_entry.name)
        self.assertEqual(b"rootrev", root_entry.revision)
        self.assertEqual("file", file_entry.kind)
        self.assertEqual(b"fileid", file_entry.file_id)
        self.assertEqual(inv.root.file_id, file_entry.parent_id)
        self.assertEqual(u"file", file_entry.name)
        self.assertEqual(b"filerev", file_entry.revision)
        self.assertEqual(b"ffff", file_entry.text_sha1)
        self.assertEqual(1, file_entry.text_size)
        self.assertEqual(True, file_entry.executable)
        self.assertRaises(errors.NoSuchId, new_inv.get_entry, 'missing')

    def test_has_id_true(self):
        inv = Inventory()
        inv.revision_id = b"revid"
        inv.root.revision = b"rootrev"
        inv.add(InventoryFile(b"fileid", "file", inv.root.file_id))
        inv.get_entry(b"fileid").revision = b"filerev"
        inv.get_entry(b"fileid").executable = True
        inv.get_entry(b"fileid").text_sha1 = b"ffff"
        inv.get_entry(b"fileid").text_size = 1
        chk_bytes = self.get_chk_bytes()
        chk_inv = CHKInventory.from_inventory(chk_bytes, inv)
        self.assertTrue(chk_inv.has_id(b'fileid'))
        self.assertTrue(chk_inv.has_id(inv.root.file_id))

    def test_has_id_not(self):
        inv = Inventory()
        inv.revision_id = b"revid"
        inv.root.revision = b"rootrev"
        chk_bytes = self.get_chk_bytes()
        chk_inv = CHKInventory.from_inventory(chk_bytes, inv)
        self.assertFalse(chk_inv.has_id(b'fileid'))

    def test_id2path(self):
        inv = Inventory()
        inv.revision_id = b"revid"
        inv.root.revision = b"rootrev"
        direntry = InventoryDirectory(b"dirid", "dir", inv.root.file_id)
        fileentry = InventoryFile(b"fileid", "file", b"dirid")
        inv.add(direntry)
        inv.add(fileentry)
        inv.get_entry(b"fileid").revision = b"filerev"
        inv.get_entry(b"fileid").executable = True
        inv.get_entry(b"fileid").text_sha1 = b"ffff"
        inv.get_entry(b"fileid").text_size = 1
        inv.get_entry(b"dirid").revision = b"filerev"
        chk_bytes = self.get_chk_bytes()
        chk_inv = CHKInventory.from_inventory(chk_bytes, inv)
        bytes = b''.join(chk_inv.to_lines())
        new_inv = CHKInventory.deserialise(chk_bytes, bytes, (b"revid",))
        self.assertEqual('', new_inv.id2path(inv.root.file_id))
        self.assertEqual('dir', new_inv.id2path(b'dirid'))
        self.assertEqual('dir/file', new_inv.id2path(b'fileid'))

    def test_path2id(self):
        inv = Inventory()
        inv.revision_id = b"revid"
        inv.root.revision = b"rootrev"
        direntry = InventoryDirectory(b"dirid", "dir", inv.root.file_id)
        fileentry = InventoryFile(b"fileid", "file", b"dirid")
        inv.add(direntry)
        inv.add(fileentry)
        inv.get_entry(b"fileid").revision = b"filerev"
        inv.get_entry(b"fileid").executable = True
        inv.get_entry(b"fileid").text_sha1 = b"ffff"
        inv.get_entry(b"fileid").text_size = 1
        inv.get_entry(b"dirid").revision = b"filerev"
        chk_bytes = self.get_chk_bytes()
        chk_inv = CHKInventory.from_inventory(chk_bytes, inv)
        bytes = b''.join(chk_inv.to_lines())
        new_inv = CHKInventory.deserialise(chk_bytes, bytes, (b"revid",))
        self.assertEqual(inv.root.file_id, new_inv.path2id(''))
        self.assertEqual(b'dirid', new_inv.path2id('dir'))
        self.assertEqual(b'fileid', new_inv.path2id('dir/file'))

    def test_create_by_apply_delta_sets_root(self):
        inv = Inventory()
        inv.root.revision = b"myrootrev"
        inv.revision_id = b"revid"
        chk_bytes = self.get_chk_bytes()
        base_inv = CHKInventory.from_inventory(chk_bytes, inv)
        inv.add_path("", "directory", b"myrootid", None)
        inv.revision_id = b"expectedid"
        inv.root.revision = b"myrootrev"
        reference_inv = CHKInventory.from_inventory(chk_bytes, inv)
        delta = [("", None, base_inv.root.file_id, None),
                 (None, "", b"myrootid", inv.root)]
        new_inv = base_inv.create_by_apply_delta(delta, b"expectedid")
        self.assertEqual(reference_inv.root, new_inv.root)

    def test_create_by_apply_delta_empty_add_child(self):
        inv = Inventory()
        inv.revision_id = b"revid"
        inv.root.revision = b"rootrev"
        chk_bytes = self.get_chk_bytes()
        base_inv = CHKInventory.from_inventory(chk_bytes, inv)
        a_entry = InventoryFile(b"A-id", "A", inv.root.file_id)
        a_entry.revision = b"filerev"
        a_entry.executable = True
        a_entry.text_sha1 = b"ffff"
        a_entry.text_size = 1
        inv.add(a_entry)
        inv.revision_id = b"expectedid"
        reference_inv = CHKInventory.from_inventory(chk_bytes, inv)
        delta = [(None, "A", b"A-id", a_entry)]
        new_inv = base_inv.create_by_apply_delta(delta, b"expectedid")
        # new_inv should be the same as reference_inv.
        self.assertEqual(reference_inv.revision_id, new_inv.revision_id)
        self.assertEqual(reference_inv.root_id, new_inv.root_id)
        reference_inv.id_to_entry._ensure_root()
        new_inv.id_to_entry._ensure_root()
        self.assertEqual(reference_inv.id_to_entry._root_node._key,
                         new_inv.id_to_entry._root_node._key)

    def test_create_by_apply_delta_empty_add_child_updates_parent_id(self):
        inv = Inventory()
        inv.revision_id = b"revid"
        inv.root.revision = b"rootrev"
        chk_bytes = self.get_chk_bytes()
        base_inv = CHKInventory.from_inventory(chk_bytes, inv)
        a_entry = InventoryFile(b"A-id", "A", inv.root.file_id)
        a_entry.revision = b"filerev"
        a_entry.executable = True
        a_entry.text_sha1 = b"ffff"
        a_entry.text_size = 1
        inv.add(a_entry)
        inv.revision_id = b"expectedid"
        reference_inv = CHKInventory.from_inventory(chk_bytes, inv)
        delta = [(None, "A", b"A-id", a_entry)]
        new_inv = base_inv.create_by_apply_delta(delta, b"expectedid")
        reference_inv.id_to_entry._ensure_root()
        reference_inv.parent_id_basename_to_file_id._ensure_root()
        new_inv.id_to_entry._ensure_root()
        new_inv.parent_id_basename_to_file_id._ensure_root()
        # new_inv should be the same as reference_inv.
        self.assertEqual(reference_inv.revision_id, new_inv.revision_id)
        self.assertEqual(reference_inv.root_id, new_inv.root_id)
        self.assertEqual(reference_inv.id_to_entry._root_node._key,
                         new_inv.id_to_entry._root_node._key)
        self.assertEqual(reference_inv.parent_id_basename_to_file_id._root_node._key,
                         new_inv.parent_id_basename_to_file_id._root_node._key)

    def test_iter_changes(self):
        # Low level bootstrapping smoke test; comprehensive generic tests via
        # InterTree are coming.
        inv = Inventory()
        inv.revision_id = b"revid"
        inv.root.revision = b"rootrev"
        inv.add(InventoryFile(b"fileid", "file", inv.root.file_id))
        inv.get_entry(b"fileid").revision = b"filerev"
        inv.get_entry(b"fileid").executable = True
        inv.get_entry(b"fileid").text_sha1 = b"ffff"
        inv.get_entry(b"fileid").text_size = 1
        inv2 = Inventory()
        inv2.revision_id = b"revid2"
        inv2.root.revision = b"rootrev"
        inv2.add(InventoryFile(b"fileid", "file", inv.root.file_id))
        inv2.get_entry(b"fileid").revision = b"filerev2"
        inv2.get_entry(b"fileid").executable = False
        inv2.get_entry(b"fileid").text_sha1 = b"bbbb"
        inv2.get_entry(b"fileid").text_size = 2
        # get fresh objects.
        chk_bytes = self.get_chk_bytes()
        chk_inv = CHKInventory.from_inventory(chk_bytes, inv)
        bytes = b''.join(chk_inv.to_lines())
        inv_1 = CHKInventory.deserialise(chk_bytes, bytes, (b"revid",))
        chk_inv2 = CHKInventory.from_inventory(chk_bytes, inv2)
        bytes = b''.join(chk_inv2.to_lines())
        inv_2 = CHKInventory.deserialise(chk_bytes, bytes, (b"revid2",))
        self.assertEqual([(b'fileid', (u'file', u'file'), True, (True, True),
                           (b'TREE_ROOT', b'TREE_ROOT'), (u'file',
                                                          u'file'), ('file', 'file'),
                           (False, True))],
                         list(inv_1.iter_changes(inv_2)))

    def test_parent_id_basename_to_file_id_index_enabled(self):
        inv = Inventory()
        inv.revision_id = b"revid"
        inv.root.revision = b"rootrev"
        inv.add(InventoryFile(b"fileid", "file", inv.root.file_id))
        inv.get_entry(b"fileid").revision = b"filerev"
        inv.get_entry(b"fileid").executable = True
        inv.get_entry(b"fileid").text_sha1 = b"ffff"
        inv.get_entry(b"fileid").text_size = 1
        # get fresh objects.
        chk_bytes = self.get_chk_bytes()
        tmp_inv = CHKInventory.from_inventory(chk_bytes, inv)
        bytes = b''.join(tmp_inv.to_lines())
        chk_inv = CHKInventory.deserialise(chk_bytes, bytes, (b"revid",))
        self.assertIsInstance(
            chk_inv.parent_id_basename_to_file_id, chk_map.CHKMap)
        self.assertEqual(
            {(b'', b''): b'TREE_ROOT', (b'TREE_ROOT', b'file'): b'fileid'},
            dict(chk_inv.parent_id_basename_to_file_id.iteritems()))

    def test_file_entry_to_bytes(self):
        inv = CHKInventory(None)
        ie = inventory.InventoryFile(b'file-id', 'filename', b'parent-id')
        ie.executable = True
        ie.revision = b'file-rev-id'
        ie.text_sha1 = b'abcdefgh'
        ie.text_size = 100
        bytes = inv._entry_to_bytes(ie)
        self.assertEqual(b'file: file-id\nparent-id\nfilename\n'
                         b'file-rev-id\nabcdefgh\n100\nY', bytes)
        ie2 = inv._bytes_to_entry(bytes)
        self.assertEqual(ie, ie2)
        self.assertIsInstance(ie2.name, text_type)
        self.assertEqual((b'filename', b'file-id', b'file-rev-id'),
                         inv._bytes_to_utf8name_key(bytes))

    def test_file2_entry_to_bytes(self):
        inv = CHKInventory(None)
        # \u30a9 == 'omega'
        ie = inventory.InventoryFile(b'file-id', u'\u03a9name', b'parent-id')
        ie.executable = False
        ie.revision = b'file-rev-id'
        ie.text_sha1 = b'123456'
        ie.text_size = 25
        bytes = inv._entry_to_bytes(ie)
        self.assertEqual(b'file: file-id\nparent-id\n\xce\xa9name\n'
                         b'file-rev-id\n123456\n25\nN', bytes)
        ie2 = inv._bytes_to_entry(bytes)
        self.assertEqual(ie, ie2)
        self.assertIsInstance(ie2.name, text_type)
        self.assertEqual((b'\xce\xa9name', b'file-id', b'file-rev-id'),
                         inv._bytes_to_utf8name_key(bytes))

    def test_dir_entry_to_bytes(self):
        inv = CHKInventory(None)
        ie = inventory.InventoryDirectory(b'dir-id', 'dirname', b'parent-id')
        ie.revision = b'dir-rev-id'
        bytes = inv._entry_to_bytes(ie)
        self.assertEqual(b'dir: dir-id\nparent-id\ndirname\ndir-rev-id', bytes)
        ie2 = inv._bytes_to_entry(bytes)
        self.assertEqual(ie, ie2)
        self.assertIsInstance(ie2.name, text_type)
        self.assertEqual((b'dirname', b'dir-id', b'dir-rev-id'),
                         inv._bytes_to_utf8name_key(bytes))

    def test_dir2_entry_to_bytes(self):
        inv = CHKInventory(None)
        ie = inventory.InventoryDirectory(b'dir-id', u'dir\u03a9name',
                                          None)
        ie.revision = b'dir-rev-id'
        bytes = inv._entry_to_bytes(ie)
        self.assertEqual(b'dir: dir-id\n\ndir\xce\xa9name\n'
                         b'dir-rev-id', bytes)
        ie2 = inv._bytes_to_entry(bytes)
        self.assertEqual(ie, ie2)
        self.assertIsInstance(ie2.name, text_type)
        self.assertIs(ie2.parent_id, None)
        self.assertEqual((b'dir\xce\xa9name', b'dir-id', b'dir-rev-id'),
                         inv._bytes_to_utf8name_key(bytes))

    def test_symlink_entry_to_bytes(self):
        inv = CHKInventory(None)
        ie = inventory.InventoryLink(b'link-id', 'linkname', b'parent-id')
        ie.revision = b'link-rev-id'
        ie.symlink_target = u'target/path'
        bytes = inv._entry_to_bytes(ie)
        self.assertEqual(b'symlink: link-id\nparent-id\nlinkname\n'
                         b'link-rev-id\ntarget/path', bytes)
        ie2 = inv._bytes_to_entry(bytes)
        self.assertEqual(ie, ie2)
        self.assertIsInstance(ie2.name, text_type)
        self.assertIsInstance(ie2.symlink_target, text_type)
        self.assertEqual((b'linkname', b'link-id', b'link-rev-id'),
                         inv._bytes_to_utf8name_key(bytes))

    def test_symlink2_entry_to_bytes(self):
        inv = CHKInventory(None)
        ie = inventory.InventoryLink(
            b'link-id', u'link\u03a9name', b'parent-id')
        ie.revision = b'link-rev-id'
        ie.symlink_target = u'target/\u03a9path'
        bytes = inv._entry_to_bytes(ie)
        self.assertEqual(b'symlink: link-id\nparent-id\nlink\xce\xa9name\n'
                         b'link-rev-id\ntarget/\xce\xa9path', bytes)
        ie2 = inv._bytes_to_entry(bytes)
        self.assertEqual(ie, ie2)
        self.assertIsInstance(ie2.name, text_type)
        self.assertIsInstance(ie2.symlink_target, text_type)
        self.assertEqual((b'link\xce\xa9name', b'link-id', b'link-rev-id'),
                         inv._bytes_to_utf8name_key(bytes))

    def test_tree_reference_entry_to_bytes(self):
        inv = CHKInventory(None)
        ie = inventory.TreeReference(b'tree-root-id', u'tree\u03a9name',
                                     b'parent-id')
        ie.revision = b'tree-rev-id'
        ie.reference_revision = b'ref-rev-id'
        bytes = inv._entry_to_bytes(ie)
        self.assertEqual(b'tree: tree-root-id\nparent-id\ntree\xce\xa9name\n'
                         b'tree-rev-id\nref-rev-id', bytes)
        ie2 = inv._bytes_to_entry(bytes)
        self.assertEqual(ie, ie2)
        self.assertIsInstance(ie2.name, text_type)
        self.assertEqual((b'tree\xce\xa9name', b'tree-root-id', b'tree-rev-id'),
                         inv._bytes_to_utf8name_key(bytes))

    def make_basic_utf8_inventory(self):
        inv = Inventory()
        inv.revision_id = b"revid"
        inv.root.revision = b"rootrev"
        root_id = inv.root.file_id
        inv.add(InventoryFile(b"fileid", u'f\xefle', root_id))
        inv.get_entry(b"fileid").revision = b"filerev"
        inv.get_entry(b"fileid").text_sha1 = b"ffff"
        inv.get_entry(b"fileid").text_size = 0
        inv.add(InventoryDirectory(b"dirid", u'dir-\N{EURO SIGN}', root_id))
        inv.get_entry(b"dirid").revision = b"dirrev"
        inv.add(InventoryFile(b"childid", u'ch\xefld', b"dirid"))
        inv.get_entry(b"childid").revision = b"filerev"
        inv.get_entry(b"childid").text_sha1 = b"ffff"
        inv.get_entry(b"childid").text_size = 0
        chk_bytes = self.get_chk_bytes()
        chk_inv = CHKInventory.from_inventory(chk_bytes, inv)
        bytes = b''.join(chk_inv.to_lines())
        return CHKInventory.deserialise(chk_bytes, bytes, (b"revid",))

    def test__preload_handles_utf8(self):
        new_inv = self.make_basic_utf8_inventory()
        self.assertEqual({}, new_inv._fileid_to_entry_cache)
        self.assertFalse(new_inv._fully_cached)
        new_inv._preload_cache()
        self.assertEqual(
            sorted([new_inv.root_id, b"fileid", b"dirid", b"childid"]),
            sorted(new_inv._fileid_to_entry_cache.keys()))
        ie_root = new_inv._fileid_to_entry_cache[new_inv.root_id]
        self.assertEqual([u'dir-\N{EURO SIGN}', u'f\xefle'],
                         sorted(ie_root._children.keys()))
        ie_dir = new_inv._fileid_to_entry_cache[b'dirid']
        self.assertEqual([u'ch\xefld'], sorted(ie_dir._children.keys()))

    def test__preload_populates_cache(self):
        inv = Inventory()
        inv.revision_id = b"revid"
        inv.root.revision = b"rootrev"
        root_id = inv.root.file_id
        inv.add(InventoryFile(b"fileid", "file", root_id))
        inv.get_entry(b"fileid").revision = b"filerev"
        inv.get_entry(b"fileid").executable = True
        inv.get_entry(b"fileid").text_sha1 = b"ffff"
        inv.get_entry(b"fileid").text_size = 1
        inv.add(InventoryDirectory(b"dirid", "dir", root_id))
        inv.get_entry(b"dirid").revision = b"dirrev"
        inv.add(InventoryFile(b"childid", "child", b"dirid"))
        inv.get_entry(b"childid").revision = b"filerev"
        inv.get_entry(b"childid").executable = False
        inv.get_entry(b"childid").text_sha1 = b"dddd"
        inv.get_entry(b"childid").text_size = 1
        chk_bytes = self.get_chk_bytes()
        chk_inv = CHKInventory.from_inventory(chk_bytes, inv)
        bytes = b''.join(chk_inv.to_lines())
        new_inv = CHKInventory.deserialise(chk_bytes, bytes, (b"revid",))
        self.assertEqual({}, new_inv._fileid_to_entry_cache)
        self.assertFalse(new_inv._fully_cached)
        new_inv._preload_cache()
        self.assertEqual(
            sorted([root_id, b"fileid", b"dirid", b"childid"]),
            sorted(new_inv._fileid_to_entry_cache.keys()))
        self.assertTrue(new_inv._fully_cached)
        ie_root = new_inv._fileid_to_entry_cache[root_id]
        self.assertEqual(['dir', 'file'], sorted(ie_root._children.keys()))
        ie_dir = new_inv._fileid_to_entry_cache[b'dirid']
        self.assertEqual(['child'], sorted(ie_dir._children.keys()))

    def test__preload_handles_partially_evaluated_inventory(self):
        new_inv = self.make_basic_utf8_inventory()
        ie = new_inv.get_entry(new_inv.root_id)
        self.assertIs(None, ie._children)
        self.assertEqual([u'dir-\N{EURO SIGN}', u'f\xefle'],
                         sorted(ie.children.keys()))
        # Accessing .children loads _children
        self.assertEqual([u'dir-\N{EURO SIGN}', u'f\xefle'],
                         sorted(ie._children.keys()))
        new_inv._preload_cache()
        # No change
        self.assertEqual([u'dir-\N{EURO SIGN}', u'f\xefle'],
                         sorted(ie._children.keys()))
        ie_dir = new_inv.get_entry(b"dirid")
        self.assertEqual([u'ch\xefld'],
                         sorted(ie_dir._children.keys()))

    def test_filter_change_in_renamed_subfolder(self):
        inv = Inventory(b'tree-root')
        inv.root.revision = b'rootrev'
        src_ie = inv.add_path('src', 'directory', b'src-id')
        src_ie.revision = b'srcrev'
        sub_ie = inv.add_path('src/sub/', 'directory', b'sub-id')
        sub_ie.revision = b'subrev'
        a_ie = inv.add_path('src/sub/a', 'file', b'a-id')
        a_ie.revision = b'filerev'
        a_ie.text_sha1 = osutils.sha_string(b'content\n')
        a_ie.text_size = len(b'content\n')
        chk_bytes = self.get_chk_bytes()
        inv = CHKInventory.from_inventory(chk_bytes, inv)
        inv = inv.create_by_apply_delta([
            ("src/sub/a", "src/sub/a", b"a-id", a_ie),
            ("src", "src2", b"src-id", src_ie),
            ], b'new-rev-2')
        new_inv = inv.filter([b'a-id', b'src-id'])
        self.assertEqual([
            ('', b'tree-root'),
            ('src', b'src-id'),
            ('src/sub', b'sub-id'),
            ('src/sub/a', b'a-id'),
            ], [(path, ie.file_id) for path, ie in new_inv.iter_entries()])


class TestCHKInventoryExpand(tests.TestCaseWithMemoryTransport):

    def get_chk_bytes(self):
        factory = groupcompress.make_pack_factory(True, True, 1)
        trans = self.get_transport('')
        return factory(trans)

    def make_dir(self, inv, name, parent_id, revision):
        ie = inv.make_entry('directory', name, parent_id,
                            name.encode('utf-8') + b'-id')
        ie.revision = revision
        inv.add(ie)

    def make_file(self, inv, name, parent_id, revision, content=b'content\n'):
        ie = inv.make_entry('file', name, parent_id,
                            name.encode('utf-8') + b'-id')
        ie.text_sha1 = osutils.sha_string(content)
        ie.text_size = len(content)
        ie.revision = revision
        inv.add(ie)

    def make_simple_inventory(self):
        inv = Inventory(b'TREE_ROOT')
        inv.revision_id = b"revid"
        inv.root.revision = b"rootrev"
        # /                 TREE_ROOT
        # dir1/             dir1-id
        #   sub-file1       sub-file1-id
        #   sub-file2       sub-file2-id
        #   sub-dir1/       sub-dir1-id
        #     subsub-file1  subsub-file1-id
        # dir2/             dir2-id
        #   sub2-file1      sub2-file1-id
        # top               top-id
        self.make_dir(inv, 'dir1', b'TREE_ROOT', b'dirrev')
        self.make_dir(inv, 'dir2', b'TREE_ROOT', b'dirrev')
        self.make_dir(inv, 'sub-dir1', b'dir1-id', b'dirrev')
        self.make_file(inv, 'top', b'TREE_ROOT', b'filerev')
        self.make_file(inv, 'sub-file1', b'dir1-id', b'filerev')
        self.make_file(inv, 'sub-file2', b'dir1-id', b'filerev')
        self.make_file(inv, 'subsub-file1', b'sub-dir1-id', b'filerev')
        self.make_file(inv, 'sub2-file1', b'dir2-id', b'filerev')
        chk_bytes = self.get_chk_bytes()
        #  use a small maximum_size to force internal paging structures
        chk_inv = CHKInventory.from_inventory(chk_bytes, inv,
                                              maximum_size=100,
                                              search_key_name=b'hash-255-way')
        bytes = b''.join(chk_inv.to_lines())
        return CHKInventory.deserialise(chk_bytes, bytes, (b"revid",))

    def assert_Getitems(self, expected_fileids, inv, file_ids):
        self.assertEqual(sorted(expected_fileids),
                         sorted([ie.file_id for ie in inv._getitems(file_ids)]))

    def assertExpand(self, all_ids, inv, file_ids):
        (val_all_ids,
         val_children) = inv._expand_fileids_to_parents_and_children(file_ids)
        self.assertEqual(set(all_ids), val_all_ids)
        entries = inv._getitems(val_all_ids)
        expected_children = {}
        for entry in entries:
            s = expected_children.setdefault(entry.parent_id, [])
            s.append(entry.file_id)
        val_children = {
            k: sorted(v) for k, v in val_children.items()}
        expected_children = {
            k: sorted(v) for k, v in expected_children.items()}
        self.assertEqual(expected_children, val_children)

    def test_make_simple_inventory(self):
        inv = self.make_simple_inventory()
        layout = []
        for path, entry in inv.iter_entries_by_dir():
            layout.append((path, entry.file_id))
        self.assertEqual([
            ('', b'TREE_ROOT'),
            ('dir1', b'dir1-id'),
            ('dir2', b'dir2-id'),
            ('top', b'top-id'),
            ('dir1/sub-dir1', b'sub-dir1-id'),
            ('dir1/sub-file1', b'sub-file1-id'),
            ('dir1/sub-file2', b'sub-file2-id'),
            ('dir1/sub-dir1/subsub-file1', b'subsub-file1-id'),
            ('dir2/sub2-file1', b'sub2-file1-id'),
            ], layout)

    def test__getitems(self):
        inv = self.make_simple_inventory()
        # Reading from disk
        self.assert_Getitems([b'dir1-id'], inv, [b'dir1-id'])
        self.assertTrue(b'dir1-id' in inv._fileid_to_entry_cache)
        self.assertFalse(b'sub-file2-id' in inv._fileid_to_entry_cache)
        # From cache
        self.assert_Getitems([b'dir1-id'], inv, [b'dir1-id'])
        # Mixed
        self.assert_Getitems([b'dir1-id', b'sub-file2-id'], inv,
                             [b'dir1-id', b'sub-file2-id'])
        self.assertTrue(b'dir1-id' in inv._fileid_to_entry_cache)
        self.assertTrue(b'sub-file2-id' in inv._fileid_to_entry_cache)

    def test_single_file(self):
        inv = self.make_simple_inventory()
        self.assertExpand([b'TREE_ROOT', b'top-id'], inv, [b'top-id'])

    def test_get_all_parents(self):
        inv = self.make_simple_inventory()
        self.assertExpand([b'TREE_ROOT', b'dir1-id', b'sub-dir1-id',
                           b'subsub-file1-id',
                           ], inv, [b'subsub-file1-id'])

    def test_get_children(self):
        inv = self.make_simple_inventory()
        self.assertExpand([b'TREE_ROOT', b'dir1-id', b'sub-dir1-id',
                           b'sub-file1-id', b'sub-file2-id', b'subsub-file1-id',
                           ], inv, [b'dir1-id'])

    def test_from_root(self):
        inv = self.make_simple_inventory()
        self.assertExpand([b'TREE_ROOT', b'dir1-id', b'dir2-id', b'sub-dir1-id',
                           b'sub-file1-id', b'sub-file2-id', b'sub2-file1-id',
                           b'subsub-file1-id', b'top-id'], inv, [b'TREE_ROOT'])

    def test_top_level_file(self):
        inv = self.make_simple_inventory()
        self.assertExpand([b'TREE_ROOT', b'top-id'], inv, [b'top-id'])

    def test_subsub_file(self):
        inv = self.make_simple_inventory()
        self.assertExpand([b'TREE_ROOT', b'dir1-id', b'sub-dir1-id',
                           b'subsub-file1-id'], inv, [b'subsub-file1-id'])

    def test_sub_and_root(self):
        inv = self.make_simple_inventory()
        self.assertExpand([b'TREE_ROOT', b'dir1-id', b'sub-dir1-id', b'top-id',
                           b'subsub-file1-id'], inv, [b'top-id', b'subsub-file1-id'])


class TestMutableInventoryFromTree(TestCaseWithTransport):

    def test_empty(self):
        repository = self.make_repository('.')
        tree = repository.revision_tree(revision.NULL_REVISION)
        inv = mutable_inventory_from_tree(tree)
        self.assertEqual(revision.NULL_REVISION, inv.revision_id)
        self.assertEqual(0, len(inv))

    def test_some_files(self):
        wt = self.make_branch_and_tree('.')
        self.build_tree(['a'])
        wt.add(['a'], [b'thefileid'])
        revid = wt.commit("commit")
        tree = wt.branch.repository.revision_tree(revid)
        inv = mutable_inventory_from_tree(tree)
        self.assertEqual(revid, inv.revision_id)
        self.assertEqual(2, len(inv))
        self.assertEqual("a", inv.get_entry(b'thefileid').name)
        # The inventory should be mutable and independent of
        # the original tree
        self.assertFalse(tree.root_inventory.get_entry(
            b'thefileid').executable)
        inv.get_entry(b'thefileid').executable = True
        self.assertFalse(tree.root_inventory.get_entry(
            b'thefileid').executable)<|MERGE_RESOLUTION|>--- conflicted
+++ resolved
@@ -246,40 +246,16 @@
     format = self.format()
     control = self.make_controldir('tree', format=format._matchingcontroldir)
     repo = format.initialize(control)
-<<<<<<< HEAD
     with repo.lock_write(), repository.WriteGroup(repo):
-        rev = revision.Revision(b'basis', timestamp=0, timezone=None,
-            message="", committer="foo@example.com")
+        rev = revision.Revision(
+            b'basis', timestamp=0, timezone=None, message="",
+            committer="foo@example.com")
         basis.revision_id = b'basis'
         create_texts_for_inv(repo, basis)
         repo.add_revision(b'basis', rev, basis)
     with repo.lock_write(), repository.WriteGroup(repo):
-        inv_sha1 = repo.add_inventory_by_delta(b'basis', delta,
-            b'result', [b'basis'])
-=======
-    with repo.lock_write():
-        repo.start_write_group()
-        try:
-            rev = revision.Revision(b'basis', timestamp=0, timezone=None,
-                                    message="", committer="foo@example.com")
-            basis.revision_id = b'basis'
-            create_texts_for_inv(repo, basis)
-            repo.add_revision(b'basis', rev, basis)
-            repo.commit_write_group()
-        except:
-            repo.abort_write_group()
-            raise
-    with repo.lock_write():
-        repo.start_write_group()
-        try:
-            inv_sha1 = repo.add_inventory_by_delta(b'basis', delta,
-                                                   b'result', [b'basis'])
-        except:
-            repo.abort_write_group()
-            raise
-        else:
-            repo.commit_write_group()
->>>>>>> ecf6fd31
+        inv_sha1 = repo.add_inventory_by_delta(
+            b'basis', delta, b'result', [b'basis'])
     # Fresh lock, reads disk again.
     repo = repo.controldir.open_repository()
     repo.lock_read()
