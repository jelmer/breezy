# Copyright (C) 2009, 2010, 2011, 2016 Canonical Ltd
#
# This program is free software; you can redistribute it and/or modify
# it under the terms of the GNU General Public License as published by
# the Free Software Foundation; either version 2 of the License, or
# (at your option) any later version.
#
# This program is distributed in the hope that it will be useful,
# but WITHOUT ANY WARRANTY; without even the implied warranty of
# MERCHANTABILITY or FITNESS FOR A PARTICULAR PURPOSE.  See the
# GNU General Public License for more details.
#
# You should have received a copy of the GNU General Public License
# along with this program; if not, write to the Free Software
# Foundation, Inc., 51 Franklin Street, Fifth Floor, Boston, MA 02110-1301 USA

"""Tests for breezy.bzr.inventory_delta.

See doc/developer/inventory.txt for more information.
"""

<<<<<<< HEAD
from io import (
    BytesIO,
    )
=======
from .. import osutils
>>>>>>> a4e5d9cb
from ..bzr import (
    inventory,
    inventory_delta,
    )
from ..bzr.inventory_delta import InventoryDeltaError
from ..bzr.inventory import Inventory
from ..revision import NULL_REVISION
from . import TestCase

### DO NOT REFLOW THESE TEXTS. NEW LINES ARE SIGNIFICANT. ###
empty_lines = b"""format: bzr inventory delta v1 (bzr 1.14)
parent: null:
version: null:
versioned_root: true
tree_references: true
"""

root_only_lines = b"""format: bzr inventory delta v1 (bzr 1.14)
parent: null:
version: entry-version
versioned_root: true
tree_references: true
None\x00/\x00an-id\x00\x00a@e\xc3\xa5ample.com--2004\x00dir
"""


root_change_lines = b"""format: bzr inventory delta v1 (bzr 1.14)
parent: entry-version
version: changed-root
versioned_root: true
tree_references: true
/\x00an-id\x00\x00different-version\x00dir
"""

corrupt_parent_lines = b"""format: bzr inventory delta v1 (bzr 1.14)
parent: entry-version
version: changed-root
versioned_root: false
tree_references: false
/\x00an-id\x00\x00different-version\x00dir
"""

root_only_unversioned = b"""format: bzr inventory delta v1 (bzr 1.14)
parent: null:
version: entry-version
versioned_root: false
tree_references: false
None\x00/\x00TREE_ROOT\x00\x00entry-version\x00dir
"""

reference_lines = b"""format: bzr inventory delta v1 (bzr 1.14)
parent: null:
version: entry-version
versioned_root: true
tree_references: true
None\x00/\x00TREE_ROOT\x00\x00a@e\xc3\xa5ample.com--2004\x00dir
None\x00/foo\x00id\x00TREE_ROOT\x00changed\x00tree\x00subtree-version
"""

change_tree_lines = b"""format: bzr inventory delta v1 (bzr 1.14)
parent: entry-version
version: change-tree
versioned_root: false
tree_references: false
/foo\x00id\x00TREE_ROOT\x00changed-twice\x00tree\x00subtree-version2
"""


class TestDeserialization(TestCase):
    """Test InventoryDeltaSerializer.parse_text_bytes."""

    def test_parse_no_bytes(self):
        deserializer = inventory_delta.InventoryDeltaDeserializer()
        err = self.assertRaises(
            InventoryDeltaError, deserializer.parse_text_bytes, [])
        self.assertContainsRe(str(err), 'inventory delta is empty')

    def test_parse_bad_format(self):
        deserializer = inventory_delta.InventoryDeltaDeserializer()
        err = self.assertRaises(InventoryDeltaError,
                                deserializer.parse_text_bytes, [b'format: foo\n'])
        self.assertContainsRe(str(err), 'unknown format')

    def test_parse_no_parent(self):
        deserializer = inventory_delta.InventoryDeltaDeserializer()
        err = self.assertRaises(InventoryDeltaError,
                                deserializer.parse_text_bytes,
                                [b'format: bzr inventory delta v1 (bzr 1.14)\n'])
        self.assertContainsRe(str(err), 'missing parent: marker')

    def test_parse_no_version(self):
        deserializer = inventory_delta.InventoryDeltaDeserializer()
        err = self.assertRaises(InventoryDeltaError,
                                deserializer.parse_text_bytes,
                                [b'format: bzr inventory delta v1 (bzr 1.14)\n',
                                 b'parent: null:\n'])
        self.assertContainsRe(str(err), 'missing version: marker')

    def test_parse_duplicate_key_errors(self):
        deserializer = inventory_delta.InventoryDeltaDeserializer()
        double_root_lines = \
            b"""format: bzr inventory delta v1 (bzr 1.14)
parent: null:
version: null:
versioned_root: true
tree_references: true
None\x00/\x00an-id\x00\x00a@e\xc3\xa5ample.com--2004\x00dir\x00\x00
None\x00/\x00an-id\x00\x00a@e\xc3\xa5ample.com--2004\x00dir\x00\x00
"""
        err = self.assertRaises(InventoryDeltaError,
                                deserializer.parse_text_bytes, osutils.split_lines(double_root_lines))
        self.assertContainsRe(str(err), 'duplicate file id')

    def test_parse_versioned_root_only(self):
        deserializer = inventory_delta.InventoryDeltaDeserializer()
        parse_result = deserializer.parse_text_bytes(osutils.split_lines(root_only_lines))
        expected_entry = inventory.make_entry(
            'directory', u'', None, b'an-id')
        expected_entry.revision = b'a@e\xc3\xa5ample.com--2004'
        self.assertEqual(
            (b'null:', b'entry-version', True, True,
             [(None, u'', b'an-id', expected_entry)]),
            parse_result)

    def test_parse_special_revid_not_valid_last_mod(self):
        deserializer = inventory_delta.InventoryDeltaDeserializer()
        root_only_lines = b"""format: bzr inventory delta v1 (bzr 1.14)
parent: null:
version: null:
versioned_root: false
tree_references: true
None\x00/\x00TREE_ROOT\x00\x00null:\x00dir\x00\x00
"""
        err = self.assertRaises(
            InventoryDeltaError, deserializer.parse_text_bytes,
            osutils.split_lines(root_only_lines))
        self.assertContainsRe(str(err), 'special revisionid found')

    def test_parse_versioned_root_versioned_disabled(self):
        deserializer = inventory_delta.InventoryDeltaDeserializer()
        root_only_lines = b"""format: bzr inventory delta v1 (bzr 1.14)
parent: null:
version: null:
versioned_root: false
tree_references: true
None\x00/\x00TREE_ROOT\x00\x00a@e\xc3\xa5ample.com--2004\x00dir\x00\x00
"""
        err = self.assertRaises(
            InventoryDeltaError, deserializer.parse_text_bytes,
            osutils.split_lines(root_only_lines))
        self.assertContainsRe(str(err), 'Versioned root found')

    def test_parse_unique_root_id_root_versioned_disabled(self):
        deserializer = inventory_delta.InventoryDeltaDeserializer()
        root_only_lines = b"""format: bzr inventory delta v1 (bzr 1.14)
parent: parent-id
version: a@e\xc3\xa5ample.com--2004
versioned_root: false
tree_references: true
None\x00/\x00an-id\x00\x00parent-id\x00dir\x00\x00
"""
        err = self.assertRaises(InventoryDeltaError,
                                deserializer.parse_text_bytes, osutils.split_lines(root_only_lines))
        self.assertContainsRe(str(err), 'Versioned root found')

    def test_parse_unversioned_root_versioning_enabled(self):
        deserializer = inventory_delta.InventoryDeltaDeserializer()
        parse_result = deserializer.parse_text_bytes(
            osutils.split_lines(root_only_unversioned))
        expected_entry = inventory.make_entry(
            'directory', u'', None, b'TREE_ROOT')
        expected_entry.revision = b'entry-version'
        self.assertEqual(
            (b'null:', b'entry-version', False, False,
             [(None, u'', b'TREE_ROOT', expected_entry)]),
            parse_result)

    def test_parse_versioned_root_when_disabled(self):
        deserializer = inventory_delta.InventoryDeltaDeserializer(
            allow_versioned_root=False)
        err = self.assertRaises(inventory_delta.IncompatibleInventoryDelta,
                                deserializer.parse_text_bytes, osutils.split_lines(root_only_lines))
        self.assertEqual("versioned_root not allowed", str(err))

    def test_parse_tree_when_disabled(self):
        deserializer = inventory_delta.InventoryDeltaDeserializer(
            allow_tree_references=False)
        err = self.assertRaises(inventory_delta.IncompatibleInventoryDelta,
                                deserializer.parse_text_bytes, osutils.split_lines(reference_lines))
        self.assertEqual("Tree reference not allowed", str(err))

    def test_parse_tree_when_header_disallows(self):
        # A deserializer that allows tree_references to be set or unset.
        deserializer = inventory_delta.InventoryDeltaDeserializer()
        # A serialised inventory delta with a header saying no tree refs, but
        # that has a tree ref in its content.
        lines = b"""format: bzr inventory delta v1 (bzr 1.14)
parent: null:
version: entry-version
versioned_root: false
tree_references: false
None\x00/foo\x00id\x00TREE_ROOT\x00changed\x00tree\x00subtree-version
"""
        err = self.assertRaises(InventoryDeltaError,
                                deserializer.parse_text_bytes, osutils.split_lines(lines))
        self.assertContainsRe(str(err), 'Tree reference found')

    def test_parse_versioned_root_when_header_disallows(self):
        # A deserializer that allows tree_references to be set or unset.
        deserializer = inventory_delta.InventoryDeltaDeserializer()
        # A serialised inventory delta with a header saying no tree refs, but
        # that has a tree ref in its content.
        lines = b"""format: bzr inventory delta v1 (bzr 1.14)
parent: null:
version: entry-version
versioned_root: false
tree_references: false
None\x00/\x00TREE_ROOT\x00\x00a@e\xc3\xa5ample.com--2004\x00dir
"""
        err = self.assertRaises(InventoryDeltaError,
                                deserializer.parse_text_bytes, osutils.split_lines(lines))
        self.assertContainsRe(str(err), 'Versioned root found')

    def test_parse_last_line_not_empty(self):
        """newpath must start with / if it is not None."""
        # Trim the trailing newline from a valid serialization
        lines = root_only_lines[:-1]
        deserializer = inventory_delta.InventoryDeltaDeserializer()
        err = self.assertRaises(InventoryDeltaError,
                                deserializer.parse_text_bytes, osutils.split_lines(lines))
        self.assertContainsRe(str(err), 'last line not empty')

    def test_parse_invalid_newpath(self):
        """newpath must start with / if it is not None."""
        lines = empty_lines
        lines += b"None\x00bad\x00TREE_ROOT\x00\x00version\x00dir\n"
        deserializer = inventory_delta.InventoryDeltaDeserializer()
        err = self.assertRaises(InventoryDeltaError,
                                deserializer.parse_text_bytes, osutils.split_lines(lines))
        self.assertContainsRe(str(err), 'newpath invalid')

    def test_parse_invalid_oldpath(self):
        """oldpath must start with / if it is not None."""
        lines = root_only_lines
        lines += b"bad\x00/new\x00file-id\x00\x00version\x00dir\n"
        deserializer = inventory_delta.InventoryDeltaDeserializer()
        err = self.assertRaises(InventoryDeltaError,
                                deserializer.parse_text_bytes, osutils.split_lines(lines))
        self.assertContainsRe(str(err), 'oldpath invalid')

    def test_parse_new_file(self):
        """a new file is parsed correctly"""
        lines = root_only_lines
        fake_sha = b"deadbeef" * 5
        lines += (
            b"None\x00/new\x00file-id\x00an-id\x00version\x00file\x00123\x00" +
            b"\x00" + fake_sha + b"\n")
        deserializer = inventory_delta.InventoryDeltaDeserializer()
        parse_result = deserializer.parse_text_bytes(osutils.split_lines(lines))
        expected_entry = inventory.make_entry(
            'file', u'new', b'an-id', b'file-id')
        expected_entry.revision = b'version'
        expected_entry.text_size = 123
        expected_entry.text_sha1 = fake_sha
        delta = parse_result[4]
        self.assertEqual(
            (None, u'new', b'file-id', expected_entry), delta[-1])

    def test_parse_delete(self):
        lines = root_only_lines
        lines += (
            b"/old-file\x00None\x00deleted-id\x00\x00null:\x00deleted\x00\x00\n")
        deserializer = inventory_delta.InventoryDeltaDeserializer()
        parse_result = deserializer.parse_text_bytes(osutils.split_lines(lines))
        delta = parse_result[4]
        self.assertEqual(
            (u'old-file', None, b'deleted-id', None), delta[-1])


class TestSerialization(TestCase):
    """Tests for InventoryDeltaSerializer.delta_to_lines."""

    def test_empty_delta_to_lines(self):
        old_inv = Inventory(None)
        new_inv = Inventory(None)
        delta = new_inv._make_delta(old_inv)
        serializer = inventory_delta.InventoryDeltaSerializer(
            versioned_root=True, tree_references=True)
        self.assertEqual(BytesIO(empty_lines).readlines(),
                         serializer.delta_to_lines(NULL_REVISION, NULL_REVISION, delta))

    def test_root_only_to_lines(self):
        old_inv = Inventory(None)
        new_inv = Inventory(None)
        root = new_inv.make_entry('directory', u'', None, b'an-id')
        root.revision = b'a@e\xc3\xa5ample.com--2004'
        new_inv.add(root)
        delta = new_inv._make_delta(old_inv)
        serializer = inventory_delta.InventoryDeltaSerializer(
            versioned_root=True, tree_references=True)
        self.assertEqual(BytesIO(root_only_lines).readlines(),
                         serializer.delta_to_lines(NULL_REVISION, b'entry-version', delta))

    def test_unversioned_root(self):
        old_inv = Inventory(None)
        new_inv = Inventory(None)
        root = new_inv.make_entry('directory', u'', None, b'TREE_ROOT')
        # Implicit roots are considered modified in every revision.
        root.revision = b'entry-version'
        new_inv.add(root)
        delta = new_inv._make_delta(old_inv)
        serializer = inventory_delta.InventoryDeltaSerializer(
            versioned_root=False, tree_references=False)
        serialized_lines = serializer.delta_to_lines(
            NULL_REVISION, b'entry-version', delta)
        self.assertEqual(BytesIO(root_only_unversioned).readlines(),
                         serialized_lines)
        deserializer = inventory_delta.InventoryDeltaDeserializer()
        self.assertEqual(
            (NULL_REVISION, b'entry-version', False, False, delta),
            deserializer.parse_text_bytes(serialized_lines))

    def test_unversioned_non_root_errors(self):
        old_inv = Inventory(None)
        new_inv = Inventory(None)
        root = new_inv.make_entry('directory', u'', None, b'TREE_ROOT')
        root.revision = b'a@e\xc3\xa5ample.com--2004'
        new_inv.add(root)
        non_root = new_inv.make_entry('directory', u'foo', root.file_id, b'id')
        new_inv.add(non_root)
        delta = new_inv._make_delta(old_inv)
        serializer = inventory_delta.InventoryDeltaSerializer(
            versioned_root=True, tree_references=True)
        err = self.assertRaises(InventoryDeltaError,
                                serializer.delta_to_lines, NULL_REVISION, b'entry-version', delta)
        self.assertContainsRe(str(err), "^no version for fileid b?'id'$")

    def test_richroot_unversioned_root_errors(self):
        old_inv = Inventory(None)
        new_inv = Inventory(None)
        root = new_inv.make_entry('directory', '', None, b'TREE_ROOT')
        new_inv.add(root)
        delta = new_inv._make_delta(old_inv)
        serializer = inventory_delta.InventoryDeltaSerializer(
            versioned_root=True, tree_references=True)
        err = self.assertRaises(InventoryDeltaError,
                                serializer.delta_to_lines, NULL_REVISION, b'entry-version', delta)
        self.assertContainsRe(
            str(err), "no version for fileid b?'TREE_ROOT'$")

    def test_nonrichroot_versioned_root_errors(self):
        old_inv = Inventory(None)
        new_inv = Inventory(None)
        root = new_inv.make_entry('directory', u'', None, b'TREE_ROOT')
        root.revision = b'a@e\xc3\xa5ample.com--2004'
        new_inv.add(root)
        delta = new_inv._make_delta(old_inv)
        serializer = inventory_delta.InventoryDeltaSerializer(
            versioned_root=False, tree_references=True)
        err = self.assertRaises(InventoryDeltaError,
                                serializer.delta_to_lines, NULL_REVISION, b'entry-version', delta)
        self.assertContainsRe(
            str(err), "^Version present for / in b?'TREE_ROOT'")

    def test_unknown_kind_errors(self):
        old_inv = Inventory(None)
        new_inv = Inventory(None)
        root = new_inv.make_entry('directory', u'', None, b'my-rich-root-id')
        root.revision = b'changed'
        new_inv.add(root)

        class StrangeInventoryEntry(inventory.InventoryEntry):
            kind = 'strange'
        non_root = StrangeInventoryEntry(b'id', u'foo', root.file_id)
        non_root.revision = b'changed'
        new_inv.add(non_root)
        delta = new_inv._make_delta(old_inv)
        serializer = inventory_delta.InventoryDeltaSerializer(
            versioned_root=True, tree_references=True)
        # we expect keyerror because there is little value wrapping this.
        # This test aims to prove that it errors more than how it errors.
        err = self.assertRaises(KeyError,
                                serializer.delta_to_lines, NULL_REVISION, b'entry-version', delta)
        self.assertEqual(('strange',), err.args)

    def test_tree_reference_disabled(self):
        old_inv = Inventory(None)
        new_inv = Inventory(None)
        root = new_inv.make_entry('directory', u'', None, b'TREE_ROOT')
        root.revision = b'a@e\xc3\xa5ample.com--2004'
        new_inv.add(root)
        non_root = new_inv.make_entry(
            'tree-reference', u'foo', root.file_id, b'id')
        non_root.revision = b'changed'
        non_root.reference_revision = b'subtree-version'
        new_inv.add(non_root)
        delta = new_inv._make_delta(old_inv)
        serializer = inventory_delta.InventoryDeltaSerializer(
            versioned_root=True, tree_references=False)
        # we expect keyerror because there is little value wrapping this.
        # This test aims to prove that it errors more than how it errors.
        err = self.assertRaises(KeyError,
                                serializer.delta_to_lines, NULL_REVISION, b'entry-version', delta)
        self.assertEqual(('tree-reference',), err.args)

    def test_tree_reference_enabled(self):
        old_inv = Inventory(None)
        new_inv = Inventory(None)
        root = new_inv.make_entry('directory', u'', None, b'TREE_ROOT')
        root.revision = b'a@e\xc3\xa5ample.com--2004'
        new_inv.add(root)
        non_root = new_inv.make_entry(
            'tree-reference', u'foo', root.file_id, b'id')
        non_root.revision = b'changed'
        non_root.reference_revision = b'subtree-version'
        new_inv.add(non_root)
        delta = new_inv._make_delta(old_inv)
        serializer = inventory_delta.InventoryDeltaSerializer(
            versioned_root=True, tree_references=True)
        self.assertEqual(BytesIO(reference_lines).readlines(),
                         serializer.delta_to_lines(NULL_REVISION, b'entry-version', delta))

    def test_to_inventory_root_id_versioned_not_permitted(self):
        root_entry = inventory.make_entry('directory', u'', None, b'TREE_ROOT')
        root_entry.revision = b'some-version'
        delta = [(None, u'', b'TREE_ROOT', root_entry)]
        serializer = inventory_delta.InventoryDeltaSerializer(
            versioned_root=False, tree_references=True)
        self.assertRaises(
            InventoryDeltaError, serializer.delta_to_lines, b'old-version',
            b'new-version', delta)

    def test_to_inventory_root_id_not_versioned(self):
        delta = [(None, u'', b'an-id', inventory.make_entry(
            'directory', u'', None, b'an-id'))]
        serializer = inventory_delta.InventoryDeltaSerializer(
            versioned_root=True, tree_references=True)
        self.assertRaises(
            InventoryDeltaError, serializer.delta_to_lines, b'old-version',
            b'new-version', delta)

    def test_to_inventory_has_tree_not_meant_to(self):
        make_entry = inventory.make_entry
        tree_ref = make_entry(
            'tree-reference', u'foo', b'changed-in', b'ref-id')
        tree_ref.reference_revision = b'ref-revision'
        delta = [
            (None, u'', b'an-id',
             make_entry('directory', u'', b'changed-in', b'an-id')),
            (None, u'foo', b'ref-id', tree_ref)
            # a file that followed the root move
            ]
        serializer = inventory_delta.InventoryDeltaSerializer(
            versioned_root=True, tree_references=True)
        self.assertRaises(InventoryDeltaError, serializer.delta_to_lines,
                          b'old-version', b'new-version', delta)

    def test_to_inventory_torture(self):
        def make_entry(kind, name, parent_id, file_id, **attrs):
            entry = inventory.make_entry(kind, name, parent_id, file_id)
            for name, value in attrs.items():
                setattr(entry, name, value)
            return entry
        # this delta is crafted to have all the following:
        # - deletes
        # - renamed roots
        # - deep dirs
        # - files moved after parent dir was renamed
        # - files with and without exec bit
        delta = [
            # new root:
            (None, u'', b'new-root-id',
                make_entry('directory', u'', None, b'new-root-id',
                           revision=b'changed-in')),
            # an old root:
            (u'', u'old-root', b'TREE_ROOT',
                make_entry('directory', u'subdir-now', b'new-root-id',
                           b'TREE_ROOT', revision=b'moved-root')),
            # a file that followed the root move
            (u'under-old-root', u'old-root/under-old-root', b'moved-id',
                make_entry('file', u'under-old-root', b'TREE_ROOT',
                           b'moved-id', revision=b'old-rev', executable=False,
                           text_size=30, text_sha1=b'some-sha')),
            # a deleted path
            (u'old-file', None, b'deleted-id', None),
            # a tree reference moved to the new root
            (u'ref', u'ref', b'ref-id',
                make_entry('tree-reference', u'ref', b'new-root-id', b'ref-id',
                           reference_revision=b'tree-reference-id',
                           revision=b'new-rev')),
            # a symlink now in a deep dir
            (u'dir/link', u'old-root/dir/link', b'link-id',
                make_entry('symlink', u'link', b'deep-id', b'link-id',
                           symlink_target=u'target', revision=b'new-rev')),
            # a deep dir
            (u'dir', u'old-root/dir', b'deep-id',
                make_entry('directory', u'dir', b'TREE_ROOT', b'deep-id',
                           revision=b'new-rev')),
            # a file with an exec bit set
            (None, u'configure', b'exec-id',
                make_entry('file', u'configure', b'new-root-id', b'exec-id',
                           executable=True, text_size=30, text_sha1=b'some-sha',
                           revision=b'old-rev')),
            ]
        serializer = inventory_delta.InventoryDeltaSerializer(
            versioned_root=True, tree_references=True)
        lines = serializer.delta_to_lines(NULL_REVISION, b'something', delta)
        expected = b"""format: bzr inventory delta v1 (bzr 1.14)
parent: null:
version: something
versioned_root: true
tree_references: true
/\x00/old-root\x00TREE_ROOT\x00new-root-id\x00moved-root\x00dir
/dir\x00/old-root/dir\x00deep-id\x00TREE_ROOT\x00new-rev\x00dir
/dir/link\x00/old-root/dir/link\x00link-id\x00deep-id\x00new-rev\x00link\x00target
/old-file\x00None\x00deleted-id\x00\x00null:\x00deleted\x00\x00
/ref\x00/ref\x00ref-id\x00new-root-id\x00new-rev\x00tree\x00tree-reference-id
/under-old-root\x00/old-root/under-old-root\x00moved-id\x00TREE_ROOT\x00old-rev\x00file\x0030\x00\x00some-sha
None\x00/\x00new-root-id\x00\x00changed-in\x00dir
None\x00/configure\x00exec-id\x00new-root-id\x00old-rev\x00file\x0030\x00Y\x00some-sha
"""
        serialized = b''.join(lines)
        self.assertIsInstance(serialized, bytes)
        self.assertEqual(expected, serialized)


class TestContent(TestCase):
    """Test serialization of the content part of a line."""

    def test_dir(self):
        entry = inventory.make_entry('directory', u'a dir', None)
        self.assertEqual(b'dir', inventory_delta._directory_content(entry))

    def test_file_0_short_sha(self):
        file_entry = inventory.make_entry('file', u'a file', None, b'file-id')
        file_entry.text_sha1 = b''
        file_entry.text_size = 0
        self.assertEqual(b'file\x000\x00\x00',
                         inventory_delta._file_content(file_entry))

    def test_file_10_foo(self):
        file_entry = inventory.make_entry('file', u'a file', None, b'file-id')
        file_entry.text_sha1 = b'foo'
        file_entry.text_size = 10
        self.assertEqual(b'file\x0010\x00\x00foo',
                         inventory_delta._file_content(file_entry))

    def test_file_executable(self):
        file_entry = inventory.make_entry('file', u'a file', None, b'file-id')
        file_entry.executable = True
        file_entry.text_sha1 = b'foo'
        file_entry.text_size = 10
        self.assertEqual(b'file\x0010\x00Y\x00foo',
                         inventory_delta._file_content(file_entry))

    def test_file_without_size(self):
        file_entry = inventory.make_entry('file', u'a file', None, b'file-id')
        file_entry.text_sha1 = b'foo'
        self.assertRaises(InventoryDeltaError,
                          inventory_delta._file_content, file_entry)

    def test_file_without_sha1(self):
        file_entry = inventory.make_entry('file', u'a file', None, b'file-id')
        file_entry.text_size = 10
        self.assertRaises(InventoryDeltaError,
                          inventory_delta._file_content, file_entry)

    def test_link_empty_target(self):
        entry = inventory.make_entry('symlink', u'a link', None)
        entry.symlink_target = u''
        self.assertEqual(b'link\x00',
                         inventory_delta._link_content(entry))

    def test_link_unicode_target(self):
        entry = inventory.make_entry('symlink', u'a link', None)
        entry.symlink_target = b' \xc3\xa5'.decode('utf8')
        self.assertEqual(b'link\x00 \xc3\xa5',
                         inventory_delta._link_content(entry))

    def test_link_space_target(self):
        entry = inventory.make_entry('symlink', u'a link', None)
        entry.symlink_target = u' '
        self.assertEqual(b'link\x00 ',
                         inventory_delta._link_content(entry))

    def test_link_no_target(self):
        entry = inventory.make_entry('symlink', u'a link', None)
        self.assertRaises(InventoryDeltaError,
                          inventory_delta._link_content, entry)

    def test_reference_null(self):
        entry = inventory.make_entry('tree-reference', u'a tree', None)
        entry.reference_revision = NULL_REVISION
        self.assertEqual(b'tree\x00null:',
                         inventory_delta._reference_content(entry))

    def test_reference_revision(self):
        entry = inventory.make_entry('tree-reference', u'a tree', None)
        entry.reference_revision = b'foo@\xc3\xa5b-lah'
        self.assertEqual(b'tree\x00foo@\xc3\xa5b-lah',
                         inventory_delta._reference_content(entry))

    def test_reference_no_reference(self):
        entry = inventory.make_entry('tree-reference', u'a tree', None)
        self.assertRaises(InventoryDeltaError,
                          inventory_delta._reference_content, entry)<|MERGE_RESOLUTION|>--- conflicted
+++ resolved
@@ -19,13 +19,10 @@
 See doc/developer/inventory.txt for more information.
 """
 
-<<<<<<< HEAD
 from io import (
     BytesIO,
     )
-=======
 from .. import osutils
->>>>>>> a4e5d9cb
 from ..bzr import (
     inventory,
     inventory_delta,
