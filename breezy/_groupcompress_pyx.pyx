# Copyright (C) 2008, 2009, 2010 Canonical Ltd
#
# This program is free software; you can redistribute it and/or modify
# it under the terms of the GNU General Public License as published by
# the Free Software Foundation; either version 2 of the License, or
# (at your option) any later version.
#
# This program is distributed in the hope that it will be useful,
# but WITHOUT ANY WARRANTY; without even the implied warranty of
# MERCHANTABILITY or FITNESS FOR A PARTICULAR PURPOSE.  See the
# GNU General Public License for more details.
#
# You should have received a copy of the GNU General Public License
# along with this program; if not, write to the Free Software
# Foundation, Inc., 51 Franklin Street, Fifth Floor, Boston, MA 02110-1301 USA

"""Compiled extensions for doing compression."""

from __future__ import absolute_import

<<<<<<< HEAD
#python2.4 support
=======
>>>>>>> 17d0742f
cdef extern from "python-compat.h":
    pass


cdef extern from "Python.h":
    ctypedef struct PyObject:
        pass
    ctypedef int Py_ssize_t # Required for older pyrex versions
    int PyString_CheckExact(object)
    char * PyString_AS_STRING(object)
    Py_ssize_t PyString_GET_SIZE(object)
    object PyString_FromStringAndSize(char *, Py_ssize_t)


cdef extern from *:
    ctypedef unsigned long size_t
    void * malloc(size_t) nogil
    void * realloc(void *, size_t) nogil
    void free(void *) nogil
    void memcpy(void *, void *, size_t) nogil


cdef extern from "delta.h":
    struct source_info:
        void *buf
        unsigned long size
        unsigned long agg_offset
    struct delta_index:
        pass
    ctypedef enum delta_result:
        DELTA_OK
        DELTA_OUT_OF_MEMORY
        DELTA_INDEX_NEEDED
        DELTA_SOURCE_EMPTY
        DELTA_SOURCE_BAD
        DELTA_BUFFER_EMPTY
        DELTA_SIZE_TOO_BIG
    delta_result create_delta_index(source_info *src,
                                    delta_index *old,
                                    delta_index **fresh,
                                    int max_entries) nogil
    delta_result create_delta_index_from_delta(source_info *delta,
                                               delta_index *old,
                                               delta_index **fresh) nogil
    void free_delta_index(delta_index *index) nogil
    delta_result create_delta(delta_index *indexes,
                              void *buf, unsigned long bufsize,
                              unsigned long *delta_size,
                              unsigned long max_delta_size,
                              void **delta_data) nogil
    unsigned long get_delta_hdr_size(unsigned char **datap,
                                     unsigned char *top) nogil
    unsigned long sizeof_delta_index(delta_index *index)
    Py_ssize_t DELTA_SIZE_MIN
    int get_hash_offset(delta_index *index, int pos, unsigned int *hash_offset)
    int get_entry_summary(delta_index *index, int pos,
                          unsigned int *global_offset, unsigned int *hash_val)
    unsigned int rabin_hash (unsigned char *data)


cdef void *safe_malloc(size_t count) except NULL:
    cdef void *result
    result = malloc(count)
    if result == NULL:
        raise MemoryError('Failed to allocate %d bytes of memory' % (count,))
    return result


cdef void *safe_realloc(void * old, size_t count) except NULL:
    cdef void *result
    result = realloc(old, count)
    if result == NULL:
        raise MemoryError('Failed to reallocate to %d bytes of memory'
                          % (count,))
    return result


cdef int safe_free(void **val) except -1:
    assert val != NULL
    if val[0] != NULL:
        free(val[0])
        val[0] = NULL

def make_delta_index(source):
    return DeltaIndex(source)


cdef object _translate_delta_failure(delta_result result):
    if result == DELTA_OUT_OF_MEMORY:
        return MemoryError("Delta function failed to allocate memory")
    elif result == DELTA_INDEX_NEEDED:
        return ValueError("Delta function requires delta_index param")
    elif result == DELTA_SOURCE_EMPTY:
        return ValueError("Delta function given empty source_info param")
    elif result == DELTA_SOURCE_BAD:
        return RuntimeError("Delta function given invalid source_info param")
    elif result == DELTA_BUFFER_EMPTY:
        return ValueError("Delta function given empty buffer params")
    return AssertionError("Unrecognised delta result code: %d" % result)


def _rabin_hash(content):
    if not PyString_CheckExact(content):
        raise ValueError('content must be a string')
    if len(content) < 16:
        raise ValueError('content must be at least 16 bytes long')
    # Try to cast it to an int, if it can fit
    return int(rabin_hash(<unsigned char*>(PyString_AS_STRING(content))))


cdef class DeltaIndex:

    # We need Pyrex 0.9.8+ to understand a 'list' definition, and this object
    # isn't performance critical
    # cdef readonly list _sources
    cdef readonly object _sources
    cdef source_info *_source_infos
    cdef delta_index *_index
    cdef public unsigned long _source_offset
    cdef readonly unsigned int _max_num_sources
    cdef public int _max_bytes_to_index

    def __init__(self, source=None, max_bytes_to_index=None):
        self._sources = []
        self._index = NULL
        self._max_num_sources = 65000
        self._source_infos = <source_info *>safe_malloc(sizeof(source_info)
                                                        * self._max_num_sources)
        self._source_offset = 0
        self._max_bytes_to_index = 0
        if max_bytes_to_index is not None:
            self._max_bytes_to_index = max_bytes_to_index

        if source is not None:
            self.add_source(source, 0)

    def __sizeof__(self):
        # We want to track the _source_infos allocations, but the referenced
        # void* are actually tracked in _sources itself.
        # XXX: Cython is capable of doing sizeof(class) and returning the size
        #      of the underlying struct. Pyrex (<= 0.9.9) refuses, so we need
        #      to do it manually. *sigh* Note that we might get it wrong
        #      because of alignment issues.
        cdef Py_ssize_t size
        # PyObject start, vtable *, 3 object pointers, 2 C ints
        size = ((sizeof(PyObject) + sizeof(void*) + 3*sizeof(PyObject*)
                 + sizeof(unsigned long)
                 + sizeof(unsigned int))
                + (sizeof(source_info) * self._max_num_sources)
                + sizeof_delta_index(self._index))
        return size

    def __repr__(self):
        return '%s(%d, %d)' % (self.__class__.__name__,
            len(self._sources), self._source_offset)

    def __dealloc__(self):
        if self._index != NULL:
            free_delta_index(self._index)
            self._index = NULL
        safe_free(<void **>&self._source_infos)

    def _has_index(self):
        return (self._index != NULL)

    def _dump_index(self):
        """Dump the pointers in the index.

        This is an arbitrary layout, used for testing. It is not meant to be
        used in production code.

        :return: (hash_list, entry_list)
            hash_list   A list of offsets, so hash[i] points to the 'hash
                        bucket' starting at the given offset and going until
                        hash[i+1]
            entry_list  A list of (text_offset, hash_val). text_offset is the
                        offset in the "source" texts, and hash_val is the RABIN
                        hash for that offset.
                        Note that the entry should be in the hash bucket
                        defined by
                        hash[(hash_val & mask)] && hash[(hash_val & mask) + 1]
        """
        cdef int pos
        cdef unsigned int text_offset
        cdef unsigned int hash_val
        cdef unsigned int hash_offset
        if self._index == NULL:
            return None
        hash_list = []
        pos = 0
        while get_hash_offset(self._index, pos, &hash_offset):
            hash_list.append(int(hash_offset))
            pos += 1
        entry_list = []
        pos = 0
        while get_entry_summary(self._index, pos, &text_offset, &hash_val):
            # Map back using 'int' so that we don't get Long everywhere, when
            # almost everything is <2**31.
            val = tuple(map(int, [text_offset, hash_val]))
            entry_list.append(val)
            pos += 1
        return hash_list, entry_list

    def add_delta_source(self, delta, unadded_bytes):
        """Add a new delta to the source texts.

        :param delta: The text of the delta, this must be a byte string.
        :param unadded_bytes: Number of bytes that were added to the source
            that were not indexed.
        """
        cdef char *c_delta
        cdef Py_ssize_t c_delta_size
        cdef delta_index *index
        cdef delta_result res
        cdef unsigned int source_location
        cdef source_info *src
        cdef unsigned int num_indexes

        if not PyString_CheckExact(delta):
            raise TypeError('delta is not a str')

        source_location = len(self._sources)
        if source_location >= self._max_num_sources:
            self._expand_sources()
        self._sources.append(delta)
        c_delta = PyString_AS_STRING(delta)
        c_delta_size = PyString_GET_SIZE(delta)
        src = self._source_infos + source_location
        src.buf = c_delta
        src.size = c_delta_size
        src.agg_offset = self._source_offset + unadded_bytes
        with nogil:
            res = create_delta_index_from_delta(src, self._index, &index)
        if res != DELTA_OK:
            raise _translate_delta_failure(res)
        self._source_offset = src.agg_offset + src.size
        if index != self._index:
            free_delta_index(self._index)
            self._index = index

    def add_source(self, source, unadded_bytes):
        """Add a new bit of source text to the delta indexes.

        :param source: The text in question, this must be a byte string
        :param unadded_bytes: Assume there are this many bytes that didn't get
            added between this source and the end of the previous source.
        :param max_pointers: Add no more than this many entries to the index.
            By default, we sample every 16 bytes, if that would require more
            than max_entries, we will reduce the sampling rate.
            A value of 0 means unlimited, None means use the default limit.
        """
        cdef char *c_source
        cdef Py_ssize_t c_source_size
        cdef delta_index *index
        cdef delta_result res
        cdef unsigned int source_location
        cdef source_info *src
        cdef unsigned int num_indexes
        cdef int max_num_entries

        if not PyString_CheckExact(source):
            raise TypeError('source is not a str')

        source_location = len(self._sources)
        if source_location >= self._max_num_sources:
            self._expand_sources()
        if source_location != 0 and self._index == NULL:
            # We were lazy about populating the index, create it now
            self._populate_first_index()
        self._sources.append(source)
        c_source = PyString_AS_STRING(source)
        c_source_size = PyString_GET_SIZE(source)
        src = self._source_infos + source_location
        src.buf = c_source
        src.size = c_source_size

        src.agg_offset = self._source_offset + unadded_bytes
        self._source_offset = src.agg_offset + src.size
        # We delay creating the index on the first insert
        if source_location != 0:
            with nogil:
                res = create_delta_index(src, self._index, &index,
                                         self._max_bytes_to_index)
            if res != DELTA_OK:
                raise _translate_delta_failure(res)
            if index != self._index:
                free_delta_index(self._index)
                self._index = index

    cdef _populate_first_index(self):
        cdef delta_index *index
        cdef delta_result res
        if len(self._sources) != 1 or self._index != NULL:
            raise AssertionError('_populate_first_index should only be'
                ' called when we have a single source and no index yet')

        # We know that self._index is already NULL, so create_delta_index
        # will always create a new index unless there's a malloc failure
        with nogil:
            res = create_delta_index(&self._source_infos[0], NULL, &index,
                                     self._max_bytes_to_index)
        if res != DELTA_OK:
            raise _translate_delta_failure(res)
        self._index = index

    cdef _expand_sources(self):
        raise RuntimeError('if we move self._source_infos, then we need to'
                           ' change all of the index pointers as well.')
        self._max_num_sources = self._max_num_sources * 2
        self._source_infos = <source_info *>safe_realloc(self._source_infos,
                                                sizeof(source_info)
                                                * self._max_num_sources)

    def make_delta(self, target_bytes, max_delta_size=0):
        """Create a delta from the current source to the target bytes."""
        cdef char *target
        cdef Py_ssize_t target_size
        cdef void * delta
        cdef unsigned long delta_size
        cdef unsigned long c_max_delta_size
        cdef delta_result res

        if self._index == NULL:
            if len(self._sources) == 0:
                return None
            # We were just lazy about generating the index
            self._populate_first_index()

        if not PyString_CheckExact(target_bytes):
            raise TypeError('target is not a str')

        target = PyString_AS_STRING(target_bytes)
        target_size = PyString_GET_SIZE(target_bytes)

        # TODO: inline some of create_delta so we at least don't have to double
        #       malloc, and can instead use PyString_FromStringAndSize, to
        #       allocate the bytes into the final string
        c_max_delta_size = max_delta_size
        with nogil:
            res = create_delta(self._index, target, target_size,
                               &delta_size, c_max_delta_size, &delta)
        result = None
        if res == DELTA_OK:
            result = PyString_FromStringAndSize(<char *>delta, delta_size)
            free(delta)
        elif res != DELTA_SIZE_TOO_BIG:
            raise _translate_delta_failure(res)
        return result


def make_delta(source_bytes, target_bytes):
    """Create a delta, this is a wrapper around DeltaIndex.make_delta."""
    di = DeltaIndex(source_bytes)
    return di.make_delta(target_bytes)


def apply_delta(source_bytes, delta_bytes):
    """Apply a delta generated by make_delta to source_bytes."""
    cdef char *source
    cdef Py_ssize_t source_size
    cdef char *delta
    cdef Py_ssize_t delta_size

    if not PyString_CheckExact(source_bytes):
        raise TypeError('source is not a str')
    if not PyString_CheckExact(delta_bytes):
        raise TypeError('delta is not a str')
    source = PyString_AS_STRING(source_bytes)
    source_size = PyString_GET_SIZE(source_bytes)
    delta = PyString_AS_STRING(delta_bytes)
    delta_size = PyString_GET_SIZE(delta_bytes)
    # Code taken from patch-delta.c, only brought here to give better error
    # handling, and to avoid double allocating memory
    if (delta_size < DELTA_SIZE_MIN):
        # XXX: Invalid delta block
        raise RuntimeError('delta_size %d smaller than min delta size %d'
                           % (delta_size, DELTA_SIZE_MIN))

    return _apply_delta(source, source_size, delta, delta_size)


cdef unsigned char *_decode_copy_instruction(unsigned char *bytes,
    unsigned char cmd, unsigned int *offset,
    unsigned int *length) nogil: # cannot_raise
    """Decode a copy instruction from the next few bytes.

    A copy instruction is a variable number of bytes, so we will parse the
    bytes we care about, and return the new position, as well as the offset and
    length referred to in the bytes.

    :param bytes: Pointer to the start of bytes after cmd
    :param cmd: The command code
    :return: Pointer to the bytes just after the last decode byte
    """
    cdef unsigned int off, size, count
    off = 0
    size = 0
    count = 0
    if (cmd & 0x01):
        off = bytes[count]
        count = count + 1
    if (cmd & 0x02):
        off = off | (bytes[count] << 8)
        count = count + 1
    if (cmd & 0x04):
        off = off | (bytes[count] << 16)
        count = count + 1
    if (cmd & 0x08):
        off = off | (bytes[count] << 24)
        count = count + 1
    if (cmd & 0x10):
        size = bytes[count]
        count = count + 1
    if (cmd & 0x20):
        size = size | (bytes[count] << 8)
        count = count + 1
    if (cmd & 0x40):
        size = size | (bytes[count] << 16)
        count = count + 1
    if (size == 0):
        size = 0x10000
    offset[0] = off
    length[0] = size
    return bytes + count


cdef object _apply_delta(char *source, Py_ssize_t source_size,
                         char *delta, Py_ssize_t delta_size):
    """common functionality between apply_delta and apply_delta_to_source."""
    cdef unsigned char *data, *top
    cdef unsigned char *dst_buf, *out, cmd
    cdef Py_ssize_t size
    cdef unsigned int cp_off, cp_size
    cdef int failed

    data = <unsigned char *>delta
    top = data + delta_size

    # now the result size
    size = get_delta_hdr_size(&data, top)
    result = PyString_FromStringAndSize(NULL, size)
    dst_buf = <unsigned char*>PyString_AS_STRING(result)

    failed = 0
    with nogil:
        out = dst_buf
        while (data < top):
            cmd = data[0]
            data = data + 1
            if (cmd & 0x80):
                # Copy instruction
                data = _decode_copy_instruction(data, cmd, &cp_off, &cp_size)
                if (cp_off + cp_size < cp_size or
                    cp_off + cp_size > <unsigned int>source_size or
                    cp_size > <unsigned int>size):
                    failed = 1
                    break
                memcpy(out, source + cp_off, cp_size)
                out = out + cp_size
                size = size - cp_size
            else:
                # Insert instruction
                if cmd == 0:
                    # cmd == 0 is reserved for future encoding
                    # extensions. In the mean time we must fail when
                    # encountering them (might be data corruption).
                    failed = 2
                    break
                if cmd > size:
                    failed = 3
                    break
                memcpy(out, data, cmd)
                out = out + cmd
                data = data + cmd
                size = size - cmd
    if failed:
        if failed == 1:
            raise ValueError('Something wrong with:'
                ' cp_off = %s, cp_size = %s'
                ' source_size = %s, size = %s'
                % (cp_off, cp_size, source_size, size))
        elif failed == 2:
            raise ValueError('Got delta opcode: 0, not supported')
        elif failed == 3:
            raise ValueError('Insert instruction longer than remaining'
                ' bytes: %d > %d' % (cmd, size))

    # sanity check
    if (data != top or size != 0):
        raise RuntimeError('Did not extract the number of bytes we expected'
            ' we were left with %d bytes in "size", and top - data = %d'
            % (size, <int>(top - data)))
        return None

    # *dst_size = out - dst_buf;
    if (out - dst_buf) != PyString_GET_SIZE(result):
        raise RuntimeError('Number of bytes extracted did not match the'
            ' size encoded in the delta header.')
    return result


def apply_delta_to_source(source, delta_start, delta_end):
    """Extract a delta from source bytes, and apply it."""
    cdef char *c_source
    cdef Py_ssize_t c_source_size
    cdef char *c_delta
    cdef Py_ssize_t c_delta_size
    cdef Py_ssize_t c_delta_start, c_delta_end

    if not PyString_CheckExact(source):
        raise TypeError('source is not a str')
    c_source_size = PyString_GET_SIZE(source)
    c_delta_start = delta_start
    c_delta_end = delta_end
    if c_delta_start >= c_source_size:
        raise ValueError('delta starts after source')
    if c_delta_end > c_source_size:
        raise ValueError('delta ends after source')
    if c_delta_start >= c_delta_end:
        raise ValueError('delta starts after it ends')

    c_delta_size = c_delta_end - c_delta_start
    c_source = PyString_AS_STRING(source)
    c_delta = c_source + c_delta_start
    # We don't use source_size, because we know the delta should not refer to
    # any bytes after it starts
    return _apply_delta(c_source, c_delta_start, c_delta, c_delta_size)


def encode_base128_int(val):
    """Convert an integer into a 7-bit lsb encoding."""
    cdef unsigned int c_val
    cdef Py_ssize_t count
    cdef unsigned int num_bytes
    cdef unsigned char c_bytes[8] # max size for 32-bit int is 5 bytes

    c_val = val
    count = 0
    while c_val >= 0x80 and count < 8:
        c_bytes[count] = <unsigned char>((c_val | 0x80) & 0xFF)
        c_val = c_val >> 7
        count = count + 1
    if count >= 8 or c_val >= 0x80:
        raise ValueError('encode_base128_int overflowed the buffer')
    c_bytes[count] = <unsigned char>(c_val & 0xFF)
    count = count + 1
    return PyString_FromStringAndSize(<char *>c_bytes, count)


def decode_base128_int(bytes):
    """Decode an integer from a 7-bit lsb encoding."""
    cdef int offset
    cdef int val
    cdef unsigned int uval
    cdef int shift
    cdef Py_ssize_t num_low_bytes
    cdef unsigned char *c_bytes

    offset = 0
    val = 0
    shift = 0
    if not PyString_CheckExact(bytes):
        raise TypeError('bytes is not a string')
    c_bytes = <unsigned char*>PyString_AS_STRING(bytes)
    # We take off 1, because we have to be able to decode the non-expanded byte
    num_low_bytes = PyString_GET_SIZE(bytes) - 1
    while (c_bytes[offset] & 0x80) and offset < num_low_bytes:
        val = val | ((c_bytes[offset] & 0x7F) << shift)
        shift = shift + 7
        offset = offset + 1
    if c_bytes[offset] & 0x80:
        raise ValueError('Data not properly formatted, we ran out of'
                         ' bytes before 0x80 stopped being set.')
    val = val | (c_bytes[offset] << shift)
    offset = offset + 1
    if val < 0:
        uval = <unsigned int> val
        return uval, offset
    return val, offset

<|MERGE_RESOLUTION|>--- conflicted
+++ resolved
@@ -18,10 +18,7 @@
 
 from __future__ import absolute_import
 
-<<<<<<< HEAD
-#python2.4 support
-=======
->>>>>>> 17d0742f
+
 cdef extern from "python-compat.h":
     pass
 
