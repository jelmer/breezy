--- conflicted
+++ resolved
@@ -639,203 +639,6 @@
         return [(self.get_path(t), t) for t in trans_ids]
 
 
-<<<<<<< HEAD
-def build_tree(tree, wt, accelerator_tree=None, hardlink=False,
-               delta_from_tree=False):
-    """Create working tree for a branch, using a TreeTransform.
-
-    This function should be used on empty trees, having a tree root at most.
-    (see merge and revert functionality for working with existing trees)
-
-    Existing files are handled like so:
-
-    - Existing bzrdirs take precedence over creating new items.  They are
-      created as '%s.diverted' % name.
-    - Otherwise, if the content on disk matches the content we are building,
-      it is silently replaced.
-    - Otherwise, conflict resolution will move the old file to 'oldname.moved'.
-
-    :param tree: The tree to convert wt into a copy of
-    :param wt: The working tree that files will be placed into
-    :param accelerator_tree: A tree which can be used for retrieving file
-        contents more quickly than tree itself, i.e. a workingtree.  tree
-        will be used for cases where accelerator_tree's content is different.
-    :param hardlink: If true, hard-link files to accelerator_tree, where
-        possible.  accelerator_tree must implement abspath, i.e. be a
-        working tree.
-    :param delta_from_tree: If true, build_tree may use the input Tree to
-        generate the inventory delta.
-    """
-    with contextlib.ExitStack() as exit_stack:
-        exit_stack.enter_context(wt.lock_tree_write())
-        exit_stack.enter_context(tree.lock_read())
-        if accelerator_tree is not None:
-            exit_stack.enter_context(accelerator_tree.lock_read())
-        return _build_tree(tree, wt, accelerator_tree, hardlink,
-                           delta_from_tree)
-
-
-def _build_tree(tree, wt, accelerator_tree, hardlink, delta_from_tree):
-    """See build_tree."""
-    for num, _unused in enumerate(wt.all_versioned_paths()):
-        if num > 0:  # more than just a root
-            raise errors.WorkingTreeAlreadyPopulated(base=wt.basedir)
-    file_trans_id = {}
-    top_pb = ui.ui_factory.nested_progress_bar()
-    pp = ProgressPhase("Build phase", 2, top_pb)
-    if tree.path2id('') is not None:
-        # This is kind of a hack: we should be altering the root
-        # as part of the regular tree shape diff logic.
-        # The conditional test here is to avoid doing an
-        # expensive operation (flush) every time the root id
-        # is set within the tree, nor setting the root and thus
-        # marking the tree as dirty, because we use two different
-        # idioms here: tree interfaces and inventory interfaces.
-        if wt.path2id('') != tree.path2id(''):
-            wt.set_root_id(tree.path2id(''))
-            wt.flush()
-    tt = wt.transform()
-    divert = set()
-    try:
-        pp.next_phase()
-        file_trans_id[find_previous_path(wt, tree, '')] = tt.trans_id_tree_path('')
-        with ui.ui_factory.nested_progress_bar() as pb:
-            deferred_contents = []
-            num = 0
-            total = len(tree.all_versioned_paths())
-            if delta_from_tree:
-                precomputed_delta = []
-            else:
-                precomputed_delta = None
-            # Check if tree inventory has content. If so, we populate
-            # existing_files with the directory content. If there are no
-            # entries we skip populating existing_files as its not used.
-            # This improves performance and unncessary work on large
-            # directory trees. (#501307)
-            if total > 0:
-                existing_files = set()
-                for dir, files in wt.walkdirs():
-                    existing_files.update(f[0] for f in files)
-            for num, (tree_path, entry) in \
-                    enumerate(tree.iter_entries_by_dir()):
-                pb.update(gettext("Building tree"), num
-                          - len(deferred_contents), total)
-                if entry.parent_id is None:
-                    continue
-                reparent = False
-                file_id = entry.file_id
-                if delta_from_tree:
-                    precomputed_delta.append((None, tree_path, file_id, entry))
-                if tree_path in existing_files:
-                    target_path = wt.abspath(tree_path)
-                    kind = file_kind(target_path)
-                    if kind == "directory":
-                        try:
-                            controldir.ControlDir.open(target_path)
-                        except errors.NotBranchError:
-                            pass
-                        else:
-                            divert.add(tree_path)
-                    if (tree_path not in divert
-                        and _content_match(
-                            tree, entry, tree_path, kind, target_path)):
-                        tt.delete_contents(tt.trans_id_tree_path(tree_path))
-                        if kind == 'directory':
-                            reparent = True
-                parent_id = file_trans_id[osutils.dirname(tree_path)]
-                if entry.kind == 'file':
-                    # We *almost* replicate new_by_entry, so that we can defer
-                    # getting the file text, and get them all at once.
-                    trans_id = tt.create_path(entry.name, parent_id)
-                    file_trans_id[tree_path] = trans_id
-                    tt.version_file(trans_id, file_id=file_id)
-                    executable = tree.is_executable(tree_path)
-                    if executable:
-                        tt.set_executability(executable, trans_id)
-                    trans_data = (trans_id, tree_path, entry.text_sha1)
-                    deferred_contents.append((tree_path, trans_data))
-                else:
-                    file_trans_id[tree_path] = new_by_entry(
-                        tree_path, tt, entry, parent_id, tree)
-                if reparent:
-                    new_trans_id = file_trans_id[tree_path]
-                    old_parent = tt.trans_id_tree_path(tree_path)
-                    _reparent_children(tt, old_parent, new_trans_id)
-            offset = num + 1 - len(deferred_contents)
-            _create_files(tt, tree, deferred_contents, pb, offset,
-                          accelerator_tree, hardlink)
-        pp.next_phase()
-        divert_trans = set(file_trans_id[f] for f in divert)
-
-        def resolver(t, c):
-            return resolve_checkout(t, c, divert_trans)
-        raw_conflicts = resolve_conflicts(tt, pass_func=resolver)
-        if len(raw_conflicts) > 0:
-            precomputed_delta = None
-        conflicts = tt.cook_conflicts(raw_conflicts)
-        for conflict in conflicts:
-            trace.warning(str(conflict))
-        try:
-            wt.add_conflicts(conflicts)
-        except errors.UnsupportedOperation:
-            pass
-        result = tt.apply(no_conflicts=True,
-                          precomputed_delta=precomputed_delta)
-    finally:
-        tt.finalize()
-        top_pb.finished()
-    return result
-
-
-def _create_files(tt, tree, desired_files, pb, offset, accelerator_tree,
-                  hardlink):
-    total = len(desired_files) + offset
-    wt = tt._tree
-    if accelerator_tree is None:
-        new_desired_files = desired_files
-    else:
-        iter = accelerator_tree.iter_changes(tree, include_unchanged=True)
-        unchanged = [
-            change.path for change in iter
-            if not (change.changed_content or change.executable[0] != change.executable[1])]
-        if accelerator_tree.supports_content_filtering():
-            unchanged = [(tp, ap) for (tp, ap) in unchanged
-                         if not next(accelerator_tree.iter_search_rules([ap]))]
-        unchanged = dict(unchanged)
-        new_desired_files = []
-        count = 0
-        for unused_tree_path, (trans_id, tree_path, text_sha1) in desired_files:
-            accelerator_path = unchanged.get(tree_path)
-            if accelerator_path is None:
-                new_desired_files.append((tree_path,
-                                          (trans_id, tree_path, text_sha1)))
-                continue
-            pb.update(gettext('Adding file contents'), count + offset, total)
-            if hardlink:
-                tt.create_hardlink(accelerator_tree.abspath(accelerator_path),
-                                   trans_id)
-            else:
-                with accelerator_tree.get_file(accelerator_path) as f:
-                    chunks = osutils.file_iterator(f)
-                    if wt.supports_content_filtering():
-                        filters = wt._content_filter_stack(tree_path)
-                        chunks = filtered_output_bytes(chunks, filters,
-                                                       ContentFilterContext(tree_path, tree))
-                    tt.create_file(chunks, trans_id, sha1=text_sha1)
-            count += 1
-        offset += count
-    for count, ((trans_id, tree_path, text_sha1), contents) in enumerate(
-            tree.iter_files_bytes(new_desired_files)):
-        if wt.supports_content_filtering():
-            filters = wt._content_filter_stack(tree_path)
-            contents = filtered_output_bytes(contents, filters,
-                                             ContentFilterContext(tree_path, tree))
-        tt.create_file(contents, trans_id, sha1=text_sha1)
-        pb.update(gettext('Adding file contents'), count + offset, total)
-
-
-=======
->>>>>>> 6117bf40
 def _reparent_children(tt, old_parent, new_parent):
     for child in tt.iter_tree_children(old_parent):
         tt.adjust_path(tt.final_name(child), new_parent, child)
@@ -910,36 +713,7 @@
         tt.set_executability(entry.executable, trans_id)
 
 
-<<<<<<< HEAD
-def revert(working_tree, target_tree, filenames, backups=False,
-           pb=None, change_reporter=None):
-    """Revert a working tree's contents to those of a target tree."""
-    pb = ui.ui_factory.nested_progress_bar()
-    try:
-        with target_tree.lock_read(), working_tree.transform(pb) as tt:
-            pp = ProgressPhase("Revert phase", 3, pb)
-            conflicts, merge_modified = _prepare_revert_transform(
-                working_tree, target_tree, tt, filenames, backups, pp)
-            if change_reporter:
-                from . import delta
-                change_reporter = delta._ChangeReporter(
-                    unversioned_filter=working_tree.is_ignored)
-                delta.report_changes(tt.iter_changes(), change_reporter)
-            for conflict in conflicts:
-                trace.warning(str(conflict))
-            pp.next_phase()
-            tt.apply()
-            if working_tree.supports_merge_modified():
-                working_tree.set_merge_modified(merge_modified)
-    finally:
-        pb.clear()
-    return conflicts
-
-
-def _prepare_revert_transform(working_tree, target_tree, tt, filenames,
-=======
 def _prepare_revert_transform(es, working_tree, target_tree, tt, filenames,
->>>>>>> 6117bf40
                               backups, pp, basis_tree=None,
                               merge_modified=None):
     with ui.ui_factory.nested_progress_bar() as child_pb:
