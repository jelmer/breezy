--- conflicted
+++ resolved
@@ -2243,15 +2243,9 @@
                 yield path, 'V', entry.kind, entry
         else:
             if from_dir is None and include_root is True:
-<<<<<<< HEAD
                 root_entry = inventory.make_entry(
                     'directory', '', ROOT_PARENT, self.get_root_id())
                 yield '', 'V', 'directory', root_entry
-=======
-                root_entry = inventory.make_entry('directory', '',
-                                                  ROOT_PARENT, self.get_root_id())
-                yield '', 'V', 'directory', root_entry.file_id, root_entry
->>>>>>> 51bb8daa
             entries = self._iter_entries_for_dir(from_dir or '')
             for path, entry in entries:
                 yield path, 'V', entry.kind, entry
