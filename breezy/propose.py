--- conflicted
+++ resolved
@@ -16,13 +16,8 @@
 
 """Helper functions for proposing merges."""
 
-<<<<<<< HEAD
-=======
-from __future__ import absolute_import
-
 import re
 
->>>>>>> 6117bf40
 from . import (
     errors,
     hooks,
