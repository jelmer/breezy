--- conflicted
+++ resolved
@@ -41,11 +41,7 @@
 
 __copyright__ = (
     "Copyright 2005-2012 Canonical Ltd.\n"
-<<<<<<< HEAD
-    "Copyright 2017-2020 Breezy developers"
-=======
     "Copyright 2017-2022 Breezy developers"
->>>>>>> 0931349c
 )
 
 # same format as sys.version_info: "A tuple containing the five components of
@@ -55,11 +51,7 @@
 # Python version 2.0 is (2, 0, 0, 'final', 0)."  Additionally we use a
 # releaselevel of 'dev' for unreleased under-development code.
 
-<<<<<<< HEAD
-version_info = (3, 2, 0, 'dev', 0)
-=======
 version_info = (3, 3, 0, 'dev', 0)
->>>>>>> 0931349c
 
 
 def _format_version_tuple(version_info):
@@ -138,15 +130,6 @@
     """
     try:
         import ctypes
-<<<<<<< HEAD
-        old_ptr = ctypes.c_void_p.in_dll(ctypes.pythonapi,
-                                         "Py_FileSystemDefaultEncoding")
-        has_enc = ctypes.c_int.in_dll(ctypes.pythonapi,
-                                      "Py_HasFileSystemDefaultEncoding")
-        as_utf8 = ctypes.PYFUNCTYPE(
-            ctypes.POINTER(ctypes.c_char), ctypes.py_object)(
-                ("PyUnicode_AsUTF8", ctypes.pythonapi))
-=======
         pythonapi = getattr(ctypes, 'pythonapi', None)
         if pythonapi is not None:
             old_ptr = ctypes.c_void_p.in_dll(pythonapi,
@@ -156,7 +139,6 @@
             as_utf8 = ctypes.PYFUNCTYPE(
                 ctypes.POINTER(ctypes.c_char), ctypes.py_object)(
                     ("PyUnicode_AsUTF8", pythonapi))
->>>>>>> 0931349c
     except (ImportError, ValueError):
         return  # No ctypes or not CPython implementation, do nothing
     new_enc = sys.intern(new_enc)
