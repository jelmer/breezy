# Copyright (C) 2005-2010 Canonical Ltd
#
# This program is free software; you can redistribute it and/or modify
# it under the terms of the GNU General Public License as published by
# the Free Software Foundation; either version 2 of the License, or
# (at your option) any later version.
#
# This program is distributed in the hope that it will be useful,
# but WITHOUT ANY WARRANTY; without even the implied warranty of
# MERCHANTABILITY or FITNESS FOR A PARTICULAR PURPOSE.  See the
# GNU General Public License for more details.
#
# You should have received a copy of the GNU General Public License
# along with this program; if not, write to the Free Software
# Foundation, Inc., 51 Franklin Street, Fifth Floor, Boston, MA 02110-1301 USA

from io import BytesIO

from .lazy_import import lazy_import
lazy_import(globals(), """
from breezy.i18n import gettext
""")

from . import (
    errors,
<<<<<<< HEAD
=======
    urlutils,
>>>>>>> 0931349c
    )
from .trace import note
from .transport import (
    do_catching_redirections,
    get_transport,
    get_transport_from_url,
    )


class Mergeable(object):
    """A mergeable object."""

    def install_revisions(self, repository):
        """Install the data from this mergeable into the specified repository.

        :param repository: Repository
        """
        raise NotImplementedError(self.install_revisions)

    def get_merge_request(self, repository):
        """Extract merge request data.

        :return: tuple with (base_revision_id, target_revision_id, verified)
        """
        raise NotImplementedError(self.get_merge_request)


def read_mergeable_from_url(url, _do_directive=True, possible_transports=None):
    """Read mergable object from a given URL.

    :return: An object supporting get_target_revision.  Raises NotABundle if
        the target is not a mergeable type.
    """
    child_transport = get_transport(url, possible_transports=possible_transports)
    transport = child_transport.clone('..')
    filename = transport.relpath(child_transport.base)
    mergeable, transport = read_mergeable_from_transport(transport, filename,
                                                         _do_directive)
    return mergeable


def read_mergeable_from_transport(transport, filename, _do_directive=True):
    def get_bundle(transport):
        return BytesIO(transport.get_bytes(filename)), transport

    def redirected_transport(transport, exception, redirection_notice):
        note(redirection_notice)
        url, filename = urlutils.split(exception.target,
                                       exclude_trailing_slash=False)
        if not filename:
            raise errors.NotABundle(gettext('A directory cannot be a bundle'))
        return get_transport_from_url(url)

    try:
        bytef, transport = do_catching_redirections(
            get_bundle, transport, redirected_transport)
    except errors.TooManyRedirections:
        raise errors.NotABundle(transport.clone(filename).base)
    except (errors.ConnectionReset, errors.ConnectionError) as e:
        raise
    except (errors.TransportError, errors.PathError) as e:
        raise errors.NotABundle(str(e))
    except (IOError,) as e:
        # jam 20060707
        # Abstraction leakage, SFTPTransport.get('directory')
        # doesn't always fail at get() time. Sometimes it fails
        # during read. And that raises a generic IOError with
        # just the string 'Failure'
        # StubSFTPServer does fail during get() (because of prefetch)
        # so it has an opportunity to translate the error.
        raise errors.NotABundle(str(e))

    if _do_directive:
        from .merge_directive import MergeDirective
        try:
            return MergeDirective.from_lines(bytef), transport
        except errors.NotAMergeDirective:
            bytef.seek(0)

    from .bzr.bundle import serializer as _serializer
    return _serializer.read_bundle(bytef), transport<|MERGE_RESOLUTION|>--- conflicted
+++ resolved
@@ -23,10 +23,7 @@
 
 from . import (
     errors,
-<<<<<<< HEAD
-=======
     urlutils,
->>>>>>> 0931349c
     )
 from .trace import note
 from .transport import (
