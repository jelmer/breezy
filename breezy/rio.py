# Copyright (C) 2005 Canonical Ltd
#
# This program is free software; you can redistribute it and/or modify
# it under the terms of the GNU General Public License as published by
# the Free Software Foundation; either version 2 of the License, or
# (at your option) any later version.
#
# This program is distributed in the hope that it will be useful,
# but WITHOUT ANY WARRANTY; without even the implied warranty of
# MERCHANTABILITY or FITNESS FOR A PARTICULAR PURPOSE.  See the
# GNU General Public License for more details.
#
# You should have received a copy of the GNU General Public License
# along with this program; if not, write to the Free Software
# Foundation, Inc., 51 Franklin Street, Fifth Floor, Boston, MA 02110-1301 USA

# \subsection{\emph{rio} - simple text metaformat}
#
# \emph{r} stands for `restricted', `reproducible', or `rfc822-like'.
#
# The stored data consists of a series of \emph{stanzas}, each of which contains
# \emph{fields} identified by an ascii name, with Unicode or string contents.
# The field tag is constrained to alphanumeric characters.
# There may be more than one field in a stanza with the same name.
#
# The format itself does not deal with character encoding issues, though
# the result will normally be written in Unicode.
#
# The format is intended to be simple enough that there is exactly one character
# stream representation of an object and vice versa, and that this relation
# will continue to hold for future versions of bzr.

import re

from . import osutils
from .iterablefile import IterableFile

# XXX: some redundancy is allowing to write stanzas in isolation as well as
# through a writer object.


class RioWriter(object):

    def __init__(self, to_file):
        self._soft_nl = False
        self._to_file = to_file

    def write_stanza(self, stanza):
        if self._soft_nl:
            self._to_file.write(b'\n')
        stanza.write(self._to_file)
        self._soft_nl = True


class RioReader(object):
    """Read stanzas from a file as a sequence

    to_file can be anything that can be enumerated as a sequence of
    lines (with newlines.)
    """

    def __init__(self, from_file):
        self._from_file = from_file

    def __iter__(self):
        while True:
            s = read_stanza(self._from_file)
            if s is None:
                break
            else:
                yield s


def rio_file(stanzas, header=None):
    """Produce a rio IterableFile from an iterable of stanzas"""
    def str_iter():
        if header is not None:
            yield header + b'\n'
        first_stanza = True
        for s in stanzas:
            if first_stanza is not True:
                yield b'\n'
            for line in s.to_lines():
                yield line
            first_stanza = False
    return IterableFile(str_iter())


def read_stanzas(from_file):

    while True:
        s = read_stanza(from_file)
        if s is None:
            break
        yield s


class Stanza(object):
    """One stanza for rio.

    Each stanza contains a set of named fields.

    Names must be non-empty ascii alphanumeric plus _.  Names can be repeated
    within a stanza.  Names are case-sensitive.  The ordering of fields is
    preserved.

    Each field value must be either an int or a string.
    """

    __slots__ = ['items']

    def __init__(self, **kwargs):
        """Construct a new Stanza.

        The keyword arguments, if any, are added in sorted order to the stanza.
        """
        self.items = []
        if kwargs:
            for tag, value in sorted(kwargs.items()):
                self.add(tag, value)

    def add(self, tag, value):
        """Append a name and value to the stanza."""
        if not valid_tag(tag):
            raise ValueError("invalid tag %r" % (tag,))
        if isinstance(value, bytes):
            pass
        elif isinstance(value, str):
            pass
        elif isinstance(value, Stanza):
            pass
        else:
            raise TypeError("invalid type for rio value: %r of type %s"
                            % (value, type(value)))
        self.items.append((tag, value))

    @classmethod
    def from_pairs(cls, pairs):
        ret = cls()
        ret.items = pairs
        return ret

    def __contains__(self, find_tag):
        """True if there is any field in this stanza with the given tag."""
        for tag, value in self.items:
            if tag == find_tag:
                return True
        return False

    def __len__(self):
        """Return number of pairs in the stanza."""
        return len(self.items)

    def __eq__(self, other):
        if not isinstance(other, Stanza):
            return False
        return self.items == other.items

    def __ne__(self, other):
        return not self.__eq__(other)

    def __repr__(self):
        return "Stanza(%r)" % self.items

    def iter_pairs(self):
        """Return iterator of tag, value pairs."""
        return iter(self.items)

    def to_lines(self):
        """Generate sequence of lines for external version of this file.

        The lines are always utf-8 encoded strings.
        """
        if not self.items:
            # max() complains if sequence is empty
            return []
        result = []
        for text_tag, text_value in self.items:
            tag = text_tag.encode('ascii')
            if isinstance(text_value, str):
                value = text_value.encode('utf-8', 'surrogateescape')
            elif isinstance(text_value, Stanza):
                value = text_value.to_string()
            else:
                value = text_value
            if value == b'':
                result.append(tag + b': \n')
            elif b'\n' in value:
                # don't want splitlines behaviour on empty lines
                val_lines = value.split(b'\n')
                result.append(tag + b': ' + val_lines[0] + b'\n')
                for line in val_lines[1:]:
                    result.append(b'\t' + line + b'\n')
            else:
                result.append(tag + b': ' + value + b'\n')
        return result

    def to_string(self):
        """Return stanza as a single string"""
        return b''.join(self.to_lines())

    def write(self, to_file):
        """Write stanza to a file"""
        to_file.writelines(self.to_lines())

    def get(self, tag):
        """Return the value for a field wih given tag.

        If there is more than one value, only the first is returned.  If the
        tag is not present, KeyError is raised.
        """
        for t, v in self.items:
            if t == tag:
                return v
        else:
            raise KeyError(tag)

    __getitem__ = get

    def get_all(self, tag):
        r = []
        for t, v in self.items:
            if t == tag:
                r.append(v)
        return r

    def as_dict(self):
        """Return a dict containing the unique values of the stanza.
        """
        d = {}
        for tag, value in self.items:
            d[tag] = value
        return d


def valid_tag(tag):
    return _valid_tag(tag)


def read_stanza(line_iter):
    """Return new Stanza read from list of lines or a file

    Returns one Stanza that was read, or returns None at end of file.  If a
    blank line follows the stanza, it is consumed.  It's not an error for
    there to be no blank at end of file.  If there is a blank file at the
    start of the input this is really an empty stanza and that is returned.

    Only the stanza lines and the trailing blank (if any) are consumed
    from the line_iter.

    The raw lines must be in utf-8 encoding.
    """
    return _read_stanza_utf8(line_iter)


def to_patch_lines(stanza, max_width=72):
    """Convert a stanza into RIO-Patch format lines.

    RIO-Patch is a RIO variant designed to be e-mailed as part of a patch.
    It resists common forms of damage such as newline conversion or the removal
    of trailing whitespace, yet is also reasonably easy to read.

    :param max_width: The maximum number of characters per physical line.
    :return: a list of lines
    """
    if max_width <= 6:
        raise ValueError(max_width)
    max_rio_width = max_width - 4
    lines = []
    for pline in stanza.to_lines():
        for line in pline.split(b'\n')[:-1]:
            line = re.sub(b'\\\\', b'\\\\\\\\', line)
            while len(line) > 0:
                partline = line[:max_rio_width]
                line = line[max_rio_width:]
                if len(line) > 0 and line[:1] != [b' ']:
                    break_index = -1
                    break_index = partline.rfind(b' ', -20)
                    if break_index < 3:
                        break_index = partline.rfind(b'-', -20)
                        break_index += 1
                    if break_index < 3:
                        break_index = partline.rfind(b'/', -20)
                    if break_index >= 3:
                        line = partline[break_index:] + line
                        partline = partline[:break_index]
                if len(line) > 0:
                    line = b'  ' + line
                partline = re.sub(b'\r', b'\\\\r', partline)
                blank_line = False
                if len(line) > 0:
                    partline += b'\\'
                elif re.search(b' $', partline):
                    partline += b'\\'
                    blank_line = True
                lines.append(b'# ' + partline + b'\n')
                if blank_line:
                    lines.append(b'#   \n')
    return lines


def _patch_stanza_iter(line_iter):
    map = {b'\\\\': b'\\',
           b'\\r': b'\r',
           b'\\\n': b''}

    def mapget(match):
        return map[match.group(0)]

    last_line = None
    for line in line_iter:
        if line.startswith(b'# '):
            line = line[2:]
        elif line.startswith(b'#'):
            line = line[1:]
        else:
            raise ValueError("bad line %r" % (line,))
        if last_line is not None and len(line) > 2:
            line = line[2:]
        line = re.sub(b'\r', b'', line)
        line = re.sub(b'\\\\(.|\n)', mapget, line)
        if last_line is None:
            last_line = line
        else:
            last_line += line
        if last_line[-1:] == b'\n':
            yield last_line
            last_line = None
    if last_line is not None:
        yield last_line


def read_patch_stanza(line_iter):
    """Convert an iterable of RIO-Patch format lines into a Stanza.

    RIO-Patch is a RIO variant designed to be e-mailed as part of a patch.
    It resists common forms of damage such as newline conversion or the removal
    of trailing whitespace, yet is also reasonably easy to read.

    :return: a Stanza
    """
    return read_stanza(_patch_stanza_iter(line_iter))


try:
    from ._rio_pyx import (
        _read_stanza_utf8,
<<<<<<< HEAD
        _read_stanza_unicode,
        )
    from ._rio_rs import (
=======
>>>>>>> a4d6e00a
        _valid_tag,
        )
except ImportError as e:
    osutils.failed_to_load_extension(e)
    from ._rio_py import (
        _read_stanza_utf8,
        _valid_tag,
        )<|MERGE_RESOLUTION|>--- conflicted
+++ resolved
@@ -345,12 +345,8 @@
 try:
     from ._rio_pyx import (
         _read_stanza_utf8,
-<<<<<<< HEAD
-        _read_stanza_unicode,
         )
     from ._rio_rs import (
-=======
->>>>>>> a4d6e00a
         _valid_tag,
         )
 except ImportError as e:
