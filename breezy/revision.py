# Copyright (C) 2005-2011 Canonical Ltd
#
# This program is free software; you can redistribute it and/or modify
# it under the terms of the GNU General Public License as published by
# the Free Software Foundation; either version 2 of the License, or
# (at your option) any later version.
#
# This program is distributed in the hope that it will be useful,
# but WITHOUT ANY WARRANTY; without even the implied warranty of
# MERCHANTABILITY or FITNESS FOR A PARTICULAR PURPOSE.  See the
# GNU General Public License for more details.
#
# You should have received a copy of the GNU General Public License
# along with this program; if not, write to the Free Software
# Foundation, Inc., 51 Franklin Street, Fifth Floor, Boston, MA 02110-1301 USA

# TODO: Some kind of command-line display of revision properties:
# perhaps show them in log -v and allow them as options to the commit command.

__docformat__ = "google"

from typing import List, Optional, Dict

from . import (
    errors,
    osutils,
    )
<<<<<<< HEAD
=======


RevisionID = bytes
>>>>>>> 0931349c

NULL_REVISION = b"null:"
CURRENT_REVISION = b"current:"


class Revision(object):
    """Single revision on a branch.

    Revisions may know their revision_hash, but only once they've been
    written out.  This is not stored because you cannot write the hash
    into the file it describes.

    Attributes:
      parent_ids: List of parent revision_ids

      properties:
        Dictionary of revision properties.  These are attached to the
        revision as extra metadata.  The name must be a single
        word; the value can be an arbitrary string.
    """

    parent_ids: List[RevisionID]
    revision_id: RevisionID
    parent_sha1s: List[str]
    committer: Optional[str]
    message: str
    properties: Dict[str, bytes]
    inventory_sha1: str
    timestamp: float
    timezone: int

    def __init__(self, revision_id: RevisionID, properties=None, **args):
        self.revision_id = revision_id
        if properties is None:
            self.properties = {}
        else:
            self.properties = properties
            self._check_properties()
        self.committer = None
        self.parent_ids = []
        self.parent_sha1s = []
        """Not used anymore - legacy from for 4."""
        self.__dict__.update(args)

    def __repr__(self):
        return "<Revision id %s>" % self.revision_id

    def datetime(self):
        import datetime
        # TODO: Handle timezone.
        return datetime.datetime.fromtimestamp(self.timestamp)

    def __eq__(self, other):
        if not isinstance(other, Revision):
            return False
        return (
            self.inventory_sha1 == other.inventory_sha1
            and self.revision_id == other.revision_id
            and self.timestamp == other.timestamp
            and self.message == other.message
            and self.timezone == other.timezone
            and self.committer == other.committer
            and self.properties == other.properties
            and self.parent_ids == other.parent_ids)

    def __ne__(self, other):
        return not self.__eq__(other)

    def _check_properties(self):
        """Verify that all revision properties are OK."""
        for name, value in self.properties.items():
            # GZ 2017-06-10: What sort of string are properties exactly?
            not_text = not isinstance(name, str)
            if not_text or osutils.contains_whitespace(name):
                raise ValueError("invalid property name %r" % name)
            if not isinstance(value, (str, bytes)):
                raise ValueError("invalid property value %r for %r" %
                                 (value, name))

    def get_history(self, repository):
        """Return the canonical line-of-history for this revision.

        If ghosts are present this may differ in result from a ghost-free
        repository.
        """
        current_revision = self
        reversed_result = []
        while current_revision is not None:
            reversed_result.append(current_revision.revision_id)
            if not len(current_revision.parent_ids):
                reversed_result.append(None)
                current_revision = None
            else:
                next_revision_id = current_revision.parent_ids[0]
                current_revision = repository.get_revision(next_revision_id)
        reversed_result.reverse()
        return reversed_result

    def get_summary(self):
        """Get the first line of the log message for this revision.

        Return an empty string if message is None.
        """
        if self.message:
            return self.message.lstrip().split('\n', 1)[0]
        else:
            return ''

    def get_apparent_authors(self):
        """Return the apparent authors of this revision.

        If the revision properties contain the names of the authors,
        return them. Otherwise return the committer name.

        The return value will be a list containing at least one element.
        """
        authors = self.properties.get('authors', None)
        if authors is None:
            author = self.properties.get('author', self.committer)
            if author is None:
                return []
            return [author]
        else:
            return authors.split("\n")

    def iter_bugs(self):
        """Iterate over the bugs associated with this revision."""
        bug_property = self.properties.get('bugs', None)
        if bug_property is None:
            return iter([])
        from . import bugtracker
        return bugtracker.decode_bug_urls(bug_property)


def iter_ancestors(revision_id: RevisionID, revision_source, only_present: bool = False):
    ancestors = [revision_id]
    distance = 0
    while len(ancestors) > 0:
        new_ancestors = []
        for ancestor in ancestors:
            if not only_present:
                yield ancestor, distance
            try:
                revision = revision_source.get_revision(ancestor)
            except errors.NoSuchRevision as e:
                if e.revision == revision_id:
                    raise
                else:
                    continue
            if only_present:
                yield ancestor, distance
            new_ancestors.extend(revision.parent_ids)
        ancestors = new_ancestors
        distance += 1


def find_present_ancestors(revision_id: RevisionID, revision_source) -> List[RevisionID]:
    """Return the ancestors of a revision present in a branch.

    It's possible that a branch won't have the complete ancestry of
    one of its revisions.
    """
    found_ancestors = {}
    anc_iter = enumerate(iter_ancestors(revision_id, revision_source,
                                        only_present=True))
    for anc_order, (anc_id, anc_distance) in anc_iter:
        if anc_id not in found_ancestors:
            found_ancestors[anc_id] = (anc_order, anc_distance)
    return found_ancestors


def __get_closest(intersection):
    intersection.sort()
    matches = []
    for entry in intersection:
        if entry[0] == intersection[0][0]:
            matches.append(entry[2])
    return matches


def is_reserved_id(revision_id: RevisionID) -> bool:
    """Determine whether a revision id is reserved

    Returns:
      True if the revision is reserved, False otherwise
    """
    return isinstance(revision_id, bytes) and revision_id.endswith(b':')


def check_not_reserved_id(revision_id: RevisionID) -> None:
    """Raise ReservedId if the supplied revision_id is reserved"""
    if is_reserved_id(revision_id):
        raise errors.ReservedId(revision_id)


def ensure_null(revision_id: RevisionID) -> RevisionID:
    """Ensure only NULL_REVISION is used to represent the null revision"""
    if revision_id is None:
        raise ValueError(
            'NULL_REVISION should be used for the null'
            ' revision instead of None.')
    return revision_id


def is_null(revision_id: RevisionID) -> bool:
    if revision_id is None:
        raise ValueError('NULL_REVISION should be used for the null'
                         ' revision instead of None.')
    return (revision_id == NULL_REVISION)<|MERGE_RESOLUTION|>--- conflicted
+++ resolved
@@ -25,12 +25,9 @@
     errors,
     osutils,
     )
-<<<<<<< HEAD
-=======
 
 
 RevisionID = bytes
->>>>>>> 0931349c
 
 NULL_REVISION = b"null:"
 CURRENT_REVISION = b"current:"
