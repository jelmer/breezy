# Copyright (C) 2005-2011 Canonical Ltd
#
# This program is free software; you can redistribute it and/or modify
# it under the terms of the GNU General Public License as published by
# the Free Software Foundation; either version 2 of the License, or
# (at your option) any later version.
#
# This program is distributed in the hope that it will be useful,
# but WITHOUT ANY WARRANTY; without even the implied warranty of
# MERCHANTABILITY or FITNESS FOR A PARTICULAR PURPOSE.  See the
# GNU General Public License for more details.
#
# You should have received a copy of the GNU General Public License
# along with this program; if not, write to the Free Software
# Foundation, Inc., 51 Franklin Street, Fifth Floor, Boston, MA 02110-1301 USA

__docformat__ = "google"

"""Abstraction for interacting with the user.

Applications can choose different types of UI, and they deal with displaying
messages or progress to the user, and with gathering different types of input.

Several levels are supported, and you can also register new factories such as
for a GUI.

breezy.ui.UIFactory

    Semi-abstract base class

breezy.ui.SilentUIFactory

    Produces no output and cannot take any input; useful for programs using
    breezy in batch mode or for programs such as loggerhead.

breezy.ui.CannedInputUIFactory

    For use in testing; the input values to be returned are provided
    at construction.

breezy.ui.text.TextUIFactory

    Standard text command-line interface, with stdin, stdout, stderr.
    May make more or less advanced use of them, eg in drawing progress bars,
    depending on the detected capabilities of the terminal.
    GUIs may choose to subclass this so that unimplemented methods fall
    back to working through the terminal.
"""

import warnings

<<<<<<< HEAD
from ..lazy_import import lazy_import
lazy_import(globals(), """
from breezy import (
    config,
    osutils,
    progress,
    )
""")

=======
>>>>>>> 0931349c

_valid_boolean_strings = dict(yes=True, no=False,
                              y=True, n=False,
                              on=True, off=False,
                              true=True, false=False)
_valid_boolean_strings['1'] = True
_valid_boolean_strings['0'] = False


def bool_from_string(s, accepted_values=None):
    """Returns a boolean if the string can be interpreted as such.

    Interpret case insensitive strings as booleans. The default values
    includes: 'yes', 'no, 'y', 'n', 'true', 'false', '0', '1', 'on',
    'off'. Alternative values can be provided with the 'accepted_values'
    parameter.

    Args:
      s: A string that should be interpreted as a boolean. It should be of
         type string or unicode.

      accepted_values: An optional dict with accepted strings as keys and
         True/False as values. The strings will be tested against a lowered
         version of 's'.

    Returns:
      True or False for accepted strings, None otherwise.
    """
    if accepted_values is None:
        accepted_values = _valid_boolean_strings
    val = None
    if isinstance(s, str):
        try:
            val = accepted_values[s.lower()]
        except KeyError:
            pass
    return val


class ConfirmationUserInterfacePolicy(object):
    """Wrapper for a UIFactory that allows or denies all confirmed actions."""

    def __init__(self, wrapped_ui, default_answer, specific_answers):
        """Generate a proxy UI that does no confirmations.

        Args:
          wrapped_ui: Underlying UIFactory.
          default_answer: Bool for whether requests for
            confirmation from the user should be noninteractively accepted or
            denied.
          specific_answers: Map from confirmation_id to bool answer.
        """
        self.wrapped_ui = wrapped_ui
        self.default_answer = default_answer
        self.specific_answers = specific_answers

    def __getattr__(self, name):
        return getattr(self.wrapped_ui, name)

    def __repr__(self):
        return '%s(%r, %r, %r)' % (
            self.__class__.__name__,
            self.wrapped_ui,
            self.default_answer,
            self.specific_answers)

    def confirm_action(self, prompt, confirmation_id, prompt_kwargs):
        if confirmation_id in self.specific_answers:
            return self.specific_answers[confirmation_id]
        elif self.default_answer is not None:
            return self.default_answer
        else:
            return self.wrapped_ui.confirm_action(
                prompt, confirmation_id, prompt_kwargs)


class UIFactory(object):
    """UI abstraction.

    This tells the library how to display things to the user.  Through this
    layer different applications can choose the style of UI.

    UI Factories are also context managers, for some syntactic sugar some users
    need.

    Attributes:
      suppressed_warnings: Identifiers for user warnings that should
                           no be emitted.
    """

    _user_warning_templates = dict(
        cross_format_fetch=("Doing on-the-fly conversion from "
                            "%(from_format)s to %(to_format)s.\n"
                            "This may take some time. Upgrade the repositories to the "
                            "same format for better performance."
                            ),
        experimental_format_fetch=("Fetching into experimental format "
                                   "%(to_format)s.\n"
                                   "This format may be unreliable or change in the future "
                                   "without an upgrade path.\n"),
        deprecated_command=(
            "The command 'brz %(deprecated_name)s' "
            "has been deprecated in brz %(deprecated_in_version)s. "
            "Please use 'brz %(recommended_name)s' instead."),
        deprecated_command_option=(
            "The option '%(deprecated_name)s' to 'brz %(command)s' "
            "has been deprecated in brz %(deprecated_in_version)s. "
            "Please use '%(recommended_name)s' instead."),
        recommend_upgrade=("%(current_format_name)s is deprecated "
                           "and a better format is available.\n"
                           "It is recommended that you upgrade by "
                           "running the command\n"
                           "  brz upgrade %(basedir)s"),
        locks_steal_dead=(
            u"Stole dead lock %(lock_url)s %(other_holder_info)s."),
        not_checking_ssl_cert=(
            u"Not checking SSL certificate for %(host)s."),
        )

    def __init__(self):
        self._task_stack = []
        self.suppressed_warnings = set()
        self._quiet = False

    def __enter__(self):
        """Context manager entry support.

        Override in a concrete factory class if initialisation before use is
        needed.
        """
        return self  # This is bound to the 'as' clause in a with statement.

    def __exit__(self, exc_type, exc_val, exc_tb):
        """Context manager exit support.

        Override in a concrete factory class if more cleanup than a simple
        self.clear_term() is needed when the UIFactory is finished with.
        """
        self.clear_term()
        return False  # propogate exceptions.

    def be_quiet(self, state):
        """Tell the UI to be more quiet, or not.

        Typically this suppresses progress bars; the application may also look
        at ui_factory.is_quiet().
        """
        self._quiet = state

    def confirm_action(self, prompt, confirmation_id, prompt_kwargs):
        """Seek user confirmation for an action.

        If the UI is noninteractive, or the user does not want to be asked
        about this action, True is returned, indicating brz should just
        proceed.

        The confirmation id allows the user to configure certain actions to
        always be confirmed or always denied, and for UIs to specialize the
        display of particular confirmations.

        Args:
          prompt: Suggested text to display to the user.
          prompt_kwargs: A dictionary of arguments that can be
              string-interpolated into the prompt.
          confirmation_id: Unique string identifier for the confirmation.
        """
        return self.get_boolean(prompt % prompt_kwargs)

    def get_password(self, prompt=u'', **kwargs):
        """Prompt the user for a password.

        Args:
          prompt: The prompt to present the user (must be unicode)
          kwargs: Arguments which will be expanded into the prompt.
                       This lets front ends display different things if
                       they so choose.

        Returns: The password string, return None if the user canceled the
                 request. Note that we do not touch the encoding, users may
                 have whatever they see fit and the password should be
                 transported as is.
        """
        raise NotImplementedError(self.get_password)

    def is_quiet(self):
        return self._quiet

    def make_output_stream(self, encoding=None, encoding_type='replace'):
        """Get a stream for sending out bulk text data.

        This is used for commands that produce bulk text, such as log or diff
        output, as opposed to user interaction.  This should work even for
        non-interactive user interfaces.  Typically this goes to a decorated
        version of stdout, but in a GUI it might be appropriate to send it to a
        window displaying the text.

        The caller may flush but should not close the returned stream.

        Args:
          encoding: Unicode encoding for output; if not specified
            uses the configured 'output_encoding' if any; otherwise the
            terminal encoding.
            (See get_terminal_encoding.)

          encoding_type: How to handle encoding errors:
            replace/strict/escape/exact.  Default is replace.
        """
        out_stream = self._make_output_stream_explicit(encoding, encoding_type)
        return out_stream

    def _make_output_stream_explicit(self, encoding, encoding_type):
        raise NotImplementedError("%s doesn't support make_output_stream"
                                  % (self.__class__.__name__))

    def nested_progress_bar(self):
        """Return a nested progress bar.

        When the bar has been finished with, it should be released by calling
        bar.finished().
        """
        from ..progress import ProgressTask
        if self._task_stack:
            t = ProgressTask(self._task_stack[-1], self)
        else:
            t = ProgressTask(None, self)
        self._task_stack.append(t)
        return t

    def _progress_finished(self, task):
        """Called by the ProgressTask when it finishes"""
        if not self._task_stack:
            warnings.warn("%r finished but nothing is active"
                          % (task,))
        if task in self._task_stack:
            self._task_stack.remove(task)
        else:
            warnings.warn("%r is not in active stack %r"
                          % (task, self._task_stack))
        if not self._task_stack:
            self._progress_all_finished()

    def _progress_all_finished(self):
        """Called when the top-level progress task finished"""
        pass

    def _progress_updated(self, task):
        """Called by the ProgressTask when it changes.

        Should be specialized to draw the progress.
        """
        pass

    def clear_term(self):
        """Prepare the terminal for output.

        This will, for example, clear text progress bars, and leave the
        cursor at the leftmost position.
        """
        pass

    def format_user_warning(self, warning_id, message_args):
        try:
            template = self._user_warning_templates[warning_id]
        except KeyError:
            fail = "brz warning: %r, %r" % (warning_id, message_args)
            warnings.warn("no template for warning: "
                          + fail)   # so tests will fail etc
            return str(fail)
        try:
            return str(template) % message_args
        except ValueError as e:
            fail = "brz unprintable warning: %r, %r, %s" % (
                warning_id, message_args, e)
            warnings.warn(fail)   # so tests will fail etc
            return str(fail)

    def choose(self, msg, choices, default=None):
        """Prompt the user for a list of alternatives.

        Args:
          msg: message to be shown as part of the prompt.

          choices: list of choices, with the individual choices separated
            by '\n', e.g.: choose("Save changes?", "&Yes\n&No\n&Cancel"). The
            letter after the '&' is the shortcut key for that choice. Thus you
            can type 'c' to select "Cancel".  Shorcuts are case insensitive.
            The shortcut does not need to be the first letter. If a shorcut key
            is not provided, the first letter for the choice will be used.

          default: default choice (index), returned for example when enter
            is pressed for the console version.

        Returns:
          the index fo the user choice (so '0', '1' or '2' for respectively
          yes/no/cancel in the previous example).
        """
        raise NotImplementedError(self.choose)

    def get_boolean(self, prompt):
        """Get a boolean question answered from the user.

        Args:
          prompt: a message to prompt the user with. Should be a single
            line without terminating \\n.

        Returns:
          True or False for y/yes or n/no.
        """
        choice = self.choose(prompt + '?', '&yes\n&no', default=None)
        return 0 == choice

    def get_integer(self, prompt):
        """Get an integer from the user.

        Args:
          prompt: a message to prompt the user with. Could be a multi-line
            prompt but without a terminating \\n.

        Returns:
          A signed integer.
        """
        raise NotImplementedError(self.get_integer)

    def make_progress_view(self):
        """Construct a new ProgressView object for this UI.

        Application code should normally not call this but instead
        nested_progress_bar().
        """
        return NullProgressView()

    def recommend_upgrade(self, current_format_name, basedir):
        """Recommend the user upgrade a control directory.

        Args:
          current_format_name: Description of the current format
          basedir: Location of the control dir
        """
        self.show_user_warning('recommend_upgrade',
                               current_format_name=current_format_name, basedir=basedir)

    def report_transport_activity(self, transport, byte_count, direction):
        """Called by transports as they do IO.

        This may update a progress bar, spinner, or similar display.
        By default it does nothing.
        """
        pass

    def log_transport_activity(self, display=False):
        """Write out whatever transport activity has been measured.

        Implementations are allowed to do nothing, but it is useful if they can
        write a line to the log file.

        Args:
          display: If False, only log to disk, if True also try to display
            a message to the user.

        Returns:
          None
        """
        # Default implementation just does nothing
        pass

    def show_user_warning(self, warning_id, **message_args):
        """Show a warning to the user.

        This is specifically for things that are under the user's control (eg
        outdated formats), not for internal program warnings like deprecated
        APIs.

        This can be overridden by UIFactory subclasses to show it in some
        appropriate way; the default UIFactory is noninteractive and does
        nothing.  format_user_warning maps it to a string, though other
        presentations can be used for particular UIs.

        Args:
          warning_id: An identifier like 'cross_format_fetch' used to
            check if the message is suppressed and to look up the string.
          message_args: Arguments to be interpolated into the message.
        """
        pass

    def show_error(self, msg):
        """Show an error message (not an exception) to the user.

        The message should not have an error prefix or trailing newline.  That
        will be added by the factory if appropriate.
        """
        raise NotImplementedError(self.show_error)

    def show_message(self, msg):
        """Show a message to the user."""
        raise NotImplementedError(self.show_message)

    def show_warning(self, msg):
        """Show a warning to the user."""
        raise NotImplementedError(self.show_warning)


class NoninteractiveUIFactory(UIFactory):
    """Base class for UIs with no user."""

    def confirm_action(self, prompt, confirmation_id, prompt_kwargs):
        return True

    def __repr__(self):
        return '%s()' % (self.__class__.__name__, )


class SilentUIFactory(NoninteractiveUIFactory):
    """A UI Factory which never prints anything.

    This is the default UI, if another one is never registered by a program
    using breezy, and it's also active for example inside 'brz serve'.

    Methods that try to read from the user raise an error; methods that do
    output do nothing.
    """

    def __init__(self):
        UIFactory.__init__(self)

    def note(self, msg):
        pass

    def get_username(self, prompt, **kwargs):
        return None

    def _make_output_stream_explicit(self, encoding, encoding_type):
        return NullOutputStream(encoding)

    def show_error(self, msg):
        pass

    def show_message(self, msg):
        pass

    def show_warning(self, msg):
        pass


class CannedInputUIFactory(SilentUIFactory):
    """A silent UI that return canned input."""

    def __init__(self, responses):
        self.responses = responses

    def __repr__(self):
        return "%s(%r)" % (self.__class__.__name__, self.responses)

    def confirm_action(self, prompt, confirmation_id, args):
        return self.get_boolean(prompt % args)

    def get_boolean(self, prompt):
        return self.responses.pop(0)

    def get_integer(self, prompt):
        return self.responses.pop(0)

    def get_password(self, prompt=u'', **kwargs):
        return self.responses.pop(0)

    def get_username(self, prompt, **kwargs):
        return self.responses.pop(0)

    def assert_all_input_consumed(self):
        if self.responses:
            raise AssertionError("expected all input in %r to be consumed"
                                 % (self,))


ui_factory = SilentUIFactory()
# IMPORTANT: never import this symbol directly. ONLY ever access it as
# ui.ui_factory, so that you refer to the current value.


def make_ui_for_terminal(stdin, stdout, stderr):
    """Construct and return a suitable UIFactory for a text mode program.
    """
    # this is now always TextUIFactory, which in turn decides whether it
    # should display progress bars etc
    from .text import TextUIFactory
    return TextUIFactory(stdin, stdout, stderr)


class NullProgressView(object):
    """Soak up and ignore progress information."""

    def clear(self):
        pass

    def show_progress(self, task):
        pass

    def show_transport_activity(self, transport, direction, byte_count):
        pass

    def log_transport_activity(self, display=False):
        pass


class NullOutputStream(object):
    """Acts like a file, but discard all output."""

    def __init__(self, encoding):
        self.encoding = encoding

    def write(self, data):
        pass

    def writelines(self, data):
        pass

    def close(self):
        pass<|MERGE_RESOLUTION|>--- conflicted
+++ resolved
@@ -49,18 +49,6 @@
 
 import warnings
 
-<<<<<<< HEAD
-from ..lazy_import import lazy_import
-lazy_import(globals(), """
-from breezy import (
-    config,
-    osutils,
-    progress,
-    )
-""")
-
-=======
->>>>>>> 0931349c
 
 _valid_boolean_strings = dict(yes=True, no=False,
                               y=True, n=False,
