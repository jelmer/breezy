--- conflicted
+++ resolved
@@ -214,13 +214,8 @@
                                   self.new_inventory.id2path(child_ie.file_id)))
 
                 child_baton = self.editor.add_file(
-<<<<<<< HEAD
-                           os.path.join(self.branch.branch_path, self.new_inventory.id2path(child_ie.file_id)), baton, 
+                           os.path.join(self.branch.get_branch_path(), self.new_inventory.id2path(child_ie.file_id)), baton, 
                            urlutils.join(self.repository.transport.svn_url, self.base_path, self.old_inv.id2path(child_ie.file_id)),
-=======
-                           os.path.join(self.branch.get_branch_path(), self.new_inventory.id2path(child_ie.file_id)), baton, 
-                           "%s/%s" % (self.branch.base, self.old_inv.id2path(child_ie.file_id)),
->>>>>>> acaadf0a
                            self.base_revnum, self.pool)
 
             # open if they existed at the same location
@@ -373,14 +368,9 @@
 
             root = self.editor.open_root(self.base_revnum)
             
-<<<<<<< HEAD
             # TODO: Accept create_prefix argument
             branch_batons = self.open_branch_batons(root, bp_parts,
                 existing_bp_parts, self.base_path, self.base_revnum)
-=======
-            branch_batons = self.open_branch_batons(root,
-                                    self.branch.get_branch_path().split("/"))
->>>>>>> acaadf0a
 
             self._dir_process("", self.new_inventory.root.file_id, 
                 branch_batons[-1])
