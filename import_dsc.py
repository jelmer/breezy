--- conflicted
+++ resolved
@@ -1280,15 +1280,12 @@
             revprops['authors'] = "\n".join(authors)
         if thanks:
             revprops['deb-thanks'] = "\n".join(thanks)
-<<<<<<< HEAD
         if bugs:
             revprops['bugs'] = "\n".join(bugs)
-=======
         timezone = None
         if timestamp is not None:
             timezone = timestamp[1]
             timestamp = timestamp[0]
->>>>>>> 7388c85a
         self._mark_native_config(native)
         self.tree.commit(message, revprops=revprops, timestamp=timestamp,
                 timezone=timezone)
