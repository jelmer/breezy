#    import_dsc.py -- Import a series of .dsc files.
#    Copyright (C) 2007 James Westby <jw+debian@jameswestby.net>
#
#    Code is also taken from bzrtools, which is
#             (C) 2005, 2006, 2007 Aaron Bentley <aaron.bentley@utoronto.ca>
#             (C) 2005, 2006 Canonical Limited.
#             (C) 2006 Michael Ellerman.
#    and distributed under the GPL, version 2 or later.
#    
#    This file is part of bzr-builddeb.
#
#    bzr-builddeb is free software; you can redistribute it and/or modify
#    it under the terms of the GNU General Public License as published by
#    the Free Software Foundation; either version 2 of the License, or
#    (at your option) any later version.
#
#    bzr-builddeb is distributed in the hope that it will be useful,
#    but WITHOUT ANY WARRANTY; without even the implied warranty of
#    MERCHANTABILITY or FITNESS FOR A PARTICULAR PURPOSE.  See the
#    GNU General Public License for more details.
#
#    You should have received a copy of the GNU General Public License
#    along with bzr-builddeb; if not, write to the Free Software
#    Foundation, Inc., 51 Franklin St, Fifth Floor, Boston, MA  02110-1301  USA
#

import gzip
import os
import select
import shutil
import stat
from subprocess import Popen, PIPE
from StringIO import StringIO
import tarfile
import tempfile

from debian_bundle import deb822
from debian_bundle.changelog import Version, Changelog

from bzrlib import (bzrdir,
                    generate_ids,
                    osutils,
                    urlutils,
                    )
from bzrlib.config import ConfigObj
from bzrlib.errors import (FileExists,
        BzrError,
        UncommittedChanges,
        )
from bzrlib.osutils import file_iterator, isdir, basename, splitpath
from bzrlib.revision import NULL_REVISION
from bzrlib.trace import warning, info, mutter
from bzrlib.transform import TreeTransform, cook_conflicts, resolve_conflicts
from bzrlib.transport import get_transport
from bzrlib.workingtree import WorkingTree

from bzrlib.plugins.bzrtools.upstream_import import (
                                                     names_of_files,
                                                     add_implied_parents,
                                                     )

from bzrlib.plugins.builddeb.errors import (ImportError,
                OnlyImportSingleDsc,
                UnknownType,
                )
from bzrlib.plugins.builddeb.merge_upstream import (make_upstream_tag,
                upstream_tag_to_version,
                )


files_to_ignore = set(['.cvsignore', '.arch-inventory', '.bzrignore',
    '.gitignore', 'CVS', 'RCS', '.deps', '{arch}', '.arch-ids', '.svn',
    '.hg', '_darcs', '.git', '.shelf', '.bzr', '.bzr.backup', '.bzrtags',
    '.bzr-builddeb'])

exclude_as_files = ['*/' + x for x in files_to_ignore]
exclude_as_dirs = ['*/' + x + '/*' for x in files_to_ignore]
exclude = exclude_as_files + exclude_as_dirs
underscore_x = ['-x'] * len(exclude)
ignore_arguments = []
map(ignore_arguments.extend, zip(underscore_x, exclude))
ignore_arguments = ignore_arguments + ['-x', '*,v']


def import_tar(tree, tar_input, file_ids_from=None):
    """Replace the contents of a working directory with tarfile contents.
    The tarfile may be a gzipped stream.  File ids will be updated.
    """
    tar_file = tarfile.open('lala', 'r', tar_input)
    import_archive(tree, tar_file, file_ids_from=file_ids_from)


class DirWrapper(object):
    def __init__(self, fileobj, mode='r'):
        assert mode == 'r', mode
        self.root = os.path.realpath(fileobj.read())

    def __repr__(self):
        return 'DirWrapper(%r)' % self.root

    def getmembers(self, subdir=None):
        if subdir is not None:
            mydir = os.path.join(self.root, subdir)
        else:
            mydir = self.root
        for child in os.listdir(mydir):
            if subdir is not None:
                child = os.path.join(subdir, child)
            fi = FileInfo(self.root, child)
            yield fi
            if fi.isdir():
                for v in self.getmembers(child):
                    yield v

    def extractfile(self, member):
        return open(member.fullpath)


class FileInfo(object):

    def __init__(self, root, filepath):
        self.fullpath = os.path.join(root, filepath)
        self.root = root
        if filepath != '':
            self.name = os.path.join(basename(root), filepath)
        else:
            print 'root %r' % root
            self.name = basename(root)
        self.type = None
        stat = os.lstat(self.fullpath)
        self.mode = stat.st_mode
        if self.isdir():
            self.name += '/'

    def __repr__(self):
        return 'FileInfo(%r)' % self.name

    def isreg(self):
        return stat.S_ISREG(self.mode)

    def isdir(self):
        return stat.S_ISDIR(self.mode)

    def issym(self):
        if stat.S_ISLNK(self.mode):
            self.linkname = os.readlink(self.fullpath)
            return True
        else:
            return False

    def islnk(self):
        # This could be accurate, but the use below seems like
        # it wouldn't really care
        return False


def import_dir(tree, dir, file_ids_from=None):
    dir_input = StringIO(dir)
    dir_file = DirWrapper(dir_input)
    import_archive(tree, dir_file, file_ids_from=file_ids_from)


def do_directory(tt, trans_id, tree, relative_path, path):
    if isdir(path) and tree.path2id(relative_path) is not None:
        tt.cancel_deletion(trans_id)
    else:
        tt.create_directory(trans_id)


def should_ignore(relative_path):
  parts = splitpath(relative_path)
  if not parts:
    return False
  for part in parts:
    if part in files_to_ignore:
      return True
    if part.endswith(',v'):
      return True


def top_directory(path):
    """Return the top directory given in a path."""
    parts = osutils.splitpath(osutils.normpath(path))
    if len(parts) > 0:
      return parts[0]
    return ''


def common_directory(names):
    """Determine a single directory prefix from a list of names"""
    prefixes = set()
    prefixes.update(map(top_directory, names))
    if '' in prefixes:
      prefixes.remove('')
    if len(prefixes) != 1:
      return None
    prefix = prefixes.pop()
    if prefix == '':
      return None
    return prefix


def import_archive(tree, archive_file, file_ids_from=None):
    prefix = common_directory(names_of_files(archive_file))
    tt = TreeTransform(tree)

    if file_ids_from is None:
        file_ids_from = []

    removed = set()
    for path, entry in tree.inventory.iter_entries():
        if entry.parent_id is None:
            continue
        trans_id = tt.trans_id_tree_path(path)
        tt.delete_contents(trans_id)
        removed.add(path)

    added = set()
    implied_parents = set()
    seen = set()
    for member in archive_file.getmembers():
        if member.type == 'g':
            # type 'g' is a header
            continue
        relative_path = member.name
        relative_path = osutils.normpath(relative_path)
        relative_path = relative_path.lstrip('/')
        if prefix is not None:
            relative_path = relative_path[len(prefix)+1:]
        if relative_path == '' or relative_path == '.':
            continue
        if should_ignore(relative_path):
            continue
        add_implied_parents(implied_parents, relative_path)
        trans_id = tt.trans_id_tree_path(relative_path)
        added.add(relative_path.rstrip('/'))
        path = tree.abspath(relative_path)
        if member.name in seen:
            if tt.final_kind(trans_id) == 'file':
                tt.set_executability(None, trans_id)
            tt.cancel_creation(trans_id)
        seen.add(member.name)
        if member.isreg() or member.islnk():
            tt.create_file(file_iterator(archive_file.extractfile(member)),
                           trans_id)
            executable = (member.mode & 0111) != 0
            tt.set_executability(executable, trans_id)
        elif member.isdir():
            do_directory(tt, trans_id, tree, relative_path, path)
        elif member.issym():
            tt.create_symlink(member.linkname, trans_id)
        else:
            raise UnknownType(relative_path)
        if tt.tree_file_id(trans_id) is None:
            found = False
            for other_tree in file_ids_from:
                if other_tree.has_filename(relative_path):
                    file_id = other_tree.path2id(relative_path)
                    assert file_id is not None
                    tt.version_file(file_id, trans_id)
                    found = True
                    break
            if not found:
                name = basename(member.name.rstrip('/'))
                file_id = generate_ids.gen_file_id(name)
                tt.version_file(file_id, trans_id)

    for relative_path in implied_parents.difference(added):
        if relative_path == "":
            continue
        trans_id = tt.trans_id_tree_path(relative_path)
        path = tree.abspath(relative_path)
        do_directory(tt, trans_id, tree, relative_path, path)
        if tt.tree_file_id(trans_id) is None:
            found = False
            for other_tree in file_ids_from:
                if other_tree.has_filename(relative_path):
                    file_id = other_tree.path2id(relative_path)
                    assert file_id is not None
                    tt.version_file(file_id, trans_id)
                    found = True
                    break
            if not found:
                tt.version_file(trans_id, trans_id)
        added.add(relative_path)

    for path in removed.difference(added):
        tt.unversion_file(tt.trans_id_tree_path(path))

    for conflict in cook_conflicts(resolve_conflicts(tt), tt):
        warning(conflict)
    tt.apply()


def open_file(path, transport, base_dir=None):
  """Open a file, possibly over a transport.

  Open the named path, using the transport if not None. If the transport and
  base_dir are not None, then path will be interpreted relative to base_dir.
  """
  if transport is None:
    base_dir, path = urlutils.split(path)
    transport = get_transport(base_dir)
  else:
    if base_dir is not None:
      path = urlutils.join(base_dir, path)
  return (transport.get(path), transport)


class DscCache(object):

  def __init__(self, transport=None):
    self.cache = {}
    self.transport_cache = {}
    self.transport = transport

  def get_dsc(self, name):
    if name in self.cache:
      dsc1 = self.cache[name]
    else:
      (f1, transport) = open_file(name, self.transport)
      try:
        dsc1 = deb822.Dsc(f1)
      finally:
        f1.close()
      self.cache[name] = dsc1
      self.transport_cache[name] = transport
    return dsc1

  def get_transport(self, name):
    return self.transport_cache[name]

class DscComp(object):

  def __init__(self, cache):
    self.cache = cache

  def cmp(self, dscname1, dscname2):
    dsc1 = self.cache.get_dsc(dscname1)
    dsc2 = self.cache.get_dsc(dscname2)
    v1 = Version(dsc1['Version'])
    v2 = Version(dsc2['Version'])
    if v1 == v2:
      return 0
    if v1 > v2:
      return 1
    return -1


class DscImporter(object):

  transport = None

  def __init__(self, dsc_files):
    self.dsc_files = dsc_files

  def import_orig(self, tree, origname, version, last_upstream=None,
                  transport=None, base_dir=None, dangling_tree=None):
    f = open_file(origname, transport, base_dir=base_dir)[0]
    try:
      if self.orig_target is not None:
        # Make the orig dir and copy the orig tarball in to it
        if not os.path.isdir(self.orig_target):
          os.mkdir(self.orig_target)
        new_filename = os.path.join(self.orig_target,
                                    os.path.basename(origname))
        new_f = open(new_filename, 'wb')
        try:
          new_f.write(f.read())
        finally:
          new_f.close()
        f.close()
        f = open(new_filename)
      dangling_revid = None
      if last_upstream is not None:
        dangling_revid = tree.branch.last_revision()
        dangling_tree = tree.branch.repository.revision_tree(dangling_revid)
        old_upstream_revid = tree.branch.tags.lookup_tag(
                                 make_upstream_tag(last_upstream))
        tree.revert(None,
                    tree.branch.repository.revision_tree(old_upstream_revid))
      file_ids_from = []
      if dangling_tree is not None:
        file_ids_from = [dangling_tree]
      import_tar(tree, f, file_ids_from=file_ids_from)
      if last_upstream is not None:
        tree.set_parent_ids([old_upstream_revid])
        revno = tree.branch.revision_id_to_revno(old_upstream_revid)
        tree.branch.set_last_revision_info(revno, old_upstream_revid)
      tree.commit('import upstream from %s' % (os.path.basename(origname)))
      upstream_version = version.upstream_version
      tree.branch.tags.set_tag(make_upstream_tag(upstream_version),
                               tree.branch.last_revision())
    finally:
      f.close()
    return dangling_revid

  def import_native(self, tree, origname, version, last_upstream=None,
                    transport=None, base_dir=None):
    f = open_file(origname, transport, base_dir=base_dir)[0]
    try:
      dangling_revid = None
      dangling_tree = None
      old_upstream_tree = None
      if last_upstream is not None:
        old_upstream_revid = tree.branch.tags.lookup_tag(
                                 make_upstream_tag(last_upstream))
        old_upstream_tree = tree.branch.repository.revision_tree(
                                  old_upstream_revid)
        if old_upstream_revid != tree.branch.last_revision():
          dangling_revid = tree.branch.last_revision()
          dangling_tree = tree.branch.repository.revision_tree(dangling_revid)
        tree.revert(None,
                    tree.branch.repository.revision_tree(old_upstream_revid))
      file_ids_from = []
      if dangling_tree is not None:
        file_ids_from = [dangling_tree]
      import_tar(tree, f, file_ids_from=file_ids_from)
      if last_upstream is not None:
        tree.set_parent_ids([old_upstream_revid])
        revno = tree.branch.revision_id_to_revno(old_upstream_revid)
        tree.branch.set_last_revision_info(revno, old_upstream_revid)
      if dangling_revid is not None:
        tree.add_parent_tree_id(dangling_revid)
      config_filename = '.bzr-builddeb/default.conf'
      to_add = False
      to_add_dir = False
      if not tree.has_filename(config_filename):
        if not tree.has_filename(os.path.dirname(config_filename)):
          os.mkdir(os.path.join(tree.basedir,
                                os.path.dirname(config_filename)))
          to_add_dir = True
        conf = open(os.path.join(tree.basedir, config_filename), 'wb')
        conf.close()
        to_add = True
      config_ = ConfigObj(os.path.join(tree.basedir, config_filename))
      try:
        config_['BUILDDEB']
      except KeyError:
        config_['BUILDDEB'] = {}
      try:
        current_value = config_['BUILDDEB']['native']
      except KeyError:
        current_value = False
      if not current_value:
        config_['BUILDDEB']['native'] = True
        config_.write()
      if to_add_dir:
        file_id = None
        parent = os.path.dirname(config_filename)
        if old_upstream_tree is not None:
          file_id = old_upstream_tree.path2id(parent)
        if file_id is not None:
          tree.add([parent], [file_id])
        else:
          tree.add([parent])
      if to_add:
        file_id = None
        if old_upstream_tree is not None:
          file_id = old_upstream_tree.path2id(config_filename)
        if file_id is not None:
          tree.add([config_filename], [file_id])
        else:
          tree.add([config_filename])
      if os.path.isfile(os.path.join(tree.basedir, 'debian', 'rules')):
        os.chmod(os.path.join(tree.basedir, 'debian', 'rules'),
                 (stat.S_IRWXU|stat.S_IRGRP|stat.S_IXGRP|stat.S_IROTH|
                  stat.S_IXOTH))
      tree.commit('import package from %s' % (os.path.basename(origname)))
      upstream_version = version.upstream_version
      tree.branch.tags.set_tag(make_upstream_tag(upstream_version),
                               tree.branch.last_revision())
    finally:
      f.close()

  def _make_filter_proc(self):
    """Create a filterdiff subprocess."""
    filter_cmd = ['filterdiff'] + ignore_arguments
    filter_proc = Popen(filter_cmd, stdin=PIPE, stdout=PIPE)
    return filter_proc

  def _patch_tree(self, patch, basedir):
    """Patch a tree located at basedir."""
    filter_proc = self._make_filter_proc()
    patch_cmd =  ['patch', '-g', '0', '--strip', '1', '--quiet', '-f',
                  '--directory', basedir]
    patch_proc = Popen(patch_cmd, stdin=filter_proc.stdout, close_fds=True)
    for line in patch:
      filter_proc.stdin.write(line)
      filter_proc.stdin.flush()
    filter_proc.stdin.close()
    r = patch_proc.wait()
    if r != 0:
      raise BzrError('patch failed')

  def _get_touched_paths(self, patch):
    filter_proc = self._make_filter_proc()
    cmd = ['lsdiff', '--strip', '1']
    child_proc = Popen(cmd, stdin=filter_proc.stdout, stdout=PIPE,
                       close_fds=True)
    output = ''
    for line in patch:
      filter_proc.stdin.write(line)
      filter_proc.stdin.flush()
      while select.select([child_proc.stdout], [], [], 0)[0]:
          output += child_proc.stdout.read(1)
    filter_proc.stdin.close()
    output += child_proc.stdout.read()
    touched_paths = []
    for filename in output.split('\n'):
      if filename.endswith('\n'):
        filename = filename[:-1]
      if filename != "":
        touched_paths.append(filename)
    r = child_proc.wait()
    if r != 0:
      raise BzrError('lsdiff failed')
    return touched_paths

  def _add_implied_parents(self, tree, implied_parents, path,
                           file_ids_from=None):
    parent = os.path.dirname(path)
    if parent == '':
      return
    if parent in implied_parents:
      return
    implied_parents.add(parent)
    self._add_implied_parents(tree, implied_parents, parent,
                              file_ids_from=file_ids_from)
    if file_ids_from is None:
      tree.add([parent])
    else:
      file_id = file_ids_from.path2id(parent)
      if file_id is None:
        tree.add([parent])
      else:
        tree.add([parent], [file_id])

  def _update_path_info(self, tree, touched_paths, other_parent, main_parent):
    implied_parents = set()
    for path in touched_paths:
      if not tree.has_filename(path):
        tree.remove([path], verbose=False)
      elif not other_parent.has_filename(path):
        self._add_implied_parents(tree, implied_parents, path,
                                  file_ids_from=other_parent)
        tree.add([path])
      elif not (main_parent.has_filename(path) and
                other_parent.has_filename(path)):
        self._add_implied_parents(tree, implied_parents, path,
                                  file_ids_from=other_parent)
        file_id = other_parent.path2id(path)
        if file_id is None:
          tree.add([path])
        else:
          tree.add([path], [file_id])

  def _get_upstream_tree(self, version, tree):
    upstream_version = version.upstream_version
    up_revid = tree.branch.tags.lookup_tag(make_upstream_tag(upstream_version))
    return tree.branch.repository.revision_tree(up_revid)


  def import_diff(self, tree, diffname, version, dangling_revid=None,
                  transport=None, base_dir=None, no_add_extra_parent=False):
    up_tree = self._get_upstream_tree(version, tree)
    if dangling_revid is None:
      current_revid = tree.branch.last_revision()
    else:
      current_revid = dangling_revid
    current_tree = tree.branch.repository.revision_tree(current_revid)
    tree.revert(None, up_tree)
    f = open_file(diffname, transport, base_dir=base_dir)[0]
    f = gzip.GzipFile(fileobj=f)
    try:
      self._patch_tree(f, tree.basedir)
      if os.path.isfile(os.path.join(tree.basedir, 'debian', 'rules')):
        os.chmod(os.path.join(tree.basedir, 'debian', 'rules'),
                 (stat.S_IRWXU|stat.S_IRGRP|stat.S_IXGRP|stat.S_IROTH|
                  stat.S_IXOTH))
      f.seek(0)
      touched_paths = self._get_touched_paths(f)
      self._update_path_info(tree, touched_paths, current_tree, up_tree)
      if (not no_add_extra_parent and dangling_revid is not None):
        tree.add_parent_tree_id(dangling_revid)
      message = 'merge packaging changes from %s' % \
                  (os.path.basename(diffname))
      author = None
      changelog_path = os.path.join(tree.basedir, 'debian', 'changelog')
      if os.path.exists(changelog_path):
        changelog_contents = open(changelog_path).read()
        changelog = Changelog(file=changelog_contents, max_blocks=1)
        if changelog._blocks:
          author = changelog._blocks[0].author
          changes = changelog._blocks[0].changes()
          message = ''
          sep = ''
          for change in reversed(changes):
            message = change + sep + message
            sep = "\n"
      tree.commit(message, author=author)
    finally:
      f.close()

  def _add_to_safe(self, file, version, type, base, transport):
    found = False
    for safe_file in self.safe_files:
      if file == safe_file[0]:
        found = True
        break
    if not found:
      self.safe_files.append((file, version, type, base, transport))

  def _check_orig_exists(self, version):
    found = False
    for safe_file in self.safe_files:
      if safe_file[0].endswith("_%s.orig.tar.gz" % version.upstream_version):
        found = True
        break
    if found == False:
      raise ImportError("There is no upstream tarball corresponding to %s" % \
                          version)

  def _check_package_name(self, name):
    if self.package_name is not None and name != self.package_name:
      raise ImportError("The reported package name has changed from %s to "
                        "%s. I don't know what to do in this case. If this "
                        "case should be handled, please contact the author "
                        "with details of your case, and the expected outcome."
                        % (self.package_name, name))
    self.package_name = name

  def _decode_dsc(self, dsc, dscname, incremental=False):
    orig_file = None
    diff_file = None
    native_file = None
    self._check_package_name(dsc['Source'])
    for file_details in dsc['files']:
      name = file_details['name']
      if name.endswith('.orig.tar.gz'):
        if orig_file is not None:
          raise ImportError("%s contains more than one .orig.tar.gz" % dscname)
        orig_file = name
      elif name.endswith('.diff.gz'):
        if diff_file is not None:
          raise ImportError("%s contains more than one .diff.gz" % dscname)
        diff_file = name
      elif name.endswith('.tar.gz'):
        if native_file is not None:
          raise ImportError("%s contains more than one .tar.gz" % dscname)
        native_file = name
    version = Version(dsc['Version'])
    if self.transport is not None:
      base_dir = urlutils.split(dscname)[0]
    else:
      base_dir = None
    dsc_transport = self.cache.get_transport(dscname)
    if native_file is not None:
      if diff_file is not None or orig_file is not None:
        raise ImportError("%s contains both a native package and a normal "
                          "package." % dscname)
      self._add_to_safe(native_file, version, 'native', base_dir,
                        dsc_transport)
    else:
      if diff_file is None:
        raise ImportError("%s contains only a .orig.tar.gz, it must contain a "
                          ".diff.gz as well" % dscname)
      if orig_file is not None:
        self._add_to_safe(orig_file, version, 'orig', base_dir, dsc_transport)
      if not incremental:
        self._check_orig_exists(version)
      self._add_to_safe(diff_file, version, 'diff', base_dir, dsc_transport)

  def import_dsc(self, target_dir, orig_target=None):
    if os.path.exists(target_dir):
      raise FileExists(target_dir)
    self.orig_target = orig_target
    self.cache = DscCache(transport=self.transport)
    self.dsc_files.sort(cmp=DscComp(self.cache).cmp)
    self.safe_files = []
    self.package_name = None
    for dscname in self.dsc_files:
      dsc = self.cache.get_dsc(dscname)
      self._decode_dsc(dsc, dscname)
    os.mkdir(target_dir)
    format = bzrdir.format_registry.make_bzrdir('default')
    branch  = bzrdir.BzrDir.create_branch_convenience(target_dir,
                                                      format=format)
    tree = branch.bzrdir.open_workingtree()
    tree.lock_write()
    try:
      last_upstream = None
      dangling_revid = None
      last_native = False
      for (filename, version, type, base_dir, transport) in self.safe_files:
        if type == 'orig':
          if last_native:
            last_upstream = None
          dangling_revid = self.import_orig(tree, filename, version,
                                            last_upstream=last_upstream,
                                            transport=transport,
                                            base_dir=base_dir)
          info("imported %s" % filename)
          last_upstream = version.upstream_version
          last_native = False
        elif type == 'diff':
          self.import_diff(tree, filename, version,
                           dangling_revid=dangling_revid,
                           transport=transport, base_dir=base_dir)
          info("imported %s" % filename)
          dangling_revid = None
          last_native = False
        elif type == 'native':
          self.import_native(tree, filename, version,
                             last_upstream=last_upstream,
                             transport=transport, base_dir=base_dir)
          last_upstream = version.upstream_version
          last_native = True
          info("imported %s" % filename)
    finally:
      tree.unlock()

  def _find_last_upstream(self, tree, version):
    last_upstream = None
    previous_upstream = None
    tag_dict = tree.branch.tags.get_reverse_tag_dict()
    for rev in reversed(tree.branch.revision_history()):
      if rev in tag_dict:
        for poss_tag in tag_dict[rev]:
          poss_version = upstream_tag_to_version(poss_tag)
          if poss_version is None:
            continue
          if poss_version < version:
            return poss_version, previous_upstream
          previous_upstream = poss_version
    return None, previous_upstream

  def incremental_import_dsc(self, target, orig_target=None):
    self.orig_target = orig_target
    tree = WorkingTree.open_containing(target)[0]
    if tree.changes_from(tree.basis_tree()).has_changed():
      raise UncommittedChanges(tree)
    self.cache = DscCache(transport=self.transport)
    if len(self.dsc_files) > 1:
      raise OnlyImportSingleDsc
    self.safe_files = []
    self.package_name = None
    dsc = self.cache.get_dsc(self.dsc_files[0])
    self._decode_dsc(dsc, self.dsc_files[0], incremental=True)
    tree.lock_write()
    try:
      current_rev_id = tree.branch.last_revision()
      current_revno = tree.branch.revision_id_to_revno(current_rev_id)
      dangling_revid = None
      merge_base = None
      for (filename, version, type, base_dir, transport) in self.safe_files:
        if type == 'diff':
          self.import_diff(tree, filename, version,
                           dangling_revid=dangling_revid,
                           transport=transport, base_dir=base_dir,
                           no_add_extra_parent=True)
          info("imported %s" % filename)
          dangling_revid = tree.branch.last_revision()
          tree.pull(tree.branch, overwrite=True, stop_revision=current_rev_id)
          tree.merge_from_branch(tree.branch, to_revision=dangling_revid,
                  from_revision=merge_base)
        elif type == 'orig':
          dangling_tree = None
          last_upstream, previous_upstream = \
              self._find_last_upstream(tree, version)
          if last_upstream is None:
            dangling_revid = tree.branch.tags.lookup_tag(
                make_upstream_tag(previous_upstream))
            dangling_tree = tree.branch.repository.revision_tree(dangling_revid)
            tree.revert(None,
                tree.branch.repository.revision_tree(NULL_REVISION),
                backups=False)
            tree.set_parent_ids([])
            tree.branch.set_last_revision_info(0, NULL_REVISION)
          dangling_revid = self.import_orig(tree, filename, version,
                                            last_upstream=last_upstream,
                                            transport=transport,
                                            dangling_tree=dangling_tree,
                                            base_dir=base_dir)
          if last_upstream is None:
            merge_base = NULL_REVISION
            dangling_revid = current_rev_id
          info("imported %s" % filename)
        elif type == 'native':
          assert False, "Native packages not yet supported"
    finally:
      tree.unlock()


class SourcesImporter(DscImporter):
  """For importing all the .dsc files from a Sources file."""

  def __init__(self, base, sources_path, other_sources=[]):
    """Create a SourcesImporter.

    :param base: the base URI from which all paths should be interpreted.
    :type base: string
    :param sources_path: the path to the Sources file to import the
                         packages from, relative to the base parameter.
    :type base: string
    """
    self.base = urlutils.normalize_url(base)
    if isinstance(sources_path, unicode):
      sources_path = sources_path.encode('utf-8')
    self.sources_path = sources_path
    self.transport = get_transport(self.base)
    sources_file = self.transport.get(self.sources_path)
    if self.sources_path.endswith(".gz"):
      sources_file = gzip.GzipFile(fileobj=sources_file)
    dsc_files = []
    for source in deb822.Sources.iter_paragraphs(sources_file):
      base_dir = source['Directory']
      if not self._check_basedir(base_dir):
        continue
      for file_info in source['files']:
        name = file_info['name']
        if name.endswith('.dsc'):
          dsc_files.append(urlutils.join(base_dir, name))
    dsc_files += other_sources
    super(SourcesImporter, self).__init__(dsc_files)

  def _check_basedir(self, base_dir):
    return True


class SnapshotImporter(SourcesImporter):
  """Import all versions of a package recorded on snapshot.debian.net."""

  def __init__(self, package_name, other_sources=[]):
    base = 'http://snapshot.debian.net/archive/'
    path = 'pool/%s/%s/source/Sources.gz' % (package_name[0], package_name)
    super(SnapshotImporter, self).__init__(base, path, other_sources=other_sources)
    warning("snapshot.debian.net has lost packages from before 12/03/2005, "
            "only packages from after that date will be imported.")

  def _check_basedir(self, base_dir):
    import re
    match = re.match(r'(?P<year>\d\d\d\d)/(?P<month>\d\d)/(?P<day>\d\d)',
                     base_dir)
    if match is not None:
      year = int(match.group('year'))
      if year < 2005:
        return False
      if year == 2005:
        month = int(match.group('month'))
        if month < 3:
          return False
        if month == 3:
          day = int(match.group('day'))
          if day < 13:
            return False
    return True

# vim: ts=2 sts=2 sw=2


class DistributionBranchSet(object):
    """A collection of DistributionBranches with an ordering.

    A DistributionBranchSet collects a group of DistributionBranches
    and an order, and then can provide the branches with information
    about their place in the relationship with other branches.
    """

    def __init__(self):
        """Create a DistributionBranchSet."""
        self._branch_list = []

    def add_branch(self, branch):
        """Adds a DistributionBranch to the end of the list.

        Appends the passed distribution branch to the end of the list
        that this DistributionBranchSet represents. It also provides
        the distribution branch with a way to get the branches that
        are before and after it in the list.

        It will call branch.set_get_lesser_branches_callback() and
        branch.set_get_greater_branches_callback(), passing it methods
        that the DistributionBranch can call to get the list of branches
        before it in the list and after it in the list respectively.
        The passed methods take no arguments and return a list (possibly
        empty) of the desired branches.

        :param branch: the DistributionBranch to add.
        """
        self._branch_list.append(branch)
        lesser_callback = self._make_lesser_callback(branch)
        branch.set_get_lesser_branches_callback(lesser_callback)
        greater_callback = self._make_greater_callback(branch)
        branch.set_get_greater_branches_callback(greater_callback)

    def _make_lesser_callback(self, branch):
        return lambda: self.get_lesser_branches(branch)

    def _make_greater_callback(self, branch):
        return lambda: self.get_greater_branches(branch)

    def get_lesser_branches(self, branch):
        """Return the list of branches less than the argument.

        :param branch: The branch that all branches returned must be less
            than.
        :return: a (possibly empty) list of all the branches that are
            less than the argument. The list is sorted starting with the
            least element.
        """
        index = self._branch_list.index(branch)
        return self._branch_list[:index]

    def get_greater_branches(self, branch):
        """Return the list of branches greater than the argument.

        :param branch: The branch that all branches returned must be greater
            than.
        :return: a (possibly empty) list of all the branches that are
            greater than the argument. The list is sorted starting with the
            least element.
        """
        index = self._branch_list.index(branch)
        return self._branch_list[index+1:]


class DistributionBranch(object):
    """A DistributionBranch is a representation of one line of development.

    It is a branch that is linked to a line of development, such as Debian
    unstable. It also has associated branches, some of which are "lesser"
    and some are "greater". A lesser branch is one that this branch
    derives from. A greater branch is one that derives from this. For
    instance Debian experimental would have unstable as a lesser branch,
    and vice-versa. It is assumed that a group of DistributionBranches will
    have a total ordering with respect to these relationships.
    """

    def __init__(self, name, branch, upstream_branch, tree=None,
            upstream_tree=None):
        """Create a distribution branch.

        You can only import packages on to the DistributionBranch
        if both tree and upstream_tree are provided.

        :param name: a String which is used as a descriptive name.
        :param branch: the Branch for the packaging part.
        :param upstream_branch: the Branch for the upstream part, if any.
        :param tree: an optional tree for the branch.
        :param upstream_tree: an optional upstream_tree for the
            upstream_branch.
        """
        self.name = name
        self.branch = branch
        self.upstream_branch = upstream_branch
        self.tree = tree
        self.upstream_tree = upstream_tree
        if self.tree is not None:
            assert self.upstream_tree is not None
        if self.upstream_tree is not None:
            assert self.tree is not None
        self.get_lesser_branches = None
        self.get_greater_branches = None

    def set_get_lesser_branches_callback(self, callback):
        """Set the callback to get the branches "lesser" than this.

        The function passed to this method will be used to get the
        list of branches that are "lesser" than this one. It is
        expected to require no arguments, and to return the desired
        (possibly empty) list of branches. The returned list should
        be sorted starting with the least element.

        :param callback: a function that is called to get the desired list
            of branches.
        """
        self.get_lesser_branches = callback

    def set_get_greater_branches_callback(self, callback):
        """Set the callback to get the branches "greater" than this.

        The function passed to this method will be used to get the
        list of branches that are "greater" than this one. It is
        expected to require no arguments, and to return the desired
        (possibly empty) list of branches. The returned list should
        be sorted starting with the least element.

        :param callback: a function that is called to get the desired list
            of branches.
        """
        self.get_greater_branches = callback

    def get_other_branches(self):
        """Return all the other branches in this set.

        The returned list will be ordered, and will not contain this
        branch.

        :return: a list of all the other branches in this set (if any).
        """
        return self.get_lesser_branches() + self.get_greater_branches()

    def tag_name(self, version):
        """Gets the name of the tag that is used for the version.

        :param version: the Version object that the tag should refer to.
        :return: a String with the name of the tag.
        """
        return self.name + "-" + str(version)

    def upstream_tag_name(self, version):
        """Gets the tag name for the upstream part of version.

        :param version: the Version object to extract the upstream
            part of the version number from.
        :return: a String with the name of the tag.
        """
        return "upstream-" + self.tag_name(version.upstream_version)

    def _has_version(self, branch, tag_name, md5=None):
        if branch.tags.has_tag(tag_name):
            if md5 is None:
                return True
            revid = branch.tags.lookup_tag(tag_name)
            rev = branch.repository.get_revision(revid)
            try:
                return rev.properties['deb-md5'] == md5
            except KeyError:
                warning("tag %s present in branch, but there is no "
                    "associated 'deb-md5' property" % tag_name)
                pass
        return False

    def has_version(self, version, md5=None):
        """Whether this branch contains the package version specified.

        The version must be judged present by having the appropriate tag
        in the branch. If the md5 argument is not None then the string
        passed must the the md5sum that is associated with the revision
        pointed to by the tag.

        :param version: a Version object to look for in this branch.
        :param md5: a string with the md5sum that if not None must be
            associated with the revision.
        :return: True if this branch contains the specified version of the
            package. False otherwise.
        """
        tag_name = self.tag_name(version)
        return self._has_version(self.branch, tag_name, md5=md5)

    def has_upstream_version(self, version, md5=None):
        """Whether this branch contains the upstream version specified.

        The version must be judged present by having the appropriate tag
        in the upstream branch. If the md5 argument is not None then the
        string passed must the the md5sum that is associated with the
        revision pointed to by the tag.

        :param version: a Version object from which to extract the upstream
            version number to look for in the upstream branch.
        :param md5: a string with the md5sum that if not None must be
            associated with the revision.
        :return: True if the upstream branch contains the specified upstream
            version of the package. False otherwise.
        """
        tag_name = self.upstream_tag_name(version)
        return self._has_version(self.upstream_branch, tag_name, md5=md5)

    def contained_versions(self, versions):
        """Splits a list of versions depending on presence in the branch.

        Partitions the input list of versions depending on whether they
        are present in the branch or not.

        The two output lists will be sorted in the same order as the input
        list.

        :param versions: a list of Version objects to look for in the
            branch. May be an empty list.
        :return: A tuple of two lists. The first list is the list of those
            items from the input list that are present in the branch. The
            second list is the list of those items from the input list that
            are not present in the branch. The two lists will be disjoint
            and cover the input list. Either list may be empty, or both if
            the input list is empty.
        """
        #FIXME: should probably do an ancestory check to find all
        # merged revisions. This will avoid adding an extra parent
        # when say
        # experimental 1-1~rc1
        # unstable 1-1 1-1~rc1
        # Ubuntu 1-1ubuntu1 1-1 1-1~rc1
        # where only the first in each list is actually uploaded.
        contained = []
        not_contained = []
        for version in versions:
            if self.has_version(version):
                contained.append(version)
            else:
                not_contained.append(version)
        return contained, not_contained

    def missing_versions(self, versions):
        """Returns the versions from the list that the branch does not have.

        Looks at all the versions specified and returns a list of the ones
        that are earlier in the list that the last version that is
        contained in this branch.

        :param versions: a list of Version objects to look for in the branch.
            May be an empty list.
        :return: The subset of versions from the list that are not present
            in this branch. May be an empty list.
        """
        last_contained = self.last_contained_version(versions)
        if last_contained is None:
            return versions
        index = versions.index(last_contained)
        return versions[:index]

    def last_contained_version(self, versions):
        """Returns the highest version from the list present in this branch.

        It assumes that the input list of versions is sorted with the
        highest version first.

        :param versions: a list of Version objects to look for in the branch.
            Must be sorted with the highest version first. May be an empty
            list.
        :return: the highest version that is contained in this branch, or
            None if none of the versions are contained within the branch.
        """
        for version in versions:
            if self.has_version(version):
                return version
        return None

    def revid_of_version(self, version):
        """Returns the revision id corresponding to that version.

        :param version: the Version object that you wish to retrieve the
            revision id of. The Version must be present in the branch.
        :return: the revision id corresponding to that version
        """
        return self.branch.tags.lookup_tag(self.tag_name(version))

    def revid_of_upstream_version(self, version):
        """Returns the revision id corresponding to the upstream version.

        :param version: the Version object to extract the upstream version
            from to retreive the revid of. The upstream version must be
            present in the upstream branch.
        :return: the revision id corresponding to the upstream portion
            of the version
        """
        tag_name = self.upstream_tag_name(version)
        return self.upstream_branch.tags.lookup_tag(tag_name)

    def tag_version(self, version):
        """Tags the branch's last revision with the given version.

        Sets a tag on the last revision of the branch with a tag that refers
        to the version provided.

        :param version: the Version object to derive the tag name from.
        """
        tag_name = self.tag_name(version)
        self.branch.tags.set_tag(tag_name,
                self.branch.last_revision())

    def tag_upstream_version(self, version):
        """Tags the upstream branch's last revision with an upstream version.

        Sets a tag on the last revision of the upstream branch with a tag
        that refers to the upstream part of the version provided.

        :param version: the Version object from which to extract the upstream
            part of the version number to derive the tag name from.
        """
        tag_name = self.upstream_tag_name(version)
        self.upstream_branch.tags.set_tag(tag_name,
                self.upstream_branch.last_revision())

    def is_version_native(self, version):
        """Determines whether the given version is native.

        :param version: the Version object to test. Must be present in
            the branch.
        :return: True if the version is was recorded as native when
            imported, False otherwise.
        """
        revid = self.revid_of_version(version)
        rev = self.branch.repository.get_revision(revid)
        try:
            prop = rev.properties["deb-native"]
            return prop == "True"
        except KeyError:
            return False

    def branch_to_pull_version_from(self, version, md5):
        """Checks whether this upload is a pull from a lesser branch.

        Looks in all the lesser branches for the given version/md5 pair
        in a branch that has not diverged from this.

        If it is present in a lower branch that has not diverged this
        method will return the greatest branch that it is present in,
        otherwise it will return None. If it returns a branch then it
        indicates that a pull should be done from that branch, rather
        than importing the version as a new revision in this branch.

        :param version: the Version object to look for in the lesser
            branches.
        :param md5: a String containing the md5 associateed with the
            version.
        :return: a DistributionBranch object to pull from if that is
            what should be done, otherwise None.
        """
        assert md5 is not None, \
            ("It's not a good idea to use branch_to_pull_version_from with "
             "md5 == None, as you may pull the wrong revision.")
        self.branch.lock_read()
        try:
            for branch in reversed(self.get_lesser_branches()):
                if branch.has_version(version, md5=md5):
                    # Check that they haven't diverged
                    branch.branch.lock_read()
                    try:
                        graph = branch.branch.repository.get_graph(
                                self.branch.repository)
                        if len(graph.heads([branch.branch.last_revision(),
                                    self.branch.last_revision()])) == 1:
                            return branch
                    finally:
                        branch.branch.unlock()
            return None
        finally:
            self.branch.unlock()

    def branch_to_pull_upstream_from(self, version, md5):
        """Checks whether this upstream is a pull from a lesser branch.

        Looks in all the lesser upstream branches for the given
        version/md5 pair in a branch that has not diverged from this.
        If it is present in a lower branch this method will return the
        greatest branch that it is present in that has not diverged,
        otherwise it will return None. If it returns a branch then it
        indicates that a pull should be done from that branch, rather
        than importing the upstream as a new revision in this branch.

        :param version: the Version object to use the upstream part
            of when searching in the lesser branches.
        :param md5: a String containing the md5 associateed with the
            upstream version.
        :return: a DistributionBranch object to pull the upstream from
            if that is what should be done, otherwise None.
        """
        assert md5 is not None, \
            ("It's not a good idea to use branch_to_pull_upstream_from with "
             "md5 == None, as you may pull the wrong revision.")
        up_branch = self.upstream_branch
        up_branch.lock_read()
        try:
            for branch in reversed(self.get_lesser_branches()):
                if branch.has_upstream_version(version, md5=md5):
                    # Check for divergenge.
                    other_up_branch = branch.upstream_branch
                    other_up_branch.lock_read()
                    try:
                        graph = other_up_branch.repository.get_graph(
                                up_branch.repository)
                        if len(graph.heads([other_up_branch.last_revision(),
                                    up_branch.last_revision()])) == 1:
                            return branch
                    finally:
                        other_up_branch.unlock()
            return None
        finally:
            up_branch.unlock()

    def get_parents(self, versions):
        """Return the list of parents for a specific version.

        This method returns the list of revision ids that should be parents
        for importing a specifc package version. The specific package version
        is the first element of the list of versions passed.

        The parents are determined by looking at the other versions in the
        passed list and examining which of the branches (if any) they are
        already present in.

        You should probably use get_parents_with_upstream rather than
        this method.

        :param versions: a list of Version objects, the first item of
            which is the version of the package that is currently being
            imported.
        :return: a list of tuples of (DistributionBranch, version,
            revision id). The revision ids should all be parents of the
            revision that imports the specified version of the package.
            The versions are the versions that correspond to that revision
            id. The DistributionBranch is the branch that contains that
            version.
        """
        assert len(versions) > 0, "Need a version to import"
        mutter("Getting parents of %s" % str(versions))
        missing_versions = self.missing_versions(versions)
        mutter("Versions we don't have are %s" % str(missing_versions))
        last_contained_version = self.last_contained_version(versions)
        parents = []
        if last_contained_version is not None:
            assert last_contained_version != versions[0], \
                "Reupload of a version?"
            mutter("The last versions we do have is %s" \
                    % str(last_contained_version))
            parents = [(self, last_contained_version,
                    self.revid_of_version(last_contained_version))]
        else:
            mutter("We don't have any of those versions")
        for branch in reversed(self.get_lesser_branches()):
            merged, missing_versions = \
                branch.contained_versions(missing_versions)
            if merged:
                revid = branch.revid_of_version(merged[0])
                parents.append((branch, merged[0], revid))
                mutter("Adding merge from lesser of %s for version %s from "
                    "branch %s" % (revid, str(merged[0]), branch.name))
                #FIXME: should this really be here?
                branch.branch.tags.merge_to(self.branch.tags)
                self.branch.fetch(branch.branch,
                        last_revision=revid)
        for branch in self.get_greater_branches():
            merged, missing_versions = \
                branch.contained_versions(missing_versions)
            if merged:
                revid = branch.revid_of_version(merged[0])
                parents.append((branch, merged[0], revid))
                mutter("Adding merge from greater of %s for version %s from "
                    "branch %s" % (revid, str(merged[0]), branch.name))
                #FIXME: should this really be here?
                branch.branch.tags.merge_to(self.branch.tags)
                self.branch.fetch(branch.branch,
                        last_revision=revid)
        return parents

    def pull_upstream_from_branch(self, pull_branch, version):
        """Pulls an upstream version from a branch.

        Given a DistributionBranch and a version number this method
        will pull the upstream part of the given version from the
        branch in to this. The upstream version must be present
        in the DistributionBranch, and it is assumed that the md5
        matches.

        It sets the necessary tags so that the pulled version is
        recognised as being part of this branch.

        :param pull_branch: the DistributionBranch to pull from.
        :param version: the Version to use the upstream part of.
        """
        pull_revision = pull_branch.revid_of_upstream_version(version)
        mutter("Pulling upstream part of %s from revision %s of %s" % \
                (str(version), pull_revision, pull_branch.name))
        up_pull_branch = pull_branch.upstream_branch
        assert self.upstream_tree is not None, \
            "Can't pull upstream with no tree"
        self.upstream_tree.pull(up_pull_branch,
                stop_revision=pull_revision)
        self.tag_upstream_version(version)
        self.branch.fetch(self.upstream_branch, last_revision=pull_revision)

    def pull_version_from_branch(self, pull_branch, version, native=False):
        """Pull a version from a particular branch.

        Given a DistributionBranch and a version number this method
        will pull the given version from the branch in to this. The
        version must be present in the DistributionBranch, and it
        is assumed that the md5 matches.

        It will also pull in any upstream part that is needed to
        the upstream branch. It is assumed that the md5 matches
        here as well. If the upstream version must be present in
        at least one of the upstream branches.

        It sets the necessary tags on the revisions so they are
        recongnised in this branch as well.

        :param pull_branch: the DistributionBranch to pull from.
        :param version: the Version to pull.
        :param native: whether it is a native version that is being
            imported.
        """
        pull_revision = pull_branch.revid_of_version(version)
        mutter("%s already has version %s so pulling from revision %s"
                % (pull_branch.name, str(version), pull_revision))
        assert self.tree is not None, "Can't pull branch with no tree"
        self.tree.pull(pull_branch.branch, stop_revision=pull_revision)
        self.tag_version(version)
        if not native and not self.has_upstream_version(version):
            if pull_branch.has_upstream_version(version):
                self.pull_upstream_from_branch(pull_branch, version)
            else:
                assert False, "Can't find the needed upstream part"
        elif native:
            mutter("Not checking for upstream as it is a native package")
        else:
            mutter("Not importing the upstream part as it is already "
                    "present in the upstream branch")

    def get_parents_with_upstream(self, version, versions,
            force_upstream_parent=False):
        """Get the list of parents including any upstream parents.

        Further to get_parents this method includes any upstream parents
        that are needed. An upstream parent is needed if none of
        the other parents include the upstream version. The needed
        upstream must already present in the upstream branch before
        calling this method.

        If force_upstream_parent is True then the upstream parent will
        be included, even if another parent is already using that
        upstream. This is for use in cases where the .orig.tar.gz
        is different in two ditributions.

        :param version: the Version that we are currently importing.
        :param versions: the list of Versions that are ancestors of
            version, including version itself. Sorted with the latest
            versions first, so version must be the first entry.
        :param force_upstream_parent: if True then an upstream parent
            will be added as the first parent, regardless of what the
            other parents are.
        :return: a list of revision ids that should be the parents when
            importing the specified revision.
        """
        assert version == versions[0], \
            "version is not the first entry of versions"
        parents = self.get_parents(versions)
        need_upstream_parent = True
        if not force_upstream_parent:
            for parent_pair in parents:
                if (parent_pair[1].upstream_version == \
                        version.upstream_version):
                    need_upstream_parent = False
                    break
        real_parents = [p[2] for p in parents]
        if need_upstream_parent:
            parent_revid = self.revid_of_upstream_version(version)
            if len(parents) > 0:
                real_parents.insert(1, parent_revid)
            else:
                real_parents = [parent_revid]
        return real_parents

    def import_upstream(self, upstream_part, version, md5, upstream_parents):
        """Import an upstream part on to the upstream branch.

        This imports the upstream part of the code and places it on to
        the upstream branch, setting the necessary tags.

        :param upstream_part: the path of a directory containing the
            unpacked upstream part of the source package.
        :param version: the Version of the package that is being imported.
        :param md5: the md5 of the upstream part.
        :param upstream_parents: the parents to give the upstream revision
        """
        # Should we just dump the upstream part on whatever is currently
        # there, or try and pull all of the other upstream versions
        # from lesser branches first? For now we'll just dump it on.
        # TODO: this method needs a lot of work for when we will make
        # the branches writeable by others.
<<<<<<< HEAD
        mutter("Importing upstream version %s from %s" \
                % (version, upstream_part))
        assert self.upstream_tree is not None, \
            "Can't import upstream with no tree"
=======
        mutter("Importing upstream version %s from %s with parents %s" \
                % (version, upstream_part, str(upstream_parents)))
        if len(upstream_parents) > 0:
            parent_revid = upstream_parents[0]
        else:
            parent_revid = NULL_REVISION
        self.upstream_tree.pull(self.upstream_tree.branch, overwrite=True,
                stop_revision=parent_revid)
>>>>>>> 62f7b7bf
        other_branches = self.get_other_branches()
        def get_last_revision_tree(br):
            return br.repository.revision_tree(br.last_revision())
        upstream_trees = [get_last_revision_tree(o.upstream_branch)
            for o in other_branches]
        import_dir(self.upstream_tree, upstream_part,
                file_ids_from=upstream_trees + [self.tree])
        self.upstream_tree.set_parent_ids(upstream_parents)
        revid = self.upstream_tree.commit("Import upstream version %s" \
                % (str(version.upstream_version),),
                revprops={"deb-md5":md5})
        self.tag_upstream_version(version)
        self.branch.fetch(self.upstream_branch, last_revision=revid)

    def _get_commit_message_from_changelog(self):
        """Retrieves the messages from the last section of debian/changelog.

        Reads the last section of debian/changelog and returns the
        text of the changes in that section, it also returns the 
        uploader of that change.

        :return: a tuple (message, author), both Strings. If the
            information is not available then either can be None.
        """
        changelog_path = os.path.join(self.tree.basedir, 'debian',
            'changelog')
        author = None
        message = None
        if os.path.exists(changelog_path):
          changelog_contents = open(changelog_path).read()
          changelog = Changelog(file=changelog_contents, max_blocks=1)
          if changelog._blocks:
            author = changelog._blocks[0].author
            changes = changelog._blocks[0].changes()
            message = ''
            sep = ''
            for change in reversed(changes):
              message = change + sep + message
              sep = "\n"
        return (message, author)

    def import_debian(self, debian_part, version, parents, md5,
            native=False):
        """Import the debian part of a source package.

        :param debian_part: the path of a directory containing the unpacked
            source package.
        :param version: the Version of the source package.
        :param parents: a list of revision ids that should be the
            parents of the imported revision.
        :param md5: the md5 sum reported by the .dsc for
            the .diff.gz part of this source package.
        """
        mutter("Importing debian part for version %s from %s, with parents "
                "%s" % (str(version), debian_part, str(parents)))
        assert self.tree is not None, "Can't import with no tree"
        # First we move the branch to the first parent
        if parents:
            if self.branch.last_revision() == NULL_REVISION:
                parent_revid = parents[0]
                self.tree.pull(self.tree.branch, overwrite=True,
                        stop_revision=parent_revid)
            elif parents[0] != self.branch.last_revision():
                mutter("Adding current tip as parent: %s"
                        % self.branch.last_revision())
                parents.insert(0, self.branch.last_revision())
        elif self.branch.last_revision() != NULL_REVISION:
            # We were told to import with no parents. That's not
            # right, so import with the current parent. Should
            # perhaps be fixed in the methods to determine the parents.
            mutter("Told to import with no parents. Adding current tip "
                   "as the single parent")
            parents = [self.branch.last_revision()]
        other_branches = self.get_other_branches()
        def get_last_revision_tree(br):
            return br.repository.revision_tree(br.last_revision())
        debian_trees = [get_last_revision_tree(o.branch)
            for o in other_branches]
        parent_trees = []
        for parent in parents:
            parent_trees.append(self.branch.repository.revision_tree(
                        parent))
        import_dir(self.tree, debian_part,
                file_ids_from=parent_trees + debian_trees)
        rules_path = os.path.join(self.tree.basedir, 'debian', 'rules')
        if os.path.isfile(rules_path):
            os.chmod(rules_path,
                     (stat.S_IRWXU|stat.S_IRGRP|stat.S_IXGRP|
                      stat.S_IROTH|stat.S_IXOTH))
        self.tree.set_parent_ids(parents)
        (message, author) = self._get_commit_message_from_changelog()
        if message is None:
            message = 'Import packaging changes for version %s' % \
                        (str(version),)
        revprops={"deb-md5":md5}
        if native:
            revprops['deb-native'] = "True"
        self.tree.commit(message, author=author, revprops=revprops)
        self.tag_version(version)

    def _get_dsc_part(self, dsc, end):
        """Get the path and md5 of a file ending with end in dsc."""
        files = dsc['files']
        for file_info in files:
            name = file_info['name']
            if name.endswith(end):
                filename = name
                md5 = file_info['md5sum']
                return (filename, md5)
        return (None, None)

    def get_upstream_part(self, dsc):
        """Gets the information about the upstream part from the dsc.

        :param dsc: a deb822.Dsc object to take the information from.
        :return: a tuple (path, md5), both strings, the former being
            the path to the .orig.tar.gz, the latter being the md5
            reported for it. If there is no upstream part both will
            be None.
        """
        return self._get_dsc_part(dsc, ".orig.tar.gz")

    def get_diff_part(self, dsc):
        """Gets the information about the diff part from the dsc.

        :param dsc: a deb822.Dsc object to take the information from.
        :return: a tuple (path, md5), both strings, the former being
            the path to the .diff.gz, the latter being the md5
            reported for it. If there is no diff part both will be
            None.
        """
        return self._get_dsc_part(dsc, ".diff.gz")

    def get_native_part(self, dsc):
        """Gets the information about the native part from the dsc.

        :param dsc: a deb822.Dsc object to take the information from.
        :return: a tuple (path, md5), both strings, the former being
            the path to the .tar.gz, the latter being the md5 reported
            for it. If there is not native part both will be None.
        """
        (path, md5) = self._get_dsc_part(dsc, ".tar.gz")
        assert not path.endswith(".orig.tar.gz")
        return (path, md5)

    def upstream_parents(self, versions):
        """Get the parents for importing a new upstream.

        The upstream parents will be the last upstream version,
        except for some cases when the last version was native.

        :return: the list of revision ids to use as parents when
            importing the specified upstream version.
        """
        parents = []
        first_parent = self.upstream_tree.branch.last_revision()
        if first_parent != NULL_REVISION:
            parents = [first_parent]
        last_contained_version = self.last_contained_version(versions)
        if last_contained_version is not None:
            # If the last version was native, and was not from the same
            # upstream as a non-native version (i.e. it wasn't a mistaken
            # native -2 version), then we want to add an extra parent.
            if (self.is_version_native(last_contained_version)
                and not self.has_upstream_version(last_contained_version)):
                revid = self.revid_of_version(last_contained_version)
                parents.append(revid)
                self.upstream_tree.branch.fetch(self.tree.branch,
                        last_revision=revid)
        if first_parent == NULL_REVISION:
            pull_parents = self.get_parents(versions)
            if len(pull_parents) > 0:
                pull_branch = pull_parents[0][0]
                pull_version = pull_parents[0][1]
                if not pull_branch.is_version_native(pull_version):
                    pull_revid = \
                        pull_branch.revid_of_upstream_version(pull_version)
                    mutter("Initialising upstream from %s, version %s" \
                        % (str(pull_branch), str(pull_version)))
                    parents.append(pull_revid)
                    self.upstream_tree.branch.fetch(
                            pull_branch.upstream_tree.branch,
                            last_revision=pull_revid)
        return parents

    def get_changelog_from_source(self, dir):
        cl_filename = os.path.join(dir, "debian", "changelog")
        cl = Changelog()
        cl.parse_changelog(open(cl_filename).read(), strict=False)
        return cl

    def extract_dsc(self, dsc_filename):
        """Extract a dsc file in to a temporary directory."""
        tempdir = tempfile.mkdtemp()
        dsc_filename = os.path.abspath(dsc_filename)
        proc = Popen("dpkg-source -su -x %s" % (dsc_filename,), shell=True,
                cwd=tempdir, stdout=PIPE, stderr=PIPE)
        ret = proc.wait()
        assert ret == 0, "dpkg-source -x failed, output:\n%s\n%s" % \
                    (proc.stdout.read(), proc.stderr.read())
        return tempdir

    def _do_import_package(self, version, versions, debian_part, md5,
            upstream_part, upstream_md5):
        pull_branch = self.branch_to_pull_version_from(version, md5)
        if pull_branch is not None:
            self.pull_version_from_branch(pull_branch, version)
        else:
            # We need to import at least the diff, possibly upstream.
            # Work out if we need the upstream part first.
            imported_upstream = False
            if not self.has_upstream_version(version):
                up_pull_branch = \
                    self.branch_to_pull_upstream_from(version, upstream_md5)
                if up_pull_branch is not None:
                    self.pull_upstream_from_branch(up_pull_branch, version)
                else:
                    imported_upstream = True
                    # Check whether we should pull first if this initialises
                    # from another branch:
                    upstream_parents = self.upstream_parents(versions)
                    self.import_upstream(upstream_part, version,
                            upstream_md5, upstream_parents)
            else:
                mutter("We already have the needed upstream part")
            parents = self.get_parents_with_upstream(version, versions,
                    force_upstream_parent=imported_upstream)
            # Now we have the list of parents we need to import the .diff.gz
            self.import_debian(debian_part, version, parents, md5)

    def get_native_parents(self, version, versions):
        last_contained_version = self.last_contained_version(versions)
        if last_contained_version is None:
            return []
        else:
            return [self.revid_of_version(last_contained_version)]

    def _import_native_package(self, version, versions, debian_part, md5):
        pull_branch = self.branch_to_pull_version_from(version, md5)
        if pull_branch is not None:
            self.pull_version_from_branch(pull_branch, version, native=True)
        else:
            parents = self.get_native_parents(version, versions)
            self.import_debian(debian_part, version, parents, md5,
                    native=True)

    def import_package(self, dsc_filename):
        """Import a source package.

        :param dsc_filename: a path to a .dsc file for the version
            to be imported.
        """
        base_path = osutils.dirname(dsc_filename)
        dsc = deb822.Dsc(open(dsc_filename).read())
        version = Version(dsc['Version'])
        name = dsc['Source']
        tempdir = self.extract_dsc(dsc_filename)
        try:
            # TODO: make more robust against strange .dsc files.
            upstream_part = os.path.join(tempdir,
                    "%s-%s.orig" % (name, str(version.upstream_version)))
            debian_part = os.path.join(tempdir,
                    "%s-%s" % (name, str(version.upstream_version)))
            native = False
            if not os.path.exists(upstream_part):
                mutter("It's a native package")
                native = True
                (_, md5) = self.get_native_part(dsc)
            else:
                (_, upstream_md5) = self.get_upstream_part(dsc)
                (_, md5) = self.get_diff_part(dsc)
            cl = self.get_changelog_from_source(debian_part)
            versions = cl.versions
            assert not self.has_version(version), \
                "Trying to import version %s again" % str(version)
            #TODO: check that the versions list is correctly ordered,
            # as some methods assume that, and it's not clear what
            # should happen if it isn't.
            if not native:
                self._do_import_package(version, versions, debian_part, md5,
                        upstream_part, upstream_md5)
            else:
                self._import_native_package(version, versions, debian_part,
                        md5)
        finally:
            shutil.rmtree(tempdir)
<|MERGE_RESOLUTION|>--- conflicted
+++ resolved
@@ -1469,21 +1469,16 @@
         # from lesser branches first? For now we'll just dump it on.
         # TODO: this method needs a lot of work for when we will make
         # the branches writeable by others.
-<<<<<<< HEAD
-        mutter("Importing upstream version %s from %s" \
-                % (version, upstream_part))
+        mutter("Importing upstream version %s from %s with parents %s" \
+                % (version, upstream_part, str(upstream_parents)))
         assert self.upstream_tree is not None, \
             "Can't import upstream with no tree"
-=======
-        mutter("Importing upstream version %s from %s with parents %s" \
-                % (version, upstream_part, str(upstream_parents)))
         if len(upstream_parents) > 0:
             parent_revid = upstream_parents[0]
         else:
             parent_revid = NULL_REVISION
         self.upstream_tree.pull(self.upstream_tree.branch, overwrite=True,
                 stop_revision=parent_revid)
->>>>>>> 62f7b7bf
         other_branches = self.get_other_branches()
         def get_last_revision_tree(br):
             return br.repository.revision_tree(br.last_revision())
@@ -1639,7 +1634,7 @@
             importing the specified upstream version.
         """
         parents = []
-        first_parent = self.upstream_tree.branch.last_revision()
+        first_parent = self.upstream_branch.last_revision()
         if first_parent != NULL_REVISION:
             parents = [first_parent]
         last_contained_version = self.last_contained_version(versions)
@@ -1651,7 +1646,7 @@
                 and not self.has_upstream_version(last_contained_version)):
                 revid = self.revid_of_version(last_contained_version)
                 parents.append(revid)
-                self.upstream_tree.branch.fetch(self.tree.branch,
+                self.upstream_branch.fetch(self.branch,
                         last_revision=revid)
         if first_parent == NULL_REVISION:
             pull_parents = self.get_parents(versions)
@@ -1664,8 +1659,8 @@
                     mutter("Initialising upstream from %s, version %s" \
                         % (str(pull_branch), str(pull_version)))
                     parents.append(pull_revid)
-                    self.upstream_tree.branch.fetch(
-                            pull_branch.upstream_tree.branch,
+                    self.upstream_branch.fetch(
+                            pull_branch.upstream_branch,
                             last_revision=pull_revid)
         return parents
 
