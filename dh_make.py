--- conflicted
+++ resolved
@@ -87,11 +87,7 @@
             pristine_upstream_tree=tree)
     dbs = import_dsc.DistributionBranchSet()
     dbs.add_branch(db)
-<<<<<<< HEAD
-    db.import_upstream_tarball(tarball_filenames, version, parents)
-=======
     db.import_upstream_tarballs(tarball_filenames, version, parents)
->>>>>>> 9da7b751
     return tree
 
 
