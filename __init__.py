--- conflicted
+++ resolved
@@ -191,7 +191,6 @@
     return db.tag_name(changelog.version)
 
 
-<<<<<<< HEAD
 def pre_merge_quilt(merger):
     if (merge.this_tree.path2id("debian/patches") is None and
         merge.base_tree.path2id("debian/patches") is None):
@@ -205,7 +204,7 @@
 def post_merge_quilt(merger):
     pass # FIXME: Try to apply as many patches as possible
 
-=======
+
 def pre_merge_fix_ancestry(merger):
     from bzrlib.plugins.builddeb.config import BUILD_TYPE_NATIVE
     from bzrlib.plugins.builddeb.util import debuild_config
@@ -224,7 +223,7 @@
             other_config.build_type == BUILD_TYPE_NATIVE):
         fix_ancestry_as_needed(merger.this_tree, merger.other_branch,
             source_revid=merger.other_tree.get_revision_id())
->>>>>>> 5600c0b2
+
 
 try:
     from bzrlib.hooks import install_lazy_named_hook
@@ -274,17 +273,16 @@
          "Automatically determine tag names from Debian version")
     install_lazy_named_hook(
         "bzrlib.merge", "Merger.hooks",
-<<<<<<< HEAD
         'pre_merge', pre_merge_quilt,
         'Debian quilt patches unapplying')
     install_lazy_named_hook(
         "bzrlib.merge", "Merger.hooks",
         'post_merge', post_merge_quilt,
         'Debian quilt patches re-applying')
-=======
+    install_lazy_named_hook(
+        "bzrlib.merge", "Merger.hooks",
         "pre_merge", pre_merge_fix_ancestry,
         "Fix the branch ancestry prior to a merge")
->>>>>>> 5600c0b2
 
 try:
     from bzrlib.revisionspec import revspec_registry
