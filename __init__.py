#    __init__.py -- The plugin for bzr
#    Copyright (C) 2005 Jamie Wilkinson <jaq@debian.org> 
#                  2006, 2007 James Westby <jw+debian@jameswestby.net>
#                  2007 Reinhard Tartler <siretart@tauware.de>
#                  2008 Canonical Ltd.
#    
#    This file is part of bzr-builddeb.
#
#    bzr-builddeb is free software; you can redistribute it and/or modify
#    it under the terms of the GNU General Public License as published by
#    the Free Software Foundation; either version 2 of the License, or
#    (at your option) any later version.
#
#    bzr-builddeb is distributed in the hope that it will be useful,
#    but WITHOUT ANY WARRANTY; without even the implied warranty of
#    MERCHANTABILITY or FITNESS FOR A PARTICULAR PURPOSE.  See the
#    GNU General Public License for more details.
#
#    You should have received a copy of the GNU General Public License
#    along with bzr-builddeb; if not, write to the Free Software
#    Foundation, Inc., 51 Franklin St, Fifth Floor, Boston, MA  02110-1301  USA
#

"""bzr-builddeb - manage packages in a Bazaar branch."""

import os
import shutil
import subprocess
import tempfile
import urlparse

from debian_bundle.changelog import Version

from bzrlib import bzrdir
from bzrlib.branch import Branch
from bzrlib.commands import Command, register_command
from bzrlib.config import ConfigObj
from bzrlib.errors import (BzrCommandError,
                           NoWorkingTree,
                           NotBranchError,
                           FileExists,
                           AlreadyBranchError,
                           )
from bzrlib.option import Option
from bzrlib.trace import info, warning
from bzrlib.transport import get_transport
from bzrlib import urlutils
from bzrlib.workingtree import WorkingTree

from bzrlib.plugins.builddeb.builder import (DebBuild,
                     DebMergeBuild,
                     DebNativeBuild,
                     DebSplitBuild,
                     DebMergeExportUpstreamBuild,
                     DebExportUpstreamBuild,
                     )
from bzrlib.plugins.builddeb.config import DebBuildConfig
from bzrlib.plugins.builddeb.errors import (StopBuild,
                    )
from bzrlib.plugins.builddeb.hooks import run_hook
from bzrlib.plugins.builddeb.import_dsc import (
        DistributionBranch,
        DistributionBranchSet,
        DscCache,
        DscComp,
        )
from bzrlib.plugins.builddeb.properties import BuildProperties
from bzrlib.plugins.builddeb.util import (find_changelog,
        lookup_distribution,
        tarball_name,
        )
from bzrlib.plugins.builddeb.version import version_info


dont_purge_opt = Option('dont-purge',
    help="Don't purge the build directory after building")
result_opt = Option('result',
    help="Directory in which to place the resulting package files", type=str)
builder_opt = Option('builder',
    help="Command to build the package", type=str)
merge_opt = Option('merge',
    help='Merge the debian part of the source in to the upstream tarball')
build_dir_opt = Option('build-dir',
    help="The dir to use for building", type=str)
orig_dir_opt = Option('orig-dir',
    help="Directory containing the .orig.tar.gz files. For use when only"
       +"debian/ is versioned", type=str)
native_opt = Option('native',
    help="Build a native package")
split_opt = Option('split',
    help="Automatically create an .orig.tar.gz from a full source branch")
export_upstream_opt = Option('export-upstream',
    help="Create the .orig.tar.gz from a bzr branch before building",
    type=unicode)
export_upstream_revision_opt = Option('export-upstream-revision',
    help="Select the upstream revision that will be exported",
    type=str)
no_user_conf_opt = Option('no-user-config',
    help="Stop builddeb from reading the user's config file. Used mainly "
    "for tests")

builddeb_dir = '.bzr-builddeb'
default_conf = os.path.join(builddeb_dir, 'default.conf')
global_conf = os.path.expanduser('~/.bazaar/builddeb.conf')
local_conf = os.path.join(builddeb_dir, 'local.conf')

default_build_dir = '../build-area'
default_orig_dir = '..'
default_result_dir = '..'


def debuild_config(tree, working_tree, no_user_config):
  """Obtain the Debuild configuration object.

  :param tree: A Tree object, can be a WorkingTree or RevisionTree.
  :param working_tree: Whether the tree is a working tree.
  :param no_user_config: Whether to skip the user configuration
  """
  config_files = []
  user_config = None
  if (working_tree and 
      tree.has_filename(local_conf) and tree.path2id(local_conf) is None):
    config_files.append((tree.get_file_byname(local_conf), True))
  if not no_user_config:
    config_files.append((global_conf, True))
    user_config = global_conf
  if tree.path2id(default_conf):
    config_files.append((tree.get_file(tree.path2id(default_conf)), False))
  config = DebBuildConfig(config_files)
  config.set_user_config(user_config)
  return config


class cmd_builddeb(Command):
  """Builds a Debian package from a branch.

  If BRANCH is specified it is assumed that the branch you wish to build is
  located there. If it is not specified then the current directory is used.

  By default the if a working tree is found it is used to build and otherwise
  the last committed revision was used. To force building the last committed 
  revision use --revision -1. You can specify any other revision using the 
  --revision option.

  If you only wish to export the package, and not build it (especially useful
  for merge mode), use --export-only.

  To leave the build directory when the build is completed use --dont-purge.

  Specify the command to use when building using the --builder option,

  You can also specify directories to use for different things. --build-dir
  is the directory to build the packages beneath, which defaults to
  '../build-area'. '--orig-dir' specifies the directory that contains the
  .orig.tar.gz files , which defaults to '..'. '--result-dir' specifies where
  the resulting package files should be placed, which defaults to '..'.
  --result-dir will have problems if you use a build command that places
  the results in a different directory.

  The --reuse option will be useful if you are in merge mode, and the upstream
  tarball is very large. It attempts to reuse a build directory from an earlier
  build. It will fail if one doesn't exist, but you can create one by using 
  --export-only. 

  --quick allows you to define a quick-builder in your configuration files, 
  which will be used when this option is passed. It defaults to 'fakeroot 
  debian/rules binary'. It is overriden if --builder is passed. Using this
  and --reuse allows for fast rebuilds. 

  --source allows you to build a source package without having to
  specify a builder to do so with --builder. It uses the source-builder
  option from your configuration files, and defaults to 'dpkg-buildpackage 
  -rfakeroot -uc -us -S'. It is overriden if either --builder or --quick are
  used.

  """
  working_tree_opt = Option('working-tree', help="This option has no effect",
                            short_name='w')
  export_only_opt = Option('export-only', help="Export only, don't build",
                           short_name='e')
  use_existing_opt = Option('use-existing',
                            help="Use an existing build directory")
  ignore_changes_opt = Option('ignore-changes',
      help="This option has no effect")
  ignore_unknowns_opt = Option('ignore-unknowns',
      help="Ignore any unknown files, but still fail if there are any changes"
         +", the default is to fail if there are unknowns as well.")
  quick_opt = Option('quick', help="Quickly build the package, uses "
                     +"quick-builder, which defaults to \"fakeroot "
                     +"debian/rules binary\"")
  reuse_opt = Option('reuse', help="Try to avoid expoting too much on each "
                     +"build. Only works in merge mode; it saves unpacking "
                     +"the upstream tarball each time. Implies --dont-purge "
                     +"and --use-existing")
  source_opt = Option('source', help="Build a source package, uses "
                      +"source-builder, which defaults to \"dpkg-buildpackage "
                      +"-rfakeroot -uc -us -S\"", short_name='S')
  takes_args = ['branch?']
  aliases = ['bd']
  takes_options = [working_tree_opt, export_only_opt,
      dont_purge_opt, use_existing_opt, result_opt, builder_opt, merge_opt,
      build_dir_opt, orig_dir_opt, ignore_changes_opt, ignore_unknowns_opt,
      quick_opt, reuse_opt, native_opt, split_opt, export_upstream_opt,
      export_upstream_revision_opt, source_opt, 'revision',
      no_user_conf_opt]

  def run(self, branch=None, verbose=False, working_tree=False,
          export_only=False, dont_purge=False, use_existing=False,
          result=None, builder=None, merge=False, build_dir=None,
          orig_dir=None, ignore_changes=False, ignore_unknowns=False,
          quick=False, reuse=False, native=False, split=False,
          export_upstream=None, export_upstream_revision=None,
          source=False, revision=None, no_user_config=False):

    if branch is None:
      branch = "."

    # Find out if we were passed a local or remote branch
    is_local = urlparse.urlsplit(branch)[0] in ('', 'file')
    if is_local:
      os.chdir(branch)

    try:
      tree, _ = WorkingTree.open_containing(branch)
      branch = tree.branch
    except NoWorkingTree:
      tree = None
      branch, _ = Branch.open_containing(branch)

    if revision is None and tree is not None:
      info("Building using working tree")
      working_tree = True
    else:
      if revision is None:
        revid = branch.last_revision()
      elif len(revision) == 1:
        revid = revision[0].in_history(branch).rev_id
      else:
        raise BzrCommandError('bzr builddeb --revision takes exactly one '
                              'revision specifier.')
      info("Building branch from revision %s", revid)
      tree = branch.repository.revision_tree(revid)
      working_tree = False

    tree.lock_read()
    try:
      config = debuild_config(tree, working_tree, no_user_config)

      if reuse:
        info("Reusing existing build dir")
        dont_purge = True
        use_existing = True

      if not merge:
        merge = config.merge

      if merge:
        info("Running in merge mode")
      else:
        if not native:
          native = config.native

        if native:
          info("Running in native mode")
        else:
          if not split:
            split = config.split

          if split:
            info("Running in split mode")

      if builder is None:
        if quick:
          builder = config.quick_builder
          if builder is None:
            builder = "fakeroot debian/rules binary"
        else:
          if source:
            builder = config.source_builder
            if builder is None:
              builder = "dpkg-buildpackage -rfakeroot -uc -us -S"
          else:
            builder = config.builder
            if builder is None:
              builder = "dpkg-buildpackage -uc -us -rfakeroot"

      (changelog, larstiq) = find_changelog(tree, merge)

      config.set_version(changelog.version)

      if export_upstream is None:
        export_upstream = config.export_upstream

      if export_upstream_revision is None:
        export_upstream_revision = config.export_upstream_revision

      if result is None:
        if is_local:
          result = config.result_dir
        else:
          result = config.user_result_dir
      if result is not None:
        result = os.path.realpath(result)
      
      if build_dir is None:
        if is_local:
          build_dir = config.build_dir or default_build_dir
        else:
          build_dir = config.user_build_dir or 'build-area'

      if orig_dir is None:
        if is_local:
          orig_dir = config.orig_dir or default_orig_dir
        else:
          orig_dir = config.user_orig_dir or 'build-area'
      
      properties = BuildProperties(changelog, build_dir, orig_dir, larstiq)

      if merge:
        if export_upstream is None:
          build = DebMergeBuild(properties, tree, _is_working_tree=working_tree)
        else:
          prepull_upstream = config.prepull_upstream
          stop_on_no_change = config.prepull_upstream_stop
          build = DebMergeExportUpstreamBuild(properties, tree, export_upstream,
                                              export_upstream_revision,
                                              prepull_upstream,
                                              stop_on_no_change,
                                              _is_working_tree=working_tree)
      elif native:
        build = DebNativeBuild(properties, tree, _is_working_tree=working_tree)
      elif split:
        build = DebSplitBuild(properties, tree, _is_working_tree=working_tree)
      else:
        if export_upstream is None:
          build = DebBuild(properties, tree, _is_working_tree=working_tree)
        else:
          prepull_upstream = config.prepull_upstream
          stop_on_no_change = config.prepull_upstream_stop
          build = DebExportUpstreamBuild(properties, tree, export_upstream,
                                         export_upstream_revision,
                                         prepull_upstream,
                                         stop_on_no_change,
                                         _is_working_tree=working_tree)

      build.prepare(use_existing)

      run_hook(tree, 'pre-export', config)

      try:
        build.export(use_existing)
      except StopBuild, e:
        warning('Stopping the build: %s.', e.reason)
        return

      if not export_only:
        run_hook(tree, 'pre-build', config, wd=properties.source_dir())
        build.build(builder)
        run_hook(tree, 'post-build', config, wd=properties.source_dir())
        if not dont_purge:
          build.clean()
        arch = None
        if source:
          arch = "source"
        if result is not None:
          build.move_result(result, arch=arch)
        else:
          build.move_result(default_result_dir, allow_missing=True, arch=arch)
    finally:
      tree.unlock()


register_command(cmd_builddeb)


class cmd_merge_upstream(Command):
    """Merges a new upstream version into the current branch.

    Takes a new upstream version and merges it in to your branch, so that your
    packaging changes are applied to the new version.

    You must supply the source to import from, and the version number of the
    new release. The source can be a .tar.gz, .tar, .tar.bz2, .tgz or .zip
    archive, or a directory. The source may also be a remote file.

    You must supply the version number of the new upstream release
    using --version, and the target distribution using --distribution.
    The target distribtution is the distribution that you aim to upload to,
    one of "debian" or "ubuntu". You can also specify the target used in
    the changelog, e.g. "unstable", and it will be resolved automatically.

    If there is no debian changelog in the branch to retrieve the package
    name from then you must pass the --package option. If this version
    will change the name of the source package then you can use this option
    to set the new name.
    """
    takes_args = ['tarball']
    aliases = ['mu']

    package_opt = Option('package', help="The name of the source package.",
                         type=str)
    version_opt = Option('version', help="The version number of this release.",
                         type=str)
    distribution_opt = Option('distribution', help="The distribution that "
            "this release is targetted at", type=str)

    takes_options = [package_opt, no_user_conf_opt, version_opt,
            distribution_opt]

    def run(self, tarball, version=None, distribution=None, package=None,
            no_user_config=None):
        from bzrlib.plugins.builddeb.errors import MissingChangelogError
        from bzrlib.plugins.builddeb.repack_tarball import repack_tarball
        if version is None:
            raise BzrCommandError("You must specify the version number using "
                    "--version.")
        if distribution is None:
            raise BzrCommandError("You must specify the target distribution "
                    "using --distribution.")
        tree, _ = WorkingTree.open_containing('.')
        tree.lock_write()
        try:
            # Check for uncommitted changes.
            if tree.changes_from(tree.basis_tree()).has_changed():
                raise BzrCommandError("There are uncommitted changes in the "
                        "working tree. You must commit before using this "
                        "command")
            config = debuild_config(tree, tree, no_user_config)
            if config.merge:
                raise BzrCommandError("Merge upstream in merge mode is not yet "
                        "supported")
            if config.native:
                raise BzrCommandError("Merge upstream in native mode is not yet "
                        "supported")
            if config.export_upstream:
                raise BzrCommandError("Export upstream mode is not yet "
                        "supported")
            if config.split:
                raise BzrCommandError("Split mode is not yet supported")

            try:
                changelog = find_changelog(tree, False)[0]
                current_version = changelog.version
                if package is None:
                    package = changelog.package
            except MissingChangelogError:
                current_version = None

            if package is None:
                raise BzrCommandError("You did not specify --package, and there "
                        "is no changelog from which to determine the package "
                        "name, which is needed to know the name to give the "
                        ".orig.tar.gz. Please specify --package.")

            orig_dir = config.orig_dir or default_orig_dir
            orig_dir = os.path.join(tree.basedir, orig_dir)
            dest_name = tarball_name(package, version)
            try:
                repack_tarball(tarball, dest_name, target_dir=orig_dir)
            except FileExists:
                raise BzrCommandError("The target file %s already exists, and is either "
                                      "different to the new upstream tarball, or they "
                                      "are of different formats. Either delete the target "
                                      "file, or use it as the argument to import.")
            tarball_filename = os.path.join(orig_dir, dest_name)
            distribution = distribution.lower()
            distribution_name = lookup_distribution(distribution)
            target_name = distribution
            if distribution_name is None:
                if distribution not in ("debian", "ubuntu"):
                    raise BzrCommandError("Unknown target distribution: %s" \
                            % target_dist)
                else:
                    target_name = None
                    distribution_name = distribution
            db = DistributionBranch(distribution_name, tree.branch, None,
                    tree=tree)
            dbs = DistributionBranchSet()
            dbs.add_branch(db)
            conflicts = db.merge_upstream(tarball_filename,
                    Version(version), current_version)
            info("The new upstream version has been imported. You should "
                 "now update the changelog (try dch -v %s), resolve any "
                 "conflicts, and then commit." % str(version))
        finally:
            tree.unlock()

<<<<<<< HEAD
=======
  You must supply the source to import from, and the version number of the
  new release. The source can be a .tar.gz, .tar, .tar.bz2, .tgz or .zip
  archive, or a directory. The source may also be a remote file.

  If there is no debian changelog in the branch to retrieve the package
  name from then you must pass the --package option. If this version
  will change the name of the source package then you can use this option
  to set the new name.
  """
  takes_args = ['path']
  aliases = ['mu']

  package_opt = Option('package', help="The name of the source package.",
                       type=str)
  version_opt = Option('version', help="The version number of the new "
                       "upstream release. (Required).", type=str)
  takes_options = [package_opt, version_opt]

  def run(self, path, version=None, package=None):

    from bzrlib.errors import (NoSuchTag,
                               TagAlreadyExists,
                               )
    from bzrlib.plugins.builddeb.errors import MissingChangelogError
    from bzrlib.plugins.builddeb.merge_upstream import merge_upstream
    from bzrlib.plugins.builddeb.repack_tarball import repack_tarball

    if version is None:
      raise BzrCommandError("You must supply the --version argument.")

    tree, _ = WorkingTree.open_containing('.')

    config = DebBuildConfig([(local_conf, True), (global_conf, True),
                             (default_conf, False)])

    if config.merge:
      raise BzrCommandError("Merge upstream in merge mode is not yet "
                            "supported")
    if config.native:
      raise BzrCommandError("Merge upstream in native mode is not yet "
                            "supported")
    if config.export_upstream:
      raise BzrCommandError("Export upstream mode is not yet "
                            "supported")
    if config.split:
      raise BzrCommandError("Split mode is not yet supported")

    if package is None:
      try:
        package = find_changelog(tree, False)[0].package
      except MissingChangelogError:
        raise BzrCommandError("There is no changelog to retrieve the package "
                              "information from, please use the --package "
                              "option to give the name of the package.")
>>>>>>> d155ecf4

register_command(cmd_merge_upstream)

<<<<<<< HEAD
=======
    dest_name = tarball_name(package, version)
    try:
      repack_tarball(path, dest_name, target_dir=orig_dir)
    except FileExists:
      raise BzrCommandError("The target file %s already exists, and is either "
                            "different to the new upstream tarball, or they "
                            "are of different formats. Either delete the target "
                            "file, or use it as the argument to import." % \
                            dest_name)
    filename = os.path.join(orig_dir, dest_name)

    try:
      merge_upstream(tree, filename, version)
    # TODO: tidy all of this up, and be more precise in what is wrong and
    #       what can be done.
    except NoSuchTag, e:
      raise BzrCommandError("The tag of the last upstream import can not be "
                            "found. You should tag the revision that matches "
                            "the last upstream version. Expected to find %s." % \
                            e.tag_name)
    except TagAlreadyExists:
      raise BzrCommandError("It appears as though this merge has already "
                            "been performed, as there is already a tag "
                            "for this upstream version. If that is not the "
                            "case then delete that tag and try again.")
    info("The new upstream version has been imported. You should now update "
         "the changelog (try dch -v %s), and then commit. Note that debcommit "
         "will not do what you want in this case." % str(version))
>>>>>>> d155ecf4

class cmd_import_dsc(Command):
    """Import a series of source packages.

    Provide a number of source packages (.dsc files), and they will
    be imported to create a branch with history that reflects those
    packages.

    The first argument is the distribution that these source packages
    were uploaded to, one of "debian" or "ubuntu". It can also
    be the target distribution from the changelog, e.g. "unstable",
    which will be resolved to the correct distribution.

    You can also specify a file (possibly remote) that contains a
    list of source packages (.dsc files) to import using the --file
    option. Each line is taken to be a URI or path to import. The
    sources specified in the file are used in addition to those
    specified on the command line.

    If you have an existing branch containing packaging and you want to
    import a .dsc from an upload done from outside the version control
    system you can use this command.
    """

    takes_args = ['files*']
    
    filename_opt = Option('file', help="File containing URIs of source "
                          "packages to import.", type=str, argname="filename",
                          short_name='F')
    distribution_opt = Option('distribution', help="The distribution that "
            "these packages were uploaded to.", type=str)

    takes_options = [filename_opt, distribution_opt]

    def import_many(self, db, files_list, orig_target):
        cache = DscCache()
        files_list.sort(cmp=DscComp(cache).cmp)
        if not os.path.exists(orig_target):
            os.makedirs(orig_target)
        for dscname in files_list:
            dsc = cache.get_dsc(dscname)
            def get_dsc_part(from_transport, filename):
                from_f = from_transport.get(filename)
                contents = from_f.read()
                to_f = open(os.path.join(orig_target, filename), 'wb')
                try:
                    to_f.write(contents)
                finally:
                    to_f.close()
            base, filename = urlutils.split(dscname)
            from_transport = cache.get_transport(dscname)
            get_dsc_part(from_transport, filename)
            for file_details in dsc['files']:
                name = file_details['name']
                get_dsc_part(from_transport, name)
            db.import_package(os.path.join(orig_target, filename))

    def run(self, files_list, distribution=None, filename=None):
        from bzrlib.plugins.builddeb.errors import MissingChangelogError
        if distribution is None:
            raise BzrCommandError("You must specify the distribution "
                    "these packages were uploaded to using --distribution.")
        distribution = distribution.lower()
        distribution_name = lookup_distribution(distribution)
        if distribution_name is None:
            if distribution not in ("debian", "ubuntu"):
                raise BzrCommandError("Unknown target distribution: %s" \
                        % target_dist)
            else:
                distribution_name = distribution
        try:
            tree = WorkingTree.open_containing('.')[0]
        except NotBranchError:
            raise BzrCommandError("There is no tree to import the packages in to")
        tree.lock_write()
        try:
            if tree.changes_from(tree.basis_tree()).has_changed():
                raise BzrCommandError("There are uncommitted changes in the "
                        "working tree. You must commit before using this "
                        "command")
            if files_list is None:
                files_list = []
            if filename is not None:
                if isinstance(filename, unicode):
                    filename = filename.encode('utf-8')
                base_dir, path = urlutils.split(filename)
                sources_file = get_transport(base_dir).get(path)
                for line in sources_file:
                    line.strip()
                    files_list.append(line)
            if len(files_list) < 1:
                raise BzrCommandError("You must give the location of at least one "
                                      "source package to install, or use the "
                                      "--file option.")
            config = debuild_config(tree, tree, False)
            orig_dir = config.orig_dir or default_orig_dir
            orig_target = os.path.join(tree.basedir, default_orig_dir)
            db = DistributionBranch(distribution_name, tree.branch,
                    None, tree=tree)
            dbs = DistributionBranchSet()
            dbs.add_branch(db)
            try:
                (changelog, larstiq) = find_changelog(tree, False)
                last_version = changelog.version
            except MissingChangelogError:
                last_version = None
            tempdir = tempfile.mkdtemp(dir=os.path.join(tree.basedir,
                        '..'))
            try:
                if last_version is not None:
                    upstream_tip = db._revid_of_upstream_version_from_branch(
                            last_version)
                    db._extract_upstream_tree(upstream_tip, tempdir)
                else:
                    db._create_empty_upstream_tree(tempdir)
                self.import_many(db, files_list, orig_target)
            finally:
                shutil.rmtree(tempdir)
        finally:
            tree.unlock()

register_command(cmd_import_dsc)


class cmd_bd_do(Command):
  """Run a command in an exported package, copying the result back.
  
  For a merge mode package the full source is not available, making some
  operations difficult. This command allows you to run any command in an
  exported source directory, copying the resulting debian/ directory back
  to your branch if the command is successful.

  For instance:

    bzr bd-do

  will run a shell in the unpacked source. Any changes you make in the
  ``debian/`` directory (and only those made in that directory) will be copied
  back to the branch. If you exit with a non-zero exit code (e.g. "exit 1"),
  then the changes will not be copied back.

  You can also specify single commands to be run, e.g.

    bzr bd-do "dpatch-edit-patch 01-fix-build"

  Note that only the first argument is used as the command, and so the above
  example had to be quoted.
  """

  takes_args = ['command?']

  def run(self, command=None):
    t = WorkingTree.open_containing('.')[0]
    config = debuild_config(t, t, False)

    if not config.merge:
      raise BzrCommandError("This command only works for merge mode "
                            "packages. See /usr/share/doc/bzr-builddeb"
                            "/user_manual/merge.html for more information.")

    give_instruction = False
    if command is None:
      try:
        command = os.environ['SHELL']
      except KeyError:
        command = "/bin/sh"
      give_instruction = True
    (changelog, larstiq) = find_changelog(t, True)
    build_dir = config.build_dir
    if build_dir is None:
      build_dir = default_build_dir
    orig_dir = config.orig_dir
    if orig_dir is None:
      orig_dir = default_orig_dir
    properties = BuildProperties(changelog, build_dir, orig_dir, larstiq)
    export_upstream = config.export_upstream
    export_upstream_revision = config.export_upstream_revision

    if export_upstream is None:
      build = DebMergeBuild(properties, t, _is_working_tree=True)
    else:
      prepull_upstream = config.prepull_upstream
      stop_on_no_change = config.prepull_upstream_stop
      build = DebMergeExportUpstreamBuild(properties, t, export_upstream,
                                          export_upstream_revision,
                                          prepull_upstream,
                                          stop_on_no_change,
                                          _is_working_tree=True)

    build.prepare()
    try:
      build.export()
    except StopBuild, e:
      warning('Stopping the build: %s.', e.reason)
    info('Running "%s" in the exported directory.' % (command))
    if give_instruction:
      info('If you want to cancel your changes then exit with a non-zero '
           'exit code, e.g. run "exit 1".')
    proc = subprocess.Popen(command, shell=True,
                            cwd=properties.source_dir())
    proc.wait()
    if proc.returncode != 0:
      raise BzrCommandError('Not updating the working tree as the command '
                            'failed.')
    info("Copying debian/ back")
    if larstiq:
      destination = '.'
    else:
      destination = 'debian/'
    source_debian = os.path.join(properties.source_dir(), 'debian')
    for filename in os.listdir(source_debian):
      proc = subprocess.Popen('cp -apf "%s" "%s"' % (
           os.path.join(source_debian, filename), destination),
           shell=True)
      proc.wait()
      if proc.returncode != 0:
        raise BzrCommandError('Copying back debian/ failed')
    build.clean()
    info('If any files were added or removed you should run "bzr add" or '
         '"bzr rm" as appropriate.')


register_command(cmd_bd_do)


class cmd_mark_uploaded(Command):
    """Mark that this branch has been uploaded, prior to pushing it.
    
    When a package has been uploaded we want to mark the revision
    that it was uploaded in. This command automates doing that
    by marking the current tip revision with the version indicated
    in debian/changelog.
    """
    force = Option('force', help="Mark the upload even if it is already "
            "marked.")

    takes_options = [merge_opt, no_user_conf_opt, force]

    def run(self, merge=False, no_user_config=False, force=None):
        t = WorkingTree.open_containing('.')[0]
        t.lock_write()
        try:
            if t.changes_from(t.basis_tree()).has_changed():
              raise BzrCommandError("There are uncommitted changes in the "
                      "working tree. You must commit before using this "
                      "command")
            config = debuild_config(t, t, no_user_config)
            if not merge:
                merge = config.merge
            (changelog, larstiq) = find_changelog(t, False)
            distributions = changelog.distributions.strip()
            target_dist = distributions.split()[0]
            distribution_name = lookup_distribution(target_dist)
            if distribution_name is None:
                raise BzrCommandError("Unknown target distribution: %s" \
                        % target_dist)
            db = DistributionBranch(distribution_name, t.branch, None)
            dbs = DistributionBranchSet()
            dbs.add_branch(db)
            if db.has_version(changelog.version):
                if not force:
                    raise BzrCommandError("This version has already been "
                            "marked uploaded. Use --force to force marking "
                            "this new version.")
            db.tag_version(changelog.version)
        finally:
            t.unlock()


register_command(cmd_mark_uploaded)


def test_suite():
    from unittest import TestSuite
    from bzrlib.plugins.builddeb import tests
    result = TestSuite()
    result.addTest(tests.test_suite())
    return result


class cmd_test_builddeb(Command):
    """Run the builddeb test suite"""

    hidden = True

    def run(self):
        from bzrlib.tests import selftest
        passed = selftest(test_suite_factory=test_suite)
        # invert for shell exit code rules
        return not passed


register_command(cmd_test_builddeb)


if __name__ == '__main__':
  print ("This is a Bazaar plugin. Copy this directory to ~/.bazaar/plugins "
          "to use it.\n")
  import unittest
  runner = unittest.TextTestRunner()
  runner.run(test_suite())
else:
  import sys
  sys.path.append(os.path.dirname(os.path.abspath(__file__)))

# vim: ts=2 sts=2 sw=2<|MERGE_RESOLUTION|>--- conflicted
+++ resolved
@@ -424,19 +424,19 @@
             if tree.changes_from(tree.basis_tree()).has_changed():
                 raise BzrCommandError("There are uncommitted changes in the "
                         "working tree. You must commit before using this "
-                        "command")
+                        "command.")
             config = debuild_config(tree, tree, no_user_config)
             if config.merge:
-                raise BzrCommandError("Merge upstream in merge mode is not yet "
-                        "supported")
+                raise BzrCommandError("Merge upstream in merge mode is not "
+                        "yet supported.")
             if config.native:
-                raise BzrCommandError("Merge upstream in native mode is not yet "
-                        "supported")
+                raise BzrCommandError("Merge upstream in native mode is not "
+                        "yet supported.")
             if config.export_upstream:
                 raise BzrCommandError("Export upstream mode is not yet "
-                        "supported")
+                        "supported.")
             if config.split:
-                raise BzrCommandError("Split mode is not yet supported")
+                raise BzrCommandError("Split mode is not yet supported.")
 
             try:
                 changelog = find_changelog(tree, False)[0]
@@ -447,10 +447,10 @@
                 current_version = None
 
             if package is None:
-                raise BzrCommandError("You did not specify --package, and there "
-                        "is no changelog from which to determine the package "
-                        "name, which is needed to know the name to give the "
-                        ".orig.tar.gz. Please specify --package.")
+                raise BzrCommandError("You did not specify --package, and "
+                        "there is no changelog from which to determine the "
+                        "package name, which is needed to know the name to "
+                        "give the .orig.tar.gz. Please specify --package.")
 
             orig_dir = config.orig_dir or default_orig_dir
             orig_dir = os.path.join(tree.basedir, orig_dir)
@@ -458,10 +458,11 @@
             try:
                 repack_tarball(tarball, dest_name, target_dir=orig_dir)
             except FileExists:
-                raise BzrCommandError("The target file %s already exists, and is either "
-                                      "different to the new upstream tarball, or they "
-                                      "are of different formats. Either delete the target "
-                                      "file, or use it as the argument to import.")
+                raise BzrCommandError("The target file %s already exists, and "
+                        "is either different to the new upstream tarball, or "
+                        "they are of different formats. Either delete the "
+                        "target file, or use it as the argument to import." \
+                        % dest_name)
             tarball_filename = os.path.join(orig_dir, dest_name)
             distribution = distribution.lower()
             distribution_name = lookup_distribution(distribution)
@@ -485,97 +486,9 @@
         finally:
             tree.unlock()
 
-<<<<<<< HEAD
-=======
-  You must supply the source to import from, and the version number of the
-  new release. The source can be a .tar.gz, .tar, .tar.bz2, .tgz or .zip
-  archive, or a directory. The source may also be a remote file.
-
-  If there is no debian changelog in the branch to retrieve the package
-  name from then you must pass the --package option. If this version
-  will change the name of the source package then you can use this option
-  to set the new name.
-  """
-  takes_args = ['path']
-  aliases = ['mu']
-
-  package_opt = Option('package', help="The name of the source package.",
-                       type=str)
-  version_opt = Option('version', help="The version number of the new "
-                       "upstream release. (Required).", type=str)
-  takes_options = [package_opt, version_opt]
-
-  def run(self, path, version=None, package=None):
-
-    from bzrlib.errors import (NoSuchTag,
-                               TagAlreadyExists,
-                               )
-    from bzrlib.plugins.builddeb.errors import MissingChangelogError
-    from bzrlib.plugins.builddeb.merge_upstream import merge_upstream
-    from bzrlib.plugins.builddeb.repack_tarball import repack_tarball
-
-    if version is None:
-      raise BzrCommandError("You must supply the --version argument.")
-
-    tree, _ = WorkingTree.open_containing('.')
-
-    config = DebBuildConfig([(local_conf, True), (global_conf, True),
-                             (default_conf, False)])
-
-    if config.merge:
-      raise BzrCommandError("Merge upstream in merge mode is not yet "
-                            "supported")
-    if config.native:
-      raise BzrCommandError("Merge upstream in native mode is not yet "
-                            "supported")
-    if config.export_upstream:
-      raise BzrCommandError("Export upstream mode is not yet "
-                            "supported")
-    if config.split:
-      raise BzrCommandError("Split mode is not yet supported")
-
-    if package is None:
-      try:
-        package = find_changelog(tree, False)[0].package
-      except MissingChangelogError:
-        raise BzrCommandError("There is no changelog to retrieve the package "
-                              "information from, please use the --package "
-                              "option to give the name of the package.")
->>>>>>> d155ecf4
 
 register_command(cmd_merge_upstream)
 
-<<<<<<< HEAD
-=======
-    dest_name = tarball_name(package, version)
-    try:
-      repack_tarball(path, dest_name, target_dir=orig_dir)
-    except FileExists:
-      raise BzrCommandError("The target file %s already exists, and is either "
-                            "different to the new upstream tarball, or they "
-                            "are of different formats. Either delete the target "
-                            "file, or use it as the argument to import." % \
-                            dest_name)
-    filename = os.path.join(orig_dir, dest_name)
-
-    try:
-      merge_upstream(tree, filename, version)
-    # TODO: tidy all of this up, and be more precise in what is wrong and
-    #       what can be done.
-    except NoSuchTag, e:
-      raise BzrCommandError("The tag of the last upstream import can not be "
-                            "found. You should tag the revision that matches "
-                            "the last upstream version. Expected to find %s." % \
-                            e.tag_name)
-    except TagAlreadyExists:
-      raise BzrCommandError("It appears as though this merge has already "
-                            "been performed, as there is already a tag "
-                            "for this upstream version. If that is not the "
-                            "case then delete that tag and try again.")
-    info("The new upstream version has been imported. You should now update "
-         "the changelog (try dch -v %s), and then commit. Note that debcommit "
-         "will not do what you want in this case." % str(version))
->>>>>>> d155ecf4
 
 class cmd_import_dsc(Command):
     """Import a series of source packages.
