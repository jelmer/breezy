--- conflicted
+++ resolved
@@ -74,13 +74,8 @@
     def show_rev_log(self, out = sys.stdout):
         "Write the current revision's log entry to a file."
         rev = self._bzrbranch.repository.get_revision(self._revid)
-<<<<<<< HEAD
-        revno = self._bzrbranch.get_revision_id_to_revno_map()[self._revid]
-        out.write("On revision %s (%s):\n%s\n" % (revno[0], rev.revision_id,
-=======
         revno = ".".join([str(x) for x in self.get_current_revno()])
         out.write("On revision %s (%s):\n%s\n" % (revno, rev.revision_id,
->>>>>>> 86ebfb35
                                                   rev.message))
 
     def switch(self, revid):
@@ -367,14 +362,11 @@
             self.log(output)
         elif subcommand == "replay":
             self.replay(log_fn)
-<<<<<<< HEAD
         elif subcommand == "run":
             self.run_bisect(run_script)
-=======
         else:
             raise BzrCommandError(
                 "Unknown bisect command: " + subcommand)
->>>>>>> 86ebfb35
 
     def reset(self):
         "Reset the bisect state to no state."
