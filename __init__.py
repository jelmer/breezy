--- conflicted
+++ resolved
@@ -362,17 +362,12 @@
         if directory is None:
             directory = u'.'
 
-<<<<<<< HEAD
         if auto and not auto_hook_available:
             raise BzrCommandError("Your version of bzr does not have the "
                     "hooks necessary for --auto to work")
 
-        wt = workingtree.WorkingTree.open_containing(directory)[0]
-        changes = wt.changes_from(wt.basis_tree())
-=======
         (wt, branch,
          relpath) = bzrdir.BzrDir.open_containing_tree_or_branch(directory)
->>>>>>> 4f408e59
 
         if wt:
             changes = wt.changes_from(wt.basis_tree())
