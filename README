--- conflicted
+++ resolved
@@ -1,16 +1,12 @@
 This is a plugin to implement post commmit emails for bzr.
 This should eventually allow format specifiers.
 
-<<<<<<< HEAD
 The plugin is activated by installing it (check it out to
 ~/.bazaar/plugins/email - 'ls ~/.bazaar/plugins/email/__init__.py' should list
 a file), and then configure an address to send to as listed below.
 
 NB: If you are using a bzr release from before 0.15, you need to manually tell
 bzr about the commit action, by setting
-=======
-Until then, it is activated by setting
->>>>>>> 80639c7c
 post_commit=bzrlib.plugins.email.post_commit in bazaar.conf or locations.conf.
 
 The address to sent to is read from 'post_commit_to' and the address to send
