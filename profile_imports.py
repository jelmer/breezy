--- conflicted
+++ resolved
@@ -61,16 +61,10 @@
 
 def log_stack_info(out_file, sorted=True, hide_fast=True):
     # Find all of the roots with import = 0
-<<<<<<< HEAD
     out_file.write(
-        '%5s %5s %-40s @ %s:%s\n' % ('cum', 'inline', 'name', 'file', 'line'))
-    todo = [(value[-1], key) for key, value in _info.iteritems()
-            if value[0] == 0]
-=======
-    out_file.write('%5s %5s %-40s @ %s:%s\n'
+        '%5s %5s %-40s @ %s:%s\n'
         % ('cum', 'local', 'name', 'file', 'line'))
-    todo = [(value[-1], key) for key,value in _info.items() if value[0] == 0]
->>>>>>> ef7cbd10
+    todo = [(value[-1], key) for key, value in _info.items() if value[0] == 0]
 
     if sorted:
         todo.sort()
