--- conflicted
+++ resolved
@@ -109,14 +109,12 @@
     * Use urlutils to generate relative URLs, not osutils 
       (Aaron Bentley, #76229)
 
-<<<<<<< HEAD
     * ``bzr status`` in a readonly directory should work without giving
       lots of errors. (John Arbash Meinel, #76299)
-=======
+
     * Mention the revisionspec topic for the revision option help.
       (Wouter van Heyst, #31663)
 
->>>>>>> c3062f10
 
 bzr 0.13  2006-12-05
     
