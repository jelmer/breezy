--- conflicted
+++ resolved
@@ -69,20 +69,18 @@
       index performance is not optimised, however the API is stable to allow
       development on top of the index. (Robert Collins)
 
-<<<<<<< HEAD
+    * New transport decorator 'unlistable+' which disables the list_dir
+      functionality for testing.
+
+    * New ``file_names.FileNames`` support class which mananges names
+      for unlistable transport situations. (Robert Collins)
+
     * New methods on Repository - ``start_write_group``,
       ``commit_write_group``, ``abort_write_group`` and ``is_in_write_group`` -
       which provide a clean hook point for transactional Repositories - ones
       where all the data for a fetch or commit needs to be made atomically
       available in one step. This allows the write lock to remain while making
       a series of data insertions.  (e.g. data conversion). (Robert Collins)
-=======
-    * New transport decorator 'unlistable+' which disables the list_dir
-      functionality for testing.
-
-    * New ``file_names.FileNames`` support class which mananges names
-      for unlistable transport situations. (Robert Collins)
->>>>>>> 847ea7c1
 
   TESTING:
 
