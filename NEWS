IN DEVELOPMENT

  IMPROVEMENTS:

<<<<<<< HEAD
    * urllib implements keep-alive connections and share them
      (Vincent Ladeuil, #53654)
=======
  INTERNALS:

  BUG FIXES:


bzr 0.12rc1  2006-10-23

  IMPROVEMENTS:
>>>>>>> f785ab1f

    * ``bzr log`` now shows dotted-decimal revision numbers for all revisions,
      rather than just showing a decimal revision number for revisions on the
      mainline. These revision numbers are not yet accepted as input into bzr
      commands such as log, diff etc. (Robert Collins)

    * revisions can now be specified using dotted-decimal revision numbers.
      For instance, ``bzr diff -r 1.2.1..1.2.3. (Robert Collins)

    * ``bzr help commands`` output is now shorter (Aaron Bentley)

    * New connection: ``bzr+http://`` which supports tunnelling the smart
      protocol over an HTTP connection. If writing is enabled on the bzr
      server, then you can write over the http connection.
      (Andrew Bennetts)

    * ``bzr`` now uses lazy importing to reduce the startup time. This has
      a moderate effect on lots of actions, especially ones that have
      little to do. For example ``bzr rocks`` time is down to 116ms from
      283ms. (John Arbash Meinel)

    * New Registry class to provide name-to-object registry-like support,
      for example for schemes where plugins can register new classes to
      do certain tasks (e.g. log formatters). Also provides lazy registration
      to allow modules to be loaded on request. (John Arbash Meinel, Adeodato
      Simó)

  API INCOMPATABILITY:
  
    * LogFormatter subclasses show now expect the 'revno' parameter to 
      show() to be a string rather than an int. (Robert Collins)

  INTERNALS:

    * ``TestCase.run_bzr``, ``run_bzr_captured``, and ``run_bzr_subprocess``
      can take a ``working_dir='foo'`` parameter, which will change directory 
      for the command. (John Arbash Meinel)

    * ``bzrlib.lazy_regex.lazy_compile`` can be used to create a proxy
      around a regex, which defers compilation until first use. 
      (John Arbash Meinel)

    * ``TestCase.run_bzr_subprocess`` defaults to supplying the
      ``--no-plugins`` parameter to ensure test reproducability, and avoid
      problems with system-wide installed plugins. (John Arbash Meinel)

    * Unique tree root ids are now supported. Newly created trees still
      use the common root id for compatibility with bzr versions before 0.12.
      (Aaron Bentley)

    * ``WorkingTree.set_root_id(None)`` is now deprecated. Please
      pass in inventory.ROOT_ID if you want the default root id value.
      (Robert Collins, John Arbash Meinel)

    * New method ``WorkingTree.flush()`` which will write the current memory
      inventory out to disk. At the same time, read_working_inventory will
      no longer trash the current tree inventory if it has been modified within
      the current lock, and the tree will now ``flush()`` automatically on
      ``unlock()``. ``WorkingTree.set_root_id()`` has been updated to take
      advantage of this functionality. (Robert Collins, John Arbash Meinel)

    * ``bzrlib.tsort.merge_sorted`` now accepts ``generate_revnos``. This
      parameter will cause it to add another column to its output, which
      contains the dotted-decimal revno for each revision, as a tuple.
      (Robert Collins)

    * ``LogFormatter.show_merge`` is deprecated in favour of
      ``LogFormatter.show_merge_revno``. (Robert Collins)

  BUG FIXES:

    * Give nicer error message when an http server returns a 403
      error code. (Vincent Ladeuil, #57644).

    * When a multi-range http GET request fails, try a single
      range one. If it fails too, forget about ranges. Remember that until 
      the death of the transport and propagates that to the clones.
      (Vincent Ladeuil, #62276, #62029).

    * Handles user/passwords supplied in url from command
      line (for the urllib implementation). Don't request already
      known passwords (Vincent Ladeuil, #42383, #44647, #48527)

    * Avoid circular imports by creating a deprecated function for
      ``bzrlib.tree.RevisionTree``. Callers should have been using
      ``bzrlib.revisontree.RevisionTree`` anyway. (John Arbash Meinel,
      #63360, #66349)

    * Don't use ``socket.MSG_WAITALL`` as it doesn't exist on all
      platforms. (Martin Pool, #66356)

    * Don't require ``Content-Type`` in range responses. Assume they are a
      single range if ``Content-Type`` does not exist.
      (John Arbash Meinel, #62473)

    * bzr branch/pull no longer complain about progress bar cleanup when
      interrupted during fetch.  (Aaron Bentley, #54000)

    * ``WorkingTree.set_parent_trees()`` uses the trees to directly write
      the basis inventory, rather than going through the repository. This
      allows us to have 1 inventory read, and 2 inventory writes when
      committing a new tree. (John Arbash Meinel)

    * When reverting, files that are not locally modified that do not exist
      in the target are deleted, not just unversioned (Aaron Bentley)

    * When trying to acquire a lock, don't fail immediately. Instead, try
      a few times (up to 1 hour) before timing out. Also, report why the
      lock is unavailable (John Arbash Meinel, #43521, #49556)

    * Leave HttpTransportBase daughter classes decides how they
      implement cloning. (Vincent Ladeuil, #61606)

   * diff3 does not indicate conflicts on clean merge. (Aaron Bentley)

  TESTING:

    * New test base class TestCaseWithMemoryTransport offers memory-only
      testing facilities: its not suitable for tests that need to mutate disk
      state, but most tests should not need that and should be converted to
      TestCaseWithMemoryTransport. (Robert Collins)

    * TestingHTTPRequestHandler really handles the Range header
      (previously it was ignoring it and returning the whole file,).

    * ``TestCase.make_branch_and_memory_tree`` now takes a format
      option to set the BzrDir, Repository and Branch formats of the
      created objects. (Robert Collins, John Arbash Meinel)

bzr 0.11  2006-10-02

    * Smart server transport test failures on windows fixed. (Lukáš Lalinský).

bzr 0.11rc2  2006-09-27

  BUG FIXES:

    * Test suite hangs on windows fixed. (Andrew Bennets, Alexander Belchenko).
    
    * Commit performance regression fixed. (Aaron Bentley, Robert Collins, John
      Arbash Meinel).

bzr 0.11rc1  2006-09-25

  IMPROVEMENTS:

    * Knit files now wait to create their contents until the first data is
      added. The old code used to create an empty .knit and a .kndx with just
      the header. However, this caused a lot of extra round trips over sftp.
      This can change the time for ``bzr push`` to create a new remote branch
      from 160s down to 100s. This also affects ``bzr commit`` performance when
      adding new files, ``bzr commit`` on a new kernel-like tree drops from 50s
      down to 40s (John Arbash Meinel, #44692)

    * When an entire subtree has been deleted, commit will now report that
      just the top of the subtree has been deleted, rather than reporting
      all the individual items. (Robert Collins)

    * Commit performs one less XML parse. (Robert Collins)

    * ``bzr checkout`` now operates on readonly branches as well
      as readwrite branches. This fixes bug #39542. (Robert Collins)

    * ``bzr bind`` no longer synchronises history with the master branch.
      Binding should be followed by an update or push to synchronise the 
      two branches. This is closely related to the fix for bug #39542.
      (Robert Collins)

    * ``bzrlib.lazy_import.lazy_import`` function to create on-demand 
      objects.  This allows all imports to stay at the global scope, but
      modules will not actually be imported if they are not used.
      (John Arbash Meinel)

    * Support bzr:// and bzr+ssh:// urls to work with the new RPC-based
      transport which will be used with the upcoming high-performance smart
      server. The new command ``bzr serve`` will invoke bzr in server mode,
      which processes these requests. (Andrew Bennetts, Robert Collins, Martin
      Pool)

    * New command ``bzr version-info`` which can be used to get a summary
      of the current state of the tree. This is especially useful as part
      of a build commands. See ``doc/version_info.txt`` for more information 
      (John Arbash Meinel)

  BUG FIXES:

    * 'bzr inventory [FILE...]' allows restricting the file list to a
      specific set of files. (John Arbash Meinel, #3631)

    * Don't abort when annotating empty files (John Arbash Meinel, #56814)

    * Add ``Stanza.to_unicode()`` which can be passed to another Stanza
      when nesting stanzas. Also, add ``read_stanza_unicode`` to handle when
      reading a nested Stanza. (John Arbash Meinel)

    * Transform._set_mode() needs to stat the right file. 
      (John Arbash Meinel, #56549)

    * Raise WeaveFormatError rather than StopIteration when trying to read
      an empty Weave file. (John Arbash Meinel, #46871)

    * Don't access e.code for generic URLErrors, only HTTPErrors have .code.
      (Vincent Ladeuil, #59835)

    * Handle boundary="" lines properly to allow access through a Squid proxy.
      (John Arbash Meinel, #57723)

    * revert now removes newly-added directories (Aaron Bentley, #54172)

    * ``bzr upgrade sftp://`` shouldn't fail to upgrade v6 branches if there 
      isn't a working tree. (David Allouche, #40679)

    * Give nicer error messages when a user supplies an invalid --revision
      parameter. (John Arbash Meinel, #55420)

    * Handle when LANG is not recognized by python. Emit a warning, but
      just revert to using 'ascii'. (John Arbash Meinel, #35392)

    * Don't use preexec_fn on win32, as it is not supported by subprocess.
      (John Arbash Meinel)

    * Skip specific tests when the dependencies aren't met. This includes
      some ``setup.py`` tests when ``python-dev`` is not available, and
      some tests that depend on paramiko. (John Arbash Meinel, Mattheiu Moy)

    * Fallback to Paramiko properly, if no ``ssh`` executable exists on
      the system. (Andrew Bennetts, John Arbash Meinel)

    * ``Branch.bind(other_branch)`` no longer takes a write lock on the
      other branch, and will not push or pull between the two branches.
      API users will need to perform a push or pull or update operation if they
      require branch synchronisation to take place. (Robert Collins, #47344)

    * When creating a tarball or zipfile export, export unicode names as utf-8
      paths. This may not work perfectly on all platforms, but has the best
      chance of working in the common case. (John Arbash Meinel, #56816)

    * When committing, only files that exist in working tree or basis tree
      may be specified (Aaron Bentley, #50793)

  PORTABILITY:

    * Fixes to run on Python 2.5 (Brian M. Carlson, Martin Pool, Marien Zwart)

  INTERNALS:

    * TestCaseInTempDir now creates a separate directory for HOME, rather
      than having HOME set to the same location as the working directory.
      (John Arbash Meinel)

    * run_bzr_subprocess() can take an optional 'env_changes={}' parameter,
      which will update os.environ inside the spawned child. It also can
      take a 'universal_newlines=True', which helps when checking the output
      of the command. (John Arbash Meinel)

    * Refactor SFTP vendors to allow easier re-use when ssh is used. 
      (Andrew Bennetts)

    * Transport.list_dir() and Transport.iter_files_recursive() should always
      return urlescaped paths. This is now tested (there were bugs in a few
      of the transports) (Andrew Bennetts, David Allouche, John Arbash Meinel)

    * New utility function symbol_versioning.deprecation_string. Returns the
      formatted string for a callable, deprecation format pair. (Robert Collins)

    * New TestCase helper applyDeprecated. This allows you to call a callable
      which is deprecated without it spewing to the screen, just by supplying
      the deprecation format string issued for it. (Robert Collins)

    * Transport.append and Transport.put have been deprecated in favor of
      .append_bytes, .append_file, .put_bytes, and .put_file. This removes the
      ambiguity in what type of object the functions take.
      Transport.non_atomic_put_{bytes,file} has also been added. Which works
      similarly to Transport.append() except for SFTP, it doesn't have a round
      trip when opening the file. Also, it provides functionality for creating
      a parent directory when trying to create a file, rather than raise
      NoSuchFile and forcing the caller to repeat their request.
      (John Arbash Meinel)

    * WorkingTree has a new api ``unversion`` which allow the unversioning of
      entries by their file id. (Robert Collins)

    * WorkingTree.pending_merges is deprecated.  Please use the get_parent_ids
      (introduced in 0.10) method instead. (Robert Collins)

    * WorkingTree has a new lock_tree_write method which locks the branch for
      read rather than write. This is appropriate for actions which only need
      the branch data for reference rather than mutation. A new decorator
      needs_tree_write_lock is provided in the workingtree module. Like the
      needs_read_lock and needs_write_lock decorators this allows static 
      declaration of the locking requirements of a function to ensure that
      a lock is taken out for casual scripts. (Robert Collins, #54107)

    * All WorkingTree methods which write to the tree, but not to the branch
      have been converted to use ``needs_tree_write_lock`` rather than 
      ``needs_write_lock``. Also converted is the revert, conflicts and tree
      transform modules. This provides a modest performance improvement on 
      metadir style trees, due to the reduce lock-acquisition, and a more
      significant performance improvement on lightweight checkouts from 
      remote branches, where trivial operations used to pay a significant 
      penalty. It also provides the basis for allowing readonly checkouts.
      (Robert Collins)

    * Special case importing the standard library 'copy' module. This shaves
      off 40ms of startup time, while retaining compatibility. See:
      ``bzrlib/inspect_for_copy.py`` for more details. (John Arbash Meinel)

    * WorkingTree has a new parent class MutableTree which represents the 
      specialisations of Tree which are able to be altered. (Robert Collins)

    * New methods mkdir and put_file_bytes_non_atomic on MutableTree that
      mutate the tree and its contents. (Robert Collins)

    * Transport behaviour at the root of the URL is now defined and tested.
      (Andrew Bennetts, Robert Collins)

  TESTING:

    * New test helper classs MemoryTree. This is typically accessed via
      ``self.make_branch_and_memory_tree()`` in test cases. (Robert Collins)
      
    * Add start_bzr_subprocess and stop_bzr_subprocess to allow test code to
      continue running concurrently with a subprocess of bzr. (Andrew Bennetts,
      Robert Collins)

    * Add a new method ``Transport.get_smart_client()``. This is provided to
      allow upgrades to a richer interface than the VFS one provided by
      Transport. (Andrew Bennetts, Martin Pool)

bzr 0.10  2006-08-29
  
  IMPROVEMENTS:
    * 'merge' now takes --uncommitted, to apply uncommitted changes from a
      tree.  (Aaron Bentley)
  
    * 'bzr add --file-ids-from' can be used to specify another path to use
      for creating file ids, rather than generating all new ones. Internally,
      the 'action' passed to smart_add_tree() can return file_ids that
      will be used, rather than having bzrlib generate new ones.
      (John Arbash Meinel, #55781)

    * ``bzr selftest --benchmark`` now allows a ``--cache-dir`` parameter.
      This will cache some of the intermediate trees, and decrease the
      setup time for benchmark tests. (John Arbash Meinel)

    * Inverse forms are provided for all boolean options.  For example,
      --strict has --no-strict, --no-recurse has --recurse (Aaron Bentley)

    * Serialize out Inventories directly, rather than using ElementTree.
      Writing out a kernel sized inventory drops from 2s down to ~350ms.
      (Robert Collins, John Arbash Meinel)

  BUG FIXES:

    * Help diffutils 2.8.4 get along with binary tests (Marien Zwart: #57614)

    * Change LockDir so that if the lock directory doesn't exist when
      lock_write() is called, an attempt will be made to create it.
      (John Arbash Meinel, #56974)

    * ``bzr uncommit`` preserves pending merges. (John Arbash Meinel, #57660)

    * Active FTP transport now works as intended. (ghozzy, #56472)

    * Really fix mutter() so that it won't ever raise a UnicodeError.
      It means it is possible for ~/.bzr.log to contain non UTF-8 characters.
      But it is a debugging log, not a real user file.
      (John Arbash Meinel, #56947, #53880)

    * Change Command handle to allow Unicode command and options.
      At present we cannot register Unicode command names, so we will get
      BzrCommandError('unknown command'), or BzrCommandError('unknown option')
      But that is better than a UnicodeError + a traceback.
      (John Arbash Meinel, #57123)

    * Handle TZ=UTC properly when reading/writing revisions.
      (John Arbash Meinel, #55783, #56290)

    * Use GPG_TTY to allow gpg --cl to work with gpg-agent in a pipeline,
      (passing text to sign in on stdin). (John Arbash Meinel, #54468)

    * External diff does the right thing for binaries even in foreign 
      languages. (John Arbash Meinel, #56307)

    * Testament handles more cases when content is unicode. Specific bug was
      in handling of revision properties. (John Arbash Meinel, Holger Krekel,
      #54723)

    * The bzr selftest was failing on installed versions due to a bug in a new
      test helper. (John Arbash Meinel, Robert Collins, #58057)

  INTERNALS:

    * ``bzrlib.cache_utf8`` contains ``encode()`` and ``decode()`` functions
      which can be used to cache the conversion between utf8 and Unicode.
      Especially helpful for some of the knit annotation code, which has to
      convert revision ids to utf8 to annotate lines in storage.
      (John Arbash Meinel)

    * ``setup.py`` now searches the filesystem to find all packages which
      need to be installed. This should help make the life of packagers
      easier. (John Arbash Meinel)

bzr 0.9.0  2006-08-11

  SURPRISES:

   * The hard-coded built-in ignore rules have been removed. There are
     now two rulesets which are enforced. A user global one in 
     ~/.bazaar/ignore which will apply to every tree, and the tree
     specific one '.bzrignore'.
     ~/.bazaar/ignore will be created if it does not exist, but with
     a more conservative list than the old default.
     This fixes bugs with default rules being enforced no matter what. 
     The old list of ignore rules from bzr is available by
     running 'bzr ignore --old-default-rules'.
     (Robert Collins, Martin Pool, John Arbash Meinel)

   * 'branches.conf' has been changed to 'locations.conf', since it can apply
     to more locations than just branch locations.
     (Aaron Bentley)
   
  IMPROVEMENTS:

   * The revision specifier "revno:" is extended to accept the syntax
     revno:N:branch. For example,
     revno:42:http://bazaar-vcs.org/bzr/bzr.dev/ means revision 42 in
     bzr.dev.  (Matthieu Moy)

   * Tests updates to ensure proper URL handling, UNICODE support, and
     proper printing when the user's terminal encoding cannot display 
     the path of a file that has been versioned.
     ``bzr branch`` can take a target URL rather than only a local directory.
     Branch.get_parent()/set_parent() now save a relative path if possible,
     and normalize the parent based on root, allowing access across
     different transports. (John Arbash Meinel, Wouter van Heyst, Martin Pool)
     (Malone #48906, #42699, #40675, #5281, #3980, #36363, #43689,
      #42517, #42514)

   * On Unix, detect terminal width using an ioctl not just $COLUMNS.
     Use terminal width for single-line logs from ``bzr log --line`` and
     pending-merge display.  (Robert Widhopf-Fenk, Gustavo Niemeyer)
     (Malone #3507)

   * On Windows, detect terminal width using GetConsoleScreenBufferInfo.
     (Alexander Belchenko)

   * Speedup improvement for 'date:'-revision search. (Guillaume Pinot).

   * Show the correct number of revisions pushed when pushing a new branch.
     (Robert Collins).

   * 'bzr selftest' now shows a progress bar with the number of tests, and 
     progress made. 'make check' shows tests in -v mode, to be more useful
     for the PQM status window. (Robert Collins).
     When using a progress bar, failed tests are printed out, rather than
     being overwritten by the progress bar until the suite finishes.
     (John Arbash Meinel)

   * 'bzr selftest --benchmark' will run a new benchmarking selftest.
     'bzr selftest --benchmark --lsprof-timed' will use lsprofile to generate
     profile data for the individual profiled calls, allowing for fine
     grained analysis of performance.
     (Robert Collins, Martin Pool).

   * 'bzr commit' shows a progress bar. This is useful for commits over sftp
     where commit can take an appreciable time. (Robert Collins)

   * 'bzr add' is now less verbose in telling you what ignore globs were
     matched by files being ignored. Instead it just tells you how many 
     were ignored (because you might reasonably be expecting none to be
     ignored). 'bzr add -v' is unchanged and will report every ignored
     file. (Robert Collins).

   * ftp now has a test server if medusa is installed. As part of testing,
     ftp support has been improved, including support for supplying a
     non-standard port. (John Arbash Meinel).

   * 'bzr log --line' shows the revision number, and uses only the
     first line of the log message (#5162, Alexander Belchenko;
     Matthieu Moy)

   * 'bzr status' has had the --all option removed. The 'bzr ls' command
     should be used to retrieve all versioned files. (Robert Collins)

   * 'bzr bundle OTHER/BRANCH' will create a bundle which can be sent
     over email, and applied on the other end, while maintaining ancestry.
     This bundle can be applied with either 'bzr merge' or 'bzr pull',
     the same way you would apply another branch.
     (John Arbash Meinel, Aaron Bentley)
  
   * 'bzr whoami' can now be used to set your identity from the command line,
     for a branch or globally.  (Robey Pointer)

   * 'bzr checkout' now aliased to 'bzr co', and 'bzr annotate' to 'bzr ann'.
     (Michael Ellerman)

   * 'bzr revert DIRECTORY' now reverts the contents of the directory as well.
     (Aaron Bentley)

   * 'bzr get sftp://foo' gives a better error when paramiko is not present.
     Also updates things like 'http+pycurl://' if pycurl is not present.
     (John Arbash Meinel) (Malone #47821, #52204)

   * New env variable BZR_PROGRESS_BAR, sets the default progress bar type.
     Can be set to 'none' or 'dummy' to disable the progress bar, 'dots' or 
     'tty' to create the respective type. (John Arbash Meinel, #42197, #51107)

   * Improve the help text for 'bzr diff' to explain what various options do.
     (John Arbash Meinel, #6391)

   * 'bzr uncommit -r 10' now uncommits revisions 11.. rather than uncommitting
     revision 10. This makes -r10 more in line with what other commands do.
     'bzr uncommit' also now saves the pending merges of the revisions that
     were removed. So it is safe to uncommit after a merge, fix something,
     and commit again. (John Arbash Meinel, #32526, #31426)

   * 'bzr init' now also works on remote locations.
     (Wouter van Heyst, #48904)

   * HTTP support has been updated. When using pycurl we now support 
     connection keep-alive, which reduces dns requests and round trips.
     And for both urllib and pycurl we support multi-range requests, 
     which decreases the number of round-trips. Performance results for
     ``bzr branch http://bazaar-vcs.org/bzr/bzr.dev/`` indicate
     http branching is now 2-3x faster, and ``bzr pull`` in an existing 
     branch is as much as 4x faster.
     (Michael Ellerman, Johan Rydberg, John Arbash Meinel, #46768)

   * Performance improvements for sftp. Branching and pulling are now up to
     2x faster. Utilize paramiko.readv() support for async requests if it
     is available (paramiko > 1.6) (John Arbash Meinel)

  BUG FIXES:

    * Fix shadowed definition of TestLocationConfig that caused some 
      tests not to run.  (#32587, Erik Bågfors, Michael Ellerman, 
      Martin Pool)

    * Fix unnecessary requirement of sign-my-commits that it be run from
      a working directory.  (Martin Pool, Robert Collins)

    * 'bzr push location' will only remember the push location if it succeeds
      in connecting to the remote location. (#49742, John Arbash Meinel)

    * 'bzr revert' no longer toggles the executable bit on win32
      (#45010, John Arbash Meinel)

    * Handle broken pipe under win32 correctly. (John Arbash Meinel)
    
    * sftp tests now work correctly on win32 if you have a newer paramiko
      (John Arbash Meinel)

    * Cleanup win32 test suite, and general cleanup of places where
      file handles were being held open. (John Arbash Meinel)

    * When specifying filenames for 'diff -r x..y', the name of the file in the
      working directory can be used, even if its name is different in both x
      and y.

    * File-ids containing single- or double-quotes are handled correctly by
      push.  (#52227, Aaron Bentley)

    * Normalize unicode filenames to ensure cross-platform consistency.
      (John Arbash Meinel, #43689)

    * The argument parser can now handle '-' as an argument. Currently
      no code interprets it specially (it is mostly handled as a file named 
      '-'). But plugins, and future operations can use it.
      (John Arbash meinel, #50984)

    * Bundles can properly read binary files with a plain '\r' in them.
      (John Arbash Meinel, #51927)

    * Tuning iter_entries() to be more efficient (John Arbash Meinel, #5444)

    * Lots of win32 fixes (the test suite passes again).
      (John Arbash Meinel, #50155)

    * Handle openbsd returning None for sys.getfilesystemencoding() (#41183) 

    * Support ftp APPE (append) to allow Knits to be used over ftp (#42592)

    * Removals are only committed if they match the filespec (or if there is
      no filespec).  (#46635, Aaron Bentley)

    * smart-add recurses through all supplied directories 
      (John Arbash Meinel, #52578)

    * Make the bundle reader extra lines before and after the bundle text.
      This allows you to parse an email with the bundle inline.
      (John Arbash Meinel, #49182)

    * Change the file id generator to squash a little bit more. Helps when
      working with long filenames on windows. (Also helps for unicode filenames
      not generating hidden files). (John Arbash Meinel, #43801)

    * Restore terminal mode on C-c while reading sftp password.  (#48923, 
      Nicholas Allen, Martin Pool)

    * Timestamps are rounded to 1ms, and revision entries can be recreated
      exactly. (John Arbash Meinel, Jamie Wilkinson, #40693)

    * Branch.base has changed to a URL, but ~/.bazaar/locations.conf should
      use local paths, since it is user visible (John Arbash Meinel, #53653)

    * ``bzr status foo`` when foo was unversioned used to cause a full delta
      to be generated (John Arbash Meinel, #53638)

    * When reading revision properties, an empty value should be considered
      the empty string, not None (John Arbash Meinel, #47782)

    * ``bzr diff --diff-options`` can now handle binary files being changed.
      Also, the output is consistent when --diff-options is not supplied.
      (John Arbash Meinel, #54651, #52930)

    * Use the right suffixes for loading plugins (John Arbash Meinel, #51810)

    * Fix Branch.get_parent() to handle the case when the parent is not 
      accessible (John Arbash Meinel, #52976)

  INTERNALS:

    * Combine the ignore rules into a single regex rather than looping over
      them to reduce the threshold where  N^2 behaviour occurs in operations
      like status. (Jan Hudec, Robert Collins).

    * Appending to bzrlib.DEFAULT_IGNORE is now deprecated. Instead, use
      one of the add functions in bzrlib.ignores. (John Arbash Meinel)

    * 'bzr push' should only push the ancestry of the current revision, not
      all of the history in the repository. This is especially important for
      shared repositories. (John Arbash Meinel)

    * bzrlib.delta.compare_trees now iterates in alphabetically sorted order,
      rather than randomly walking the inventories. (John Arbash Meinel)

    * Doctests are now run in temporary directories which are cleaned up when
      they finish, rather than using special ScratchDir/ScratchBranch objects.
      (Martin Pool)

    * Split ``check`` into separate methods on the branch and on the repository,
      so that it can be specialized in ways that are useful or efficient for
      different formats.  (Martin Pool, Robert Collins)

    * Deprecate Repository.all_revision_ids; most methods don't really need
      the global revision graph but only that part leading up to a particular
      revision.  (Martin Pool, Robert Collins)

    * Add a BzrDirFormat control_formats list which allows for control formats
      that do not use '.bzr' to store their data - i.e. '.svn', '.hg' etc.
      (Robert Collins, Jelmer Vernooij).

    * bzrlib.diff.external_diff can be redirected to any file-like object.
      Uses subprocess instead of spawnvp.
      (#4047, #48914, James Henstridge, John Arbash Meinel)

    * New command line option '--profile-imports', which will install a custom
      importer to log time to import modules and regex compilation time to 
      sys.stderr (John Arbash Meinel)

    * 'EmptyTree' is now deprecated, please use repository.revision_tree(None)
      instead. (Robert Collins)

    * "RevisionTree" is now in bzrlib/revisiontree.py. (Robert Collins)

bzr 0.8.2  2006-05-17
  
  BUG FIXES:
   
    * setup.py failed to install launchpad plugin.  (Martin Pool)

bzr 0.8.1  2006-05-16

  BUG FIXES:

    * Fix failure to commit a merge in a checkout.  (Martin Pool, 
      Robert Collins, Erik Bågfors, #43959)

    * Nicer messages from 'commit' in the case of renames, and correct
      messages when a merge has occured. (Robert Collins, Martin Pool)

    * Separate functionality from assert statements as they are skipped in
      optimized mode of python. Add the same check to pending merges.
      (#44443, Olaf Conradi)

  CHANGES:

    * Do not show the None revision in output of bzr ancestry. (Olaf Conradi)

    * Add info on standalone branches without a working tree.
      (#44155, Olaf Conradi)

    * Fix bug in knits when raising InvalidRevisionId. (#44284, Olaf Conradi)

  CHANGES:

    * Make editor invocation comply with Debian Policy. First check
      environment variables VISUAL and EDITOR, then try editor from
      alternatives system. If that all fails, fall back to the pre-defined
      list of editors. (#42904, Olaf Conradi)

  NEW FEATURES:

    * New 'register-branch' command registers a public branch into 
      Launchpad.net, where it can be associated with bugs, etc.
      (Martin Pool, Bjorn Tillenius, Robert Collins)

  INTERNALS:

    * New public api in InventoryEntry - 'describe_change(old, new)' which
      provides a human description of the changes between two old and
      new. (Robert Collins, Martin Pool)

  TESTING:

    * Fix test case for bzr info in upgrading a standalone branch to metadir,
      uses bzrlib api now. (Olaf Conradi)

bzr 0.8  2006-05-08

  NOTES WHEN UPGRADING:

    Release 0.8 of bzr introduces a new format for history storage, called
    'knit', as an evolution of to the 'weave' format used in 0.7.  Local 
    and remote operations are faster using knits than weaves.  Several
    operations including 'init', 'init-repo', and 'upgrade' take a 
    --format option that controls this.  Branching from an existing branch
    will keep the same format.

    It is possible to merge, pull and push between branches of different
    formats but this is slower than moving data between homogenous
    branches.  It is therefore recommended (but not required) that you
    upgrade all branches for a project at the same time.  Information on
    formats is shown by 'bzr info'.

    bzr 0.8 now allows creation of 'repositories', which hold the history 
    of files and revisions for several branches.  Previously bzr kept all
    the history for a branch within the .bzr directory at the root of the
    branch, and this is still the default.  To create a repository, use
    the new 'bzr init-repo' command.  Branches exist as directories under
    the repository and contain just a small amount of information
    indicating the current revision of the branch.

    bzr 0.8 also supports 'checkouts', which are similar to in cvs and
    subversion.  Checkouts are associated with a branch (optionally in a
    repository), which contains all the historical information.  The
    result is that a checkout can be deleted without losing any
    already-committed revisions.  A new 'update' command is also available. 

    Repositories and checkouts are not supported with the 0.7 storage
    format.  To use them you must upgrad to either knits, or to the
    'metaweave' format, which uses weaves but changes the .bzr directory
    arrangement.
    

  IMPROVEMENTS:

    * Sftp paths can now be relative, or local, according to the lftp
      convention. Paths now take the form:
      sftp://user:pass@host:port/~/relative/path
      or
      sftp://user:pass@host:port/absolute/path

    * The FTP transport now tries to reconnect after a temporary
      failure. ftp put is made atomic. (Matthieu Moy)

    * The FTP transport now maintains a pool of connections, and
      reuses them to avoid multiple connections to the same host (like
      sftp did). (Daniel Silverstone)

    * The bzr_man.py file has been removed. To create the man page now,
      use ./generate_docs.py man. The new program can also create other files.
      Run "python generate_docs.py --help" for usage information. (Hans
      Ulrich Niedermann & James Blackwell).

    * Man Page now gives full help (James Blackwell). Help also updated to 
      reflect user config now being stored in .bazaar (Hans Ulrich
      Niedermann)

    * It's now possible to set aliases in bazaar.conf (Erik Bågfors)

    * Pull now accepts a --revision argument (Erik Bågfors)

    * 'bzr re-sign' now allows multiple revisions to be supplied on the command
      line. You can now use the following command to sign all of your old commits.
        find .bzr/revision-store// -name my@email-* \
          | sed 's/.*\/\/..\///' \
          | xargs bzr re-sign

    * Upgrade can now upgrade over the network. (Robert Collins)

    * Two new commands 'bzr checkout' and 'bzr update' allow for CVS/SVN-alike
      behaviour.  By default they will cache history in the checkout, but
      with --lightweight almost all data is kept in the master branch.
      (Robert Collins)

    * 'revert' unversions newly-versioned files, instead of deleting them.

    * 'merge' is more robust.  Conflict messages have changed.

    * 'merge' and 'revert' no longer clobber existing files that end in '~' or
      '.moved'.

    * Default log format can be set in configuration and plugins can register
      their own formatters. (Erik Bågfors)

    * New 'reconcile' command will check branch consistency and repair indexes
      that can become out of sync in pre 0.8 formats. (Robert Collins,
      Daniel Silverstone)

    * New 'bzr init --format' and 'bzr upgrade --format' option to control 
      what storage format is created or produced.  (Robert Collins, 
      Martin Pool)

    * Add parent location to 'bzr info', if there is one.  (Olaf Conradi)

    * New developer commands 'weave-list' and 'weave-join'.  (Martin Pool)

    * New 'init-repository' command, plus support for repositories in 'init'
      and 'branch' (Aaron Bentley, Erik Bågfors, Robert Collins)

    * Improve output of 'info' command. Show all relevant locations related to
      working tree, branch and repository. Use kibibytes for binary quantities.
      Fix off-by-one error in missing revisions of working tree.  Make 'info'
      work on branches, repositories and remote locations.  Show locations
      relative to the shared repository, if applicable.  Show locking status
      of locations.  (Olaf Conradi)

    * Diff and merge now safely handle binary files. (Aaron Bentley)

    * 'pull' and 'push' now normalise the revision history, so that any two
      branches with the same tip revision will have the same output from 'log'.
      (Robert Collins)

    * 'merge' accepts --remember option to store parent location, like 'push'
      and 'pull'. (Olaf Conradi)

    * bzr status and diff when files given as arguments do not exist
      in the relevant trees.  (Martin Pool, #3619)

    * Add '.hg' to the default ignore list.  (Martin Pool)

    * 'knit' is now the default disk format. This improves disk performance and
      utilization, increases incremental pull performance, robustness with SFTP
      and allows checkouts over SFTP to perform acceptably. 
      The initial Knit code was contributed by Johan Rydberg based on a
      specification by Martin Pool.
      (Robert Collins, Aaron Bentley, Johan Rydberg, Martin Pool).

    * New tool to generate all-in-one html version of the manual.  (Alexander
      Belchenko)

    * Hitting CTRL-C while doing an SFTP push will no longer cause stale locks
      to be left in the SFTP repository. (Robert Collins, Martin Pool).

    * New option 'diff --prefix' to control how files are named in diff
      output, with shortcuts '-p0' and '-p1' corresponding to the options for 
      GNU patch.  (Alexander Belchenko, Goffredo Baroncelli, Martin Pool)

    * Add --revision option to 'annotate' command.  (Olaf Conradi)

    * If bzr shows an unexpected revision-history after pulling (perhaps due
      to a reweave) it can now be corrected by 'bzr reconcile'.
      (Robert Collins)

  CHANGES:

    * Commit is now verbose by default, and shows changed filenames and the 
      new revision number.  (Robert Collins, Martin Pool)

    * Unify 'mv', 'move', 'rename'.  (#5379, Matthew Fuller)

    * 'bzr -h' shows help.  (#35940, Martin Pool, Ian Bicking)

    * Make 'pull' and 'push' remember location on failure using --remember.
      (Olaf Conradi)

    * For compatibility, make old format for using weaves inside metadir
      available as 'metaweave' format.  Rename format 'metadir' to 'default'.
      Clean up help for option --format in commands 'init', 'init-repo' and
      'upgrade'.  (Olaf Conradi)

  INTERNALS:
  
    * The internal storage of history, and logical branch identity have now
      been split into Branch, and Repository. The common locking and file 
      management routines are now in bzrlib.lockablefiles. 
      (Aaron Bentley, Robert Collins, Martin Pool)

    * Transports can now raise DependencyNotPresent if they need a library
      which is not installed, and then another implementation will be 
      tried.  (Martin Pool)

    * Remove obsolete (and no-op) `decode` parameter to `Transport.get`.  
      (Martin Pool)

    * Using Tree Transform for merge, revert, tree-building

    * WorkingTree.create, Branch.create, WorkingTree.create_standalone,
      Branch.initialize are now deprecated. Please see BzrDir.create_* for
      replacement API's. (Robert Collins)

    * New BzrDir class represents the .bzr control directory and manages
      formatting issues. (Robert Collins)

    * New repository.InterRepository class encapsulates Repository to 
      Repository actions and allows for clean selection of optimised code
      paths. (Robert Collins)

    * bzrlib.fetch.fetch and bzrlib.fetch.greedy_fetch are now deprecated,
      please use 'branch.fetch' or 'repository.fetch' depending on your
      needs. (Robert Collins)

    * deprecated methods now have a 'is_deprecated' flag on them that can
      be checked, if you need to determine whether a given callable is 
      deprecated at runtime. (Robert Collins)

    * Progress bars are now nested - see
      bzrlib.ui.ui_factory.nested_progress_bar. (Robert Collins, Robey Pointer)

    * New API call get_format_description() for each type of format.
      (Olaf Conradi)

    * Changed branch.set_parent() to accept None to remove parent.
      (Olaf Conradi)

    * Deprecated BzrError AmbiguousBase.  (Olaf Conradi)

    * WorkingTree.branch is now a read only property.  (Robert Collins)

    * bzrlib.ui.text.TextUIFactory now accepts a bar_type parameter which
      can be None or a factory that will create a progress bar. This is
      useful for testing or for overriding the bzrlib.progress heuristic.
      (Robert Collins)

    * New API method get_physical_lock_status() to query locks present on a
      transport.  (Olaf Conradi)

    * Repository.reconcile now takes a thorough keyword parameter to allow
      requesting an indepth reconciliation, rather than just a data-loss 
      check. (Robert Collins)

    * bzrlib.ui.ui_factory protocol now supports 'get_boolean' to prompt
      the user for yes/no style input. (Robert Collins)

  TESTING:

    * SFTP tests now shortcut the SSH negotiation, reducing test overhead
      for testing SFTP protocol support. (Robey Pointer)

    * Branch formats are now tested once per implementation (see bzrlib.
      tests.branch_implementations. This is analagous to the transport
      interface tests, and has been followed up with working tree,
      repository and BzrDir tests. (Robert Collins)

    * New test base class TestCaseWithTransport provides a transport aware
      test environment, useful for testing any transport-interface using
      code. The test suite option --transport controls the transport used
      by this class (when its not being used as part of implementation
      contract testing). (Robert Collins)

    * Close logging handler on disabling the test log. This will remove the
      handler from the internal list inside python's logging module,
      preventing shutdown from closing it twice.  (Olaf Conradi)

    * Move test case for uncommit to blackbox tests.  (Olaf Conradi)

    * run_bzr and run_bzr_captured now accept a 'stdin="foo"' parameter which
      will provide String("foo") to the command as its stdin.

bzr 0.7 2006-01-09

  CHANGES:

    * .bzrignore is excluded from exports, on the grounds that it's a bzr 
      internal-use file and may not be wanted.  (Jamie Wilkinson)

    * The "bzr directories" command were removed in favor of the new
      --kind option to the "bzr inventory" command.  To list all 
      versioned directories, now use "bzr inventory --kind directory".  
      (Johan Rydberg)

    * Under Windows configuration directory is now %APPDATA%\bazaar\2.0
      by default. (John Arbash Meinel)

    * The parent of Bzr configuration directory can be set by BZR_HOME
      environment variable. Now the path for it is searched in BZR_HOME, then
      in HOME. Under Windows the order is: BZR_HOME, APPDATA (usually
      points to C:\Documents and Settings\User Name\Application Data), HOME.
      (John Arbash Meinel)

    * Plugins with the same name in different directories in the bzr plugin
      path are no longer loaded: only the first successfully loaded one is
      used. (Robert Collins)

    * Use systems' external ssh command to open connections if possible.  
      This gives better integration with user settings such as ProxyCommand.
      (James Henstridge)

    * Permissions on files underneath .bzr/ are inherited from the .bzr 
      directory. So for a shared repository, simply doing 'chmod -R g+w .bzr/'
      will mean that future file will be created with group write permissions.

    * configure.in and config.guess are no longer in the builtin default 
      ignore list.

    * '.sw[nop]' pattern ignored, to ignore vim swap files for nameless
      files.  (John Arbash Meinel, Martin Pool)

  IMPROVEMENTS:

    * "bzr INIT dir" now initializes the specified directory, and creates 
      it if it does not exist.  (John Arbash Meinel)

    * New remerge command (Aaron Bentley)

    * Better zsh completion script.  (Steve Borho)

    * 'bzr diff' now returns 1 when there are changes in the working 
      tree. (Robert Collins)

    * 'bzr push' now exists and can push changes to a remote location. 
      This uses the transport infrastructure, and can store the remote
      location in the ~/.bazaar/branches.conf configuration file.
      (Robert Collins)

    * Test directories are only kept if the test fails and the user requests
      that they be kept.

    * Tweaks to short log printing

    * Added branch nicks, new nick command, printing them in log output. 
      (Aaron Bentley)

    * If $BZR_PDB is set, pop into the debugger when an uncaught exception 
      occurs.  (Martin Pool)

    * Accept 'bzr resolved' (an alias for 'bzr resolve'), as this is
      the same as Subversion.  (Martin Pool)

    * New ftp transport support (on ftplib), for ftp:// and aftp:// 
      URLs.  (Daniel Silverstone)

    * Commit editor temporary files now start with 'bzr_log.', to allow 
      text editors to match the file name and set up appropriate modes or 
      settings.  (Magnus Therning)

    * Improved performance when integrating changes from a remote weave.  
      (Goffredo Baroncelli)

    * Sftp will attempt to cache the connection, so it is more likely that
      a connection will be reused, rather than requiring multiple password
      requests.

    * bzr revno now takes an optional argument indicating the branch whose
      revno should be printed.  (Michael Ellerman)

    * bzr cat defaults to printing the last version of the file.  
      (#3632, Matthieu Moy)

    * New global option 'bzr --lsprof COMMAND' runs bzr under the lsprof 
      profiler.  (Denys Duchier)

    * Faster commits by reading only the headers of affected weave files. 
      (Denys Duchier)

    * 'bzr add' now takes a --dry-run parameter which shows you what would be
      added, but doesn't actually add anything. (Michael Ellerman)

    * 'bzr add' now lists how many files were ignored per glob.  add --verbose
      lists the specific files.  (Aaron Bentley)

    * 'bzr missing' now supports displaying changes in diverged trees and can
      be limited to show what either end of the comparison is missing.
      (Aaron Bently, with a little prompting from Daniel Silverstone)

  BUG FIXES:

    * SFTP can walk up to the root path without index errors. (Robert Collins)

    * Fix bugs in running bzr with 'python -O'.  (Martin Pool)

    * Error when run with -OO

    * Fix bug in reporting http errors that don't have an http error code.
      (Martin Pool)

    * Handle more cases of pipe errors in display commands

    * Change status to 3 for all errors

    * Files that are added and unlinked before committing are completely
      ignored by diff and status

    * Stores with some compressed texts and some uncompressed texts are now
      able to be used. (John A Meinel)

    * Fix for bzr pull failing sometimes under windows

    * Fix for sftp transport under windows when using interactive auth

    * Show files which are both renamed and modified as such in 'bzr 
      status' output.  (#4503, Daniel Silverstone)

    * Make annotate cope better with revisions committed without a valid 
      email address.  (Marien Zwart)

    * Fix representation of tab characters in commit messages.  (Harald 
      Meland)

    * List of plugin directories in BZR_PLUGIN_PATH environment variable is
      now parsed properly under Windows. (Alexander Belchenko)

    * Show number of revisions pushed/pulled/merged. (Robey Pointer)

    * Keep a cached copy of the basis inventory to speed up operations 
      that need to refer to it.  (Johan Rydberg, Martin Pool)

    * Fix bugs in bzr status display of non-ascii characters.  (Martin 
      Pool)

    * Remove Makefile.in from default ignore list.  (#6413, Tollef Fog 
      Heen, Martin Pool)

    * Fix failure in 'bzr added'.  (Nathan McCallum, Martin Pool)

  TESTING:

    * Fix selftest asking for passwords when there are no SFTP keys.  
      (Robey Pointer, Jelmer Vernooij) 

    * Fix selftest run with 'python -O'.  (Martin Pool)

    * Fix HTTP tests under Windows. (John Arbash Meinel)

    * Make tests work even if HOME is not set (Aaron Bentley)

    * Updated build_tree to use fixed line-endings for tests which read 
      the file cotents and compare. Make some tests use this to pass under
      Windows. (John Arbash Meinel)

    * Skip stat and symlink tests under Windows. (Alexander Belchenko)

    * Delay in selftest/testhashcash is now issued under win32 and Cygwin.
      (John Arbash Meinel)

    * Use terminal width to align verbose test output.  (Martin Pool)

    * Blackbox tests are maintained within the bzrlib.tests.blackbox directory.
      If adding a new test script please add that to
      bzrlib.tests.blackbox.__init__. (Robert Collins)

    * Much better error message if one of the test suites can't be 
      imported.  (Martin Pool)

    * Make check now runs the test suite twice - once with the default locale,
      and once with all locales forced to C, to expose bugs. This is not 
      trivially done within python, so for now its only triggered by running
      Make check. Integrators and packagers who wish to check for full 
      platform support should run 'make check' to test the source.
      (Robert Collins)

    * Tests can now run TestSkipped if they can't execute for any reason.
      (Martin Pool) (NB: TestSkipped should only be raised for correctable
      reasons - see the wiki spec ImprovingBzrTestSuite).

    * Test sftp with relative, absolute-in-homedir and absolute-not-in-homedir
      paths for the transport tests. Introduce blackbox remote sftp tests that
      test the same permutations. (Robert Collins, Robey Pointer)

    * Transport implementation tests are now independent of the local file
      system, which allows tests for esoteric transports, and for features
      not available in the local file system. They also repeat for variations
      on the URL scheme that can introduce issues in the transport code,
      see bzrlib.transport.TransportTestProviderAdapter() for this.
      (Robert Collins).

    * TestCase.build_tree uses the transport interface to build trees, pass
      in a transport parameter to give it an existing connection.
      (Robert Collins).

  INTERNALS:

    * WorkingTree.pull has been split across Branch and WorkingTree,
      to allow Branch only pulls. (Robert Collins)

    * commands.display_command now returns the result of the decorated 
      function. (Robert Collins)

    * LocationConfig now has a set_user_option(key, value) call to save
      a setting in its matching location section (a new one is created
      if needed). (Robert Collins)

    * Branch has two new methods, get_push_location and set_push_location
      to respectively, get and set the push location. (Robert Collins)

    * commands.register_command now takes an optional flag to signal that
      the registrant is planning to decorate an existing command. When 
      given multiple plugins registering a command is not an error, and
      the original command class (whether built in or a plugin based one) is
      returned to the caller. There is a new error 'MustUseDecorated' for
      signalling when a wrapping command should switch to the original
      version. (Robert Collins)

    * Some option parsing errors will raise 'BzrOptionError', allowing 
      granular detection for decorating commands. (Robert Collins).

    * Branch.read_working_inventory has moved to
      WorkingTree.read_working_inventory. This necessitated changes to
      Branch.get_root_id, and a move of Branch.set_inventory to WorkingTree
      as well. To make it clear that a WorkingTree cannot always be obtained
      Branch.working_tree() will raise 'errors.NoWorkingTree' if one cannot
      be obtained. (Robert Collins)

    * All pending merges operations from Branch are now on WorkingTree.
      (Robert Collins)

    * The follow operations from Branch have moved to WorkingTree:
      add()
      commit()
      move()
      rename_one()
      unknowns()
      (Robert Collins)

    * bzrlib.add.smart_add_branch is now smart_add_tree. (Robert Collins)

    * New "rio" serialization format, similar to rfc-822. (Martin Pool)

    * Rename selftests to `bzrlib.tests.test_foo`.  (John A Meinel, Martin 
      Pool)

    * bzrlib.plugin.all_plugins has been changed from an attribute to a 
      query method. (Robert Collins)
 
    * New options to read only the table-of-contents of a weave.  
      (Denys Duchier)

    * Raise NoSuchFile when someone tries to add a non-existant file.
      (Michael Ellerman)

    * Simplify handling of DivergedBranches in cmd_pull().
      (Michael Ellerman)
		   
   
    * Branch.controlfile* logic has moved to lockablefiles.LockableFiles, which
      is exposed as Branch().control_files. Also this has been altered with the
      controlfile pre/suffix replaced by simple method names like 'get' and
      'put'. (Aaron Bentley, Robert Collins).

    * Deprecated functions and methods can now be marked as such using the 
      bzrlib.symbol_versioning module. Marked method have their docstring
      updated and will issue a DeprecationWarning using the warnings module
      when they are used. (Robert Collins)

    * bzrlib.osutils.safe_unicode now exists to provide parameter coercion
      for functions that need unicode strings. (Robert Collins)

bzr 0.6 2005-10-28

  IMPROVEMENTS:
  
    * pull now takes --verbose to show you what revisions are added or removed
      (John A Meinel)

    * merge now takes a --show-base option to include the base text in
      conflicts.
      (Aaron Bentley)

    * The config files are now read using ConfigObj, so '=' should be used as
      a separator, not ':'.
      (Aaron Bentley)

    * New 'bzr commit --strict' option refuses to commit if there are 
      any unknown files in the tree.  To commit, make sure all files are 
      either ignored, added, or deleted.  (Michael Ellerman)

    * The config directory is now ~/.bazaar, and there is a single file 
      ~/.bazaar/bazaar.conf storing email, editor and other preferences.
      (Robert Collins)

    * 'bzr add' no longer takes a --verbose option, and a --quiet option
      has been added that suppresses all output.

    * Improved zsh completion support in contrib/zsh, from Clint
      Adams.

    * Builtin 'bzr annotate' command, by Martin Pool with improvements from 
      Goffredo Baroncelli.
    
    * 'bzr check' now accepts -v for verbose reporting, and checks for
      ghosts in the branch. (Robert Collins)

    * New command 're-sign' which will regenerate the gpg signature for 
      a revision. (Robert Collins)

    * If you set check_signatures=require for a path in 
      ~/.bazaar/branches.conf then bzr will invoke your
      gpg_signing_command (defaults to gpg) and record a digital signature
      of your commit. (Robert Collins)

    * New sftp transport, based on Paramiko.  (Robey Pointer)

    * 'bzr pull' now accepts '--clobber' which will discard local changes
      and make this branch identical to the source branch. (Robert Collins)

    * Just give a quieter warning if a plugin can't be loaded, and 
      put the details in .bzr.log.  (Martin Pool)

    * 'bzr branch' will now set the branch-name to the last component of the
      output directory, if one was supplied.

    * If the option 'post_commit' is set to one (or more) python function
      names (must be in the bzrlib namespace), then they will be invoked
      after the commit has completed, with the branch and revision_id as
      parameters. (Robert Collins)

    * Merge now has a retcode of 1 when conflicts occur. (Robert Collins)

    * --merge-type weave is now supported for file contents.  Tree-shape
      changes are still three-way based.  (Martin Pool, Aaron Bentley)

    * 'bzr check' allows the first revision on revision-history to have
      parents - something that is expected for cheap checkouts, and occurs
      when conversions from baz do not have all history.  (Robert Collins).

   * 'bzr merge' can now graft unrelated trees together, if your specify
     0 as a base. (Aaron Bentley)

   * 'bzr commit branch' and 'bzr commit branch/file1 branch/file2' now work
     (Aaron Bentley)

    * Add '.sconsign*' to default ignore list.  (Alexander Belchenko)

   * 'bzr merge --reprocess' minimizes conflicts

  TESTING:

    * The 'bzr selftest --pattern' option for has been removed, now 
      test specifiers on the command line can be simple strings, or 
      regexps, or both. (Robert Collins)

    * Passing -v to selftest will now show the time each test took to 
      complete, which will aid in analysing performance regressions and
      related questions. (Robert Collins)

    * 'bzr selftest' runs all tests, even if one fails, unless '--one'
      is given. (Martin Pool)

    * There is a new method for TestCaseInTempDir, assertFileEqual, which
      will check that a given content is equal to the content of the named
      file. (Robert Collins)

    * Fix test suite's habit of leaving many temporary log files in $TMPDIR.
      (Martin Pool)

  INTERNALS:

    * New 'testament' command and concept for making gpg-signatures 
      of revisions that are not tied to a particular internal
      representation.  (Martin Pool).

    * Per-revision properties ('revprops') as key-value associated 
      strings on each revision created when the revision is committed.
      Intended mainly for the use of external tools.  (Martin Pool).

    * Config options have moved from bzrlib.osutils to bzrlib.config.
      (Robert Collins)

    * Improved command line option definitions allowing explanations
      for individual options, among other things.  Contributed by 
      Magnus Therning.

    * Config options have moved from bzrlib.osutils to bzrlib.config.
      Configuration is now done via the config.Config interface:
      Depending on whether you have a Branch, a Location or no information
      available, construct a ``*Config``, and use its ``signature_checking``,
      ``username`` and ``user_email`` methods. (Robert Collins)

    * Plugins are now loaded under bzrlib.plugins, not bzrlib.plugin, and
      they are made available for other plugins to use. You should not 
      import other plugins during the __init__ of your plugin though, as 
      no ordering is guaranteed, and the plugins directory is not on the
      python path. (Robert Collins)

    * Branch.relpath has been moved to WorkingTree.relpath. WorkingTree no
      no longer takes an inventory, rather it takes an option branch
      parameter, and if None is given will open the branch at basedir 
      implicitly. (Robert Collins)

    * Cleaner exception structure and error reporting.  Suggested by 
      Scott James Remnant.  (Martin Pool)

    * Branch.remove has been moved to WorkingTree, which has also gained
      lock_read, lock_write and unlock methods for convenience. (Robert
      Collins)

    * Two decorators, needs_read_lock and needs_write_lock have been added
      to the branch module. Use these to cause a function to run in a
      read or write lock respectively. (Robert Collins)

    * Branch.open_containing now returns a tuple (Branch, relative-path),
      which allows direct access to the common case of 'get me this file
      from its branch'. (Robert Collins)

    * Transports can register using register_lazy_transport, and they 
      will be loaded when first used.  (Martin Pool)

    * 'pull' has been factored out of the command as WorkingTree.pull().
      A new option to WorkingTree.pull has been added, clobber, which will
      ignore diverged history and pull anyway.
      (Robert Collins)

    * config.Config has a 'get_user_option' call that accepts an option name.
      This will be looked up in branches.conf and bazaar.conf as normal.
      It is intended that this be used by plugins to support options - 
      options of built in programs should have specific methods on the config.
      (Robert Collins)

    * merge.merge_inner now has tempdir as an optional parameter. (Robert
      Collins)

    * Tree.kind is not recorded at the top level of the hierarchy, as it was
      missing on EmptyTree, leading to a bug with merge on EmptyTrees.
      (Robert Collins)

    * WorkingTree.__del__ has been removed, it was non deterministic and not 
      doing what it was intended to. See WorkingTree.__init__ for a comment
      about future directions. (Robert Collins/Martin Pool)

    * bzrlib.transport.http has been modified so that only 404 urllib errors
      are returned as NoSuchFile. Other exceptions will propogate as normal.
      This allows debuging of actual errors. (Robert Collins)

    * bzrlib.transport.Transport now accepts *ONLY* url escaped relative paths
      to apis like 'put', 'get' and 'has'. This is to provide consistent
      behaviour - it operates on url's only. (Robert Collins)

    * Transports can register using register_lazy_transport, and they 
      will be loaded when first used.  (Martin Pool)

    * 'merge_flex' no longer calls conflict_handler.finalize(), instead that
      is called by merge_inner. This is so that the conflict count can be 
      retrieved (and potentially manipulated) before returning to the caller
      of merge_inner. Likewise 'merge' now returns the conflict count to the
      caller. (Robert Collins)

    * 'revision.revision_graph can handle having only partial history for
      a revision - that is no revisions in the graph with no parents.
      (Robert Collins).

    * New builtins.branch_files uses the standard file_list rules to produce
      a branch and a list of paths, relative to that branch (Aaron Bentley)

    * New TestCase.addCleanup facility.

    * New bzrlib.version_info tuple (similar to sys.version_info), which can
      be used by programs importing bzrlib.

  BUG FIXES:

    * Better handling of branches in directories with non-ascii names. 
      (Joel Rosdahl, Panagiotis Papadakos)

    * Upgrades of trees with no commits will not fail due to accessing
      [-1] in the revision-history. (Andres Salomon)


bzr 0.1.1 2005-10-12

  BUG FIXES:

    * Fix problem in pulling over http from machines that do not 
      allow directories to be listed.

    * Avoid harmless warning about invalid hash cache after 
      upgrading branch format.

  PERFORMANCE: 
  
    * Avoid some unnecessary http operations in branch and pull.


bzr 0.1 2005-10-11

  NOTES:

    * 'bzr branch' over http initially gives a very high estimate
      of completion time but it should fall as the first few 
      revisions are pulled in.  branch is still slow on 
      high-latency connections.

  BUG FIXES:
  
    * bzr-man.py has been updated to work again. Contributed by
      Rob Weir.

    * Locking is now done with fcntl.lockf which works with NFS
      file systems. Contributed by Harald Meland.

    * When a merge encounters a file that has been deleted on
      one side and modified on the other, the old contents are
      written out to foo.BASE and foo.SIDE, where SIDE is this
      or OTHER. Contributed by Aaron Bentley.

    * Export was choosing incorrect file paths for the content of
      the tarball, this has been fixed by Aaron Bentley.

    * Commit will no longer commit without a log message, an 
      error is returned instead. Contributed by Jelmer Vernooij.

    * If you commit a specific file in a sub directory, any of its
      parent directories that are added but not listed will be 
      automatically included. Suggested by Michael Ellerman.

    * bzr commit and upgrade did not correctly record new revisions
      for files with only a change to their executable status.
      bzr will correct this when it encounters it. Fixed by
      Robert Collins

    * HTTP tests now force off the use of http_proxy for the duration.
      Contributed by Gustavo Niemeyer.

    * Fix problems in merging weave-based branches that have 
      different partial views of history.

    * Symlink support: working with symlinks when not in the root of a 
      bzr tree was broken, patch from Scott James Remnant.

  IMPROVEMENTS:

    * 'branch' now accepts a --basis parameter which will take advantage
      of local history when making a new branch. This allows faster 
      branching of remote branches. Contributed by Aaron Bentley.

    * New tree format based on weave files, called version 5.
      Existing branches can be upgraded to this format using 
      'bzr upgrade'.

    * Symlinks are now versionable. Initial patch by 
      Erik Toubro Nielsen, updated to head by Robert Collins.

    * Executable bits are tracked on files. Patch from Gustavo
      Niemeyer.

    * 'bzr status' now shows unknown files inside a selected directory.
      Patch from Heikki Paajanen.

    * Merge conflicts are recorded in .bzr. Two new commands 'conflicts'
      and 'resolve' have needed added, which list and remove those 
      merge conflicts respectively. A conflicted tree cannot be committed
      in. Contributed by Aaron Bentley.

    * 'rm' is now an alias for 'remove'.

    * Stores now split out their content in a single byte prefixed hash,
      dropping the density of files per directory by 256. Contributed by
      Gustavo Niemeyer.

    * 'bzr diff -r branch:URL' will now perform a diff between two branches.
      Contributed by Robert Collins.

    * 'bzr log' with the default formatter will show merged revisions,
      indented to the right. Initial implementation contributed by Gustavo
      Niemeyer, made incremental by Robert Collins.


  INTERNALS:

    * Test case failures have the exception printed after the log 
      for your viewing pleasure.

    * InventoryEntry is now an abstract base class, use one of the
      concrete InventoryDirectory etc classes instead.

    * Branch raises an UnsupportedFormatError when it detects a 
      bzr branch it cannot understand. This allows for precise
      handling of such circumstances.


  TESTING:

    * Removed testsweet module so that tests can be run after 
      bzr installed by 'bzr selftest'.

    * 'bzr selftest' command-line arguments can now be partial ids
      of tests to run, e.g. 'bzr selftest test_weave'

      
bzr 0.0.9 2005-09-23

  BUG FIXES:

    * Fixed "branch -r" option.

    * Fix remote access to branches containing non-compressed history.
      (Robert Collins).

    * Better reliability of http server tests.  (John Arbash-Meinel)

    * Merge graph maximum distance calculation fix.  (Aaron Bentley)
   
    * Various minor bug in windows support have been fixed, largely in the
      test suite. Contributed by Alexander Belchenko.

  IMPROVEMENTS:

    * Status now accepts a -r argument to give status between chosen
      revisions. Contributed by Heikki Paajanen.

    * Revision arguments no longer use +/-/= to control ranges, instead
      there is a 'before' namespace, which limits the successive namespace.
      For example '$ bzr log -r date:yesterday..before:date:today' will
      select everything from yesterday and before today. Contributed by
      Robey Pointer

    * There is now a bzr.bat file created by distutils when building on 
      Windows. Contributed by Alexander Belchenko.

  INTERNALS:

    * Removed uuid() as it was unused.

    * Improved 'fetch' code for pulling revisions from one branch into
      another (used by pull, merged, etc.)


bzr 0.0.8 2005-09-20

  IMPROVEMENTS:

    * Adding a file whose parent directory is not versioned will
      implicitly add the parent, and so on up to the root. This means
      you should never need to explictly add a directory, they'll just
      get added when you add a file in the directory.  Contributed by
      Michael Ellerman.

    * Ignore .DS_Store (contains Mac metadata) by default.  Patch from
      Nir Soffer.

    * If you set BZR_EDITOR in the environment, it is checked in
      preference to EDITOR and the config file for the interactive commit
      editing program. Related to this is a bugfix where a missing program
      set in EDITOR would cause editing to fail, now the fallback program
      for the operating system is still tried.

    * Files that are not directories/symlinks/regular files will no longer
      cause bzr to fail, it will just ignore them by default. You cannot add
      them to the tree though - they are not versionable.


  INTERNALS:

    * Refactor xml packing/unpacking.

  BUG FIXES: 

    * Fixed 'bzr mv' by Ollie Rutherfurd.

    * Fixed strange error when trying to access a nonexistent http
      branch.

    * Make sure that the hashcache gets written out if it can't be
      read.


  PORTABILITY:

    * Various Windows fixes from Ollie Rutherfurd.

    * Quieten warnings about locking; patch from Matt Lavin.


bzr-0.0.7 2005-09-02

  NEW FEATURES:

    * ``bzr shell-complete`` command contributed by Clint Adams to
      help with intelligent shell completion.

    * New expert command ``bzr find-merge-base`` for debugging merges.


  ENHANCEMENTS:

    * Much better merge support.

    * merge3 conflicts are now reported with markers like '<<<<<<<'
      (seven characters) which is the same as CVS and pleases things
      like emacs smerge.


  BUG FIXES:

    * ``bzr upgrade`` no longer fails when trying to fix trees that
      mention revisions that are not present.

    * Fixed bugs in listing plugins from ``bzr plugins``.

    * Fix case of $EDITOR containing options for the editor.

    * Fix log -r refusing to show the last revision.
      (Patch from Goffredo Baroncelli.)


  CHANGES:

    * ``bzr log --show-ids`` shows the revision ids of all parents.

    * Externally provided commands on your $BZRPATH no longer need
      to recognize --bzr-usage to work properly, and can just handle
      --help themselves.


  LIBRARY:

    * Changed trace messages to go through the standard logging
      framework, so that they can more easily be redirected by
      libraries.



bzr-0.0.6 2005-08-18

  NEW FEATURES:

    * Python plugins, automatically loaded from the directories on
      BZR_PLUGIN_PATH or ~/.bzr.conf/plugins by default.

    * New 'bzr mkdir' command.

    * Commit mesage is fetched from an editor if not given on the
      command line; patch from Torsten Marek.

    * ``bzr log -m FOO`` displays commits whose message matches regexp 
      FOO.
      
    * ``bzr add`` with no arguments adds everything under the current directory.

    * ``bzr mv`` does move or rename depending on its arguments, like
      the Unix command.

    * ``bzr missing`` command shows a summary of the differences
      between two trees.  (Merged from John Arbash-Meinel.)

    * An email address for commits to a particular tree can be
      specified by putting it into .bzr/email within a branch.  (Based
      on a patch from Heikki Paajanen.)


  ENHANCEMENTS:

    * Faster working tree operations.


  CHANGES:

    * 3rd-party modules shipped with bzr are copied within the bzrlib
      python package, so that they can be installed by the setup
      script without clashing with anything already existing on the
      system.  (Contributed by Gustavo Niemeyer.)

    * Moved plugins directory to bzrlib/, so that there's a standard
      plugin directory which is not only installed with bzr itself but
      is also available when using bzr from the development tree.
      BZR_PLUGIN_PATH and DEFAULT_PLUGIN_PATH are then added to the
      standard plugins directory.

    * When exporting to a tarball with ``bzr export --format tgz``, put 
      everything under a top directory rather than dumping it into the
      current directory.   This can be overridden with the ``--root`` 
      option.  Patch from William Dodé and John Meinel.

    * New ``bzr upgrade`` command to upgrade the format of a branch,
      replacing ``bzr check --update``.

    * Files within store directories are no longer marked readonly on
      disk.

    * Changed ``bzr log`` output to a more compact form suggested by
      John A Meinel.  Old format is available with the ``--long`` or
      ``-l`` option, patched by William Dodé.

    * By default the commit command refuses to record a revision with
      no changes unless the ``--unchanged`` option is given.

    * The ``--no-plugins``, ``--profile`` and ``--builtin`` command
      line options must come before the command name because they 
      affect what commands are available; all other options must come 
      after the command name because their interpretation depends on
      it.

    * ``branch`` and ``clone`` added as aliases for ``branch``.

    * Default log format is back to the long format; the compact one
      is available with ``--short``.
      
      
  BUG FIXES:
  
    * Fix bugs in committing only selected files or within a subdirectory.


bzr-0.0.5  2005-06-15
  
  CHANGES:

    * ``bzr`` with no command now shows help rather than giving an
      error.  Suggested by Michael Ellerman.

    * ``bzr status`` output format changed, because svn-style output
      doesn't really match the model of bzr.  Now files are grouped by
      status and can be shown with their IDs.  ``bzr status --all``
      shows all versioned files and unknown files but not ignored files.

    * ``bzr log`` runs from most-recent to least-recent, the reverse
      of the previous order.  The previous behaviour can be obtained
      with the ``--forward`` option.
        
    * ``bzr inventory`` by default shows only filenames, and also ids
      if ``--show-ids`` is given, in which case the id is the second
      field.


  ENHANCEMENTS:

    * New 'bzr whoami --email' option shows only the email component
      of the user identification, from Jo Vermeulen.

    * New ``bzr ignore PATTERN`` command.

    * Nicer error message for broken pipe, interrupt and similar
      conditions that don't indicate an internal error.

    * Add ``.*.sw[nop] .git .*.tmp *,v`` to default ignore patterns.

    * Per-branch locks keyed on ``.bzr/branch-lock``, available in
      either read or write mode.

    * New option ``bzr log --show-ids`` shows revision and file ids.

    * New usage ``bzr log FILENAME`` shows only revisions that
      affected that file.

    * Changed format for describing changes in ``bzr log -v``.

    * New option ``bzr commit --file`` to take a message from a file,
      suggested by LarstiQ.

    * New syntax ``bzr status [FILE...]`` contributed by Bartosz
      Oler.  File may be in a branch other than the working directory.

    * ``bzr log`` and ``bzr root`` can be given an http URL instead of
      a filename.

    * Commands can now be defined by external programs or scripts
      in a directory on $BZRPATH.

    * New "stat cache" avoids reading the contents of files if they 
      haven't changed since the previous time.

    * If the Python interpreter is too old, try to find a better one
      or give an error.  Based on a patch from Fredrik Lundh.

    * New optional parameter ``bzr info [BRANCH]``.

    * New form ``bzr commit SELECTED`` to commit only selected files.

    * New form ``bzr log -r FROM:TO`` shows changes in selected
      range; contributed by John A Meinel.

    * New option ``bzr diff --diff-options 'OPTS'`` allows passing
      options through to an external GNU diff.

    * New option ``bzr add --no-recurse`` to add a directory but not
      their contents.

    * ``bzr --version`` now shows more information if bzr is being run
      from a branch.

  
  BUG FIXES:

    * Fixed diff format so that added and removed files will be
      handled properly by patch.  Fix from Lalo Martins.

    * Various fixes for files whose names contain spaces or other
      metacharacters.


  TESTING:

    * Converted black-box test suites from Bourne shell into Python;
      now run using ``./testbzr``.  Various structural improvements to
      the tests.

    * testbzr by default runs the version of bzr found in the same
      directory as the tests, or the one given as the first parameter.

    * testbzr also runs the internal tests, so the only command
      required to check is just ``./testbzr``.

    * testbzr requires python2.4, but can be used to test bzr running
      under a different version.

    * Tests added for many other changes in this release.


  INTERNAL:

    * Included ElementTree library upgraded to 1.2.6 by Fredrik Lundh.

    * Refactor command functions into Command objects based on HCT by
      Scott James Remnant.

    * Better help messages for many commands.

    * Expose bzrlib.open_tracefile() to start the tracefile; until
      this is called trace messages are just discarded.

    * New internal function find_touching_revisions() and hidden
      command touching-revisions trace the changes to a given file.

    * Simpler and faster compare_inventories() function.

    * bzrlib.open_tracefile() takes a tracefilename parameter.

    * New AtomicFile class.

    * New developer commands ``added``, ``modified``.


  PORTABILITY:

    * Cope on Windows on python2.3 by using the weaker random seed.
      2.4 is now only recommended.


bzr-0.0.4  2005-04-22

  ENHANCEMENTS:

    * 'bzr diff' optionally takes a list of files to diff.  Still a bit
      basic.  Patch from QuantumG.

    * More default ignore patterns.

    * New 'bzr log --verbose' shows a list of files changed in the
      changeset.  Patch from Sebastian Cote.

    * Roll over ~/.bzr.log if it gets too large.

    * Command abbreviations 'ci', 'st', 'stat', '?' based on a patch
      by Jason Diamon.

    * New 'bzr help commands' based on a patch from Denys Duchier.


  CHANGES:

    * User email is determined by looking at $BZREMAIL or ~/.bzr.email
      or $EMAIL.  All are decoded by the locale preferred encoding.
      If none of these are present user@hostname is used.  The host's
      fully-qualified name is not used because that tends to fail when
      there are DNS problems.

    * New 'bzr whoami' command instead of username user-email.


  BUG FIXES: 

    * Make commit safe for hardlinked bzr trees.

    * Some Unicode/locale fixes.

    * Partial workaround for difflib.unified_diff not handling
      trailing newlines properly.


  INTERNAL:

    * Allow docstrings for help to be in PEP0257 format.  Patch from
      Matt Brubeck.

    * More tests in test.sh.

    * Write profile data to a temporary file not into working
      directory and delete it when done.

    * Smaller .bzr.log with process ids.


  PORTABILITY:

    * Fix opening of ~/.bzr.log on Windows.  Patch from Andrew
      Bennetts.

    * Some improvements in handling paths on Windows, based on a patch
      from QuantumG.


bzr-0.0.3  2005-04-06

  ENHANCEMENTS:

    * New "directories" internal command lists versioned directories
      in the tree.

    * Can now say "bzr commit --help".

    * New "rename" command to rename one file to a different name
      and/or directory.

    * New "move" command to move one or more files into a different
      directory.

    * New "renames" command lists files renamed since base revision.

    * New cat command contributed by janmar.

  CHANGES:

    * .bzr.log is placed in $HOME (not pwd) and is always written in
      UTF-8.  (Probably not a completely good long-term solution, but
      will do for now.)

  PORTABILITY:

    * Workaround for difflib bug in Python 2.3 that causes an
      exception when comparing empty files.  Reported by Erik Toubro
      Nielsen.

  INTERNAL:

    * Refactored inventory storage to insert a root entry at the top.

  TESTING:

    * Start of shell-based black-box testing in test.sh.


bzr-0.0.2.1

  PORTABILITY:

    * Win32 fixes from Steve Brown.


bzr-0.0.2  "black cube"  2005-03-31

  ENHANCEMENTS:

    * Default ignore list extended (see bzrlib/__init__.py).

    * Patterns in .bzrignore are now added to the default ignore list,
      rather than replacing it.

    * Ignore list isn't reread for every file.

    * More help topics.

    * Reinstate the 'bzr check' command to check invariants of the
      branch.

    * New 'ignored' command lists which files are ignored and why;
      'deleted' lists files deleted in the current working tree.

    * Performance improvements.

    * New global --profile option.
    
    * Ignore patterns like './config.h' now correctly match files in
      the root directory only.


bzr-0.0.1  2005-03-26

  ENHANCEMENTS:

    * More information from info command.

    * Can now say "bzr help COMMAND" for more detailed help.

    * Less file flushing and faster performance when writing logs and
      committing to stores.

    * More useful verbose output from some commands.

  BUG FIXES:

    * Fix inverted display of 'R' and 'M' during 'commit -v'.

  PORTABILITY:

    * Include a subset of ElementTree-1.2.20040618 to make
      installation easier.

    * Fix time.localtime call to work with Python 2.3 (the minimum
      supported).


bzr-0.0.0.69  2005-03-22

  ENHANCEMENTS:

    * First public release.

    * Storage of local versions: init, add, remove, rm, info, log,
      diff, status, etc.<|MERGE_RESOLUTION|>--- conflicted
+++ resolved
@@ -2,19 +2,34 @@
 
   IMPROVEMENTS:
 
-<<<<<<< HEAD
     * urllib implements keep-alive connections and share them
       (Vincent Ladeuil, #53654)
-=======
+
   INTERNALS:
 
   BUG FIXES:
 
+    * Give nicer error message when an http server returns a 403
+      error code. (Vincent Ladeuil, #57644).
+
+    * When a multi-range http GET request fails, try a single
+      range one. If it fails too, forget about ranges. Remember that until 
+      the death of the transport and propagates that to the clones.
+      (Vincent Ladeuil, #62276, #62029).
+
+    * Handles user/passwords supplied in url from command
+      line (for the urllib implementation). Don't request already
+      known passwords (Vincent Ladeuil, #42383, #44647, #48527)
+
+  TESTING:
+
+    * TestingHTTPRequestHandler really handles the Range header
+      (previously it was ignoring it and returning the whole file,).
+
 
 bzr 0.12rc1  2006-10-23
 
   IMPROVEMENTS:
->>>>>>> f785ab1f
 
     * ``bzr log`` now shows dotted-decimal revision numbers for all revisions,
       rather than just showing a decimal revision number for revisions on the
@@ -86,18 +101,6 @@
 
   BUG FIXES:
 
-    * Give nicer error message when an http server returns a 403
-      error code. (Vincent Ladeuil, #57644).
-
-    * When a multi-range http GET request fails, try a single
-      range one. If it fails too, forget about ranges. Remember that until 
-      the death of the transport and propagates that to the clones.
-      (Vincent Ladeuil, #62276, #62029).
-
-    * Handles user/passwords supplied in url from command
-      line (for the urllib implementation). Don't request already
-      known passwords (Vincent Ladeuil, #42383, #44647, #48527)
-
     * Avoid circular imports by creating a deprecated function for
       ``bzrlib.tree.RevisionTree``. Callers should have been using
       ``bzrlib.revisontree.RevisionTree`` anyway. (John Arbash Meinel,
@@ -136,9 +139,6 @@
       testing facilities: its not suitable for tests that need to mutate disk
       state, but most tests should not need that and should be converted to
       TestCaseWithMemoryTransport. (Robert Collins)
-
-    * TestingHTTPRequestHandler really handles the Range header
-      (previously it was ignoring it and returning the whole file,).
 
     * ``TestCase.make_branch_and_memory_tree`` now takes a format
       option to set the BzrDir, Repository and Branch formats of the
