--- conflicted
+++ resolved
@@ -100,59 +100,47 @@
 * Fix "AttributeError in Inter1and2Helper" during fetch.
   (Martin Pool, #513432)
 
-<<<<<<< HEAD
-* Fix ``log`` to better check ancestors even if merged revisions are involved.
-  (Vincent Ladeuil, #476293)
-
-* Give a better error message when doing ``bzr bind`` in an already bound
-  branch.  (Neil Martinsen-Burrell, #513063)
-
-* Set the mtime of files exported to a directory by ``bzr export`` all to
-  the same value to avoid confusing ``make`` and other date-based build
-  systems. (Robert Collins, #515631)
-
 * ``bzr update`` performs the two merges in a more logical order and will stop
   when it encounters conflicts.  
   (Gerard Krol, #113809)
 
-Improvements
-************
-
-* Fetching into experimental formats will now print a warning. (Jelmer
-  Vernooij)
-
-Documentation
-*************
-
-API Changes
-***********
-
-* ``Repository.deserialise_inventory`` has been renamed to 
-  ``Repository._deserialise_inventory`` to indicate it is private.
-  (Jelmer Vernooij)
-
-* ``Repository.get_inventory_xml`` has been renamed to 
-  ``Repository._get_inventory_xml`` to indicate it is private. 
-  (Jelmer Vernooij)
-
-* ``Repository.serialise_inventory`` has been renamed to 
-  ``Repository._serialise_inventory`` to indicate it is private.
-
-Internals
-*********
-
-Testing
-*******
-
-=======
+* Fix ``log`` to better check ancestors even if merged revisions are involved.
+  (Vincent Ladeuil, #476293)
+
+* Give a better error message when doing ``bzr bind`` in an already bound
+  branch.  (Neil Martinsen-Burrell, #513063)
+
 * Ignore ``KeyError`` from ``remove_index`` during ``_abort_write_group``
   in a pack repository, which can happen harmlessly if the abort occurs during
   finishing the write group.  Also use ``bzrlib.cleanup`` so that any
   other errors that occur while aborting the individual packs won't be
   hidden by secondary failures when removing the corresponding indices.
   (Andrew Bennetts, #423015)
-  
->>>>>>> 5adc8514
+
+* Set the mtime of files exported to a directory by ``bzr export`` all to
+  the same value to avoid confusing ``make`` and other date-based build
+  systems. (Robert Collins, #515631)
+
+Improvements
+************
+
+* Fetching into experimental formats will now print a warning. (Jelmer
+  Vernooij)
+
+API Changes
+***********
+
+* ``Repository.deserialise_inventory`` has been renamed to 
+  ``Repository._deserialise_inventory`` to indicate it is private.
+  (Jelmer Vernooij)
+
+* ``Repository.get_inventory_xml`` has been renamed to 
+  ``Repository._get_inventory_xml`` to indicate it is private. 
+  (Jelmer Vernooij)
+
+* ``Repository.serialise_inventory`` has been renamed to 
+  ``Repository._serialise_inventory`` to indicate it is private.
+
 * Using the ``bzrlib.chk_map`` module from within multiple threads at the
   same time was broken due to race conditions with a module level page
   cache. This shows up as a KeyError in the ``bzrlib.lru_cache`` code with
@@ -165,7 +153,7 @@
 * The new ``merge_file_content`` should now be ok with tests to avoid
   regressions.
   (Vincent Ladeuil, #515597)
-  
+
 Internals
 *********
 
