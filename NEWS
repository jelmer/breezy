--- conflicted
+++ resolved
@@ -29,13 +29,11 @@
     * ``bzr init`` will now print a little less verbose output.
       (Marius Kruger)
 
-<<<<<<< HEAD
     * ``bzr log --short`` and ``bzr log --line`` are now
       much faster in many use cases. (Ian Clatworthy)
-=======
+
     * Rule-based preferences can now accept multiple patterns for a set of
       rules.  (Marius Kruger)
->>>>>>> ea2daf76
 
   BUG FIXES:
 
