####################
Bazaar Release Notes
####################

.. contents:: List of Releases
   :depth: 1


bzr 2.0.6
#########

:2.0.6: NOT RELEASED YET

Bug Fixes
*********

<<<<<<< HEAD
* ``bzr commit SYMLINK`` now works, rather than trying to commit the
  target of the symlink.
  (Martin Pool, John Arbash Meinel, #128562)
=======
* Additional merges after an unrelated branch has been merged with its
  history no longer crash when deleted files are involved.
  (Vincent Ladeuil, John Arbash Meinel, #375898)
>>>>>>> ed801692

* ``bzr revert`` now only takes write lock on working tree, instead of on 
  both working tree and branch.
  (Danny van Heumen, #498409)

* ``bzr upgrade`` now creates the ``backup.bzr`` directory with the same
  permissions as ``.bzr`` directory on a POSIX OS.
  (Parth Malwankar, #262450)

* Don't traceback trying to unversion children files of an already
  unversioned directory.  (Vincent Ladeuil, #494221)

* Prevent ``CHKMap.apply_delta`` from generating non-canonical CHK maps,
  which can result in "missing referenced chk root keys" errors when
  fetching from repositories with affected revisions.
  (Andrew Bennetts, #522637)

* Raise ValueError instead of a string exception.
  (John Arbash Meinel, #586926)

* Reduce peak memory by one copy of compressed text.
  (John Arbash Meinel, #566940)

* Repositories accessed via a smart server now reject being stacked on a
  repository in an incompatible format, as is the case when accessing them
  via other methods.  This was causing fetches from those repositories via
  a smart server (e.g. using ``bzr branch``) to receive invalid data.
  (Andrew Bennetts, #562380)

* Selftest with versions of subunit that support ``stopTestRun`` will no longer
  error. This error was caused by 2.0 not being updated when upstream
  python merged the end of run patch, which chose ``stopTestRun`` rather than
  ``done``. (Robert Collins, #571437)

* When passing a file to ``UTF8DirReader`` make sure to close the current
  directory file handle after the chdir fails. Otherwise when passing many
  filenames into a command line ``bzr status`` we would leak descriptors.
  (John Arbash Meinel, #583486)


Testing
*******

* ``build_tree_contents`` can create symlinks.
  (Martin Pool, John Arbash Meinel)


bzr 2.0.5
#########

:2.0.5: 2010-03-23

This fifth release in our 2.0 series addresses several user-inconvenience
bugs.  None are critical, but upgrading is recommended for all users on
earlier 2.0 releases.

Bug Fixes
*********

* Avoid ``malloc(0)`` in ``patiencediff``, which is non-portable.
  (Martin Pool, #331095)

* Concurrent autopacking is more resilient to already-renamed pack files.
  If we find that a file we are about to obsolete is already obsoleted, we
  do not try to rename it, and we leave the file in ``obsolete_packs``.
  The code is also fault tolerant if a file goes missing, assuming that
  another process already removed the file.
  (John Arbash Meinel, Gareth White, #507557)

* Cope with the lockdir ``held/info`` file being empty, which seems to
  happen fairly often if the process is suddenly interrupted while taking
  a lock.
  (Martin Pool, #185103)

* Give the warning about potentially slow cross-format fetches much
  earlier on in the fetch operation.  Don't show this message during
  upgrades, and show the correct format indication for remote
  repositories.
  (Martin Pool, #456077, #515356, #513157)

* Handle renames correctly when there are files or directories that 
  differ only in case.  (Chris Jones, Martin Pool, #368931)

* If ``bzr push --create-prefix`` triggers an unexpected ``NoSuchFile``
  error, report that error rather than failing with an unhelpful
  ``UnboundLocalError``.
  (Andrew Bennetts, #423563)

* Running ``bzr`` command without any arguments now shows bzr
  version number along with rest of the help text.
  (Parth Malwankar, #369501)

* Use osutils.O_NOINHERIT for some files on win32 to avoid PermissionDenied
  errors.
  (Inada Naoki, #524560)

Documentation
*************

* Added ``location-alias`` help topic.
  (Andrew Bennetts, #337834)

* Fixed CHM generation by moving the NEWS section template into
  a separate file. (Ian Clatworthy, #524184)


bzr 2.0.4
#########

:Codename: smooth sailing
:2.0.4: 2010-01-21

The fourth bugfix-only release in the 2.0 series contains more than a
dozen bugfixes relative to 2.0.3. The primary focus is on handling
interruptions and concurrent operations more cleanly, there is also a fair
improvement to ``bzr export`` when exporting a remote branch.


Bug Fixes
*********

* ``bzr annotate`` on another branch with ``-r branch:...`` no longer
  fails with an ``ObjectNotLocked`` error.  (Andrew Bennetts, #496590)

* ``bzr export dir`` now requests all file content as a record stream,
  rather than requsting the file content one file-at-a-time. This can make
  exporting over the network significantly faster (54min => 9min in one
  case). (John Arbash Meinel, #343218)

* ``bzr serve`` no longer slowly leaks memory. The compiled
  ``bzrlib.bencode.Encoder()`` class was using ``__del__`` to cleanup and
  free resources, and it should have been using ``__dealloc__``.
  This will likely have an impact on any other process that is serving for
  an extended period of time.  (John Arbash Meinel, #494406)

* Check for SIGINT (Ctrl-C) and other signals immediately if ``readdir``
  returns ``EINTR`` by calling ``PyErr_CheckSignals``.  This affected the
  optional ``_readdir_pyx`` extension.  (Andrew Bennetts, #495023)

* Concurrent autopacks will no longer lose a newly created pack file.
  There was a race condition, where if the reload happened at the right
  time, the second packer would forget the name of the newly added pack
  file. (John Arbash Meinel, Gareth White, #507566)

* Give a clearer message if the lockdir disappears after being apparently
  successfully taken.  (Martin Pool, #498378)

* Give a warning when fetching between repositories (local or remote) with
  sufficiently different formats that the content will need to be
  serialized (ie ``InterDifferingSerializer`` or ``inventory-deltas``), so
  the user has a clue that upgrading could make it faster.
  (Martin Pool, #456077)

* If we fail to open ``~/.bzr.log`` write a clear message to stderr rather
  than using ``warning()``. The log file is opened before logging is set
  up, and it leads to very confusing: 'no handlers for "bzr"' messages for
  users, rather than something nicer.
  (John Arbash Meinel, Barry Warsaw, #503886)

* Refuse to build with any Pyrex 0.9.4 release, as they have known bugs.
  (Martin Pool, John Arbash Meinel, #449372)

* ``setup.py bdist_rpm`` now properly finds extra files needed for the
  build. (there is still the distutils bug
  http://bugs.python.org/issue644744) (Joe Julian, #175839)

* The 2a format wasn't properly restarting autopacks when something
  changed underneath it (like another autopack). Now concurrent
  autopackers will properly succeed. (John Arbash Meinel, #495000)

* ``TreeTransform`` can now handle when a delta says that the file id for
  the tree root changes. Rather than trying to rename your working
  directory, or failing early saying that you can't have multiple
  tree roots. This also fixes revert, update, and pull when the root id
  changes.  (John Arbash Meinel, #494269, #504390)

* ``_update_current_block`` no longer suppresses exceptions, so ^C at just
  the right time will get propagated, rather than silently failing to move
  the block pointer. (John Arbash Meinel, Gareth White, #495023)

Testing
*******

* We have a new ``test_source`` that ensures all pyrex ``cdef`` functions
  handle exceptions somehow. (Possibly by setting ``# cannot_raise``
  rather than an ``except ?:`` clause.) This should help prevent bugs like
  bug #495023. (John Arbash Meinel)


bzr 2.0.3
#########

:Codename: little italy
:2.0.3: 2009-12-14


The third stable release of Bazaar has a small handful of bugfixes. As
expected, this has no internal or external compatibility changes versus
2.0.2 (or 2.0.0).

Bug Fixes
*********

* ``bzr push --use-existing-dir`` no longer crashes if the directory
  exists but contains an invalid ``.bzr`` directory.
  (Andrew Bennetts, #423563)

* Content filters are now applied correctly after pull, merge and switch.
  (Ian Clatworthy, #385879)

* Fix a potential segfault in the groupcompress hash map handling code.
  When inserting new entries, if the final hash bucket was empty, we could
  end up trying to access if ``(last_entry+1)->ptr == NULL``.
  (John Arbash Meinel, #490228)

* Improve "Binary files differ" hunk handling.  (Aaron Bentley, #436325)


bzr 2.0.2
#########

:Codename: after the scare
:2.0.2: 2009-11-02

The second in our "let's keep the stable bugfixes flowing" series. As
expected this has a few (~9) bugfixes relative to 2.0.1, and no major api
changes or features.

Bug Fixes
*********

* Avoid "NoneType has no attribute st_mode" error when files disappear
  from a directory while it's being read.  (Martin Pool, #446033)

* Content filters are now applied correctly after revert.
  (Ian Clatworthy)

* Diff parsing handles "Binary files differ" hunks.  (Aaron Bentley, #436325)

* Fetching from stacked pre-2a repository via a smart server no longer
  fails intermittently with "second push failed to complete".
  (Andrew Bennetts, #437626)

* Fix typos left after test_selftest refactoring.
  (Vincent Ladeuil, Matt Nordhoff, #461149)

* Fixed ``ObjectNotLocked`` errors during ``bzr log -r NNN somefile``.
  (Andrew Bennetts, #445171)
  
* PreviewTree file names are not limited by the encoding of the temp
  directory's filesystem. (Aaron Bentley, #436794)

Improvements
************

* ``bzr log`` now read-locks branches exactly once, so makes better use of
  data caches.  (Andrew Bennetts)

Documentation
*************

* Filtered views user documentation upgraded to refer to format 2a
  instead of pre-2.0 formats. (Ian Clatworthy)


bzr 2.0.1
#########

:Codename: Stability First
:2.0.1: 2009-10-14

The first of our new ongoing bugfix-only stable releases has arrived. It
includes a collection of 12 bugfixes applied to bzr 2.0.0, but does not
include any of the feature development in the 2.1.0 series.


Bug Fixes
*********

* ``bzr add`` in a tree that has files with ``\r`` or ``\n`` in the
  filename will issue a warning and skip over those files.
  (Robert Collins, #3918)

* bzr will attempt to authenticate with SSH servers that support
  ``keyboard-interactive`` auth but not ``password`` auth when using
  Paramiko.   (Andrew Bennetts, #433846)

* Fixed fetches from a stacked branch on a smart server that were failing
  with some combinations of remote and local formats.  This was causing
  "unknown object type identifier 60" errors.  (Andrew Bennetts, #427736)

* Fixed ``ObjectNotLocked`` errors when doing some log and diff operations
  on branches via a smart server.  (Andrew Bennetts, #389413)

* Handle things like ``bzr add foo`` and ``bzr rm foo`` when the tree is
  at the root of a drive. ``osutils._cicp_canonical_relpath`` always
  assumed that ``abspath()`` returned a path that did not have a trailing
  ``/``, but that is not true when working at the root of the filesystem.
  (John Arbash Meinel, Jason Spashett, #322807)

* Hide deprecation warnings for 'final' releases for python2.6.
  (John Arbash Meinel, #440062)

* Improve the time for ``bzr log DIR`` for 2a format repositories.
  We had been using the same code path as for <2a formats, which required
  iterating over all objects in all revisions.
  (John Arbash Meinel, #374730)

* Make sure that we unlock the tree if we fail to create a TreeTransform
  object when doing a merge, and there is limbo, or pending-deletions
  directory.  (Gary van der Merwe, #427773)

* Occasional IndexError on renamed files have been fixed. Operations that
  set a full inventory in the working tree will now go via the
  apply_inventory_delta code path which is simpler and easier to
  understand than dirstates set_state_from_inventory method. This may
  have a small performance impact on operations built on _write_inventory,
  but such operations are already doing full tree scans, so no radical
  performance change should be observed. (Robert Collins, #403322)

* Retrieving file text or mtime from a _PreviewTree has good performance when
  there are many changes.  (Aaron Bentley)

* The CHK index pages now use an unlimited cache size. With a limited
  cache and a large project, the random access of chk pages could cause us
  to download the entire cix file many times.
  (John Arbash Meinel, #402623)

* When a file kind becomes unversionable after being added, a sensible
  error will be shown instead of a traceback. (Robert Collins, #438569)

Documentation
*************

* Improved README. (Ian Clatworthy)

* Improved upgrade documentation for Launchpad branches.
  (Barry Warsaw)


bzr 2.0.0
#########

:2.0.0: 2009-09-22
:Codename: Instant Karma

This release of Bazaar makes the 2a (previously 'brisbane-core') format
the default when new branches or repositories are created.  This format is
substantially smaller and faster for many operations.  Most of the work in
this release focuses on bug fixes and stabilization, covering both 2a and
previous formats.  (See the Upgrade Guide for information on migrating
existing projects.)

This release also improves the documentation content and presentation,
including adding Windows HtmlHelp manuals.

The Bazaar team decided that 2.0 will be a long-term supported release,
with bugfix-only 2.0.x releases based on it, continuing for at least six
months or until the following stable release.

Changes from 2.0.0rc2 to final
******************************

* Officially branded as 2.0.0 rather than 2.0 to clarify between things
  that "want to happen on the 2.0.x stable series" versus things that want
  to "land in 2.0.0". (Changes how bzrlib._format_version_tuple() handles
  micro = 0.) (John Arbash Meinel)

bzr 2.0.0rc2
############

:2.0.0rc2: 2009-09-10

New Features
************

* Added post_commit hook for mutable trees. This allows the keywords
  plugin to expand keywords on files changed by the commit.
  (Ian Clatworthy, #408841)

Bug Fixes
*********

* Bazaar's native protocol code now correctly handles EINTR, which most
  noticeably occurs if you break in to the debugger while connected to a
  bzr+ssh server.  You can now can continue from the debugger (by typing
  'c') and the process continues.  However, note that pressing C-\ in the
  shell may still kill the SSH process, which is bug 162509, so you must
  sent a signal to the bzr process specifically, for example by typing
  ``kill -QUIT PID`` in another shell.  (Martin Pool, #341535)

* ``bzr check`` in pack-0.92, 1.6 and 1.9 format repositories will no
  longer report incorrect errors about ``Missing inventory ('TREE_ROOT', ...)``
  (Robert Collins, #416732)

* ``bzr info -v`` on a 2a format still claimed that it was a "Development
  format" (John Arbash Meinel, #424392)

* ``bzr log stacked-branch`` shows the full log including
  revisions that are in the fallback repository. (Regressed in 2.0rc1).
  (John Arbash Meinel, #419241)

* Clearer message when Bazaar runs out of memory, instead of a ``MemoryError``
  traceback.  (Martin Pool, #109115)

* Conversion to 2a will create a single pack for all the new revisions (as
  long as it ran without interruption). This improves both ``bzr upgrade``
  and ``bzr pull`` or ``bzr merge`` from local branches in older formats.
  The autopack logic that occurs every 100 revisions during local
  conversions was not returning that pack's identifier, which resulted in
  the partial packs created during the conversion not being consolidated
  at the end of the conversion process. (Robert Collins, #423818)

* Fetches from 2a to 2a are now again requested in 'groupcompress' order.
  Groups that are seen as 'underutilized' will be repacked on-the-fly.
  This means that when the source is fully packed, there is minimal
  overhead during the fetch, but if the source is poorly packed the result
  is a fairly well packed repository (not as good as 'bzr pack' but
  good-enough.) (Robert Collins, John Arbash Meinel, #402652)

* Fix a potential segmentation fault when doing 'log' of a branch that had
  ghosts in its mainline.  (Evaluating None as a tuple is bad.)
  (John Arbash Meinel, #419241)

* Fix a segmentation fault when computing the ``merge_sort`` of a graph
  that has a ghost in the mainline ancestry.
  (John Arbash Meinel, #419241)

* ``groupcompress`` sort order is now more stable, rather than relying on
  ``topo_sort`` ordering. The implementation is now
  ``KnownGraph.gc_sort``. (John Arbash Meinel)

* Local data conversion will generate correct deltas. This is a critical
  bugfix vs 2.0rc1, and all 2.0rc1 users should upgrade to 2.0rc2 before
  converting repositories. (Robert Collins, #422849)

* Network streams now decode adjacent records of the same type into a
  single stream, reducing layering churn. (Robert Collins)

* Prevent some kinds of incomplete data from being committed to a 2a
  repository, such as revisions without inventories, a missing chk_bytes
  record for an inventory, or a missing text referenced by an inventory.
  (Andrew Bennetts, #423506, #406687)
  
Documentation
*************

* Fix assertion error about "_remember_remote_is_before" when pushing to
  older smart servers.
  (Andrew Bennetts, #418931)

* Help on hooks no longer says 'Not deprecated' for hooks that are
  currently supported. (Ian Clatworthy, #422415)

* PDF and CHM (Windows HtmlHelp) formats are now supported for the
  user documentation. The HTML documentation is better broken up into
  topics. (Ian Clatworthy)

* The developer and foreign language documents are now separated
  out so that searching in the HTML and CHM files produces more
  useful results. (Ian Clatworthy)

* The main table of contents now provides links to the new Migration Docs
  and Plugins Guide. (Ian Clatworthy)


bzr 2.0.0rc1
############

:Codename: no worries
:2.0.0rc1: 2009-08-26

Compatibility Breaks
********************

* The default format for bzr is now ``2a``. This format brings many
  significant performance and size improvements. bzr can pull from
  any existing repository into a ``2a`` one, but can only transfer
  from ``2a`` into ``rich-root`` repositories. The Upgrade guide
  has more information about this change. (Robert Collins)

* On Windows auto-detection of Putty's plink.exe is disabled.
  Default SSH client for Windows is paramiko. User still can force
  usage of plink if explicitly set environment variable BZR_SSH=plink.
  (#414743, Alexander Belchenko)

New Features
************

* ``bzr branch --switch`` can now switch the checkout in the current directory
  to the newly created branch. (Lukáš Lalinský)

Bug Fixes
*********

* Fetches were being requested in 'groupcompress' order, but weren't
  recombining the groups. Thus they would 'fragment' to get the correct
  order, but not 'recombine' to actually benefit from it. Until we get
  recombining to work, switching to 'unordered' fetches avoids the
  fragmentation. (John Arbash Meinel, #402645)

* Fix a pycurl related test failure on karmic by recognizing an error
  raised by newer versions of pycurl.
  (Vincent Ladeuil, #306264)

* Fix a test failure on karmic by making a locale test more robust.
  (Vincent Ladeuil, #413514)

* Fix IndexError printing CannotBindAddress errors.
  (Martin Pool, #286871)

* Fix "Revision ... not present" errors when upgrading stacked branches,
  or when doing fetches from a stacked source to a stacked target.
  (Andrew Bennetts, #399140)

* ``bzr branch`` of 2a repositories over HTTP is much faster.  bzr now
  batches together small fetches from 2a repositories, rather than
  fetching only a few hundred bytes at a time.
  (Andrew Bennetts, #402657)

Improvements
************

* A better description of the platform is shown in crash tracebacks, ``bzr
  --version`` and ``bzr selftest``.
  (Martin Pool, #409137)

* bzr can now (again) capture crash data through the apport library, 
  so that a single human-readable file can be attached to bug reports.
  This can be disabled by using ``-Dno_apport`` on the command line, or by
  putting ``no_apport`` into the ``debug_flags`` section of
  ``bazaar.conf``.
  (Martin Pool, Robert Collins, #389328)

* ``bzr push`` locally on windows will no longer give a locking error with
  dirstate based formats. (Robert Collins)

* ``bzr shelve`` and ``bzr unshelve`` now work on windows.
  (Robert Collins, #305006)

* Commit of specific files no longer prevents using the the iter_changes
  codepath. On 2a repositories, commit of specific files should now be as
  fast, or slightly faster, than a full commit. (Robert Collins)

* The internal core code that handles specific file operations like
  ``bzr st FILENAME`` or ``bzr commit FILENAME`` has been changed to
  include the parent directories if they have altered, and when a
  directory stops being a directory its children are always included. This
  fixes a number of causes for ``InconsistentDelta`` errors, and permits
  faster commit of specific paths. (Robert Collins, #347649)

Documentation
*************

* New developer documentation for content filtering.
  (Martin Pool)

API Changes
***********

* ``bzrlib.shelf_ui`` has had the ``from_args`` convenience methods of its
  classes changed to manage lock lifetime of the trees they open in a way
  consistent with reader-exclusive locks. (Robert Collins, #305006)

Internals
*********

Testing
*******

bzr 1.18.1
##########

:Codename:     nein nein nein!
:1.18.1:       2009-09-09

This release fixes two small but worthwhile bugs relevant to users on
Microsoft Windows: some commands that failed on with locking errors will
now work, and a bug that caused poor performance after committing a file
with line-ending conversion has now been fixed.  It also fixes a bug in
pushing to older servers.

Bug Fixes
*********

* Fixed a problem where using content filtering and especially end-of-line
  conversion will commit too many copies a file.
  (Martin Pool, #415508)

* Fix assertion error about ``_remember_remote_is_before`` in
  ``set_tags_bytes`` when pushing to older smart servers.  
  (Andrew Bennetts, Alexander Belchenko, #418931)

Improvements
************

* ``bzr push`` locally on Windows will no longer give a locking error with
  dirstate based formats. (Robert Collins)

* ``bzr shelve`` and ``bzr unshelve`` now work on Windows.
  (Robert Collins, #305006)

API Changes
***********

* ``bzrlib.shelf_ui`` has had the ``from_args`` convenience methods of its
  classes changed to manage lock lifetime of the trees they open in a way
  consistent with reader-exclusive locks. (Robert Collins, #305006)

* ``Tree.path_content_summary`` may return a size of None, when called on
  a tree with content filtering where the size of the canonical form
  cannot be cheaply determined.  (Martin Pool)


bzr 1.18
########

Compatibility Breaks
********************

* Committing directly to a stacked branch from a lightweight checkout will
  no longer work. In previous versions this would appear to work but would
  generate repositories with insufficient data to create deltas, leading
  to later errors when branching or reading from the repository.
  (Robert Collins, bug #375013)

New Features
************

Bug Fixes
*********

* Fetching from 2a branches from a version-2 bzr protocol would fail to
  copy the internal inventory pages from the CHK store. This cannot happen
  in normal use as all 2a compatible clients and servers support the
  version-3 protocol, but it does cause test suite failures when testing
  downlevel protocol behaviour. (Robert Collins)

* Fix a test failure on karmic by making a locale test more robust.
  (Vincent Ladeuil, #413514)

* Fixed "Pack ... already exists" error when running ``bzr pack`` on a
  fully packed 2a repository.  (Andrew Bennetts, #382463)

* Further tweaks to handling of ``bzr add`` messages about ignored files.
  (Jason Spashett, #76616)

* Properly handle fetching into a stacked branch while converting the
  data, especially when there are also ghosts. The code was filling in
  parent inventories incorrectly, and also not handling when one of the
  parents was a ghost. (John Arbash Meinel, #402778, #412198)

* ``RemoteStreamSource.get_stream_for_missing_keys`` will fetch CHK
  inventory pages when appropriate (by falling back to the vfs stream
  source).  (Andrew Bennetts, #406686)

* StreamSource generates rich roots from non-rich root sources correctly
  now.  (Andrew Bennetts, #368921)

* When deciding whether a repository was compatible for upgrading or
  fetching, we previously incorrectly checked the default repository
  format for the bzrdir format, rather than the format that was actually
  present on disk.  (Martin Pool, #408824)

Improvements
************

* A better description of the platform is shown in crash tracebacks, ``bzr
  --version`` and ``bzr selftest``.
  (Martin Pool, #409137)

* Cross-format fetches (such as between 1.9-rich-root and 2a) via the
  smart server are more efficient now.  They send inventory deltas rather
  than full inventories.  The smart server has two new requests,
  ``Repository.get_stream_1.19`` and ``Repository.insert_stream_1.19`` to
  support this.  (Andrew Bennetts, #374738, #385826)

* Extracting the full ancestry and computing the ``merge_sort`` is now
  significantly faster. This effects things like ``bzr log -n0``. (For
  example, ``bzr log -r -10..-1 -n0 bzr.dev`` is 2.5s down to 1.0s.
  (John Arbash Meinel)

Documentation
*************

API Changes
***********

Internals
*********

* ``-Dstrict_locks`` can now be used to check that read and write locks
  are treated properly w.r.t. exclusivity. (We don't try to take an OS
  read lock on a file that we already have an OS write lock on.) This is
  now set by default for all tests, if you have a test which cannot be
  fixed, you can use ``self.thisFailsStrictLockCheck()`` as a
  compatibility knob. (John Arbash Meinel)

* InterDifferingSerializer is now only used locally.  Other fetches that
  would have used InterDifferingSerializer now use the more network
  friendly StreamSource, which now automatically does the same
  transformations as InterDifferingSerializer.  (Andrew Bennetts)

* ``KnownGraph`` now has a ``.topo_sort`` and ``.merge_sort`` member which
  are implemented in pyrex and significantly faster. This is exposed along
  with ``CombinedGraphIndex.find_ancestry()`` as
  ``VersionedFiles.get_known_graph_ancestry(keys)``.
  (John Arbash Meinel)

* RemoteBranch.open now honours ignore_fallbacks correctly on bzr-v2
  protocols. (Robert Collins)

* The index code now has some specialized routines to extract the full
  ancestry of a key in a more efficient manner.
  ``CombinedGraphIndex.find_ancestry()``. (Time to get ancestry for
  bzr.dev drops from 1.5s down to 300ms. For OOo from 33s => 10.5s) (John
  Arbash Meinel)

Testing
*******

* Install the test ssl certificate and key so that installed bzr
  can run the https tests. (Denys Duchier, #392401)
  

bzr 1.18rc1
###########

:Codename: little traveller
:1.18:    2009-08-20
:1.18rc1: 2009-08-10

This release of Bazaar marches on towards the 2.0 release in which the 2a
'brisbane-core' format becomes generally recommended.  Most of the work in
this release now focusses on bug fixes and stabilization, covering both 2a
and previous formats.  There is a new text-mode interactive merge feature,
a new guide to migration to 2a format in the user documentation, and
pushing branches to a smart server is now much faster.  

The Bazaar team decided that 2.0 will be a long-term supported release,
with bugfix-only releases based on it continuing for at least six months
or until the following stable release.

There are no changes from 1.18rc1 to 1.18.

New Features
************

* ``bzr merge --interactive`` applies a user-selected portion of the
  merge.  The UI is similar to ``shelve``.  (Aaron Bentley)

* ``bzr reconfigure`` now takes options ``--stacked-on URL`` and
  ``--unstacked`` to change stacking of a branch.
  (Martin Pool, #391411)

Bug Fixes
*********

* Annotating on a stacked branch will now succeed in simple scenarios.
  There are still some complex scenarios where it will fail (bug #399884)
  (John Arbash Meinel, #393366)

* A progress bar is no longer left dangling when ``bzr selftest``
  completes, and the progress bar updates with zero latency so the
  displayed test name is always the one that's actually running.
  (Martin Pool, #123688)

* Authenticating against an ssh server now uses ``auth_none`` to determine
  if password authentication is even supported. This fixes a bug where
  users would be prompted for a launchpad password, even though launchpad
  only supports publickey authentication. (John Arbash Meinel, #375867)

* BranchBuilder now accepts timezone to avoid test failures in countries far
  from GMT. (Vincent Ladeuil, #397716)

* ``bzr commit`` no longer saves the unversioning of missing files until
  the commit has completed on the branch. This means that aborting a
  commit that found a missing file will leave the tree unedited.
  (Robert Collins, #282402)

* ``bzr mv`` no longer takes out branch locks, which allows it to work
  when the branch is readonly. (Robert Collins, #216541)

* ``bzr revert .`` no longer generates an InconsistentDelta error when
  there are missing subtrees. (Robert Collins, #367632)

* ``bzr send`` now generates valid bundles with ``--2a`` formats. However,
  do to internal changes necessary to support this, older clients will
  fail when trying to insert them. For newer clients, the bundle can be
  used to apply the changes to any rich-root compatible format.
  (John Arbash Meinel, #393349)

* Cope with FTP servers that don't support restart/append by falling back
  to reading and then rewriting the whole file, such as TahoeLAFS.  (This
  fallback may be slow for some access patterns.)  (Nils Durner, #294709)

* Encode the paths in ``mbcs`` encoding on Windows when spawning an
  external diff client. This at least allows supporting filenames that are
  not ascii, but are present in the current locale. Ideally we would be
  able to pass the Unicode path, but that would be client dependent.
  (John Arbash Meinel, #382709)

* Fix a compile bug on Solaris having to do with const and
  pointer-to-pointers. (John Arbash Meinel, #408441)

* Fixed a NameError that occurs when merging or pulling from a URL that
  causes a redirection loop when bzr tries to read a URL as a bundle.
  (Andrew Bennetts, #400847)

* Fix ``AttributeError: 'TestUIFactory' object has no attribute 'tick'``
  running send and similar commands on 2a formats.
  (Martin Pool, #408201)
  
* Fix crash in some invocations of ``bzr status`` in format 2a.
  (Martin Pool, #403523)

* Fixed export to existing directory: if directory is empty then export 
  will succeed, otherwise it fails with error.
  (Alexander Belchenko, #406174)

* Fixed spurious "Source branch does not support stacking" warning when
  pushing. (Andrew Bennetts, #388908)

* Fixed spurious transport activity indicator appearing while tests are
  running.  (Martin Pool, #343532)

* Merge now correctly handles empty right-hand revision specs.
  (Aaron Bentley, #333961)

* Renames to lexographically lower basenames in trees that have never been
  committed to will no longer corrupt the dirstate. This was caused by an
  bug in the dirstate update_minimal method. (Robert Collins, #395556)

* Requests for unknown methods no longer cause the smart server to log
  lots of backtraces about ``UnknownSmartMethod``, ``do_chunk`` or
  ``do_end``.  (Andrew Bennetts, #338561)

* Shelve will not shelve the initial add of the tree root.  (Aaron Bentley)

* Streaming from bzr servers where there is a chain of stacked branches
  (A stacked on B stacked on C) will now work. (Robert Collins, #406597)

* The environment variable ``BZR_PROGRESS_BAR`` set to either ``text`` or ``none``
  always forces progress bars either on or off respectively.  Otherwise,
  they're turned on if ``TERM`` is not ``dumb`` and stderr is a terminal.
  bzr always uses the 'text' user interface when run as a command, so
  ``BZR_USE_TEXT_UI`` is no longer needed.
  (Martin Pool, #339385, #387717)

* The optional ``_knit_load_data_pyx`` C extension was never being
  imported.  This caused significant slowdowns when reading data from
  repositories.  (Andrew Bennetts, #405653)
  
* The ``--hardlink`` option to ``branch`` and ``checkout`` is not
  supported at the moment on workingtree formats that can do content
  filtering.  (See <https://bugs.edge.launchpad.net/bzr/+bug/408193>.)
  bzr now says so, rather than just ignoring the option.  (Martin Pool)

* There was a bug in ``osutils.relpath`` that was only triggered on
  Windows. Essentially if you were at the root of a drive, and did
  something to a branch/repo on another drive, we would go into an
  infinite loop while trying to find a 'relative path'.
  (John Arbash Meinel, #394227)

* ``WorkingTree4.unversion`` will no longer fail to unversion ids which
  were present in a parent tree but renamed in the working tree.
  (Robert Collins, #187207)

Improvements
************

* Can now rename/move files even if they have been removed from the inventory.
  (Marius Kruger)

* Pushing branches with tags via ``bzr://`` and ``bzr+ssh://`` is much
  faster, using a new ``Branch.set_tags_bytes`` smart server verb rather
  than VFS methods.  For example, pushes of small branches with tags take
  11 rather than 18 smart server requests.  (Andrew Bennetts, #398608)

* Sending Ctrl-Break on Windows will now drop you into the debugger, in
  the same way that sending Ctrl-\\ does on other platforms.
  (John Arbash Meinel)

Documentation
*************

* Added Bazaar 2.0 Upgrade Guide. (Ian Clatworthy)

API Changes
***********

* ``CLIUIFactory`` is deprecated; use ``TextUIFactory`` instead if you
  need to subclass or create a specific class, or better yet the existing
  ``make_ui_for_terminal``.  ``SilentUIFactory`` is clarified to do no
  user interaction at all, rather than trying to read from stdin but not
  writing any output, which would be strange if reading prompts or
  passwords.  (Martin Pool)

* New TransformPreview.commit() allows committing without a working tree.
  (Aaron Bentley)

* ``pb`` parameter to ``TextTestResult`` is deprecated and ignored.
  (Martin Pool)

* ProgressTasks now prefer to talk direct to their ProgressView not to the
  UIFactory. 
  (Martin Pool)

* ``WorkingTree._check`` now requires a references dict with keys matching
  those returned by ``WorkingTree._get_check_refs``. (Robert Collins)

Internals
*********

* ``CHKInventory.path2id`` uses the parent_id to basename hash to avoid
  reading the entries along the path, reducing work to lookup ids from
  paths. (Robert Collins)

* ``CHKMap.apply_delta`` now raises ``InconsistentDelta`` if a delta adds
  as new a key which was already mapped. (Robert Collins)

* Inventory delta application catches more cases of corruption and can
  prevent corrupt deltas from affecting consistency of data structures on
  disk. (Robert Collins)

* --subunit support now adds timestamps if the subunit version supports
  it. (Robert Collins)

* The Windows all-in-one installer now bundles the PyQt image format
  plugins, which allows previewing more images as part of 'qdiff'.
  (Alexander Belchenko)


Testing
*******

* Merge directive cherrypick tests must use the same root id.
  (Martin Pool, #409684)

* Spurious failure in ``check`` tests on rich-root formats fixed.
  (Martin Pool, #408199)

* The ``bzrlib.tests.TextTestRunner`` will no longer call
  ``countTestsCases`` on the test being run. Progress information is
  instead handled by having the test passed in call ``result.progress``
  before running its contents. This improves the behaviour when using
  ``TextTestRunner`` with test suites that don't support
  ``countTestsCases``. (Robert Collins)


bzr 1.17
########
:Codename: so-late-its-brunch
:1.17rc1: 2009-07-13
:1.17: 2009-07-20


Bazaar continues to blaze a straight and shining path to the 2.0 release and
the elevation of the ``2a`` beta format to the full glory of "supported and
stable".

Highlights in this release include greatly reduced memory consumption during
commits, faster ``ls``, faster ``annotate``, faster network operations if
you're specifying a revision number and the final destruction of those
annoying progress bar artifacts.


Changes from 1.17rc1 to 1.17final
*********************************

* Change an extension to call the python ``frozenset()`` rather than the C
  api ``PyFrozenSet_New``. It turns out that python2.4 did not expose the
  C api. (John Arbash Meinel, #399366)

* Fixes for the Makefile and the rename of ``generate_docs.py`` to
  ``tools/generate_docs.py`` to allow everything to be built on Windows.
  (John Arbash Meinel, #399356)

* ``bzr serve`` once again applies a ``ChrootServer`` to the given
  directory before serving it. (Andrew Bennetts, #400535)


Compatibility Breaks
********************

* ``bzr register-branch`` from the Launchpad plugin now refers to "project"
  instead of "product" which is the correct Launchpad terminology.  The
  --product option is deprecated and users should switch to using --project.
  (Neil Martinsen-Burrell, #238764)


New Features
************

* ``bzr push`` now aborts if uncommitted changes (including pending merges)
  are present in the working tree (if one is present) and no revision is
  specified. The configuration option ``push_strict`` can be used to set the
  default for this behavior.  (Vincent Ladeuil, #284038, #322808, #65286)

* ``bzr revno`` and ``bzr revision-info`` now have a ``--tree`` option to
  show revision info for the working tree instead of the branch.
  (Matthew Fuller, John Arbash Meinel)

* ``bzr send`` now aborts if uncommitted changes (including pending merges)
  are present in the working tree and no revision is specified. The
  configuration option ``send_strict`` can be used to set the default for this
  behavior.
  (Vincent Ladeuil, #206577)

* ``bzr switch --create-branch/-b`` can now be used to create and switch
  to a new branch. Supplying a name without a ``/`` will create the branch
  relative to the existing branch. (similar to how ``bzr switch name``
  works when the branch already exists.) (John Arbash Meinel)


Bug Fixes
*********

* Accept uppercase "Y/N" to prompts such as from break lock. 
  (#335182, Tim Powell, Martin Pool)

* Add documentation about diverged branches and how to fix them in the
  centralized workflow with local commits.  Mention ``bzr help
  diverged-branches`` when a push fails because the branches have
  diverged.  (Neil Martinsen-Burrell, #269477)

* Annotate would sometimes 'latch on' to trivial lines, causing important
  lines to be incorrectly annotated. (John Arbash Meinel, #387952)

* Automatic format upgrades triggered by default stacking policies on a
  1.16rc1 (or later) smart server work again.
  (Andrew Bennetts, #388675)

* Avoid progress bar artifacts being left behind on the screen.
  (Martin Pool, #321935)

* Better message in ``bzr split`` error suggesting a rich root format.
  (Neil Martinsen-Burrell, #220067)

* ``Branch.set_append_revisions_only`` now works with branches on a smart
  server. (Andrew Bennetts, #365865)

* By default, ``bzr branch`` will fail if the target directory exists, but
  does not already have a control directory.  The flag ``--use-existing-dir``
  will allow operation to proceed.  (Alexander Belchenko, #307554)

* ``bzr ls DIR --from-root`` now shows only things in DIR, not everything.
  (Ian Clatworthy)

* Fetch between repositories does not error if they have inconsistent data
  that should be irrelevant to the fetch operation. (Aaron Bentley)

* Fix ``AttributeError`` exception when reconfiguring lightweight checkout 
  of a remote repository.
  (Jelmer Vernooij, #332194)

* Fix bug in decoding v3 smart server messages when receiving multiple
  lots of excess bytes after an end-of-message.
  (Andrew Bennetts)

* Force deletion of readonly files during merge, update and other tree
  transforms.
  (Craig Hewetson, Martin Pool, #218206)

* Force socket shutdown in threaded http test servers to avoid client hangs
  (pycurl).  (Vincent Ladeuil, #383920).

* ``LRUCache`` will maintain the linked list pointers even if a nodes
  cleanup function raises an exception. (John Arbash Meinel, #396838)

* Progress bars are now suppressed again when the environment variable
  ``BZR_PROGRESS_BAR`` is set to ``none``.
  (Martin Pool, #339385)

* Reduced memory consumption during ``bzr commit`` of large files. For
  pre 2a formats, should be down to ~3x the size of a file.
  For ``--2a`` format repositories, it is down to the size of the file
  content plus the size of the compressed text.  Related to bug #109114.
  (John Arbash Meinel)

* Set hidden attribute on .bzr directory below unicode path should never
  fail with error. The operation should succeed even if bzr unable to set 
  the attribute.  (Alexander Belchenko, related to bug #335362).
  
* Stacking will no longer accept requests to stack on the same
  branch/repository. Existing branches that incorrectly reference the same
  repository in a stacking configuration will now raise
  UnstackableLocationError when the branch is opened. This can be fixed by
  removing the stacking location inside ``.bzr/branch``.
  (Robert Collins, #376243)

* The ``log+`` decorator, useful in debugging or profiling, could cause
  "AttributeError: 'list' object has no attribute 'next'".  This is now
  fixed.  The log decorator no longer shows the elapsed time or transfer
  rate because they're available in the log prefixes and the transport
  activity display respectively.
  (Martin Pool, #340347)

* Unshelve works correctly when multiple zero-length files are present on
  the shelf. (Aaron Bentley, #363444)

* Progress bars no longer show the network transport scheme or direction.
  (Martin Pool)

* launchpad-login now respects the 'verbose' option.
  (Jonathan Lange, #217031)


Internals
*********

* ``bzrlib.user_encoding`` is now officially deprecated. It is not
  possible to write a deprecation wrapper, but the variable will be
  removed in the near future. Use ``bzrlib.osutils.get_user_encoding()``
  instead. (Alexander Belchenko)

* Command lookup has had hooks added. ``bzrlib.Command.hooks`` has
  three new hook points: ``get_command``, ``get_missing_command`` and
  ``list_commands``, which allow just-in-time command name provision
  rather than requiring all command names be known a-priori.
  (Robert Collins)

* ``get_app_path`` from win32utils.py now supports REG_EXPAND_SZ data type
  and can read path to wordpad.exe. (Alexander Belchenko, #392046)

* ``graph.KnownGraph`` has been added. This is a class that can give
  answers to ``heads()`` very quickly. However, it has the assumption that
  the whole graph has already been loaded. This is true during
  ``annotate`` so it is used there with good success (as much as 2x faster
  for files with long ancestry and 'cherrypicked' changes.)
  (John Arbash Meinel, Vincent Ladeuil)

* OS file locks are now taken out using ``CreateFile`` rather than
  ``LockFileEx`` on Windows. The locking remains exclusive with
  ``LockFileEx`` but now it also works on older versions of Windows (such
  as Win98). (Martin <gzlist>)

* pack <=> pack fetching is now done via a ``PackStreamSource`` rather
  than the ``Packer`` code. The user visible change is that we now
  properly fetch the minimum number of texts for non-smart fetching.
  (John Arbash Meinel)


* ``VersionedFiles._add_text`` is a new api that lets us insert text into
  the repository as a single string, rather than a list of lines. This can
  improve memory overhead and performance of committing large files.
  (Currently a private api, used only by commit). (John Arbash Meinel)


Improvements
************

* ``bzr annotate`` can now be significantly faster. The time for
  ``bzr annotate NEWS`` is down to 7s from 22s in 1.16. Files with long
  histories and lots of 'duplicate insertions' will be improved more than
  others. (John Arbash Meinel, Vincent Ladeuil)

* ``bzr ls`` is now faster. On OpenOffice.org, the time drops from 2.4
  to 1.1 seconds. The improvement for ``bzr ls -r-1`` is more
  substantial dropping from 54.3 to 1.1 seconds. (Ian Clatworthy)

* Improve "Path(s) are not versioned" error reporting for some commands.
  (Benoît PIERRE)

* Initial commit performance in ``--2a`` repositories has been improved by
  making it cheaper to build the initial CHKMap. (John Arbash Meinel)

* Resolving a revno to a revision id on a branch accessed via ``bzr://``
  or ``bzr+ssh://`` is now much faster and involves no VFS operations.
  This speeds up commands like ``bzr pull -r 123``.  (Andrew Bennetts)

* ``revision-info`` now properly aligns the revnos/revids in the output
  and doesn't traceback when given revisions not in the current branch.
  Performance is also significantly improved when requesting multiple revs
  at once.  (Matthew Fuller, John Arbash Meinel)

* Tildes are no longer escaped by Transports. (Andy Kilner)


Documentation
*************

* Avoid bad text wrapping in generated documentation.  Slightly better
  formatting in the user reference.
  (Martin Pool, #249908)

* Minor clarifications to the help for End-Of-Line conversions.
  (Ian Clatworthy)

API Changes
***********

* Removed overspecific error class ``InvalidProgressBarType``.
  (Martin Pool)

* The method ``ProgressView._show_transport_activity`` is now
  ``show_transport_activity`` because it's part of the contract between
  this class and the UI.  (Martin Pool)


bzr 1.16.1
##########

:Released: 2009-06-26

End user testing of the 2a format revealed two serious bugs. The first,
#365615, caused bzr to raise AbsentContentFactory errors when autopacking.
This meant that commits or pushes to 2a-format repositories failed
intermittently.

The second bug, #390563, caused the smart server to raise AbsentContentFactory
when streaming 2a stacked 2a-format branches. This particularly affected
branches stored on Launchpad in the 2a format.

Both of these bugs cause command failures only, neither of them cause data
corruption or data loss. And, of course, both of these bugs are now fixed.

Bug Fixes
*********

* We now properly request a more minimal set of file texts when fetching
  multiple revisions. (Robert Collins, John Arbash Meinel, #390563)

* Repositories using CHK pages (which includes the new 2a format) will no
  longer error during commit or push operations when an autopack operation
  is triggered. (Robert Collins, #365615)

* ``chk_map.iter_interesting_nodes`` now properly uses the *intersection*
  of referenced nodes rather than the *union* to determine what
  uninteresting pages we still need to look at. Prior to this,
  incrementally pushing to stacked branch would push the minimal data, but
  fetching everything would request extra texts. There are some unhandled
  cases wrt trees of different depths, but this fixes the common cases.
  (Robert Collins, John Arbash Meinel, #390563)

* ``GroupCompress`` repositories now take advantage of the pack hints
  parameter to permit cross-format fetching to incrementally pack the
  converted data. (Robert Collins)

* ``Repository.commit_write_group`` now returns opaque data about what
  was committed, for passing to the ``Repository.pack``. Repositories
  without atomic commits will still return None. (Robert Collins)

* ``Repository.pack`` now takes an optional ``hint`` parameter
  which will support doing partial packs for repositories that can do
  that. (Robert Collins)

* RepositoryFormat has a new attribute 'pack_compresses' which is True
  when doing a pack operation changes the compression of content in the
  repository. (Robert Collins)

* ``StreamSink`` and ``InterDifferingSerialiser`` will call
  ``Repository.pack`` with the hint returned by
  ``Repository.commit_write_group`` if the formats were different and the
  repository can increase compression by doing a pack operation.
  (Robert Collins, #376748)


bzr 1.16
########
:Codename: yesterday-in-california
:1.16rc1: 2009-06-11
:1.16: 2009-06-18

This version of Bazaar contains the beta release of the new ``2a`` repository
format, suitable for testing by fearless, advanced users. This format or an
updated version of it will become the default format in Bazaar 2.0. Please
read the NEWS entry before even thinking about upgrading to the new format.

Also included are speedups for many operations on huge projects, a bug fix for
pushing stacked new stacked branches to smart servers and the usual bevy of
bug fixes and improvements.


Changes from 1.16rc1 to 1.16final
*********************************

* Fix the nested tree flag check so that upgrade from development formats to
  2a can work correctly.
  (Jelmer Vernooij, #388727)

* Automatic format upgrades triggered by default stacking policies on a
  1.16rc1 (or later) smart server work again.
  (Andrew Bennetts, #388675)


Compatibility Breaks
********************

* Display prompt on stderr (instead of stdout) when querying users so
  that the output of commands can be safely redirected.
  (Vincent Ladeuil, #376582)


New Features
************

* A new repository format ``2a`` has been added.  This is a beta release
  of the the brisbane-core (aka group-compress) project.  This format now
  suitable for wider testing by advanced users willing to deal with some
  bugs.  We would appreciate test reports, either positive or negative.
  Format 2a is substantially smaller and faster for many operations on
  many trees.  This format or an updated version will become the default
  in bzr 2.0.

  This is a rich-root format, so this repository format can be used with
  bzr-svn.  Bazaar branches in previous non-rich-root formats can be
  converted (including by merge, push and pull) to format 2a, but not vice
  versa.  We recommend upgrading previous development formats to 2a.

  Upgrading to this format can take considerable time because it expands
  and more concisely repacks the full history.

  If you use stacked branches, you must upgrade the stacked branches
  before the stacked-on branches.  (See <https://bugs.launchpad.net/bugs/374735>)

* ``--development7-rich-root`` is a new dev format, similar to ``--dev6``
  but using a Revision serializer using bencode rather than XML.
  (Jelmer Vernooij, John Arbash Meinel)

* mail_client=claws now supports --body (and message body hooks).  Also uses
  configured from address.  (Barry Warsaw)

Improvements
************


* ``--development6-rich-root`` can now stack. (Modulo some smart-server
  bugs with stacking and non default formats.)
  (John Arbash Meinel, #373455)

* ``--development6-rich-root`` delays generating a delta index for the
  first object inserted into a group. This has a beneficial impact on
  ``bzr commit`` since each committed texts goes to its own group. For
  committing a 90MB file, it drops peak memory by about 200MB, and speeds
  up commit from 7s => 4s. (John Arbash Meinel)

* Numerous operations are now faster for huge projects, i.e. those
  with a large number of files and/or a large number of revisions,
  particularly when the latest development format is used. These
  operations (and improvements on OpenOffice.org) include:

  * branch in a shared repository (2X faster)
  * branch --no-tree (100X faster)
  * diff (2X faster)
  * tags (70X faster)

  (Ian Clatworthy)

* Pyrex version of ``bencode`` support. This provides optimized support
  for both encoding and decoding, and is now found at ``bzrlib.bencode``.
  ``bzrlib.utils.bencode`` is now deprecated.
  (Alexander Belchenko, Jelmer Vernooij, John Arbash Meinel)


Bug Fixes
*********

* Bazaar can now pass attachment files to the mutt email client.
  (Edwin Grubbs, #384158)

* Better message in ``bzr add`` output suggesting using ``bzr ignored`` to
  see which files can also be added.  (Jason Spashett, #76616)

* ``bzr pull -r 123`` from a stacked branch on a smart server no longer fails.
  Also, the ``Branch.revision_history()`` API now works in the same
  situation.  (Andrew Bennetts, #380314)
  
* ``bzr serve`` on Windows no longer displays a traceback simply because a
  TCP client disconnected. (Andrew Bennetts)

* Clarify the rules for locking and fallback repositories. Fix bugs in how
  ``RemoteRepository`` was handling fallbacks along with the
  ``_real_repository``. (Andrew Bennetts, John Arbash Meinel, #375496)

* Fix a small bug with fetching revisions w/ ghosts into a new stacked
  branch. Not often triggered, because it required ghosts to be part of
  the fetched revisions, not in the stacked-on ancestry.
  (John Arbash Meinel)

* Fix status and commit to work with content filtered trees, addressing
  numerous bad bugs with line-ending support. (Ian Clatworthy, #362030)

* Fix problem of "directory not empty" when contending for a lock over
  sftp.  (Martin Pool, #340352)

* Fix rule handling so that eol is optional, not mandatory.
  (Ian Clatworthy, #379370)

* Pushing a new stacked branch to a 1.15 smart server was broken due to a
  bug in the ``BzrDirFormat.initialize_ex`` smart verb.  This is fixed in
  1.16, but required changes to the network protocol, so the
  ``BzrDirFormat.initialize_ex`` verb has been removed and replaced with a
  corrected ``BzrDirFormat.initialize_ex_1.16`` verb.  1.15 clients will
  still work with a 1.16 server as they will fallback to slower (and
  bug-free) methods.
  (Jonathan Lange, Robert Collins, Andrew Bennetts, #385132)

* Reconcile can now deal with text revisions that originated in revisions 
  that are ghosts. (Jelmer Vernooij, #336749)

* Support cloning of branches with ghosts in the left hand side history.
  (Jelmer Vernooij, #248540)

* The ''bzr diff'' now catches OSError from osutils.rmtree and logs a
  helpful message to the trace file, unless the temp directory really was
  removed (which would be very strange).  Since the diff operation has
  succeeded from the user's perspective, no output is written to stderr 
  or stdout.  (Maritza Mendez, #363837)

* Translate errors received from a smart server in response to a
  ``BzrDirFormat.initialize`` or ``BzrDirFormat.initialize_ex`` request.
  This was causing tracebacks even for mundane errors like
  ``PermissionDenied``.  (Andrew Bennetts, #381329)

Documentation
*************

* Added directory structure and started translation of docs in Russian.
  (Alexey Shtokalo, Alexander Iljin, Alexander Belchenko, Dmitry Vasiliev,
  Volodymyr Kotulskyi)

API Changes
***********

* Added osutils.parent_directories(). (Ian Clatworthy)

* ``bzrlib.progress.ProgressBar``, ``ChildProgress``, ``DotsProgressBar``,
  ``TTYProgressBar`` and ``child_progress`` are now deprecated; use
  ``ui_factory.nested_progress_bar`` instead.  (Martin Pool)

* ``graph.StackedParentsProvider`` is now a public API, replacing
  ``graph._StackedParentsProvider``. The api is now considered stable and ready
  for external users. (Gary van der Merwe)

* ``bzrlib.user_encoding`` is deprecated in favor of
  ``get_user_encoding``.  (Alexander Belchenko)

* TreeTransformBase no longer assumes that limbo is provided via disk.
  DiskTreeTransform now provides disk functionality.  (Aaron Bentley)

Internals
*********

* Remove ``weave.py`` script for accessing internals of old weave-format
  repositories.  (Martin Pool)

Testing
*******

* The number of cores is now correctly detected on OSX. (John Szakmeister)

* The number of cores is also detected on Solaris and win32. (Vincent Ladeuil)

* The number of cores is also detected on FreeBSD. (Matthew Fuller)


bzr 1.15
########
:1.15rc1: 2009-05-16
:1.15: 2009-05-22
:1.15.1: 2009-06-09

The smart server will no longer raise 'NoSuchRevision' when streaming content
with a size mismatch in a reconstructed graph search. New command ``bzr
dpush``. Plugins can now define their own annotation tie-breaker when two
revisions introduce the exact same line.

Changes from 1.15.1 to 1.15.2
*****************************

* Use zdll on Windows to build ``_chk_map_pyx`` extension.
  (Alexander Belchenko)

Changes from 1.15final to 1.15.1
*********************************

* Translate errors received from a smart server in response to a
  ``BzrDirFormat.initialize`` or ``BzrDirFormat.initialize_ex`` request.
  This was causing tracebacks even for mundane errors like
  ``PermissionDenied``.  (Andrew Bennetts, #381329)

Changes from 1.15rc1 to 1.15final
*********************************

* No changes

Compatibility Breaks
********************

* ``bzr ls`` is no longer recursive by default. To recurse, use the
  new ``-R`` option. The old ``--non-recursive`` option has been removed.
  If you alias ``ls`` to ``ls -R``, you can disable recursion using
  ``--no-recursive`` instead.  (Ian Clatworthy)

New Features
************

* New command ``bzr dpush`` that can push changes to foreign 
  branches (svn, git) without setting custom bzr-specific metadata.
  (Jelmer Vernooij)

* The new development format ``--development6-rich-root`` now supports
  stacking. We chose not to use a new format marker, since old clients
  will just fail to open stacked branches, the same as if we used a new
  format flag. (John Arbash Meinel, #373455)

* Plugins can now define their own annotation tie-breaker when two revisions
  introduce the exact same line. See ``bzrlib.annotate._break_annotation_tie``
  Be aware though that this is temporary, private (as indicated by the leading
  '_') and a first step to address the problem. (Vincent Ladeuil, #348459)

* New command ``bzr dpush`` that can push changes to foreign 
  branches (svn, git) without setting custom bzr-specific metadata.
  (Jelmer Vernooij)

* ``bzr send`` will now check the ``child_submit_format`` setting in
  the submit branch to determine what format to use, if none was 
  specified on the command-line.  (Jelmer Vernooij)

Improvements
************

* -Dhpss output now includes the number of VFS calls made to the remote
  server. (Jonathan Lange)

* ``--coverage`` works for code running in threads too.
  (Andrew Bennets, Vincent Ladeuil)

* ``bzr pull`` now has a ``--local`` option to only make changes to the
  local branch, and not the bound master branch.
  (Gary van der Merwe, #194716)

* ``bzr rm *`` is now as fast as ``bzr rm * --keep``. (Johan Walles, #180116)

Bug Fixes
*********

* Adding now works properly when path contains a symbolic link.
  (Geoff Bache, #183831)

* An error is now raised for unknown eol values. (Brian de Alwis, #358199)

* ``bzr merge --weave`` will now generate a conflict if one side deletes a
  line, and the other side modifies the line. (John Arbash Meinel, #328171)

* ``bzr reconfigure --standalone`` no longer raises IncompatibleRepositories.
  (Martin von Gagern, #248932)

* ``bzr send`` works to send emails again using MAPI.
  (Neil Martinsen-Burrell, #346998)

* Check for missing parent inventories in StreamSink.  This prevents
  incomplete stacked branches being created by 1.13 bzr:// and
  bzr+ssh:// clients (which have bug #354036).  Instead, the server now
  causes those clients to send the missing records.  (Andrew Bennetts)

* Correctly handle http servers proposing multiple authentication schemes.
  (Vincent Ladeuil, #366107)

* End-Of-Line content filters are now loaded correctly.
  (Ian Clatworthy, Brian de Alwis, #355280)

* Fix a bug in the pure-python ``GroupCompress`` code when handling copies
  longer than 64KiB. (John Arbash Meinel, #364900)

* Fix TypeError in running ``bzr break-lock`` on some URLs.
  (Alexander Belchenko, Martin Pool, #365891)

* Non-recursive ``bzr ls`` now works properly when a path is specified.
  (Jelmer Vernooij, #357863)

* ssh usernames (defined in ~/.ssh/config) are honoured for bzr+ssh connections.
  (Vincent Ladeuil, #367726)

* Several bugs related to unicode symlinks have been fixed and the test suite
  enhanced to better catch regressions for them. (Vincent Ladeuil)

* The smart server will no longer raise 'NoSuchRevision' when streaming
  content with a size mismatch in a reconstructed graph search: it assumes
  that the client will make sure it is happy with what it got, and this
  sort of mismatch is normal for stacked environments.
  bzr 1.13.0/1 will stream from unstacked branches only - in that case not
  getting all the content expected would be a bug. However the graph
  search is how we figured out what we wanted, so a mismatch is both odd
  and unrecoverable without starting over, and starting over will end up
  with the same data as if we just permitted the mismatch. If data is
  gc'd, doing a new search will find only the truncated data, so sending
  only the truncated data seems reasonable. bzr versions newer than this
  will stream from stacked branches and check the stream to find missing
  content in the stacked-on branch, and thus will handle the situation
  implicitly.  (Robert Collins, #360791)

* Upgrading to, or fetching into a 'rich-root' format will now correctly
  set the root data the same way that reconcile does.
  (Robert Collins, #368921)

* Using unicode Windows API to obtain command-line arguments.
  (Alexander Belchenko, #375934)

Documentation
*************

API Changes
***********

* ``InterPackRepo.fetch`` and ``RepoFetcher`` now raise ``NoSuchRevision``
  instead of ``InstallFailed`` when they detect a missing revision.
  ``InstallFailed`` itself has been deleted. (Jonathan Lange)

* Not passing arguments to ``bzrlib.commands.main()`` will now grab the
  arguments from ``osutils.get_unicode_argv()`` which has proper support
  for unicode arguments on windows. Further, the supplied arguments are now 
  required to be unicode strings, rather than user_encoded strings.
  (Alexander Belchenko)

Internals
*********

* ``bzrlib.branch.Branch.set_parent`` is now present on the base branch
  class and will call ``_set_parent_location`` after doing unicode 
  encoding. (Robert Collins)

* ``bzrlib.remote.RemoteBranch._set_parent_location`` will use a new verb
  ``Branch.set_parent_location`` removing further VFS operations.
  (Robert Collins)

* ``bzrlib.bzrdir.BzrDir._get_config`` now returns a ``TransportConfig``
  or similar when the dir supports configuration settings. The base class
  defaults to None. There is a matching new server verb
  ``BzrDir.get-config_file`` to reduce roundtrips for getting BzrDir
  configuration. (Robert Collins)

* ``bzrlib.tests.ExtendedTestResult`` has new methods ``startTests``
  called before the first test is started, ``done`` called after the last
  test completes, and a new parameter ``strict``. (Robert Collins)

* ``-Dhpss`` when passed to bzr will cause a backtrace to be printed when
  VFS operations are started on a smart server repository. This should not
  occur on regular push and pull operations, and is a key indicator for
  performance regressions. (Robert Collins)

* ``-Dlock`` when passed to the selftest (e.g. ``bzr -Dlock selftest``) will
  cause mismatched physical locks to cause test errors rather than just
  reporting to the screen. (Robert Collins)

* -Dprogress will cause pdb to start up if a progress view jumps
  backwards. (Robert Collins)

* Fallback ``CredentialStore`` instances registered with ``fallback=True``
  are now be able to provide credentials if obtaining credentials 
  via ~/.bazaar/authentication.conf fails. (Jelmer Vernooij, 
  Vincent Ladeuil, #321918)

* New hook ``Lock.lock_broken`` which runs when a lock is
  broken. This is mainly for testing that lock/unlock are
  balanced in tests. (Vincent Ladeuil)

* New MergeDirective hook 'merge_request_body' allows hooks to supply or
  alter a body for the message produced by ``bzr send``.

* New smart server verb ``BzrDir.initialize_ex`` which implements a
  refactoring to the core of clone allowing less round trips on new
  branches. (Robert Collins)

* New method ``Tags.rename_revisions`` that can rename revision ids tags
  are pointing at. (Jelmer Vernooij)

* Updated the bundled ``ConfigObj`` library to 4.6.0 (Matt Nordhoff)

Testing
*******

* ``bzr selftest`` will now fail if lock/unlock are not correctly balanced in
  tests. Using ``-Dlock`` will turn the related failures into warnings.
  (Vincent Ladeuil, Robert Collins)

bzr 1.14
########
:Codename: brisbane-core
:1.14rc1: 2009-04-06
:1.14rc2: 2009-04-19
:1.14: 2009-04-28
:1.14.1: 2009-05-01

New formats 1.14 and 1.14-rich-root supporting End-Of-Line (EOL) conversions,
keyword templating (via the bzr-keywords plugin) and generic content filtering.
End-of-line conversion is now supported for formats supporting content
filtering.

Changes from 1.14final to 1.14.1
********************************

* Change api_minimum_version back to api_minimum_version = (1, 13, 0)

Changes from 1.14rc2 to 1.14final
*********************************

* Fix a bug in the pure-python ``GroupCompress`` code when handling copies
  longer than 64KiB. (John Arbash Meinel, #364900)

Changes from 1.14rc1 to 1.14rc2
*******************************

* Fix for bug 358037 Revision not in
  bzrlib.groupcompress.GroupCompressVersionedFiles (Brian de Alwis, 
  John A Meinel)

* Fix for bug 354036 ErrorFromSmartServer - AbsentContentFactory object has no
  attribute 'get_bytes_as' exception while pulling from Launchpad 
  (Jean-Francois Roy, Andrew Bennetts, Robert Collins)

* Fix for bug 355280 eol content filters are never loaded and thus never
  applied (Brian de Alwis, Ian Clatworthy)
 
* bzr.dev -r4280  Change _fetch_uses_deltas = False for CHK repos until we can
  write a better fix. (John Arbash Meinel, Robert Collins)

* Fix for bug 361574 uncommit recommends undefined --levels and -n options
  (Marius Kruger, Ian Clatworthy)

* bzr.dev r4289 as cherrypicked at lp:~spiv/bzr/stacking-cherrypick-1.14 
  (Andrew Bennetts, Robert Collins)

Compatibility Breaks
********************

* A previously disabled code path to accelerate getting configuration
  settings from a smart server has been reinstated. We think this *may*
  cause a incompatibility with servers older than bzr 0.15. We intend
  to issue a point release to address this if it turns out to be a
  problem. (Robert Collins, Andrew Bennetts)

* bzr no longer autodetects nested trees as 'tree-references'.  They
  must now be explicitly added tree references.  At the commandline, use
  join --reference instead of add.  (Aaron Bentley)

* The ``--long`` log format (the default) no longer shows merged
  revisions implicitly, making it consistent with the ``short`` and
  ``line`` log formats.  To see merged revisions for just a given
  revision, use ``bzr log -n0 -rX``. To see every merged revision,
  use ``bzr log -n0``.  (Ian Clatworthy)

New Features
************

* New formats ``1.14`` and ``1.14-rich-root`` supporting End-Of-Line
  (EOL) conversions, keyword templating (via the bzr-keywords plugin)
  and generic content filtering. These formats replace the experimental
  ``development-wt5`` and ``development-wt5-rich-root`` formats
  respectively, but have support for filtered views disabled.
  (Ian Clatworthy)

* New ``mv --auto`` option recognizes renames after they occur.
  (Aaron Bentley)

* ``bzr`` can now get passwords from stdin without requiring a controlling
  terminal (i.e. by redirecting stdin). (Vincent Ladeuil)

* ``bzr log`` now supports filtering of multiple files and directories
  and will show changes that touch any of them. Furthermore,
  directory filtering now shows the changes to any children of that
  directory, not just the directory object itself.
  (Ian Clatworthy, #97715)

* ``bzr shelve`` can now apply changes without storing anything on the
  shelf, via the new --destroy option.  (Aaron Bentley)

* ``bzr send`` now accepts --body to specify an initial message body.
  (Aaron bentley)

* ``bzr xxx --usage`` where xxx is a command now shows a usage
  message and the options without the descriptive help sections
  (like Description and Examples). A message is also given
  explaining how to see the complete help, i.e. ``bzr help xxx``.
  (Ian Clatworthy)

* Content filters can now be used to provide custom conversion
  between the canonical format of content (i.e. as stored) and
  the convenience format of content (i.e. as created in working
  trees). See ``bzr help content-filters`` for further details.
  (Ian Clatworthy, Alexander Belchenko)

* End-of-line conversion is now supported for formats supporting
  content filtering. See ``bzr help eol`` for details.
  (Ian Clatworthy)

* Newly-blessed `join` command allows combining two trees into one.
  (Aaron Bentley)

Improvements
************

* A new format name alias ``default-rich-root`` has been added and
  points at the closest relative of the default format that supports 
  rich roots. (Jelmer Vernooij, #338061)

* Branching from a stacked branch using ``bzr*://`` will now stream
  the data when the target repository does not need topological
  ordering, reducing round trips and network overhead. This uses the
  existing smart server methods added in 1.13, so will work on any
  1.13 or newer server. (Robert Collins, Andrew Bennetts)

* ``bzr cat`` and ``bzr export`` now supports a ``--filters`` option
  that displays/saves the content after content filters are applied.
  (Ian Clatworthy)

* ``bzr ignore`` gives a more informative message when existing
  version controlled files match the ignore pattern. (Neil
  Martinsen-Burrell, #248895)

* ``bzr log`` now has ``--include-merges`` as an alias for ``--levels 0``.
  (Ian Clatworthy)

* ``bzr send`` is faster on repositories with deep histories.
  (Ian Clatworthy)

* IPv6 literals are accepted in URLs.
  (stlman, Martin Pool, Jelmer Vernooij, #165014)

* Progress bars now show the rate of network activity for
  ``bzr+ssh://`` and ``bzr://`` connections.  (Andrew Bennetts)

* Prompt for user names if they are not in the configuration. 
  (Jelmer Vernooij, #256612)

* Pushing to a stacked pack-format branch on a 1.12 or older smart server
  now takes many less round trips.  (Andrew Bennetts, Robert Collins,
  #294479)
  
* Streaming push can be done to older repository formats.  This is
  implemented using a new ``Repository.insert_stream_locked`` RPC.
  (Andrew Bennetts, Robert Collins)

* The "ignoring files outside view: .." message has been re-worded
  to "Ignoring files outside view. View is .." to reduce confusion
  about what was being considered and what was being ignored.
  (Ian Clatworthy)

* The ``long`` log formatter now shows [merge] indicators. If
  only one level of revisions is displayed and merges are found,
  the ``long`` and ``short`` log formatters now tell the user
  how to see the hidden merged revisions.  (Ian Clatworthy)

* The ``brisbane-core`` project has delivered its beta format
  ``development6-rich-root``. This format is suitable for judicious
  testing by early adopters. In particular if you are benchmarking bzr
  performance please be sure to test using this format. At this stage
  more information is best obtained by contacting the Bazaar mailing list
  or IRC channel if you are interested in using this format. We will make
  end user documentation available closer to blessing the format as
  production ready. (Robert Collins, John Arbash Meinel, Ian Clatworthy,
  Vincent Ladeuil, Andrew Bennetts, Martin Pool)

* Tildes are no longer escaped. No more %7Euser/project/branch!
  (Jonathan Lange)

Bug Fixes
*********

* Pushing a new stacked branch will also push the parent inventories for
  revisions at the stacking boundary.  This makes sure that the stacked
  branch has enough data to calculate inventory deltas for all of its
  revisions (without requiring the fallback branch).  This avoids
  "'AbsentContentFactory' object has no attribute 'get_bytes_as'" errors
  when fetching the stacked branch from a 1.13 (or later) smart server.
  This partially fixes #354036.  (Andrew Bennetts, Robert Collins)

* End-Of-Line content filters are now loaded correctly.
  (Ian Clatworthy, Brian de Alwis, #355280)

* Authentication plugins now receive all the parameters from the request
  itself (aka host, port, realm, path, etc). Previously, only the 
  authentication section name, username and encoded password were 
  provided. (Jean-Francois Roy)

* bzr gives a better message if an invalid regexp is passed to ``bzr log
  -m``.  (Anne Mohsen, Martin Pool)

* ``bzr split`` now says "See also: join" (Aaron Bentley, #335015)

* ``bzr version-info`` now works in empty branches. (Jelmer Vernooij,
  #313028)

* Fix "is not a stackable format" error when pushing a
  stackable-format branch with an unstackable-format repository to a
  destination with a default stacking policy.  (Andrew Bennetts)

* Fixed incorrect "Source format does not support stacking" warning
  when pushing to a smart server.  (Andrew Bennetts, #334114)

* Fix 'make check-dist-tarball' failure by converting paths to unicode when
  needed. (Vincent Ladeuil, #355454)

* Fixed "Specified file 'x/y/z' is outside current view: " occurring
  on ``bzr add x/y/z`` in formats supporting views when no view is
  defined.  (Ian Clatworthy, #344708)

* It is no longer possible to fetch between repositories while the
  target repository is in a write group. This prevents race conditions
  that prevent the use of RPC's to perform fetch, and thus allows
  optimising more operations. (Robert Collins, Andrew Bennetts)

* ``merge --force`` works again. (Robert Collins, #342105)

* No more warnings are issued about ``sha`` being deprecated under python-2.6.
  (Vincent Ladeuil, #346593)

* Pushing a new branch to a server that has a stacking policy will now
  upgrade from the local branch format when the stacking policy points at
  a branch which is itself stackable, because we know the client can read
  both branches, we know that the trunk for the project can be read too,
  so the upgrade will not inconvenience users. (Robert Collins, #345169)

* Pushing a new stacked branch will also push the parent inventories for
  revisions at the stacking boundary.  This makes sure that the stacked
  branch has enough data to calculate inventory deltas for all of its
  revisions (without requiring the fallback branch).  This avoids
  "'AbsentContentFactory' object has no attribute 'get_bytes_as'" errors
  when fetching the stacked branch from a 1.13 (or later) smart server.
  This partially fixes #354036.  (Andrew Bennetts, Robert Collins)

* The full test suite is passing again on OSX. Several minor issues (mostly
  test related) have been fixed. (Vincent Ladeuil, #355273).

* The GNU Changelog formatter is slightly improved in the case where
  the delta is empty, and now correctly claims not to support tags.
  (Andrea Bolognani)

* Shelve can now shelve changes to a symlink target.
  (James Westby, #341558)

* The help for the ``info`` command has been corrected.
  (Ian Clatworthy, #351931)

* Upgrade will now use a sensible default format if the source repository
  uses rich roots.  (Jelmer Vernooij, #252908)

Documentation
*************

* Expanded the index of the developer documentation. (Eric Siegerman)

* New topic `bzr help debug-flags`.  (Martin Pool)

* The generated manpage now explicitly lists aliases as commands.
  (James Westby, #336998)

API Changes
***********

* APIs deprecated in 1.6 and previous versions of bzr are now removed.
  (Martin Pool)

* ``CommitReporter`` is no longer called with ``unchanged`` status during
  commit - this was a full-tree overhead that bzr no longer performs.
  (Robert Collins)

* New abstract ``UIFactory`` method ``get_username`` which will be called to 
  obtain the username to use when connecting to remote machines. 
  (Jelmer Vernooij)

* New API ``Inventory.filter()`` added that filters an inventory by
  a set of file-ids so that only those fileids, their parents and
  their children are included.  (Ian Clatworthy)

* New sort order for ``get_record_stream`` ``groupcompress`` which
  sorts optimally for use with groupcompress compressors. (John Arbash
  Meinel, Robert Collins)

* Repository APIs ``get_deltas_for_revisions()`` and
  ``get_revision_delta()`` now support an optional ``specific_fileids``
  parameter. If provided, the deltas are filtered so that only those
  file-ids, their parents and their children are included.
  (Ian Clatworthy)

* The ``get_credentials`` and ``set_credentials`` methods of 
  ``AuthenticationConfig`` now accept an optional realm argument.
  (Jean-Francois Roy)

* The ``pb`` argument to ``fetch()`` is deprecated.
  (Martin Pool)

* The ``Serializer`` class and the serializer ``format registry`` have moved
  from ``bzrlib.xml_serializer`` to ``bzrlib.serializer``. (Jelmer Vernooij)

* The smart server jail now hooks into BzrDir.open to prevent any BzrDir
  that is not inside the backing transport from being opened.  See the
  module documentation for ``bzrlib.smart.request`` for details.
  (Andrew Bennetts, Robert Collins)

* ``Tree.get_symlink_target`` now always returns a unicode string result
  or None. Previously it would return the bytes from reading the link
  which could be in any arbitrary encoding. (Robert Collins)

Testing
*******

* ``bzrlib.tests.TestCase`` now fails the test if its own ``setUp``
  and ``tearDown`` weren't called.  This catches faulty tests that
  forget to upcall when overriding ``setUp`` and ``tearDown``.  Those
  faulty tests were not properly isolated.
  (Andrew Bennetts, Robert Collins)

* Fix test_msgeditor.MsgEditorTest test isolation.
  (Vincent Ladeuil, #347130)

* ``medusa`` is not used anymore as an FTP test server starting with
  python2.6. A new FTP test server based on ``pyftplib`` can be used
  instead. This new server is a soft dependency as medusa which is still
  preferred if both are available (modulo python version).
  (Vincent Ladeuil)

Internals
*********

* Added ``chk_map`` for fast, trie-based storage of tuple to string maps.
  (Robert Collins, John Arbash Meinel, Vincent Ladeuil)

* Added ``bzrlib.chk_map`` for fast, trie-based storage of tuple to string
  maps.  (Robert Collins, John Arbash Meinel, Vincent Ladeuil)

* Added ``bzrlib.inventory_delta`` module.  This will be used for
  serializing and deserializing inventory deltas for more efficient
  streaming on the the network.  (Robert Collins, Andrew Bennetts)

* ``Branch._get_config`` has been added, which splits out access to the
  specific config file from the branch. This is used to let RemoteBranch
  avoid constructing real branch objects to access configuration settings.
  (Robert Collins, Andrew Bennetts)

* ``Branch`` now implements ``set_stacked_on_url`` in the base class as
  the implementation is generic and should impact foreign formats. This
  helps performance for ``RemoteBranch`` push operations to new stacked
  branches. (Robert Collins, Andrew Bennetts)

* ``BtreeIndex._spill_mem_keys_to_disk()`` now generates disk index with
  optmizations turned off. This only has effect when processing > 100,000
  keys during something like ``bzr pack``. (John Arbash Meinel)

* ``bzr selftest`` now accepts ``--subunit`` to run in subunit output
  mode. Requires ``lp:subunit`` installed to work, but is not a hard
  dependency. (Robert Collins)

* ``BzrDir.open_branch`` now takes an optional ``ignore_fallbacks``
  parameter for controlling opening of stacked branches.
  (Andrew Bennetts, Robert Collins)
  
* ``CommitBuilder`` has a new method, ``record_iter_changes`` which works
  in terms of an iter_changes iterator rather than full tree scanning.
  (Robert Collins)

* ``DirState`` can now be passed a custom ``SHA1Provider`` object
  enabling it to store the SHA1 and stat of the canonical (post
  content filtered) form. (Ian Clatworthy)

* New ``assertLength`` method based on one Martin has squirreled away
  somewhere. (Robert Collins, Martin Pool)

* New hook ``BzrDir.pre_open`` which runs before opening ``BzrDir``
  objects, allowing better enforcement of the smart server jail when
  dealing with stacked branches. (Robert Collins, Andrew Bennetts)

* New hook ``RioVersionInfoBuilder.revision``, allowing extra entries 
  to be added to the stanza that is printed for a particular revision.
  (Jelmer Vernooij)

* New repository method ``refresh_data`` to cause any repository to
  make visible data inserted into the repository by a smart server
  fetch operation. (Robert Collins, Andrew Bennetts)

* ``register_filter_stack_map`` now takes an optional fallback parameter,
  a callable to invoke if a preference has a value not in the map
  of filter stacks. This enhancement allows, for example,  bzr-svn to
  handle existing svn properties that define a list of keywords to be
  expanded.  (Ian Clatworthy)

* ``RemoteBranchConfig`` will use a new verb ``Branch.set_config_option``
  to write config settings to smart servers that support this, saving
  5 round trips on the stacked streaming acceptance test.
  (Robert Collins, Andrew Bennetts)

* ``RemoteBranch`` now provides ``_get_config`` for access to just the
  branch specific configuration from a remote server, which uses the 
  already existing ``Branch.get_config_file`` smart verb.
  (Robert Collins, Andrew Bennetts)

* ``RemoteRepository`` will now negatively cache missing revisions during
  ``get_parent_map`` while read-locked. Write-locks are unaffected.
  (Robert Collins, Andrew Bennetts)

* Removed ``InterRemoteToOther``, ``InterOtherToRemote`` and
  ``InterPackToRemotePack`` classes, as they are now unnecessary.
  (Andrew Bennetts)

* ``RepositoryFormat`` as a new attribute ``fast_deltas`` to indicate
  whether the repository can efficiently generate deltas between trees
  regardless of tree size. (Robert Collins)

* ``Repository.iter_files_bytes()`` now properly returns an "iterable of
  byte strings" (aka 'chunked') for the content. It previously was
  returning a plain string, which worked, but performed very poorly when
  building a working tree (file.writelines(str) is very inefficient). This
  can have a large effect on ``bzr checkout`` times. (John Arbash Meinel)

* selftest now supports a --parallel option, with values of 'fork' or
  'subprocess' to run the test suite in parallel. Currently only linux
  machine work, other platforms need patches submitted. (Robert Collins,
  Vincent Ladeuil)

* ``tests.run_suite`` has a new parameter ``suite_decorators``, a list of 
  callables to use to decorate the test suite. Such decorators can add or
  remove tests, or even remote the test suite to another machine if
  desired. (Robert Collins)

* The smart server verb ``Repository.get_parent_map`` can now include
  information about ghosts when the special revision ``include-missing:``
  is in the requested parents map list. With this flag, ghosts are
  included as ``missing:REVISION_ID``. (Robert Collins, Andrew Bennetts)

* ``_walk_to_common_revisions`` will now batch up at least 50
  revisions before calling ``get_parent_map`` on the target,
  regardless of ``InterRepository``.
  (Andrew Bennetts, Robert Collins)

bzr 1.13
########

:Codename: paraskavedekatriaphobia
:1.13: 2009-03-14
:1.13rc1: 2009-03-10
:1.13.1: 2009-03-23
:1.13.2: 2009-04-27

GNU Changelog output can now be produced by ``bzr log --gnu-changelog``.  Debug
flags can now be set in ``~/.bazaar/bazaar.conf``.  Lightweight checkouts and
stacked branches should both be much faster over remote connections.  

Changes From 1.13.1 to 1.13.2
*****************************

A regression was found in the 1.13.1 release. When bzr 1.13.1 and earlier push
a stacked branch they do not take care to push all the parent inventories for
the transferred revisions. This means that a smart server serving that branch
often cannot calculate inventory deltas for the branch (because smart server
does not/cannot open fallback repositories). Prior to 1.13 the server did not
have a verb to stream revisions out of a repository, so that's why this bug has
appeared now.

Bug Fixes
*********

* Fix for bug 354036 ErrorFromSmartServer - AbsentContentFactory object has no
  attribute 'get_bytes_as' exception while pulling from Launchpad 
  (Jean-Francois Roy, Andrew Bennetts, Robert Collins)

Changes From 1.13final to 1.13.1
********************************

A couple regessions where found in the 1.13 release. The pyrex-generated C
extensions are missing from the .tar.gz and .zip files.  Documentation on how
to generate GNU ChangeLogs is wrong.

Bug Fixes
*********

* Change ``./bzr``'s ``_script_version`` to match ./bzrlib/__init__.py
  version_info. (Bob Tanner, Martin Pool, #345232)

* Distribution archives for 1.13 do not contain generated C extension modules
  (Jean-Francois Roy, Bob Tanner, #344465)

* GNU ChangeLog output can now be produced by bzr log --format gnu-changelog is
  incorrect (Deejay, Bob Tanner, Martin Pool, Robert Collins, #343928)

* ``merge --force`` works again. (Robert Collins, #342105)

Changes From 1.13rc1 to 1.13final
*********************************

* Fix "is not a stackable format" error when pushing a
  stackable-format branch with an unstackable-format repository to a
  destination with a default stacking policy.  (Andrew Bennetts)

* Progress bars now show the rate of network activity for
  ``bzr+ssh://`` and ``bzr://`` connections.  (Andrew Bennetts)

Compatibility Breaks
********************

* ``bzr log --line`` now indicates which revisions are merges with
  `[merge]` after the date.  Scripts which parse the output of this
  command may need to be adjusted.
  (Neil Martinsen-Burrell)

New Features
************

* ``bzr reconfigure`` now supports --with-trees and --with-no-trees
  options to change the default tree-creation policy of shared
  repositories.  (Matthew Fuller, Marius Kruger, #145033)

* Debug flags can now be set in ``~/.bazaar/bazaar.conf``.
  (Martin Pool)

* Filtered views provide a mask over the tree so that users can focus
  on a subset of a tree when doing their work. See ``Filtered views``
  in chapter 7 of the User Guide and ``bzr help view`` for details.
  (Ian Clatworthy)

* GNU Changelog output can now be produced by ``bzr log --gnu-changelog``.
  (Andrea Bolognani, Martin Pool)

* The ``-Dmemory`` flag now gives memory information on Windows.
  (John Arbash Meinel)

* Multiple authors for a commit can now be recorded by using the "--author"
  option multiple times. (James Westby, #185772)

* New clean-tree command, from bzrtools.  (Aaron Bentley, Jelmer Vernoij)

* New command ``bzr launchpad-open`` opens a Launchpad web page for that
  branch in your web browser, as long as the branch is on Launchpad at all.
  (Jonathan Lange)

* New API for getting bugs fixed by a revision: Revision.iter_bugs().
  (Jonathan Lange)

Improvements
************

* All bzr ``Hooks`` classes are now registered in
  ``bzrlib.hooks.known_hooks``. This removes the separate list from
  ``bzrlib.tests`` and ensures that all hooks registered there are
  correctly isolated by the test suite (previously
  ``MutableTreeHooks`` were not being isolated correctly). Further, 
  documentation for hooks is now dynamically generated from the
  present HookPoints. ``bzr hooks`` will now also report on all the
  hooks present in the ``bzrlib.hooks.known_hooks`` registry.
  (Robert Collins)

* ``bzr add`` no longer prints ``add completed`` on success. Failure
  still prints an error message. (Robert Collins)

* ``bzr branch`` now has a ``--no-tree`` option which turns off the
  generation of a working tree in the new branch.
  (Daniel Watkins, John Klinger, #273993)

* Bazaar will now point out ``bzr+ssh://`` to the user when they 
  use ssh://. (Jelmer Vernooij, #330535)

* ``bzr -v info`` now omits the number of committers branch statistic,
  making it many times faster for large projects. To include that
  statistic in the output, use ``bzr -vv info``.
  (Ian Clatworthy)

* ``bzr push`` to a ``bzr`` url (``bzr://``, ``bzr+ssh://`` etc) will
  stream if the server is version 1.13 or greater, reducing roundtrips
  significantly. (Andrew Bennetts, Robert Collins)

* Lightweight Checkouts and Stacked Branches should both be much
  faster over remote connections. Building the working tree now
  batches up requests into approx 5MB requests, rather than a separate
  request for each file. (John Arbash Meinel)

* Support for GSSAPI authentication when using HTTP or HTTPS. 
  (Jelmer Vernooij)

* The ``bzr shelve`` prompt now includes a '?' help option to explain the
  short options better. (Daniel Watkins, #327429)

* ``bzr lp-open`` now falls back to the push location if it cannot find a
  public location. (Jonathan Lange, #332372)

* ``bzr lp-open`` will try to find the Launchpad URL for the location
  passed on the command line. This makes ``bzr lp-open lp:foo`` work as
  expected. (Jonathan Lange, #332705)

* ``bzr send`` now supports MH-E via ``emacsclient``. (Eric Gillespie)

Bug Fixes
*********

* Allows ``bzr log <FILE>`` to be called in an empty branch without
  backtracing. (Vincent Ladeuil, #346431)

* Bazaar now gives a better message including the filename if it's
  unable to read a file in the working directory, for example because
  of a permission error.  (Martin Pool, #338653)

* ``bzr cat -r<old> <path>`` doesn't traceback anymore when <path> has a
  file id in the working tree different from the one in revision <old>.
  (Vincent Ladeuil, #341517, #253806)

* ``bzr send`` help is more specific about how to apply merge
  directives.  (Neil Martinsen-Burrell, #253470)

* ``bzr missing`` now uses ``Repository.get_revision_delta()`` rather
  than fetching trees and determining a delta itself. (Jelmer
  Vernooij, #315048)

* ``bzr push`` to a smart server no longer causes "Revision
  {set([('null:',)])} not present ..." errors when the branch has
  multiple root revisions. (Andrew Bennetts, #317654)

* ``bzr shelve`` now properly handle patches with no terminating newline.
  (Benoît PIERRE, #303569)

* ``bzr unshelve`` gives a more palatable error if passed a non-integer
  shelf id. (Daniel Watkins)

* Export now handles files that are not present in the tree.
  (James Westby, #174539)

* Fixed incorrect "Source format does not support stacking" warning
  when pushing to a smart server.  (Andrew Bennetts, #334114)
  
* Fixed "sprout() got an unexpected keyword argument 'source_branch'"
  error branching from old repositories.
  (Martin Pool, #321695)

* Make ``bzr push --quiet <non-local location>`` less chatty.
  (Kent Gibson, #221461)

* Many Branch hooks would not fire with ``bzr://`` and ``bzr+ssh://``
  branches, and this was not noticed due to a bug in the test logic
  for branches. This is now fixed and a test added to prevent it
  reoccuring. (Robert Collins, Andrew Bennetts)

* Restore the progress bar on Windows. We were disabling it when TERM
  wasn't set, but Windows doesn't set TERM. (Alexander Belchenko,
  #334808)

* ``setup.py build_ext`` now gives a proper error when an extension
  fails to build. (John Arbash Meinel)

* Symlinks to non ascii file names are now supported.
  (Robert Collins, Vincent Ladeuil, #339055, #272444)    

* Under rare circumstances (aka nobody reported a bug about it), the ftp
  transport could revert to ascii mode. It now stays in binary mode except
  when needed.  (Vincent Ladeuil)

* Unshelve does not generate warnings about progress bars.
  (Aaron Bentley, #328148)

* shelve cleans up properly when unversioned files are specified.
  (Benoît Pierre, Aaron Bentley)

Documentation
*************

* Added ``Organizing your workspace`` to the User Guide appendices,
  summarizing some common ways of organizing trees, branches and
  repositories and the processes/workflows implied/enabled by each.
  (Ian Clatworthy)

* Hooks can now be self documenting. ``bzrlib.hooks.Hooks.create_hook``
  is the entry point for this feature. (Robert Collins)

* The documentation for ``shelve`` and ``unshelve`` has been clarified.
  (Daniel Watkins, #327421, #327425)

API Changes
***********

* ``bzr selftest`` now fails if the bazaar sources contain trailing
  whitespace, non-unix style line endings and files not ending in a
  newline. About 372 files and 3243 lines with trailing whitespace was
  updated to comply with this. The code already complied with the other
  criteria, but now it is enforced. (Marius Kruger)

* ``bzrlib.branch.PushResult`` was renamed to 
  ``bzrlib.branch.BranchPushResult``. (Jelmer Vernooij)

* ``Branch.fetch`` and ``Repository.fetch`` now return None rather
  than a count of copied revisions and failed revisions. A while back
  we stopped ever reporting failed revisions because we started
  erroring instead, and the copied revisions count is not used in the
  UI at all - indeed it only reflects the repository status not
  changes to the branch itself. (Robert Collins)

* ``Inventory.apply_delta`` now raises an AssertionError if a file-id
  appears multiple times within the delta. (Ian Clatworthy)

* MutableTree.commit now favours the "authors" argument, with the old
  "author" argument being deprecated.

* Remove deprecated EmptyTree.  (Martin Pool)

* ``Repository.fetch`` now accepts an optional ``fetch_spec``
  parameter.  A ``SearchResult`` or ``MiniSearchResult`` may be passed
  to ``fetch_spec`` instead of a ``last_revision`` to specify exactly
  which revisions to fetch. (Andrew Bennetts)

* ``RepositoryAcquisitionPolicy.acquire_repository`` now returns a
  tuple of ``(repository, is_new_flag)``, rather than just the
  repository.  (Andrew Bennetts)

* Revision.get_apparent_author() is now deprecated, replaced by
  Revision.get_apparent_authors(), which returns a list. The former
  now returns the first item that would be returned from the second.

* The ``BranchBuilder`` test helper now accepts a ``timestamp``
  parameter to ``build_commit`` and ``build_snapshot``.  (Martin Pool)

* The ``_fetch_*`` attributes on ``Repository`` are now on
  ``RepositoryFormat``, more accurately reflecting their intent (they
  describe a disk format capability, not state of a particular
  repository of that format). (Robert Collins)

Internals
*********

* Branching from a non-stacked branch on a smart protocol is now
  free of virtual file system methods.
  (Robert Collins, Andrew Bennetts)

* Branch and Repository creation on a bzr+ssh://server are now done
  via RPC calls rather than VFS calls, reducing round trips for
  pushing new branches substantially. (Robert Collins)

* ``Branch.clone`` now takes the ``repository_policy`` formerly used
  inside ``BzrDir.clone_on_transport``, allowing stacking to be
  configured before the branch tags and revision tip are set. This
  fixes a race condition cloning stacked branches that would cause
  plugins to have hooks called on non-stacked instances.
  (Robert Collins, #334187)

* ``BzrDir.cloning_metadir`` now has a RPC call. (Robert Collins)

* ``BzrDirFormat.__str__`` now uses the human readable description
  rather than the sometimes-absent disk label. (Robert Collins)

* ``bzrlib.fetch`` is now composed of a sender and a sink component
  allowing for decoupling over a network connection. Fetching from
  or into a RemoteRepository with a 1.13 server will use this to
  stream the operation.
  (Andrew Bennetts, Robert Collins)

* ``bzrlib.tests.run_suite`` accepts a runner_class parameter
  supporting the use of different runners. (Robert Collins)

* Change how file_ids and revision_ids are interned as part of
  inventory deserialization. Now we use the real ``intern()``, rather
  than our own workaround that would also cache a Unicode copy of the
  string, and never emptied the cache. This should slightly reduce
  memory consumption. (John Arbash Meinel)

* New branch method ``create_clone_on_transport`` that returns a
  branch object. (Robert Collins)

* New hook Commands['extend_command'] to allow plugins to access a
  command object before the command is run (or help generated from
  it), without overriding the command. (Robert Collins)

* New version of the ``BzrDir.find_repository`` verb supporting
  ``_network_name`` to support removing more _ensure_real calls.
  (Robert Collins)

* ``RemoteBranchFormat`` no longer claims to have a disk format string.
  (Robert Collins)

* ``Repository`` objects now have ``suspend_write_group`` and
  ``resume_write_group`` methods.  These are currently only useful
  with pack repositories. (Andrew Bennetts, Robert Collins)

* ``BzrDirFormat``, ``BranchFormat`` and ``RepositoryFormat`` objects
  now have a ``network_name`` for passing the format across RPC calls.
  (Robert Collins, Andrew Bennetts)

* ``RepositoryFormat`` objects now all have a new attribute
  ``_serializer`` used by fetch when reserialising is required.
  (Robert Collins, Andrew Bennetts)

* Some methods have been pulled up from ``BzrBranch`` to ``Branch``
  to aid branch types that are not bzr branch objects (like
  RemoteBranch). (Robert Collins, Andrew Bennetts)

* Test adaptation has been made consistent throughout the built in
  tests. ``TestScenarioApplier``, ``multiply_tests_from_modules``,
  ``adapt_tests``, ``adapt_modules`` have all been deleted. Please
  use ``multiply_tests``, or for lower level needs ``apply_scenarios``
  and ``apply_scenario``. (Robert Collins)

* ``TestSkipped`` is now detected by TestCase and passed to the
  ``TestResult`` by calling ``addSkip``. For older TestResult objects,
  where ``addSkip`` is not available, ``addError`` is still called.
  This permits test filtering in subunit to strip out skipped tests
  resulting in a faster fix-shrink-list-run cycle. This is compatible
  with the testtools protocol for skips. (Robert Collins)

* The ``_index`` of ``KnitVersionedFiles`` now supports the ability
  to scan an underlying index that is going to be incorporated into
  the ``KnitVersionedFiles`` object, to determine if it has missing
  delta references. The method is ``scan_unvalidated_index``.
  (Andrew Bennetts, Robert Collins)

* There is a RemoteSink object which handles pushing to smart servers.
  (Andrew Bennetts, Robert Collins)

* ``TransportTraceDecorator`` now logs ``put_bytes_non_atomic`` and
  ``rmdir`` calls. (Robert Collins)

* ``VersionedFiles`` record adapters have had their signature change
  from ``(record, record.get_bytes_as(record.storage_kind))`` to
  ``(record)`` reducing excess duplication and allowing adapters
  to access private data in record to obtain content more
  efficiently. (Robert Collins)

* We no longer probe to see if we should create a working tree during
  clone if we cannot get a local_abspath for the new bzrdir.
  (Robert Collins)


bzr 1.12
########

:Codename: 1234567890
:1.12: 2009-02-13
:1.12rc1: 2009-02-10

This release of Bazaar contains many improvements to the speed,
documentation and functionality of ``bzr log`` and the display of logged
revisions by ``bzr status``.  bzr now also gives a better indication of
progress, both in the way operations are drawn onto a text terminal, and
by showing the rate of network IO.

Changes from RC1 to Final
*************************

* ``bzr init --development-wt5[-rich-root]`` would fail because of
  circular import errors. (John Arbash Meinel, #328135)

* Expanded the help for log and added a new help topic called
  ``log-formats``.  (Ian Clatworthy)

Compatibility Breaks
********************

* By default, ``bzr status`` after a merge now shows just the pending
  merge tip revisions. This improves the signal-to-noise ratio after
  merging from trunk and completes much faster. To see all merged
  revisions, use the new ``-v`` flag.  (Ian Clatworthy)

* ``bzr log --line`` now shows any tags after the date and before
  the commit message. If you have scripts which parse the output
  from this command, you may need to adjust them accordingly.
  (Ian Clatworthy)

* ``bzr log --short`` now shows any additional revision properties
  after the date and before the commit message.  Scripts that parse 
  output of the log command in this situation may need to adjust.
  (Neil Martinsen-Burrell)

* The experimental formats ``1.12-preview`` and ``1.12-preview-rich-root``
  have been renamed ``development-wt5`` and ``development-wt5-rich-root``
  respectively, given they are not ready for release in 1.12.
  (Ian Clatworthy)

* ``read_bundle_from_url`` has been deprecated. (Vincent Ladeuil)

New Features
************

* Add support for filtering ``bzr missing`` on revisions.  Remote revisions
  can be filtered using ``bzr missing -r -20..-10`` and local revisions can
  be filtered using ``bzr missing --my-revision -20..-10``.
  (Marius Kruger)

* ``bzr log -p`` displays the patch diff for each revision.
  When logging a file, the diff only includes changes to that file.
  (Ian Clatworthy, #202331, #227335)

* ``bzr log`` supports a new option called ``-n N`` or ``--level N``.
  A value of 0 (zero) means "show all nested merge revisions" while
  a value of 1 (one) means "show just the top level". Values above
  1 can be used to see a limited amount of nesting. That can be
  useful for seeing the level or two below PQM submits for example.
  To force the ``--short`` and ``--line`` formats to display all nested
  merge revisions just like ``--long`` does by default, use a command
  like ``bzr log --short -n0``. To display just the mainline using
  ``--long`` format, ``bzr log --long -n1``.
  (Ian Clatworthy)

Improvements
************

* ``bzr add`` more clearly communicates success vs failure.
  (Daniel Watkins)

* ``bzr init`` will now print a little less verbose output.
  (Marius Kruger)

* ``bzr log`` is now much faster in many use cases, particularly
  at incrementally displaying results and filtering by a
  revision range. (Ian Clatworthy)

* ``bzr log --short`` and ``bzr log --line`` now show tags, if any,
  for each revision. The tags are shown comma-separated inside
  ``{}``. For short format, the tags appear at the end of line
  before the optional ``[merge]`` indicator. For line format,
  the tags appear after the date. (Ian Clatworthy)

* Progress bars now show the rate of activity for some sftp 
  operations, and they are drawn different.  (Martin Pool, #172741)

* Progress bars now show the rate of activity for urllib and pycurl based
  http client implementations. The operations are tracked at the socket
  level for better precision.
  (Vincent Ladeuil)

* Rule-based preferences can now accept multiple patterns for a set of
  rules.  (Marius Kruger)

* The ``ancestor:`` revision spec will now default to referring to the
  parent of the branch if no other location is given.
  (Daniel Watkins, #198417)

* The debugger started as a result of setting ``$BZR_PDB`` works
  around a bug in ``pdb``, http://bugs.python.org/issue4150.  The bug
  can cause truncated tracebacks in Python versions before 2.6.
  (Andrew Bennetts)

* VirtualVersionedFiles now implements
  ``iter_lines_added_or_present_in_keys``. This allows the creation of 
  new branches based on stacked bzr-svn branches. (#311997)

Bug Fixes
*********

* ``bzr annotate --show-ids`` doesn't give a backtrace on empty files
  anymore.
  (Anne Mohsen, Vincent Ladeuil, #314525)

* ``bzr log FILE`` now correctly shows mainline revisions merging
  a change to FILE when the ``--short`` and ``--line`` log formats
  are used. (Ian Clatworthy, #317417)

* ``bzr log -rX..Y FILE`` now shows the history of FILE provided
  it existed in Y or X, even if the file has since been deleted or
  renamed. If no range is given, the current/basis tree and
  initial tree are searched in that order. More generally, log
  now interprets filenames in their historical context.
  (Ian Clatworthy, #175520)

* ``bzr status`` now reports nonexistent files and continues, then
  errors (with code 3) at the end.  (Karl Fogel, #306394)

* Don't require the present compression base in knits to be the same
  when adding records in knits. (Jelmer Vernooij, #307394)

* Fix a problem with CIFS client/server lag on Windows colliding with
  an invariant-per-process algorithm for generating AtomicFile names
  (Adrian Wilkins, #304023)

* Many socket operations now handle EINTR by retrying the operation.
  Previously EINTR was treated as an unrecoverable failure.  There is
  a new ``until_no_eintr`` helper function in ``bzrlib.osutils``.
  (Andrew Bennetts)

* Support symlinks with non-ascii characters in the symlink filename.
  (Jelmer Vernooij, #319323)

* There was a bug in how we handled resolving when a file is deleted
  in one branch, and modified in the other. If there was a criss-cross
  merge, we would cause the deletion to conflict a second time.
  (Vincent Ladeuil, John Arbash Meinel)

* There was another bug in how we chose the correct intermediate LCA in
  criss-cross merges leading to several kind of changes be incorrectly
  handled.
  (John Arbash Meinel, Vincent Ladeuil)

* Unshelve now handles deleted paths without crashing. (Robert Collins)

Documentation
*************

* Improved plugin developer documentation.  (Martin Pool)

API Changes
***********

* ``ProgressBarStack`` is deprecated; instead use
  ``ui_factory.nested_progress_bar`` to create new progress bars.
  (Martin Pool)

* ForeignVcsMapping() now requires a ForeignVcs object as first
  argument. (Jelmer Vernooij)

* ForeignVcsMapping.show_foreign_revid() has been moved to
  ForeignVcs. (Jelmer Vernooij)

* ``read_bundle_from_url`` is deprecated in favor of
  ``read_mergeable_from_url``.  (Vincent Ladeuil)

* Revision specifiers are now registered in
  ``bzrlib.revisionspec.revspec_registry``, and the old list of 
  revisionspec classes (``bzrlib.revisionspec.SPEC_TYPES``) has been
  deprecated. (Jelmer Vernooij, #321183)

* The progress and UI classes have changed; the main APIs remain the
  same but code that provides a new UI or progress bar class may
  need to be updated.  (Martin Pool)

Internals
*********

* Default User Interface (UI) is CLIUIFactory when bzr runs in a dumb
  terminal. It is sometimes desirable do override this default by forcing
  bzr to use TextUIFactory. This can be achieved by setting the
  BZR_USE_TEXT_UI environment variable (emacs shells, as opposed to
  compile buffers, are such an example).
  (Vincent Ladeuil)

* New API ``Branch.iter_merge_sorted_revisions()`` that iterates over
  ``(revision_id, depth, revno, end_of_merge)`` tuples.
  (Ian Clatworthy)

* New ``Branch.dotted_revno_to_revision_id()`` and
  ``Branch.revision_id_to_dotted_revno()`` APIs that pick the most
  efficient way of doing the mapping.
  (Ian Clatworthy)

* Refactor cmd_serve so that it's a little easier to build commands that
  extend it, and perhaps even a bit easier to read.  (Jonathan Lange)

* ``TreeDelta.show()`` now accepts a ``filter`` parameter allowing log
  formatters to retrict the output.
  (Vincent Ladeuil)


bzr 1.11
########

:Codename: "Eyes up!"
:Released: 2009-01-19

This first monthly release of Bazaar for 2009 improves Bazaar's operation
in Windows, Mac OS X, and other situations where file names are matched
without regard to capitalization: Bazaar tries to match the case of an
existing file.  This release of Bazaar also improves the efficiency of
Tortoise Windows Shell integration and lets it work on 64-bit platforms.

The UI through which Bazaar supports historic formats has been improved,
so 'bzr help formats' now gives a simpler and shorter list, with clear
advice.

This release also fixes a number of bugs, particularly a glitch that can
occur when there are concurrent writes to a pack repository.

Bug Fixes
*********

* Fix failing test when CompiledChunksToLines is not available.
  (Vincent Ladeuil)

* Stacked branches don't repeatedly open their transport connection.
  (John Arbash Meinel)



bzr 1.11rc1
###########

:Codename: "Eyes up!"
:Released: 2009-01-09

Changes
*******

* Formats using Knit-based repository formats are now explicitly
  marked as deprecated. (Ian Clatworthy)

New Features
************

* Add support for `bzr tags -r 1..2`, that is we now support showing
  tags applicable for a specified revision range. (Marius Kruger)

* ``authentication.conf`` now accepts pluggable read-only credential
  stores. Such a plugin (``netrc_credential_store``) is now included,
  handles the ``$HOME/.netrc`` file and can server as an example to
  implement other plugins.
  (Vincent Ladeuil)

* ``shelve --list`` can now be used to list shelved changes.
  (Aaron Bentley)

Improvements
************

* Add trailing slash to directories in all output of ``bzr ls``, except
  ``bzr ls --null``. (Gordon P. Hemsley, #306424)

* ``bzr revision-info`` now supports a -d option to specify an
  alternative branch. (Michael Hudson)

* Add connection to a C++ implementation of the Windows Shell Extension
  which is able to fully replace the current Python implemented one.
  Advantages include 64bit support and reduction in overhead for
  processes which drag in shell extensions.
  (Mark Hammond)

* Support the Claws mail client directly, rather than via
  xdg-email. This prevents the display of an unnecessary modal
  dialog in Claws, informing the user that a file has been
  attached to the message, and works around bug #291847 in
  xdg-utils which corrupts the destination address.

* When working on a case-insensitive case-preserving file-system, as
  commonly found with Windows, bzr will often ignore the case of the
  arguments specified by the user in preference to the case of an existing
  item on the file-system or in the inventory to help prevent
  counter-intuitive behaviour on Windows. (Mark Hammond)

Bug Fixes
*********
  
* Allow BzrDir implementation to implement backing up of 
  control directory. (#139691)

* ``bzr push`` creating a new stacked branch will now only open a
  single connection to the target machine. (John Arbash Meinel)

* Don't call iteritems on transport_list_registry, because it may
  change during iteration.  (Martin Pool, #277048)

* Don't make a broken branch when pushing an unstackable-format branch
  that's in a stackable shared repository to a location with default
  stack-on location.  (Andrew Bennetts, #291046)

* Don't require embedding user in HTTP(S) URLs do use authentication.conf.
  (Ben Jansen, Vincent Ladeuil, #300347)

* Fix a problem with CIFS client/server lag on windows colliding with
  an invariant-per-process algorithm for generating AtomicFile names
  (Adrian Wilkins, #304023)

* Fix bogus setUp signature in UnavailableFTPServer.
  (Gary van der Merwe, #313498)

* Fix compilation error in ``_dirstate_helpers_c`` on SunOS/Solaris.
  (Jari Aalto)

* Fix SystemError in ``_patiencediff_c`` module by calling
  PyErr_NoMemory() before returning NULL in PatienceSequenceMatcher_new.
  (Andrew Bennetts, #303206)

* Give proper error message for diff with non-existent dotted revno.
  (Marius Kruger, #301969)

* Handle EACCES (permission denied) errors when launching a message
  editor, and emit warnings when a configured editor cannot be
  started. (Andrew Bennetts)

* ``$HOME/.netrc`` file is now recognized as a read-only credential store
  if configured in ``authentication.conf`` with 'password_encoding=netrc'
  in the appropriate sections.
  (Vincent Ladeuil, #103029)

* Opening a stacked branch now properly shares the connection, rather
  than opening a new connection for the stacked-on branch.
  (John Arbash meinel)

* Preserve transport decorators while following redirections.
  (Vincent Ladeuil, #245964, #270863)

* Provides a finer and more robust filter for accepted redirections.
  (Vincent Ladeuil, #303959, #265070)

* ``shelve`` paths are now interpreted relative to the current working
  tree.  (Aaron Bentley)

* ``Transport.readv()`` defaults to not reading more than 100MB in a
  single array. Further ``RemoteTransport.readv`` sets this to 5MB to
  work better with how it splits its requests.
  (John Arbash Meinel, #303538)

* Pack repositories are now able to reload the pack listing and retry
  the current operation if another action causes the data to be
  repacked.  (John Arbash Meinel, #153786)

* ``pull -v`` now respects the log_format configuration variable.
  (Aaron Bentley)

* ``push -v`` now works on non-initial pushes.  (Aaron Bentley)

* Use the short status format when the short format is used for log.
  (Vincent Ladeuil, #87179)

* Allow files to be renamed or moved via remove + add-by-id. (Charles
  Duffy, #314251)

Documentation
*************

* Improved the formats help topic to explain why multiple formats
  exist and to provide guidelines in selecting one. Introduced
  two new supporting help topics: current-formats and other-formats.
  (Ian Clatworthy)

API Changes
***********

* ``LRUCache(after_cleanup_size)`` was renamed to
  ``after_cleanup_count`` and the old name deprecated. The new name is
  used for clarity, and to avoid confusion with
  ``LRUSizeCache(after_cleanup_size)``. (John Arbash Meinel)

* New ``ForeignRepository`` base class, to help with foreign branch 
  support (e.g. svn).  (Jelmer Vernooij)

* ``node_distances`` and ``select_farthest`` can no longer be imported
  from ``bzrlib.graph``.  They can still be imported from
  ``bzrlib.deprecated_graph``, which has been the preferred way to
  import them since before 1.0.  (Andrew Bennetts)
  
* The logic in commit now delegates inventory basis calculations to
  the ``CommitBuilder`` object; this requires that the commit builder
  in use has been updated to support the new ``recording_deletes`` and
  ``record_delete`` methods. (Robert Collins)

Testing
*******

* An HTTPS server is now available (it requires python-2.6). Future bzr
  versions will allow the use of the python-2.6 ssl module that can be
  installed for 2.5 and 2.4.

* ``bzr selftest`` now fails if new trailing white space is added to
  the bazaar sources. It only checks changes not committed yet. This
  means that PQM will now reject changes that introduce new trailing
  whitespace. (Marius Kruger)

* Introduced new experimental formats called ``1.12-preview`` and
  ``1.12-preview-rich-root`` to enable testing of related pending
  features, namely content filtering and filtered views.
  (Ian Clatworthy)

Internals
*********

* Added an ``InventoryEntry`` cache when deserializing inventories.
  Can cut the time to iterate over multiple RevisionsTrees in half.
  (John Arbash Meinel)

* Added ``bzrlib.fifo_cache.FIFOCache`` which is designed to have
  minimal overhead versus using a plain dict for cache hits, at the
  cost of not preserving the 'active' set as well as an ``LRUCache``.
  (John Arbash Meinel)

* ``bzrlib.patience_diff.unified_diff`` now properly uses a tab
  character to separate the filename from the date stamp, and doesn't
  add trailing whitespace when a date stamp is not supplied.
  (Adeodato Simó, John Arbash Meinel)

* ``DirStateWorkingTree`` and ``DirStateWorkingTreeFormat`` added
  as base classes of ``WorkingTree4`` and ``WorkingTreeFormat4``
  respectively. (Ian Clatworthy)

* ``KnitVersionedFiles._check_should_delta()`` now uses the
  ``get_build_details`` api to avoid multiple hits to the index, and
  to properly follow the ``compression_parent`` rather than assuming
  it is the left-hand parent. (John Arbash Meinel)

* ``KnitVersionedFiles.get_record_stream()`` will now chose a
  more optimal ordering when the keys are requested 'unordered'.
  Previously the order was fully random, now the records should be
  returned from each pack in turn, in forward I/O order.
  (John Arbash Meinel)
    
* ``mutter()`` will now flush the ``~/.bzr.log`` if it has been more
  than 2s since the last time it flushed. (John Arbash Meinel)

* New method ``bzrlib.repository.Repository.add_inventory_by_delta``
  allows adding an inventory via an inventory delta, which can be
  more efficient for some repository types. (Robert Collins)

* Repository ``CommitBuilder`` objects can now accumulate an inventory
  delta. To enable this functionality call ``builder.recording_deletes``
  and additionally call ``builder.record_delete`` when a delete
  against the basis occurs. (Robert Collins)

* The default http handler has been changed from pycurl to urllib.
  The default is still pycurl for https connections. (The only
  advantage of pycurl is that it checks ssl certificates.)
  (John Arbash Meinel)

* ``VersionedFiles.get_record_stream()`` can now return objects with a
  storage_kind of ``chunked``. This is a collection (list/tuple) of
  strings. You can use ``osutils.chunks_to_lines()`` to turn them into
  guaranteed 'lines' or you can use ``''.join(chunks)`` to turn it
  into a fulltext. This allows for some very good memory savings when
  asking for many texts that share ancestry, as the individual chunks
  can be shared between versions of the file. (John Arbash Meinel)

* ``pull -v`` and ``push -v`` use new function
  ``bzrlib.log.show_branch_change`` (Aaron Bentley)



bzr 1.10
########

:Released: 2008-12-05

Bazaar 1.10 has several performance improvements for copying revisions
(especially for small updates to large projects).  There has also been a
significant amount of effort in polishing stacked branches.  The commands
``shelve`` and ``unshelve`` have become core commands, with an improved
implementation.

The only changes versus bzr-1.10rc1 are bugfixes for stacked branches.

bug Fixes
*********

* Don't set a pack write cache size from RepoFetcher, because the
  cache is not coherent with reads and causes ShortReadvErrors.
  This reverses the change that fixed #294479.
  (Martin Pool, #303856)

* Properly handle when a revision can be inserted as a delta versus
  when it needs to be expanded to a fulltext for stacked branches.
  There was a bug involving merge revisions. As a method to help
  prevent future difficulties, also make stacked fetches sort
  topologically. (John Arbash Meinel, #304841)


bzr 1.10rc1
###########

:Released: 2008-11-28

This release of Bazaar focuses on performance improvements when pushing
and pulling revisions, both locally and to remote networks.  The popular
``shelve`` and ``unshelve`` commands, used to interactively revert and
restore work in progress, have been merged from bzrtools into the bzr
core.  There are also bug fixes for portability, and for stacked branches.

New Features
************

* New ``commit_message_template`` hook that is called by the commit
  code to generate a template commit message. (Jelmer Vernooij)

* New `shelve` and `unshelve` commands allow undoing and redoing changes.
  (Aaron Bentley)

Improvements
************

* ``(Remote)Branch.copy_content_into`` no longer generates the full revision
  history just to set the last revision info.
  (Andrew Bennetts, John Arbash Meinel)

* Fetches between formats with different serializers (such as
  pack-0.92-subtree and 1.9-rich-root) are faster now.  This is due to
  operating on batches of 100 revisions at time rather than
  one-by-one.  (Andrew Bennetts, John Arbash Meinel)

* Search index files corresponding to pack files we've already used
  before searching others, because they are more likely to have the
  keys we're looking for.  This reduces the number of iix and tix
  files accessed when pushing 1 new revision, for instance.
  (John Arbash Meinel)

* Signatures to transfer are calculated more efficiently in
  ``item_keys_introduced_by``.  (Andrew Bennetts, John Arbash Meinel)

* The generic fetch code can once again copy revisions and signatures
  without extracting them completely to fulltexts and then serializing
  them back down into byte strings. This is a significant performance
  improvement when fetching from a stacked branch.
  (John Arbash Meinel, #300289)

* When making a large readv() request over ``bzr+ssh``, break up the
  request into more manageable chunks. Because the RPC is not yet able
  to stream, this helps keep us from buffering too much information at
  once. (John Arbash Meinel)

Bug Fixes
*********

* Better message when the user needs to set their Launchpad ID.
  (Martin Pool, #289148)

* ``bzr commit --local`` doesn't access the master branch anymore.
  This fixes a regression introduced in 1.9.  (Marius Kruger, #299313)

* Don't call the system ``chdir()`` with an empty path. Sun OS seems
  to give an error in that case.  Also, don't count on ``getcwd()``
  being able to allocate a new buffer, which is a gnu extension.
  (John Arbash Meinel, Martin Pool, Harry Hirsch, #297831)

* Don't crash when requesting log --forward <file> for a revision range
  starting with a dotted revno.
  (Vincent Ladeuil, #300055)

* Don't create text deltas spanning stacked repositories; this could
  cause "Revision X not present in Y" when later accessing them.
  (Martin Pool, #288751)

* Pack repositories are now able to reload the pack listing and retry
  the current operation if another action causes the data to be
  repacked.  (John Arbash Meinel, #153786)

* PermissionDenied errors from smart servers no longer cause
  "PermissionDenied: "None"" on the client.
  (Andrew Bennetts, #299254)

* Pushing to a stacked pack repository now batches writes, the same
  way writes are batched to ordinary pack repository.  This makes
  pushing to a stacked branch over the network much faster.
  (Andrew Bennetts, #294479)

* TooManyConcurrentRequests no longer occur when a fetch fails and
  tries to abort a write group.  This allows the root cause (e.g. a
  network interruption) to be reported.  (Andrew Bennetts, #297014)

* RemoteRepository.get_parent_map now uses fallback repositories.
  (Aaron Bentley, #297991?, #293679?)

API Changes
***********

* ``CommitBuilder`` now validates the strings it will be committing,
  to ensure that they do not have characters that will not be properly
  round-tripped. For now, it just checks for characters that are
  invalid in the XML form. (John Arbash Meinel, #295161)

* Constructor parameters for NewPack (internal to pack repositories)
  have changed incompatibly.

* ``Repository.abort_write_group`` now accepts an optional
  ``suppress_errors`` flag.  Repository implementations that override
  ``abort_write_group`` will need to be updated to accept the new
  argument.  Subclasses that only override ``_abort_write_group``
  don't need to change.

* Transport implementations must provide copy_tree_to_transport.  A default
  implementation is provided for Transport subclasses.

Testing
*******

* ``bzr selftest`` now fails if no doctests are found in a module
  that's expected to have them.  (Martin Pool)

* Doctests now only report the first failure.  (Martin Pool)


bzr 1.9
#######

:Released: 2008-11-07

This release of Bazaar adds a new repository format, ``1.9``, with smaller
and more efficient index files.  This format can be specified when
creating a new repository, or used to losslessly upgrade an existing
repository.  bzr 1.9 also speeds most operations over the smart server
protocol, makes annotate faster, and uses less memory when making
checkouts or pulling large amounts of data.

Bug Fixes
*********

* Fix "invalid property value 'branch-nick' for None" regression with
  branches bound to svn branches.  (Martin Pool, #293440)

* Fix SSL/https on Python2.6.  (Vincent Ladeuil, #293054)

* ``SFTPTransport.readv()`` had a bug when requests were out-of-order.
  This only triggers some-of-the-time on Knit format repositories.
  (John Arbash Meinel, #293746)


bzr 1.9rc1
##########

:Released: 2008-10-31

New Features
************

* New Branch hook ``transform_fallback_location`` allows a function to
  be called when looking up the stacked source. (Michael Hudson)

* New repository formats ``1.9`` and ``1.9-rich-root``. These have all
  the functionality of ``1.6``, but use the new btree indexes.
  These indexes are both smaller and faster for access to historical
  information.  (John Arbash Meinel)

Improvements
************

* ``BTreeIndex`` code now is able to prefetch extra pages to help tune
  the tradeoff between bandwidth and latency. Should be tuned
  appropriately to not impact commands which need minimal information,
  but provide a significant boost to ones that need more context. Only
  has a direct impact on the ``--development2`` format which uses
  btree's for the indexes. (John Arbash Meinel)

* ``bzr dump-btree`` is a hidden command introduced to allow dumping
  the contents of a compressed btree file.  (John Arbash Meinel)

* ``bzr pack`` now tells the index builders to optimize for size. For
  btree index repositories, this can save 25% of the index size
  (mostly in the text indexes). (John Arbash Meinel)

* ``bzr push`` to an existing branch or repository on a smart server
  is faster, due to Bazaar making more use of the ``get_parent_map``
  RPC when querying the remote branch's revision graph.
  (Andrew Bennetts)

* default username for bzr+ssh and sftp can be configured in
  authentication.conf. (Aaron Bentley)

* launchpad-login now provides a default username for bzr+ssh and sftp
  URLs, allowing username-free URLs to work for everyone. (Aaron Bentley)

* ``lp:`` lookups no longer include usernames, making them shareable and
  shorter. (Aaron Bentley)

* New ``PackRepository.autopack`` smart server RPC, which does
  autopacking entirely on the server.  This is much faster than
  autopacking via plain file methods, which downloads a large amount
  of pack data and then re-uploads the same pack data into a single
  file.  This fixes a major (although infrequent) cause of lengthy
  delays when using a smart server.  For example, pushing the 10th
  revision to a repository with 9 packs now takes 44 RPCs rather than
  179, and much less bandwidth too.  This requires Bazaar 1.9 on both
  the client and the server, otherwise the client will fallback to the
  slower method.  (Andrew Bennetts)

Bug Fixes
*********

* A failure to load a plugin due to an IncompatibleAPI exception is
  now correctly reported. (Robert Collins, #279451)

* API versioning support now has a multiple-version checking api
  ``require_any_api``. (Robert Collins, #279447)

* ``bzr branch --stacked`` from a smart server to a standalone branch
  works again.  This fixes a regression in 1.7 and 1.8.
  (Andrew Bennetts, #270397)

* ``bzr co`` uses less memory. It used to unpack the entire WT into
  memory before writing it to disk. This was a little bit faster, but
  consumed lots of memory. (John Arbash Meinel, #269456)

* ``bzr missing --quiet`` no longer prints messages about whether
  there are missing revisions.  The exit code indicates whether there
  were or not.  (Martin Pool, #284748)

* Fixes to the ``annotate`` code. The fast-path which re-used the
  stored deltas was accidentally disabled all the time, instead of
  only when a branch was stacked. Second, the code would accidentally
  re-use a delta even if it wasn't against the left-parent, this
  could only happen if ``bzr reconcile`` decided that the parent
  ordering was incorrect in the file graph.  (John Arbash Meinel)

* "Permission denied" errors that occur when pushing a new branch to a
  smart server no longer cause tracebacks.  (Andrew Bennetts, #278673)

* Some compatibility fixes for building the extensions with MSVC and
  for python2.4. (John Arbash Meinel, #277484)

* The index logic is now able to reload the list of pack files if and
  index ends up disappearing. We still don't reload if the pack data
  itself goes missing after checking the index. This bug appears as a
  transient failure (file not found) when another process is writing
  to the repository.  (John Arbash Meinel, #153786)

* ``bzr switch`` and ``bzr bind`` will now update the branch nickname if
  it was previously set. All checkouts will now refer to the bound branch
  for a nickname if one was not explicitly set.
  (Marius Kruger, #230903)

Documentation
*************

* Improved hook documentation. (Michael Ernst)

API Changes
***********

* commands.plugins_cmds is now a CommandRegistry, not a dict.

Internals
*********

* New AuthenticationConfig.set_credentials method allows easy programmatic
  configuration of authetication credentials.


bzr 1.8
#######

:Released: 2008-10-16

Bazaar 1.8 includes several fixes that improve working tree performance,
display of revision logs, and merges.  The bzr testsuite now passes on OS
X and Python 2.6, and almost completely passes on Windows.  The
smartserver code has gained several bug fixes and performance
improvements, and can now run server-side hooks within an http server.

Bug Fixes
*********

* Fix "Must end write group" error when another error occurs during
  ``bzr push``.  (Andrew Bennetts, #230902)

Portability
***********

* Some Pyrex versions require the WIN32 macro defined to compile on
  that platform.  (Alexander Belchenko, Martin Pool, #277481)


bzr 1.8rc1
##########

:Released: 2008-10-07

Changes
*******

* ``bzr log file`` has been changed. It now uses a different method
  for determining which revisions to show as merging the changes to
  the file. It now only shows revisions which merged the change
  towards your mainline. This simplifies the output, makes it faster,
  and reduces memory consumption.  (John Arbash Meinel)

* ``bzr merge`` now defaults to having ``--reprocess`` set, whenever
  ``--show-base`` is not supplied.  (John Arbash Meinel)

* ``bzr+http//`` will now optionally load plugins and write logs on the
  server. (Marius Kruger)

* ``bzrlib._dirstate_helpers_c.pyx`` does not compile correctly with
  Pyrex 0.9.4.1 (it generates C code which causes segfaults). We
  explicitly blacklist that version of the compiler for that
  extension. Packaged versions will include .c files created with
  pyrex >= 0.9.6 so it doesn't effect releases, only users running
  from the source tree. (John Arbash Meinel, #276868)

Features
********

* bzr is now compatible with python-2.6. python-2.6 is not yet officially
  supported (nor released, tests were conducted with the dev version of
  python-2.6rc2), but all known problems have been fixed.  Feedback
  welcome.
  (Vincent Ladeuil, #269535)

Improvements
************

* ``bzr annotate`` will now include uncommitted changes from the local
  working tree by default. Such uncommitted changes are given the
  revision number they would get if a commit was done, followed with a
  ? to indicate that its not actually known. (Robert Collins, #3439)

* ``bzr branch`` now accepts a ``--standalone`` option, which creates a
  standalone branch regardless of the presence of shared repositories.
  (Daniel Watkins)

* ``bzr push`` is faster in the case there are no new revisions to
  push.  It is also faster if there are no tags in the local branch.
  (Andrew Bennetts)

* File changes during a commit will update the tree stat cache.
  (Robert Collins)

* Location aliases can now accept a trailing path.  (Micheal Hudson)

* New hooks ``Lock.hooks`` when LockDirs are acquired and released.
  (Robert Collins, MartinPool)

* Switching in heavyweight checkouts uses the master branch's context, not
  the checkout's context.  (Adrian Wilkins)

* ``status`` on large trees is now faster, due to optimisations in the
  walkdirs code. Of particular note, the walkdirs code now performs
  a temporary ``chdir()`` while reading a single directory; if your
  platform has non thread-local current working directories (and is
  not windows which has its own implementation), this may introduce a
  race condition during concurrent uses of bzrlib. The bzrlib CLI
  will not encounter this as it is single threaded for working tree
  operations. (Robert Collins)

* The C extensions now build on python 2.4 (Robert Collins, #271939)

* The ``-Dhpss`` debug flag now reports the number of smart server
  calls per medium to stderr.  This is in addition to the existing
  detailed logging to the .bzr.log trace file.  (Andrew Bennetts)

Bug Fixes
*********

* Avoid random failures arising from misinterpreted ``errno`` values
  in ``_readdir_pyx.read_dir``.
  (Martin Pool, #279381)

* Branching from a shared repository on a smart server into a new
  repository now preserves the repository format.
  (Andrew Bennetts, #269214)

* ``bzr log`` now accepts a ``--change`` option.
  (Vincent Ladeuil, #248427)

* ``bzr missing`` now accepts an ``--include-merges`` option.
  (Vincent Ladeuil, #233817)

* Don't try to filter (internally) '.bzr' from the files to be deleted if
  it's not there.
  (Vincent Ladeuil, #272648)

* Fix '_in_buffer' AttributeError when using the -Dhpss debug flag.
  (Andrew Bennetts)

* Fix TooManyConcurrentRequests errors caused by a connection failure
  when doing ``bzr pull`` or ``bzr merge`` from a ``bzr+ssh`` URL.
  (Andrew Bennetts, #246233)

* Fixed ``bzr st -r branch:PATH_TO_BRANCH`` where the other branch
  is in a different repository than the current one.
  (Lukáš Lalinský, #144421)

* Make the first line of the manpage preamble a comment again.
  (David Futcher, #242106)

* Remove use of optional parameter in GSSAPI FTP support, since
  it breaks newer versions of Python-Kerberos. (Jelmer Vernooij)

* The autopacking logic will now always create a single new pack from
  all of the content which it deems is worth moving. This avoids the
  'repack a single pack' bug and should result in better packing
  overall.  (John Arbash Meinel, #242510, #172644)

* Trivial documentation fix.
  (John Arbash Meinel, #270471)

* ``bzr switch`` and ``bzr bind`` will now update the branch nickname if
  it was previously set. All checkouts will now refer to the bound branch
  for a nickname if one was not explicitly set.
  (Marius Kruger, #230903)

Documentation
*************

* Explain revision/range identifiers. (Daniel Clemente)

API Changes
***********

* ``CommitBuilder.record_entry_contents`` returns one more element in
  its result tuple - an optional file system hash for the hash cache
  to use. (Robert Collins)

* ``dirstate.DirState.update_entry`` will now only calculate the sha1
  of a file if it is likely to be needed in determining the output
  of iter_changes. (Robert Collins)

* The PackRepository, RepositoryPackCollection, NewPack classes have a
  slightly changed interface to support different index types; as a
  result other users of these classes need to supply the index types
  they want. (Robert Collins)

Testing
*******

* ``bzrlib.tests.repository_implementations`` has been renamed to
  ``bzrlib.tests.per_repository`` so that we have a common structure
  (and it is shorter). (John Arbash Meinel, #239343)

* ``LocalTransport.abspath()`` now returns a drive letter if the
  transport has one, fixing numerous tests on Windows.
  (Mark Hammond)

* PreviewTree is now tested via intertree_implementations.
  (Aaron Bentley)

* The full test suite is passing again on OSX.
  (Guillermo Gonzalez, Vincent Ladeuil)

* The full test suite passes when run with ``-Eallow_debug``.
  (Andrew Bennetts)

Internals
*********

* A new hook, ``Branch.open``, has been added, which is called when
  branch objects are opened. (Robert Collins)

* ``bzrlib.osutils._walkdirs_utf8`` has been refactored into common
  tree walking, and modular directory listing code to aid future
  performance optimisations and refactoring. (Robert Collins)

* ``bzrlib.trace.debug_memory`` can be used to get a quick memory dump
  in the middle of processing. It only reports memory if
  ``/proc/PID/status`` is available. (John Arbash Meinel)

* New method ``RevisionSpec.as_tree`` for representing the revision
  specifier as a revision tree object. (Lukáš Lalinský)

* New race-free method on MutableTree ``get_file_with_stat`` for use
  when generating stat cache results. (Robert Collins)

* New win32utils.get_local_appdata_location() provides access to a local
  directory for storing data.  (Mark Hammond)

* To be compatible with python-2.6 a few new rules should be
  observed. 'message' attribute can't be used anymore in exception
  classes, 'sha' and 'md5' modules have been deprecated (use
  osutils.[md5|sha]), object__init__ and object.__new__ don't accept
  parameters anymore.
  (Vincent Ladeuil)


bzr 1.7.1
#########

:Released:  2008-10-01

No changes from 1.7.1rc1.


bzr 1.7.1rc1
############

:Released: 2008-09-24

This release just includes an update to how the merge algorithm handles
file paths when we encounter complex history.

Features
********

* If we encounter a criss-cross in history, use information from
  direct Least Common Ancestors to resolve inventory shape (locations
  of files, adds, deletes, etc). This is similar in concept to using
  ``--lca`` for merging file texts, only applied to paths.
  (John Arbash Meinel)


bzr 1.7
#######

:Released: 2008-09-23

This release includes many bug fixes and a few performance and feature
improvements.  ``bzr rm`` will now scan for missing files and remove them,
like how ``bzr add`` scans for unknown files and adds them. A bit more
polish has been applied to the stacking code. The b-tree indexing code has
been brought in, with an eye on using it in a future repository format.
There are only minor installer changes since bzr-1.7rc2.

Features
********

* Some small updates to the win32 installer. Include localization
  files found in plugins, and include the builtin distutils as part of
  packaging qbzr. (Mark Hammond)


bzr 1.7rc2
##########

:Released: 2008-09-17

A few bug fixes from 1.7rc1. The biggest change is a new
``RemoteBranch.get_stacked_on_url`` rpc. This allows clients that are
trying to access a Stacked branch over the smart protocol, to properly
connect to the stacked-on location.

Bug Fixes
*********

* Branching from a shared repository on a smart server into a new
  repository now preserves the repository format.
  (Andrew Bennetts, #269214)

* Branching from a stacked branch via ``bzr+ssh`` can properly connect
  to the stacked-on branch.  (Martin Pool, #261315)

* ``bzr init`` no longer re-opens the BzrDir multiple times.
  (Vincent Ladeuil)

* Fix '_in_buffer' AttributeError when using the -Dhpss debug flag.
  (Andrew Bennetts)


bzr 1.7rc1
##########

:Released: 2008-09-09

This release candidate for bzr 1.7 has several bug fixes and a few
performance and feature improvements.  ``bzr rm`` will now scan for
missing files and remove them, like how ``bzr add`` scans for unknown
files and adds them. A bit more polish has been applied to the stacking
code. The b-tree indexing code has been brought in, with an eye on using
it in a future repository format.


Changes
*******

* ``bzr export`` can now export a subdirectory of a project.
  (Robert Collins)

* ``bzr remove-tree`` will now refuse to remove a tree with uncommitted
  changes, unless the ``--force`` option is specified.
  (Lukáš Lalinský, #74101)

* ``bzr rm`` will now scan for files that are missing and remove just
  them automatically, much as ``bzr add`` scans for new files that
  are not ignored and adds them automatically. (Robert Collins)

Features
********

* Support for GSSAPI authentication when using FTP as documented in
  RFC2228. (Jelmer Vernooij, #49623)

* Add support for IPv6 in the smart server. (Jelmer Vernooij, #165014)

Improvements
************

* A url like ``log+file:///tmp`` will log all access to that Transport
  to ``.bzr.log``, which may help in debugging or profiling.
  (Martin Pool)

* ``bzr branch`` and ``bzr push`` use the default stacking policy if the
  branch format supports it. (Aaron Bentley)

* ``bzr init`` and ``bzr init-repo`` will now print out the same as
  ``bzr info`` if it completed successfully.
  (Marius Kruger)

* ``bzr uncommit`` logs the old tip revision id, and displays how to
  restore the branch to that tip using ``bzr pull``.  This allows you
  to recover if you realize you uncommitted the wrong thing.
  (John Arbash Meinel)

* Fix problems in accessing stacked repositories over ``bzr://``.
  (Martin Pool, #261315)

* ``SFTPTransport.readv()`` was accidentally using ``list += string``,
  which 'works', but adds each character separately to the list,
  rather than using ``list.append(string)``. Fixing this makes the
  SFTP transport a little bit faster (~20%) and use a bit less memory.
  (John Arbash Meinel)

* When reading index files, if we happen to read the whole file in a
  single request treat it as a ``_buffer_all`` request. This happens
  most often on small indexes over remote transports, where we default
  to reading 64kB. It saves a round trip for each small index during
  fetch operations. Also, if we have read more than 50% of an index
  file, trigger a ``_buffer_all`` on the next request. This works
  around some inefficiencies because reads don't fall neatly on page
  boundaries, so we would ignore those bytes, but request them again
  later. This could trigger a total read size of more than the whole
  file. (John Arbash Meinel)

Bug Fixes
*********

* ``bzr rm`` is now aliased to ``bzr del`` for the convenience of svn
  users. (Robert Collins, #205416)

* Catch the infamous "select/poll returned error" which occurs when
  pycurl try to send a body request to an HTTP/1.0 server which has
  already refused to handle the request. (Vincent Ladeuil, #225020)

* Fix ``ObjectNotLocked`` errors when using various commands
  (including ``bzr cat`` and ``bzr annotate``) in combination with a
  smart server URL.  (Andrew Bennetts, #237067)

* ``FTPTransport.stat()`` would return ``0000`` as the permission bits
  for the containing ``.bzr/`` directory (it does not implement
  permissions). This would cause us to set all subdirectories to
  ``0700`` and files to ``0600`` rather than leaving them unmodified.
  Now we ignore ``0000`` as the permissions and assume they are
  invalid. (John Arbash Meinel, #259855)

* Merging from a previously joined branch will no longer cause
  a traceback. (Jelmer Vernooij, #203376)

* Pack operations on windows network shares will work even with large
  files. (Robert Collins, #255656)

* Running ``bzr st PATH_TO_TREE`` will no longer suppress merge
  status. Status is also about 7% faster on mozilla sized trees
  when the path to the root of the tree has been given. Users of
  the internal ``show_tree_status`` function should be aware that
  the show_pending flag is now authoritative for showing pending
  merges, as it was originally. (Robert Collins, #225204)

* Set valid default _param_name for Option so that ListOption can embed
  '-' in names. (Vincent Ladeuil, #263249)

* Show proper error rather than traceback when an unknown revision
  id is specified to ``bzr cat-revision``. (Jelmer Vernooij, #175569)

* Trailing text in the dirstate file could cause the C dirstate parser
  to try to allocate an invalid amount of memory. We now properly
  check and test for parsing a dirstate with invalid trailing data.
  (John Arbash Meinel, #186014)

* Unexpected error responses from a smart server no longer cause the
  client to traceback.  (Andrew Bennetts, #263527)

* Use a Windows api function to get a Unicode host name, rather than
  assuming the host name is ascii.
  (Mark Hammond, John Arbash Meinel, #256550)

* ``WorkingTree4`` trees will now correctly report missing-and-new
  paths in the output of ``iter_changes``. (Robert Collins)

Documentation
*************

* Updated developer documentation.  (Martin Pool)

API Changes
***********

* Exporters now take 4 parameters. (Robert Collins)

* ``Tree.iter_changes`` will now return False for the content change
  field when a file is missing in the basis tree and not present in
  the target tree. Previously it returned True unconditionally.
  (Robert Collins)

* The deprecated ``Branch.abspath`` and unimplemented
  ``Branch.rename_one`` and ``Branch.move`` were removed. (Jelmer Vernooij)

* BzrDir.clone_on_transport implementations must now accept a stacked_on
  parameter.  (Aaron Bentley)

* BzrDir.cloning_metadir implementations must now take a require_stacking
  parameter.  (Aaron Bentley)

Testing
*******

* ``addCleanup`` now takes ``*arguments`` and ``**keyword_arguments``
  which are then passed to the cleanup callable as it is run. In
  addition, addCleanup no longer requires that the callables passed to
  it be unique. (Jonathan Lange)

* Fix some tests that fail on Windows because files are deleted while
  still in use.
  (Mark Hammond)

* ``selftest``'s ``--starting-with`` option can now use predefined
  prefixes so that one can say ``bzr selftest -s bp.loom`` instead of
  ``bzr selftest -s bzrlib.plugins.loom``. (Vincent Ladeuil)

* ``selftest``'s ``--starting-with`` option now accepts multiple values.
  (Vincent Ladeuil)

Internals
*********

* A new plugin interface, ``bzrlib.log.log_adapters``, has been added.
  This allows dynamic log output filtering by plugins.
  (Robert Collins)

* ``bzrlib.btree_index`` is now available, providing a b-tree index
  layer. The design is memory conservative (limited memory cache),
  faster to seek (approx 100 nodes per page, gives 100-way fan out),
  and stores compressed pages allowing more keys per page.
  (Robert Collins, John Arbash Meinel)

* ``bzrlib.diff.DiffTree.show_diff`` now skips changes where the kind
  is unknown in both source and target.
  (Robert Collins, Aaron Bentley)

* ``GraphIndexBuilder.add_node`` and ``BTreeBuilder`` have been
  streamlined a bit. This should make creating large indexes faster.
  (In benchmarking, it now takes less time to create a BTree index than
  it takes to read the GraphIndex one.) (John Arbash Meinel)

* Mail clients for `bzr send` are now listed in a registry.  This
  allows plugins to add new clients by registering them with
  ``bzrlib.mail_client.mail_client_registry``.  All of the built-in
  clients now use this mechanism.  (Neil Martinsen-Burrell)


bzr 1.6.1
#########

:Released: 2008-09-05

A couple regressions were found in the 1.6 release. There was a
performance issue when using ``bzr+ssh`` to branch large repositories,
and some problems with stacking and ``rich-root`` capable repositories.


bzr 1.6.1rc2
############

:Released: 2008-09-03

Bug Fixes
*********

* Copying between ``rich-root`` and ``rich-root-pack`` (and vice
  versa) was accidentally using the inter-model fetcher, instead of
  recognizing that both were 'rich root' formats.
  (John Arbash Meinel, #264321)


bzr 1.6.1rc1
############

:Released: 2008-08-29

This release fixes a few regressions found in the 1.6 client. Fetching
changes was using an O(N^2) buffering algorithm, so for large projects it
would cause memory thrashing. There is also a specific problem with the
``--1.6-rich-root`` format, which prevented stacking on top of
``--rich-root-pack`` repositories, and could allow users to accidentally
fetch experimental data (``-subtree``) without representing it properly.
The ``--1.6-rich-root`` format has been deprecated and users are
recommended to upgrade to ``--1.6.1-rich-root`` immediately.  Also we
re-introduced a workaround for users who have repositories with incorrect
nodes (not possible if you only used official releases).
I should also clarify that none of this is data loss level issues, but
still sufficient enough to warrant an updated release.

Bug Fixes
*********

* ``RemoteTransport.readv()`` was being inefficient about how it
  buffered the readv data and processed it. It would keep appending to
  the same string (causing many copies) and then pop bytes out of the
  start of the string (causing more copies).
  With this patch "bzr+ssh://local" can improve dramatically,
  especially for projects with large files.
  (John Arbash Meinel)

* Revision texts were always meant to be stored as fulltexts. There
  was a bug in a bzr.dev version that would accidentally create deltas
  when copying from a Pack repo to a Knit repo. This has been fixed,
  but to support those repositories, we know always request full texts
  for Revision texts. (John Arbash Meinel, #261339)

* The previous ``--1.6-rich-root`` format used an incorrect xml
  serializer, which would accidentally support fetching from a
  repository that supported subtrees, even though the local one would
  not. We deprecated that format, and introduced a new one that uses
  the correct serializer ``--1.6.1-rich-root``.
  (John Arbash Meinel, #262333)


bzr 1.6
#######

:Released: 2008-08-25

Finally, the long awaited bzr 1.6 has been released. This release includes
new features like Stacked Branches, improved weave merge, and an updated
server protocol (now on v3) which will allow for better cross version
compatibility. With this release we have deprecated Knit format
repositories, and recommend that users upgrade them, we will continue to
support reading and writing them for the forseeable future, but we will
not be tuning them for performance as pack repositories have proven to be
better at scaling. This will also be the first release to bundle
TortoiseBzr in the standalone Windows installer.


bzr 1.6rc5
##########

:Released: 2008-08-19

Bug Fixes
*********

* Disable automatic detection of stacking based on a containing
  directory of the target. It interacted badly with push, and needs a
  bit more work to get the edges polished before it should happen
  automatically. (John Arbash Meinel, #259275)
  (This change was reverted when merged to bzr.dev)


bzr 1.6rc4
##########

:Released: 2008-08-18

Bug Fixes
*********

* Fix a regression in knit => pack fetching.  We had a logic
  inversion, causing the fetch to insert fulltexts in random order,
  rather than preserving deltas.  (John Arbash Meinel, #256757)


bzr 1.6rc3
##########

:Released: 2008-08-14

Changes
*******

* Disable reading ``.bzrrules`` as a per-branch rule preferences
  file. The feature was not quite ready for a full release.
  (Robert Collins)

Improvements
************

* Update the windows installer to bundle TortoiseBzr and ``qbzr``
  into the standalone installer. This will be the first official
  windows release that installs Tortoise by default.
  (Mark Hammond)

Bug Fixes
*********

* Fix a regression in ``bzr+http`` support. There was a missing
  function (``_read_line``) that needed to be carried over from
  ``bzr+ssh`` support. (Andrew Bennetts)

* ``GraphIndex`` objects will internally read an entire index if more
  than 1/20th of their keyspace is requested in a single operation.
  This largely mitigates a performance regression in ``bzr log FILE``
  and completely corrects the performance regression in ``bzr log``.
  The regression was caused by removing an accomodation which had been
  supporting the index format in use. A newer index format is in
  development which is substantially faster. (Robert Collins)


bzr 1.6rc2
##########

:Released: 2008-08-13

This release candidate has a few minor bug fixes, and some regression
fixes for Windows.

Bug Fixes
*********

* ``bzr upgrade`` on remote branches accessed via bzr:// and
  bzr+ssh:// now works.  (Andrew Bennetts)

* Change the ``get_format_description()`` strings for
  ``RepositoryFormatKnitPack5`` et al to be single line messages.
  (Aaron Bentley)

* Fix for a regression on Win32 where we would try to call
  ``os.listdir()`` on a file and not catch the exception properly.
  (Windows raises a different exception.) This would manifest in
  places like ``bzr rm file`` or ``bzr switch``.
  (Mark Hammond, John Arbash Meinel)

* ``Inventory.copy()`` was failing to set the revision property for
  the root entry. (Jelmer Vernooij)

* sftp transport: added missing ``FileExists`` case to
  ``_translate_io_exception`` (Christophe Troestler, #123475)

* The help for ``bzr ignored`` now suggests ``bzr ls --ignored`` for
  scripting use. (Robert Collins, #3834)

* The default ``annotate`` logic will now always assign the
  last-modified value of a line to one of the revisions that modified
  it, rather than a merge revision. This would happen when both sides
  claimed to have modified the line resulting in the same text. The
  choice is arbitrary but stable, so merges in different directions
  will get the same results.  (John Arbash Meinel, #232188)


bzr 1.6rc1
##########

:Released: 2008-08-06

This release candidate for bzr 1.6 solidifies the new branch stacking
feature.  Bazaar now recommends that users upgrade all knit repositories,
because later formats are much faster.  However, we plan to continue read/write and
upgrade support for knit repostories for the forseeable future.  Several
other bugs and performance issues were fixed.

Changes
*******

* Knit format repositories are deprecated and bzr will now emit
  warnings whenever it encounters one.  Use ``bzr upgrade`` to upgrade
  knit repositories to pack format.  (Andrew Bennetts)

Improvements
************

* ``bzr check`` can now be told which elements at a location it should
  check.  (Daniel Watkins)

* Commit now supports ``--exclude`` (or ``-x``) to exclude some files
  from the commit. (Robert Collins, #3117)

* Fetching data between repositories that have the same model but no
  optimised fetcher will not reserialise all the revisions, increasing
  performance. (Robert Collins, John Arbash Meinel)

* Give a more specific error when target branch is not reachable.
  (James Westby)

* Implemented a custom ``walkdirs_utf8`` implementation for win32.
  This uses a pyrex extension to get direct access to the
  ``FindFirstFileW`` style apis, rather than using ``listdir`` +
  ``lstat``. Shows a very strong improvement in commands like
  ``status`` and ``diff`` which have to iterate the working tree.
  Anywhere from 2x-6x faster depending on the size of the tree (bigger
  trees, bigger benefit.) (John Arbash Meinel)

* New registry for log properties handles  and the method in
  LongLogFormatter to display the custom properties returned by the
  registered handlers. (Guillermo Gonzalez, #162469)

Bug Fixes
*********

* Add more tests that stacking does not create deltas spanning
  physical repository boundaries.
  (Martin Pool, #252428)

* Better message about incompatible repositories.
  (Martin Pool, #206258)

* ``bzr branch --stacked`` ensures the destination branch format can
  support stacking, even if the origin does not.
  (Martin Pool)

* ``bzr export`` no longer exports ``.bzrrules``.
  (Ian Clatworthy)

* ``bzr serve --directory=/`` now correctly allows the whole
  filesystem to be accessed on Windows, not just the root of the drive
  that Python is running from.
  (Adrian Wilkins, #240910)

* Deleting directories by hand before running ``bzr rm`` will not
  cause subsequent errors in ``bzr st`` and ``bzr commit``.
  (Robert Collins, #150438)

* Fix a test case that was failing if encoding wasn't UTF-8.
  (John Arbash Meinel, #247585)

* Fix "no buffer space available" error when branching with the new
  smart server protocol to or from Windows.
  (Andrew Bennetts, #246180)

* Fixed problem in branching from smart server.
  (#249256, Michael Hudson, Martin Pool)

* Handle a file turning in to a directory in TreeTransform.
  (James Westby, #248448)

API Changes
***********

* ``MutableTree.commit`` has an extra optional keywork parameter
  ``exclude`` that will be unconditionally supplied by the command
  line UI - plugins that add tree formats may need an update.
  (Robert Collins)

* The API minimum version for plugin compatibility has been raised to
  1.6 - there are significant changes throughout the code base.
  (Robert Collins)

* The generic fetch code now uses three attributes on Repository objects
  to control fetch. The streams requested are controlled via :
  ``_fetch_order`` and ``_fetch_uses_deltas``. Setting these
  appropriately allows different repository implementations to recieve
  data in their optimial form. If the ``_fetch_reconcile`` is set then
  a reconcile operation is triggered at the end of the fetch.
  (Robert Collins)

* The ``put_on_disk`` and ``get_tar_item`` methods in
  ``InventoryEntry`` were deprecated. (Ian Clatworthy)

* ``Repository.is_shared`` doesn't take a read lock. It didn't
  need one in the first place (nobody cached the value, and
  ``RemoteRepository`` wasn't taking one either). This saves a round
  trip when probing Pack repositories, as they read the ``pack-names``
  file when locked. And during probe, locking the repo isn't very
  useful. (John Arbash Meinel)

Internals
*********

* ``bzrlib.branchbuilder.BranchBuilder`` is now much more capable of
  putting together a real history without having to create a full
  WorkingTree. It is recommended that tests that are not directly
  testing the WorkingTree use BranchBuilder instead.  See
  ``BranchBuilder.build_snapshot`` or
  ``TestCaseWithMemoryTree.make_branch_builder``.  (John Arbash Meinel)

* ``bzrlib.builtins.internal_tree_files`` broken into two giving a new
  helper ``safe_relpath_files`` - used by the new ``exclude``
  parameter to commit. (Robert Collins)

* Make it easier to introduce new WorkingTree formats.
  (Ian Clatworthy)

* The code for exporting trees was refactored not to use the
  deprecated ``InventoryEntry`` methods. (Ian Clatworthy)

* RuleSearchers return () instead of [] now when there are no matches.
  (Ian Clatworthy)


bzr 1.6beta3
############

:Released: 2008-07-17

This release adds a new 'stacked branches' feature allowing branches to
share storage without being in the same repository or on the same machine.
(See the user guide for more details.)  It also adds a new hook, improved
weaves, aliases for related locations, faster bzr+ssh push, and several
bug fixes.

Features
********

* New ``pre_change_branch_tip`` hook that is called before the
  branch tip is moved, while the branch is write-locked.  See the User
  Reference for signature details.  (Andrew Bennetts)

* Rule-based preferences can now be defined for selected files in
  selected branches, allowing commands and plugins to provide
  custom behaviour for files matching defined patterns.
  See ``Rule-based preferences`` (part of ``Configuring Bazaar``)
  in the User Guide and ``bzr help rules`` for more information.
  (Ian Clatworthy)

* Sites may suggest a branch to stack new branches on.  (Aaron Bentley)

* Stacked branches are now supported. See ``bzr help branch`` and
  ``bzr help push``.  Branches must be in the ``development1`` format
  to stack, though the stacked-on branch can be of any format.
  (Robert Collins)

Improvements
************

* ``bzr export --format=tgz --root=NAME -`` to export a gzipped tarball
  to stdout; also ``tar`` and ``tbz2``.
  (Martin Pool)

* ``bzr (re)merge --weave`` will now use a standard Weave algorithm,
  rather than the annotation-based merge it was using. It does so by
  building up a Weave of the important texts, without needing to build
  the full ancestry. (John Arbash Meinel, #238895)

* ``bzr send`` documents and better supports ``emacsclient`` (proper
  escaping of mail headers and handling of the MUA Mew).
  (Christophe Troestler)

* Remembered locations can be specified by aliases, e.g. :parent, :public,
  :submit.  (Aaron Bentley)

* The smart protocol now has improved support for setting branches'
  revision info directly.  This makes operations like push
  faster.  The new request method name is
  ``Branch.set_last_revision_ex``.  (Andrew Bennetts)

Bug Fixes
*********

* Bazaar is now able to be a client to the web server of IIS 6 and 7.
  The broken implementations of RFC822 in Python and RFC2046 in IIS
  combined with boundary-line checking in Bazaar previously made this
  impossible. (NB, IIS 5 does not suffer from this problem).
  (Adrian Wilkins, #247585)

* ``bzr log --long`` with a ghost in your mainline now handles that
  ghost properly. (John Arbash Meinel, #243536)

* ``check`` handles the split-up .bzr layout correctly, so no longer
  requires a branch to be present.
  (Daniel Watkins, #64783)

* Clearer message about how to set the PYTHONPATH if bzrlib can't be
  loaded.
  (Martin Pool, #205230)

* Errors about missing libraries are now shown without a traceback,
  and with a suggestion to install the library.  The full traceback is
  still in ``.bzr.log`` and can be shown with ``-Derror``.
  (Martin Pool, #240161)

* Fetch from a stacked branch copies all required data.
  (Aaron Bentley, #248506)

* Handle urls such as ftp://user@host.com@www.host.com where the user
  name contains an @.
  (Neil Martinsen-Burrell, #228058)

* ``needs_read_lock`` and ``needs_write_lock`` now suppress an error during
  ``unlock`` if there was an error in the original function. This helps
  most when there is a failure with a smart server action, since often the
  connection closes and we cannot unlock.
  (Andrew Bennetts, John Arbash Meinel, #125784)

* Obsolete hidden command ``bzr fetch`` removed.
  (Martin Pool, #172870)

* Raise the correct exception when doing ``-rbefore:0`` or ``-c0``.
  (John Arbash Meinel, #239933)

* You can now compare file revisions in Windows diff programs from
  Cygwin Bazaar.
  (Matt McClure, #209281)

* revision_history now tolerates mainline ghosts for Branch format 6.
  (Aaron Bentley, #235055)

* Set locale from environment for third party libs.
  (Martin von Gagern, #128496)

Documentation
*************

* Added *Using stacked branches* to the User Guide.
  (Ian Clatworthy)

* Updated developer documentation.
  (Martin Pool)

Testing
*******

* ``-Dmemory`` will cause /proc/PID/status to be catted before bzr
  exits, allowing low-key analysis of peak memory use. (Robert Collins)

* ``TestCaseWithTransport.make_branch_and_tree`` tries harder to return
  a tree with a ``branch`` attribute of the right format.  This was
  preventing some ``RemoteBranch`` tests from actually running with
  ``RemoteBranch`` instances.  (Andrew Bennetts)

API Changes
***********

* Removed ``Repository.text_store``, ``control_store``, etc.  Instead,
  there are new attributes ``texts, inventories, revisions,
  signatures``, each of which is a ``VersionedFiles``.  See the
  Repository docstring for more details.
  (Robert Collins)

* ``Branch.pull`` now accepts an ``_override_hook_target`` optional
  parameter.  If you have a subclass of ``Branch`` that overrides
  ``pull`` then you should add this parameter.  (Andrew Bennetts)

* ``bzrlib.check.check()`` has been deprecated in favour of the more
  aptly-named ``bzrlib.check.check_branch()``.
  (Daniel Watkins)

* ``Tree.print_file`` and ``Repository.print_file`` are deprecated.
  These methods are bad APIs because they write directly to sys.stdout.
  bzrlib does not use them internally, and there are no direct tests
  for them. (Alexander Belchenko)

Internals
*********

* ``cat`` command no longer uses ``Tree.print_file()`` internally.
  (Alexander Belchenko)

* New class method ``BzrDir.open_containing_tree_branch_or_repository``
  which eases the discovery of the tree, the branch and the repository
  containing a given location.
  (Daniel Watkins)

* New ``versionedfile.KeyMapper`` interface to abstract out the access to
  underlying .knit/.kndx etc files in repositories with partitioned
  storage. (Robert Collins)

* Obsolete developer-use command ``weave-join`` has been removed.
  (Robert Collins)

* ``RemoteToOtherFetcher`` and ``get_data_stream_for_search`` removed,
  to support new ``VersionedFiles`` layering.
  (Robert Collins)


bzr 1.6beta2
############

:Released: 2008-06-10

This release contains further progress towards our 1.6 goals of shallow
repositories, and contains a fix for some user-affecting bugs in the
repository layer.  Building working trees during checkout and branch is
now faster.

Bug Fixes
*********

* Avoid KnitCorrupt error extracting inventories from some repositories.
  (The data is not corrupt; an internal check is detecting a problem
  reading from the repository.)
  (Martin Pool, Andrew Bennetts, Robert Collins, #234748)

* ``bzr status`` was breaking if you merged the same revision twice.
  (John Arbash Meinel, #235407)

* Fix infinite loop consuming 100% CPU when a connection is lost while
  reading a response body via the smart protocol v1 or v2.
  (Andrew Bennetts)

* Inserting a bundle which changes the contents of a file with no trailing
  end of line, causing a knit snapshot in a 'knits' repository will no longer
  cause KnitCorrupt. (Robert Collins)

* ``RemoteBranch.pull`` needs to return the ``self._real_branch``'s
  pull result. It was instead just returning None, which breaks ``bzr
  pull``. (John Arbash Meinel, #238149)

* Sanitize branch nick before using it as an attachment filename in
  ``bzr send``. (Lukáš Lalinský, #210218)

* Squash ``inv_entry.symlink_target`` to a plain string when
  generating DirState details. This prevents from getting a
  ``UnicodeError`` when you have symlinks and non-ascii filenames.
  (John Arbash Meinel, #135320)

Improvements
************

* Added the 'alias' command to set/unset and display aliases. (Tim Penhey)

* ``added``, ``modified``, and ``unknowns`` behaviour made consistent (all three
  now quote paths where required). Added ``--null`` option to ``added`` and
  ``modified`` (for null-separated unknowns, use ``ls --unknown --null``)
  (Adrian Wilkins)

* Faster branching (1.09x) and lightweight checkouts (1.06x) on large trees.
  (Ian Clatworthy, Aaron Bentley)

Documentation
*************

* Added *Bazaar Zen* section to the User Guide. (Ian Clatworthy)

Testing
*******

* Fix the test HTTPServer to be isolated from chdir calls made while it is
  running, allowing it to be used in blackbox tests. (Robert Collins)

API Changes
***********

* ``WorkingTree.set_parent_(ids/trees)`` will now filter out revisions
  which are in the ancestry of other revisions. So if you merge the same
  tree twice, or merge an ancestor of an existing merge, it will only
  record the newest. (If you merge a descendent, it will replace its
  ancestor). (John Arbash Meinel, #235407)

* ``RepositoryPolicy.__init__`` now requires stack_on and stack_on_pwd,
  through the derived classes do not.  (Aaron Bentley)

Internals
*********

* ``bzrlib.bzrdir.BzrDir.sprout`` now accepts ``stacked`` to control
  creating stacked branches. (Robert Collins)

* Knit record serialisation is now stricter on what it will accept, to
  guard against potential internal bugs, or broken input. (Robert Collins)

bzr 1.6beta1
############

:Released: 2008-06-02

Commands that work on the revision history such as push, pull, missing,
uncommit and log are now substantially faster.  This release adds a
translation of some of the user documentation into Spanish.  (Contributions of
other translations would be very welcome.)  Bazaar 1.6beta1 adds a new network
protocol which is used by default and which allows for more efficient transfers
and future extensions.


Notes When Upgrading
********************

* There is a new version of the network protocol used for bzr://, bzr+ssh://
  and bzr+http:// connections.  This will allow more efficient requests and
  responses, and more graceful fallback when a server is too old to
  recognise a request from a more recent client.  Bazaar 1.6 will
  interoperate with 0.16 and later versions, but servers should be upgraded
  when possible.  Bazaar 1.6 no longer interoperates with 0.15 and earlier via
  these protocols.  Use alternatives like SFTP or upgrade those servers.
  (Andrew Bennetts, #83935)

Changes
*******

* Deprecation warnings will not be suppressed when running ``bzr selftest``
  so that developers can see if their code is using deprecated functions.
  (John Arbash Meinel)

Features
********

* Adding ``-Derror`` will now display a traceback when a plugin fails to
  load. (James Westby)

Improvements
************

* ``bzr branch/push/pull -r XXX`` now have a helper function for finding
  the revno of the new revision (``Graph.find_distance_to_null``). This
  should make something like ``bzr branch -r -100`` in a shared, no-trees
  repository much snappier. (John Arbash Meinel)

* ``bzr log --short -r X..Y`` no longer needs to access the full revision
  history. This makes it noticeably faster when logging the last few
  revisions. (John Arbash Meinel)

* ``bzr ls`` now accepts ``-V`` as an alias for ``--versioned``.
  (Jerad Cramp, #165086)

* ``bzr missing`` uses the new ``Graph.find_unique_ancestors`` and
  ``Graph.find_differences`` to determine missing revisions without having
  to search the whole ancestry. (John Arbash Meinel, #174625)

* ``bzr uncommit`` now uses partial history access, rather than always
  extracting the full revision history for a branch. This makes it
  resolve the appropriate revisions much faster (in testing it drops
  uncommit from 1.5s => 0.4s). It also means ``bzr log --short`` is one
  step closer to not using full revision history.
  (John Arbash Meinel, #172649)

Bugfixes
********

* ``bzr merge --lca`` should handle when two revisions have no common
  ancestor other than NULL_REVISION. (John Arbash Meinel, #235715)

* ``bzr status`` was breaking if you merged the same revision twice.
  (John Arbash Meinel, #235407)

* ``bzr push`` with both ``--overwrite`` and ``-r NNN`` options no longer
  fails.  (Andrew Bennetts, #234229)

* Correctly track the base URL of a smart medium when using bzr+http://
  URLs, which was causing spurious "No repository present" errors with
  branches in shared repositories accessed over bzr+http.
  (Andrew Bennetts, #230550)

* Define ``_remote_is_at_least_1_2`` on ``SmartClientMedium`` so that all
  implementations have the attribute.  Fixes 'PyCurlTransport' object has no
  attribute '_remote_is_at_least_1_2' attribute errors.
  (Andrew Bennetts, #220806)

* Failure to delete an obsolete pack file should just give a warning
  message, not a fatal error.  It may for example fail if the file is still
  in use by another process.
  (Martin Pool)

* Fix MemoryError during large fetches over HTTP by limiting the amount of
  data we try to read per ``recv`` call.  The problem was observed with
  Windows and a proxy, but might affect other environments as well.
  (Eric Holmberg, #215426)

* Handle old merge directives correctly in Merger.from_mergeable.  Stricter
  get_parent_map requirements exposed a latent bug here.  (Aaron Bentley)

* Issue a warning and ignore passwords declared in authentication.conf when
  used for an ssh scheme (sftp or bzr+ssh).
  (Vincent Ladeuil, #203186)

* Make both http implementations raise appropriate exceptions on 403
  Forbidden when POSTing smart requests.
  (Vincent Ladeuil, #230223)

* Properly *title* header names in http requests instead of capitalizing
  them.
  (Vincent Ladeuil, #229076)

* The "Unable to obtain lock" error message now also suggests using
  ``bzr break-lock`` to fix it.  (Martin Albisetti, #139202)

* Treat an encoding of '' as ascii; this can happen when bzr is run
  under vim on Mac OS X.
  (Neil Martinsen-Burrell)

* ``VersionedFile.make_mpdiffs()`` was raising an exception that wasn't in
  scope. (Daniel Fischer #235687)

Documentation
*************

* Added directory structure and started translation of docs in spanish.
  (Martin Albisetti, Lucio Albenga)

* Incorporate feedback from Jelmer Vernooij and Neil Martinsen-Burrell
  on the plugin and integration chapters of the User Guide.
  (Ian Clatworthy)

* More Bazaar developer documentation about packaging and release process,
  and about use of Python reprs.
  (Martin Pool, Martin Albisetti)

* Updated Tortise strategy document. (Mark Hammond)

Testing
*******

* ``bzrlib.tests.adapt_tests`` was broken and unused - it has been fixed.
  (Robert Collins)

* Fix the test HTTPServer to be isolated from chdir calls made while it is
  running, allowing it to be used in blackbox tests. (Robert Collins)

* New helper function for splitting test suites
  ``split_suite_by_condition``. (Robert Collins)

Internals
*********

* ``Branch.missing_revisions`` has been deprecated. Similar functionality
  can be obtained using ``bzrlib.missing.find_unmerged``. The api was
  fairly broken, and the function was unused, so we are getting rid of it.
  (John Arbash Meinel)

API Changes
***********

* ``Branch.abspath`` is deprecated; use the Tree or Transport
  instead.  (Martin Pool)

* ``Branch.update_revisions`` now takes an optional ``Graph``
  object. This can be used by ``update_revisions`` when it is
  checking ancestry, and allows callers to prefer request to go to a
  local branch.  (John Arbash Meinel)

* Branch, Repository, Tree and BzrDir should expose a Transport as an
  attribute if they have one, rather than having it indirectly accessible
  as ``.control_files._transport``.  This doesn't add a requirement
  to support a Transport in cases where it was not needed before;
  it just simplifies the way it is reached.  (Martin Pool)

* ``bzr missing --mine-only`` will return status code 0 if you have no
  new revisions, but the remote does. Similarly for ``--theirs-only``.
  The new code only checks one side, so it doesn't know if the other
  side has changes. This seems more accurate with the request anyway.
  It also changes the output to print '[This|Other] branch is up to
  date.' rather than displaying nothing.  (John Arbash Meinel)

* ``LockableFiles.put_utf8``, ``put_bytes`` and ``controlfilename``
  are now deprecated in favor of using Transport operations.
  (Martin Pool)

* Many methods on ``VersionedFile``, ``Repository`` and in
  ``bzrlib.revision``  deprecated before bzrlib 1.5 have been removed.
  (Robert Collins)

* ``RevisionSpec.wants_revision_history`` can be set to False for a given
  ``RevisionSpec``. This will disable the existing behavior of passing in
  the full revision history to ``self._match_on``. Useful for specs that
  don't actually need access to the full history. (John Arbash Meinel)

* The constructors of ``SmartClientMedium`` and its subclasses now require a
  ``base`` parameter.  ``SmartClientMedium`` implementations now also need
  to provide a ``remote_path_from_transport`` method.  (Andrew Bennetts)

* The default permissions for creating new files and directories
  should now be obtained from ``BzrDir._get_file_mode()`` and
  ``_get_dir_mode()``, rather than from LockableFiles.  The ``_set_file_mode``
  and ``_set_dir_mode`` variables on LockableFiles which were advertised
  as a way for plugins to control this are no longer consulted.
  (Martin Pool)

* ``VersionedFile.join`` is deprecated. This method required local
  instances of both versioned file objects and was thus hostile to being
  used for streaming from a smart server. The new get_record_stream and
  insert_record_stream are meant to efficiently replace this method.
  (Robert Collins)

* ``WorkingTree.set_parent_(ids/trees)`` will now filter out revisions
  which are in the ancestry of other revisions. So if you merge the same
  tree twice, or merge an ancestor of an existing merge, it will only
  record the newest. (If you merge a descendent, it will replace its
  ancestor). (John Arbash Meinel, #235407)

* ``WorkingTreeFormat2.stub_initialize_remote`` is now private.
  (Martin Pool)


bzr 1.5
#######

:Released: 2008-05-16

This release of Bazaar includes several updates to the documentation, and fixes
to prepare for making rich root support the default format. Many bugs have been
squashed, including fixes to log, bzr+ssh inter-operation with older servers.

Changes
*******

* Suppress deprecation warnings when bzrlib is a 'final' release. This way
  users of packaged software won't be bothered with DeprecationWarnings,
  but developers and testers will still see them. (John Arbash Meinel)

Documentation
*************

* Incorporate feedback from Jelmer Vernooij and Neil Martinsen-Burrell
  on the plugin and integration chapters of the User Guide.
  (Ian Clatworthy)


bzr 1.5rc1
##########

:Released: 2008-05-09

Changes
*******

* Broader support of GNU Emacs mail clients. Set
  ``mail_client=emacsclient`` in your bazaar.conf and ``send`` will pop the
  bundle in a mail buffer according to the value of ``mail-user-agent``
  variable. (Xavier Maillard)

Improvements
************

* Diff now handles revision specs like "branch:" and "submit:" more
  efficiently.  (Aaron Bentley, #202928)

* More friendly error given when attempt to start the smart server
  on an address already in use. (Andrea Corbellini, #200575)

* Pull completes much faster when there is nothing to pull.
  (Aaron Bentley)

Bugfixes
********

* Authentication.conf can define sections without password.
  (Vincent Ladeuil, #199440)

* Avoid muttering every time a child update does not cause a progress bar
  update. (John Arbash Meinel, #213771)

* ``Branch.reconcile()`` is now implemented. This allows ``bzr reconcile``
  to fix when a Branch has a non-canonical mainline history. ``bzr check``
  also detects this condition. (John Arbash Meinel, #177855)

* ``bzr log -r ..X bzr://`` was failing, because it was getting a request
  for ``revision_id=None`` which was not a string.
  (John Arbash Meinel, #211661)

* ``bzr commit`` now works with Microsoft's FTP service.
  (Andreas Deininger)

* Catch definitions outside sections in authentication.conf.
  (Vincent Ladeuil, #217650)

* Conversion from non-rich-root to rich-root(-pack) updates inventory
  sha1s, even when bundles are used.  (Aaron Bentley, #181391)

* Conversion from non-rich-root to rich-root(-pack) works correctly even
  though search keys are not topologically sorted.  (Aaron Bentley)

* Conversion from non-rich-root to rich-root(-pack) works even when a
  parent revision has a different root id.  (Aaron Bentley, #177874)

* Disable strace testing until strace is fixed (see bug #103133) and emit a
  warning when selftest ends to remind us of leaking tests.
  (Vincent Ladeuil, #226769)

* Fetching all revisions from a repository does not cause pack collisions.
  (Robert Collins, Aaron Bentley, #212908)

* Fix error about "attempt to add line-delta in non-delta knit".
  (Andrew Bennetts, #217701)

* Pushing a branch in "dirstate" format (Branch5) over bzr+ssh would break
  if the remote server was < version 1.2. This was due to a bug in the
  RemoteRepository.get_parent_map() fallback code.
  (John Arbash Meinel, #214894)

* Remove leftover code in ``bzr_branch`` that inappropriately creates
  a ``branch-name`` file in the branch control directory.
  (Martin Pool)

* Set SO_REUSEADDR on server sockets of ``bzr serve`` to avoid problems
  rebinding the socket when starting the server a second time.
  (John Arbash Meinel, Martin Pool, #164288)

* Severe performance degradation in fetching from knit repositories to
  knits and packs due to parsing the entire revisions.kndx on every graph
  walk iteration fixed by using the Repository.get_graph API.  There was
  another regression in knit => knit fetching which re-read the index for
  every revision each side had in common.
  (Robert Collins, John Arbash Meinel)

* When logging the changes to a particular file, there was a bug if there
  were ghosts in the revision ancestry. (John Arbash Meinel, #209948)

* xs4all's ftp server returns a temporary error when trying to list an
  empty directory, rather than returning an empty list. Adding a
  workaround so that we don't get spurious failures.
  (John Arbash Meinel, #215522)

Documentation
*************

* Expanded the User Guide to include new chapters on popular plugins and
  integrating Bazaar into your environment. The *Best practices* chapter
  was renamed to *Miscellaneous topics* as suggested by community
  feedback as well. (Ian Clatworthy)

* Document outlining strategies for TortoiseBzr. (Mark Hammond)

* Improved the documentation on hooks. (Ian Clatworthy)

* Update authentication docs regarding ssh agents.
  (Vincent Ladeuil, #183705)

Testing
*******

* Add ``thread_name_suffix`` parameter to SmartTCPServer_for_testing, to
  make it easy to identify which test spawned a thread with an unhandled
  exception. (Andrew Bennetts)

* New ``--debugflag``/``-E`` option to ``bzr selftest`` for setting
  options for debugging tests, these are complementary to the the -D
  options.  The ``-Dselftest_debug`` global option has been replaced by the
  ``-E=allow_debug`` option for selftest. (Andrew Bennetts)

* Parameterised test ids are preserved correctly to aid diagnosis of test
  failures. (Robert Collins, Andrew Bennetts)

* selftest now accepts --starting-with <id> to load only the tests whose id
  starts with the one specified. This greatly speeds up running the test
  suite on a limited set of tests and can be used to run the tests for a
  single module, a single class or even a single test.  (Vincent Ladeuil)

* The test suite modules have been modified to define load_tests() instead
  of test_suite(). That speeds up selective loading (via --load-list)
  significantly and provides many examples on how to migrate (grep for
  load_tests).  (Vincent Ladeuil)

Internals
*********

* ``Hooks.install_hook`` is now deprecated in favour of
  ``Hooks.install_named_hook`` which adds a required ``name`` parameter, to
  avoid having to call ``Hooks.name_hook``. (Daniel Watkins)

* Implement xml8 serializer.  (Aaron Bentley)

* New form ``@deprecated_method(deprecated_in(1, 5, 0))`` for making
  deprecation wrappers.  (Martin Pool)

* ``Repository.revision_parents`` is now deprecated in favour of
  ``Repository.get_parent_map([revid])[revid]``. (Jelmer Vernooij)

* The Python ``assert`` statement is no longer used in Bazaar source, and
  a test checks this.  (Martin Pool)

API Changes
***********

* ``bzrlib.status.show_pending_merges`` requires the repository to be
  locked by the caller. Callers should have been doing it anyway, but it
  will now raise an exception if they do not. (John Arbash Meinel)

* Repository.get_data_stream, Repository.get_data_stream_for_search(),
  Repository.get_deltas_for_revsions(), Repository.revision_trees(),
  Repository.item_keys_introduced_by() no longer take read locks.
  (Aaron Bentley)

* ``LockableFiles.get_utf8`` and ``.get`` are deprecated, as a start
  towards removing LockableFiles and ``.control_files`` entirely.
  (Martin Pool)

* Methods deprecated prior to 1.1 have been removed.
  (Martin Pool)


bzr 1.4 
#######

:Released: 2008-04-28

This release of Bazaar includes handy improvements to the speed of log and
status, new options for several commands, improved documentation, and better
hooks, including initial code for server-side hooks.  A number of bugs have
been fixed, particularly in interoperability between different formats or
different releases of Bazaar over there network.  There's been substantial
internal work in both the repository and network code to enable new features
and faster performance.

Bug Fixes
*********

* Pushing a branch in "dirstate" format (Branch5) over bzr+ssh would break
  if the remote server was < version 1.2.  This was due to a bug in the
  RemoteRepository.get_parent_map() fallback code.
  (John Arbash Meinel, Andrew Bennetts, #214894)


bzr 1.4rc2
##########

:Released: 2008-04-21

Bug Fixes
*********

* ``bzr log -r ..X bzr://`` was failing, because it was getting a request
  for ``revision_id=None`` which was not a string.
  (John Arbash Meinel, #211661)

* Fixed a bug in handling ghost revisions when logging changes in a
  particular file.  (John Arbash Meinel, #209948)

* Fix error about "attempt to add line-delta in non-delta knit".
  (Andrew Bennetts, #205156)

* Fixed performance degradation in fetching from knit repositories to
  knits and packs due to parsing the entire revisions.kndx on every graph
  walk iteration fixed by using the Repository.get_graph API.  There was
  another regression in knit => knit fetching which re-read the index for
  every revision each side had in common.
  (Robert Collins, John Arbash Meinel)


bzr 1.4rc1
##########

:Released: 2008-04-11

Changes
*******

* bzr main script cannot be imported (Benjamin Peterson)

* On Linux bzr additionally looks for plugins in arch-independent site
  directory. (Toshio Kuratomi)

* The ``set_rh`` branch hook is now deprecated. Please migrate
  any plugins using this hook to use an alternative, e.g.
  ``post_change_branch_tip``. (Ian Clatworthy)

* When a plugin cannot be loaded as the file path is not a valid
  python module name bzr will now strip a ``bzr_`` prefix from the
  front of the suggested name, as many plugins (e.g. bzr-svn)
  want to be installed without this prefix. It is a common mistake
  to have a folder named "bzr-svn" for that plugin, especially
  as this is what bzr branch lp:bzr-svn will give you. (James Westby,
  Andrew Cowie)

* UniqueIntegerBugTracker now appends bug-ids instead of joining
  them to the base URL. Plugins that register bug trackers may
  need a trailing / added to the base URL if one is not already there.
  (James Wesby, Andrew Cowie)

Features
********

* Added start_commit hook for mutable trees. (Jelmer Vernooij, #186422)

* ``status`` now accepts ``--no-pending`` to show the status without
  listing pending merges, which speeds up the command a lot on large
  histories.  (James Westby, #202830)

* New ``post_change_branch_tip`` hook that is called after the
  branch tip is moved but while the branch is still write-locked.
  See the User Reference for signature details.
  (Ian Clatworthy, James Henstridge)

* Reconfigure can convert a branch to be standalone or to use a shared
  repository.  (Aaron Bentley)

Improvements
************

* The smart protocol now has support for setting branches' revision info
  directly.  This should make operations like push slightly faster, and is a
  step towards server-side hooks.  The new request method name is
  ``Branch.set_last_revision_info``.  (Andrew Bennetts)

* ``bzr commit --fixes`` now recognises "gnome" as a tag by default.
  (James Westby, Andrew Cowie)

* ``bzr switch`` will attempt to find branches to switch to relative to the
  current branch. E.g. ``bzr switch branchname`` will look for
  ``current_branch/../branchname``. (Robert Collins, Jelmer Vernooij,
  Wouter van Heyst)

* Diff is now more specific about execute-bit changes it describes
  (Chad Miller)

* Fetching data over HTTP is a bit faster when urllib is used.  This is done
  by forcing it to recv 64k at a time when reading lines in HTTP headers,
  rather than just 1 byte at a time.  (Andrew Bennetts)

* Log --short and --line are much faster when -r is not specified.
  (Aaron Bentley)

* Merge is faster.  We no longer check a file's existence unnecessarily
  when merging the execute bit.  (Aaron Bentley)

* ``bzr status`` on an explicit list of files no longer shows pending
  merges, making it much faster on large trees. (John Arbash Meinel)

* The launchpad directory service now warns the user if they have not set
  their launchpad login and are trying to resolve a URL using it, just
  in case they want to do a write operation with it.  (James Westby)

* The smart protocol client is slightly faster, because it now only queries
  the server for the protocol version once per connection.  Also, the HTTP
  transport will now automatically probe for and use a smart server if
  one is present.  You can use the new ``nosmart+`` transport decorator
  to get the old behaviour.  (Andrew Bennetts)

* The ``version`` command takes a ``--short`` option to print just the
  version number, for easier use in scripts.  (Martin Pool)

* Various operations with revision specs and commands that calculate
  revnos and revision ids are faster.  (John A. Meinel, Aaron Bentley)

Bugfixes
********

* Add ``root_client_path`` parameter to SmartWSGIApp and
  SmartServerRequest.  This makes it possible to publish filesystem
  locations that don't exactly match URL paths. SmartServerRequest
  subclasses should use the new ``translate_client_path`` and
  ``transport_from_client_path`` methods when dealing with paths received
  from a client to take this into account.  (Andrew Bennetts, #124089)

* ``bzr mv a b`` can be now used also to rename previously renamed
  directories, not only files. (Lukáš Lalinský, #107967)

* ``bzr uncommit --local`` can now remove revisions from the local
  branch to be symmetric with ``bzr commit --local``.
  (John Arbash Meinel, #93412)

* Don't ask for a password if there is no real terminal.
  (Alexander Belchenko, #69851)

* Fix a bug causing a ValueError crash in ``parse_line_delta_iter`` when
  fetching revisions from a knit to pack repository or vice versa using
  bzr:// (including over http or ssh).
  (#208418, Andrew Bennetts, Martin Pool, Robert Collins)

* Fixed ``_get_line`` in ``bzrlib.smart.medium``, which was buggy.  Also
  fixed ``_get_bytes`` in the same module to use the push back buffer.
  These bugs had no known impact in normal use, but were problematic for
  developers working on the code, and were likely to cause real bugs sooner
  or later.  (Andrew Bennetts)

* Implement handling of basename parameter for DefaultMail.  (James Westby)

* Incompatibility with Paramiko versions newer than 1.7.2 was fixed.
  (Andrew Bennetts, #213425)

* Launchpad locations (lp: URLs) can be pulled.  (Aaron Bentley, #181945)

* Merges that add files to deleted root directories complete.  They
  do create conflicts.  (Aaron Bentley, #210092)

* vsftp's return ``550 RNFR command failed.`` supported.
  (Marcus Trautwig, #129786)

Documentation
*************

* Improved documentation on send/merge relationship. (Peter Schuller)

* Minor fixes to the User Guide. (Matthew Fuller)

* Reduced the evangelism in the User Guide. (Ian Clatworthy)

* Added Integrating with Bazaar document for developers (Martin Albisetti)

API Breaks
**********

* Attempting to pull data from a ghost aware repository (e.g. knits) into a
  non-ghost aware repository such as weaves will now fail if there are
  ghosts.  (Robert Collins)

* ``KnitVersionedFile`` no longer accepts an ``access_mode`` parameter, and
  now requires the ``index`` and ``access_method`` parameters to be
  supplied. A compatible shim has been kept in the new function
  ``knit.make_file_knit``. (Robert Collins)

* Log formatters must now provide log_revision instead of show and
  show_merge_revno methods. The latter had been deprecated since the 0.17
  release. (James Westby)

* ``LoopbackSFTP`` is now called ``SocketAsChannelAdapter``.
  (Andrew Bennetts)

* ``osutils.backup_file`` is removed. (Alexander Belchenko)

* ``Repository.get_revision_graph`` is deprecated, with no replacement
  method. The method was size(history) and not desirable. (Robert Collins)

* ``revision.revision_graph`` is deprecated, with no replacement function.
  The function was size(history) and not desirable. (Robert Collins)

* ``Transport.get_shared_medium`` is deprecated.  Use
  ``Transport.get_smart_medium`` instead.  (Andrew Bennetts)

* ``VersionedFile`` factories now accept a get_scope parameter rather
  than using a call to ``transaction_finished``, allowing the removal of
  the fixed list of versioned files per repository. (Robert Collins)

* ``VersionedFile.annotate_iter`` is deprecated. While in principle this
  allowed lower memory use, all users of annotations wanted full file
  annotations, and there is no storage format suitable for incremental
  line-by-line annotation. (Robert Collins)

* ``VersionedFile.clone_text`` is deprecated. This performance optimisation
  is no longer used - reading the content of a file that is undergoing a
  file level merge to identical state on two branches is rare enough, and
  not expensive enough to special case. (Robert Collins)

* ``VersionedFile.clear_cache`` and ``enable_cache`` are deprecated.
  These methods added significant complexity to the ``VersionedFile``
  implementation, but were only used for optimising fetches from knits -
  which can be done from outside the knit layer, or via a caching
  decorator. As knits are not the default format, the complexity is no
  longer worth paying. (Robert Collins)

* ``VersionedFile.create_empty`` is removed. This method presupposed a
  sensible mapping to a transport for individual files, but pack backed
  versioned files have no such mapping. (Robert Collins)

* ``VersionedFile.get_graph`` is deprecated, with no replacement method.
  The method was size(history) and not desirable. (Robert Collins)

* ``VersionedFile.get_graph_with_ghosts`` is deprecated, with no
  replacement method.  The method was size(history) and not desirable.
  (Robert Collins)

* ``VersionedFile.get_parents`` is deprecated, please use
  ``VersionedFile.get_parent_map``. (Robert Collins)

* ``VersionedFile.get_sha1`` is deprecated, please use
  ``VersionedFile.get_sha1s``. (Robert Collins)

* ``VersionedFile.has_ghost`` is now deprecated, as it is both expensive
  and unused outside of a single test. (Robert Collins)

* ``VersionedFile.iter_parents`` is now deprecated in favour of
  ``get_parent_map`` which can be used to instantiate a Graph on a
  VersionedFile. (Robert Collins)

* ``VersionedFileStore`` no longer uses the transaction parameter given
  to most methods; amongst other things this means that the
  get_weave_or_empty method no longer guarantees errors on a missing weave
  in a readonly transaction, and no longer caches versioned file instances
  which reduces memory pressure (but requires more careful management by
  callers to preserve performance). (Robert Collins)

Testing
*******

* New -Dselftest_debug flag disables clearing of the debug flags during
  tests.  This is useful if you want to use e.g. -Dhpss to help debug a
  failing test.  Be aware that using this feature is likely to cause
  spurious test failures if used with the full suite. (Andrew Bennetts)

* selftest --load-list now uses a new more agressive test loader that will
  avoid loading unneeded modules and building their tests. Plugins can use
  this new loader by defining a load_tests function instead of a test_suite
  function. (a forthcoming patch will provide many examples on how to
  implement this).
  (Vincent Ladeuil)

* selftest --load-list now does some sanity checks regarding duplicate test
  IDs and tests present in the list but not found in the actual test suite.
  (Vincent Ladeuil)

* Slightly more concise format for the selftest progress bar, so there's
  more space to show the test name.  (Martin Pool) ::

    [2500/10884, 1fail, 3miss in 1m29s] test_revisionnamespaces.TestRev

* The test suite takes much less memory to run, and is a bit faster.  This
  is done by clearing most attributes of TestCases after running them, if
  they succeeded.  (Andrew Bennetts)

Internals
*********

* Added ``_build_client_protocol`` to ``_SmartClient``.  (Andrew Bennetts)

* Added basic infrastructure for automatic plugin suggestion.
  (Martin Albisetti)

* If a ``LockableFiles`` object is not explicitly unlocked (for example
  because of a missing ``try/finally`` block, it will give a warning but
  not automatically unlock itself.  (Previously they did.)  This
  sometimes caused knock-on errors if for example the network connection
  had already failed, and should not be relied upon by code.
  (Martin Pool, #109520)

* ``make dist`` target to build a release tarball, and also
  ``check-dist-tarball`` and ``dist-upload-escudero``.  (Martin Pool)

* The ``read_response_tuple`` method of ``SmartClientRequestProtocol*``
  classes will now raise ``UnknownSmartMethod`` when appropriate, so that
  callers don't need to try distinguish unknown request errors from other
  errors.  (Andrew Bennetts)

* ``set_make_working_trees`` is now implemented provided on all repository
  implementations (Aaron Bentley)

* ``VersionedFile`` now has a new method ``get_parent_map`` which, like
  ``Graph.get_parent_map`` returns a dict of key:parents. (Robert Collins)


bzr 1.3.1
#########

:Released: 2008-04-09

No changes from 1.3.1rc1.


bzr 1.3.1rc1
############

:Released: 2008-04-04

Bug Fixes
*********

* Fix a bug causing a ValueError crash in ``parse_line_delta_iter`` when
  fetching revisions from a knit to pack repository or vice versa using
  bzr:// (including over http or ssh).
  (#208418, Andrew Bennetts, Martin Pool, Robert Collins)


bzr 1.3
#######

:Released: 2008-03-20

Bazaar has become part of the GNU project <http://www.gnu.org>

Many operations that act on history, including ``log`` and ``annotate`` are now
substantially faster.  Several bugs have been fixed and several new options and
features have been added.

Testing
*******

* Avoid spurious failure of ``TestVersion.test_version`` matching
  directory names.
  (#202778, Martin Pool)


bzr 1.3rc1
##########

:Released: 2008-03-16

Notes When Upgrading
********************

* The backup directory created by ``upgrade`` is now called
  ``backup.bzr``, not ``.bzr.backup``. (Martin Albisetti)

Changes
*******

* A new repository format 'development' has been added. This format will
  represent the latest 'in-progress' format that the bzr developers are
  interested in getting early-adopter testing and feedback on.
  ``doc/developers/development-repo.txt`` has detailed information.
  (Robert Collins)

* BZR_LOG environment variable controls location of .bzr.log trace file.
  User can suppress writing messages to .bzr.log by using '/dev/null'
  filename (on Linux) or 'NUL' (on Windows). If BZR_LOG variable
  is not defined but BZR_HOME is defined then default location
  for .bzr.log trace file is ``$BZR_HOME/.bzr.log``.
  (Alexander Belchenko, #106117)

* ``launchpad`` builtin plugin now shipped as separate part in standalone
  bzr.exe, installed to ``C:\Program Files\Bazaar\plugins`` directory,
  and standalone installer allows user to skip installation of this plugin.
  (Alexander Belchenko)

* Restore auto-detection of plink.exe on Windows. (Dmitry Vasiliev)

* Version number is now shown as "1.2" or "1.2pr2", without zeroed or
  missing final fields.  (Martin Pool)

Features
********

* ``branch`` and ``checkout`` can hard-link working tree files, which is
  faster and saves space.  (Aaron Bentley)

* ``bzr send`` will now also look at the ``child_submit_to`` setting in
  the submit branch to determine the email address to send to.
  (Jelmer Vernooij)

Improvements
************

* BzrBranch._lefthand_history is faster on pack repos.  (Aaron Bentley)

* Branch6.generate_revision_history is faster.  (Aaron Bentley)

* Directory services can now be registered, allowing special URLs to be
  dereferenced into real URLs.  This is a generalization and cleanup of
  the lp: transport lookup.  (Aaron Bentley)

* Merge directives that are automatically attached to emails have nicer
  filenames, based on branch-nick + revno. (Aaron Bentley)

* ``push`` has a ``--revision`` option, to specify what revision to push up
  to.  (Daniel Watkins)

* Significantly reducing execution time and network traffic for trivial
  case of running ``bzr missing`` command for two identical branches.
  (Alexander Belchenko)

* Speed up operations that look at the revision graph (such as 'bzr log').
  ``KnitPackRepositor.get_revision_graph`` uses ``Graph.iter_ancestry`` to
  extract the revision history. This allows filtering ghosts while
  stepping instead of needing to peek ahead. (John Arbash Meinel)

* The ``hooks`` command lists installed hooks, to assist in debugging.
  (Daniel Watkins)

* Updates to how ``annotate`` work. Should see a measurable improvement in
  performance and memory consumption for file with a lot of merges.
  Also, correctly handle when a line is introduced by both parents (it
  should be attributed to the first merge which notices this, and not
  to all subsequent merges.) (John Arbash Meinel)

Bugfixes
********

* Autopacking no longer holds the full set of inventory lines in
  memory while copying. For large repositories, this can amount to
  hundreds of MB of ram consumption.
  (Ian Clatworthy, John Arbash Meinel)

* Cherrypicking when using ``--format=merge3`` now explictly excludes
  BASE lines. (John Arbash Meinel, #151731)

* Disable plink's interactive prompt for password.
  (#107593, Dmitry Vasiliev)

* Encode command line arguments from unicode to user_encoding before
  invoking external mail client in `bzr send` command.
  (#139318, Alexander Belchenko)

* Fixed problem connecting to ``bzr+https://`` servers.
  (#198793, John Ferlito)

* Improved error reporting in the Launchpad plugin. (Daniel Watkins,
  #196618)

* Include quick-start-summary.svg file to python-based installer(s)
  for Windows. (#192924, Alexander Belchenko)

* lca merge now respects specified files. (Aaron Bentley)

* Make version-info --custom imply --all. (#195560, James Westby)

* ``merge --preview`` now works for merges that add or modify
  symlinks (James Henstridge)

* Redirecting the output from ``bzr merge`` (when the remembered
  location is used) now works. (John Arbash Meinel)

* setup.py script explicitly checks for Python version.
  (Jari Aalto, Alexander Belchenko, #200569)

* UnknownFormatErrors no longer refer to branches regardless of kind of
  unknown format. (Daniel Watkins, #173980)

* Upgrade bundled ConfigObj to version 4.5.2, which properly quotes #
  signs, among other small improvements. (Matt Nordhoff, #86838)

* Use correct indices when emitting LCA conflicts.  This fixes IndexError
  errors.  (Aaron Bentley, #196780)

Documentation
*************

* Explained how to use ``version-info --custom`` in the User Guide.
  (Neil Martinsen-Burrell)

API Breaks
**********

* Support for loading plugins from zip files and
  ``bzrlib.plugin.load_from_zip()`` function are deprecated.
  (Alexander Belchenko)

Testing
*******

* Added missing blackbox tests for ``modified`` (Adrian Wilkins)

* The branch interface tests were invalid for branches using rich-root
  repositories because the empty string is not a valid file-id.
  (Robert Collins)

Internals
*********

* ``Graph.iter_ancestry`` returns the ancestry of revision ids. Similar to
  ``Repository.get_revision_graph()`` except it includes ghosts and you can
  stop part-way through. (John Arbash Meinel)

* New module ``tools/package_mf.py`` provide custom module finder for
  python packages (improves standard python library's modulefinder.py)
  used by ``setup.py`` script while building standalone bzr.exe.
  (Alexander Belchenko)

* New remote method ``RemoteBzrDir.find_repositoryV2`` adding support for
  detecting external lookup support on remote repositories. This method is
  now attempted first when lookup up repositories, leading to an extra
  round trip on older bzr smart servers. (Robert Collins)

* Repository formats have a new supported-feature attribute
  ``supports_external_lookups`` used to indicate repositories which support
  falling back to other repositories when they have partial data.
  (Robert Collins)

* ``Repository.get_revision_graph_with_ghosts`` and
  ``bzrlib.revision.(common_ancestor,MultipleRevisionSources,common_graph)``
  have been deprecated.  (John Arbash Meinel)

* ``Tree.iter_changes`` is now a public API, replacing the work-in-progress
  ``Tree._iter_changes``. The api is now considered stable and ready for
  external users.  (Aaron Bentley)

* The bzrdir format registry now accepts an ``alias`` keyword to
  register_metadir, used to indicate that a format name is an alias for
  some other format and thus should not be reported when describing the
  format. (Robert Collins)


bzr 1.2
#######

:Released: 2008-02-15

Bug Fixes
*********

* Fix failing test in Launchpad plugin. (Martin Pool)


bzr 1.2rc1
##########

:Released: 2008-02-13

Notes When Upgrading
********************

* Fetching via the smart protocol may need to reconnect once during a fetch
  if the remote server is running Bazaar 1.1 or earlier, because the client
  attempts to use more efficient requests that confuse older servers.  You
  may be required to re-enter a password or passphrase when this happens.
  This won't happen if the server is upgraded to Bazaar 1.2.
  (Andrew Bennetts)

Changes
*******

* Fetching via bzr+ssh will no longer fill ghosts by default (this is
  consistent with pack-0.92 fetching over SFTP). (Robert Collins)

* Formatting of ``bzr plugins`` output is changed to be more human-
  friendly. Full path of plugins locations will be shown only with
  ``--verbose`` command-line option. (Alexander Belchenko)

* ``merge`` now prefers to use the submit branch, but will fall back to
  parent branch.  For many users, this has no effect.  But some users who
  pull and merge on the same branch will notice a change.  This change
  makes it easier to work on a branch on two different machines, pulling
  between the machines, while merging from the upstream.
  ``merge --remember`` can now be used to set the submit_branch.
  (Aaron Bentley)

Features
********

* ``merge --preview`` produces a diff of the changes merge would make,
  but does not actually perform the merge.  (Aaron Bentley)

* New smart method ``Repository.get_parent_map`` for getting revision
  parent data. This returns additional parent information topologically
  adjacent to the requested data to reduce round trip latency impacts.
  (Robert Collins)

* New smart method, ``Repository.stream_revisions_chunked``, for fetching
  revision data that streams revision data via a chunked encoding.  This
  avoids buffering large amounts of revision data on the server and on the
  client, and sends less data to the server to request the revisions.
  (Andrew Bennetts, Robert Collins, #178353)

* The launchpad plugin now handles lp urls of the form
  ``lp://staging/``, ``lp://demo/``, ``lp://dev/`` to use the appropriate
  launchpad instance to do the resolution of the branch identities.
  This is primarily of use to Launchpad developers, but can also
  be used by other users who want to try out Launchpad as
  a branch location without messing up their public Launchpad
  account.  Branches that are pushed to the staging environment
  have an expected lifetime of one day. (Tim Penhey)

Improvements
************

* Creating a new branch no longer tries to read the entire revision-history
  unnecessarily over smart server operations. (Robert Collins)

* Fetching between different repository formats with compatible models now
  takes advantage of the smart method to stream revisions.  (Andrew Bennetts)

* The ``--coverage`` option is now global, rather specific to ``bzr
  selftest``.  (Andrew Bennetts)

* The ``register-branch`` command will now use the public url of the branch
  containing the current directory, if one has been set and no explicit
  branch is provided.  (Robert Collins)

* Tweak the ``reannotate`` code path to optimize the 2-parent case.
  Speeds up ``bzr annotate`` with a pack repository by approx 3:2.
  (John Arbash Meinel)

Bugfixes
********

* Calculate remote path relative to the shared medium in _SmartClient.  This
  is related to the problem in bug #124089.  (Andrew Bennetts)

* Cleanly handle connection errors in smart protocol version two, the same
  way as they are handled by version one.  (Andrew Bennetts)

* Clearer error when ``version-info --custom`` is used without
  ``--template`` (Lukáš Lalinský)

* Don't raise UnavailableFeature during test setup when medusa is not
  available or tearDown is never called leading to nasty side effects.
  (#137823, Vincent Ladeuil)

* If a plugin's test suite cannot be loaded, for example because of a syntax
  error in the tests, then ``selftest`` fails, rather than just printing
  a warning.  (Martin Pool, #189771)

* List possible values for BZR_SSH environment variable in env-variables
  help topic. (Alexander Belchenko, #181842)

* New methods ``push_log_file`` and ``pop_log_file`` to intercept messages:
  popping the log redirection now precisely restores the previous state,
  which makes it easier to use bzr log output from other programs.
  TestCaseInTempDir no longer depends on a log redirection being established
  by the test framework, which lets bzr tests cleanly run from a normal
  unittest runner.
  (#124153, #124849, Martin Pool, Jonathan Lange)

* ``pull --quiet`` is now more quiet, in particular a message is no longer
  printed when the remembered pull location is used. (James Westby,
  #185907)

* ``reconfigure`` can safely be interrupted while fetching.
  (Aaron Bentley, #179316)

* ``reconfigure`` preserves tags when converting to and from lightweight
  checkouts.  (Aaron Bentley, #182040)

* Stop polluting /tmp when running selftest.
  (Vincent Ladeuil, #123623)

* Switch from NFKC => NFC for normalization checks. NFC allows a few
  more characters which should be considered valid.
  (John Arbash Meinel, #185458)

* The launchpad plugin now uses the ``edge`` xmlrpc server to avoid
  interacting badly with a bug on the launchpad side. (Robert Collins)

* Unknown hostnames when connecting to a ``bzr://`` URL no longer cause
  tracebacks.  (Andrew Bennetts, #182849)

API Breaks
**********

* Classes implementing Merge types like Merge3Merger must now accept (and
  honour) a do_merge flag in their constructor.  (Aaron Bentley)

* ``Repository.add_inventory`` and ``add_revision`` now require the caller
  to previously take a write lock (and start a write group.)
  (Martin Pool)

Testing
*******

* selftest now accepts --load-list <file> to load a test id list. This
  speeds up running the test suite on a limited set of tests.
  (Vincent Ladeuil)

Internals
*********

* Add a new method ``get_result`` to graph search objects. The resulting
  ``SearchResult`` can be used to recreate the search later, which will
  be useful in reducing network traffic. (Robert Collins)

* Use convenience function to check whether two repository handles
  are referring to the same repository in ``Repository.get_graph``.
  (Jelmer Vernooij, #187162)

* Fetching now passes the find_ghosts flag through to the
  ``InterRepository.missing_revision_ids`` call consistently for all
  repository types. This will enable faster missing revision discovery with
  bzr+ssh. (Robert Collins)

* Fix error handling in Repository.insert_data_stream. (Lukas Lalinsky)

* ``InterRepository.missing_revision_ids`` is now deprecated in favour of
  ``InterRepository.search_missing_revision_ids`` which returns a
  ``bzrlib.graph.SearchResult`` suitable for making requests from the smart
  server. (Robert Collins)

* New error ``NoPublicBranch`` for commands that need a public branch to
  operate. (Robert Collins)

* New method ``iter_inventories`` on Repository for access to many
  inventories. This is primarily used by the ``revision_trees`` method, as
  direct access to inventories is discouraged. (Robert Collins)

* New method ``next_with_ghosts`` on the Graph breadth-first-search objects
  which will split out ghosts and present parents into two separate sets,
  useful for code which needs to be aware of ghosts (e.g. fetching data
  cares about ghosts during revision selection). (Robert Collins)

* Record a timestamp against each mutter to the trace file, relative to the
  first import of bzrlib.  (Andrew Bennetts)

* ``Repository.get_data_stream`` is now deprecated in favour of
  ``Repository.get_data_stream_for_search`` which allows less network
  traffic when requesting data streams over a smart server. (Robert Collins)

* ``RemoteBzrDir._get_tree_branch`` no longer triggers ``_ensure_real``,
  removing one round trip on many network operations. (Robert Collins)

* RemoteTransport's ``recommended_page_size`` method now returns 64k, like
  SFTPTransport and HttpTransportBase.  (Andrew Bennetts)

* Repository has a new method ``has_revisions`` which signals the presence
  of many revisions by returning a set of the revisions listed which are
  present. This can be done by index queries without reading data for parent
  revision names etc. (Robert Collins)


bzr 1.1
#######

:Released: 2008-01-15

(no changes from 1.1rc1)

bzr 1.1rc1
##########

:Released: 2008-01-05

Changes
*******

* Dotted revision numbers have been revised. Instead of growing longer with
  nested branches the branch number just increases. (eg instead of 1.1.1.1.1
  we now report 1.2.1.) This helps scale long lived branches which have many
  feature branches merged between them. (John Arbash Meinel)

* The syntax ``bzr diff branch1 branch2`` is no longer supported.
  Use ``bzr diff branch1 --new branch2`` instead. This change has
  been made to remove the ambiguity where ``branch2`` is in fact a
  specific file to diff within ``branch1``.

Features
********

* New option to use custom template-based formats in  ``bzr version-info``.
  (Lukáš Lalinský)

* diff '--using' allows an external diff tool to be used for files.
  (Aaron Bentley)

* New "lca" merge-type for fast everyday merging that also supports
  criss-cross merges.  (Aaron Bentley)

Improvements
************

* ``annotate`` now doesn't require a working tree. (Lukáš Lalinský,
  #90049)

* ``branch`` and ``checkout`` can now use files from a working tree to
  to speed up the process.  For checkout, this requires the new
  --files-from flag.  (Aaron Bentley)

* ``bzr diff`` now sorts files in alphabetical order.  (Aaron Bentley)

* ``bzr diff`` now works on branches without working trees. Tree-less
  branches can also be compared to each other and to working trees using
  the new diff options ``--old`` and ``--new``. Diffing between branches,
  with or without trees, now supports specific file filtering as well.
  (Ian Clatworthy, #6700)

* ``bzr pack`` now orders revision texts in topological order, with newest
  at the start of the file, promoting linear reads for ``bzr log`` and the
  like. This partially fixes #154129. (Robert Collins)

* Merge directives now fetch prerequisites from the target branch if
  needed.  (Aaron Bentley)

* pycurl now handles digest authentication.
  (Vincent Ladeuil)

* ``reconfigure`` can now convert from repositories.  (Aaron Bentley)

* ``-l`` is now a short form for ``--limit`` in ``log``.  (Matt Nordhoff)

* ``merge`` now warns when merge directives cause cherrypicks.
  (Aaron Bentley)

* ``split`` now supported, to enable splitting large trees into smaller
  pieces.  (Aaron Bentley)

Bugfixes
********

* Avoid AttributeError when unlocking a pack repository when an error occurs.
  (Martin Pool, #180208)

* Better handle short reads when processing multiple range requests.
  (Vincent Ladeuil, #179368)

* build_tree acceleration uses the correct path when a file has been moved.
  (Aaron Bentley)

* ``commit`` now succeeds when a checkout and its master branch share a
  repository.  (Aaron Bentley, #177592)

* Fixed error reporting of unsupported timezone format in
  ``log --timezone``. (Lukáš Lalinský, #178722)

* Fixed Unicode encoding error in ``ignored`` when the output is
  redirected to a pipe. (Lukáš Lalinský)

* Fix traceback when sending large response bodies over the smart protocol
  on Windows. (Andrew Bennetts, #115781)

* Fix ``urlutils.relative_url`` for the case of two ``file:///`` URLs
  pointed to different logical drives on Windows.
  (Alexander Belchenko, #90847)

* HTTP test servers are now compatible with the http protocol version 1.1.
  (Vincent Ladeuil, #175524)

* _KnitParentsProvider.get_parent_map now handles requests for ghosts
  correctly, instead of erroring or attributing incorrect parents to ghosts.
  (Aaron Bentley)

* ``merge --weave --uncommitted`` now works.  (Aaron Bentley)

* pycurl authentication handling was broken and incomplete. Fix handling of
  user:pass embedded in the urls.
  (Vincent Ladeuil, #177643)

* Files inside non-directories are now handled like other conflict types.
  (Aaron Bentley, #177390)

* ``reconfigure`` is able to convert trees into lightweight checkouts.
  (Aaron Bentley)

* Reduce lockdir timeout to 0 when running ``bzr serve``.  (Andrew Bennetts,
  #148087)

* Test that the old ``version_info_format`` functions still work, even
  though they are deprecated. (John Arbash Meinel, ShenMaq, #177872)

* Transform failures no longer cause ImmortalLimbo errors (Aaron Bentley,
  #137681)

* ``uncommit`` works even when the commit messages of revisions to be
  removed use characters not supported in the terminal encoding.
  (Aaron Bentley)

* When dumb http servers return whole files instead of the requested ranges,
  read the remaining bytes by chunks to avoid overflowing network buffers.
  (Vincent Ladeuil, #175886)

Documentation
*************

* Minor tweaks made to the bug tracker integration documentation.
  (Ian Clatworthy)

* Reference material has now be moved out of the User Guide and added
  to the User Reference. The User Reference has gained 4 sections as
  a result: Authenication Settings, Configuration Settings, Conflicts
  and Hooks. All help topics are now dumped into text format in the
  doc/en/user-reference directory for those who like browsing that
  information in their editor. (Ian Clatworthy)

* *Using Bazaar with Launchpad* tutorial added. (Ian Clatworthy)

Internals
*********

* find_* methods available for BzrDirs, Branches and WorkingTrees.
  (Aaron Bentley)

* Help topics can now be loaded from files.
  (Ian Clatworthy, Alexander Belchenko)

* get_parent_map now always provides tuples as its output.  (Aaron Bentley)

* Parent Providers should now implement ``get_parent_map`` returning a
  dictionary instead of ``get_parents`` returning a list.
  ``Graph.get_parents`` is now deprecated. (John Arbash Meinel,
  Robert Collins)

* Patience Diff now supports arbitrary python objects, as long as they
  support ``hash()``. (John Arbash Meinel)

* Reduce selftest overhead to establish test names by memoization.
  (Vincent Ladeuil)

API Breaks
**********

Testing
*******

* Modules can now customise their tests by defining a ``load_tests``
  attribute. ``pydoc bzrlib.tests.TestUtil.TestLoader.loadTestsFromModule``
  for the documentation on this attribute. (Robert Collins)

* New helper function ``bzrlib.tests.condition_id_re`` which helps
  filter tests based on a regular expression search on the tests id.
  (Robert Collins)

* New helper function ``bzrlib.tests.condition_isinstance`` which helps
  filter tests based on class. (Robert Collins)

* New helper function ``bzrlib.tests.exclude_suite_by_condition`` which
  generalises the ``exclude_suite_by_re`` function. (Robert Collins)

* New helper function ``bzrlib.tests.filter_suite_by_condition`` which
  generalises the ``filter_suite_by_re`` function. (Robert Collins)

* New helper method ``bzrlib.tests.exclude_tests_by_re`` which gives a new
  TestSuite that does not contain tests from the input that matched a
  regular expression. (Robert Collins)

* New helper method ``bzrlib.tests.randomize_suite`` which returns a
  randomized copy of the input suite. (Robert Collins)

* New helper method ``bzrlib.tests.split_suite_by_re`` which splits a test
  suite into two according to a regular expression. (Robert Collins)

* Parametrize all http tests for the transport implementations, the http
  protocol versions (1.0 and 1.1) and the authentication schemes.
  (Vincent Ladeuil)

* The ``exclude_pattern`` and ``random_order`` parameters to the function
  ``bzrlib.tests.filter_suite_by_re`` have been deprecated. (Robert Collins)

* The method ``bzrlib.tests.sort_suite_by_re`` has been deprecated. It is
  replaced by the new helper methods added in this release. (Robert Collins)


bzr 1.0
#######

:Released: 2007-12-14

Documentation
*************

* More improvements and fixes to the User Guide.  (Ian Clatworthy)

* Add information on cherrypicking/rebasing to the User Guide.
  (Ian Clatworthy)

* Improve bug tracker integration documentation. (Ian Clatworthy)

* Minor edits to ``Bazaar in five minutes`` from David Roberts and
  to the rebasing section of the User Guide from Aaron Bentley.
  (Ian Clatworthy)


bzr 1.0rc3
##########

:Released: 2007-12-11

Changes
*******

* If a traceback occurs, users are now asked to report the bug
  through Launchpad (https://bugs.launchpad.net/bzr/), rather than
  by mail to the mailing list.
  (Martin Pool)

Bugfixes
********

* Fix Makefile rules for doc generation. (Ian Clatworthy, #175207)

* Give more feedback during long http downloads by making readv deliver data
  as it arrives for urllib, and issue more requests for pycurl. High latency
  networks are better handled by urllib, the pycurl implementation give more
  feedback but also incur more latency.
  (Vincent Ladeuil, #173010)

* Implement _make_parents_provider on RemoteRepository, allowing generating
  bundles against branches on a smart server.  (Andrew Bennetts, #147836)

Documentation
*************

* Improved user guide.  (Ian Clatworthy)

* The single-page quick reference guide is now available as a PDF.
  (Ian Clatworthy)

Internals
*********

* readv urllib http implementation is now a real iterator above the
  underlying socket and deliver data as soon as it arrives. 'get' still
  wraps its output in a StringIO.
  (Vincent Ladeuil)


bzr 1.0rc2
##########

:Released: 2007-12-07

Improvements
************

* Added a --coverage option to selftest. (Andrew Bennetts)

* Annotate merge (merge-type=weave) now supports cherrypicking.
  (Aaron Bentley)

* ``bzr commit`` now doesn't print the revision number twice. (Matt
  Nordhoff, #172612)

* New configuration option ``bugtracker_<tracker_abbrevation>_url`` to
  define locations of bug trackers that are not directly supported by
  bzr or a plugin. The URL will be treated as a template and ``{id}``
  placeholders will be replaced by specific bug IDs.  (Lukáš Lalinský)

* Support logging single merge revisions with short and line log formatters.
  (Kent Gibson)

* User Guide enhanced with suggested readability improvements from
  Matt Revell and corrections from John Arbash Meinel. (Ian Clatworthy)

* Quick Start Guide renamed to Quick Start Card, moved down in
  the catalog, provided in pdf and png format and updated to refer
  to ``send`` instead of ``bundle``. (Ian Clatworthy, #165080)

* ``switch`` can now be used on heavyweight checkouts as well as
  lightweight ones. After switching a heavyweight checkout, the
  local branch is a mirror/cache of the new bound branch and
  uncommitted changes in the working tree are merged. As a safety
  check, if there are local commits in a checkout which have not
  been committed to the previously bound branch, then ``switch``
  fails unless the ``--force`` option is given. This option is
  now also required if the branch a lightweight checkout is pointing
  to has been moved. (Ian Clatworthy)

Internals
*********

* New -Dhttp debug option reports http connections, requests and responses.
  (Vincent Ladeuil)

* New -Dmerge debug option, which emits merge plans for merge-type=weave.

Bugfixes
********

* Better error message when running ``bzr cat`` on a non-existant branch.
  (Lukáš Lalinský, #133782)

* Catch OSError 17 (file exists) in final phase of tree transform and show
  filename to user.
  (Alexander Belchenko, #111758)

* Catch ShortReadvErrors while using pycurl. Also make readv more robust by
  allowing multiple GET requests to be issued if too many ranges are
  required.
  (Vincent Ladeuil, #172701)

* Check for missing basis texts when fetching from packs to packs.
  (John Arbash Meinel, #165290)

* Fall back to showing e-mail in ``log --short/--line`` if the
  committer/author has only e-mail. (Lukáš Lalinský, #157026)

API Breaks
**********

* Deprecate not passing a ``location`` argument to commit reporters'
  ``started`` methods. (Matt Nordhoff)


bzr 1.0rc1
##########

:Released: 2007-11-30

Notes When Upgrading
********************

* The default repository format is now ``pack-0.92``.  This
  default is used when creating new repositories with ``init`` and
  ``init-repo``, and when branching over bzr+ssh or bzr+hpss.
  (See https://bugs.launchpad.net/bugs/164626)

  This format can be read and written by Bazaar 0.92 and later, and
  data can be transferred to and from older formats.

  To upgrade, please reconcile your repository (``bzr reconcile``), and then
  upgrade (``bzr upgrade``).

  ``pack-0.92`` offers substantially better scaling and performance than the
  previous knits format. Some operations are slower where the code already
  had bad scaling characteristics under knits, the pack format makes such
  operations more visible as part of being more scalable overall. We will
  correct such operations over the coming releases and encourage the filing
  of bugs on any operation which you observe to be slower in a packs
  repository. One particular case that we do not intend to fix is pulling
  data from a pack repository into a knit repository over a high latency
  link;  downgrading such data requires reinsertion of the file texts, and
  this is a classic space/time tradeoff. The current implementation is
  conservative on memory usage because we need to support converting data
  from any tree without problems.
  (Robert Collins, Martin Pool, #164476)

Changes
*******

* Disable detection of plink.exe as possible ssh vendor. Plink vendor
  still available if user selects it explicitly with BZR_SSH environment
  variable. (Alexander Belchenko, workaround for bug #107593)

* The pack format is now accessible as "pack-0.92", or "pack-0.92-subtree"
  to enable the subtree functions (for example, for bzr-svn).
  (Martin Pool)

Features
********

* New ``authentication.conf`` file holding the password or other credentials
  for remote servers. This can be used for ssh, sftp, smtp and other
  supported transports.
  (Vincent Ladeuil)

* New rich-root and rich-root-pack formats, recording the same data about
  tree roots that's recorded for all other directories.
  (Aaron Bentley, #164639)

* ``pack-0.92`` repositories can now be reconciled.
  (Robert Collins, #154173)

* ``switch`` command added for changing the branch a lightweight checkout
  is associated with and updating the tree to reflect the latest content
  accordingly. This command was previously part of the BzrTools plug-in.
  (Ian Clatworthy, Aaron Bentley, David Allouche)

* ``reconfigure`` command can now convert branches, trees, or checkouts to
  lightweight checkouts.  (Aaron Bentley)

Performance
***********

* Commit updates the state of the working tree via a delta rather than
  supplying entirely new basis trees. For commit of a single specified file
  this reduces the wall clock time for commit by roughly a 30%.
  (Robert Collins, Martin Pool)

* Commit with many automatically found deleted paths no longer performs
  linear scanning for the children of those paths during inventory
  iteration. This should fix commit performance blowing out when many such
  paths occur during commit. (Robert Collins, #156491)

* Fetch with pack repositories will no longer read the entire history graph.
  (Robert Collins, #88319)

* Revert takes out an appropriate lock when reverting to a basis tree, and
  does not read the basis inventory twice. (Robert Collins)

* Diff does not require an inventory to be generated on dirstate trees.
  (Aaron Bentley, #149254)

* New annotate merge (--merge-type=weave) implementation is fast on
  versionedfiles withough cached annotations, e.g. pack-0.92.
  (Aaron Bentley)

Improvements
************

* ``bzr merge`` now warns when it encounters a criss-cross merge.
  (Aaron Bentley)

* ``bzr send`` now doesn't require the target e-mail address to be
  specified on the command line if an interactive e-mail client is used.
  (Lukáš Lalinský)

* ``bzr tags`` now prints the revision number for each tag, instead of
  the revision id, unless --show-ids is passed. In addition, tags can be
  sorted chronologically instead of lexicographically with --sort=time.
  (Adeodato Simó, #120231)

* Windows standalone version of bzr is able to load system-wide plugins from
  "plugins" subdirectory in installation directory. In addition standalone
  installer write to the registry (HKLM\SOFTWARE\Bazaar) useful info
  about paths and bzr version. (Alexander Belchenko, #129298)

Documentation
*************

Bug Fixes
*********

* A progress bar has been added for knitpack -> knitpack fetching.
  (Robert Collins, #157789, #159147)

* Branching from a branch via smart server now preserves the repository
  format. (Andrew Bennetts,  #164626)

* ``commit`` is now able to invoke an external editor in a non-ascii
  directory. (Daniel Watkins, #84043)

* Catch connection errors for ftp.
  (Vincent Ladeuil, #164567)

* ``check`` no longer reports spurious unreferenced text versions.
  (Robert Collins, John A Meinel, #162931, #165071)

* Conflicts are now resolved recursively by ``revert``.
  (Aaron Bentley, #102739)

* Detect invalid transport reuse attempts by catching invalid URLs.
  (Vincent Ladeuil, #161819)

* Deleting a file without removing it shows a correct diff, not a traceback.
  (Aaron Bentley)

* Do no use timeout in HttpServer anymore.
  (Vincent Ladeuil, #158972).

* Don't catch the exceptions related to the http pipeline status before
  retrying an http request or some programming errors may be masked.
  (Vincent Ladeuil, #160012)

* Fix ``bzr rm`` to not delete modified and ignored files.
  (Lukáš Lalinský, #172598)

* Fix exception when revisionspec contains merge revisons but log
  formatter doesn't support merge revisions. (Kent Gibson, #148908)

* Fix exception when ScopeReplacer is assigned to before any members have
  been retrieved.  (Aaron Bentley)

* Fix multiple connections during checkout --lightweight.
  (Vincent Ladeuil, #159150)

* Fix possible error in insert_data_stream when copying between
  pack repositories over bzr+ssh or bzr+http.
  KnitVersionedFile.get_data_stream now makes sure that requested
  compression parents are sent before any delta hunks that depend
  on them.
  (Martin Pool, #164637)

* Fix typo in limiting offsets coalescing for http, leading to
  whole files being downloaded instead of parts.
  (Vincent Ladeuil, #165061)

* FTP server errors don't error in the error handling code.
  (Robert Collins, #161240)

* Give a clearer message when a pull fails because the source needs
  to be reconciled.
  (Martin Pool, #164443)

* It is clearer when a plugin cannot be loaded because of its name, and a
  suggestion for an acceptable name is given. (Daniel Watkins, #103023)

* Leave port as None in transport objects if user doesn't
  specify a port in urls.
  (vincent Ladeuil, #150860)

* Make sure Repository.fetch(self) is properly a no-op for all
  Repository implementations. (John Arbash Meinel, #158333)

* Mark .bzr directories as "hidden" on Windows.
  (Alexander Belchenko, #71147)

* ``merge --uncommitted`` can now operate on a single file.
  (Aaron Bentley, Lukáš Lalinský, #136890)

* Obsolete packs are now cleaned up by pack and autopack operations.
  (Robert Collins, #153789)

* Operations pulling data from a smart server where the underlying
  repositories are not both annotated/both unannotated will now work.
  (Robert Collins, #165304).

* Reconcile now shows progress bars. (Robert Collins, #159351)

* ``RemoteBranch`` was not initializing ``self._revision_id_to_revno_map``
  properly. (John Arbash Meinel, #162486)

* Removing an already-removed file reports the file does not exist. (Daniel
  Watkins, #152811)

* Rename on Windows is able to change filename case.
  (Alexander Belchenko, #77740)

* Return error instead of a traceback for ``bzr log -r0``.
  (Kent Gibson, #133751)

* Return error instead of a traceback when bzr is unable to create
  symlink on some platforms (e.g. on Windows).
  (Alexander Belchenko, workaround for #81689)

* Revert doesn't crash when restoring a single file from a deleted
  directory. (Aaron Bentley)

* Stderr output via logging mechanism now goes through encoded wrapper
  and no more uses utf-8, but terminal encoding instead. So all unicode
  strings now should be readable in non-utf-8 terminal.
  (Alexander Belchenko, #54173)

* The error message when ``move --after`` should be used makes how to do so
  clearer. (Daniel Watkins, #85237)

* Unicode-safe output from ``bzr info``. The output will be encoded
  using the terminal encoding and unrepresentable characters will be
  replaced by '?'. (Lukáš Lalinský, #151844)

* Working trees are no longer created when pushing into a local no-trees
  repo. (Daniel Watkins, #50582)

* Upgrade util/configobj to version 4.4.0.
  (Vincent Ladeuil, #151208).

* Wrap medusa ftp test server as an FTPServer feature.
  (Vincent Ladeuil, #157752)

API Breaks
**********

* ``osutils.backup_file`` is deprecated. Actually it's not used in bzrlib
  during very long time. (Alexander Belchenko)

* The return value of
  ``VersionedFile.iter_lines_added_or_present_in_versions`` has been
  changed. Previously it was an iterator of lines, now it is an iterator of
  (line, version_id) tuples. This change has been made to aid reconcile and
  fetch operations. (Robert Collins)

* ``bzrlib.repository.get_versioned_file_checker`` is now private.
  (Robert Collins)

* The Repository format registry default has been removed; it was previously
  obsoleted by the bzrdir format default, which implies a default repository
  format.
  (Martin Pool)

Internals
*********

* Added ``ContainerSerialiser`` and ``ContainerPushParser`` to
  ``bzrlib.pack``.  These classes provide more convenient APIs for generating
  and parsing containers from streams rather than from files.  (Andrew
  Bennetts)

* New module ``lru_cache`` providing a cache for use by tasks that need
  semi-random access to large amounts of data. (John A Meinel)

* InventoryEntry.diff is now deprecated.  Please use diff.DiffTree instead.


bzr 0.92
########

:Released: 2007-11-05

Changes
*******

  * New uninstaller on Win32.  (Alexander Belchenko)


bzr 0.92rc1
###########

:Released: 2007-10-29

Changes
*******

* ``bzr`` now returns exit code 4 if an internal error occurred, and
  3 if a normal error occurred.  (Martin Pool)

* ``pull``, ``merge`` and ``push`` will no longer silently correct some
  repository index errors that occured as a result of the Weave disk format.
  Instead the ``reconcile`` command needs to be run to correct those
  problems if they exist (and it has been able to fix most such problems
  since bzr 0.8). Some new problems have been identified during this release
  and you should run ``bzr check`` once on every repository to see if you
  need to reconcile. If you cannot ``pull`` or ``merge`` from a remote
  repository due to mismatched parent errors - a symptom of index errors -
  you should simply take a full copy of that remote repository to a clean
  directory outside any local repositories, then run reconcile on it, and
  finally pull from it locally. (And naturally email the repositories owner
  to ask them to upgrade and run reconcile).
  (Robert Collins)

Features
********

* New ``knitpack-experimental`` repository format. This is interoperable with
  the ``dirstate-tags`` format but uses a smarter storage design that greatly
  speeds up many operations, both local and remote. This new format can be
  used as an option to the ``init``, ``init-repository`` and ``upgrade``
  commands. (Robert Collins)

* For users of bzr-svn (and those testing the prototype subtree support) that
  wish to try packs, a new ``knitpack-subtree-experimental`` format has also
  been added. This is interoperable with the ``dirstate-subtrees`` format.
  (Robert Collins)

* New ``reconfigure`` command. (Aaron Bentley)

* New ``revert --forget-merges`` command, which removes the record of a pending
  merge without affecting the working tree contents.  (Martin Pool)

* New ``bzr_remote_path`` configuration variable allows finer control of
  remote bzr locations than BZR_REMOTE_PATH environment variable.
  (Aaron Bentley)

* New ``launchpad-login`` command to tell Bazaar your Launchpad
  user ID.  This can then be used by other functions of the
  Launchpad plugin. (James Henstridge)

Performance
***********

* Commit in quiet mode is now slightly faster as the information to
  output is no longer calculated. (Ian Clatworthy)

* Commit no longer checks for new text keys during insertion when the
  revision id was deterministically unique. (Robert Collins)

* Committing a change which is not a merge and does not change the number of
  files in the tree is faster by utilising the data about whether files are
  changed to determine if the tree is unchanged rather than recalculating
  it at the end of the commit process. (Robert Collins)

* Inventory serialisation no longer double-sha's the content.
  (Robert Collins)

* Knit text reconstruction now avoids making copies of the lines list for
  interim texts when building a single text. The new ``apply_delta`` method
  on ``KnitContent`` aids this by allowing modification of the revision id
  such objects represent. (Robert Collins)

* Pack indices are now partially parsed for specific key lookup using a
  bisection approach. (Robert Collins)

* Partial commits are now approximately 40% faster by walking over the
  unselected current tree more efficiently. (Robert Collins)

* XML inventory serialisation takes 20% less time while being stricter about
  the contents. (Robert Collins)

* Graph ``heads()`` queries have been fixed to no longer access all history
  unnecessarily. (Robert Collins)

Improvements
************

* ``bzr+https://`` smart server across https now supported.
  (John Ferlito, Martin Pool, #128456)

* Mutt is now a supported mail client; set ``mail_client=mutt`` in your
  bazaar.conf and ``send`` will use mutt. (Keir Mierle)

* New option ``-c``/``--change`` for ``merge`` command for cherrypicking
  changes from one revision. (Alexander Belchenko, #141368)

* Show encodings, locale and list of plugins in the traceback message.
  (Martin Pool, #63894)

* Experimental directory formats can now be marked with
  ``experimental = True`` during registration. (Ian Clatworthy)

Documentation
*************

* New *Bazaar in Five Minutes* guide.  (Matthew Revell)

* The hooks reference documentation is now converted to html as expected.
  (Ian Clatworthy)

Bug Fixes
*********

* Connection error reporting for the smart server has been fixed to
  display a user friendly message instead of a traceback.
  (Ian Clatworthy, #115601)

* Make sure to use ``O_BINARY`` when opening files to check their
  sha1sum. (Alexander Belchenko, John Arbash Meinel, #153493)

* Fix a problem with Win32 handling of the executable bit.
  (John Arbash Meinel, #149113)

* ``bzr+ssh://`` and ``sftp://`` URLs that do not specify ports explicitly
  no longer assume that means port 22.  This allows people using OpenSSH to
  override the default port in their ``~/.ssh/config`` if they wish.  This
  fixes a bug introduced in bzr 0.91.  (Andrew Bennetts, #146715)

* Commands reporting exceptions can now be profiled and still have their
  data correctly dumped to a file. For example, a ``bzr commit`` with
  no changes still reports the operation as pointless but doing so no
  longer throws away the profiling data if this command is run with
  ``--lsprof-file callgrind.out.ci`` say. (Ian Clatworthy)

* Fallback to ftp when paramiko is not installed and sftp can't be used for
  ``tests/commands`` so that the test suite is still usable without
  paramiko.
  (Vincent Ladeuil, #59150)

* Fix commit ordering in corner case. (Aaron Bentley, #94975)

* Fix long standing bug in partial commit when there are renames
  left in tree. (Robert Collins, #140419)

* Fix selftest semi-random noise during http related tests.
  (Vincent Ladeuil, #140614)

* Fix typo in ftp.py making the reconnection fail on temporary errors.
  (Vincent Ladeuil, #154259)

* Fix failing test by comparing real paths to cover the case where the TMPDIR
  contains a symbolic link.
  (Vincent Ladeuil, #141382).

* Fix log against smart server branches that don't support tags.
  (James Westby, #140615)

* Fix pycurl http implementation by defining error codes from
  pycurl instead of relying on an old curl definition.
  (Vincent Ladeuil, #147530)

* Fix 'unprintable error' message when displaying BzrCheckError and
  some other exceptions on Python 2.5.
  (Martin Pool, #144633)

* Fix ``Inventory.copy()`` and add test for it. (Jelmer Vernooij)

* Handles default value for ListOption in cmd_commit.
  (Vincent Ladeuil, #140432)

* HttpServer and FtpServer need to be closed properly or a listening socket
  will remain opened.
  (Vincent Ladeuil, #140055)

* Monitor the .bzr directory created in the top level test
  directory to detect leaking tests.
  (Vincent Ladeuil, #147986)

* The basename, not the full path, is now used when checking whether
  the profiling dump file begins with ``callgrind.out`` or not. This
  fixes a bug reported by Aaron Bentley on IRC. (Ian Clatworthy)

* Trivial fix for invoking command ``reconfigure`` without arguments.
  (Rob Weir, #141629)

* ``WorkingTree.rename_one`` will now raise an error if normalisation of the
  new path causes bzr to be unable to access the file. (Robert Collins)

* Correctly detect a NoSuchFile when using a filezilla server. (Gary van der
  Merwe)

API Breaks
**********

* ``bzrlib.index.GraphIndex`` now requires a size parameter to the
  constructor, for enabling bisection searches. (Robert Collins)

* ``CommitBuilder.record_entry_contents`` now requires the root entry of a
  tree be supplied to it, previously failing to do so would trigger a
  deprecation warning. (Robert Collins)

* ``KnitVersionedFile.add*`` will no longer cache added records even when
  enable_cache() has been called - the caching feature is now exclusively for
  reading existing data. (Robert Collins)

* ``ReadOnlyLockError`` is deprecated; ``LockFailed`` is usually more
  appropriate.  (Martin Pool)

* Removed ``bzrlib.transport.TransportLogger`` - please see the new
  ``trace+`` transport instead. (Robert Collins)

* Removed previously deprecated varargs interface to ``TestCase.run_bzr`` and
  deprecated methods ``TestCase.capture`` and ``TestCase.run_bzr_captured``.
  (Martin Pool)

* Removed previous deprecated ``basis_knit`` parameter to the
  ``KnitVersionedFile`` constructor. (Robert Collins)

* Special purpose method ``TestCase.run_bzr_decode`` is moved to the test_non_ascii
  class that needs it.
  (Martin Pool)

* The class ``bzrlib.repofmt.knitrepo.KnitRepository3`` has been folded into
  ``KnitRepository`` by parameters to the constructor. (Robert Collins)

* The ``VersionedFile`` interface now allows content checks to be bypassed
  by supplying check_content=False.  This saves nearly 30% of the minimum
  cost to store a version of a file. (Robert Collins)

* Tree's with bad state such as files with no length or sha will no longer
  be silently accepted by the repository XML serialiser. To serialise
  inventories without such data, pass working=True to write_inventory.
  (Robert Collins)

* ``VersionedFile.fix_parents`` has been removed as a harmful API.
  ``VersionedFile.join`` will no longer accept different parents on either
  side of a join - it will either ignore them, or error, depending on the
  implementation. See notes when upgrading for more information.
  (Robert Collins)

Internals
*********

* ``bzrlib.transport.Transport.put_file`` now returns the number of bytes
  put by the method call, to allow avoiding stat-after-write or
  housekeeping in callers. (Robert Collins)

* ``bzrlib.xml_serializer.Serializer`` is now responsible for checking that
  mandatory attributes are present on serialisation and deserialisation.
  This fixes some holes in API usage and allows better separation between
  physical storage and object serialisation. (Robert Collins)

* New class ``bzrlib.errors.InternalBzrError`` which is just a convenient
  shorthand for deriving from BzrError and setting internal_error = True.
  (Robert Collins)

* New method ``bzrlib.mutabletree.update_to_one_parent_via_delta`` for
  moving the state of a parent tree to a new version via a delta rather than
  a complete replacement tree. (Robert Collins)

* New method ``bzrlib.osutils.minimum_path_selection`` useful for removing
  duplication from user input, when a user mentions both a path and an item
  contained within that path. (Robert Collins)

* New method ``bzrlib.repository.Repository.is_write_locked`` useful for
  determining if a repository is write locked. (Robert Collins)

* New method on ``bzrlib.tree.Tree`` ``path_content_summary`` provides a
  tuple containing the key information about a path for commit processing
  to complete. (Robert Collins)

* New method on xml serialisers, write_inventory_to_lines, which matches the
  API used by knits for adding content. (Robert Collins)

* New module ``bzrlib.bisect_multi`` with generic multiple-bisection-at-once
  logic, currently only available for byte-based lookup
  (``bisect_multi_bytes``). (Robert Collins)

* New helper ``bzrlib.tuned_gzip.bytes_to_gzip`` which takes a byte string
  and returns a gzipped version of the same. This is used to avoid a bunch
  of api friction during adding of knit hunks. (Robert Collins)

* New parameter on ``bzrlib.transport.Transport.readv``
  ``adjust_for_latency`` which changes readv from returning strictly the
  requested data to inserted return larger ranges and in forward read order
  to reduce the effect of network latency. (Robert Collins)

* New parameter yield_parents on ``Inventory.iter_entries_by_dir`` which
  causes the parents of a selected id to be returned recursively, so all the
  paths from the root down to each element of selected_file_ids are
  returned. (Robert Collins)

* Knit joining has been enhanced to support plain to annotated conversion
  and annotated to plain conversion. (Ian Clatworthy)

* The CommitBuilder method ``record_entry_contents`` now returns summary
  information about the effect of the commit on the repository. This tuple
  contains an inventory delta item if the entry changed from the basis, and a
  boolean indicating whether a new file graph node was recorded.
  (Robert Collins)

* The python path used in the Makefile can now be overridden.
  (Andrew Bennetts, Ian Clatworthy)

Testing
*******

* New transport implementation ``trace+`` which is useful for testing,
  logging activity taken to its _activity attribute. (Robert Collins)

* When running bzr commands within the test suite, internal exceptions are
  not caught and reported in the usual way, but rather allowed to propagate
  up and be visible to the test suite.  A new API ``run_bzr_catch_user_errors``
  makes this behavior available to other users.
  (Martin Pool)

* New method ``TestCase.call_catch_warnings`` for testing methods that
  raises a Python warning.  (Martin Pool)


bzr 0.91
########

:Released: 2007-09-26

Bug Fixes
*********

* Print a warning instead of aborting the ``python setup.py install``
  process if building of a C extension is not possible.
  (Lukáš Lalinský, Alexander Belchenko)

* Fix commit ordering in corner case (Aaron Bentley, #94975)

* Fix ''bzr info bzr://host/'' and other operations on ''bzr://' URLs with
  an implicit port.  We were incorrectly raising PathNotChild due to
  inconsistent treatment of the ''_port'' attribute on the Transport object.
  (Andrew Bennetts, #133965)

* Make RemoteRepository.sprout cope gracefully with servers that don't
  support the ``Repository.tarball`` request.
  (Andrew Bennetts)


bzr 0.91rc2
###########

:Released: 2007-09-11

* Replaced incorrect tarball for previous release; a debug statement was left
  in bzrlib/remote.py.


bzr 0.91rc1
###########

:Released: 2007-09-11

Changes
*******

* The default branch and repository format has changed to
  ``dirstate-tags``, so tag commands are active by default.
  This format is compatible with Bazaar 0.15 and later.
  This incidentally fixes bug #126141.
  (Martin Pool)

* ``--quiet`` or ``-q`` is no longer a global option. If present, it
  must now appear after the command name. Scripts doing things like
  ``bzr -q missing`` need to be rewritten as ``bzr missing -q``.
  (Ian Clatworthy)

Features
********

* New option ``--author`` in ``bzr commit`` to specify the author of the
  change, if it's different from the committer. ``bzr log`` and
  ``bzr annotate`` display the author instead of the committer.
  (Lukáš Lalinský)

* In addition to global options and command specific options, a set of
  standard options are now supported. Standard options are legal for
  all commands. The initial set of standard options are:

  * ``--help`` or ``-h`` - display help message
  * ``--verbose`` or ``-v`` - display additional information
  * ``--quiet``  or ``-q`` - only output warnings and errors.

  Unlike global options, standard options can be used in aliases and
  may have command-specific help. (Ian Clatworthy)

* Verbosity level processing has now been unified. If ``--verbose``
  or ``-v`` is specified on the command line multiple times, the
  verbosity level is made positive the first time then increased.
  If ``--quiet`` or ``-q`` is specified on the command line
  multiple times, the verbosity level is made negative the first
  time then decreased. To get the default verbosity level of zero,
  either specify none of the above , ``--no-verbose`` or ``--no-quiet``.
  Note that most commands currently ignore the magnitude of the
  verbosity level but do respect *quiet vs normal vs verbose* when
  generating output. (Ian Clatworthy)

* ``Branch.hooks`` now supports ``pre_commit`` hook. The hook's signature
  is documented in BranchHooks constructor. (Nam T. Nguyen, #102747)

* New ``Repository.stream_knit_data_for_revisions`` request added to the
  network protocol for greatly reduced roundtrips when retrieving a set of
  revisions. (Andrew Bennetts)

Bug Fixes
*********

* ``bzr plugins`` now lists the version number for each plugin in square
  brackets after the path. (Robert Collins, #125421)

* Pushing, pulling and branching branches with subtree references was not
  copying the subtree weave, preventing the file graph from being accessed
  and causing errors in commits in clones. (Robert Collins)

* Suppress warning "integer argument expected, got float" from Paramiko,
  which sometimes caused false test failures.  (Martin Pool)

* Fix bug in bundle 4 that could cause attempts to write data to wrong
  versionedfile.  (Aaron Bentley)

* Diffs generated using "diff -p" no longer break the patch parser.
  (Aaron Bentley)

* get_transport treats an empty possible_transports list the same as a non-
  empty one.  (Aaron Bentley)

* patch verification for merge directives is reactivated, and works with
  CRLF and CR files.  (Aaron Bentley)

* Accept ..\ as a path in revision specifiers. This fixes for example
  "-r branch:..\other-branch" on Windows.  (Lukáš Lalinský)

* ``BZR_PLUGIN_PATH`` may now contain trailing slashes.
  (Blake Winton, #129299)

* man page no longer lists hidden options (#131667, Aaron Bentley)

* ``uncommit --help`` now explains the -r option adequately.  (Daniel
  Watkins, #106726)

* Error messages are now better formatted with parameters (such as
  filenames) quoted when necessary. This avoids confusion when directory
  names ending in a '.' at the end of messages were confused with a
  full stop that may or not have been there. (Daniel Watkins, #129791)

* Fix ``status FILE -r X..Y``. (Lukáš Lalinský)

* If a particular command is an alias, ``help`` will show the alias
  instead of claiming there is no help for said alias. (Daniel Watkins,
  #133548)

* TreeTransform-based operations, like pull, merge, revert, and branch,
  now roll back if they encounter an error.  (Aaron Bentley, #67699)

* ``bzr commit`` now exits cleanly if a character unsupported by the
  current encoding is used in the commit message.  (Daniel Watkins,
  #116143)

* bzr send uses default values for ranges when only half of an elipsis
  is specified ("-r..5" or "-r5..").  (#61685, Aaron Bentley)

* Avoid trouble when Windows ssh calls itself 'plink' but no plink
  binary is present.  (Martin Albisetti, #107155)

* ``bzr remove`` should remove clean subtrees.  Now it will remove (without
  needing ``--force``) subtrees that contain no files with text changes or
  modified files.  With ``--force`` it removes the subtree regardless of
  text changes or unknown files. Directories with renames in or out (but
  not changed otherwise) will now be removed without needing ``--force``.
  Unknown ignored files will be deleted without needing ``--force``.
  (Marius Kruger, #111665)

* When two plugins conflict, the source of both the losing and now the
  winning definition is shown.  (Konstantin Mikhaylov, #5454)

* When committing to a branch, the location being committed to is
  displayed.  (Daniel Watkins, #52479)

* ``bzr --version`` takes care about encoding of stdout, especially
  when output is redirected. (Alexander Belchenko, #131100)

* Prompt for an ftp password if none is provided.
  (Vincent Ladeuil, #137044)

* Reuse bound branch associated transport to avoid multiple
  connections.
  (Vincent Ladeuil, #128076, #131396)

* Overwrite conflicting tags by ``push`` and ``pull`` if the
  ``--overwrite`` option is specified.  (Lukáš Lalinský, #93947)

* In checkouts, tags are copied into the master branch when created,
  changed or deleted, and are copied into the checkout when it is
  updated.  (Martin Pool, #93856, #93860)

* Print a warning instead of aborting the ``python setup.py install``
  process if building of a C extension is not possible.
  (Lukáš Lalinský, Alexander Belchenko)

Improvements
************

* Add the option "--show-diff" to the commit command in order to display
  the diff during the commit log creation. (Goffredo Baroncelli)

* ``pull`` and ``merge`` are much faster at installing bundle format 4.
  (Aaron Bentley)

* ``pull -v`` no longer includes deltas, making it much faster.
  (Aaron Bentley)

* ``send`` now sends the directive as an attachment by default.
  (Aaron Bentley, Lukáš Lalinský, Alexander Belchenko)

* Documentation updates (Martin Albisetti)

* Help on debug flags is now included in ``help global-options``.
  (Daniel Watkins, #124853)

* Parameters passed on the command line are checked to ensure they are
  supported by the encoding in use. (Daniel Watkins)

* The compression used within the bzr repository has changed from zlib
  level 9 to the zlib default level. This improves commit performance with
  only a small increase in space used (and in some cases a reduction in
  space). (Robert Collins)

* Initial commit no longer SHAs files twice and now reuses the path
  rather than looking it up again, making it faster.
  (Ian Clatworthy)

* New option ``-c``/``--change`` for ``diff`` and ``status`` to show
  changes in one revision.  (Lukáš Lalinský)

* If versioned files match a given ignore pattern, a warning is now
  given. (Daniel Watkins, #48623)

* ``bzr status`` now has -S as a short name for --short and -V as a
  short name for --versioned. These have been added to assist users
  migrating from Subversion: ``bzr status -SV`` is now like
  ``svn status -q``.  (Daniel Watkins, #115990)

* Added C implementation of  ``PatienceSequenceMatcher``, which is about
  10x faster than the Python version. This speeds up commands that
  need file diffing, such as ``bzr commit`` or ``bzr diff``.
  (Lukáš Lalinský)

* HACKING has been extended with a large section on core developer tasks.
  (Ian Clatworthy)

* Add ``branches`` and ``standalone-trees`` as online help topics and
  include them as Concepts within the User Reference.
  (Paul Moore, Ian Clatworthy)

* ``check`` can detect versionedfile parent references that are
  inconsistent with revision and inventory info, and ``reconcile`` can fix
  them.  These faulty references were generated by 0.8-era releases,
  so repositories which were manipulated by old bzrs should be
  checked, and possibly reconciled ASAP.  (Aaron Bentley, Andrew Bennetts)

API Breaks
**********

* ``Branch.append_revision`` is removed altogether; please use
  ``Branch.set_last_revision_info`` instead.  (Martin Pool)

* CommitBuilder now advertises itself as requiring the root entry to be
  supplied. This only affects foreign repository implementations which reuse
  CommitBuilder directly and have changed record_entry_contents to require
  that the root not be supplied. This should be precisely zero plugins
  affected. (Robert Collins)

* The ``add_lines`` methods on ``VersionedFile`` implementations has changed
  its return value to include the sha1 and length of the inserted text. This
  allows the avoidance of double-sha1 calculations during commit.
  (Robert Collins)

* ``Transport.should_cache`` has been removed.  It was not called in the
  previous release.  (Martin Pool)

Testing
*******

* Tests may now raise TestNotApplicable to indicate they shouldn't be
  run in a particular scenario.  (Martin Pool)

* New function multiply_tests_from_modules to give a simpler interface
  to test parameterization.  (Martin Pool, Robert Collins)

* ``Transport.should_cache`` has been removed.  It was not called in the
  previous release.  (Martin Pool)

* NULL_REVISION is returned to indicate the null revision, not None.
  (Aaron Bentley)

* Use UTF-8 encoded StringIO for log tests to avoid failures on
  non-ASCII committer names.  (Lukáš Lalinský)

Internals
*********

* ``bzrlib.plugin.all_plugins`` has been deprecated in favour of
  ``bzrlib.plugin.plugins()`` which returns PlugIn objects that provide
  useful functionality for determining the path of a plugin, its tests, and
  its version information. (Robert Collins)

* Add the option user_encoding to the function 'show_diff_trees()'
  in order to move the user encoding at the UI level. (Goffredo Baroncelli)

* Add the function make_commit_message_template_encoded() and the function
  edit_commit_message_encoded() which handle encoded strings.
  This is done in order to mix the commit messages (which is a unicode
  string), and the diff which is a raw string. (Goffredo Baroncelli)

* CommitBuilder now defaults to using add_lines_with_ghosts, reducing
  overhead on non-weave repositories which don't require all parents to be
  present. (Robert Collins)

* Deprecated method ``find_previous_heads`` on
  ``bzrlib.inventory.InventoryEntry``. This has been superseded by the use
  of ``parent_candidates`` and a separate heads check via the repository
  API. (Robert Collins)

* New trace function ``mutter_callsite`` will print out a subset of the
  stack to the log, which can be useful for gathering debug details.
  (Robert Collins)

* ``bzrlib.pack.ContainerWriter`` now tracks how many records have been
  added via a public attribute records_written. (Robert Collins)

* New method ``bzrlib.transport.Transport.get_recommended_page_size``.
  This provides a hint to users of transports as to the reasonable
  minimum data to read. In principle this can take latency and
  bandwidth into account on a per-connection basis, but for now it
  just has hard coded values based on the url. (e.g. http:// has a large
  page size, file:// has a small one.) (Robert Collins)

* New method on ``bzrlib.transport.Transport`` ``open_write_stream`` allows
  incremental addition of data to a file without requiring that all the
  data be buffered in memory. (Robert Collins)

* New methods on ``bzrlib.knit.KnitVersionedFile``:
  ``get_data_stream(versions)``, ``insert_data_stream(stream)`` and
  ``get_format_signature()``.  These provide some infrastructure for
  efficiently streaming the knit data for a set of versions over the smart
  protocol.

* Knits with no annotation cache still produce correct annotations.
  (Aaron Bentley)

* Three new methods have been added to ``bzrlib.trace``:
  ``set_verbosity_level``, ``get_verbosity_level`` and ``is_verbose``.
  ``set_verbosity_level`` expects a numeric value: negative for quiet,
  zero for normal, positive for verbose. The size of the number can be
  used to determine just how quiet or verbose the application should be.
  The existing ``be_quiet`` and ``is_quiet`` routines have been
  integrated into this new scheme. (Ian Clatworthy)

* Options can now be delcared with a ``custom_callback`` parameter. If
  set, this routine is called after the option is processed. This feature
  is now used by the standard options ``verbose`` and ``quiet`` so that
  setting one implicitly resets the other. (Ian Clatworthy)

* Rather than declaring a new option from scratch in order to provide
  custom help, a centrally registered option can be decorated using the
  new ``bzrlib.Option.custom_help`` routine. In particular, this routine
  is useful when declaring better help for the ``verbose`` and ``quiet``
  standard options as the base definition of these is now more complex
  than before thanks to their use of a custom callback. (Ian Clatworthy)

* Tree._iter_changes(specific_file=[]) now iterates through no files,
  instead of iterating through all files.  None is used to iterate through
  all files.  (Aaron Bentley)

* WorkingTree.revert() now accepts None to revert all files.  The use of
  [] to revert all files is deprecated.  (Aaron Bentley)


bzr 0.90
########

:Released: 2007-08-28

Improvements
************

* Documentation is now organized into multiple directories with a level
  added for different languages or locales. Added the Mini Tutorial
  and Quick Start Summary (en) documents from the Wiki, improving the
  content and readability of the former. Formatted NEWS as Release Notes
  complete with a Table of Conents, one heading per release. Moved the
  Developer Guide into the main document catalog and provided a link
  from the developer document catalog back to the main one.
  (Ian Clatworthy, Sabin Iacob, Alexander Belchenko)


API Changes
***********

* The static convenience method ``BzrDir.create_repository``
  is deprecated.  Callers should instead create a ``BzrDir`` instance
  and call ``create_repository`` on that.  (Martin Pool)


bzr 0.90rc1
###########

:Released: 2007-08-14

Bugfixes
********

* ``bzr init`` should connect to the remote location one time only.  We
  have been connecting several times because we forget to pass around the
  Transport object. This modifies ``BzrDir.create_branch_convenience``,
  so that we can give it the Transport we already have.
  (John Arbash Meinel, Vincent Ladeuil, #111702)

* Get rid of sftp connection cache (get rid of the FTP one too).
  (Vincent Ladeuil, #43731)

* bzr branch {local|remote} remote don't try to create a working tree
  anymore.
  (Vincent Ladeuil, #112173)

* All identified multiple connections for a single bzr command have been
  fixed. See bzrlib/tests/commands directory.
  (Vincent Ladeuil)

* ``bzr rm`` now does not insist on ``--force`` to delete files that
  have been renamed but not otherwise modified.  (Marius Kruger,
  #111664)

* ``bzr selftest --bench`` no longer emits deprecation warnings
  (Lukáš Lalinský)

* ``bzr status`` now honours FILE parameters for conflict lists
  (Aaron Bentley, #127606)

* ``bzr checkout`` now honours -r when reconstituting a working tree.
  It also honours -r 0.  (Aaron Bentley, #127708)

* ``bzr add *`` no more fails on Windows if working tree contains
  non-ascii file names. (Kuno Meyer, #127361)

* allow ``easy_install bzr`` runs without fatal errors.
  (Alexander Belchenko, #125521)

* Graph._filter_candidate_lca does not raise KeyError if a candidate
  is eliminated just before it would normally be examined.  (Aaron Bentley)

* SMTP connection failures produce a nice message, not a traceback.
  (Aaron Bentley)

Improvements
************

* Don't show "dots" progress indicators when run non-interactively, such
  as from cron.  (Martin Pool)

* ``info`` now formats locations more nicely and lists "submit" and
  "public" branches (Aaron Bentley)

* New ``pack`` command that will trigger database compression within
  the repository (Robert Collins)

* Implement ``_KnitIndex._load_data`` in a pyrex extension. The pyrex
  version is approximately 2-3x faster at parsing a ``.kndx`` file.
  Which yields a measurable improvement for commands which have to
  read from the repository, such as a 1s => 0.75s improvement in
  ``bzr diff`` when there are changes to be shown.  (John Arbash Meinel)

* Merge is now faster.  Depending on the scenario, it can be more than 2x
  faster. (Aaron Bentley)

* Give a clearer warning, and allow ``python setup.py install`` to
  succeed even if pyrex is not available.
  (John Arbash Meinel)

* ``DirState._read_dirblocks`` now has an optional Pyrex
  implementation. This improves the speed of any command that has to
  read the entire DirState. (``diff``, ``status``, etc, improve by
  about 10%).
  ``bisect_dirblocks`` has also been improved, which helps all
  ``_get_entry`` type calls (whenever we are searching for a
  particular entry in the in-memory DirState).
  (John Arbash Meinel)

* ``bzr pull`` and ``bzr push`` no longer do a complete walk of the
  branch revision history for ui display unless -v is supplied.
  (Robert Collins)

* ``bzr log -rA..B`` output shifted to the left margin if the log only
  contains merge revisions. (Kent Gibson)

* The ``plugins`` command is now public with improved help.
  (Ian Clatworthy)

* New bundle and merge directive formats are faster to generate, and

* Annotate merge now works when there are local changes. (Aaron Bentley)

* Commit now only shows the progress in terms of directories instead of
  entries. (Ian Clatworthy)

* Fix ``KnitRepository.get_revision_graph`` to not request the graph 2
  times. This makes ``get_revision_graph`` 2x faster. (John Arbash
  Meinel)

* Fix ``VersionedFile.get_graph()`` to avoid using
  ``set.difference_update(other)``, which has bad scaling when
  ``other`` is large. This improves ``VF.get_graph([version_id])`` for
  a 12.5k graph from 2.9s down to 200ms. (John Arbash Meinel)

* The ``--lsprof-file`` option now generates output for KCacheGrind if
  the file starts with ``callgrind.out``. This matches the default file
  filtering done by KCacheGrind's Open Dialog. (Ian Clatworthy)

* Fix ``bzr update`` to avoid an unnecessary
  ``branch.get_master_branch`` call, which avoids 1 extra connection
  to the remote server. (Partial fix for #128076, John Arbash Meinel)

* Log errors from the smart server in the trace file, to make debugging
  test failures (and live failures!) easier.  (Andrew Bennetts)

* The HTML version of the man page has been superceded by a more
  comprehensive manual called the Bazaar User Reference. This manual
  is completed generated from the online help topics. As part of this
  change, limited reStructuredText is now explicitly supported in help
  topics and command help with 'unnatural' markup being removed prior
  to display by the online help or inclusion in the man page.
  (Ian Clatworthy)

* HTML documentation now use files extension ``*.html``
  (Alexander Belchenko)

* The cache of ignore definitions is now cleared in WorkingTree.unlock()
  so that changes to .bzrignore aren't missed. (#129694, Daniel Watkins)

* ``bzr selftest --strict`` fails if there are any missing features or
  expected test failures. (Daniel Watkins, #111914)

* Link to registration survey added to README. (Ian Clatworthy)

* Windows standalone installer show link to registration survey
  when installation finished. (Alexander Belchenko)

Library API Breaks
******************

* Deprecated dictionary ``bzrlib.option.SHORT_OPTIONS`` removed.
  Options are now required to provide a help string and it must
  comply with the style guide by being one or more sentences with an
  initial capital and final period. (Martin Pool)

* KnitIndex.get_parents now returns tuples. (Robert Collins)

* Ancient unused ``Repository.text_store`` attribute has been removed.
  (Robert Collins)

* The ``bzrlib.pack`` interface has changed to use tuples of bytestrings
  rather than just bytestrings, making it easier to represent multiple
  element names. As this interface was not used by any internal facilities
  since it was introduced in 0.18 no API compatibility is being preserved.
  The serialised form of these packs is identical with 0.18 when a single
  element tuple is in use. (Robert Collins)

Internals
*********

* merge now uses ``iter_changes`` to calculate changes, which makes room for
  future performance increases.  It is also more consistent with other
  operations that perform comparisons, and reduces reliance on
  Tree.inventory.  (Aaron Bentley)

* Refactoring of transport classes connected to a remote server.
  ConnectedTransport is a new class that serves as a basis for all
  transports needing to connect to a remote server.  transport.split_url
  have been deprecated, use the static method on the object instead. URL
  tests have been refactored too.
  (Vincent Ladeuil)

* Better connection sharing for ConnectedTransport objects.
  transport.get_transport() now accepts a 'possible_transports' parameter.
  If a newly requested transport can share a connection with one of the
  list, it will.
  (Vincent Ladeuil)

* Most functions now accept ``bzrlib.revision.NULL_REVISION`` to indicate
  the null revision, and consider using ``None`` for this purpose
  deprecated.  (Aaron Bentley)

* New ``index`` module with abstract index functionality. This will be
  used during the planned changes in the repository layer. Currently the
  index layer provides a graph aware immutable index, a builder for the
  same index type to allow creating them, and finally a composer for
  such indices to allow the use of many indices in a single query. The
  index performance is not optimised, however the API is stable to allow
  development on top of the index. (Robert Collins)

* ``bzrlib.dirstate.cmp_by_dirs`` can be used to compare two paths by
  their directory sections. This is equivalent to comparing
  ``path.split('/')``, only without having to split the paths.
  This has a Pyrex implementation available.
  (John Arbash Meinel)

* New transport decorator 'unlistable+' which disables the list_dir
  functionality for testing.

* Deprecated ``change_entry`` in transform.py. (Ian Clatworthy)

* RevisionTree.get_weave is now deprecated.  Tree.plan_merge is now used
  for performing annotate-merge.  (Aaron Bentley)

* New EmailMessage class to create email messages. (Adeodato Simó)

* Unused functions on the private interface KnitIndex have been removed.
  (Robert Collins)

* New ``knit.KnitGraphIndex`` which provides a ``KnitIndex`` layered on top
  of a ``index.GraphIndex``. (Robert Collins)

* New ``knit.KnitVersionedFile.iter_parents`` method that allows querying
  the parents of many knit nodes at once, reducing round trips to the
  underlying index. (Robert Collins)

* Graph now has an is_ancestor method, various bits use it.
  (Aaron Bentley)

* The ``-Dhpss`` flag now includes timing information. As well as
  logging when a new connection is opened. (John Arbash Meinel)

* ``bzrlib.pack.ContainerWriter`` now returns an offset, length tuple to
  callers when inserting data, allowing generation of readv style access
  during pack creation, without needing a separate pass across the output
  pack to gather such details. (Robert Collins)

* ``bzrlib.pack.make_readv_reader`` allows readv based access to pack
  files that are stored on a transport. (Robert Collins)

* New ``Repository.has_same_location`` method that reports if two
  repository objects refer to the same repository (although with some risk
  of false negatives).  (Andrew Bennetts)

* InterTree.compare now passes require_versioned on correctly.
  (Marius Kruger)

* New methods on Repository - ``start_write_group``,
  ``commit_write_group``, ``abort_write_group`` and ``is_in_write_group`` -
  which provide a clean hook point for transactional Repositories - ones
  where all the data for a fetch or commit needs to be made atomically
  available in one step. This allows the write lock to remain while making
  a series of data insertions.  (e.g. data conversion). (Robert Collins)

* In ``bzrlib.knit`` the internal interface has been altered to use
  3-tuples (index, pos, length) rather than two-tuples (pos, length) to
  describe where data in a knit is, allowing knits to be split into
  many files. (Robert Collins)

* ``bzrlib.knit._KnitData`` split into cache management and physical access
  with two access classes - ``_PackAccess`` and ``_KnitAccess`` defined.
  The former provides access into a .pack file, and the latter provides the
  current production repository form of .knit files. (Robert Collins)

Testing
*******

* Remove selftest ``--clean-output``, ``--numbered-dirs`` and
  ``--keep-output`` options, which are obsolete now that tests
  are done within directories in $TMPDIR.  (Martin Pool)

* The SSH_AUTH_SOCK environment variable is now reset to avoid
  interaction with any running ssh agents.  (Jelmer Vernooij, #125955)

* run_bzr_subprocess handles parameters the same way as run_bzr:
  either a string or a list of strings should be passed as the first
  parameter.  Varargs-style parameters are deprecated. (Aaron Bentley)


bzr 0.18
########

:Released:  2007-07-17

Bugfixes
********

* Fix 'bzr add' crash under Win32 (Kuno Meyer)


bzr 0.18rc1
###########

:Released:  2007-07-10

Bugfixes
********

* Do not suppress pipe errors, etc. in non-display commands
  (Alexander Belchenko, #87178)

* Display a useful error message when the user requests to annotate
  a file that is not present in the specified revision.
  (James Westby, #122656)

* Commands that use status flags now have a reference to 'help
  status-flags'.  (Daniel Watkins, #113436)

* Work around python-2.4.1 inhability to correctly parse the
  authentication header.
  (Vincent Ladeuil, #121889)

* Use exact encoding for merge directives. (Adeodato Simó, #120591)

* Fix tempfile permissions error in smart server tar bundling under
  Windows. (Martin _, #119330)

* Fix detection of directory entries in the inventory. (James Westby)

* Fix handling of http code 400: Bad Request When issuing too many ranges.
  (Vincent Ladeuil, #115209)

* Issue a CONNECT request when connecting to an https server
  via a proxy to enable SSL tunneling.
  (Vincent Ladeuil, #120678)

* Fix ``bzr log -r`` to support selecting merge revisions, both
  individually and as part of revision ranges.
  (Kent Gibson, #4663)

* Don't leave cruft behind when failing to acquire a lockdir.
  (Martin Pool, #109169)

* Don't use the '-f' strace option during tests.
  (Vincent Ladeuil, #102019).

* Warn when setting ``push_location`` to a value that will be masked by
  locations.conf.  (Aaron Bentley, #122286)

* Fix commit ordering in corner case (Aaron Bentley, #94975)

*  Make annotate behave in a non-ASCII world (Adeodato Simó).

Improvements
************

* The --lsprof-file option now dumps a text rendering of the profiling
  information if the filename ends in ".txt". It will also convert the
  profiling information to a format suitable for KCacheGrind if the
  output filename ends in ".callgrind". Fixes to the lsprofcalltree
  conversion process by Jean Paul Calderone and Itamar were also merged.
  See http://ddaa.net/blog/python/lsprof-calltree. (Ian Clatworthy)

* ``info`` now defaults to non-verbose mode, displaying only paths and
  abbreviated format info.  ``info -v`` displays all the information
  formerly displayed by ``info``.  (Aaron Bentley, Adeodato Simó)

* ``bzr missing`` now has better option names ``--this`` and ``--other``.
  (Elliot Murphy)

* The internal ``weave-list`` command has become ``versionedfile-list``,
  and now lists knits as well as weaves.  (Aaron Bentley)

* Automatic merge base selection uses a faster algorithm that chooses
  better bases in criss-cross merge situations (Aaron Bentley)

* Progress reporting in ``commit`` has been improved. The various logical
  stages are now reported on as follows, namely:

  * Collecting changes [Entry x/y] - Stage n/m
  * Saving data locally - Stage n/m
  * Uploading data to master branch - Stage n/m
  * Updating the working tree - Stage n/m
  * Running post commit hooks - Stage n/m

  If there is no master branch, the 3rd stage is omitted and the total
  number of stages is adjusted accordingly.

  Each hook that is run after commit is listed with a name (as hooks
  can be slow it is useful feedback).
  (Ian Clatworthy, Robert Collins)

* Various operations that are now faster due to avoiding unnecessary
  topological sorts. (Aaron Bentley)

* Make merge directives robust against broken bundles. (Aaron Bentley)

* The lsprof filename note is emitted via trace.note(), not standard
  output.  (Aaron Bentley)

* ``bzrlib`` now exports explicit API compatibility information to assist
  library users and plugins. See the ``bzrlib.api`` module for details.
  (Robert Collins)

* Remove unnecessary lock probes when acquiring a lockdir.
  (Martin Pool)

* ``bzr --version`` now shows the location of the bzr log file, which
  is especially useful on Windows.  (Martin Pool)

* -D now supports hooks to get debug tracing of hooks (though its currently
  minimal in nature). (Robert Collins)

* Long log format reports deltas on merge revisions.
  (John Arbash Meinel, Kent Gibson)

* Make initial push over ftp more resilient. (John Arbash Meinel)

* Print a summary of changes for update just like pull does.
  (Daniel Watkins, #113990)

* Add a -Dhpss option to trace smart protocol requests and responses.
  (Andrew Bennetts)

Library API Breaks
******************

* Testing cleanups -
  ``bzrlib.repository.RepositoryTestProviderAdapter`` has been moved
  to ``bzrlib.tests.repository_implementations``;
  ``bzrlib.repository.InterRepositoryTestProviderAdapter`` has been moved
  to ``bzrlib.tests.interrepository_implementations``;
  ``bzrlib.transport.TransportTestProviderAdapter`` has moved to
  ``bzrlib.tests.test_transport_implementations``.
  ``bzrlib.branch.BranchTestProviderAdapter`` has moved to
  ``bzrlib.tests.branch_implementations``.
  ``bzrlib.bzrdir.BzrDirTestProviderAdapter`` has moved to
  ``bzrlib.tests.bzrdir_implementations``.
  ``bzrlib.versionedfile.InterVersionedFileTestProviderAdapter`` has moved
  to ``bzrlib.tests.interversionedfile_implementations``.
  ``bzrlib.store.revision.RevisionStoreTestProviderAdapter`` has moved to
  ``bzrlib.tests.revisionstore_implementations``.
  ``bzrlib.workingtree.WorkingTreeTestProviderAdapter`` has moved to
  ``bzrlib.tests.workingtree_implementations``.
  These changes are an API break in the testing infrastructure only.
  (Robert Collins)

* Relocate TestCaseWithRepository to be more central. (Robert Collins)

* ``bzrlib.add.smart_add_tree`` will no longer perform glob expansion on
  win32. Callers of the function should do this and use the new
  ``MutableTree.smart_add`` method instead. (Robert Collins)

* ``bzrlib.add.glob_expand_for_win32`` is now
  ``bzrlib.win32utils.glob_expand``.  (Robert Collins)

* ``bzrlib.add.FastPath`` is now private and moved to
  ``bzrlib.mutabletree._FastPath``. (Robert Collins, Martin Pool)

* ``LockDir.wait`` removed.  (Martin Pool)

* The ``SmartServer`` hooks API has changed for the ``server_started`` and
  ``server_stopped`` hooks. The first parameter is now an iterable of
  backing URLs rather than a single URL. This is to reflect that many
  URLs may map to the external URL of the server. E.g. the server interally
  may have a chrooted URL but also the local file:// URL will be at the
  same location. (Robert Collins)

Internals
*********

* New SMTPConnection class to unify email handling.  (Adeodato Simó)

* Fix documentation of BzrError. (Adeodato Simó)

* Make BzrBadParameter an internal error. (Adeodato Simó)

* Remove use of 'assert False' to raise an exception unconditionally.
  (Martin Pool)

* Give a cleaner error when failing to decode knit index entry.
  (Martin Pool)

* TreeConfig would mistakenly search the top level when asked for options
  from a section. It now respects the section argument and only
  searches the specified section. (James Westby)

* Improve ``make api-docs`` output. (John Arbash Meinel)

* Use os.lstat rather than os.stat for osutils.make_readonly and
  osutils.make_writeable. This makes the difftools plugin more
  robust when dangling symlinks are found. (Elliot Murphy)

* New ``-Dlock`` option to log (to ~/.bzr.log) information on when
  lockdirs are taken or released.  (Martin Pool)

* ``bzrlib`` Hooks are now nameable using ``Hooks.name_hook``. This
  allows a nicer UI when hooks are running as the current hook can
  be displayed. (Robert Collins)

* ``Transport.get`` has had its interface made more clear for ease of use.
  Retrieval of a directory must now fail with either 'PathError' at open
  time, or raise 'ReadError' on a read. (Robert Collins)

* New method ``_maybe_expand_globs`` on the ``Command`` class for
  dealing with unexpanded glob lists - e.g. on the win32 platform. This
  was moved from ``bzrlib.add._prepare_file_list``. (Robert Collins)

* ``bzrlib.add.smart_add`` and ``bzrlib.add.smart_add_tree`` are now
  deprecated in favour of ``MutableTree.smart_add``. (Robert Collins,
  Martin Pool)

* New method ``external_url`` on Transport for obtaining the url to
  hand to external processes. (Robert Collins)

* Teach windows installers to build pyrex/C extensions.
  (Alexander Belchenko)

Testing
*******

* Removed the ``--keep-output`` option from selftest and clean up test
  directories as they're used.  This reduces the IO load from
  running the test suite and cuts the time by about half.
  (Andrew Bennetts, Martin Pool)

* Add scenarios as a public attribute on the TestAdapter classes to allow
  modification of the generated scenarios before adaption and easier
  testing. (Robert Collins)

* New testing support class ``TestScenarioApplier`` which multiplies
  out a single teste by a list of supplied scenarios. (RobertCollins)

* Setting ``repository_to_test_repository`` on a repository_implementations
  test will cause it to be called during repository creation, allowing the
  testing of repository classes which are not based around the Format
  concept. For example a repository adapter can be tested in this manner,
  by altering the repository scenarios to include a scenario that sets this
  attribute during the test parameterisation in
  ``bzrlib.tests.repository.repository_implementations``. (Robert Collins)

* Clean up many of the APIs for blackbox testing of Bazaar.  The standard
  interface is now self.run_bzr.  The command to run can be passed as
  either a list of parameters, a string containing the command line, or
  (deprecated) varargs parameters.  (Martin Pool)

* The base TestCase now isolates tests from -D parameters by clearing
  ``debug.debug_flags`` and restores it afterwards. (Robert Collins)

* Add a relpath parameter to get_transport methods in test framework to
  avoid useless cloning.
  (Vincent Ladeuil, #110448)


bzr 0.17
########

:Released:  2007-06-18

Bugfixes
********

* Fix crash of commit due to wrong lookup of filesystem encoding.
  (Colin Watson, #120647)

* Revert logging just to stderr in commit as broke unicode filenames.
  (Aaron Bentley, Ian Clatworthy, #120930)


bzr 0.17rc1
###########

:Released:  2007-06-12

Notes When Upgrading
********************

* The kind() and is_executable() APIs on the WorkingTree interface no
  longer implicitly (read) locks and unlocks the tree. This *might*
  impact some plug-ins and tools using this part of the API. If you find
  an issue that may be caused by this change, please let us know,
  particularly the plug-in/tool maintainer. If encountered, the API
  fix is to surround kind() and is_executable() calls with lock_read()
  and unlock() like so::

    work_tree.lock_read()
    try:
        kind = work_tree.kind(...)
    finally:
        work_tree.unlock()

Internals
*********
* Rework of LogFormatter API to provide beginning/end of log hooks and to
  encapsulate the details of the revision to be logged in a LogRevision
  object.
  In long log formats, merge revision ids are only shown when --show-ids
  is specified, and are labelled "revision-id:", as per mainline
  revisions, instead of "merged:". (Kent Gibson)

* New ``BranchBuilder`` API which allows the construction of particular
  histories quickly. Useful for testing and potentially other applications
  too. (Robert Collins)

Improvements
************

* There are two new help topics, working-trees and repositories that
  attempt to explain these concepts. (James Westby, John Arbash Meinel,
  Aaron Bentley)

* Added ``bzr log --limit`` to report a limited number of revisions.
  (Kent Gibson, #3659)

* Revert does not try to preserve file contents that were originally
  produced by reverting to a historical revision.  (Aaron Bentley)

* ``bzr log --short`` now includes ``[merge]`` for revisions which
  have more than one parent. This is a small improvement to help
  understanding what changes have occurred
  (John Arbash Meinel, #83887)

* TreeTransform avoids many renames when contructing large trees,
  improving speed.  3.25x speedups have been observed for construction of
  kernel-sized-trees, and checkouts are 1.28x faster.  (Aaron Bentley)

* Commit on large trees is now faster. In my environment, a commit of
  a small change to the Mozilla tree (55k files) has dropped from
  66 seconds to 32 seconds. For a small tree of 600 files, commit of a
  small change is 33% faster. (Ian Clatworthy)

* New --create-prefix option to bzr init, like for push.  (Daniel Watkins,
  #56322)

Bugfixes
********

* ``bzr push`` should only connect to the remote location one time.
  We have been connecting 3 times because we forget to pass around
  the Transport object. This adds ``BzrDir.clone_on_transport()``, so
  that we can pass in the Transport that we already have.
  (John Arbash Meinel, #75721)

* ``DirState.set_state_from_inventory()`` needs to properly order
  based on split paths, not just string paths.
  (John Arbash Meinel, #115947)

* Let TestUIFactoy encode the password prompt with its own stdout.
  (Vincent Ladeuil, #110204)

* pycurl should take use the range header that takes the range hint
  into account.
  (Vincent Ladeuil, #112719)

* WorkingTree4.get_file_sha1 no longer raises an exception when invoked
  on a missing file.  (Aaron Bentley, #118186)

* WorkingTree.remove works correctly with tree references, and when pwd is
  not the tree root. (Aaron Bentley)

* Merge no longer fails when a file is renamed in one tree and deleted
  in the other. (Aaron Bentley, #110279)

* ``revision-info`` now accepts dotted revnos, doesn't require a tree,
  and defaults to the last revision (Matthew Fuller, #90048)

* Tests no longer fail when BZR_REMOTE_PATH is set in the environment.
  (Daniel Watkins, #111958)

* ``bzr branch -r revid:foo`` can be used to branch any revision in
  your repository. (Previously Branch6 only supported revisions in your
  mainline). (John Arbash Meinel, #115343)

bzr 0.16
########

:Released:  2007-05-07

Bugfixes
********

* Handle when you have 2 directories with similar names, but one has a
  hyphen. (``'abc'`` versus ``'abc-2'``). The WT4._iter_changes
  iterator was using direct comparison and ``'abc/a'`` sorts after
  ``'abc-2'``, but ``('abc', 'a')`` sorts before ``('abc-2',)``.
  (John Arbash Meinel, #111227)

* Handle when someone renames a file on disk without telling bzr.
  Previously we would report the first file as missing, but not show
  the new unknown file. (John Arbash Meinel, #111288)

* Avoid error when running hooks after pulling into or pushing from
  a branch bound to a smartserver branch.  (Martin Pool, #111968)

Improvements
************

* Move developer documentation to doc/developers/. This reduces clutter in
  the root of the source tree and allows HACKING to be split into multiple
  files. (Robert Collins, Alexander Belchenko)

* Clean up the ``WorkingTree4._iter_changes()`` internal loops as well as
  ``DirState.update_entry()``. This optimizes the core logic for ``bzr
  diff`` and ``bzr status`` significantly improving the speed of
  both. (John Arbash Meinel)

bzr 0.16rc2
###########

:Released:  2007-04-30

Bugfixes
********

* Handle the case when you delete a file, and then rename another file
  on top of it. Also handle the case of ``bzr rm --keep foo``. ``bzr
  status`` should show the removed file and an unknown file in its
  place. (John Arbash Meinel, #109993)

* Bundles properly read and write revision properties that have an
  empty value. And when the value is not ASCII.
  (John Arbash Meinel, #109613)

* Fix the bzr commit message to be in text mode.
  (Alexander Belchenko, #110901)

* Also handle when you rename a file and create a file where it used
  to be. (John Arbash Meinel, #110256)

* ``WorkingTree4._iter_changes`` should not descend into unversioned
  directories. (John Arbash Meinel, #110399)

bzr 0.16rc1
###########

:Released:  2007-04-26

Notes When Upgrading
********************

* ``bzr remove`` and ``bzr rm`` will now remove the working file, if
  it could be recovered again.
  This has been done for consistency with svn and the unix rm command.
  The old ``remove`` behaviour has been retained in the new option
  ``bzr remove --keep``, which will just stop versioning the file,
  but not delete it.
  ``bzr remove --force`` have been added which will always delete the
  files.
  ``bzr remove`` is also more verbose.
  (Marius Kruger, #82602)

Improvements
************

* Merge directives can now be supplied as input to `merge` and `pull`,
  like bundles can.  (Aaron Bentley)

* Sending the SIGQUIT signal to bzr, which can be done on Unix by
  pressing Control-Backslash, drops bzr into a debugger.  Type ``'c'``
  to continue.  This can be disabled by setting the environment variable
  ``BZR_SIGQUIT_PDB=0``.  (Martin Pool)

* selftest now supports --list-only to list tests instead of running
  them. (Ian Clatworthy)

* selftest now supports --exclude PATTERN (or -x PATTERN) to exclude
  tests with names that match that regular expression.
  (Ian Clatworthy, #102679)

* selftest now supports --randomize SEED to run tests in a random order.
  SEED is typically the value 'now' meaning 'use the current time'.
  (Ian Clatworthy, #102686)

* New option ``--fixes`` to commit, which stores bug fixing annotations as
  revision properties. Built-in support for Launchpad, Debian, Trac and
  Bugzilla bug trackers. (Jonathan Lange, James Henstridge, Robert Collins)

* New API, ``bzrlib.bugtracker.tracker_registry``, for adding support for
  other bug trackers to ``fixes``. (Jonathan Lange, James Henstridge,
  Robert Collins)

* ``selftest`` has new short options ``-f`` and ``-1``.  (Martin
  Pool)

* ``bzrlib.tsort.MergeSorter`` optimizations. Change the inner loop
  into using local variables instead of going through ``self._var``.
  Improves the time to ``merge_sort`` a 10k revision graph by
  approximately 40% (~700->400ms).  (John Arbash Meinel)

* ``make docs`` now creates a man page at ``man1/bzr.1`` fixing bug 107388.
  (Robert Collins)

* ``bzr help`` now provides cross references to other help topics using
  the _see_also facility on command classes. Likewise the bzr_man
  documentation, and the bzr.1 man page also include this information.
  (Robert Collins)

* Tags are now included in logs, that use the long log formatter.
  (Erik Bågfors, Alexander Belchenko)

* ``bzr help`` provides a clearer message when a help topic cannot be
  found. (Robert Collins, #107656)

* ``bzr help`` now accepts optional prefixes for command help. The help
  for all commands can now be found at ``bzr help commands/COMMANDNAME``
  as well as ``bzr help COMMANDNAME`` (which only works for commands
  where the name is not the same as a more general help topic).
  (Robert Collins)

* ``bzr help PLUGINNAME`` will now return the module docstring from the
  plugin PLUGINNAME. (Robert Collins, #50408)

* New help topic ``urlspec`` which lists the availables transports.
  (Goffredo Baroncelli)

* doc/server.txt updated to document the default bzr:// port
  and also update the blurb about the hpss' current status.
  (Robert Collins, #107125).

* ``bzr serve`` now listens on interface 0.0.0.0 by default, making it
  serve out to the local LAN (and anyone in the world that can reach the
  machine running ``bzr serve``. (Robert Collins, #98918)

* A new smart server protocol version has been added.  It prefixes requests
  and responses with an explicit version identifier so that future protocol
  revisions can be dealt with gracefully.  (Andrew Bennetts, Robert Collins)

* The bzr protocol version 2 indicates success or failure in every response
  without depending on particular commands encoding that consistently,
  allowing future client refactorings to be much more robust about error
  handling. (Robert Collins, Martin Pool, Andrew Bennetts)

* The smart protocol over HTTP client has been changed to always post to the
  same ``.bzr/smart`` URL under the original location when it can.  This allows
  HTTP servers to only have to pass URLs ending in .bzr/smart to the smart
  server handler, and not arbitrary ``.bzr/*/smart`` URLs.  (Andrew Bennetts)

* digest authentication is now supported for proxies and HTTP by the urllib
  based http implementation. Tested against Apache 2.0.55 and Squid
  2.6.5. Basic and digest authentication are handled coherently for HTTP
  and proxy: if the user is provided in the url (bzr command line for HTTP,
  proxy environment variables for proxies), the password is prompted for
  (only once). If the password is provided, it is taken into account. Once
  the first authentication is successful, all further authentication
  roundtrips are avoided by preventively setting the right authentication
  header(s).
  (Vincent Ladeuil).

Internals
*********

* bzrlib API compatability with 0.8 has been dropped, cleaning up some
  code paths. (Robert Collins)

* Change the format of chroot urls so that they can be safely manipulated
  by generic url utilities without causing the resulting urls to have
  escaped the chroot. A side effect of this is that creating a chroot
  requires an explicit action using a ChrootServer.
  (Robert Collins, Andrew Bennetts)

* Deprecate ``Branch.get_root_id()`` because branches don't have root ids,
  rather than fixing bug #96847.  (Aaron Bentley)

* ``WorkingTree.apply_inventory_delta`` provides a better alternative to
  ``WorkingTree._write_inventory``.  (Aaron Bentley)

* Convenience method ``TestCase.expectFailure`` ensures that known failures
  do not silently pass.  (Aaron Bentley)

* ``Transport.local_abspath`` now raises ``NotLocalUrl`` rather than
  ``TransportNotPossible``. (Martin Pool, Ian Clatworthy)

* New SmartServer hooks facility. There are two initial hooks documented
  in ``bzrlib.transport.smart.SmartServerHooks``. The two initial hooks allow
  plugins to execute code upon server startup and shutdown.
  (Robert Collins).

* SmartServer in standalone mode will now close its listening socket
  when it stops, rather than waiting for garbage collection. This primarily
  fixes test suite hangs when a test tries to connect to a shutdown server.
  It may also help improve behaviour when dealing with a server running
  on a specific port (rather than dynamically assigned ports).
  (Robert Collins)

* Move most SmartServer code into a new package, bzrlib/smart.
  bzrlib/transport/remote.py contains just the Transport classes that used
  to be in bzrlib/transport/smart.py.  (Andrew Bennetts)

* urllib http implementation avoid roundtrips associated with
  401 (and 407) errors once the authentication succeeds.
  (Vincent Ladeuil).

* urlib http now supports querying the user for a proxy password if
  needed. Realm is shown in the prompt for both HTTP and proxy
  authentication when the user is required to type a password.
  (Vincent Ladeuil).

* Renamed SmartTransport (and subclasses like SmartTCPTransport) to
  RemoteTransport (and subclasses to RemoteTCPTransport, etc).  This is more
  consistent with its new home in ``bzrlib/transport/remote.py``, and because
  it's not really a "smart" transport, just one that does file operations
  via remote procedure calls.  (Andrew Bennetts)

* The ``lock_write`` method of ``LockableFiles``, ``Repository`` and
  ``Branch`` now accept a ``token`` keyword argument, so that separate
  instances of those objects can share a lock if it has the right token.
  (Andrew Bennetts, Robert Collins)

* New method ``get_branch_reference`` on ``BzrDir`` allows the detection of
  branch references - which the smart server component needs.

* The Repository API ``make_working_trees`` is now permitted to return
  False when ``set_make_working_trees`` is not implemented - previously
  an unimplemented ``set_make_working_trees`` implied the result True
  from ``make_working_trees``. This has been changed to accomodate the
  smart server, where it does not make sense (at this point) to ever
  make working trees by default. (Robert Collins)

* Command objects can now declare related help topics by having _see_also
  set to a list of related topic. (Robert Collins)

* ``bzrlib.help`` now delegates to the Command class for Command specific
  help. (Robert Collins)

* New class ``TransportListRegistry``, derived from the Registry class, which
  simplifies tracking the available Transports. (Goffredo Baroncelli)

* New function ``Branch.get_revision_id_to_revno_map`` which will
  return a dictionary mapping revision ids to dotted revnos. Since
  dotted revnos are defined in the context of the branch tip, it makes
  sense to generate them from a ``Branch`` object.
  (John Arbash Meinel)

* Fix the 'Unprintable error' message display to use the repr of the
  exception that prevented printing the error because the str value
  for it is often not useful in debugging (e.g. KeyError('foo') has a
  str() of 'foo' but a repr of 'KeyError('foo')' which is much more
  useful. (Robert Collins)

* ``urlutils.normalize_url`` now unescapes unreserved characters, such as "~".
  (Andrew Bennetts)

Bugfixes
********

* Don't fail bundle selftest if email has 'two' embedded.
  (Ian Clatworthy, #98510)

* Remove ``--verbose`` from ``bzr bundle``. It didn't work anyway.
  (Robert Widhopf-Fenk, #98591)

* Remove ``--basis`` from the checkout/branch commands - it didn't work
  properly and is no longer beneficial.
  (Robert Collins, #53675, #43486)

* Don't produce encoding error when adding duplicate files.
  (Aaron Bentley)

* Fix ``bzr log <file>`` so it only logs the revisions that changed
  the file, and does it faster.
  (Kent Gibson, John Arbash Meinel, #51980, #69477)

* Fix ``InterDirstateTre._iter_changes`` to handle when we come across
  an empty versioned directory, which now has files in it.
  (John Arbash Meinel, #104257)

* Teach ``common_ancestor`` to shortcut when the tip of one branch is
  inside the ancestry of the other. Saves a lot of graph processing
  (with an ancestry of 16k revisions, ``bzr merge ../already-merged``
  changes from 2m10s to 13s).  (John Arbash Meinel, #103757)

* Fix ``show_diff_trees`` to handle the case when a file is modified,
  and the containing directory is renamed. (The file path is different
  in this versus base, but it isn't marked as a rename).
  (John Arbash Meinel, #103870)

* FTP now works even when the FTP server does not support atomic rename.
  (Aaron Bentley, #89436)

* Correct handling in bundles and merge directives of timezones with
  that are not an integer number of hours offset from UTC.  Always
  represent the epoch time in UTC to avoid problems with formatting
  earlier times on win32.  (Martin Pool, Alexander Belchenko, John
  Arbash Meinel)

* Typo in the help for ``register-branch`` fixed. (Robert Collins, #96770)

* "dirstate" and "dirstate-tags" formats now produce branches compatible
  with old versions of bzr. (Aaron Bentley, #107168))

* Handle moving a directory when children have been added, removed,
  and renamed. (John Arbash Meinel, #105479)

* Don't preventively use basic authentication for proxy before receiving a
  407 error. Otherwise people willing to use other authentication schemes
  may expose their password in the clear (or nearly). This add one
  roundtrip in case basic authentication should be used, but plug the
  security hole.
  (Vincent Ladeuil)

* Handle http and proxy digest authentication.
  (Vincent Ladeuil, #94034).

Testing
*******

* Added ``bzrlib.strace.strace`` which will strace a single callable and
  return a StraceResult object which contains just the syscalls involved
  in running it. (Robert Collins)

* New test method ``reduceLockdirTimeout`` to drop the default (ui-centric)
  default time down to one suitable for tests. (Andrew Bennetts)

* Add new ``vfs_transport_factory`` attribute on tests which provides the
  common vfs backing for both the readonly and readwrite transports.
  This allows the RemoteObject tests to back onto local disk or memory,
  and use the existing ``transport_server`` attribute all tests know about
  to be the smart server transport. This in turn allows tests to
  differentiate between 'transport to access the branch', and
  'transport which is a VFS' - which matters in Remote* tests.
  (Robert Collins, Andrew Bennetts)

* The ``make_branch_and_tree`` method for tests will now create a
  lightweight checkout for the tree if the ``vfs_transport_factory`` is not
  a LocalURLServer. (Robert Collins, Andrew Bennetts)

* Branch implementation tests have been audited to ensure that all urls
  passed to Branch APIs use proper urls, except when local-disk paths
  are intended. This is so that tests correctly access the test transport
  which is often not equivalent to local disk in Remote* tests. As part
  of this many tests were adjusted to remove dependencies on local disk
  access.
  (Robert Collins, Andrew Bennetts)

* Mark bzrlib.tests and bzrlib.tests.TestUtil as providing assertFOO helper
  functions by adding a ``__unittest`` global attribute. (Robert Collins,
  Andrew Bennetts, Martin Pool, Jonathan Lange)

* Refactored proxy and authentication handling to simplify the
  implementation of new auth schemes for both http and proxy.
  (Vincent Ladeuil)

bzr 0.15
########

:Released: 2007-04-01

Bugfixes
********

* Handle incompatible repositories as a user issue when fetching.
  (Aaron Bentley)

* Don't give a recommendation to upgrade when branching or
  checking out a branch that contains an old-format working tree.
  (Martin Pool)

bzr 0.15rc3
###########

:Released:  2007-03-26

Changes
*******

* A warning is now displayed when opening working trees in older
  formats, to encourage people to upgrade to WorkingTreeFormat4.
  (Martin Pool)

Improvements
************

* HTTP redirections are now taken into account when a branch (or a
  bundle) is accessed for the first time. A message is issued at each
  redirection to inform the user. In the past, http redirections were
  silently followed for each request which significantly degraded the
  performances. The http redirections are not followed anymore by
  default, instead a RedirectRequested exception is raised. For bzrlib
  users needing to follow http redirections anyway,
  ``bzrlib.transport.do_catching_redirections`` provide an easy transition
  path.  (vila)

Internals
*********

* Added ``ReadLock.temporary_write_lock()`` to allow upgrading an OS read
  lock to an OS write lock. Linux can do this without unlocking, Win32
  needs to unlock in between. (John Arbash Meinel)

* New parameter ``recommend_upgrade`` to ``BzrDir.open_workingtree``
  to silence (when false) warnings about opening old formats.
  (Martin Pool)

* Fix minor performance regression with bzr-0.15 on pre-dirstate
  trees. (We were reading the working inventory too many times).
  (John Arbash Meinel)

* Remove ``Branch.get_transaction()`` in favour of a simple cache of
  ``revision_history``.  Branch subclasses should override
  ``_gen_revision_history`` rather than ``revision_history`` to make use of
  this cache, and call ``_clear_revision_history_cache`` and
  ``_cache_revision_history`` at appropriate times. (Andrew Bennetts)

Bugfixes
********

* Take ``smtp_server`` from user config into account.
  (vila, #92195)

* Restore Unicode filename handling for versioned and unversioned files.
  (John Arbash Meinel, #92608)

* Don't fail during ``bzr commit`` if a file is marked removed, and
  the containing directory is auto-removed.  (John Arbash Meinel, #93681)

* ``bzr status FILENAME`` failed on Windows because of an uncommon
  errno. (``ERROR_DIRECTORY == 267 != ENOTDIR``).
  (Wouter van Heyst, John Arbash Meinel, #90819)

* ``bzr checkout source`` should create a local branch in the same
  format as source. (John Arbash Meinel, #93854)

* ``bzr commit`` with a kind change was failing to update the
  last-changed-revision for directories.  The
  InventoryDirectory._unchanged only looked at the ``parent_id`` and name,
  ignoring the fact that the kind could have changed, too.
  (John Arbash Meinel, #90111)

* ``bzr mv dir/subdir other`` was incorrectly updating files inside
  the directory. So that there was a chance it would break commit,
  etc. (John Arbash Meinel, #94037)

* Correctly handles mutiple permanent http redirections.
  (vila, #88780)

bzr 0.15rc2
###########

:Released:  2007-03-14

Notes When Upgrading
********************

* Release 0.15rc2 of bzr changes the ``bzr init-repo`` command to
  default to ``--trees`` instead of ``--no-trees``.
  Existing shared repositories are not affected.

Improvements
************

* New ``merge-directive`` command to generate machine- and human-readable
  merge requests.  (Aaron Bentley)

* New ``submit:`` revision specifier makes it easy to diff against the
  common ancestor with the submit location (Aaron Bentley)

* Added support for Putty's SSH implementation. (Dmitry Vasiliev)

* Added ``bzr status --versioned`` to report only versioned files,
  not unknowns. (Kent Gibson)

* Merge now autodetects the correct line-ending style for its conflict
  markers.  (Aaron Bentley)

Internals
*********

* Refactored SSH vendor registration into SSHVendorManager class.
  (Dmitry Vasiliev)

Bugfixes
********

* New ``--numbered-dirs`` option to ``bzr selftest`` to use
  numbered dirs for TestCaseInTempDir. This is default behavior
  on Windows. Anyone can force named dirs on Windows
  with ``--no-numbered-dirs``. (Alexander Belchenko)

* Fix ``RevisionSpec_revid`` to handle the Unicode strings passed in
  from the command line. (Marien Zwart, #90501)

* Fix ``TreeTransform._iter_changes`` when both the source and
  destination are missing. (Aaron Bentley, #88842)

* Fix commit of merges with symlinks in dirstate trees.
  (Marien Zwart)

* Switch the ``bzr init-repo`` default from --no-trees to --trees.
  (Wouter van Heyst, #53483)


bzr 0.15rc1
###########

:Released:  2007-03-07

Surprises
*********

* The default disk format has changed. Please run 'bzr upgrade' in your
  working trees to upgrade. This new default is compatible for network
  operations, but not for local operations. That is, if you have two
  versions of bzr installed locally, after upgrading you can only use the
  bzr 0.15 version. This new default does not enable tags or nested-trees
  as they are incompatible with bzr versions before 0.15 over the network.

* For users of bzrlib: Two major changes have been made to the working tree
  api in bzrlib. The first is that many methods and attributes, including
  the inventory attribute, are no longer valid for use until one of
  ``lock_read``/``lock_write``/``lock_tree_write`` has been called,
  and become invalid again after unlock is called. This has been done
  to improve performance and correctness as part of the dirstate
  development.
  (Robert Collins, John A Meinel, Martin Pool, and others).

* For users of bzrlib: The attribute 'tree.inventory' should be considered
  readonly. Previously it was possible to directly alter this attribute, or
  its contents, and have the tree notice this. This has been made
  unsupported - it may work in some tree formats, but in the newer dirstate
  format such actions will have no effect and will be ignored, or even
  cause assertions. All operations possible can still be carried out by a
  combination of the tree API, and the bzrlib.transform API. (Robert
  Collins, John A Meinel, Martin Pool, and others).

Improvements
************

* Support for OS Windows 98. Also .bzr.log on any windows system
  saved in My Documents folder. (Alexander Belchenko)

* ``bzr mv`` enhanced to support already moved files.
  In the past the mv command would have failed if the source file doesn't
  exist. In this situation ``bzr mv`` would now detect that the file has
  already moved and update the repository accordingly, if the target file
  does exist.
  A new option ``--after`` has been added so that if two files already
  exist, you could notify Bazaar that you have moved a (versioned) file
  and replaced it with another. Thus in this case ``bzr move --after``
  will only update the Bazaar identifier.
  (Steffen Eichenberg, Marius Kruger)

* ``ls`` now works on treeless branches and remote branches.
  (Aaron Bentley)

* ``bzr help global-options`` describes the global options.
  (Aaron Bentley)

* ``bzr pull --overwrite`` will now correctly overwrite checkouts.
  (Robert Collins)

* Files are now allowed to change kind (e.g. from file to symlink).
  Supported by ``commit``, ``revert`` and ``status``
  (Aaron Bentley)

* ``inventory`` and ``unknowns`` hidden in favour of ``ls``
  (Aaron Bentley)

* ``bzr help checkouts`` descibes what checkouts are and some possible
  uses of them. (James Westby, Aaron Bentley)

* A new ``-d`` option to push, pull and merge overrides the default
  directory.  (Martin Pool)

* Branch format 6: smaller, and potentially faster than format 5.  Supports
  ``append_history_only`` mode, where the log view and revnos do not change,
  except by being added to.  Stores policy settings in
  ".bzr/branch/branch.conf".

* ``append_only`` branches:  Format 6 branches may be configured so that log
  view and revnos are always consistent.  Either create the branch using
  "bzr init --append-revisions-only" or edit the config file as descriped
  in docs/configuration.txt.

* rebind: Format 6 branches retain the last-used bind location, so if you
  "bzr unbind", you can "bzr bind" to bind to the previously-selected
  bind location.

* Builtin tags support, created and deleted by the ``tag`` command and
  stored in the branch.  Tags can be accessed with the revisionspec
  ``-rtag:``, and listed with ``bzr tags``.  Tags are not versioned
  at present. Tags require a network incompatible upgrade. To perform this
  upgrade, run ``bzr upgrade --dirstate-tags`` in your branch and
  repositories. (Martin Pool)

* The ``bzr://`` transport now has a well-known port number, 4155,
  which it will use by default.  (Andrew Bennetts, Martin Pool)

* Bazaar now looks for user-installed plugins before looking for site-wide
  plugins. (Jonathan Lange)

* ``bzr resolve`` now detects and marks resolved text conflicts.
  (Aaron Bentley)

Internals
*********

* Internally revision ids and file ids are now passed around as utf-8
  bytestrings, rather than treating them as Unicode strings. This has
  performance benefits for Knits, since we no longer need to decode the
  revision id for each line of content, nor for each entry in the index.
  This will also help with the future dirstate format.
  (John Arbash Meinel)

* Reserved ids (any revision-id ending in a colon) are rejected by
  versionedfiles, repositories, branches, and working trees
  (Aaron Bentley)

* Minor performance improvement by not creating a ProgressBar for
  every KnitIndex we create. (about 90ms for a bzr.dev tree)
  (John Arbash Meinel)

* New easier to use Branch hooks facility. There are five initial hooks,
  all documented in bzrlib.branch.BranchHooks.__init__ - ``'set_rh'``,
  ``'post_push'``, ``'post_pull'``, ``'post_commit'``,
  ``'post_uncommit'``. These hooks fire after the matching operation
  on a branch has taken place, and were originally added for the
  branchrss plugin. (Robert Collins)

* New method ``Branch.push()`` which should be used when pushing from a
  branch as it makes performance and policy decisions to match the UI
  level command ``push``. (Robert Collins).

* Add a new method ``Tree.revision_tree`` which allows access to cached
  trees for arbitrary revisions. This allows the in development dirstate
  tree format to provide access to the callers to cached copies of
  inventory data which are cheaper to access than inventories from the
  repository.
  (Robert Collins, Martin Pool)

* New ``Branch.last_revision_info`` method, this is being done to allow
  optimization of requests for both the number of revisions and the last
  revision of a branch with smartservers and potentially future branch
  formats. (Wouter van Heyst, Robert Collins)

* Allow ``'import bzrlib.plugins.NAME'`` to work when the plugin NAME has not
  yet been loaded by ``load_plugins()``. This allows plugins to depend on each
  other for code reuse without requiring users to perform file-renaming
  gymnastics. (Robert Collins)

* New Repository method ``'gather_stats'`` for statistic data collection.
  This is expected to grow to cover a number of related uses mainly
  related to bzr info. (Robert Collins)

* Log formatters are now managed with a registry.
  ``log.register_formatter`` continues to work, but callers accessing
  the FORMATTERS dictionary directly will not.

* Allow a start message to be passed to the ``edit_commit_message``
  function.  This will be placed in the message offered to the user
  for editing above the separator. It allows a template commit message
  to be used more easily. (James Westby)

* ``GPGStrategy.sign()`` will now raise ``BzrBadParameterUnicode`` if
  you pass a Unicode string rather than an 8-bit string. Callers need
  to be updated to encode first. (John Arbash Meinel)

* Branch.push, pull, merge now return Result objects with information
  about what happened, rather than a scattering of various methods.  These
  are also passed to the post hooks.  (Martin Pool)

* File formats and architecture is in place for managing a forest of trees
  in bzr, and splitting up existing trees into smaller subtrees, and
  finally joining trees to make a larger tree. This is the first iteration
  of this support, and the user-facing aspects still require substantial
  work.  If you wish to experiment with it, use ``bzr upgrade
  --dirstate-with-subtree`` in your working trees and repositories.
  You can use the hidden commands ``split`` and ``join`` and to create
  and manipulate nested trees, but please consider using the nested-trees
  branch, which contains substantial UI improvements, instead.
  http://code.aaronbentley.com/bzr/bzrrepo/nested-trees/
  (Aaron Bentley, Martin Pool, Robert Collins).

Bugfixes
********

* ``bzr annotate`` now uses dotted revnos from the viewpoint of the
  branch, rather than the last changed revision of the file.
  (John Arbash Meinel, #82158)

* Lock operations no longer hang if they encounter a permission problem.
  (Aaron Bentley)

* ``bzr push`` can resume a push that was canceled before it finished.
  Also, it can push even if the target directory exists if you supply
  the ``--use-existing-dir`` flag.
  (John Arbash Meinel, #30576, #45504)

* Fix http proxy authentication when user and an optional
  password appears in the ``*_proxy`` vars. (Vincent Ladeuil,
  #83954).

* ``bzr log branch/file`` works for local treeless branches
  (Aaron Bentley, #84247)

* Fix problem with UNC paths on Windows 98. (Alexander Belchenko, #84728)

* Searching location of CA bundle for PyCurl in env variable
  (``CURL_CA_BUNDLE``), and on win32 along the PATH.
  (Alexander Belchenko, #82086)

* ``bzr init`` works with unicode argument LOCATION.
  (Alexander Belchenko, #85599)

* Raise ``DependencyNotPresent`` if pycurl do not support https.
  (Vincent Ladeuil, #85305)

* Invalid proxy env variables should not cause a traceback.
  (Vincent Ladeuil, #87765)

* Ignore patterns normalised to use '/' path separator.
  (Kent Gibson, #86451)

* bzr rocks. It sure does! Fix case. (Vincent Ladeuil, #78026)

* Fix bzrtools shelve command for removed lines beginning with "--"
  (Johan Dahlberg, #75577)

Testing
*******

* New ``--first`` option to ``bzr selftest`` to run specified tests
  before the rest of the suite.  (Martin Pool)


bzr 0.14
########

:Released:  2007-01-23

Improvements
************

* ``bzr help global-options`` describes the global options. (Aaron Bentley)

Bug Fixes
*********

* Skip documentation generation tests if the tools to do so are not
  available. Fixes running selftest for installled copies of bzr.
  (John Arbash Meinel, #80330)

* Fix the code that discovers whether bzr is being run from it's
  working tree to handle the case when it isn't but the directory
  it is in is below a repository. (James Westby, #77306)


bzr 0.14rc1
###########

:Released:  2007-01-16

Improvements
************

* New connection: ``bzr+http://`` which supports tunnelling the smart
  protocol over an HTTP connection. If writing is enabled on the bzr
  server, then you can write over the http connection.
  (Andrew Bennetts, John Arbash Meinel)

* Aliases now support quotation marks, so they can contain whitespace
  (Marius Kruger)

* PyCurlTransport now use a single curl object. By specifying explicitly
  the 'Range' header, we avoid the need to use two different curl objects
  (and two connections to the same server). (Vincent Ladeuil)

* ``bzr commit`` does not prompt for a message until it is very likely to
  succeed.  (Aaron Bentley)

* ``bzr conflicts`` now takes --text to list pathnames of text conflicts
  (Aaron Bentley)

* Fix ``iter_lines_added_or_present_in_versions`` to use a set instead
  of a list while checking if a revision id was requested. Takes 10s
  off of the ``fileids_affected_by_revision_ids`` time, which is 10s
  of the ``bzr branch`` time. Also improve ``fileids_...`` time by
  filtering lines with a regex rather than multiple ``str.find()``
  calls. (saves another 300ms) (John Arbash Meinel)

* Policy can be set for each configuration key. This allows keys to be
  inherited properly across configuration entries. For example, this
  should enable you to do::

    [/home/user/project]
    push_location = sftp://host/srv/project/
    push_location:policy = appendpath

  And then a branch like ``/home/user/project/mybranch`` should get an
  automatic push location of ``sftp://host/srv/project/mybranch``.
  (James Henstridge)

* Added ``bzr status --short`` to make status report svn style flags
  for each file.  For example::

    $ bzr status --short
    A  foo
    A  bar
    D  baz
    ?  wooley

* 'bzr selftest --clean-output' allows easily clean temporary tests
  directories without running tests. (Alexander Belchenko)

* ``bzr help hidden-commands`` lists all hidden commands. (Aaron Bentley)

* ``bzr merge`` now has an option ``--pull`` to fall back to pull if
  local is fully merged into remote. (Jan Hudec)

* ``bzr help formats`` describes available directory formats. (Aaron Bentley)

Internals
*********

* A few tweaks directly to ``fileids_affected_by_revision_ids`` to
  help speed up processing, as well allowing to extract unannotated
  lines. Between the two ``fileids_affected_by_revision_ids`` is
  improved by approx 10%. (John Arbash Meinel)

* Change Revision serialization to only write out millisecond
  resolution. Rather than expecting floating point serialization to
  preserve more resolution than we need. (Henri Weichers, Martin Pool)

* Test suite ends cleanly on Windows.  (Vincent Ladeuil)

* When ``encoding_type`` attribute of class Command is equal to 'exact',
  force sys.stdout to be a binary stream on Windows, and therefore
  keep exact line-endings (without LF -> CRLF conversion).
  (Alexander Belchenko)

* Single-letter short options are no longer globally declared.  (Martin
  Pool)

* Before using detected user/terminal encoding bzr should check
  that Python has corresponding codec. (Alexander Belchenko)

* Formats for end-user selection are provided via a FormatRegistry (Aaron Bentley)

Bug Fixes
*********

* ``bzr missing --verbose`` was showing adds/removals in the wrong
  direction. (John Arbash Meinel)

* ``bzr annotate`` now defaults to showing dotted revnos for merged
  revisions. It cuts them off at a depth of 12 characters, but you can
  supply ``--long`` to see the full number. You can also use
  ``--show-ids`` to display the original revision ids, rather than
  revision numbers and committer names. (John Arbash Meinel, #75637)

* bzr now supports Win32 UNC path (e.g. ``\HOST\path``.
  (Alexander Belchenko, #57869)

* Win32-specific: output of cat, bundle and diff commands don't mangle
  line-endings (Alexander Belchenko, #55276)

* Replace broken fnmatch based ignore pattern matching with custom pattern
  matcher.
  (Kent Gibson, Jan Hudec #57637)

* pycurl and urllib can detect short reads at different places. Update
  the test suite to test more cases. Also detect http error code 416
  which was raised for that specific bug. Also enhance the urllib
  robustness by detecting invalid ranges (and pycurl's one by detecting
  short reads during the initial GET). (Vincent Ladeuil, #73948)

* The urllib connection sharing interacts badly with urllib2
  proxy setting (the connections didn't go thru the proxy
  anymore). Defining a proper ProxyHandler solves the
  problem.  (Vincent Ladeuil, #74759)

* Use urlutils to generate relative URLs, not osutils
  (Aaron Bentley, #76229)

* ``bzr status`` in a readonly directory should work without giving
  lots of errors. (John Arbash Meinel, #76299)

* Mention the revisionspec topic for the revision option help.
  (Wouter van Heyst, #31663)

* Allow plugins import from zip archives.
  (Alexander Belchenko, #68124)


bzr 0.13
########

:Released:  2006-12-05

No changes from 0.13rc


bzr 0.13rc1
###########

:Released:  2006-11-27

Improvements
************

* New command ``bzr remove-tree`` allows the removal of the working
  tree from a branch.
  (Daniel Silverstone)

* urllib uses shared keep-alive connections, so http
  operations are substantially faster.
  (Vincent Ladeuil, #53654)

* ``bzr export`` allows an optional branch parameter, to export a bzr
  tree from some other url. For example:
  ``bzr export bzr.tar.gz http://bazaar-vcs.org/bzr/bzr.dev``
  (Daniel Silverstone)

* Added ``bzr help topics`` to the bzr help system. This gives a
  location for general information, outside of a specific command.
  This includes updates for ``bzr help revisionspec`` the first topic
  included. (Goffredo Baroncelli, John Arbash Meinel, #42714)

* WSGI-compatible HTTP smart server.  See ``doc/http_smart_server.txt``.
  (Andrew Bennetts)

* Knit files will now cache full texts only when the size of the
  deltas is as large as the size of the fulltext. (Or after 200
  deltas, whichever comes first). This has the most benefit on large
  files with small changes, such as the inventory for a large project.
  (eg For a project with 2500 files, and 7500 revisions, it changes
  the size of inventory.knit from 11MB to 5.4MB) (John Arbash Meinel)

Internals
*********

* New -D option given before the command line turns on debugging output
  for particular areas.  -Derror shows tracebacks on all errors.
  (Martin Pool)

* Clean up ``bzr selftest --benchmark bundle`` to correct an import,
  and remove benchmarks that take longer than 10min to run.
  (John Arbash Meinel)

* Use ``time.time()`` instead of ``time.clock()`` to decide on
  progress throttling. Because ``time.clock()`` is actually CPU time,
  so over a high-latency connection, too many updates get throttled.
  (John Arbash Meinel)

* ``MemoryTransport.list_dir()`` would strip the first character for
  files or directories in root directory. (John Arbash Meinel)

* New method ``get_branch_reference`` on 'BzrDir' allows the detection of
  branch references - which the smart server component needs.

* New ``ChrootTransportDecorator``, accessible via the ``chroot+`` url
  prefix.  It disallows any access to locations above a set URL.  (Andrew
  Bennetts)

Bug Fixes
*********

* Now ``_KnitIndex`` properly decode revision ids when loading index data.
  And optimize the knit index parsing code.
  (Dmitry Vasiliev, John Arbash Meinel)

* ``bzrlib/bzrdir.py`` was directly referencing ``bzrlib.workingtree``,
  without importing it. This prevented ``bzr upgrade`` from working
  unless a plugin already imported ``bzrlib.workingtree``
  (John Arbash Meinel, #70716)

* Suppress the traceback on invalid URLs (Vincent Ladeuil, #70803).

* Give nicer error message when an http server returns a 403
  error code. (Vincent Ladeuil, #57644).

* When a multi-range http GET request fails, try a single
  range one. If it fails too, forget about ranges. Remember that until
  the death of the transport and propagates that to the clones.
  (Vincent Ladeuil, #62276, #62029).

* Handles user/passwords supplied in url from command
  line (for the urllib implementation). Don't request already
  known passwords (Vincent Ladeuil, #42383, #44647, #48527)

* ``_KnitIndex.add_versions()`` dictionary compresses revision ids as they
  are added. This fixes bug where fetching remote revisions records
  them as full references rather than integers.
  (John Arbash Meinel, #64789)

* ``bzr ignore`` strips trailing slashes in patterns.
  Also ``bzr ignore`` rejects absolute paths. (Kent Gibson, #4559)

* ``bzr ignore`` takes multiple arguments. (Cheuksan Edward Wang, #29488)

* mv correctly handles paths that traverse symlinks.
  (Aaron Bentley, #66964)

* Give nicer looking error messages when failing to connect over ssh.
  (John Arbash Meinel, #49172)

* Pushing to a remote branch does not currently update the remote working
  tree. After a remote push, ``bzr status`` and ``bzr diff`` on the remote
  machine now show that the working tree is out of date.
  (Cheuksan Edward Wang #48136)

* Use patiencediff instead of difflib for determining deltas to insert
  into knits. This avoids the O(N^3) behavior of difflib. Patience
  diff should be O(N^2). (Cheuksan Edward Wang, #65714)

* Running ``bzr log`` on nonexistent file gives an error instead of the
  entire log history. (Cheuksan Edward Wang #50793)

* ``bzr cat`` can look up contents of removed or renamed files. If the
  pathname is ambiguous, i.e. the files in the old and new trees have
  different id's, the default is the file in the new tree. The user can
  use "--name-from-revision" to select the file in the old tree.
  (Cheuksan Edward Wang, #30190)

Testing
*******

* TestingHTTPRequestHandler really handles the Range header
  (previously it was ignoring it and returning the whole file,).

bzr 0.12
########

:Released:  2006-10-30

Internals
*********

* Clean up ``bzr selftest --benchmark bundle`` to correct an import,
  and remove benchmarks that take longer than 10min to run.
  (John Arbash Meinel)

bzr 0.12rc1
###########

:Released:  2006-10-23

Improvements
************

* ``bzr log`` now shows dotted-decimal revision numbers for all revisions,
  rather than just showing a decimal revision number for revisions on the
  mainline. These revision numbers are not yet accepted as input into bzr
  commands such as log, diff etc. (Robert Collins)

* revisions can now be specified using dotted-decimal revision numbers.
  For instance, ``bzr diff -r 1.2.1..1.2.3``. (Robert Collins)

* ``bzr help commands`` output is now shorter (Aaron Bentley)

* ``bzr`` now uses lazy importing to reduce the startup time. This has
  a moderate effect on lots of actions, especially ones that have
  little to do. For example ``bzr rocks`` time is down to 116ms from
  283ms. (John Arbash Meinel)

* New Registry class to provide name-to-object registry-like support,
  for example for schemes where plugins can register new classes to
  do certain tasks (e.g. log formatters). Also provides lazy registration
  to allow modules to be loaded on request.
  (John Arbash Meinel, Adeodato Simó)

API Incompatability
*******************

* LogFormatter subclasses show now expect the 'revno' parameter to
  show() to be a string rather than an int. (Robert Collins)

Internals
*********

* ``TestCase.run_bzr``, ``run_bzr_captured``, and ``run_bzr_subprocess``
  can take a ``working_dir='foo'`` parameter, which will change directory
  for the command. (John Arbash Meinel)

* ``bzrlib.lazy_regex.lazy_compile`` can be used to create a proxy
  around a regex, which defers compilation until first use.
  (John Arbash Meinel)

* ``TestCase.run_bzr_subprocess`` defaults to supplying the
  ``--no-plugins`` parameter to ensure test reproducability, and avoid
  problems with system-wide installed plugins. (John Arbash Meinel)

* Unique tree root ids are now supported. Newly created trees still
  use the common root id for compatibility with bzr versions before 0.12.
  (Aaron Bentley)

* ``WorkingTree.set_root_id(None)`` is now deprecated. Please
  pass in ``inventory.ROOT_ID`` if you want the default root id value.
  (Robert Collins, John Arbash Meinel)

* New method ``WorkingTree.flush()`` which will write the current memory
  inventory out to disk. At the same time, ``read_working_inventory`` will
  no longer trash the current tree inventory if it has been modified within
  the current lock, and the tree will now ``flush()`` automatically on
  ``unlock()``. ``WorkingTree.set_root_id()`` has been updated to take
  advantage of this functionality. (Robert Collins, John Arbash Meinel)

* ``bzrlib.tsort.merge_sorted`` now accepts ``generate_revnos``. This
  parameter will cause it to add another column to its output, which
  contains the dotted-decimal revno for each revision, as a tuple.
  (Robert Collins)

* ``LogFormatter.show_merge`` is deprecated in favour of
  ``LogFormatter.show_merge_revno``. (Robert Collins)

Bug Fixes
*********

* Avoid circular imports by creating a deprecated function for
  ``bzrlib.tree.RevisionTree``. Callers should have been using
  ``bzrlib.revisontree.RevisionTree`` anyway. (John Arbash Meinel,
  #66349)

* Don't use ``socket.MSG_WAITALL`` as it doesn't exist on all
  platforms. (Martin Pool, #66356)

* Don't require ``Content-Type`` in range responses. Assume they are a
  single range if ``Content-Type`` does not exist.
  (John Arbash Meinel, #62473)

* bzr branch/pull no longer complain about progress bar cleanup when
  interrupted during fetch.  (Aaron Bentley, #54000)

* ``WorkingTree.set_parent_trees()`` uses the trees to directly write
  the basis inventory, rather than going through the repository. This
  allows us to have 1 inventory read, and 2 inventory writes when
  committing a new tree. (John Arbash Meinel)

* When reverting, files that are not locally modified that do not exist
  in the target are deleted, not just unversioned (Aaron Bentley)

* When trying to acquire a lock, don't fail immediately. Instead, try
  a few times (up to 1 hour) before timing out. Also, report why the
  lock is unavailable (John Arbash Meinel, #43521, #49556)

* Leave HttpTransportBase daughter classes decides how they
  implement cloning. (Vincent Ladeuil, #61606)

* diff3 does not indicate conflicts on clean merge. (Aaron Bentley)

* If a commit fails, the commit message is stored in a file at the root of
  the tree for later commit. (Cheuksan Edward Wang, Stefan Metzmacher,
  #32054)

Testing
*******

* New test base class TestCaseWithMemoryTransport offers memory-only
  testing facilities: its not suitable for tests that need to mutate disk
  state, but most tests should not need that and should be converted to
  TestCaseWithMemoryTransport. (Robert Collins)

* ``TestCase.make_branch_and_memory_tree`` now takes a format
  option to set the BzrDir, Repository and Branch formats of the
  created objects. (Robert Collins, John Arbash Meinel)

bzr 0.11
########

:Released:  2006-10-02

* Smart server transport test failures on windows fixed. (Lukáš Lalinský).

bzr 0.11rc2
###########

:Released:  2006-09-27

Bug Fixes
*********

* Test suite hangs on windows fixed. (Andrew Bennets, Alexander Belchenko).

* Commit performance regression fixed. (Aaron Bentley, Robert Collins, John
  Arbash Meinel).

bzr 0.11rc1
###########

:Released:  2006-09-25

Improvements
************

* Knit files now wait to create their contents until the first data is
  added. The old code used to create an empty .knit and a .kndx with just
  the header. However, this caused a lot of extra round trips over sftp.
  This can change the time for ``bzr push`` to create a new remote branch
  from 160s down to 100s. This also affects ``bzr commit`` performance when
  adding new files, ``bzr commit`` on a new kernel-like tree drops from 50s
  down to 40s (John Arbash Meinel, #44692)

* When an entire subtree has been deleted, commit will now report that
  just the top of the subtree has been deleted, rather than reporting
  all the individual items. (Robert Collins)

* Commit performs one less XML parse. (Robert Collins)

* ``bzr checkout`` now operates on readonly branches as well
  as readwrite branches. This fixes bug #39542. (Robert Collins)

* ``bzr bind`` no longer synchronises history with the master branch.
  Binding should be followed by an update or push to synchronise the
  two branches. This is closely related to the fix for bug #39542.
  (Robert Collins)

* ``bzrlib.lazy_import.lazy_import`` function to create on-demand
  objects.  This allows all imports to stay at the global scope, but
  modules will not actually be imported if they are not used.
  (John Arbash Meinel)

* Support ``bzr://`` and ``bzr+ssh://`` urls to work with the new RPC-based
  transport which will be used with the upcoming high-performance smart
  server. The new command ``bzr serve`` will invoke bzr in server mode,
  which processes these requests. (Andrew Bennetts, Robert Collins, Martin
  Pool)

* New command ``bzr version-info`` which can be used to get a summary
  of the current state of the tree. This is especially useful as part
  of a build commands. See ``doc/version_info.txt`` for more information
  (John Arbash Meinel)

Bug Fixes
*********

* ``'bzr inventory [FILE...]'`` allows restricting the file list to a
  specific set of files. (John Arbash Meinel, #3631)

* Don't abort when annotating empty files (John Arbash Meinel, #56814)

* Add ``Stanza.to_unicode()`` which can be passed to another Stanza
  when nesting stanzas. Also, add ``read_stanza_unicode`` to handle when
  reading a nested Stanza. (John Arbash Meinel)

* Transform._set_mode() needs to stat the right file.
  (John Arbash Meinel, #56549)

* Raise WeaveFormatError rather than StopIteration when trying to read
  an empty Weave file. (John Arbash Meinel, #46871)

* Don't access e.code for generic URLErrors, only HTTPErrors have .code.
  (Vincent Ladeuil, #59835)

* Handle boundary="" lines properly to allow access through a Squid proxy.
  (John Arbash Meinel, #57723)

* revert now removes newly-added directories (Aaron Bentley, #54172)

* ``bzr upgrade sftp://`` shouldn't fail to upgrade v6 branches if there
  isn't a working tree. (David Allouche, #40679)

* Give nicer error messages when a user supplies an invalid --revision
  parameter. (John Arbash Meinel, #55420)

* Handle when LANG is not recognized by python. Emit a warning, but
  just revert to using 'ascii'. (John Arbash Meinel, #35392)

* Don't use ``preexec_fn`` on win32, as it is not supported by subprocess.
  (John Arbash Meinel)

* Skip specific tests when the dependencies aren't met. This includes
  some ``setup.py`` tests when ``python-dev`` is not available, and
  some tests that depend on paramiko. (John Arbash Meinel, Mattheiu Moy)

* Fallback to Paramiko properly, if no ``ssh`` executable exists on
  the system. (Andrew Bennetts, John Arbash Meinel)

* ``Branch.bind(other_branch)`` no longer takes a write lock on the
  other branch, and will not push or pull between the two branches.
  API users will need to perform a push or pull or update operation if they
  require branch synchronisation to take place. (Robert Collins, #47344)

* When creating a tarball or zipfile export, export unicode names as utf-8
  paths. This may not work perfectly on all platforms, but has the best
  chance of working in the common case. (John Arbash Meinel, #56816)

* When committing, only files that exist in working tree or basis tree
  may be specified (Aaron Bentley, #50793)

Portability
***********

* Fixes to run on Python 2.5 (Brian M. Carlson, Martin Pool, Marien Zwart)

Internals
*********

* TestCaseInTempDir now creates a separate directory for HOME, rather
  than having HOME set to the same location as the working directory.
  (John Arbash Meinel)

* ``run_bzr_subprocess()`` can take an optional ``env_changes={}`` parameter,
  which will update os.environ inside the spawned child. It also can
  take a ``universal_newlines=True``, which helps when checking the output
  of the command. (John Arbash Meinel)

* Refactor SFTP vendors to allow easier re-use when ssh is used.
  (Andrew Bennetts)

* ``Transport.list_dir()`` and ``Transport.iter_files_recursive()`` should always
  return urlescaped paths. This is now tested (there were bugs in a few
  of the transports) (Andrew Bennetts, David Allouche, John Arbash Meinel)

* New utility function ``symbol_versioning.deprecation_string``. Returns the
  formatted string for a callable, deprecation format pair. (Robert Collins)

* New TestCase helper applyDeprecated. This allows you to call a callable
  which is deprecated without it spewing to the screen, just by supplying
  the deprecation format string issued for it. (Robert Collins)

* Transport.append and Transport.put have been deprecated in favor of
  ``.append_bytes``, ``.append_file``, ``.put_bytes``, and
  ``.put_file``. This removes the ambiguity in what type of object the
  functions take.  ``Transport.non_atomic_put_{bytes,file}`` has also
  been added. Which works similarly to ``Transport.append()`` except for
  SFTP, it doesn't have a round trip when opening the file. Also, it
  provides functionality for creating a parent directory when trying
  to create a file, rather than raise NoSuchFile and forcing the
  caller to repeat their request.
  (John Arbash Meinel)

* WorkingTree has a new api ``unversion`` which allow the unversioning of
  entries by their file id. (Robert Collins)

* ``WorkingTree.pending_merges`` is deprecated.  Please use the
  ``get_parent_ids`` (introduced in 0.10) method instead. (Robert Collins)

* WorkingTree has a new ``lock_tree_write`` method which locks the branch for
  read rather than write. This is appropriate for actions which only need
  the branch data for reference rather than mutation. A new decorator
  ``needs_tree_write_lock`` is provided in the workingtree module. Like the
  ``needs_read_lock`` and ``needs_write_lock`` decorators this allows static
  declaration of the locking requirements of a function to ensure that
  a lock is taken out for casual scripts. (Robert Collins, #54107)

* All WorkingTree methods which write to the tree, but not to the branch
  have been converted to use ``needs_tree_write_lock`` rather than
  ``needs_write_lock``. Also converted is the revert, conflicts and tree
  transform modules. This provides a modest performance improvement on
  metadir style trees, due to the reduce lock-acquisition, and a more
  significant performance improvement on lightweight checkouts from
  remote branches, where trivial operations used to pay a significant
  penalty. It also provides the basis for allowing readonly checkouts.
  (Robert Collins)

* Special case importing the standard library 'copy' module. This shaves
  off 40ms of startup time, while retaining compatibility. See:
  ``bzrlib/inspect_for_copy.py`` for more details. (John Arbash Meinel)

* WorkingTree has a new parent class MutableTree which represents the
  specialisations of Tree which are able to be altered. (Robert Collins)

* New methods mkdir and ``put_file_bytes_non_atomic`` on MutableTree that
  mutate the tree and its contents. (Robert Collins)

* Transport behaviour at the root of the URL is now defined and tested.
  (Andrew Bennetts, Robert Collins)

Testing
*******

* New test helper classs MemoryTree. This is typically accessed via
  ``self.make_branch_and_memory_tree()`` in test cases. (Robert Collins)

* Add ``start_bzr_subprocess`` and ``stop_bzr_subprocess`` to allow test
  code to continue running concurrently with a subprocess of bzr.
  (Andrew Bennetts, Robert Collins)

* Add a new method ``Transport.get_smart_client()``. This is provided to
  allow upgrades to a richer interface than the VFS one provided by
  Transport. (Andrew Bennetts, Martin Pool)

bzr 0.10
########

:Released:  2006-08-29

Improvements
************
* 'merge' now takes --uncommitted, to apply uncommitted changes from a
  tree.  (Aaron Bentley)

* 'bzr add --file-ids-from' can be used to specify another path to use
  for creating file ids, rather than generating all new ones. Internally,
  the 'action' passed to ``smart_add_tree()`` can return ``file_ids`` that
  will be used, rather than having bzrlib generate new ones.
  (John Arbash Meinel, #55781)

* ``bzr selftest --benchmark`` now allows a ``--cache-dir`` parameter.
  This will cache some of the intermediate trees, and decrease the
  setup time for benchmark tests. (John Arbash Meinel)

* Inverse forms are provided for all boolean options.  For example,
  --strict has --no-strict, --no-recurse has --recurse (Aaron Bentley)

* Serialize out Inventories directly, rather than using ElementTree.
  Writing out a kernel sized inventory drops from 2s down to ~350ms.
  (Robert Collins, John Arbash Meinel)

Bug Fixes
*********

* Help diffutils 2.8.4 get along with binary tests (Marien Zwart: #57614)

* Change LockDir so that if the lock directory doesn't exist when
  ``lock_write()`` is called, an attempt will be made to create it.
  (John Arbash Meinel, #56974)

* ``bzr uncommit`` preserves pending merges. (John Arbash Meinel, #57660)

* Active FTP transport now works as intended. (ghozzy, #56472)

* Really fix mutter() so that it won't ever raise a UnicodeError.
  It means it is possible for ~/.bzr.log to contain non UTF-8 characters.
  But it is a debugging log, not a real user file.
  (John Arbash Meinel, #56947, #53880)

* Change Command handle to allow Unicode command and options.
  At present we cannot register Unicode command names, so we will get
  BzrCommandError('unknown command'), or BzrCommandError('unknown option')
  But that is better than a UnicodeError + a traceback.
  (John Arbash Meinel, #57123)

* Handle TZ=UTC properly when reading/writing revisions.
  (John Arbash Meinel, #55783, #56290)

* Use ``GPG_TTY`` to allow gpg --cl to work with gpg-agent in a pipeline,
  (passing text to sign in on stdin). (John Arbash Meinel, #54468)

* External diff does the right thing for binaries even in foreign
  languages. (John Arbash Meinel, #56307)

* Testament handles more cases when content is unicode. Specific bug was
  in handling of revision properties.
  (John Arbash Meinel, Holger Krekel, #54723)

* The bzr selftest was failing on installed versions due to a bug in a new
  test helper. (John Arbash Meinel, Robert Collins, #58057)

Internals
*********

* ``bzrlib.cache_utf8`` contains ``encode()`` and ``decode()`` functions
  which can be used to cache the conversion between utf8 and Unicode.
  Especially helpful for some of the knit annotation code, which has to
  convert revision ids to utf8 to annotate lines in storage.
  (John Arbash Meinel)

* ``setup.py`` now searches the filesystem to find all packages which
  need to be installed. This should help make the life of packagers
  easier. (John Arbash Meinel)

bzr 0.9.0
#########

:Released:  2006-08-11

Surprises
*********

* The hard-coded built-in ignore rules have been removed. There are
  now two rulesets which are enforced. A user global one in
  ``~/.bazaar/ignore`` which will apply to every tree, and the tree
  specific one '.bzrignore'.
  ``~/.bazaar/ignore`` will be created if it does not exist, but with
  a more conservative list than the old default.
  This fixes bugs with default rules being enforced no matter what.
  The old list of ignore rules from bzr is available by
  running 'bzr ignore --old-default-rules'.
  (Robert Collins, Martin Pool, John Arbash Meinel)

* 'branches.conf' has been changed to 'locations.conf', since it can apply
  to more locations than just branch locations.
  (Aaron Bentley)

Improvements
************

* The revision specifier "revno:" is extended to accept the syntax
  revno:N:branch. For example,
  revno:42:http://bazaar-vcs.org/bzr/bzr.dev/ means revision 42 in
  bzr.dev.  (Matthieu Moy)

* Tests updates to ensure proper URL handling, UNICODE support, and
  proper printing when the user's terminal encoding cannot display
  the path of a file that has been versioned.
  ``bzr branch`` can take a target URL rather than only a local directory.
  ``Branch.get_parent()/set_parent()`` now save a relative path if possible,
  and normalize the parent based on root, allowing access across
  different transports. (John Arbash Meinel, Wouter van Heyst, Martin Pool)
  (Malone #48906, #42699, #40675, #5281, #3980, #36363, #43689,
  #42517, #42514)

* On Unix, detect terminal width using an ioctl not just $COLUMNS.
  Use terminal width for single-line logs from ``bzr log --line`` and
  pending-merge display.  (Robert Widhopf-Fenk, Gustavo Niemeyer)
  (Malone #3507)

* On Windows, detect terminal width using GetConsoleScreenBufferInfo.
  (Alexander Belchenko)

* Speedup improvement for 'date:'-revision search. (Guillaume Pinot).

* Show the correct number of revisions pushed when pushing a new branch.
  (Robert Collins).

* 'bzr selftest' now shows a progress bar with the number of tests, and
  progress made. 'make check' shows tests in -v mode, to be more useful
  for the PQM status window. (Robert Collins).
  When using a progress bar, failed tests are printed out, rather than
  being overwritten by the progress bar until the suite finishes.
  (John Arbash Meinel)

* 'bzr selftest --benchmark' will run a new benchmarking selftest.
  'bzr selftest --benchmark --lsprof-timed' will use lsprofile to generate
  profile data for the individual profiled calls, allowing for fine
  grained analysis of performance.
  (Robert Collins, Martin Pool).

* 'bzr commit' shows a progress bar. This is useful for commits over sftp
  where commit can take an appreciable time. (Robert Collins)

* 'bzr add' is now less verbose in telling you what ignore globs were
  matched by files being ignored. Instead it just tells you how many
  were ignored (because you might reasonably be expecting none to be
  ignored). 'bzr add -v' is unchanged and will report every ignored
  file. (Robert Collins).

* ftp now has a test server if medusa is installed. As part of testing,
  ftp support has been improved, including support for supplying a
  non-standard port. (John Arbash Meinel).

* 'bzr log --line' shows the revision number, and uses only the
  first line of the log message (#5162, Alexander Belchenko;
  Matthieu Moy)

* 'bzr status' has had the --all option removed. The 'bzr ls' command
  should be used to retrieve all versioned files. (Robert Collins)

* 'bzr bundle OTHER/BRANCH' will create a bundle which can be sent
  over email, and applied on the other end, while maintaining ancestry.
  This bundle can be applied with either 'bzr merge' or 'bzr pull',
  the same way you would apply another branch.
  (John Arbash Meinel, Aaron Bentley)

* 'bzr whoami' can now be used to set your identity from the command line,
  for a branch or globally.  (Robey Pointer)

* 'bzr checkout' now aliased to 'bzr co', and 'bzr annotate' to 'bzr ann'.
  (Michael Ellerman)

* 'bzr revert DIRECTORY' now reverts the contents of the directory as well.
  (Aaron Bentley)

* 'bzr get sftp://foo' gives a better error when paramiko is not present.
  Also updates things like 'http+pycurl://' if pycurl is not present.
  (John Arbash Meinel) (Malone #47821, #52204)

* New env variable ``BZR_PROGRESS_BAR``, sets the default progress bar type.
  Can be set to 'none' or 'dummy' to disable the progress bar, 'dots' or
  'tty' to create the respective type. (John Arbash Meinel, #42197, #51107)

* Improve the help text for 'bzr diff' to explain what various options do.
  (John Arbash Meinel, #6391)

* 'bzr uncommit -r 10' now uncommits revisions 11.. rather than uncommitting
  revision 10. This makes -r10 more in line with what other commands do.
  'bzr uncommit' also now saves the pending merges of the revisions that
  were removed. So it is safe to uncommit after a merge, fix something,
  and commit again. (John Arbash Meinel, #32526, #31426)

* 'bzr init' now also works on remote locations.
  (Wouter van Heyst, #48904)

* HTTP support has been updated. When using pycurl we now support
  connection keep-alive, which reduces dns requests and round trips.
  And for both urllib and pycurl we support multi-range requests,
  which decreases the number of round-trips. Performance results for
  ``bzr branch http://bazaar-vcs.org/bzr/bzr.dev/`` indicate
  http branching is now 2-3x faster, and ``bzr pull`` in an existing
  branch is as much as 4x faster.
  (Michael Ellerman, Johan Rydberg, John Arbash Meinel, #46768)

* Performance improvements for sftp. Branching and pulling are now up to
  2x faster. Utilize paramiko.readv() support for async requests if it
  is available (paramiko > 1.6) (John Arbash Meinel)

Bug Fixes
*********

* Fix shadowed definition of TestLocationConfig that caused some
  tests not to run.
  (Erik Bågfors, Michael Ellerman, Martin Pool, #32587)

* Fix unnecessary requirement of sign-my-commits that it be run from
  a working directory.  (Martin Pool, Robert Collins)

* 'bzr push location' will only remember the push location if it succeeds
  in connecting to the remote location. (John Arbash Meinel, #49742)

* 'bzr revert' no longer toggles the executable bit on win32
  (John Arbash Meinel, #45010)

* Handle broken pipe under win32 correctly. (John Arbash Meinel)

* sftp tests now work correctly on win32 if you have a newer paramiko
  (John Arbash Meinel)

* Cleanup win32 test suite, and general cleanup of places where
  file handles were being held open. (John Arbash Meinel)

* When specifying filenames for 'diff -r x..y', the name of the file in the
  working directory can be used, even if its name is different in both x
  and y.

* File-ids containing single- or double-quotes are handled correctly by
  push. (Aaron Bentley, #52227)

* Normalize unicode filenames to ensure cross-platform consistency.
  (John Arbash Meinel, #43689)

* The argument parser can now handle '-' as an argument. Currently
  no code interprets it specially (it is mostly handled as a file named
  '-'). But plugins, and future operations can use it.
  (John Arbash meinel, #50984)

* Bundles can properly read binary files with a plain '\r' in them.
  (John Arbash Meinel, #51927)

* Tuning ``iter_entries()`` to be more efficient (John Arbash Meinel, #5444)

* Lots of win32 fixes (the test suite passes again).
  (John Arbash Meinel, #50155)

* Handle openbsd returning None for sys.getfilesystemencoding() (#41183)

* Support ftp APPE (append) to allow Knits to be used over ftp (#42592)

* Removals are only committed if they match the filespec (or if there is
  no filespec).  (#46635, Aaron Bentley)

* smart-add recurses through all supplied directories
  (John Arbash Meinel, #52578)

* Make the bundle reader extra lines before and after the bundle text.
  This allows you to parse an email with the bundle inline.
  (John Arbash Meinel, #49182)

* Change the file id generator to squash a little bit more. Helps when
  working with long filenames on windows. (Also helps for unicode filenames
  not generating hidden files). (John Arbash Meinel, #43801)

* Restore terminal mode on C-c while reading sftp password.  (#48923,
  Nicholas Allen, Martin Pool)

* Timestamps are rounded to 1ms, and revision entries can be recreated
  exactly. (John Arbash Meinel, Jamie Wilkinson, #40693)

* Branch.base has changed to a URL, but ~/.bazaar/locations.conf should
  use local paths, since it is user visible (John Arbash Meinel, #53653)

* ``bzr status foo`` when foo was unversioned used to cause a full delta
  to be generated (John Arbash Meinel, #53638)

* When reading revision properties, an empty value should be considered
  the empty string, not None (John Arbash Meinel, #47782)

* ``bzr diff --diff-options`` can now handle binary files being changed.
  Also, the output is consistent when --diff-options is not supplied.
  (John Arbash Meinel, #54651, #52930)

* Use the right suffixes for loading plugins (John Arbash Meinel, #51810)

* Fix ``Branch.get_parent()`` to handle the case when the parent is not
  accessible (John Arbash Meinel, #52976)

Internals
*********

* Combine the ignore rules into a single regex rather than looping over
  them to reduce the threshold where  N^2 behaviour occurs in operations
  like status. (Jan Hudec, Robert Collins).

* Appending to ``bzrlib.DEFAULT_IGNORE`` is now deprecated. Instead, use
  one of the add functions in bzrlib.ignores. (John Arbash Meinel)

* 'bzr push' should only push the ancestry of the current revision, not
  all of the history in the repository. This is especially important for
  shared repositories. (John Arbash Meinel)

* ``bzrlib.delta.compare_trees`` now iterates in alphabetically sorted order,
  rather than randomly walking the inventories. (John Arbash Meinel)

* Doctests are now run in temporary directories which are cleaned up when
  they finish, rather than using special ScratchDir/ScratchBranch objects.
  (Martin Pool)

* Split ``check`` into separate methods on the branch and on the repository,
  so that it can be specialized in ways that are useful or efficient for
  different formats.  (Martin Pool, Robert Collins)

* Deprecate ``Repository.all_revision_ids``; most methods don't really need
  the global revision graph but only that part leading up to a particular
  revision.  (Martin Pool, Robert Collins)

* Add a BzrDirFormat ``control_formats`` list which allows for control formats
  that do not use '.bzr' to store their data - i.e. '.svn', '.hg' etc.
  (Robert Collins, Jelmer Vernooij).

* ``bzrlib.diff.external_diff`` can be redirected to any file-like object.
  Uses subprocess instead of spawnvp.
  (James Henstridge, John Arbash Meinel, #4047, #48914)

* New command line option '--profile-imports', which will install a custom
  importer to log time to import modules and regex compilation time to
  sys.stderr (John Arbash Meinel)

* 'EmptyTree' is now deprecated, please use ``repository.revision_tree(None)``
  instead. (Robert Collins)

* "RevisionTree" is now in bzrlib/revisiontree.py. (Robert Collins)

bzr 0.8.2
#########

:Released:  2006-05-17

Bug Fixes
*********

* setup.py failed to install launchpad plugin.  (Martin Pool)

bzr 0.8.1
#########

:Released:  2006-05-16

Bug Fixes
*********

* Fix failure to commit a merge in a checkout.  (Martin Pool,
  Robert Collins, Erik Bågfors, #43959)

* Nicer messages from 'commit' in the case of renames, and correct
  messages when a merge has occured. (Robert Collins, Martin Pool)

* Separate functionality from assert statements as they are skipped in
  optimized mode of python. Add the same check to pending merges.
  (Olaf Conradi, #44443)

Changes
*******

* Do not show the None revision in output of bzr ancestry. (Olaf Conradi)

* Add info on standalone branches without a working tree.
  (Olaf Conradi, #44155)

* Fix bug in knits when raising InvalidRevisionId. (Olaf Conradi, #44284)

Changes
*******

* Make editor invocation comply with Debian Policy. First check
  environment variables VISUAL and EDITOR, then try editor from
  alternatives system. If that all fails, fall back to the pre-defined
  list of editors. (Olaf Conradi, #42904)

New Features
************

* New 'register-branch' command registers a public branch into
  Launchpad.net, where it can be associated with bugs, etc.
  (Martin Pool, Bjorn Tillenius, Robert Collins)

Internals
*********

* New public api in InventoryEntry - ``describe_change(old, new)`` which
  provides a human description of the changes between two old and
  new. (Robert Collins, Martin Pool)

Testing
*******

* Fix test case for bzr info in upgrading a standalone branch to metadir,
  uses bzrlib api now. (Olaf Conradi)

bzr 0.8
#######

:Released:  2006-05-08

Notes When Upgrading
********************

Release 0.8 of bzr introduces a new format for history storage, called
'knit', as an evolution of to the 'weave' format used in 0.7.  Local
and remote operations are faster using knits than weaves.  Several
operations including 'init', 'init-repo', and 'upgrade' take a
--format option that controls this.  Branching from an existing branch
will keep the same format.

It is possible to merge, pull and push between branches of different
formats but this is slower than moving data between homogenous
branches.  It is therefore recommended (but not required) that you
upgrade all branches for a project at the same time.  Information on
formats is shown by 'bzr info'.

bzr 0.8 now allows creation of 'repositories', which hold the history
of files and revisions for several branches.  Previously bzr kept all
the history for a branch within the .bzr directory at the root of the
branch, and this is still the default.  To create a repository, use
the new 'bzr init-repo' command.  Branches exist as directories under
the repository and contain just a small amount of information
indicating the current revision of the branch.

bzr 0.8 also supports 'checkouts', which are similar to in cvs and
subversion.  Checkouts are associated with a branch (optionally in a
repository), which contains all the historical information.  The
result is that a checkout can be deleted without losing any
already-committed revisions.  A new 'update' command is also available.

Repositories and checkouts are not supported with the 0.7 storage
format.  To use them you must upgrad to either knits, or to the
'metaweave' format, which uses weaves but changes the .bzr directory
arrangement.


Improvements
************

* sftp paths can now be relative, or local, according to the lftp
  convention. Paths now take the form::

      sftp://user:pass@host:port/~/relative/path
      or
      sftp://user:pass@host:port/absolute/path

* The FTP transport now tries to reconnect after a temporary
  failure. ftp put is made atomic. (Matthieu Moy)

* The FTP transport now maintains a pool of connections, and
  reuses them to avoid multiple connections to the same host (like
  sftp did). (Daniel Silverstone)

* The ``bzr_man.py`` file has been removed. To create the man page now,
  use ``./generate_docs.py man``. The new program can also create other files.
  Run ``python generate_docs.py --help`` for usage information.
  (Hans Ulrich Niedermann & James Blackwell).

* Man Page now gives full help (James Blackwell).
  Help also updated to reflect user config now being stored in .bazaar
  (Hans Ulrich Niedermann)

* It's now possible to set aliases in bazaar.conf (Erik Bågfors)

* Pull now accepts a --revision argument (Erik Bågfors)

* ``bzr re-sign`` now allows multiple revisions to be supplied on the command
  line. You can now use the following command to sign all of your old
  commits::

    find .bzr/revision-store// -name my@email-* \
      | sed 's/.*\/\/..\///' \
      | xargs bzr re-sign

* Upgrade can now upgrade over the network. (Robert Collins)

* Two new commands 'bzr checkout' and 'bzr update' allow for CVS/SVN-alike
  behaviour.  By default they will cache history in the checkout, but
  with --lightweight almost all data is kept in the master branch.
  (Robert Collins)

* 'revert' unversions newly-versioned files, instead of deleting them.

* 'merge' is more robust.  Conflict messages have changed.

* 'merge' and 'revert' no longer clobber existing files that end in '~' or
  '.moved'.

* Default log format can be set in configuration and plugins can register
  their own formatters. (Erik Bågfors)

* New 'reconcile' command will check branch consistency and repair indexes
  that can become out of sync in pre 0.8 formats. (Robert Collins,
  Daniel Silverstone)

* New 'bzr init --format' and 'bzr upgrade --format' option to control
  what storage format is created or produced.  (Robert Collins,
  Martin Pool)

* Add parent location to 'bzr info', if there is one.  (Olaf Conradi)

* New developer commands 'weave-list' and 'weave-join'.  (Martin Pool)

* New 'init-repository' command, plus support for repositories in 'init'
  and 'branch' (Aaron Bentley, Erik Bågfors, Robert Collins)

* Improve output of 'info' command. Show all relevant locations related to
  working tree, branch and repository. Use kibibytes for binary quantities.
  Fix off-by-one error in missing revisions of working tree.  Make 'info'
  work on branches, repositories and remote locations.  Show locations
  relative to the shared repository, if applicable.  Show locking status
  of locations.  (Olaf Conradi)

* Diff and merge now safely handle binary files. (Aaron Bentley)

* 'pull' and 'push' now normalise the revision history, so that any two
  branches with the same tip revision will have the same output from 'log'.
  (Robert Collins)

* 'merge' accepts --remember option to store parent location, like 'push'
  and 'pull'. (Olaf Conradi)

* bzr status and diff when files given as arguments do not exist
  in the relevant trees.  (Martin Pool, #3619)

* Add '.hg' to the default ignore list.  (Martin Pool)

* 'knit' is now the default disk format. This improves disk performance and
  utilization, increases incremental pull performance, robustness with SFTP
  and allows checkouts over SFTP to perform acceptably.
  The initial Knit code was contributed by Johan Rydberg based on a
  specification by Martin Pool.
  (Robert Collins, Aaron Bentley, Johan Rydberg, Martin Pool).

* New tool to generate all-in-one html version of the manual.  (Alexander
  Belchenko)

* Hitting CTRL-C while doing an SFTP push will no longer cause stale locks
  to be left in the SFTP repository. (Robert Collins, Martin Pool).

* New option 'diff --prefix' to control how files are named in diff
  output, with shortcuts '-p0' and '-p1' corresponding to the options for
  GNU patch.  (Alexander Belchenko, Goffredo Baroncelli, Martin Pool)

* Add --revision option to 'annotate' command.  (Olaf Conradi)

* If bzr shows an unexpected revision-history after pulling (perhaps due
  to a reweave) it can now be corrected by 'bzr reconcile'.
  (Robert Collins)

Changes
*******

* Commit is now verbose by default, and shows changed filenames and the
  new revision number.  (Robert Collins, Martin Pool)

* Unify 'mv', 'move', 'rename'.  (Matthew Fuller, #5379)

* 'bzr -h' shows help.  (Martin Pool, Ian Bicking, #35940)

* Make 'pull' and 'push' remember location on failure using --remember.
  (Olaf Conradi)

* For compatibility, make old format for using weaves inside metadir
  available as 'metaweave' format.  Rename format 'metadir' to 'default'.
  Clean up help for option --format in commands 'init', 'init-repo' and
  'upgrade'.  (Olaf Conradi)

Internals
*********

* The internal storage of history, and logical branch identity have now
  been split into Branch, and Repository. The common locking and file
  management routines are now in bzrlib.lockablefiles.
  (Aaron Bentley, Robert Collins, Martin Pool)

* Transports can now raise DependencyNotPresent if they need a library
  which is not installed, and then another implementation will be
  tried.  (Martin Pool)

* Remove obsolete (and no-op) `decode` parameter to `Transport.get`.
  (Martin Pool)

* Using Tree Transform for merge, revert, tree-building

* WorkingTree.create, Branch.create, ``WorkingTree.create_standalone``,
  Branch.initialize are now deprecated. Please see ``BzrDir.create_*`` for
  replacement API's. (Robert Collins)

* New BzrDir class represents the .bzr control directory and manages
  formatting issues. (Robert Collins)

* New repository.InterRepository class encapsulates Repository to
  Repository actions and allows for clean selection of optimised code
  paths. (Robert Collins)

* ``bzrlib.fetch.fetch`` and ``bzrlib.fetch.greedy_fetch`` are now
  deprecated, please use ``branch.fetch`` or ``repository.fetch``
  depending on your needs. (Robert Collins)

* deprecated methods now have a ``is_deprecated`` flag on them that can
  be checked, if you need to determine whether a given callable is
  deprecated at runtime. (Robert Collins)

* Progress bars are now nested - see
  ``bzrlib.ui.ui_factory.nested_progress_bar``.
  (Robert Collins, Robey Pointer)

* New API call ``get_format_description()`` for each type of format.
  (Olaf Conradi)

* Changed ``branch.set_parent()`` to accept None to remove parent.
  (Olaf Conradi)

* Deprecated BzrError AmbiguousBase.  (Olaf Conradi)

* WorkingTree.branch is now a read only property.  (Robert Collins)

* bzrlib.ui.text.TextUIFactory now accepts a ``bar_type`` parameter which
  can be None or a factory that will create a progress bar. This is
  useful for testing or for overriding the bzrlib.progress heuristic.
  (Robert Collins)

* New API method ``get_physical_lock_status()`` to query locks present on a
  transport.  (Olaf Conradi)

* Repository.reconcile now takes a thorough keyword parameter to allow
  requesting an indepth reconciliation, rather than just a data-loss
  check. (Robert Collins)

* ``bzrlib.ui.ui_factory protocol`` now supports ``get_boolean`` to prompt
  the user for yes/no style input. (Robert Collins)

Testing
*******

* SFTP tests now shortcut the SSH negotiation, reducing test overhead
  for testing SFTP protocol support. (Robey Pointer)

* Branch formats are now tested once per implementation (see ``bzrlib.
  tests.branch_implementations``. This is analagous to the transport
  interface tests, and has been followed up with working tree,
  repository and BzrDir tests. (Robert Collins)

* New test base class TestCaseWithTransport provides a transport aware
  test environment, useful for testing any transport-interface using
  code. The test suite option --transport controls the transport used
  by this class (when its not being used as part of implementation
  contract testing). (Robert Collins)

* Close logging handler on disabling the test log. This will remove the
  handler from the internal list inside python's logging module,
  preventing shutdown from closing it twice.  (Olaf Conradi)

* Move test case for uncommit to blackbox tests.  (Olaf Conradi)

* ``run_bzr`` and ``run_bzr_captured`` now accept a 'stdin="foo"'
  parameter which will provide String("foo") to the command as its stdin.

bzr 0.7
#######

:Released: 2006-01-09

Changes
*******

* .bzrignore is excluded from exports, on the grounds that it's a bzr
  internal-use file and may not be wanted.  (Jamie Wilkinson)

* The "bzr directories" command were removed in favor of the new
  --kind option to the "bzr inventory" command.  To list all
  versioned directories, now use "bzr inventory --kind directory".
  (Johan Rydberg)

* Under Windows configuration directory is now ``%APPDATA%\bazaar\2.0``
  by default. (John Arbash Meinel)

* The parent of Bzr configuration directory can be set by ``BZR_HOME``
  environment variable. Now the path for it is searched in ``BZR_HOME``,
  then in HOME. Under Windows the order is: ``BZR_HOME``, ``APPDATA``
  (usually points to ``C:\Documents and Settings\User Name\Application Data``),
  ``HOME``. (John Arbash Meinel)

* Plugins with the same name in different directories in the bzr plugin
  path are no longer loaded: only the first successfully loaded one is
  used. (Robert Collins)

* Use systems' external ssh command to open connections if possible.
  This gives better integration with user settings such as ProxyCommand.
  (James Henstridge)

* Permissions on files underneath .bzr/ are inherited from the .bzr
  directory. So for a shared repository, simply doing 'chmod -R g+w .bzr/'
  will mean that future file will be created with group write permissions.

* configure.in and config.guess are no longer in the builtin default
  ignore list.

* '.sw[nop]' pattern ignored, to ignore vim swap files for nameless
  files.  (John Arbash Meinel, Martin Pool)

Improvements
************

* "bzr INIT dir" now initializes the specified directory, and creates
  it if it does not exist.  (John Arbash Meinel)

* New remerge command (Aaron Bentley)

* Better zsh completion script.  (Steve Borho)

* 'bzr diff' now returns 1 when there are changes in the working
  tree. (Robert Collins)

* 'bzr push' now exists and can push changes to a remote location.
  This uses the transport infrastructure, and can store the remote
  location in the ~/.bazaar/branches.conf configuration file.
  (Robert Collins)

* Test directories are only kept if the test fails and the user requests
  that they be kept.

* Tweaks to short log printing

* Added branch nicks, new nick command, printing them in log output.
  (Aaron Bentley)

* If ``$BZR_PDB`` is set, pop into the debugger when an uncaught exception
  occurs.  (Martin Pool)

* Accept 'bzr resolved' (an alias for 'bzr resolve'), as this is
  the same as Subversion.  (Martin Pool)

* New ftp transport support (on ftplib), for ftp:// and aftp://
  URLs.  (Daniel Silverstone)

* Commit editor temporary files now start with ``bzr_log.``, to allow
  text editors to match the file name and set up appropriate modes or
  settings.  (Magnus Therning)

* Improved performance when integrating changes from a remote weave.
  (Goffredo Baroncelli)

* Sftp will attempt to cache the connection, so it is more likely that
  a connection will be reused, rather than requiring multiple password
  requests.

* bzr revno now takes an optional argument indicating the branch whose
  revno should be printed.  (Michael Ellerman)

* bzr cat defaults to printing the last version of the file.
  (Matthieu Moy, #3632)

* New global option 'bzr --lsprof COMMAND' runs bzr under the lsprof
  profiler.  (Denys Duchier)

* Faster commits by reading only the headers of affected weave files.
  (Denys Duchier)

* 'bzr add' now takes a --dry-run parameter which shows you what would be
  added, but doesn't actually add anything. (Michael Ellerman)

* 'bzr add' now lists how many files were ignored per glob.  add --verbose
  lists the specific files.  (Aaron Bentley)

* 'bzr missing' now supports displaying changes in diverged trees and can
  be limited to show what either end of the comparison is missing.
  (Aaron Bently, with a little prompting from Daniel Silverstone)

Bug Fixes
*********

* SFTP can walk up to the root path without index errors. (Robert Collins)

* Fix bugs in running bzr with 'python -O'.  (Martin Pool)

* Error when run with -OO

* Fix bug in reporting http errors that don't have an http error code.
  (Martin Pool)

* Handle more cases of pipe errors in display commands

* Change status to 3 for all errors

* Files that are added and unlinked before committing are completely
  ignored by diff and status

* Stores with some compressed texts and some uncompressed texts are now
  able to be used. (John A Meinel)

* Fix for bzr pull failing sometimes under windows

* Fix for sftp transport under windows when using interactive auth

* Show files which are both renamed and modified as such in 'bzr
  status' output.  (Daniel Silverstone, #4503)

* Make annotate cope better with revisions committed without a valid
  email address.  (Marien Zwart)

* Fix representation of tab characters in commit messages.
  (Harald Meland)

* List of plugin directories in ``BZR_PLUGIN_PATH`` environment variable is
  now parsed properly under Windows. (Alexander Belchenko)

* Show number of revisions pushed/pulled/merged. (Robey Pointer)

* Keep a cached copy of the basis inventory to speed up operations
  that need to refer to it.  (Johan Rydberg, Martin Pool)

* Fix bugs in bzr status display of non-ascii characters.
  (Martin Pool)

* Remove Makefile.in from default ignore list.
  (Tollef Fog Heen, Martin Pool, #6413)

* Fix failure in 'bzr added'.  (Nathan McCallum, Martin Pool)

Testing
*******

* Fix selftest asking for passwords when there are no SFTP keys.
  (Robey Pointer, Jelmer Vernooij)

* Fix selftest run with 'python -O'.  (Martin Pool)

* Fix HTTP tests under Windows. (John Arbash Meinel)

* Make tests work even if HOME is not set (Aaron Bentley)

* Updated ``build_tree`` to use fixed line-endings for tests which read
  the file cotents and compare. Make some tests use this to pass under
  Windows. (John Arbash Meinel)

* Skip stat and symlink tests under Windows. (Alexander Belchenko)

* Delay in selftest/testhashcash is now issued under win32 and Cygwin.
  (John Arbash Meinel)

* Use terminal width to align verbose test output.  (Martin Pool)

* Blackbox tests are maintained within the bzrlib.tests.blackbox directory.
  If adding a new test script please add that to
  ``bzrlib.tests.blackbox.__init__``. (Robert Collins)

* Much better error message if one of the test suites can't be
  imported.  (Martin Pool)

* Make check now runs the test suite twice - once with the default locale,
  and once with all locales forced to C, to expose bugs. This is not
  trivially done within python, so for now its only triggered by running
  Make check. Integrators and packagers who wish to check for full
  platform support should run 'make check' to test the source.
  (Robert Collins)

* Tests can now run TestSkipped if they can't execute for any reason.
  (Martin Pool) (NB: TestSkipped should only be raised for correctable
  reasons - see the wiki spec ImprovingBzrTestSuite).

* Test sftp with relative, absolute-in-homedir and absolute-not-in-homedir
  paths for the transport tests. Introduce blackbox remote sftp tests that
  test the same permutations. (Robert Collins, Robey Pointer)

* Transport implementation tests are now independent of the local file
  system, which allows tests for esoteric transports, and for features
  not available in the local file system. They also repeat for variations
  on the URL scheme that can introduce issues in the transport code,
  see bzrlib.transport.TransportTestProviderAdapter() for this.
  (Robert Collins).

* ``TestCase.build_tree`` uses the transport interface to build trees,
  pass in a transport parameter to give it an existing connection.
  (Robert Collins).

Internals
*********

* WorkingTree.pull has been split across Branch and WorkingTree,
  to allow Branch only pulls. (Robert Collins)

* ``commands.display_command`` now returns the result of the decorated
  function. (Robert Collins)

* LocationConfig now has a ``set_user_option(key, value)`` call to save
  a setting in its matching location section (a new one is created
  if needed). (Robert Collins)

* Branch has two new methods, ``get_push_location`` and
  ``set_push_location`` to respectively, get and set the push location.
  (Robert Collins)

* ``commands.register_command`` now takes an optional flag to signal that
  the registrant is planning to decorate an existing command. When
  given multiple plugins registering a command is not an error, and
  the original command class (whether built in or a plugin based one) is
  returned to the caller. There is a new error 'MustUseDecorated' for
  signalling when a wrapping command should switch to the original
  version. (Robert Collins)

* Some option parsing errors will raise 'BzrOptionError', allowing
  granular detection for decorating commands. (Robert Collins).

* ``Branch.read_working_inventory`` has moved to
  ``WorkingTree.read_working_inventory``. This necessitated changes to
  ``Branch.get_root_id``, and a move of ``Branch.set_inventory`` to
  WorkingTree as well. To make it clear that a WorkingTree cannot always
  be obtained ``Branch.working_tree()`` will raise
  ``errors.NoWorkingTree`` if one cannot be obtained. (Robert Collins)

* All pending merges operations from Branch are now on WorkingTree.
  (Robert Collins)

* The follow operations from Branch have moved to WorkingTree::

      add()
      commit()
      move()
      rename_one()
      unknowns()

  (Robert Collins)

* ``bzrlib.add.smart_add_branch`` is now ``smart_add_tree``. (Robert Collins)

* New "rio" serialization format, similar to rfc-822. (Martin Pool)

* Rename selftests to ``bzrlib.tests.test_foo``.  (John A Meinel, Martin
  Pool)

* ``bzrlib.plugin.all_plugins`` has been changed from an attribute to a
  query method. (Robert Collins)

* New options to read only the table-of-contents of a weave.
  (Denys Duchier)

* Raise NoSuchFile when someone tries to add a non-existant file.
  (Michael Ellerman)

* Simplify handling of DivergedBranches in ``cmd_pull()``.
  (Michael Ellerman)

* Branch.controlfile* logic has moved to lockablefiles.LockableFiles, which
  is exposed as ``Branch().control_files``. Also this has been altered with the
  controlfile pre/suffix replaced by simple method names like 'get' and
  'put'. (Aaron Bentley, Robert Collins).

* Deprecated functions and methods can now be marked as such using the
  ``bzrlib.symbol_versioning`` module. Marked method have their docstring
  updated and will issue a DeprecationWarning using the warnings module
  when they are used. (Robert Collins)

* ``bzrlib.osutils.safe_unicode`` now exists to provide parameter coercion
  for functions that need unicode strings. (Robert Collins)

bzr 0.6
#######

:Released: 2005-10-28

Improvements
************

* pull now takes --verbose to show you what revisions are added or removed
  (John A Meinel)

* merge now takes a --show-base option to include the base text in
  conflicts.
  (Aaron Bentley)

* The config files are now read using ConfigObj, so '=' should be used as
  a separator, not ':'.
  (Aaron Bentley)

* New 'bzr commit --strict' option refuses to commit if there are
  any unknown files in the tree.  To commit, make sure all files are
  either ignored, added, or deleted.  (Michael Ellerman)

* The config directory is now ~/.bazaar, and there is a single file
  ~/.bazaar/bazaar.conf storing email, editor and other preferences.
  (Robert Collins)

* 'bzr add' no longer takes a --verbose option, and a --quiet option
  has been added that suppresses all output.

* Improved zsh completion support in contrib/zsh, from Clint
  Adams.

* Builtin 'bzr annotate' command, by Martin Pool with improvements from
  Goffredo Baroncelli.

* 'bzr check' now accepts -v for verbose reporting, and checks for
  ghosts in the branch. (Robert Collins)

* New command 're-sign' which will regenerate the gpg signature for
  a revision. (Robert Collins)

* If you set ``check_signatures=require`` for a path in
  ``~/.bazaar/branches.conf`` then bzr will invoke your
  ``gpg_signing_command`` (defaults to gpg) and record a digital signature
  of your commit. (Robert Collins)

* New sftp transport, based on Paramiko.  (Robey Pointer)

* 'bzr pull' now accepts '--clobber' which will discard local changes
  and make this branch identical to the source branch. (Robert Collins)

* Just give a quieter warning if a plugin can't be loaded, and
  put the details in .bzr.log.  (Martin Pool)

* 'bzr branch' will now set the branch-name to the last component of the
  output directory, if one was supplied.

* If the option ``post_commit`` is set to one (or more) python function
  names (must be in the bzrlib namespace), then they will be invoked
  after the commit has completed, with the branch and ``revision_id`` as
  parameters. (Robert Collins)

* Merge now has a retcode of 1 when conflicts occur. (Robert Collins)

* --merge-type weave is now supported for file contents.  Tree-shape
  changes are still three-way based.  (Martin Pool, Aaron Bentley)

* 'bzr check' allows the first revision on revision-history to have
  parents - something that is expected for cheap checkouts, and occurs
  when conversions from baz do not have all history.  (Robert Collins).

* 'bzr merge' can now graft unrelated trees together, if your specify
  0 as a base. (Aaron Bentley)

* 'bzr commit branch' and 'bzr commit branch/file1 branch/file2' now work
  (Aaron Bentley)

* Add '.sconsign*' to default ignore list.  (Alexander Belchenko)

* 'bzr merge --reprocess' minimizes conflicts

Testing
*******

* The 'bzr selftest --pattern' option for has been removed, now
  test specifiers on the command line can be simple strings, or
  regexps, or both. (Robert Collins)

* Passing -v to selftest will now show the time each test took to
  complete, which will aid in analysing performance regressions and
  related questions. (Robert Collins)

* 'bzr selftest' runs all tests, even if one fails, unless '--one'
  is given. (Martin Pool)

* There is a new method for TestCaseInTempDir, assertFileEqual, which
  will check that a given content is equal to the content of the named
  file. (Robert Collins)

* Fix test suite's habit of leaving many temporary log files in $TMPDIR.
  (Martin Pool)

Internals
*********

* New 'testament' command and concept for making gpg-signatures
  of revisions that are not tied to a particular internal
  representation.  (Martin Pool).

* Per-revision properties ('revprops') as key-value associated
  strings on each revision created when the revision is committed.
  Intended mainly for the use of external tools.  (Martin Pool).

* Config options have moved from bzrlib.osutils to bzrlib.config.
  (Robert Collins)

* Improved command line option definitions allowing explanations
  for individual options, among other things.  Contributed by
  Magnus Therning.

* Config options have moved from bzrlib.osutils to bzrlib.config.
  Configuration is now done via the config.Config interface:
  Depending on whether you have a Branch, a Location or no information
  available, construct a ``*Config``, and use its ``signature_checking``,
  ``username`` and ``user_email`` methods. (Robert Collins)

* Plugins are now loaded under bzrlib.plugins, not bzrlib.plugin, and
  they are made available for other plugins to use. You should not
  import other plugins during the ``__init__`` of your plugin though, as
  no ordering is guaranteed, and the plugins directory is not on the
  python path. (Robert Collins)

* Branch.relpath has been moved to WorkingTree.relpath. WorkingTree no
  no longer takes an inventory, rather it takes an option branch
  parameter, and if None is given will open the branch at basedir
  implicitly. (Robert Collins)

* Cleaner exception structure and error reporting.  Suggested by
  Scott James Remnant.  (Martin Pool)

* Branch.remove has been moved to WorkingTree, which has also gained
  ``lock_read``, ``lock_write`` and ``unlock`` methods for convenience.
  (Robert Collins)

* Two decorators, ``needs_read_lock`` and ``needs_write_lock`` have been
  added to the branch module. Use these to cause a function to run in a
  read or write lock respectively. (Robert Collins)

* ``Branch.open_containing`` now returns a tuple (Branch, relative-path),
  which allows direct access to the common case of 'get me this file
  from its branch'. (Robert Collins)

* Transports can register using ``register_lazy_transport``, and they
  will be loaded when first used.  (Martin Pool)

* 'pull' has been factored out of the command as ``WorkingTree.pull()``.
  A new option to WorkingTree.pull has been added, clobber, which will
  ignore diverged history and pull anyway.
  (Robert Collins)

* config.Config has a ``get_user_option`` call that accepts an option name.
  This will be looked up in branches.conf and bazaar.conf as normal.
  It is intended that this be used by plugins to support options -
  options of built in programs should have specific methods on the config.
  (Robert Collins)

* ``merge.merge_inner`` now has tempdir as an optional parameter.
  (Robert Collins)

* Tree.kind is not recorded at the top level of the hierarchy, as it was
  missing on EmptyTree, leading to a bug with merge on EmptyTrees.
  (Robert Collins)

* ``WorkingTree.__del__`` has been removed, it was non deterministic and not
  doing what it was intended to. See ``WorkingTree.__init__`` for a comment
  about future directions. (Robert Collins/Martin Pool)

* bzrlib.transport.http has been modified so that only 404 urllib errors
  are returned as NoSuchFile. Other exceptions will propagate as normal.
  This allows debuging of actual errors. (Robert Collins)

* bzrlib.transport.Transport now accepts *ONLY* url escaped relative paths
  to apis like 'put', 'get' and 'has'. This is to provide consistent
  behaviour - it operates on url's only. (Robert Collins)

* Transports can register using ``register_lazy_transport``, and they
  will be loaded when first used.  (Martin Pool)

* ``merge_flex`` no longer calls ``conflict_handler.finalize()``, instead that
  is called by ``merge_inner``. This is so that the conflict count can be
  retrieved (and potentially manipulated) before returning to the caller
  of ``merge_inner``. Likewise 'merge' now returns the conflict count to the
  caller. (Robert Collins)

* ``revision.revision_graph`` can handle having only partial history for
  a revision - that is no revisions in the graph with no parents.
  (Robert Collins).

* New ``builtins.branch_files`` uses the standard ``file_list`` rules to
  produce a branch and a list of paths, relative to that branch
  (Aaron Bentley)

* New TestCase.addCleanup facility.

* New ``bzrlib.version_info`` tuple (similar to ``sys.version_info``),
  which can be used by programs importing bzrlib.

Bug Fixes
*********

* Better handling of branches in directories with non-ascii names.
  (Joel Rosdahl, Panagiotis Papadakos)

* Upgrades of trees with no commits will not fail due to accessing
  [-1] in the revision-history. (Andres Salomon)


bzr 0.1.1
#########

:Released: 2005-10-12

Bug Fixes
*********

* Fix problem in pulling over http from machines that do not
  allow directories to be listed.

* Avoid harmless warning about invalid hash cache after
  upgrading branch format.

Performance
***********

* Avoid some unnecessary http operations in branch and pull.


bzr 0.1
#######

:Released: 2005-10-11

Notes
*****

* 'bzr branch' over http initially gives a very high estimate
  of completion time but it should fall as the first few
  revisions are pulled in.  branch is still slow on
  high-latency connections.

Bug Fixes
*********

* bzr-man.py has been updated to work again. Contributed by
  Rob Weir.

* Locking is now done with fcntl.lockf which works with NFS
  file systems. Contributed by Harald Meland.

* When a merge encounters a file that has been deleted on
  one side and modified on the other, the old contents are
  written out to foo.BASE and foo.SIDE, where SIDE is this
  or OTHER. Contributed by Aaron Bentley.

* Export was choosing incorrect file paths for the content of
  the tarball, this has been fixed by Aaron Bentley.

* Commit will no longer commit without a log message, an
  error is returned instead. Contributed by Jelmer Vernooij.

* If you commit a specific file in a sub directory, any of its
  parent directories that are added but not listed will be
  automatically included. Suggested by Michael Ellerman.

* bzr commit and upgrade did not correctly record new revisions
  for files with only a change to their executable status.
  bzr will correct this when it encounters it. Fixed by
  Robert Collins

* HTTP tests now force off the use of ``http_proxy`` for the duration.
  Contributed by Gustavo Niemeyer.

* Fix problems in merging weave-based branches that have
  different partial views of history.

* Symlink support: working with symlinks when not in the root of a
  bzr tree was broken, patch from Scott James Remnant.

Improvements
************

* 'branch' now accepts a --basis parameter which will take advantage
  of local history when making a new branch. This allows faster
  branching of remote branches. Contributed by Aaron Bentley.

* New tree format based on weave files, called version 5.
  Existing branches can be upgraded to this format using
  'bzr upgrade'.

* Symlinks are now versionable. Initial patch by
  Erik Toubro Nielsen, updated to head by Robert Collins.

* Executable bits are tracked on files. Patch from Gustavo
  Niemeyer.

* 'bzr status' now shows unknown files inside a selected directory.
  Patch from Heikki Paajanen.

* Merge conflicts are recorded in .bzr. Two new commands 'conflicts'
  and 'resolve' have needed added, which list and remove those
  merge conflicts respectively. A conflicted tree cannot be committed
  in. Contributed by Aaron Bentley.

* 'rm' is now an alias for 'remove'.

* Stores now split out their content in a single byte prefixed hash,
  dropping the density of files per directory by 256. Contributed by
  Gustavo Niemeyer.

* 'bzr diff -r branch:URL' will now perform a diff between two branches.
  Contributed by Robert Collins.

* 'bzr log' with the default formatter will show merged revisions,
  indented to the right. Initial implementation contributed by Gustavo
  Niemeyer, made incremental by Robert Collins.


Internals
*********

* Test case failures have the exception printed after the log
  for your viewing pleasure.

* InventoryEntry is now an abstract base class, use one of the
  concrete InventoryDirectory etc classes instead.

* Branch raises an UnsupportedFormatError when it detects a
  bzr branch it cannot understand. This allows for precise
  handling of such circumstances.

* Remove RevisionReference class; ``Revision.parent_ids`` is now simply a
  list of their ids and ``parent_sha1s`` is a list of their corresponding
  sha1s (for old branches only at the moment.)

* New method-object style interface for Commit() and Fetch().

* Renamed ``Branch.last_patch()`` to ``Branch.last_revision()``, since
  we call them revisions not patches.

* Move ``copy_branch`` to ``bzrlib.clone.copy_branch``.  The destination
  directory is created if it doesn't exist.

* Inventories now identify the files which were present by
  giving the revision *of that file*.

* Inventory and Revision XML contains a version identifier.
  This must be consistent with the overall branch version
  but allows for more flexibility in future upgrades.

Testing
*******

* Removed testsweet module so that tests can be run after
  bzr installed by 'bzr selftest'.

* 'bzr selftest' command-line arguments can now be partial ids
  of tests to run, e.g. ``bzr selftest test_weave``


bzr 0.0.9
#########

:Released: 2005-09-23

Bug Fixes
*********

* Fixed "branch -r" option.

* Fix remote access to branches containing non-compressed history.
  (Robert Collins).

* Better reliability of http server tests.  (John Arbash-Meinel)

* Merge graph maximum distance calculation fix.  (Aaron Bentley)

* Various minor bug in windows support have been fixed, largely in the
  test suite. Contributed by Alexander Belchenko.

Improvements
************

* Status now accepts a -r argument to give status between chosen
  revisions. Contributed by Heikki Paajanen.

* Revision arguments no longer use +/-/= to control ranges, instead
  there is a 'before' namespace, which limits the successive namespace.
  For example '$ bzr log -r date:yesterday..before:date:today' will
  select everything from yesterday and before today. Contributed by
  Robey Pointer

* There is now a bzr.bat file created by distutils when building on
  Windows. Contributed by Alexander Belchenko.

Internals
*********

* Removed uuid() as it was unused.

* Improved 'fetch' code for pulling revisions from one branch into
  another (used by pull, merged, etc.)


bzr 0.0.8
#########

:Released: 2005-09-20


Improvements
************

* Adding a file whose parent directory is not versioned will
  implicitly add the parent, and so on up to the root. This means
  you should never need to explictly add a directory, they'll just
  get added when you add a file in the directory.  Contributed by
  Michael Ellerman.

* Ignore ``.DS_Store`` (contains Mac metadata) by default.
  (Nir Soffer)

* If you set ``BZR_EDITOR`` in the environment, it is checked in
  preference to EDITOR and the config file for the interactive commit
  editing program. Related to this is a bugfix where a missing program
  set in EDITOR would cause editing to fail, now the fallback program
  for the operating system is still tried.

* Files that are not directories/symlinks/regular files will no longer
  cause bzr to fail, it will just ignore them by default. You cannot add
  them to the tree though - they are not versionable.


Internals
*********

* Refactor xml packing/unpacking.

Bug Fixes
*********

* Fixed 'bzr mv' by Ollie Rutherfurd.

* Fixed strange error when trying to access a nonexistent http
  branch.

* Make sure that the hashcache gets written out if it can't be
  read.


Portability
***********

* Various Windows fixes from Ollie Rutherfurd.

* Quieten warnings about locking; patch from Matt Lavin.


bzr-0.0.7
#########

:Released: 2005-09-02

New Features
************

* ``bzr shell-complete`` command contributed by Clint Adams to
  help with intelligent shell completion.

* New expert command ``bzr find-merge-base`` for debugging merges.


Enhancements
************

* Much better merge support.

* merge3 conflicts are now reported with markers like '<<<<<<<'
  (seven characters) which is the same as CVS and pleases things
  like emacs smerge.


Bug Fixes
*********

* ``bzr upgrade`` no longer fails when trying to fix trees that
  mention revisions that are not present.

* Fixed bugs in listing plugins from ``bzr plugins``.

* Fix case of $EDITOR containing options for the editor.

* Fix log -r refusing to show the last revision.
  (Patch from Goffredo Baroncelli.)


Changes
*******

* ``bzr log --show-ids`` shows the revision ids of all parents.

* Externally provided commands on your $BZRPATH no longer need
  to recognize --bzr-usage to work properly, and can just handle
  --help themselves.


Library
*******

* Changed trace messages to go through the standard logging
  framework, so that they can more easily be redirected by
  libraries.



bzr-0.0.6
#########

:Released: 2005-08-18

New Features
************

* Python plugins, automatically loaded from the directories on
  ``BZR_PLUGIN_PATH`` or ``~/.bzr.conf/plugins`` by default.

* New 'bzr mkdir' command.

* Commit mesage is fetched from an editor if not given on the
  command line; patch from Torsten Marek.

* ``bzr log -m FOO`` displays commits whose message matches regexp
  FOO.

* ``bzr add`` with no arguments adds everything under the current directory.

* ``bzr mv`` does move or rename depending on its arguments, like
  the Unix command.

* ``bzr missing`` command shows a summary of the differences
  between two trees.  (Merged from John Arbash-Meinel.)

* An email address for commits to a particular tree can be
  specified by putting it into .bzr/email within a branch.  (Based
  on a patch from Heikki Paajanen.)


Enhancements
************

* Faster working tree operations.


Changes
*******

* 3rd-party modules shipped with bzr are copied within the bzrlib
  python package, so that they can be installed by the setup
  script without clashing with anything already existing on the
  system.  (Contributed by Gustavo Niemeyer.)

* Moved plugins directory to bzrlib/, so that there's a standard
  plugin directory which is not only installed with bzr itself but
  is also available when using bzr from the development tree.
  ``BZR_PLUGIN_PATH`` and ``DEFAULT_PLUGIN_PATH`` are then added to the
  standard plugins directory.

* When exporting to a tarball with ``bzr export --format tgz``, put
  everything under a top directory rather than dumping it into the
  current directory.   This can be overridden with the ``--root``
  option.  Patch from William Dodé and John Meinel.

* New ``bzr upgrade`` command to upgrade the format of a branch,
  replacing ``bzr check --update``.

* Files within store directories are no longer marked readonly on
  disk.

* Changed ``bzr log`` output to a more compact form suggested by
  John A Meinel.  Old format is available with the ``--long`` or
  ``-l`` option, patched by William Dodé.

* By default the commit command refuses to record a revision with
  no changes unless the ``--unchanged`` option is given.

* The ``--no-plugins``, ``--profile`` and ``--builtin`` command
  line options must come before the command name because they
  affect what commands are available; all other options must come
  after the command name because their interpretation depends on
  it.

* ``branch`` and ``clone`` added as aliases for ``branch``.

* Default log format is back to the long format; the compact one
  is available with ``--short``.


Bug Fixes
*********

* Fix bugs in committing only selected files or within a subdirectory.


bzr-0.0.5
#########

:Released:  2005-06-15

Changes
*******

* ``bzr`` with no command now shows help rather than giving an
  error.  Suggested by Michael Ellerman.

* ``bzr status`` output format changed, because svn-style output
  doesn't really match the model of bzr.  Now files are grouped by
  status and can be shown with their IDs.  ``bzr status --all``
  shows all versioned files and unknown files but not ignored files.

* ``bzr log`` runs from most-recent to least-recent, the reverse
  of the previous order.  The previous behaviour can be obtained
  with the ``--forward`` option.

* ``bzr inventory`` by default shows only filenames, and also ids
  if ``--show-ids`` is given, in which case the id is the second
  field.


Enhancements
************

* New 'bzr whoami --email' option shows only the email component
  of the user identification, from Jo Vermeulen.

* New ``bzr ignore PATTERN`` command.

* Nicer error message for broken pipe, interrupt and similar
  conditions that don't indicate an internal error.

* Add ``.*.sw[nop] .git .*.tmp *,v`` to default ignore patterns.

* Per-branch locks keyed on ``.bzr/branch-lock``, available in
  either read or write mode.

* New option ``bzr log --show-ids`` shows revision and file ids.

* New usage ``bzr log FILENAME`` shows only revisions that
  affected that file.

* Changed format for describing changes in ``bzr log -v``.

* New option ``bzr commit --file`` to take a message from a file,
  suggested by LarstiQ.

* New syntax ``bzr status [FILE...]`` contributed by Bartosz
  Oler.  File may be in a branch other than the working directory.

* ``bzr log`` and ``bzr root`` can be given an http URL instead of
  a filename.

* Commands can now be defined by external programs or scripts
  in a directory on $BZRPATH.

* New "stat cache" avoids reading the contents of files if they
  haven't changed since the previous time.

* If the Python interpreter is too old, try to find a better one
  or give an error.  Based on a patch from Fredrik Lundh.

* New optional parameter ``bzr info [BRANCH]``.

* New form ``bzr commit SELECTED`` to commit only selected files.

* New form ``bzr log -r FROM:TO`` shows changes in selected
  range; contributed by John A Meinel.

* New option ``bzr diff --diff-options 'OPTS'`` allows passing
  options through to an external GNU diff.

* New option ``bzr add --no-recurse`` to add a directory but not
  their contents.

* ``bzr --version`` now shows more information if bzr is being run
  from a branch.


Bug Fixes
*********

* Fixed diff format so that added and removed files will be
  handled properly by patch.  Fix from Lalo Martins.

* Various fixes for files whose names contain spaces or other
  metacharacters.


Testing
*******

* Converted black-box test suites from Bourne shell into Python;
  now run using ``./testbzr``.  Various structural improvements to
  the tests.

* testbzr by default runs the version of bzr found in the same
  directory as the tests, or the one given as the first parameter.

* testbzr also runs the internal tests, so the only command
  required to check is just ``./testbzr``.

* testbzr requires python2.4, but can be used to test bzr running
  under a different version.

* Tests added for many other changes in this release.


Internal
********

* Included ElementTree library upgraded to 1.2.6 by Fredrik Lundh.

* Refactor command functions into Command objects based on HCT by
  Scott James Remnant.

* Better help messages for many commands.

* Expose ``bzrlib.open_tracefile()`` to start the tracefile; until
  this is called trace messages are just discarded.

* New internal function ``find_touching_revisions()`` and hidden
  command touching-revisions trace the changes to a given file.

* Simpler and faster ``compare_inventories()`` function.

* ``bzrlib.open_tracefile()`` takes a tracefilename parameter.

* New AtomicFile class.

* New developer commands ``added``, ``modified``.


Portability
***********

* Cope on Windows on python2.3 by using the weaker random seed.
  2.4 is now only recommended.


bzr-0.0.4
#########

:Released:  2005-04-22

Enhancements
************

* 'bzr diff' optionally takes a list of files to diff.  Still a bit
  basic.  Patch from QuantumG.

* More default ignore patterns.

* New 'bzr log --verbose' shows a list of files changed in the
  changeset.  Patch from Sebastian Cote.

* Roll over ~/.bzr.log if it gets too large.

* Command abbreviations 'ci', 'st', 'stat', '?' based on a patch
  by Jason Diamon.

* New 'bzr help commands' based on a patch from Denys Duchier.


Changes
*******

* User email is determined by looking at $BZREMAIL or ~/.bzr.email
  or $EMAIL.  All are decoded by the locale preferred encoding.
  If none of these are present user@hostname is used.  The host's
  fully-qualified name is not used because that tends to fail when
  there are DNS problems.

* New 'bzr whoami' command instead of username user-email.


Bug Fixes
*********

* Make commit safe for hardlinked bzr trees.

* Some Unicode/locale fixes.

* Partial workaround for ``difflib.unified_diff`` not handling
  trailing newlines properly.


Internal
********

* Allow docstrings for help to be in PEP0257 format.  Patch from
  Matt Brubeck.

* More tests in test.sh.

* Write profile data to a temporary file not into working
  directory and delete it when done.

* Smaller .bzr.log with process ids.


Portability
***********

* Fix opening of ~/.bzr.log on Windows.  Patch from Andrew
  Bennetts.

* Some improvements in handling paths on Windows, based on a patch
  from QuantumG.


bzr-0.0.3
#########

:Released:  2005-04-06

Enhancements
************

* New "directories" internal command lists versioned directories
  in the tree.

* Can now say "bzr commit --help".

* New "rename" command to rename one file to a different name
  and/or directory.

* New "move" command to move one or more files into a different
  directory.

* New "renames" command lists files renamed since base revision.

* New cat command contributed by janmar.

Changes
*******

* .bzr.log is placed in $HOME (not pwd) and is always written in
  UTF-8.  (Probably not a completely good long-term solution, but
  will do for now.)

Portability
***********

* Workaround for difflib bug in Python 2.3 that causes an
  exception when comparing empty files.  Reported by Erik Toubro
  Nielsen.

Internal
********

* Refactored inventory storage to insert a root entry at the top.

Testing
*******

* Start of shell-based black-box testing in test.sh.


bzr-0.0.2.1
###########

Portability
***********

* Win32 fixes from Steve Brown.


bzr-0.0.2
#########

:Codename: "black cube"
:Released: 2005-03-31

Enhancements
************

* Default ignore list extended (see bzrlib/__init__.py).

* Patterns in .bzrignore are now added to the default ignore list,
  rather than replacing it.

* Ignore list isn't reread for every file.

* More help topics.

* Reinstate the 'bzr check' command to check invariants of the
  branch.

* New 'ignored' command lists which files are ignored and why;
  'deleted' lists files deleted in the current working tree.

* Performance improvements.

* New global --profile option.

* Ignore patterns like './config.h' now correctly match files in
  the root directory only.


bzr-0.0.1
#########

:Released:  2005-03-26

Enhancements
************

* More information from info command.

* Can now say "bzr help COMMAND" for more detailed help.

* Less file flushing and faster performance when writing logs and
  committing to stores.

* More useful verbose output from some commands.

Bug Fixes
*********

* Fix inverted display of 'R' and 'M' during 'commit -v'.

Portability
***********

* Include a subset of ElementTree-1.2.20040618 to make
  installation easier.

* Fix time.localtime call to work with Python 2.3 (the minimum
  supported).


bzr-0.0.0.69
############

:Released:  2005-03-22

Enhancements
************

* First public release.

* Storage of local versions: init, add, remove, rm, info, log,
  diff, status, etc.


..
   vim: tw=74 ft=rst ff=unix<|MERGE_RESOLUTION|>--- conflicted
+++ resolved
@@ -14,15 +14,13 @@
 Bug Fixes
 *********
 
-<<<<<<< HEAD
+* Additional merges after an unrelated branch has been merged with its
+  history no longer crash when deleted files are involved.
+  (Vincent Ladeuil, John Arbash Meinel, #375898)
+
 * ``bzr commit SYMLINK`` now works, rather than trying to commit the
   target of the symlink.
   (Martin Pool, John Arbash Meinel, #128562)
-=======
-* Additional merges after an unrelated branch has been merged with its
-  history no longer crash when deleted files are involved.
-  (Vincent Ladeuil, John Arbash Meinel, #375898)
->>>>>>> ed801692
 
 * ``bzr revert`` now only takes write lock on working tree, instead of on 
   both working tree and branch.
