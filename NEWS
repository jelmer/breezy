--- conflicted
+++ resolved
@@ -163,15 +163,12 @@
     * ``bzrlib.tests.adapt_tests`` was broken and unused - it has been fixed.
       (Robert Collins)
 
-<<<<<<< HEAD
-=======
     * Fix the test HTTPServer to be isolated from chdir calls made while it is
       running, allowing it to be used in blackbox tests. (Robert Collins)
 
     * New helper function for splitting test suites
       ``split_suite_by_condition``. (Robert Collins)
 
->>>>>>> fe2d49c0
   INTERNALS:
 
     * ``Branch.missing_revisions`` has been deprecated. Similar functionality
