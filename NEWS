####################
Bazaar Release Notes
####################

.. contents:: List of Releases
   :depth: 1

bzr 2.2b3
#########

:2.2b3: NOT RELEASED YET

Compatibility Breaks
********************

New Features
************

* ``bzr commit`` accepts ``-p`` (for "patch") as a shorter name for
  ``--show-diff``.
  (Parth Malwankar, #571467)
  
* ``bzr ignore`` now supports a ``--default-rules`` option that displays
  the default ignore rules used by bzr. The flag ``--old-default-rules``
  is no longer supported by ``ignore``.
  (Parth Malwankar, #538703)

* ``bzr pack`` now supports a ``--clean-obsolete-packs`` option that
  can save disk space by deleting obsolete pack files created during the
  pack operation.
  (Parth Malwankar, #304320)

* Support ``--directory`` option for a number of additional commands:
  added, annotate, bind, cat, cat-revision, clean-tree, deleted,
  export, ignore, ignored, lookup-revision, ls, modified, nick,
  re-sign, unbind, unknowns.
  (Martin von Gagern, #527878)

Bug Fixes
*********

* ``.bazaar``, ``.bazaar/bazaar.conf`` and ``.bzr.log`` inherit user and
  group ownership from the containing directory. This allow bzr to work
  better with sudo.
  (Martin <gzlist@googlemail.com>, Parth Malwankar, #376388)

* ``bzr log --exclude-common-ancestry -r X..Y`` displays the revisions that
  are part of Y ancestry but not part of X ancestry (aka the graph
  difference).
  (Vincent Ladeuil, #320119)

* ``bzr selftest --parallel=fork`` wait for its children avoiding zombies.
  (Vincent Ladeuil, #566670)

* ``bzr selftest`` should not use ui.note() since it's not unicode safe.
  (Vincent Ladeuil, #563997)

* Don't mention --no-strict when we just issue the warning about unclean trees.
  (Vincent Ladeuil, #401599)

* Fixed ``AssertionError`` when accessing smart servers running Bazaar
  versions before 1.6.
  (Andrew Bennetts, #528041)

* Reduce peak memory by one copy of compressed text.
  (John Arbash Meinel, #566940)

* Show the filenames when a file rename fails so that the error will be
  more comprehensible.
  (Martin Pool, #491763)

<<<<<<< HEAD
* ``bzr ignore`` will no longer add duplicate patterns to .bzrignore.
  (Gordon Tyler, #572092)
=======
* Unicode characters in aliases are now handled correctly and do not cause
  UnicodeEncodeError exception. (Parth Malwankar, #529930)
>>>>>>> 1d60b8ea

Improvements
************

* ``append_revisions_only`` will now be interpreted as a boolean and a
  warning emitted if illegal values are used. Note that for projects
  that needs to maintain compatibility with previsous bzr versions,
  only 'True' and 'False' strings must be used (previous versions of
  bzr will interpret all strings differing from 'True'
  (case-sensitive) as false.
  (Brian de Alwis, Vincent Ladeuil)

* ``Config.get_user_option_as_bool`` will now warn if a value cannot
  be interpreted as a boolean.
  (Vincent Ladeuil)

Documentation
*************

API Changes
***********

* Added ``bzrlib.merge.PerFileMerger``, a more convenient way to write
  some kinds of ``merge_file_content`` hook functions.
  (Andrew Bennetts)
  
* `BzrDir`, `Branch`, `Repository` and `WorkingTree` now all support `user_url`,
  `user_transport`, `control_url` and `control_transport` members pointing
  respectively to the directory containing the ``.bzr`` control directory, 
  and to the directory within ``.bzr`` used for the particular component.
  All of them inherit from `ControlComponent` which provides default
  implementations.
  (Martin Pool)

* ``Repository.refresh_data`` may now be called in a write group on
  pack-based repositories.  Older repositories will still raise an error
  in this case.  Subclasses of ``Repository`` can still override
  ``Repository._refresh_data``, but are now responsible for raising
  ``bzrlib.repository.IsInWriteGroupError`` if they do not support
  ``refresh_data`` during a write group.
  (Andrew Bennetts, #574236)

Internals
*********

* ``_remember_remote_is_before`` no longer raises AssertionError when
  suboptimal network behaviour is noticed; instead it just mutters to the
  log file (and warns the user if they have set the ``hpss`` debug flag).
  This was causing unnecessary aborts for performance bugs that are minor
  at worst.
  (Andrew Bennetts, #528041)

* Permit bzr to run under ``python -OO`` which reduces the size of bytecode
  files loaded from disk. To ensure docstrings needed for help are never
  stripped, the prefix ``__doc__ =`` should now be used.
  (Martin <gzlist@googlemail.com>)

Testing
*******

* ``bzr selftest --parallel=subprocess`` now works correctly on win32.
   (Gordon Tyler, #551332)

* Workaround ``Crypto.Random`` check leading to spurious test
  failures on Lucid, FreeBSD and gentoo.  
  (Vincent Ladeuil, #528436)

bzr 2.2b2
#########

:2.2b2: 2010-04-16

This is a somewhat early second beta of the 2.2 series, to fix a python2.4
incompatibility in the 2.2b1 release.  It also includes a swag of
performance, usability and correctness improvements: test feedback on all
of these would be welcome.


New Features
************

* ``bzr diff`` now supports a --format option, which can be used to 
  select alternative diff formats. (Jelmer Vernooij, #555994)

Bug Fixes
*********

* ``bzr dpush``, ``bzr push`` and ``bzr send`` will now issue a warning
  instead of failing when dirty trees are involved. The corresponding
  ``dpush_strict``, ``push_strict`` and ``send_strict`` should be set to
  True explicitly to get the previous behaviour.  
  (Vincent Ladeuil, #519319)

* ``bzr export`` to tar file does not fail if any parent directory
  contains unicode characters. This works around upstream Python bug
  http://bugs.python.org/issue8396 .
  (Parth Malwankar, #413406)

* ``bzr switch`` does not die if a ConfigurableFileMerger is used.
  (Aaron Bentley, #559436)

* ``bzr update`` when a pending merge in the working tree has been merged
  into the master branch will no longer claim that old commits have become
  pending merges. (Robert Collins, #562079)

* ``bzrlib.mutabletree.MutableTree.commit`` will now support a passed in
  config as in previous versions of bzrlib. (Robert Collins)

* Fix glitch in the warning about unclean trees display.
  (Vincent Ladeuil, #562665)

* Fixed Python2.4 incompatibilities in the bzr2.2b1 source tarball.
  (Martin Pool)

* Help messages generated by ``RegistryOption.from_kwargs`` list the
  switches in alphabetical order, rather than in an undefined order.
  (Martin von Gagern, #559409)

* Make sure the ``ExecutablePath`` and ``InterpreterPath`` are set in
  Apport crash reports, to avoid "This problem report applies to a program
  which is not installed any more" error.
  (Martin Pool, James Westby, #528114)

* Reset ``siginterrupt`` flag to False every time we handle a signal
  installed with ``set_signal_handler(..., restart_syscall=True)`` (from
  ``bzrlib.osutils``.  Reduces the likelihood of "Interrupted System Call"
  errors after two window resizes.
  (Andrew Bennetts)

* When invoked with a range revision, ``bzr log`` doesn't show revisions
  that are not part of the Y revisions ancestry anymore when invoked with
  -rX..Y.
  (Vincent Ladeuil, #474807)

* Properly handle ``param_name`` attribute for ``ListOption``.
  (Martin von Gagern, 387117)

Improvements
************

* ``bzr commit`` will prompt before using a commit message that was
  generated by a template and not edited by the user.
  (Robert Collins, #530265)

* ``bzr diff`` read-locks the trees and branches only once, saving about
  10-20ms on ``bzr diff`` in a bzr.dev tree.
  (Andrew Bennetts)

* ``bzr missing`` read-locks the branches only once.
  (Andrew Bennetts)
  
* ``bzr pull`` locks the branches and tree only once.
  (Andrew Bennetts)
  
* Index lookups in pack repositories search recently hit pack files first.  
  In repositories with many pack files this can greatly reduce the
  number of files accessed, the number of bytes read, and the number of
  read calls.  An incremental pull via plain HTTP takes half the time and
  bytes for a moderately large repository.  (Andrew Bennetts)

* Index lookups only re-order the indexes when the hit files aren't
  already first. Reduces the cost of reordering
  (John Arbash Meinel, #562429)

* Less code is loaded at startup.  (Cold-cache start time is about 10-20%
  less.)
  (Martin Pool, #553017)

API Changes
***********

* ``bzrlib.diff.get_trees_and_branches_to_diff`` is deprecated.  Use
  ``get_trees_and_branches_to_diff_locked`` instead.
  (Andrew Bennetts)
  
Internals
*********

* ``bzrlib.commands.Command.run_direct`` is no longer needed - the pre
  2.1 method of calling run() to perform testing or direct use via the API
  is now possible again. As part of this, the _operation attribute on
  Command is now transient and only exists for the duration of ``run()``.
  (Robert Collins)

bzr 2.2.0b1
###########

:2.2.0b1: 2010-04-01

Compatibility Breaks
********************

* BTreeGraphIndex can now take an offset to indicate that the data starts
  somewhere other than then beginning of the file. (John Arbash Meinel)

* Deleted very old hidden commands ``versionedfile-list``,
  ``weave-plan-merge``, ``weave-merge-text``.
  (Martin Pool)

* ``Repository.get_inventory_sha1()`` and ``Repository.get_revision_xml()`` 
  have been removed. (Jelmer Vernooij)

* ``Repository.get_revision_inventory()`` has been removed in favor of
  ``Repository.get_inventory()``. (Jelmer Vernooij)

* All test servers have been moved out of the bzrlib.transport hierarchy to
  bzrlib.tests.test_server *except* for MemoryServer, ChrootServer and
  PathFilteringServer. ``bzrlib`` users may encounter test failures that can
  be fixed by updating the related imports from ``bzrlib.transport.xxx`` to
  ``bzrlib.tests.test_server``.
  (Vincent Ladeuil)

* ``BranchReferenceFormat.initialize()`` now takes an optional name argument
  as its second parameter, for consistency with the initialize() method of
  other formats. (Jelmer Vernooij)

New Features
************

* Added ``bzr remove-branch`` command that can remove a local or remote 
  branch. (Jelmer Vernooij, #276295)

* ``bzr export`` now takes an optional argument ``--per-file-timestamps``
  to set file mtimes to the last timestamp of the last revision in which
  they were changed rather than the current time. (Jelmer Vernooij)

* If the Apport crash-reporting tool is available, bzr crashes are now
  stored into the ``/var/crash`` apport spool directory, and the user is
  invited to report them to the developers from there, either
  automatically or by running ``apport-bug``.  No information is sent
  without specific permission from the user.  (Martin Pool, #515052)

* Parsing of command lines, for example in ``diff --using``, no longer
  treats backslash as an escape character on Windows.   (Gordon Tyler,
  #392248)

* Plugins can be disabled by defining ``BZR_DISABLE_PLUGINS`` as
  a list of plugin names separated by ':' (';' on windows).
  (Vincent Ladeuil, #411413)

* Plugins can be loaded from arbitrary locations by defining
  ``BZR_PLUGINS_AT`` as a list of name@path separated by ':' (';' on
  windows). This takes precedence over ``BZR_PLUGIN_PATH`` for the
  specified plugins. This is targeted at plugin developers for punctual
  needs and *not* intended to replace ``BZR_PLUGIN_PATH``.  
  (Vincent Ladeuil, #82693)

* Tag names can now be determined automatically by ``automatic_tag_name`` 
  hooks on ``Branch`` if they are not specified on the command line.
  (Jelmer Vernooij)

* Tree-shape conflicts can be resolved by providing ``--take-this`` and
  ``--take-other`` to the ``bzr resolve`` command. Just marking the conflict
  as resolved is still accessible via the ``--done`` default action.
  (Vincent Ladeuil)

* Merges can be proposed on Launchpad with the new lp-propose-merge command.
  (Aaron Bentley, Jonathan Lange)

Bug Fixes
*********

* Added docstring for ``Tree.iter_changes``
  (John Arbash Meinel, #304182)

* Allow additional arguments to
  ``RemoteRepository.add_inventory_by_delta()``. (Jelmer Vernooij, #532631)

* Allow exporting a single file using ``bzr export``.
  (Michal Junák, #511987)

* Allow syscalls to automatically restart when ``TextUIFactory``'s
  SIGWINCH handler is invoked, avoiding ``EINTR`` errors during blocking
  IO, which are often poorly handled by Python's libraries and parts of
  bzrlib.  (Andrew Bennetts, #496813)

* Avoid infinite recursion when probing for apport.
  (Vincent Ladeuil, #516934)

* Avoid ``malloc(0)`` in ``patiencediff``, which is non-portable.
  (Martin Pool, #331095)

* Avoid truncating svn URLs.
  (Martin Pool, Martin von Gagern, #545185)

* ``bzr add`` will not add conflict related files unless explicitly required.
  (Vincent Ladeuil, #322767, #414589)

* ``bzr dump-btree`` now works on ``*.cix`` and ``*.six`` files.  Those
  indices do not have reference lists, so ``dump-btree`` will simply show
  ``None`` instead.  (Andrew Bennetts, #488607)

* ``bzr help`` will no longer trigger the get_missing_command hook when
  doing a topic lookup. This avoids prompting (like 'no command plugins/loom,
  did you mean log?') when getting help. In future we may trigger the hook 
  deliberately when no help topics match from any help index.
  (Robert Collins, #396261)

* ``bzr log -n0 -r..A.B.C`` should not crash but just consider the None
  revspec as representing the first revision of the branch.
  (Vincent Ladeuil, #519862)

* ``bzr remove-tree`` can now remove multiple working trees.
  (Jared Hance, Andrew Bennetts, #253137)

* ``bzr resolve --take-this`` and ``--take-other`` now correctly renames
  the kept file on content conflicts where one side deleted the file.
  (Vincent Ladeuil, #529968)

* ``bzr upgrade`` now creates the ``backup.bzr`` directory with the same
  permissions as ``.bzr`` directory on a POSIX OS.
  (Parth Malwankar, #262450)

* ``bzr upgrade`` now names backup directory as ``backup.bzr.~N~`` instead
  of ``backup.bzr``. This directory is ignored by bzr commands such as
  ``add``.
  (Parth Malwankar, #335033, #300001)

* Cope with non-utf8 characters inside ``.bzrignore``.
  (Jason Spashett, #183504)

* Correctly interpret "451 Rename/move failure: Directory not empty" from
  ftp servers while trying to take a lock.
  (Martin Pool, #528722)

* DirStateRevisionTree.kind() was returning wrong result when 'kind'
  changes occured between the workingtree and one of its parents.
  (Vincent Ladeuil, #535547)

* Fix ``log`` to better check ancestors even if merged revisions are involved.
  (Vincent Ladeuil, #476293)

* Loading a plugin from a given path with ``BZR_PLUGINS_AT`` doesn't depend
  on os.lisdir() order and is now reliable.
  (Vincent Ladeuil, #552922).

* Many IO operations that returned ``EINTR`` were retried even if it
  wasn't safe to do so via careless use of ``until_no_eintr``.  Bazaar now
  only retries operations that are safe to retry, and in some cases has
  switched to operations that can be retried (e.g. ``sock.send`` rather than
  ``sock.sendall``).
  (Andrew Bennetts, Martin <gzlist@googlemail.com>, #496813)

* Path conflicts now support --take-this and --take-other even when a
  deletion is involved.
  (Vincent Ladeuil, #531967)

* Network transfer amounts and rates are now displayed in SI units according
  to the Ubuntu Units Policy <https://wiki.ubuntu.com/UnitsPolicy>.
  (Gordon Tyler, #514399)

* Support kind markers for socket and fifo filesystem objects. This
  prevents ``bzr status --short`` from crashing when those files are
  present.  (John Arbash Meinel, #303275)

* ``bzr mkdir DIR`` will not create DIR unless DIR's parent is a versioned
   directory. (Parth Malwankar, #138600)

* SSH child processes will now ignore SIGQUIT on nix systems so breaking into
  the debugger won't kill the session.
  (Martin <gzlist@googlemail.com>, #162502)

* Tolerate patches with leading noise in ``bzr-handle-patch``.
  (Toshio Kuratomi, Martin Pool, #502076)

* ``update -r`` now supports updating to revisions that are not on
  mainline (i.e. it supports dotted revisions).
  (Parth Malwankar, #517800)

* Use first apparent author not committer in GNU Changelog format.
  (Martin von Gagern, #513322)

API Changes
***********

* ``bzrlib.merge_directive._BaseMergeDirective`` has been renamed to 
  ``bzrlib.merge_directive.BaseMergeDirective`` and is now public.
  (Jelmer Vernooij)

* ``BranchFormat.initialize`` now takes an optional ``name`` of the colocated 
  branch to create. (Jelmer Vernooij)

* ``BzrDir.get_branch_transport`` now takes an optional ``name`` of the 
  colocated branch to open. (Jelmer Vernooij)

* Added ``bzrlib.osutils.set_signal_handler``, a convenience function that
  can set a signal handler and call ``signal.siginterrupt(signum,
  False)`` for it, if the platform and Python version supports it.
  (Andrew Bennetts, #496813)

* New ``bzrlib.initialize`` is recommended for programs using bzrlib to 
  run when starting up; it sets up several things that previously needed
  to be done separately.
  (Martin Pool, #507710)

* Exporters now support a ``per_file_timestamps`` argument to write out the 
  timestamp of the commit in which a file revision was introduced.
  (Jelmer Vernooij)

* New method ``BzrDir.list_branches()`` that returns a sequence of branches 
  present in a control directory. (Jelmer Vernooij)

* New method ``Repository.get_known_graph_ancestry()``. 
  (Jelmer Vernooij, #495502)

* New transport methods ``readlink``, ``symlink`` and ``hardlink``.
  (Neil Santos)

* Remove unused ``CommandFailed`` exception.
  (Martin Pool)

Internals
*********

* ``bzrlib.branchbuilder.BranchBuilder.build_snapshot`` now accepts a
  ``message_callback`` in the same way that commit does. (Robert Collins)

* ``bzrlib.builtins.Commit.run`` raises ``bzrlib.errors.BoundBranchOutOfDate``
  rather than ``bzrlib.errors.BzrCommandError`` when the bound branch is out
  of date. (Gary van der Merwe)

* ``bzrlib.commands.run_bzr`` is more extensible: callers can supply the
  functions to load or disable plugins if they wish to use a different
  plugin mechanism; the --help, --version and no-command name code paths
  now use the generic pluggable command lookup infrastructure.
  (Robert Collins)

* ``bzrlib.errors.BoundBranchOutOfDate`` has a new field ``extra_help``
  which can be set to add extra help to the error. (Gary van der Merwe)

* New method ``Branch.automatic_tag_name`` that can be used to find the
  tag name for a particular revision automatically. (Jelmer Vernooij)

* The methods ``BzrDir.create_branch()``, ``BzrDir.destroy_branch()`` and 
  ``BzrDir.open_branch()`` now take an optional ``name`` argument. 
  (Jelmer Vernooij)

Testing
*******

* bzr now has a ``.testr.conf`` file in its source tree configured
  appropriately for running tests with Testrepository
  (``https://launchpad.net/testrepository``). (Robert Collins)

* Documentation about testing with ``subunit`` has been tweaked.
  (Robert Collins)

* Known failures has been added for resolve --take-other on ParentLoop
  conflicts. This reflects bug #537956 without fixing it.
  (Vincent Ladeuil)

* New ``bzrlib.tests.test_import_tariff`` can make assertions about what
  Python modules are loaded, to guard against startup time or library
  dependency regressions.
  (Martin Pool)

* PQM will now run with subunit output. To analyze a PQM error use
  tribunal, or cat log | subunit-filter | subunit2pyunit. (Robert Collins)

* Stop sending apport crash files to ``.cache`` in the directory from
  which ``bzr selftest`` was run.  (Martin Pool, #422350)

* Tests no longer fail if "close() called during concurrent
  operation on the same file object" occurs when closing the log file
  (which can happen if a thread tries to write to the log file at the
  wrong moment).  An warning will be written to ``stderr`` when this
  happens, and another warning will be written if the log file could not
  be closed after retrying 100 times.  (Andrew Bennetts, #531746)

bzr 2.1.2
#########

:2.1.2: NOT RELEASED YET

Bug Fixes
*********

* ``bzr switch`` does not die if a ConfigurableFileMerger is used.
  (Aaron Bentley, #559436)

* Fixed ``AssertionError`` when accessing smart servers running Bazaar
  versions before 1.6.
  (Andrew Bennetts, #528041)

* Reset ``siginterrupt`` flag to False every time we handle a signal
  installed with ``set_signal_handler(..., restart_syscall=True)`` (from
  ``bzrlib.osutils``.  Reduces the likelihood of "Interrupted System Call"
  errors after two window resizes.
  (Andrew Bennetts)

Internals
*********

* ``_remember_remote_is_before`` no longer raises AssertionError when
  suboptimal network behaviour is noticed; instead it just mutters to the
  log file (and warns the user if they have set the ``hpss`` debug flag).
  This was causing unnecessary aborts for performance bugs that are minor
  at worst.
  (Andrew Bennetts, #528041)


bzr 2.1.1
#########

:2.1.1: 2010-03-24

This is a small bugfix release.  Upgrading is recommended for anyone
running 2.1.0 or earlier.

Bug Fixes
*********

* Allow syscalls to automatically restart when ``TextUIFactory``'s
  SIGWINCH handler is invoked, avoiding ``EINTR`` errors during blocking
  IO, which are often poorly handled by Python's libraries and parts of
  bzrlib.  (Andrew Bennetts, #496813)

* Avoid ``malloc(0)`` in ``patiencediff``, which is non-portable.
  (Martin Pool, #331095)

* Fix plugin packaging on Windows. (Ian Clatworthy, #524162)

* Fix stub sftp test server to call os.getcwdu().
  (Vincent Ladeuil, #526221, #526353)

* Fixed CHM generation by moving the NEWS section template into
  a separate file. (Ian Clatworthy, #524184)

* Merge correctly when this_tree is not a WorkingTree.  (Aaron Bentley)

* Register SIGWINCH handler only when creating a ``TextUIFactory``; avoids
  problems importing bzrlib from a non-main thread.
  (Elliot Murphy, #521989)

* Repositories accessed via a smart server now reject being stacked on a
  repository in an incompatible format, as is the case when accessing them
  via other methods.  This was causing fetches from those repositories via
  a smart server (e.g. using ``bzr branch``) to receive invalid data.
  (Andrew Bennetts, #562380)

* Standardize the error handling when creating a new ``StaticTuple``
  (problems will raise TypeError). (Matt Nordhoff, #457979)

* Warn if pyrex is too old to compile the new ``SimpleSet`` and
  ``StaticTuple`` extensions, rather than having the build fail randomly.
  (John Arbash Meinel, #449776)

Documentation
*************

* Added a link to the Desktop Guide. (Ian Clatworthy)

* Added What's New in Bazaar 2.1 document. (Ian Clatworthy)

* Drop Google Analytics from the core docs as they caused problems
  in the CHM files. (Ian Clatworthy, #502010)

API Changes
***********

* Added ``bzrlib.osutils.set_signal_handler``, a convenience function that
  can set a signal handler and call ``signal.siginterrupt(signum,
  False)`` for it, if the platform and Python version supports it.
  (Andrew Bennetts, #496813)


bzr 2.1.0
#########

:Codename: Strasbourg
:2.1.0: 2010-02-11

This release marks our second long-term-stable series. The Bazaar team
has decided that we will continue to make bugfix-only 2.0.x and 2.1.x
releases, along with 2.2 development releases. 

This is a fairly incremental update, focusing on polish and bugfixing.
There are no changes for supported disk formats. Key updates include
reduced memory consumption for many operations, a new per-file merge
hook, ignore patterns can now include '!' to exclude files, globbing
support for all commands on Windows, and support for addressing home
directories via ``bzr+ssh://host/~/`` syntax.

Users are encouraged to upgrade from the 2.0 stable series.

Bug Fixes
*********

* Don't require testtools to use sftp.
  (Vincent Ladeuil, #516183)

* Fix "AttributeError in Inter1and2Helper" during fetch.
  (Martin Pool, #513432)

* ``bzr update`` performs the two merges in a more logical order and will stop
  when it encounters conflicts.  
  (Gerard Krol, #113809)

* Give a better error message when doing ``bzr bind`` in an already bound
  branch.  (Neil Martinsen-Burrell, #513063)

* Ignore ``KeyError`` from ``remove_index`` during ``_abort_write_group``
  in a pack repository, which can happen harmlessly if the abort occurs during
  finishing the write group.  Also use ``bzrlib.cleanup`` so that any
  other errors that occur while aborting the individual packs won't be
  hidden by secondary failures when removing the corresponding indices.
  (Andrew Bennetts, #423015)

* Set the mtime of files exported to a directory by ``bzr export`` all to
  the same value to avoid confusing ``make`` and other date-based build
  systems. (Robert Collins, #515631)

Improvements
************

* Fetching into experimental formats will now print a warning. (Jelmer
  Vernooij)

API Changes
***********

* ``Repository.deserialise_inventory`` has been renamed to 
  ``Repository._deserialise_inventory`` to indicate it is private.
  (Jelmer Vernooij)

* ``Repository.get_inventory_xml`` has been renamed to 
  ``Repository._get_inventory_xml`` to indicate it is private. 
  (Jelmer Vernooij)

* ``Repository.serialise_inventory`` has been renamed to 
  ``Repository._serialise_inventory`` to indicate it is private.

* Using the ``bzrlib.chk_map`` module from within multiple threads at the
  same time was broken due to race conditions with a module level page
  cache. This shows up as a KeyError in the ``bzrlib.lru_cache`` code with
  ``bzrlib.chk_map`` in the backtrace, and can be triggered without using
  the same high level objects such as ``bzrlib.repository.Repository``
  from different threads. chk_map now uses a thread local cache which may
  increase memory pressure on processes using threads.
  (Robert Collins, John Arbash Meinel, #514090)

* The new ``merge_file_content`` should now be ok with tests to avoid
  regressions.
  (Vincent Ladeuil, #515597)

Internals
*********

* Use ``bzrlib.cleanup`` rather than less robust ``try``/``finally``
  blocks in several places in ``bzrlib.merge``.  This avoids masking prior
  errors when errors like ``ImmortalPendingDeletion`` occur during cleanup
  in ``do_merge``.
  (Andrew Bennetts, #517275)

API Changes
***********

* The ``remove_index`` method of
  ``bzrlib.repofmt.pack_repo.AggregateIndex`` no longer takes a ``pack``
  argument.  This argument was always ignored.
  (Andrew Bennetts, #423015)

bzr 2.1.0rc2
############

:Codename: after the bubbles
:2.1.0rc2: 2010-01-29

This is a quick-turn-around to update a small issue with our new per-file
merge hook. We expect no major changes from this to the final 2.1.0.

API Changes
***********

* The new ``merge_file_content`` hook point has been altered to provide a
  better API where state for extensions can be stored rather than the
  too-simple function based approach. This fixes a performance regression
  where branch configuration would be parsed per-file during merge. As
  part of this the included news_merger has been refactored into a base
  helper class ``bzrlib.merge.ConfigurableFileMerger``.
  (Robert Collins, John Arbash Meinel, #513822)


bzr 2.1.0rc1
############

:Codename: the 'new' stable
:2.1.0rc1: 2009-01-21

This is the first stable release candidate for Bazaar's 2.1 series. From
this point onwards, the 2.1 series will be considered stable (as the 2.0
series) and only bugfixes are expected to be incorporated. The dozen or so
bugfixes in the 2.0.4 release are also included in this release (along
with more than 15 more bugfixes). Some of the interesting features are
support for per-file merge hooks, ``bzr unshelve --preview``, support
for using ! in ignore files to exclude files from being ignored, a small
memory leak was squashed, and many ``ObjectNotLocked`` errors were fixed.
This looks to be a very good start for a new stable series.


New Features
************

* Add bug information to log output when available.
  (Neil Martinsen-Burrell, Guillermo Gonzalez, #251729)

* Added ``merge_file_content`` hook point to ``Merger``, allowing plugins
  to register custom merge logic, e.g. to provide smarter merging for
  particular files.

* Bazaar now includes the ``news_merge`` plugin.  It is disabled by
  default, to enable it add a ``news_merge_files`` option to your
  configuration.  Consult ``bzr help news_merge`` for more information.
  (Andrew Bennetts)
  
* ``bzr branch`` now takes a ``--bind`` option. This lets you
  branch and bind all in one command. (Ian Clatworthy)

* ``bzr switch`` now takes a ``--revision`` option, to allow switching to
  a specific revision of a branch. (Daniel Watkins, #183559)

* ``bzr unshelve --preview`` can now be used to show how a patch on the
  shelf would be applied to the working tree.
  (Guilherme Salgado, #308122)

* ``bzr update`` now takes a ``--revision`` argument. This lets you
  change the revision of the working tree to any revision in the
  ancestry of the current or master branch. (Matthieu Moy, Mark Hammond,
  Martin Pool, #45719)

* ``-Dbytes`` can now be used to display the total number of bytes
  transferred for the current command. This information is always logged
  to ``.bzr.log`` for later inspection. (John Arbash Meinel)

* New ignore patterns.  Patterns prefixed with '!' are exceptions to 
  ignore patterns and take precedence over regular ignores.  Such 
  exceptions are used to specify files that should be versioned which 
  would otherwise be ignored.  Patterns prefixed with '!!' act as regular 
  ignore patterns, but have highest precedence, even over the '!' 
  exception patterns. (John Whitley, #428031)

* The ``supress_warnings`` configuration option has been introduced to disable
  various warnings (it currently only supports the ``format_deprecation``
  warning). The new option can be set in any of the following locations:
  ``bazaar.conf``, ``locations.conf`` and/or ``branch.conf``.
  (Ted Gould, Matthew Fuller, Vincent Ladeuil)

Bug Fixes
*********

* Always show a message if an OS error occurs while trying to run a
  user-specified commit message editor.
  (Martin Pool, #504842)

* ``bzr diff`` will now use the epoch when it is unable to determine 
  the timestamp of a file, if the revision it was introduced in is a
  ghost. (Jelmer Vernooij, #295611)

* ``bzr switch -b`` can now create branches that are located using directory
  services such as ``lp:``, even when the branch name doesn't contain a
  '/'.  (Neil Martinsen-Burrell, #495263)

* ``bzr unshelve`` has improved messages about what it is doing.
  (Neil Martinsen-Burrell, #496917)

* Concurrent autopacking is more resilient to already-renamed pack files.
  If we find that a file we are about to obsolete is already obsoleted, we
  do not try to rename it, and we leave the file in ``obsolete_packs``.
  The code is also fault tolerant if a file goes missing, assuming that
  another process already removed the file.
  (John Arbash Meinel, Gareth White, #507557)

* Fix "Too many concurrent requests" in reconcile when network connection
  fails.  (Andrew Bennetts, #503878)

* Fixed a side effect mutation of ``RemoteBzrDirFormat._network_name``
  that caused some tests to fail when run in a non-default order.
  Probably no user impact.  (Martin Pool, #504102)

* Fixed ``ObjectNotLocked`` error in ``bzr cat -rbranch:../foo FILE``.
  (Andrew Bennetts, #506274)

* FTP transports support Unicode paths by encoding/decoding them as utf8.
  (Vincent Ladeuil, #472161)

* Listen to the SIGWINCH signal to update the terminal width.
  (Vincent Ladeuil, #316357)

* Progress bars are now hidden when ``--quiet`` is given.
  (Martin Pool, #320035)

* ``SilentUIFactory`` now supports ``make_output_stream`` and discards
  whatever is written to it.  This un-breaks some plugin tests that
  depended on this behaviour.
  (Martin Pool, #499757)

* When operations update the working tree, all affected files should end
  up with the same mtime. (eg. when versioning a generated file, if you
  update the source and the generated file together, the generated file
  should appear up-to-date.)
  (John Arbash Meinel, Martin <gzlist>, #488724)

Improvements
************

* Added ``add_cleanup`` and ``cleanup_now`` to ``bzrlib.command.Command``.
  All the builtin commands now use ``add_cleanup`` rather than
  ``try``/``finally`` blocks where applicable as it is simpler and more
  robust.  (Andrew Bennetts)

* All except a small number of storage formats are now hidden, making
  the help for numerous commands far more digestible. (Ian Clatworthy)

* Attempts to open a shared repository as a branch (e.g. ``bzr branch
  path/to/repo``) will now include "location is a repository" as a hint in
  the error message.  (Brian de Alwis, Andrew Bennetts, #440952)

* Push will now inform the user when they are trying to push to a foreign 
  VCS for which roundtripping is not supported, and will suggest them to 
  use dpush. (Jelmer Vernooij)

* The version of bzr being run is now written to the log file.
  (__monty__, #257170)

* Transport network activity indicator is shown more of the time when
  Bazaar is doing network IO.
  (Martin Pool)

Documentation
*************

* Add documentation on creating merges with more than one parent.
  (Neil Martinsen-Burrell, #481526)

* Better explain the --uncommitted option of merge.
  (Neil Martinsen-Burrell, #505088)

* Improve discussion of pending merges in the documentation for
  ``revert``.  (Neil Martinsen-Burrell, #505093)

* Improved help for ``bzr send``. 
  (Martin Pool, Bojan Nikolic)

* There is a System Administrator's Guide in ``doc/en/admin-guide``,
  including discussions of installation, relevant plugins, security and 
  backup. (Neil Martinsen-Burrell)

* The ``conflicts`` help topic has been renamed to ``conflict-types``.
  (Ian Clatworthy)

* The User Reference is now presented as a series of topics.
  Many of the included topics have link and format tweaks applied.
  (Ian Clatworthy)

API Changes
***********

* Added ``cachedproperty`` decorator to ``bzrlib.decorators``.
  (Andrew Bennetts)

* Many test features were renamed from ``FooFeature`` to ``foo_feature``
  to be consistent with instances being lower case and classes being
  CamelCase. For the features that were more likely to be used, we added a
  deprecation thunk, but not all. (John Arbash Meinel)

* Merger classes (such as ``Merge3Merger``) now expect a ``this_branch``
  parameter in their constructors, and provide ``this_branch`` as an
  attribute. (Andrew Bennetts)
  
* The Branch hooks pre_change_branch_tip no longer masks exceptions raised
  by plugins - the original exceptions are now preserved. (Robert Collins)

* The Transport ``Server.tearDown`` method is now renamed to
  ``stop_server`` and ``setUp`` to ``start_server`` for consistency with
  our normal naming pattern, and to avoid confusion with Python's
  ``TestCase.tearDown``.  (Martin Pool)

* ``WorkingTree.update`` implementations must now accept a ``revision``
  parameter.

Internals
*********

* Added ``BzrDir.open_branchV3`` smart server request, which can receive
  a string of details (such as "location is a repository") as part of a
  ``nobranch`` response.  (Andrew Bennetts, #440952)
  
* New helper osutils.UnicodeOrBytesToBytesWriter which encodes unicode
  objects but passes str objects straight through. This is used for
  selftest but may be useful for diff and other operations that generate
  mixed output. (Robert Collins)

* New exception ``NoRoundtrippingSupport``, for use by foreign branch 
  plugins. (Jelmer Vernooij)

Testing
*******

* ``bzrlib.tests.permute_for_extension`` is a helper that simplifies
  running all tests in the current module, once against a pure python
  implementation, and once against an extension (pyrex/C) implementation.
  It can be used to dramatically simplify the implementation of
  ``load_tests``.  (John Arbash Meinel)

* ``bzrlib.tests.TestCase`` now subclasses ``testtools.testcase.TestCase``.
  This permits features in testtools such as getUniqueInteger and
  getUniqueString to be used. Because of this, testtools version 0.9.2 or
  newer is now a dependency to run bzr selftest. Running with versions of
  testtools less than 0.9.2 will cause bzr to error while loading the test
  suite. (Robert Collins)

* Shell-like tests now support the command "mv" for moving files.  The
  syntax for ``mv file1 file2``, ``mv dir1 dir2`` and ``mv file dir`` is
  supported.  (Neil Martinsen-Burrell)

* The test progress bar no longer distinguishes tests that 'errored' from
  tests that 'failed' - they're all just failures.
  (Martin Pool)

bzr 2.0.6
#########

:2.0.6: NOT RELEASED YET

Bug Fixes
*********

* Additional merges after an unrelated branch has been merged with its
  history no longer crash when deleted files are involved.
  (Vincent Ladeuil, John Arbash Meinel, #375898)

* ``bzr revert`` now only takes write lock on working tree, instead of on 
  both working tree and branch.
  (Danny van Heumen, #498409)

* ``bzr upgrade`` now creates the ``backup.bzr`` directory with the same
  permissions as ``.bzr`` directory on a POSIX OS.
  (Parth Malwankar, #262450)

* Repositories accessed via a smart server now reject being stacked on a
  repository in an incompatible format, as is the case when accessing them
  via other methods.  This was causing fetches from those repositories via
  a smart server (e.g. using ``bzr branch``) to receive invalid data.
  (Andrew Bennetts, #562380)

bzr 2.0.5
#########

:2.0.5: 2010-03-23

This fifth release in our 2.0 series addresses several user-inconvenience
bugs.  None are critical, but upgrading is recommended for all users on
earlier 2.0 releases.

Bug Fixes
*********

* Avoid ``malloc(0)`` in ``patiencediff``, which is non-portable.
  (Martin Pool, #331095)

* Concurrent autopacking is more resilient to already-renamed pack files.
  If we find that a file we are about to obsolete is already obsoleted, we
  do not try to rename it, and we leave the file in ``obsolete_packs``.
  The code is also fault tolerant if a file goes missing, assuming that
  another process already removed the file.
  (John Arbash Meinel, Gareth White, #507557)

* Cope with the lockdir ``held/info`` file being empty, which seems to
  happen fairly often if the process is suddenly interrupted while taking
  a lock.
  (Martin Pool, #185103)

* Give the warning about potentially slow cross-format fetches much
  earlier on in the fetch operation.  Don't show this message during
  upgrades, and show the correct format indication for remote
  repositories.
  (Martin Pool, #456077, #515356, #513157)

* Handle renames correctly when there are files or directories that 
  differ only in case.  (Chris Jones, Martin Pool, #368931)

* If ``bzr push --create-prefix`` triggers an unexpected ``NoSuchFile``
  error, report that error rather than failing with an unhelpful
  ``UnboundLocalError``.
  (Andrew Bennetts, #423563)

* Running ``bzr`` command without any arguments now shows bzr
  version number along with rest of the help text.
  (Parth Malwankar, #369501)

* Use osutils.O_NOINHERIT for some files on win32 to avoid PermissionDenied
  errors.
  (Inada Naoki, #524560)

Documentation
*************

* Added ``location-alias`` help topic.
  (Andrew Bennetts, #337834)

* Fixed CHM generation by moving the NEWS section template into
  a separate file. (Ian Clatworthy, #524184)


bzr 2.0.4
#########

:Codename: smooth sailing
:2.0.4: 2010-01-21

The fourth bugfix-only release in the 2.0 series contains more than a
dozen bugfixes relative to 2.0.3. The primary focus is on handling
interruptions and concurrent operations more cleanly, there is also a fair
improvement to ``bzr export`` when exporting a remote branch.


Bug Fixes
*********

* ``bzr annotate`` on another branch with ``-r branch:...`` no longer
  fails with an ``ObjectNotLocked`` error.  (Andrew Bennetts, #496590)

* ``bzr export dir`` now requests all file content as a record stream,
  rather than requsting the file content one file-at-a-time. This can make
  exporting over the network significantly faster (54min => 9min in one
  case). (John Arbash Meinel, #343218)

* ``bzr serve`` no longer slowly leaks memory. The compiled
  ``bzrlib.bencode.Encoder()`` class was using ``__del__`` to cleanup and
  free resources, and it should have been using ``__dealloc__``.
  This will likely have an impact on any other process that is serving for
  an extended period of time.  (John Arbash Meinel, #494406)

* Check for SIGINT (Ctrl-C) and other signals immediately if ``readdir``
  returns ``EINTR`` by calling ``PyErr_CheckSignals``.  This affected the
  optional ``_readdir_pyx`` extension.  (Andrew Bennetts, #495023)

* Concurrent autopacks will no longer lose a newly created pack file.
  There was a race condition, where if the reload happened at the right
  time, the second packer would forget the name of the newly added pack
  file. (John Arbash Meinel, Gareth White, #507566)

* Give a clearer message if the lockdir disappears after being apparently
  successfully taken.  (Martin Pool, #498378)

* Give a warning when fetching between repositories (local or remote) with
  sufficiently different formats that the content will need to be
  serialized (ie ``InterDifferingSerializer`` or ``inventory-deltas``), so
  the user has a clue that upgrading could make it faster.
  (Martin Pool, #456077)

* If we fail to open ``~/.bzr.log`` write a clear message to stderr rather
  than using ``warning()``. The log file is opened before logging is set
  up, and it leads to very confusing: 'no handlers for "bzr"' messages for
  users, rather than something nicer.
  (John Arbash Meinel, Barry Warsaw, #503886)

* Refuse to build with any Pyrex 0.9.4 release, as they have known bugs.
  (Martin Pool, John Arbash Meinel, #449372)

* ``setup.py bdist_rpm`` now properly finds extra files needed for the
  build. (there is still the distutils bug
  http://bugs.python.org/issue644744) (Joe Julian, #175839)

* The 2a format wasn't properly restarting autopacks when something
  changed underneath it (like another autopack). Now concurrent
  autopackers will properly succeed. (John Arbash Meinel, #495000)

* ``TreeTransform`` can now handle when a delta says that the file id for
  the tree root changes. Rather than trying to rename your working
  directory, or failing early saying that you can't have multiple
  tree roots. This also fixes revert, update, and pull when the root id
  changes.  (John Arbash Meinel, #494269, #504390)

* ``_update_current_block`` no longer suppresses exceptions, so ^C at just
  the right time will get propagated, rather than silently failing to move
  the block pointer. (John Arbash Meinel, Gareth White, #495023)

Testing
*******

* We have a new ``test_source`` that ensures all pyrex ``cdef`` functions
  handle exceptions somehow. (Possibly by setting ``# cannot_raise``
  rather than an ``except ?:`` clause.) This should help prevent bugs like
  bug #495023. (John Arbash Meinel)


bzr 2.1.0b4
###########

:Codename: san francisco airport
:2.1.0b4: 2009-12-14

The fourth beta release in the 2.1 series brings with it a significant
number of bugfixes (~20). The test suite is once again (finally) "green"
on Windows, and should remain that way for future releases. There are a
few performance related updates (faster upgrade and log), and several UI
tweaks. There has also been a significant number of tweaks to the runtime
documentation. 2.1.0b4 include everything from the 2.0.3 release.


Compatibility Breaks
********************

* The BZR_SSH environmental variable may now be set to the path of a secure
  shell client. If currently set to the value ``ssh`` it will now guess the
  vendor of the program with that name, to restore the old behaviour that
  indicated the SSH Corporation client use ``sshcorp`` instead as the magic
  string. (Martin <gzlist@googlemail.com>, #176292)

New Features
************

* ``bzr commit`` now has a ``--commit-time`` option.
  (Alexander Sack, #459276)

* ``-Dhpss`` now increases logging done when run on the bzr server,
  similarly to how it works on the client. (John Arbash Meinel)

* New option ``bzr unshelve --keep`` applies the changes and leaves them
  on the shelf.  (Martin Pool, Oscar Fuentes, #492091)

* The ``BZR_COLUMNS`` envrionment variable can be set to force bzr to
  respect a given terminal width. This can be useful when output is
  redirected or in obscure cases where the default value is not
  appropriate. Pagers can use it to get a better control of the line
  lengths. 
  (Vincent Ladeuil)

* The new command ``bzr lp-mirror`` will request that Launchpad update its
  mirror of a local branch. This command will only function if launchpadlib
  is installed.
  (Jonathan Lange)


Bug Fixes
*********

* After renaming a file, the dirstate could accidentally reference
  ``source\\path`` rather than ``source/path`` on Windows. This might be a
  source of some dirstate-related failures. (John Arbash Meinel)

* ``bzr commit`` now detects commit messages that looks like file names
  and issues a warning.
  (Gioele Barabucci, #73073)

* ``bzr ignore /`` no longer causes an IndexError. (Gorden Tyler, #456036)

* ``bzr log -n0 -rN`` should not return revisions beyond its merged revisions.
  (#325618, #484109, Marius Kruger)

* ``bzr merge --weave`` and ``--lca`` will now create ``.BASE`` files for
  files with conflicts (similar to ``--merge3``). The contents of the file
  is a synthesis of all bases used for the merge.
  (John Arbash Meinel, #40412)

* ``bzr mv --quiet`` really is quiet now.  (Gordon Tyler, #271790)

* ``bzr serve`` is more clear about the risk of supplying --allow-writes.
  (Robert Collins, #84659)

* ``bzr serve --quiet`` really is quiet now.  (Gordon Tyler, #252834)

* Fix bug with redirected URLs over authenticated HTTP.
  (Glen Mailer, Neil Martinsen-Burrell, Vincent Ladeuil, #395714)

* Interactive merge doesn't leave branch locks behind.  (Aaron Bentley)

* Lots of bugfixes for the test suite on Windows. We should once again
  have a test suite with no failures on Windows. (John Arbash Meinel)

* ``osutils.terminal_width()`` obeys the BZR_COLUMNS environment
  variable but returns None if the terminal is not a tty (when output is
  redirected for example). Also fixes its usage under OSes that doesn't
  provide termios.TIOCGWINSZ. Make sure the corresponding tests runs on
  windows too.
  (Joke de Buhr, Vincent Ladeuil, #353370, #62539)
  (John Arbash Meinel, Vincent Ladeuil, #492561)

* Terminate ssh subprocesses when no references to them remain, fixing
  subprocess and file descriptor leaks.  (Andrew Bennetts, #426662)
  
* The ``--hardlink`` option of ``bzr branch`` and ``bzr checkout`` now
  works for 2a format trees.  Only files unaffected by content filters
  will be hardlinked.  (Andrew Bennetts, #408193)

* The new glob expansion on Windows would replace all ``\`` characters
  with ``/`` even if it there wasn't a glob to expand, the arg was quoted,
  etc. Now only change slashes if there is something being glob expanded.
  (John Arbash Meinel, #485771)

* Use our faster ``KnownGraph.heads()`` functionality when computing the
  new rich-root heads. This can cut a conversion time in half (mysql from
  13.5h => 6.2h) (John Arbash Meinel, #487632)

* When launching a external diff tool via bzr diff --using, temporary files
  are no longer created, rather, the path to the file in the working tree is
  passed to the external diff tool. This allows the file to be edited if the
  diff tool provides for this. (Gary van der Merwe, #490738)
  
* The launchpad-open command can now be used from a subdirectory of a
  branch, not just from the root of the branch. 
  (Neil Martinsen-Burrell, #489102)


Improvements
************

* ``bzr log`` is now faster. (Ian Clatworthy)

* ``bzr update`` provides feedback on which branch it is up to date with.
  (Neil Martinsen-Burrell)

* ``bzr upgrade`` from pre-2a to 2a can be significantly faster (4x).
  For details see the xml8 patch and heads() improvements.
  (John Arbash Meinel)

* ``bzrlib.urlutils.local_path_from_url`` now accepts
  'file://localhost/' as well as 'file:///' URLs on POSIX.  (Michael
  Hudson)

* The progress bar now shows only a spinner and per-operation counts,
  not an overall progress bar.  The previous bar was often not correlated
  with real overall operation progress, either because the operations take
  nonlinear time, or because at the start of the operation Bazaar couldn't
  estimate how much work there was to do.  (Martin Pool)

Documentation
*************

* Lots of documentation tweaks for inline help topics and command help
  information.

API Changes
***********

* ``bzrlib.textui`` (vestigial module) removed.  (Martin Pool)

* The Launchpad plugin now has a function ``login`` which will log in to
  Launchpad with launchpadlib, and ``load_branch`` which will return the
  Launchpad Branch object corresponding to a given Bazaar Branch object.
  (Jonathan Lange)

Internals
*********

* New test Feature: ``ModuleAvailableFeature``. It is designed to make it
  easier to handle what tests you want to run based on what modules can be
  imported. (Rather than lots of custom-implemented features that were
  basically copy-and-pasted.) (John Arbash Meinel)

* ``osutils.timer_func()`` can be used to get either ``time.time()`` or
  ``time.clock()`` when you want to do performance timing.
  ``time.time()`` is limited to 15ms resolution on Windows, but
  ``time.clock()`` gives CPU and not wall-clock time on other platforms.
  (John Arbash Meinel)

* Several code paths that were calling ``Transport.get().read()`` have
  been changed to the equalivent ``Transport.get_bytes()``. The main
  difference is that the latter will explicitly call ``file.close()``,
  rather than expecting the garbage collector to handle it. This helps
  with some race conditions on Windows during the test suite and sftp
  tests. (John Arbash Meinel)

Testing
*******

* TestCaseWithMemoryTransport no longer sets $HOME and $BZR_HOME to
  unicode strings. (Michael Hudson, #464174)


bzr 2.0.3
#########

:Codename: little italy
:2.0.3: 2009-12-14


The third stable release of Bazaar has a small handful of bugfixes. As
expected, this has no internal or external compatibility changes versus
2.0.2 (or 2.0.0).

Bug Fixes
*********

* ``bzr push --use-existing-dir`` no longer crashes if the directory
  exists but contains an invalid ``.bzr`` directory.
  (Andrew Bennetts, #423563)

* Content filters are now applied correctly after pull, merge and switch.
  (Ian Clatworthy, #385879)

* Fix a potential segfault in the groupcompress hash map handling code.
  When inserting new entries, if the final hash bucket was empty, we could
  end up trying to access if ``(last_entry+1)->ptr == NULL``.
  (John Arbash Meinel, #490228)

* Improve "Binary files differ" hunk handling.  (Aaron Bentley, #436325)


bzr 2.1.0b3
###########

:Codename: after sprint recovery
:2.1.0b3: 2009-11-16

This release was pushed up from its normal release cycle due to a
regression in python 2.4 compatibility in 2.1.0b2.  Since this regression
was caught before 2.1.0b2 was officially announced, the full changelog
includes both 2.1.0b3 and 2.1.0b2 changes.

Highlights of 2.1.0b3 are: new globbing code for all commands on Windows,
the test suite now conforms to python's trunk enhanced semantics (skip,
etc.), and ``bzr info -v`` will now report the correct branch and repo
formats for Remote objects.


New Features
************

* Users can define a shelve editor to provide shelf functionality at a
  granularity finer than per-patch-hunk. (Aaron Bentley)

Bug Fixes
*********

* Fix for shell completion and short options.  (Benoît PIERRE)

* Fix ``bzr --profile-imports`` with Python 2.6.  (Martin Pool)

* Hooks daughter classes should always call the base constructor.
  (Alexander Belchenko, Vincent Ladeuil, #389648) 

* Improve "Binary files differ" hunk handling.  (Aaron Bentley, #436325)

* On Windows, do glob expansion at the command-line level (as is usually
  done in bash, etc.) This means that *all* commands get glob expansion
  (bzr status, bzr add, bzr mv, etc). It uses a custom command line
  parser, which allows us to know if a given section was quoted. It means
  you can now do ``bzr ignore "*.py"``.
  (John Arbash Meinel, #425510, #426410, #194450)

* Sanitize commit messages that come in from the '-m' flag. We translate
  '\r\n' => '\n' and a plain '\r' => '\n'. The storage layer doesn't
  allow those because XML store silently translate it anyway. (The parser
  auto-translates \r\n => \n in ways that are hard for us to catch.)

* Show correct branch and repository format descriptions in 
  ``bzr info -v`` on a smart server location.  (Andrew Bennetts, #196080)

* The fix for bug #186920 accidentally broke compatibility with python
  2.4.  (Vincent Ladeuil, #475585)

* Using ``Repository.get_commit_builder().record_iter_changes()`` now
  correctly sets ``self.inv_sha1`` to a sha1 string and
  ``self.new_inventory`` to an Inventory instance after calling
  ``self.finish_inventory()``. (Previously it accidently set both values
  as a tuple on ``self.inv_sha1``. This was missed because
  ``repo.add_revision`` ignores the supplied inventory sha1 and recomputes
  the sha1 from the repo directly. (John Arbash Meinel)

* Shelve command refuse to run if there is no real terminal.
  (Alexander Belchenko)

* Avoid unnecessarily flushing of trace file; it's now unbuffered at the
  Python level.  (Martin Pool)

Documentation
*************

* Include Japanese translations for documentation (Inada Naoki)

* New API ``ui_factory.make_output_stream`` to be used for sending bulk
  (rather than user-interaction) data to stdout.  This automatically
  coordinates with progress bars or other terminal activity, and can be
  overridden by GUIs.
  (Martin Pool, 493944)

Internals
*********

* Some of the core groupcompress functionality now releases the GIL before
  operation. Similar to how zlib and bz2 operate without the GIL in the
  core compression and decompression routines. (John Arbash Meinel)

Testing
*******

* -Dhpssvfs will now trigger on ``RemoteBzrDir._ensure_real``, providing
  more debugging of VFS access triggers. (Robert Collins)

* KnownFailure is now signalled to ``ExtendedTestResult`` using the same
  method that Python 2.7 uses - ``addExpectedFailure``. (Robert Collins)

* ``--parallel=fork`` is now compatible with --subunit.
  (Robert Collins, Vincent Ladeuil, #419776)

* Reporting of failures shows test ids not descriptions and thus shows
  parameterised tests correctly. (Robert Collins)

* TestNotApplicable is now handled within the TestCase.run method rather
  than being looked for within ``ExtendedTestResult.addError``. This
  provides better handling with other ``TestResult`` objects, degrading to
  sucess rather than error. (Robert Collins)

* The private method ``_testConcluded`` on ``ExtendedTestResult`` has been
  removed - it was empty and unused. (Robert Collins)

* UnavailableFeature is now handled within the TestCase.run method rather
  than being looked for within addError. If the Result object does not
  have an addNotSupported method, addSkip is attempted instead, and
  failing that addSuccess. (Robert Collins)

* When a TestResult does not have an addSkip method, skipped tests are now
  reported as successful tests, rather than as errors. This change is
  to make it possible to get a clean test run with a less capable
  TestResult. (Robert Collins)



bzr 2.1.0b2
###########

:Codename: a load off my mind
:2.1.0b2: 2009-11-02

This is our second feature-filled release since 2.0, pushing us down the
path to a 2.1.0. Once again, all bugfixes in 2.0.2 are present in 2.1.0b2.

Key highlights in this release are: improved handling of
failures-during-cleanup for commit, fixing a long-standing bug with
``bzr+http`` and shared repositories, all ``lp:`` urls to be resolved
behind proxies, and a new StaticTuple datatype, allowing us to reduce
memory consumption (50%) and garbage collector overhead (40% faster) for
many operations.

* A new ``--concurrency`` option has been added as well as an associated
  BZR_CONCURRENCY environment variable to specify the number of
  processes that can be run concurrently when running ``bzr selftest``. The
  command-line option overrides the environment variable if both are
  specified. If none is specified. the number of processes is obtained
  from the OS as before.  (Matt Nordhoff, Vincent Ladeuil)

Bug Fixes
*********

* ``bzr+http`` servers no longer give spurious jail break errors when
  serving branches inside a shared repository.  (Andrew Bennetts, #348308)

* Errors during commit are handled more robustly so that knock-on errors
  are less likely to occur, and will not obscure the original error if
  they do occur.  This fixes some causes of ``TooManyConcurrentRequests``
  and similar errors.  (Andrew Bennetts, #429747, #243391)

* Launchpad urls can now be resolved from behind proxies.
  (Gordon Tyler, Vincent Ladeuil, #186920)

* Reduce the strictness for StaticTuple, instead add a debug flag
  ``-Dstatic_tuple`` which will change apis to be strict and raise errors.
  This way, most users won't see failures, but developers can improve
  internals. (John Arbash Meinel, #471193)

* TreeTransform.adjust_path updates the limbo paths of descendants of adjusted
  files.  (Aaron Bentley)

* Unicode paths are now handled correctly and consistently by the smart
  server.  (Andrew Bennetts, Michael Hudson, #458762)

Improvements
************

* When reading index files, we now use a ``StaticTuple`` rather than a
  plain ``tuple`` object. This generally gives a 20% decrease in peak
  memory, and can give a performance boost up to 40% on large projects.
  (John Arbash Meinel)

* Peak memory under certain operations has been reduced significantly.
  (eg, 'bzr branch launchpad standalone' is cut in half)
  (John Arbash Meinel)

Documentation
*************

* Filtered views user documentation upgraded to refer to format 2a
  instead of pre-2.0 formats. (Ian Clatworthy)

API Changes
***********

* Remove deprecated ``CLIUIFactory``.  (Martin Pool)

* ``UIFactory`` now has new ``show_error``, ``show_message`` and
  ``show_warning`` methods, which can be hooked by non-text UIs.  
  (Martin Pool)

Internals
*********

* Added ``bzrlib._simple_set_pyx``. This is a hybrid between a Set and a
  Dict (it only holds keys, but you can lookup the object located at a
  given key). It has significantly reduced memory consumption versus the
  builtin objects (1/2 the size of Set, 1/3rd the size of Dict). This is
  used as the interning structure for StaticTuple objects.
  (John Arbash Meinel)

* ``bzrlib._static_tuple_c.StaticTuple`` is now available and used by
  the btree index parser and the chk map parser. This class functions
  similarly to ``tuple`` objects. However, it can only point to a limited
  collection of types.  (Currently StaticTuple, str, unicode, None, bool,
  int, long, float, but not subclasses).  This allows us to remove it from
  the garbage collector (it cannot be in a cycle), it also allows us to
  intern the objects. In testing, this can reduce peak memory by 20-40%,
  and significantly improve performance by removing objects from being
  inspected by the garbage collector.  (John Arbash Meinel)

* ``GroupCompressBlock._ensure_content()`` will now release the
  ``zlib.decompressobj()`` when the first request is for all of the
  content. (Previously it would only be released if you made a request for
  part of the content, and then all of it later.) This turns out to be a
  significant memory savings, as a ``zstream`` carries around approx 260kB
  of internal state and buffers. (For branching bzr.dev this drops peak
  memory from 382MB => 345MB.) (John Arbash Meinel)

* When streaming content between ``2a`` format repositories, we now clear
  caches from earlier versioned files. (So 'revisions' is cleared when we
  start reading 'inventories', etc.) This can have a significant impact on
  peak memory for initial copies (~200MB). (John Arbash Meinel)


bzr 2.0.2
#########

:Codename: after the scare
:2.0.2: 2009-11-02

The second in our "let's keep the stable bugfixes flowing" series. As
expected this has a few (~9) bugfixes relative to 2.0.1, and no major api
changes or features.

Bug Fixes
*********

* Avoid "NoneType has no attribute st_mode" error when files disappear
  from a directory while it's being read.  (Martin Pool, #446033)

* Content filters are now applied correctly after revert.
  (Ian Clatworthy)

* Diff parsing handles "Binary files differ" hunks.  (Aaron Bentley, #436325)

* Fetching from stacked pre-2a repository via a smart server no longer
  fails intermittently with "second push failed to complete".
  (Andrew Bennetts, #437626)

* Fix typos left after test_selftest refactoring.
  (Vincent Ladeuil, Matt Nordhoff, #461149)

* Fixed ``ObjectNotLocked`` errors during ``bzr log -r NNN somefile``.
  (Andrew Bennetts, #445171)
  
* PreviewTree file names are not limited by the encoding of the temp
  directory's filesystem. (Aaron Bentley, #436794)

Improvements
************

* ``bzr log`` now read-locks branches exactly once, so makes better use of
  data caches.  (Andrew Bennetts)

Documentation
*************

* Filtered views user documentation upgraded to refer to format 2a
  instead of pre-2.0 formats. (Ian Clatworthy)


bzr 2.1.0b1
###########

:Codename: While the cat is away
:2.1.0b1: 2009-10-14

This is the first development release in the new split "stable" and
"development" series. As such, the release is a snapshot of bzr.dev
without creating a release candidate first. This release includes a
fair amount of internal changes, with deprecated code being removed,
and several new feature developments. People looking for a stable code
base with only bugfixes should focus on the 2.0.1 release. All bugfixes
present in 2.0.1 are present in 2.1.0b1.

Highlights include support for ``bzr+ssh://host/~/homedir`` style urls,
finer control over the plugin search path via extended BZR_PLUGIN_PATH
syntax, visible warnings when extension modules fail to load, and improved
error handling during unlocking.


New Features
************

* Bazaar can now send mail through Apple OS X Mail.app. 
  (Brian de Alwis)

* ``bzr+ssh`` and ``bzr`` paths can now be relative to home directories
  specified in the URL.  Paths starting with a path segment of ``~`` are
  relative to the home directory of the user running the server, and paths
  starting with ``~user`` are relative to the home directory of the named
  user.  For example, for a user "bob" with a home directory of
  ``/home/bob``, these URLs are all equivalent:

  * ``bzr+ssh://bob@host/~/repo``
  * ``bzr+ssh://bob@host/~bob/repo``
  * ``bzr+ssh://bob@host/home/bob/repo``

  If ``bzr serve`` was invoked with a ``--directory`` argument, then no
  home directories outside that directory will be accessible via this
  method.

  This is a feature of ``bzr serve``, so pre-2.1 clients will
  automatically benefit from this feature when ``bzr`` on the server is
  upgraded.  (Andrew Bennetts, #109143)

* Extensions can now be compiled if either Cython or Pyrex is available.
  Currently Pyrex is preferred, but that may change in the future.
  (Arkanes)

* Give more control on BZR_PLUGIN_PATH by providing a way to refer to or
  disable the user, site and core plugin directories.
  (Vincent Ladeuil, #412930, #316192, #145612)

Bug Fixes
*********

* Bazaar's native protocol code now correctly handles EINTR, which most
  noticeably occurs if you break in to the debugger while connected to a
  bzr+ssh server.  You can now can continue from the debugger (by typing
  'c') and the process continues.  However, note that pressing C-\ in the
  shell may still kill the SSH process, which is bug 162509, so you must
  sent a signal to the bzr process specifically, for example by typing
  ``kill -QUIT PID`` in another shell.  (Martin Pool, #341535)

* ``bzr add`` in a tree that has files with ``\r`` or ``\n`` in the
  filename will issue a warning and skip over those files.
  (Robert Collins, #3918)

* ``bzr dpush`` now aborts if uncommitted changes (including pending merges)
  are present in the working tree. The configuration option ``dpush_strict``
  can be used to set the default for this behavior.
  (Vincent Ladeuil, #438158)

* ``bzr merge`` and ``bzr remove-tree`` now requires --force if pending
  merges are present in the working tree.
  (Vincent Ladeuil, #426344)

* Clearer message when Bazaar runs out of memory, instead of a ``MemoryError``
  traceback.  (Martin Pool, #109115)

* Don't give a warning on Windows when failing to import ``_readdir_pyx``
  as it is never built. (John Arbash Meinel, #430645)

* Don't restrict the command name used to run the test suite.
  (Vincent Ladeuil, #419950)

* ftp transports were built differently when the kerberos python module was
  present leading to obscure failures related to ASCII/BINARY modes.
  (Vincent Ladeuil, #443041)

* Network streams now decode adjacent records of the same type into a
  single stream, reducing layering churn. (Robert Collins)

* PreviewTree behaves correctly when get_file_mtime is invoked on an unmodified
  file. (Aaron Bentley, #251532)

* Registry objects should not use iteritems() when asked to use items().
  (Vincent Ladeuil, #430510)

* Weave based repositories couldn't be cloned when committers were using
  domains or user ids embedding '.sig'. Now they can.
  (Matthew Fuller, Vincent Ladeuil, #430868)

Improvements
************

* Revision specifiers can now be given in a more DWIM form, without
  needing explicit prefixes for specifiers like tags or revision id's.
  See ``bzr help revisionspec`` for full details.  (Matthew Fuller)

* Bazaar gives a warning before exiting, and writes into ``.bzr.log``, if 
  compiled extensions can't be loaded.  This typically indicates a
  packaging or installation problem.  In this case Bazaar will keep
  running using pure-Python versions, but this may be substantially
  slower.  The warning can be disabled by setting
  ``ignore_missing_extensions = True`` in ``bazaar.conf``.
  See also <https://answers.launchpad.net/bzr/+faq/703>.
  (Martin Pool, #406113, #430529)

* Secondary errors that occur during Branch.unlock and Repository.unlock
  no longer obscure the original error.  These methods now use a new
  decorator, ``only_raises``.  This fixes many causes of
  ``TooManyConcurrentRequests`` and similar errors.
  (Andrew Bennetts, #429747)

Documentation
*************

* Describe the new shell-like test feature. (Vincent Ladeuil)

* Help on hooks no longer says 'Not deprecated' for hooks that are
  currently supported. (Ian Clatworthy, #422415)

API Changes
***********

* ``bzrlib.user_encoding`` has been removed; use
  ``bzrlib.osutils.get_user_encoding`` instead.  (Martin Pool)

* ``bzrlib.tests`` now uses ``stopTestRun`` for its ``TestResult``
  subclasses - the same as python's unittest module. (Robert Collins)
  
* ``diff._get_trees_to_diff`` has been renamed to 
  ``diff.get_trees_and_branches_to_diff``. It is now a public API, and it 
  returns the old and new branches. (Gary van der Merwe)

* ``bzrlib.trace.log_error``, ``error`` and ``info`` have been deprecated.
  (Martin Pool)

* ``MutableTree.has_changes()`` does not require a tree parameter anymore. It
  now defaults to comparing to the basis tree. It now checks for pending
  merges too.  ``Merger.check_basis`` has been deprecated and replaced by the
  corresponding has_changes() calls. ``Merge.compare_basis``,
  ``Merger.file_revisions`` and ``Merger.ensure_revision_trees`` have also
  been deprecated.
  (Vincent Ladeuil, #440631)

* ``ProgressTask.note`` is deprecated.
  (Martin Pool)

Internals
*********

* Added ``-Drelock`` debug flag.  It will ``note`` a message every time a
  repository or branch object is unlocked then relocked the same way.
  (Andrew Bennetts)
  
* ``BTreeLeafParser.extract_key`` has been tweaked slightly to reduce
  mallocs while parsing the index (approx 3=>1 mallocs per key read).
  This results in a 10% speedup while reading an index.
  (John Arbash Meinel)

* The ``bzrlib.lsprof`` module has a new class ``BzrProfiler`` which makes
  profiling in some situations like callbacks and generators easier.
  (Robert Collins)

Testing
*******

* Passing ``--lsprof-tests -v`` to bzr selftest will cause lsprof output to
  be output for every test. Note that this is very verbose! (Robert Collins)

* Setting ``BZR_TEST_PDB=1`` when running selftest will cause a pdb
  post_mortem to be triggered when a test failure occurs. (Robert Collins)

* Shell-like tests can now be written. Code in ``bzrlib/tests/script.py`` ,
  documentation in ``developers/testing.txt`` for details.
  (Vincent Ladeuil)

* Some tests could end up with the same id, that was dormant for
  a long time.
  (Vincent Ladeuil, #442980)

* Stop showing the number of tests due to missing features in the test
  progress bar.  (Martin Pool)

* Test parameterisation now does a shallow copy, not a deep copy of the test
  to be parameterised. This is not expected to break external use of test
  parameterisation, and is substantially faster. (Robert Collins)

* Tests that try to open a bzr dir on an arbitrary transport will now
  fail unless they have explicitly permitted the transport via
  ``self.permit_url``. The standard test factories such as ``self.get_url``
  will permit the urls they provide automatically, so only exceptional
  tests should need to do this. (Robert Collins)

* The break-in test no longer cares about clean shutdown of the child,
  instead it is happy if the debugger starts up. (Robert  Collins)

* The full test suite is expected to pass when the C extensions are not
  present. (Vincent Ladeuil, #430749)


bzr 2.0.1
#########

:Codename: Stability First
:2.0.1: 2009-10-14

The first of our new ongoing bugfix-only stable releases has arrived. It
includes a collection of 12 bugfixes applied to bzr 2.0.0, but does not
include any of the feature development in the 2.1.0 series.


Bug Fixes
*********

* ``bzr add`` in a tree that has files with ``\r`` or ``\n`` in the
  filename will issue a warning and skip over those files.
  (Robert Collins, #3918)

* bzr will attempt to authenticate with SSH servers that support
  ``keyboard-interactive`` auth but not ``password`` auth when using
  Paramiko.   (Andrew Bennetts, #433846)

* Fixed fetches from a stacked branch on a smart server that were failing
  with some combinations of remote and local formats.  This was causing
  "unknown object type identifier 60" errors.  (Andrew Bennetts, #427736)

* Fixed ``ObjectNotLocked`` errors when doing some log and diff operations
  on branches via a smart server.  (Andrew Bennetts, #389413)

* Handle things like ``bzr add foo`` and ``bzr rm foo`` when the tree is
  at the root of a drive. ``osutils._cicp_canonical_relpath`` always
  assumed that ``abspath()`` returned a path that did not have a trailing
  ``/``, but that is not true when working at the root of the filesystem.
  (John Arbash Meinel, Jason Spashett, #322807)

* Hide deprecation warnings for 'final' releases for python2.6.
  (John Arbash Meinel, #440062)

* Improve the time for ``bzr log DIR`` for 2a format repositories.
  We had been using the same code path as for <2a formats, which required
  iterating over all objects in all revisions.
  (John Arbash Meinel, #374730)

* Make sure that we unlock the tree if we fail to create a TreeTransform
  object when doing a merge, and there is limbo, or pending-deletions
  directory.  (Gary van der Merwe, #427773)

* Occasional IndexError on renamed files have been fixed. Operations that
  set a full inventory in the working tree will now go via the
  apply_inventory_delta code path which is simpler and easier to
  understand than dirstates set_state_from_inventory method. This may
  have a small performance impact on operations built on _write_inventory,
  but such operations are already doing full tree scans, so no radical
  performance change should be observed. (Robert Collins, #403322)

* Retrieving file text or mtime from a _PreviewTree has good performance when
  there are many changes.  (Aaron Bentley)

* The CHK index pages now use an unlimited cache size. With a limited
  cache and a large project, the random access of chk pages could cause us
  to download the entire cix file many times.
  (John Arbash Meinel, #402623)

* When a file kind becomes unversionable after being added, a sensible
  error will be shown instead of a traceback. (Robert Collins, #438569)

Documentation
*************

* Improved README. (Ian Clatworthy)

* Improved upgrade documentation for Launchpad branches.
  (Barry Warsaw)


bzr 2.0.0
#########

:2.0.0: 2009-09-22
:Codename: Instant Karma

This release of Bazaar makes the 2a (previously 'brisbane-core') format
the default when new branches or repositories are created.  This format is
substantially smaller and faster for many operations.  Most of the work in
this release focuses on bug fixes and stabilization, covering both 2a and
previous formats.  (See the Upgrade Guide for information on migrating
existing projects.)

This release also improves the documentation content and presentation,
including adding Windows HtmlHelp manuals.

The Bazaar team decided that 2.0 will be a long-term supported release,
with bugfix-only 2.0.x releases based on it, continuing for at least six
months or until the following stable release.

Changes from 2.0.0rc2 to final
******************************

* Officially branded as 2.0.0 rather than 2.0 to clarify between things
  that "want to happen on the 2.0.x stable series" versus things that want
  to "land in 2.0.0". (Changes how bzrlib._format_version_tuple() handles
  micro = 0.) (John Arbash Meinel)


bzr 2.0.0rc2
############

:2.0.0rc2: 2009-09-10

New Features
************

* Added post_commit hook for mutable trees. This allows the keywords
  plugin to expand keywords on files changed by the commit.
  (Ian Clatworthy, #408841)

Bug Fixes
*********

* Bazaar's native protocol code now correctly handles EINTR, which most
  noticeably occurs if you break in to the debugger while connected to a
  bzr+ssh server.  You can now can continue from the debugger (by typing
  'c') and the process continues.  However, note that pressing C-\ in the
  shell may still kill the SSH process, which is bug 162509, so you must
  sent a signal to the bzr process specifically, for example by typing
  ``kill -QUIT PID`` in another shell.  (Martin Pool, #341535)

* ``bzr check`` in pack-0.92, 1.6 and 1.9 format repositories will no
  longer report incorrect errors about ``Missing inventory ('TREE_ROOT', ...)``
  (Robert Collins, #416732)

* ``bzr info -v`` on a 2a format still claimed that it was a "Development
  format" (John Arbash Meinel, #424392)

* ``bzr log stacked-branch`` shows the full log including
  revisions that are in the fallback repository. (Regressed in 2.0rc1).
  (John Arbash Meinel, #419241)

* Clearer message when Bazaar runs out of memory, instead of a ``MemoryError``
  traceback.  (Martin Pool, #109115)

* Conversion to 2a will create a single pack for all the new revisions (as
  long as it ran without interruption). This improves both ``bzr upgrade``
  and ``bzr pull`` or ``bzr merge`` from local branches in older formats.
  The autopack logic that occurs every 100 revisions during local
  conversions was not returning that pack's identifier, which resulted in
  the partial packs created during the conversion not being consolidated
  at the end of the conversion process. (Robert Collins, #423818)

* Fetches from 2a to 2a are now again requested in 'groupcompress' order.
  Groups that are seen as 'underutilized' will be repacked on-the-fly.
  This means that when the source is fully packed, there is minimal
  overhead during the fetch, but if the source is poorly packed the result
  is a fairly well packed repository (not as good as 'bzr pack' but
  good-enough.) (Robert Collins, John Arbash Meinel, #402652)

* Fix a potential segmentation fault when doing 'log' of a branch that had
  ghosts in its mainline.  (Evaluating None as a tuple is bad.)
  (John Arbash Meinel, #419241)

* ``groupcompress`` sort order is now more stable, rather than relying on
  ``topo_sort`` ordering. The implementation is now
  ``KnownGraph.gc_sort``. (John Arbash Meinel)

* Local data conversion will generate correct deltas. This is a critical
  bugfix vs 2.0rc1, and all 2.0rc1 users should upgrade to 2.0rc2 before
  converting repositories. (Robert Collins, #422849)

* Network streams now decode adjacent records of the same type into a
  single stream, reducing layering churn. (Robert Collins)

* Prevent some kinds of incomplete data from being committed to a 2a
  repository, such as revisions without inventories, a missing chk_bytes
  record for an inventory, or a missing text referenced by an inventory.
  (Andrew Bennetts, #423506, #406687)
  
Documentation
*************

* Fix assertion error about "_remember_remote_is_before" when pushing to
  older smart servers.
  (Andrew Bennetts, #418931)

* Help on hooks no longer says 'Not deprecated' for hooks that are
  currently supported. (Ian Clatworthy, #422415)

* PDF and CHM (Windows HtmlHelp) formats are now supported for the
  user documentation. The HTML documentation is better broken up into
  topics. (Ian Clatworthy)

* The developer and foreign language documents are now separated
  out so that searching in the HTML and CHM files produces more
  useful results. (Ian Clatworthy)

* The main table of contents now provides links to the new Migration Docs
  and Plugins Guide. (Ian Clatworthy)


bzr 2.0.0rc1
############

:Codename: no worries
:2.0.0rc1: 2009-08-26

Compatibility Breaks
********************

* The default format for bzr is now ``2a``. This format brings many
  significant performance and size improvements. bzr can pull from
  any existing repository into a ``2a`` one, but can only transfer
  from ``2a`` into ``rich-root`` repositories. The Upgrade guide
  has more information about this change. (Robert Collins)

* On Windows auto-detection of Putty's plink.exe is disabled.
  Default SSH client for Windows is paramiko. User still can force
  usage of plink if explicitly set environment variable BZR_SSH=plink.
  (#414743, Alexander Belchenko)

New Features
************

* ``bzr branch --switch`` can now switch the checkout in the current directory
  to the newly created branch. (Lukáš Lalinský)

Bug Fixes
*********

* Further tweaks to handling of ``bzr add`` messages about ignored files.
  (Jason Spashett, #76616)

* Fetches were being requested in 'groupcompress' order, but weren't
  recombining the groups. Thus they would 'fragment' to get the correct
  order, but not 'recombine' to actually benefit from it. Until we get
  recombining to work, switching to 'unordered' fetches avoids the
  fragmentation. (John Arbash Meinel, #402645)

* Fix a pycurl related test failure on karmic by recognizing an error
  raised by newer versions of pycurl.
  (Vincent Ladeuil, #306264)

* Fix a test failure on karmic by making a locale test more robust.
  (Vincent Ladeuil, #413514)

* Fix IndexError printing CannotBindAddress errors.
  (Martin Pool, #286871)

* Fix "Revision ... not present" errors when upgrading stacked branches,
  or when doing fetches from a stacked source to a stacked target.
  (Andrew Bennetts, #399140)

* ``bzr branch`` of 2a repositories over HTTP is much faster.  bzr now
  batches together small fetches from 2a repositories, rather than
  fetching only a few hundred bytes at a time.
  (Andrew Bennetts, #402657)

Improvements
************

* A better description of the platform is shown in crash tracebacks, ``bzr
  --version`` and ``bzr selftest``.
  (Martin Pool, #409137)

* bzr can now (again) capture crash data through the apport library, 
  so that a single human-readable file can be attached to bug reports.
  This can be disabled by using ``-Dno_apport`` on the command line, or by
  putting ``no_apport`` into the ``debug_flags`` section of
  ``bazaar.conf``.
  (Martin Pool, Robert Collins, #389328)

* ``bzr push`` locally on windows will no longer give a locking error with
  dirstate based formats. (Robert Collins)

* ``bzr shelve`` and ``bzr unshelve`` now work on windows.
  (Robert Collins, #305006)

* Commit of specific files no longer prevents using the iter_changes
  codepath. On 2a repositories, commit of specific files should now be as
  fast, or slightly faster, than a full commit. (Robert Collins)

* The internal core code that handles specific file operations like
  ``bzr st FILENAME`` or ``bzr commit FILENAME`` has been changed to
  include the parent directories if they have altered, and when a
  directory stops being a directory its children are always included. This
  fixes a number of causes for ``InconsistentDelta`` errors, and permits
  faster commit of specific paths. (Robert Collins, #347649)

Documentation
*************

* New developer documentation for content filtering.
  (Martin Pool)

API Changes
***********

* ``bzrlib.shelf_ui`` has had the ``from_args`` convenience methods of its
  classes changed to manage lock lifetime of the trees they open in a way
  consistent with reader-exclusive locks. (Robert Collins, #305006)

Testing
*******

bzr 1.18.1
##########

:Codename:     nein nein nein!
:1.18.1:       2009-09-09

This release fixes two small but worthwhile bugs relevant to users on
Microsoft Windows: some commands that failed on with locking errors will
now work, and a bug that caused poor performance after committing a file
with line-ending conversion has now been fixed.  It also fixes a bug in
pushing to older servers.

Bug Fixes
*********

* Fixed a problem where using content filtering and especially end-of-line
  conversion will commit too many copies a file.
  (Martin Pool, #415508)

* Fix assertion error about ``_remember_remote_is_before`` in
  ``set_tags_bytes`` when pushing to older smart servers.  
  (Andrew Bennetts, Alexander Belchenko, #418931)

Improvements
************

* ``bzr push`` locally on Windows will no longer give a locking error with
  dirstate based formats. (Robert Collins)

* ``bzr shelve`` and ``bzr unshelve`` now work on Windows.
  (Robert Collins, #305006)

API Changes
***********

* ``bzrlib.shelf_ui`` has had the ``from_args`` convenience methods of its
  classes changed to manage lock lifetime of the trees they open in a way
  consistent with reader-exclusive locks. (Robert Collins, #305006)

* ``Tree.path_content_summary`` may return a size of None, when called on
  a tree with content filtering where the size of the canonical form
  cannot be cheaply determined.  (Martin Pool)

* When manually creating transport servers in test cases, a new helper
  ``TestCase.start_server`` that registers a cleanup and starts the server
  should be used. (Robert Collins)

bzr 1.18
########

Compatibility Breaks
********************

* Committing directly to a stacked branch from a lightweight checkout will
  no longer work. In previous versions this would appear to work but would
  generate repositories with insufficient data to create deltas, leading
  to later errors when branching or reading from the repository.
  (Robert Collins, bug #375013)

New Features
************

Bug Fixes
*********

* Fetching from 2a branches from a version-2 bzr protocol would fail to
  copy the internal inventory pages from the CHK store. This cannot happen
  in normal use as all 2a compatible clients and servers support the
  version-3 protocol, but it does cause test suite failures when testing
  downlevel protocol behaviour. (Robert Collins)

* Fix a test failure on karmic by making a locale test more robust.
  (Vincent Ladeuil, #413514)

* Fixed "Pack ... already exists" error when running ``bzr pack`` on a
  fully packed 2a repository.  (Andrew Bennetts, #382463)

* Further tweaks to handling of ``bzr add`` messages about ignored files.
  (Jason Spashett, #76616)

* Properly handle fetching into a stacked branch while converting the
  data, especially when there are also ghosts. The code was filling in
  parent inventories incorrectly, and also not handling when one of the
  parents was a ghost. (John Arbash Meinel, #402778, #412198)

* ``RemoteStreamSource.get_stream_for_missing_keys`` will fetch CHK
  inventory pages when appropriate (by falling back to the vfs stream
  source).  (Andrew Bennetts, #406686)

* StreamSource generates rich roots from non-rich root sources correctly
  now.  (Andrew Bennetts, #368921)

* When deciding whether a repository was compatible for upgrading or
  fetching, we previously incorrectly checked the default repository
  format for the bzrdir format, rather than the format that was actually
  present on disk.  (Martin Pool, #408824)

Improvements
************

* A better description of the platform is shown in crash tracebacks, ``bzr
  --version`` and ``bzr selftest``.
  (Martin Pool, #409137)

* Cross-format fetches (such as between 1.9-rich-root and 2a) via the
  smart server are more efficient now.  They send inventory deltas rather
  than full inventories.  The smart server has two new requests,
  ``Repository.get_stream_1.19`` and ``Repository.insert_stream_1.19`` to
  support this.  (Andrew Bennetts, #374738, #385826)

* Extracting the full ancestry and computing the ``merge_sort`` is now
  significantly faster. This effects things like ``bzr log -n0``. (For
  example, ``bzr log -r -10..-1 -n0 bzr.dev`` is 2.5s down to 1.0s.
  (John Arbash Meinel)

Documentation
*************

API Changes
***********

Internals
*********

* ``-Dstrict_locks`` can now be used to check that read and write locks
  are treated properly w.r.t. exclusivity. (We don't try to take an OS
  read lock on a file that we already have an OS write lock on.) This is
  now set by default for all tests, if you have a test which cannot be
  fixed, you can use ``self.thisFailsStrictLockCheck()`` as a
  compatibility knob. (John Arbash Meinel)

* InterDifferingSerializer is now only used locally.  Other fetches that
  would have used InterDifferingSerializer now use the more network
  friendly StreamSource, which now automatically does the same
  transformations as InterDifferingSerializer.  (Andrew Bennetts)

* ``KnownGraph`` now has a ``.topo_sort`` and ``.merge_sort`` member which
  are implemented in pyrex and significantly faster. This is exposed along
  with ``CombinedGraphIndex.find_ancestry()`` as
  ``VersionedFiles.get_known_graph_ancestry(keys)``.
  (John Arbash Meinel)

* RemoteBranch.open now honours ignore_fallbacks correctly on bzr-v2
  protocols. (Robert Collins)

* The index code now has some specialized routines to extract the full
  ancestry of a key in a more efficient manner.
  ``CombinedGraphIndex.find_ancestry()``. (Time to get ancestry for
  bzr.dev drops from 1.5s down to 300ms. For OOo from 33s => 10.5s) (John
  Arbash Meinel)

Testing
*******

* Install the test ssl certificate and key so that installed bzr
  can run the https tests. (Denys Duchier, #392401)
  

bzr 1.18rc1
###########

:Codename: little traveller
:1.18:    2009-08-20
:1.18rc1: 2009-08-10

This release of Bazaar marches on towards the 2.0 release in which the 2a
'brisbane-core' format becomes generally recommended.  Most of the work in
this release now focusses on bug fixes and stabilization, covering both 2a
and previous formats.  There is a new text-mode interactive merge feature,
a new guide to migration to 2a format in the user documentation, and
pushing branches to a smart server is now much faster.  

The Bazaar team decided that 2.0 will be a long-term supported release,
with bugfix-only releases based on it continuing for at least six months
or until the following stable release.

There are no changes from 1.18rc1 to 1.18.

New Features
************

* ``bzr merge --interactive`` applies a user-selected portion of the
  merge.  The UI is similar to ``shelve``.  (Aaron Bentley)

* ``bzr reconfigure`` now takes options ``--stacked-on URL`` and
  ``--unstacked`` to change stacking of a branch.
  (Martin Pool, #391411)

Bug Fixes
*********

* Annotating on a stacked branch will now succeed in simple scenarios.
  There are still some complex scenarios where it will fail (bug #399884)
  (John Arbash Meinel, #393366)

* A progress bar is no longer left dangling when ``bzr selftest``
  completes, and the progress bar updates with zero latency so the
  displayed test name is always the one that's actually running.
  (Martin Pool, #123688)

* Authenticating against an ssh server now uses ``auth_none`` to determine
  if password authentication is even supported. This fixes a bug where
  users would be prompted for a launchpad password, even though launchpad
  only supports publickey authentication. (John Arbash Meinel, #375867)

* BranchBuilder now accepts timezone to avoid test failures in countries far
  from GMT. (Vincent Ladeuil, #397716)

* ``bzr commit`` no longer saves the unversioning of missing files until
  the commit has completed on the branch. This means that aborting a
  commit that found a missing file will leave the tree unedited.
  (Robert Collins, #282402)

* ``bzr mv`` no longer takes out branch locks, which allows it to work
  when the branch is readonly. (Robert Collins, #216541)

* ``bzr revert .`` no longer generates an InconsistentDelta error when
  there are missing subtrees. (Robert Collins, #367632)

* ``bzr send`` now generates valid bundles with ``--2a`` formats. However,
  do to internal changes necessary to support this, older clients will
  fail when trying to insert them. For newer clients, the bundle can be
  used to apply the changes to any rich-root compatible format.
  (John Arbash Meinel, #393349)

* Cope with FTP servers that don't support restart/append by falling back
  to reading and then rewriting the whole file, such as TahoeLAFS.  (This
  fallback may be slow for some access patterns.)  (Nils Durner, #294709)

* Encode the paths in ``mbcs`` encoding on Windows when spawning an
  external diff client. This at least allows supporting filenames that are
  not ascii, but are present in the current locale. Ideally we would be
  able to pass the Unicode path, but that would be client dependent.
  (John Arbash Meinel, #382709)

* Fix a compile bug on Solaris having to do with const and
  pointer-to-pointers. (John Arbash Meinel, #408441)

* Fixed a NameError that occurs when merging or pulling from a URL that
  causes a redirection loop when bzr tries to read a URL as a bundle.
  (Andrew Bennetts, #400847)

* Fix ``AttributeError: 'TestUIFactory' object has no attribute 'tick'``
  running send and similar commands on 2a formats.
  (Martin Pool, #408201)
  
* Fix crash in some invocations of ``bzr status`` in format 2a.
  (Martin Pool, #403523)

* Fixed export to existing directory: if directory is empty then export 
  will succeed, otherwise it fails with error.
  (Alexander Belchenko, #406174)

* Fixed spurious "Source branch does not support stacking" warning when
  pushing. (Andrew Bennetts, #388908)

* Fixed spurious transport activity indicator appearing while tests are
  running.  (Martin Pool, #343532)

* Merge now correctly handles empty right-hand revision specs.
  (Aaron Bentley, #333961)

* Renames to lexographically lower basenames in trees that have never been
  committed to will no longer corrupt the dirstate. This was caused by an
  bug in the dirstate update_minimal method. (Robert Collins, #395556)

* Requests for unknown methods no longer cause the smart server to log
  lots of backtraces about ``UnknownSmartMethod``, ``do_chunk`` or
  ``do_end``.  (Andrew Bennetts, #338561)

* Shelve will not shelve the initial add of the tree root.  (Aaron Bentley)

* Streaming from bzr servers where there is a chain of stacked branches
  (A stacked on B stacked on C) will now work. (Robert Collins, #406597)

* The environment variable ``BZR_PROGRESS_BAR`` set to either ``text`` or ``none``
  always forces progress bars either on or off respectively.  Otherwise,
  they're turned on if ``TERM`` is not ``dumb`` and stderr is a terminal.
  bzr always uses the 'text' user interface when run as a command, so
  ``BZR_USE_TEXT_UI`` is no longer needed.
  (Martin Pool, #339385, #387717)

* The optional ``_knit_load_data_pyx`` C extension was never being
  imported.  This caused significant slowdowns when reading data from
  repositories.  (Andrew Bennetts, #405653)
  
* The ``--hardlink`` option to ``branch`` and ``checkout`` is not
  supported at the moment on workingtree formats that can do content
  filtering.  (See <https://bugs.edge.launchpad.net/bzr/+bug/408193>.)
  bzr now says so, rather than just ignoring the option.  (Martin Pool)

* There was a bug in ``osutils.relpath`` that was only triggered on
  Windows. Essentially if you were at the root of a drive, and did
  something to a branch/repo on another drive, we would go into an
  infinite loop while trying to find a 'relative path'.
  (John Arbash Meinel, #394227)

* ``WorkingTree4.unversion`` will no longer fail to unversion ids which
  were present in a parent tree but renamed in the working tree.
  (Robert Collins, #187207)

Improvements
************

* Can now rename/move files even if they have been removed from the inventory.
  (Marius Kruger)

* Pushing branches with tags via ``bzr://`` and ``bzr+ssh://`` is much
  faster, using a new ``Branch.set_tags_bytes`` smart server verb rather
  than VFS methods.  For example, pushes of small branches with tags take
  11 rather than 18 smart server requests.  (Andrew Bennetts, #398608)

* Sending Ctrl-Break on Windows will now drop you into the debugger, in
  the same way that sending Ctrl-\\ does on other platforms.
  (John Arbash Meinel)

Documentation
*************

* Added Bazaar 2.0 Upgrade Guide. (Ian Clatworthy)

API Changes
***********

* ``CLIUIFactory`` is deprecated; use ``TextUIFactory`` instead if you
  need to subclass or create a specific class, or better yet the existing
  ``make_ui_for_terminal``.  ``SilentUIFactory`` is clarified to do no
  user interaction at all, rather than trying to read from stdin but not
  writing any output, which would be strange if reading prompts or
  passwords.  (Martin Pool)

* New TransformPreview.commit() allows committing without a working tree.
  (Aaron Bentley)

* ``pb`` parameter to ``TextTestResult`` is deprecated and ignored.
  (Martin Pool)

* ProgressTasks now prefer to talk direct to their ProgressView not to the
  UIFactory. 
  (Martin Pool)

* ``WorkingTree._check`` now requires a references dict with keys matching
  those returned by ``WorkingTree._get_check_refs``. (Robert Collins)

Internals
*********

* ``CHKInventory.path2id`` uses the parent_id to basename hash to avoid
  reading the entries along the path, reducing work to lookup ids from
  paths. (Robert Collins)

* ``CHKMap.apply_delta`` now raises ``InconsistentDelta`` if a delta adds
  as new a key which was already mapped. (Robert Collins)

* Inventory delta application catches more cases of corruption and can
  prevent corrupt deltas from affecting consistency of data structures on
  disk. (Robert Collins)

* --subunit support now adds timestamps if the subunit version supports
  it. (Robert Collins)

* The Windows all-in-one installer now bundles the PyQt image format
  plugins, which allows previewing more images as part of 'qdiff'.
  (Alexander Belchenko)


Testing
*******

* Merge directive cherrypick tests must use the same root id.
  (Martin Pool, #409684)

* Spurious failure in ``check`` tests on rich-root formats fixed.
  (Martin Pool, #408199)

* The ``bzrlib.tests.TextTestRunner`` will no longer call
  ``countTestsCases`` on the test being run. Progress information is
  instead handled by having the test passed in call ``result.progress``
  before running its contents. This improves the behaviour when using
  ``TextTestRunner`` with test suites that don't support
  ``countTestsCases``. (Robert Collins)


bzr 1.17.1 (unreleased)
#######################

Bug Fixes
*********

* The optional ``_knit_load_data_pyx`` C extension was never being
  imported.  This caused significant slowdowns when reading data from
  knit format repositories.  (Andrew Bennetts, #405653)
  

bzr 1.17
########
:Codename: so-late-its-brunch
:1.17rc1: 2009-07-13
:1.17: 2009-07-20


Bazaar continues to blaze a straight and shining path to the 2.0 release and
the elevation of the ``2a`` beta format to the full glory of "supported and
stable".

Highlights in this release include greatly reduced memory consumption during
commits, faster ``ls``, faster ``annotate``, faster network operations if
you're specifying a revision number and the final destruction of those
annoying progress bar artifacts.


Changes from 1.17rc1 to 1.17final
*********************************

* Change an extension to call the python ``frozenset()`` rather than the C
  api ``PyFrozenSet_New``. It turns out that python2.4 did not expose the
  C api. (John Arbash Meinel, #399366)

* Fixes for the Makefile and the rename of ``generate_docs.py`` to
  ``tools/generate_docs.py`` to allow everything to be built on Windows.
  (John Arbash Meinel, #399356)

* ``bzr serve`` once again applies a ``ChrootServer`` to the given
  directory before serving it. (Andrew Bennetts, #400535)


Compatibility Breaks
********************

* ``bzr register-branch`` from the Launchpad plugin now refers to "project"
  instead of "product" which is the correct Launchpad terminology.  The
  --product option is deprecated and users should switch to using --project.
  (Neil Martinsen-Burrell, #238764)


New Features
************

* ``bzr push`` now aborts if uncommitted changes (including pending merges)
  are present in the working tree (if one is present) and no revision is
  specified. The configuration option ``push_strict`` can be used to set the
  default for this behavior.  (Vincent Ladeuil, #284038, #322808, #65286)

* ``bzr revno`` and ``bzr revision-info`` now have a ``--tree`` option to
  show revision info for the working tree instead of the branch.
  (Matthew Fuller, John Arbash Meinel)

* ``bzr send`` now aborts if uncommitted changes (including pending merges)
  are present in the working tree and no revision is specified. The
  configuration option ``send_strict`` can be used to set the default for this
  behavior.
  (Vincent Ladeuil, #206577)

* ``bzr switch --create-branch/-b`` can now be used to create and switch
  to a new branch. Supplying a name without a ``/`` will create the branch
  relative to the existing branch. (similar to how ``bzr switch name``
  works when the branch already exists.) (John Arbash Meinel)


Bug Fixes
*********

* Accept uppercase "Y/N" to prompts such as from break lock. 
  (#335182, Tim Powell, Martin Pool)

* Add documentation about diverged branches and how to fix them in the
  centralized workflow with local commits.  Mention ``bzr help
  diverged-branches`` when a push fails because the branches have
  diverged.  (Neil Martinsen-Burrell, #269477)

* Annotate would sometimes 'latch on' to trivial lines, causing important
  lines to be incorrectly annotated. (John Arbash Meinel, #387952)

* Automatic format upgrades triggered by default stacking policies on a
  1.16rc1 (or later) smart server work again.
  (Andrew Bennetts, #388675)

* Avoid progress bar artifacts being left behind on the screen.
  (Martin Pool, #321935)

* Better message in ``bzr split`` error suggesting a rich root format.
  (Neil Martinsen-Burrell, #220067)

* ``Branch.set_append_revisions_only`` now works with branches on a smart
  server. (Andrew Bennetts, #365865)

* By default, ``bzr branch`` will fail if the target directory exists, but
  does not already have a control directory.  The flag ``--use-existing-dir``
  will allow operation to proceed.  (Alexander Belchenko, #307554)

* ``bzr ls DIR --from-root`` now shows only things in DIR, not everything.
  (Ian Clatworthy)

* Fetch between repositories does not error if they have inconsistent data
  that should be irrelevant to the fetch operation. (Aaron Bentley)

* Fix ``AttributeError`` exception when reconfiguring lightweight checkout 
  of a remote repository.
  (Jelmer Vernooij, #332194)

* Fix bug in decoding v3 smart server messages when receiving multiple
  lots of excess bytes after an end-of-message.
  (Andrew Bennetts)

* Force deletion of readonly files during merge, update and other tree
  transforms.
  (Craig Hewetson, Martin Pool, #218206)

* Force socket shutdown in threaded http test servers to avoid client hangs
  (pycurl).  (Vincent Ladeuil, #383920).

* ``LRUCache`` will maintain the linked list pointers even if a nodes
  cleanup function raises an exception. (John Arbash Meinel, #396838)

* Progress bars are now suppressed again when the environment variable
  ``BZR_PROGRESS_BAR`` is set to ``none``.
  (Martin Pool, #339385)

* Reduced memory consumption during ``bzr commit`` of large files. For
  pre 2a formats, should be down to ~3x the size of a file.
  For ``--2a`` format repositories, it is down to the size of the file
  content plus the size of the compressed text.  Related to bug #109114.
  (John Arbash Meinel)

* Set hidden attribute on .bzr directory below unicode path should never
  fail with error. The operation should succeed even if bzr unable to set 
  the attribute.  (Alexander Belchenko, related to bug #335362).
  
* Stacking will no longer accept requests to stack on the same
  branch/repository. Existing branches that incorrectly reference the same
  repository in a stacking configuration will now raise
  UnstackableLocationError when the branch is opened. This can be fixed by
  removing the stacking location inside ``.bzr/branch``.
  (Robert Collins, #376243)

* The ``log+`` decorator, useful in debugging or profiling, could cause
  "AttributeError: 'list' object has no attribute 'next'".  This is now
  fixed.  The log decorator no longer shows the elapsed time or transfer
  rate because they're available in the log prefixes and the transport
  activity display respectively.
  (Martin Pool, #340347)

* Unshelve works correctly when multiple zero-length files are present on
  the shelf. (Aaron Bentley, #363444)

* Progress bars no longer show the network transport scheme or direction.
  (Martin Pool)

* launchpad-login now respects the 'verbose' option.
  (Jonathan Lange, #217031)


Internals
*********

* ``bzrlib.user_encoding`` is now officially deprecated. It is not
  possible to write a deprecation wrapper, but the variable will be
  removed in the near future. Use ``bzrlib.osutils.get_user_encoding()``
  instead. (Alexander Belchenko)

* Command lookup has had hooks added. ``bzrlib.Command.hooks`` has
  three new hook points: ``get_command``, ``get_missing_command`` and
  ``list_commands``, which allow just-in-time command name provision
  rather than requiring all command names be known a-priori.
  (Robert Collins)

* ``get_app_path`` from win32utils.py now supports REG_EXPAND_SZ data type
  and can read path to wordpad.exe. (Alexander Belchenko, #392046)

* ``graph.KnownGraph`` has been added. This is a class that can give
  answers to ``heads()`` very quickly. However, it has the assumption that
  the whole graph has already been loaded. This is true during
  ``annotate`` so it is used there with good success (as much as 2x faster
  for files with long ancestry and 'cherrypicked' changes.)
  (John Arbash Meinel, Vincent Ladeuil)

* OS file locks are now taken out using ``CreateFile`` rather than
  ``LockFileEx`` on Windows. The locking remains exclusive with
  ``LockFileEx`` but now it also works on older versions of Windows (such
  as Win98). (Martin <gzlist>)

* pack <=> pack fetching is now done via a ``PackStreamSource`` rather
  than the ``Packer`` code. The user visible change is that we now
  properly fetch the minimum number of texts for non-smart fetching.
  (John Arbash Meinel)


* ``VersionedFiles._add_text`` is a new api that lets us insert text into
  the repository as a single string, rather than a list of lines. This can
  improve memory overhead and performance of committing large files.
  (Currently a private api, used only by commit). (John Arbash Meinel)


Improvements
************

* ``bzr annotate`` can now be significantly faster. The time for
  ``bzr annotate NEWS`` is down to 7s from 22s in 1.16. Files with long
  histories and lots of 'duplicate insertions' will be improved more than
  others. (John Arbash Meinel, Vincent Ladeuil)

* ``bzr ls`` is now faster. On OpenOffice.org, the time drops from 2.4
  to 1.1 seconds. The improvement for ``bzr ls -r-1`` is more
  substantial dropping from 54.3 to 1.1 seconds. (Ian Clatworthy)

* Improve "Path(s) are not versioned" error reporting for some commands.
  (Benoît PIERRE)

* Initial commit performance in ``--2a`` repositories has been improved by
  making it cheaper to build the initial CHKMap. (John Arbash Meinel)

* Resolving a revno to a revision id on a branch accessed via ``bzr://``
  or ``bzr+ssh://`` is now much faster and involves no VFS operations.
  This speeds up commands like ``bzr pull -r 123``.  (Andrew Bennetts)

* ``revision-info`` now properly aligns the revnos/revids in the output
  and doesn't traceback when given revisions not in the current branch.
  Performance is also significantly improved when requesting multiple revs
  at once.  (Matthew Fuller, John Arbash Meinel)

* Tildes are no longer escaped by Transports. (Andy Kilner)


Documentation
*************

* Avoid bad text wrapping in generated documentation.  Slightly better
  formatting in the user reference.
  (Martin Pool, #249908)

* Minor clarifications to the help for End-Of-Line conversions.
  (Ian Clatworthy)

API Changes
***********

* Removed overspecific error class ``InvalidProgressBarType``.
  (Martin Pool)

* The method ``ProgressView._show_transport_activity`` is now
  ``show_transport_activity`` because it's part of the contract between
  this class and the UI.  (Martin Pool)


bzr 1.16.1
##########

:Released: 2009-06-26

End user testing of the 2a format revealed two serious bugs. The first,
#365615, caused bzr to raise AbsentContentFactory errors when autopacking.
This meant that commits or pushes to 2a-format repositories failed
intermittently.

The second bug, #390563, caused the smart server to raise AbsentContentFactory
when streaming 2a stacked 2a-format branches. This particularly affected
branches stored on Launchpad in the 2a format.

Both of these bugs cause command failures only, neither of them cause data
corruption or data loss. And, of course, both of these bugs are now fixed.

Bug Fixes
*********

* We now properly request a more minimal set of file texts when fetching
  multiple revisions. (Robert Collins, John Arbash Meinel, #390563)

* Repositories using CHK pages (which includes the new 2a format) will no
  longer error during commit or push operations when an autopack operation
  is triggered. (Robert Collins, #365615)

* ``chk_map.iter_interesting_nodes`` now properly uses the *intersection*
  of referenced nodes rather than the *union* to determine what
  uninteresting pages we still need to look at. Prior to this,
  incrementally pushing to stacked branch would push the minimal data, but
  fetching everything would request extra texts. There are some unhandled
  cases wrt trees of different depths, but this fixes the common cases.
  (Robert Collins, John Arbash Meinel, #390563)

* ``GroupCompress`` repositories now take advantage of the pack hints
  parameter to permit cross-format fetching to incrementally pack the
  converted data. (Robert Collins)

* ``Repository.commit_write_group`` now returns opaque data about what
  was committed, for passing to the ``Repository.pack``. Repositories
  without atomic commits will still return None. (Robert Collins)

* ``Repository.pack`` now takes an optional ``hint`` parameter
  which will support doing partial packs for repositories that can do
  that. (Robert Collins)

* RepositoryFormat has a new attribute 'pack_compresses' which is True
  when doing a pack operation changes the compression of content in the
  repository. (Robert Collins)

* ``StreamSink`` and ``InterDifferingSerialiser`` will call
  ``Repository.pack`` with the hint returned by
  ``Repository.commit_write_group`` if the formats were different and the
  repository can increase compression by doing a pack operation.
  (Robert Collins, #376748)


bzr 1.16
########
:Codename: yesterday-in-california
:1.16rc1: 2009-06-11
:1.16: 2009-06-18

This version of Bazaar contains the beta release of the new ``2a`` repository
format, suitable for testing by fearless, advanced users. This format or an
updated version of it will become the default format in Bazaar 2.0. Please
read the NEWS entry before even thinking about upgrading to the new format.

Also included are speedups for many operations on huge projects, a bug fix for
pushing stacked new stacked branches to smart servers and the usual bevy of
bug fixes and improvements.


Changes from 1.16rc1 to 1.16final
*********************************

* Fix the nested tree flag check so that upgrade from development formats to
  2a can work correctly.
  (Jelmer Vernooij, #388727)

* Automatic format upgrades triggered by default stacking policies on a
  1.16rc1 (or later) smart server work again.
  (Andrew Bennetts, #388675)


Compatibility Breaks
********************

* Display prompt on stderr (instead of stdout) when querying users so
  that the output of commands can be safely redirected.
  (Vincent Ladeuil, #376582)


New Features
************

* A new repository format ``2a`` has been added.  This is a beta release
  of the brisbane-core (aka group-compress) project.  This format now
  suitable for wider testing by advanced users willing to deal with some
  bugs.  We would appreciate test reports, either positive or negative.
  Format 2a is substantially smaller and faster for many operations on
  many trees.  This format or an updated version will become the default
  in bzr 2.0.

  This is a rich-root format, so this repository format can be used with
  bzr-svn.  Bazaar branches in previous non-rich-root formats can be
  converted (including by merge, push and pull) to format 2a, but not vice
  versa.  We recommend upgrading previous development formats to 2a.

  Upgrading to this format can take considerable time because it expands
  and more concisely repacks the full history.

  If you use stacked branches, you must upgrade the stacked branches
  before the stacked-on branches.  (See <https://bugs.launchpad.net/bugs/374735>)

* ``--development7-rich-root`` is a new dev format, similar to ``--dev6``
  but using a Revision serializer using bencode rather than XML.
  (Jelmer Vernooij, John Arbash Meinel)

* mail_client=claws now supports --body (and message body hooks).  Also uses
  configured from address.  (Barry Warsaw)

Improvements
************


* ``--development6-rich-root`` can now stack. (Modulo some smart-server
  bugs with stacking and non default formats.)
  (John Arbash Meinel, #373455)

* ``--development6-rich-root`` delays generating a delta index for the
  first object inserted into a group. This has a beneficial impact on
  ``bzr commit`` since each committed texts goes to its own group. For
  committing a 90MB file, it drops peak memory by about 200MB, and speeds
  up commit from 7s => 4s. (John Arbash Meinel)

* Numerous operations are now faster for huge projects, i.e. those
  with a large number of files and/or a large number of revisions,
  particularly when the latest development format is used. These
  operations (and improvements on OpenOffice.org) include:

  * branch in a shared repository (2X faster)
  * branch --no-tree (100X faster)
  * diff (2X faster)
  * tags (70X faster)

  (Ian Clatworthy)

* Pyrex version of ``bencode`` support. This provides optimized support
  for both encoding and decoding, and is now found at ``bzrlib.bencode``.
  ``bzrlib.utils.bencode`` is now deprecated.
  (Alexander Belchenko, Jelmer Vernooij, John Arbash Meinel)


Bug Fixes
*********

* Bazaar can now pass attachment files to the mutt email client.
  (Edwin Grubbs, #384158)

* Better message in ``bzr add`` output suggesting using ``bzr ignored`` to
  see which files can also be added.  (Jason Spashett, #76616)

* ``bzr pull -r 123`` from a stacked branch on a smart server no longer fails.
  Also, the ``Branch.revision_history()`` API now works in the same
  situation.  (Andrew Bennetts, #380314)
  
* ``bzr serve`` on Windows no longer displays a traceback simply because a
  TCP client disconnected. (Andrew Bennetts)

* Clarify the rules for locking and fallback repositories. Fix bugs in how
  ``RemoteRepository`` was handling fallbacks along with the
  ``_real_repository``. (Andrew Bennetts, John Arbash Meinel, #375496)

* Fix a small bug with fetching revisions w/ ghosts into a new stacked
  branch. Not often triggered, because it required ghosts to be part of
  the fetched revisions, not in the stacked-on ancestry.
  (John Arbash Meinel)

* Fix status and commit to work with content filtered trees, addressing
  numerous bad bugs with line-ending support. (Ian Clatworthy, #362030)

* Fix problem of "directory not empty" when contending for a lock over
  sftp.  (Martin Pool, #340352)

* Fix rule handling so that eol is optional, not mandatory.
  (Ian Clatworthy, #379370)

* Pushing a new stacked branch to a 1.15 smart server was broken due to a
  bug in the ``BzrDirFormat.initialize_ex`` smart verb.  This is fixed in
  1.16, but required changes to the network protocol, so the
  ``BzrDirFormat.initialize_ex`` verb has been removed and replaced with a
  corrected ``BzrDirFormat.initialize_ex_1.16`` verb.  1.15 clients will
  still work with a 1.16 server as they will fallback to slower (and
  bug-free) methods.
  (Jonathan Lange, Robert Collins, Andrew Bennetts, #385132)

* Reconcile can now deal with text revisions that originated in revisions 
  that are ghosts. (Jelmer Vernooij, #336749)

* Support cloning of branches with ghosts in the left hand side history.
  (Jelmer Vernooij, #248540)

* The ''bzr diff'' now catches OSError from osutils.rmtree and logs a
  helpful message to the trace file, unless the temp directory really was
  removed (which would be very strange).  Since the diff operation has
  succeeded from the user's perspective, no output is written to stderr 
  or stdout.  (Maritza Mendez, #363837)

* Translate errors received from a smart server in response to a
  ``BzrDirFormat.initialize`` or ``BzrDirFormat.initialize_ex`` request.
  This was causing tracebacks even for mundane errors like
  ``PermissionDenied``.  (Andrew Bennetts, #381329)

Documentation
*************

* Added directory structure and started translation of docs in Russian.
  (Alexey Shtokalo, Alexander Iljin, Alexander Belchenko, Dmitry Vasiliev,
  Volodymyr Kotulskyi)

API Changes
***********

* Added osutils.parent_directories(). (Ian Clatworthy)

* ``bzrlib.progress.ProgressBar``, ``ChildProgress``, ``DotsProgressBar``,
  ``TTYProgressBar`` and ``child_progress`` are now deprecated; use
  ``ui_factory.nested_progress_bar`` instead.  (Martin Pool)

* ``graph.StackedParentsProvider`` is now a public API, replacing
  ``graph._StackedParentsProvider``. The api is now considered stable and ready
  for external users. (Gary van der Merwe)

* ``bzrlib.user_encoding`` is deprecated in favor of
  ``get_user_encoding``.  (Alexander Belchenko)

* TreeTransformBase no longer assumes that limbo is provided via disk.
  DiskTreeTransform now provides disk functionality.  (Aaron Bentley)

Internals
*********

* Remove ``weave.py`` script for accessing internals of old weave-format
  repositories.  (Martin Pool)

Testing
*******

* ``make check`` no longer repeats the test run in ``LANG=C``.
  (Martin Pool, #386180)

* The number of cores is now correctly detected on OSX. (John Szakmeister)

* The number of cores is also detected on Solaris and win32. (Vincent Ladeuil)

* The number of cores is also detected on FreeBSD. (Matthew Fuller)


bzr 1.15
########
:1.15rc1: 2009-05-16
:1.15: 2009-05-22
:1.15.1: 2009-06-09

The smart server will no longer raise 'NoSuchRevision' when streaming content
with a size mismatch in a reconstructed graph search. New command ``bzr
dpush``. Plugins can now define their own annotation tie-breaker when two
revisions introduce the exact same line.

Changes from 1.15.1 to 1.15.2
*****************************

* Use zdll on Windows to build ``_chk_map_pyx`` extension.
  (Alexander Belchenko)

Changes from 1.15final to 1.15.1
*********************************

* Translate errors received from a smart server in response to a
  ``BzrDirFormat.initialize`` or ``BzrDirFormat.initialize_ex`` request.
  This was causing tracebacks even for mundane errors like
  ``PermissionDenied``.  (Andrew Bennetts, #381329)

Changes from 1.15rc1 to 1.15final
*********************************

* No changes

Compatibility Breaks
********************

* ``bzr ls`` is no longer recursive by default. To recurse, use the
  new ``-R`` option. The old ``--non-recursive`` option has been removed.
  If you alias ``ls`` to ``ls -R``, you can disable recursion using
  ``--no-recursive`` instead.  (Ian Clatworthy)

New Features
************

* New command ``bzr dpush`` that can push changes to foreign 
  branches (svn, git) without setting custom bzr-specific metadata.
  (Jelmer Vernooij)

* The new development format ``--development6-rich-root`` now supports
  stacking. We chose not to use a new format marker, since old clients
  will just fail to open stacked branches, the same as if we used a new
  format flag. (John Arbash Meinel, #373455)

* Plugins can now define their own annotation tie-breaker when two revisions
  introduce the exact same line. See ``bzrlib.annotate._break_annotation_tie``
  Be aware though that this is temporary, private (as indicated by the leading
  '_') and a first step to address the problem. (Vincent Ladeuil, #348459)

* New command ``bzr dpush`` that can push changes to foreign 
  branches (svn, git) without setting custom bzr-specific metadata.
  (Jelmer Vernooij)

* ``bzr send`` will now check the ``child_submit_format`` setting in
  the submit branch to determine what format to use, if none was 
  specified on the command-line.  (Jelmer Vernooij)

Improvements
************

* -Dhpss output now includes the number of VFS calls made to the remote
  server. (Jonathan Lange)

* ``--coverage`` works for code running in threads too.
  (Andrew Bennets, Vincent Ladeuil)

* ``bzr pull`` now has a ``--local`` option to only make changes to the
  local branch, and not the bound master branch.
  (Gary van der Merwe, #194716)

* ``bzr rm *`` is now as fast as ``bzr rm * --keep``. (Johan Walles, #180116)

Bug Fixes
*********

* Adding now works properly when path contains a symbolic link.
  (Geoff Bache, #183831)

* An error is now raised for unknown eol values. (Brian de Alwis, #358199)

* ``bzr merge --weave`` will now generate a conflict if one side deletes a
  line, and the other side modifies the line. (John Arbash Meinel, #328171)

* ``bzr reconfigure --standalone`` no longer raises IncompatibleRepositories.
  (Martin von Gagern, #248932)

* ``bzr send`` works to send emails again using MAPI.
  (Neil Martinsen-Burrell, #346998)

* Check for missing parent inventories in StreamSink.  This prevents
  incomplete stacked branches being created by 1.13 bzr:// and
  bzr+ssh:// clients (which have bug #354036).  Instead, the server now
  causes those clients to send the missing records.  (Andrew Bennetts)

* Correctly handle http servers proposing multiple authentication schemes.
  (Vincent Ladeuil, #366107)

* End-Of-Line content filters are now loaded correctly.
  (Ian Clatworthy, Brian de Alwis, #355280)

* Fix a bug in the pure-python ``GroupCompress`` code when handling copies
  longer than 64KiB. (John Arbash Meinel, #364900)

* Fix TypeError in running ``bzr break-lock`` on some URLs.
  (Alexander Belchenko, Martin Pool, #365891)

* Non-recursive ``bzr ls`` now works properly when a path is specified.
  (Jelmer Vernooij, #357863)

* ssh usernames (defined in ~/.ssh/config) are honoured for bzr+ssh connections.
  (Vincent Ladeuil, #367726)

* Several bugs related to unicode symlinks have been fixed and the test suite
  enhanced to better catch regressions for them. (Vincent Ladeuil)

* The smart server will no longer raise 'NoSuchRevision' when streaming
  content with a size mismatch in a reconstructed graph search: it assumes
  that the client will make sure it is happy with what it got, and this
  sort of mismatch is normal for stacked environments.
  bzr 1.13.0/1 will stream from unstacked branches only - in that case not
  getting all the content expected would be a bug. However the graph
  search is how we figured out what we wanted, so a mismatch is both odd
  and unrecoverable without starting over, and starting over will end up
  with the same data as if we just permitted the mismatch. If data is
  gc'd, doing a new search will find only the truncated data, so sending
  only the truncated data seems reasonable. bzr versions newer than this
  will stream from stacked branches and check the stream to find missing
  content in the stacked-on branch, and thus will handle the situation
  implicitly.  (Robert Collins, #360791)

* Upgrading to, or fetching into a 'rich-root' format will now correctly
  set the root data the same way that reconcile does.
  (Robert Collins, #368921)

* Using unicode Windows API to obtain command-line arguments.
  (Alexander Belchenko, #375934)

Documentation
*************

API Changes
***********

* ``InterPackRepo.fetch`` and ``RepoFetcher`` now raise ``NoSuchRevision``
  instead of ``InstallFailed`` when they detect a missing revision.
  ``InstallFailed`` itself has been deleted. (Jonathan Lange)

* Not passing arguments to ``bzrlib.commands.main()`` will now grab the
  arguments from ``osutils.get_unicode_argv()`` which has proper support
  for unicode arguments on windows. Further, the supplied arguments are now 
  required to be unicode strings, rather than user_encoded strings.
  (Alexander Belchenko)

Internals
*********

* ``bzrlib.branch.Branch.set_parent`` is now present on the base branch
  class and will call ``_set_parent_location`` after doing unicode 
  encoding. (Robert Collins)

* ``bzrlib.remote.RemoteBranch._set_parent_location`` will use a new verb
  ``Branch.set_parent_location`` removing further VFS operations.
  (Robert Collins)

* ``bzrlib.bzrdir.BzrDir._get_config`` now returns a ``TransportConfig``
  or similar when the dir supports configuration settings. The base class
  defaults to None. There is a matching new server verb
  ``BzrDir.get-config_file`` to reduce roundtrips for getting BzrDir
  configuration. (Robert Collins)

* ``bzrlib.tests.ExtendedTestResult`` has new methods ``startTests``
  called before the first test is started, ``done`` called after the last
  test completes, and a new parameter ``strict``. (Robert Collins)

* ``-Dhpss`` when passed to bzr will cause a backtrace to be printed when
  VFS operations are started on a smart server repository. This should not
  occur on regular push and pull operations, and is a key indicator for
  performance regressions. (Robert Collins)

* ``-Dlock`` when passed to the selftest (e.g. ``bzr -Dlock selftest``) will
  cause mismatched physical locks to cause test errors rather than just
  reporting to the screen. (Robert Collins)

* -Dprogress will cause pdb to start up if a progress view jumps
  backwards. (Robert Collins)

* Fallback ``CredentialStore`` instances registered with ``fallback=True``
  are now be able to provide credentials if obtaining credentials 
  via ~/.bazaar/authentication.conf fails. (Jelmer Vernooij, 
  Vincent Ladeuil, #321918)

* New hook ``Lock.lock_broken`` which runs when a lock is
  broken. This is mainly for testing that lock/unlock are
  balanced in tests. (Vincent Ladeuil)

* New MergeDirective hook 'merge_request_body' allows hooks to supply or
  alter a body for the message produced by ``bzr send``.

* New smart server verb ``BzrDir.initialize_ex`` which implements a
  refactoring to the core of clone allowing less round trips on new
  branches. (Robert Collins)

* New method ``Tags.rename_revisions`` that can rename revision ids tags
  are pointing at. (Jelmer Vernooij)

* Updated the bundled ``ConfigObj`` library to 4.6.0 (Matt Nordhoff)

Testing
*******

* ``bzr selftest`` will now fail if lock/unlock are not correctly balanced in
  tests. Using ``-Dlock`` will turn the related failures into warnings.
  (Vincent Ladeuil, Robert Collins)

bzr 1.14
########
:Codename: brisbane-core
:1.14rc1: 2009-04-06
:1.14rc2: 2009-04-19
:1.14: 2009-04-28
:1.14.1: 2009-05-01

New formats 1.14 and 1.14-rich-root supporting End-Of-Line (EOL) conversions,
keyword templating (via the bzr-keywords plugin) and generic content filtering.
End-of-line conversion is now supported for formats supporting content
filtering.

Changes from 1.14final to 1.14.1
********************************

* Change api_minimum_version back to api_minimum_version = (1, 13, 0)

Changes from 1.14rc2 to 1.14final
*********************************

* Fix a bug in the pure-python ``GroupCompress`` code when handling copies
  longer than 64KiB. (John Arbash Meinel, #364900)

Changes from 1.14rc1 to 1.14rc2
*******************************

* Fix for bug 358037 Revision not in
  bzrlib.groupcompress.GroupCompressVersionedFiles (Brian de Alwis, 
  John A Meinel)

* Fix for bug 354036 ErrorFromSmartServer - AbsentContentFactory object has no
  attribute 'get_bytes_as' exception while pulling from Launchpad 
  (Jean-Francois Roy, Andrew Bennetts, Robert Collins)

* Fix for bug 355280 eol content filters are never loaded and thus never
  applied (Brian de Alwis, Ian Clatworthy)
 
* bzr.dev -r4280  Change _fetch_uses_deltas = False for CHK repos until we can
  write a better fix. (John Arbash Meinel, Robert Collins)

* Fix for bug 361574 uncommit recommends undefined --levels and -n options
  (Marius Kruger, Ian Clatworthy)

* bzr.dev r4289 as cherrypicked at lp:~spiv/bzr/stacking-cherrypick-1.14 
  (Andrew Bennetts, Robert Collins)

Compatibility Breaks
********************

* A previously disabled code path to accelerate getting configuration
  settings from a smart server has been reinstated. We think this *may*
  cause a incompatibility with servers older than bzr 0.15. We intend
  to issue a point release to address this if it turns out to be a
  problem. (Robert Collins, Andrew Bennetts)

* bzr no longer autodetects nested trees as 'tree-references'.  They
  must now be explicitly added tree references.  At the commandline, use
  join --reference instead of add.  (Aaron Bentley)

* The ``--long`` log format (the default) no longer shows merged
  revisions implicitly, making it consistent with the ``short`` and
  ``line`` log formats.  To see merged revisions for just a given
  revision, use ``bzr log -n0 -rX``. To see every merged revision,
  use ``bzr log -n0``.  (Ian Clatworthy)

New Features
************

* New formats ``1.14`` and ``1.14-rich-root`` supporting End-Of-Line
  (EOL) conversions, keyword templating (via the bzr-keywords plugin)
  and generic content filtering. These formats replace the experimental
  ``development-wt5`` and ``development-wt5-rich-root`` formats
  respectively, but have support for filtered views disabled.
  (Ian Clatworthy)

* New ``mv --auto`` option recognizes renames after they occur.
  (Aaron Bentley)

* ``bzr`` can now get passwords from stdin without requiring a controlling
  terminal (i.e. by redirecting stdin). (Vincent Ladeuil)

* ``bzr log`` now supports filtering of multiple files and directories
  and will show changes that touch any of them. Furthermore,
  directory filtering now shows the changes to any children of that
  directory, not just the directory object itself.
  (Ian Clatworthy, #97715)

* ``bzr shelve`` can now apply changes without storing anything on the
  shelf, via the new --destroy option.  (Aaron Bentley)

* ``bzr send`` now accepts --body to specify an initial message body.
  (Aaron bentley)

* ``bzr xxx --usage`` where xxx is a command now shows a usage
  message and the options without the descriptive help sections
  (like Description and Examples). A message is also given
  explaining how to see the complete help, i.e. ``bzr help xxx``.
  (Ian Clatworthy)

* Content filters can now be used to provide custom conversion
  between the canonical format of content (i.e. as stored) and
  the convenience format of content (i.e. as created in working
  trees). See ``bzr help content-filters`` for further details.
  (Ian Clatworthy, Alexander Belchenko)

* End-of-line conversion is now supported for formats supporting
  content filtering. See ``bzr help eol`` for details.
  (Ian Clatworthy)

* Newly-blessed `join` command allows combining two trees into one.
  (Aaron Bentley)

Improvements
************

* A new format name alias ``default-rich-root`` has been added and
  points at the closest relative of the default format that supports 
  rich roots. (Jelmer Vernooij, #338061)

* Branching from a stacked branch using ``bzr*://`` will now stream
  the data when the target repository does not need topological
  ordering, reducing round trips and network overhead. This uses the
  existing smart server methods added in 1.13, so will work on any
  1.13 or newer server. (Robert Collins, Andrew Bennetts)

* ``bzr cat`` and ``bzr export`` now supports a ``--filters`` option
  that displays/saves the content after content filters are applied.
  (Ian Clatworthy)

* ``bzr ignore`` gives a more informative message when existing
  version controlled files match the ignore pattern. (Neil
  Martinsen-Burrell, #248895)

* ``bzr log`` now has ``--include-merges`` as an alias for ``--levels 0``.
  (Ian Clatworthy)

* ``bzr send`` is faster on repositories with deep histories.
  (Ian Clatworthy)

* IPv6 literals are accepted in URLs.
  (stlman, Martin Pool, Jelmer Vernooij, #165014)

* Progress bars now show the rate of network activity for
  ``bzr+ssh://`` and ``bzr://`` connections.  (Andrew Bennetts)

* Prompt for user names if they are not in the configuration. 
  (Jelmer Vernooij, #256612)

* Pushing to a stacked pack-format branch on a 1.12 or older smart server
  now takes many less round trips.  (Andrew Bennetts, Robert Collins,
  #294479)
  
* Streaming push can be done to older repository formats.  This is
  implemented using a new ``Repository.insert_stream_locked`` RPC.
  (Andrew Bennetts, Robert Collins)

* The "ignoring files outside view: .." message has been re-worded
  to "Ignoring files outside view. View is .." to reduce confusion
  about what was being considered and what was being ignored.
  (Ian Clatworthy)

* The ``long`` log formatter now shows [merge] indicators. If
  only one level of revisions is displayed and merges are found,
  the ``long`` and ``short`` log formatters now tell the user
  how to see the hidden merged revisions.  (Ian Clatworthy)

* The ``brisbane-core`` project has delivered its beta format
  ``development6-rich-root``. This format is suitable for judicious
  testing by early adopters. In particular if you are benchmarking bzr
  performance please be sure to test using this format. At this stage
  more information is best obtained by contacting the Bazaar mailing list
  or IRC channel if you are interested in using this format. We will make
  end user documentation available closer to blessing the format as
  production ready. (Robert Collins, John Arbash Meinel, Ian Clatworthy,
  Vincent Ladeuil, Andrew Bennetts, Martin Pool)

* Tildes are no longer escaped. No more %7Euser/project/branch!
  (Jonathan Lange)

Bug Fixes
*********

* Pushing a new stacked branch will also push the parent inventories for
  revisions at the stacking boundary.  This makes sure that the stacked
  branch has enough data to calculate inventory deltas for all of its
  revisions (without requiring the fallback branch).  This avoids
  "'AbsentContentFactory' object has no attribute 'get_bytes_as'" errors
  when fetching the stacked branch from a 1.13 (or later) smart server.
  This partially fixes #354036.  (Andrew Bennetts, Robert Collins)

* End-Of-Line content filters are now loaded correctly.
  (Ian Clatworthy, Brian de Alwis, #355280)

* Authentication plugins now receive all the parameters from the request
  itself (aka host, port, realm, path, etc). Previously, only the 
  authentication section name, username and encoded password were 
  provided. (Jean-Francois Roy)

* bzr gives a better message if an invalid regexp is passed to ``bzr log
  -m``.  (Anne Mohsen, Martin Pool)

* ``bzr split`` now says "See also: join" (Aaron Bentley, #335015)

* ``bzr version-info`` now works in empty branches. (Jelmer Vernooij,
  #313028)

* Fix "is not a stackable format" error when pushing a
  stackable-format branch with an unstackable-format repository to a
  destination with a default stacking policy.  (Andrew Bennetts)

* Fixed incorrect "Source format does not support stacking" warning
  when pushing to a smart server.  (Andrew Bennetts, #334114)

* Fix 'make check-dist-tarball' failure by converting paths to unicode when
  needed. (Vincent Ladeuil, #355454)

* Fixed "Specified file 'x/y/z' is outside current view: " occurring
  on ``bzr add x/y/z`` in formats supporting views when no view is
  defined.  (Ian Clatworthy, #344708)

* It is no longer possible to fetch between repositories while the
  target repository is in a write group. This prevents race conditions
  that prevent the use of RPC's to perform fetch, and thus allows
  optimising more operations. (Robert Collins, Andrew Bennetts)

* ``merge --force`` works again. (Robert Collins, #342105)

* No more warnings are issued about ``sha`` being deprecated under python-2.6.
  (Vincent Ladeuil, #346593)

* Pushing a new branch to a server that has a stacking policy will now
  upgrade from the local branch format when the stacking policy points at
  a branch which is itself stackable, because we know the client can read
  both branches, we know that the trunk for the project can be read too,
  so the upgrade will not inconvenience users. (Robert Collins, #345169)

* Pushing a new stacked branch will also push the parent inventories for
  revisions at the stacking boundary.  This makes sure that the stacked
  branch has enough data to calculate inventory deltas for all of its
  revisions (without requiring the fallback branch).  This avoids
  "'AbsentContentFactory' object has no attribute 'get_bytes_as'" errors
  when fetching the stacked branch from a 1.13 (or later) smart server.
  This partially fixes #354036.  (Andrew Bennetts, Robert Collins)

* The full test suite is passing again on OSX. Several minor issues (mostly
  test related) have been fixed. (Vincent Ladeuil, #355273).

* The GNU Changelog formatter is slightly improved in the case where
  the delta is empty, and now correctly claims not to support tags.
  (Andrea Bolognani)

* Shelve can now shelve changes to a symlink target.
  (James Westby, #341558)

* The help for the ``info`` command has been corrected.
  (Ian Clatworthy, #351931)

* Upgrade will now use a sensible default format if the source repository
  uses rich roots.  (Jelmer Vernooij, #252908)

Documentation
*************

* Expanded the index of the developer documentation. (Eric Siegerman)

* New topic `bzr help debug-flags`.  (Martin Pool)

* The generated manpage now explicitly lists aliases as commands.
  (James Westby, #336998)

API Changes
***********

* APIs deprecated in 1.6 and previous versions of bzr are now removed.
  (Martin Pool)

* ``CommitReporter`` is no longer called with ``unchanged`` status during
  commit - this was a full-tree overhead that bzr no longer performs.
  (Robert Collins)

* New abstract ``UIFactory`` method ``get_username`` which will be called to 
  obtain the username to use when connecting to remote machines. 
  (Jelmer Vernooij)

* New API ``Inventory.filter()`` added that filters an inventory by
  a set of file-ids so that only those fileids, their parents and
  their children are included.  (Ian Clatworthy)

* New sort order for ``get_record_stream`` ``groupcompress`` which
  sorts optimally for use with groupcompress compressors. (John Arbash
  Meinel, Robert Collins)

* Repository APIs ``get_deltas_for_revisions()`` and
  ``get_revision_delta()`` now support an optional ``specific_fileids``
  parameter. If provided, the deltas are filtered so that only those
  file-ids, their parents and their children are included.
  (Ian Clatworthy)

* The ``get_credentials`` and ``set_credentials`` methods of 
  ``AuthenticationConfig`` now accept an optional realm argument.
  (Jean-Francois Roy)

* The ``pb`` argument to ``fetch()`` is deprecated.
  (Martin Pool)

* The ``Serializer`` class and the serializer ``format registry`` have moved
  from ``bzrlib.xml_serializer`` to ``bzrlib.serializer``. (Jelmer Vernooij)

* The smart server jail now hooks into BzrDir.open to prevent any BzrDir
  that is not inside the backing transport from being opened.  See the
  module documentation for ``bzrlib.smart.request`` for details.
  (Andrew Bennetts, Robert Collins)

* ``Tree.get_symlink_target`` now always returns a unicode string result
  or None. Previously it would return the bytes from reading the link
  which could be in any arbitrary encoding. (Robert Collins)

Testing
*******

* ``bzrlib.tests.TestCase`` now fails the test if its own ``setUp``
  and ``tearDown`` weren't called.  This catches faulty tests that
  forget to upcall when overriding ``setUp`` and ``tearDown``.  Those
  faulty tests were not properly isolated.
  (Andrew Bennetts, Robert Collins)

* Fix test_msgeditor.MsgEditorTest test isolation.
  (Vincent Ladeuil, #347130)

* ``medusa`` is not used anymore as an FTP test server starting with
  python2.6. A new FTP test server based on ``pyftplib`` can be used
  instead. This new server is a soft dependency as medusa which is still
  preferred if both are available (modulo python version).
  (Vincent Ladeuil)

Internals
*********

* Added ``chk_map`` for fast, trie-based storage of tuple to string maps.
  (Robert Collins, John Arbash Meinel, Vincent Ladeuil)

* Added ``bzrlib.chk_map`` for fast, trie-based storage of tuple to string
  maps.  (Robert Collins, John Arbash Meinel, Vincent Ladeuil)

* Added ``bzrlib.inventory_delta`` module.  This will be used for
  serializing and deserializing inventory deltas for more efficient
  streaming on the network.  (Robert Collins, Andrew Bennetts)

* ``Branch._get_config`` has been added, which splits out access to the
  specific config file from the branch. This is used to let RemoteBranch
  avoid constructing real branch objects to access configuration settings.
  (Robert Collins, Andrew Bennetts)

* ``Branch`` now implements ``set_stacked_on_url`` in the base class as
  the implementation is generic and should impact foreign formats. This
  helps performance for ``RemoteBranch`` push operations to new stacked
  branches. (Robert Collins, Andrew Bennetts)

* ``BtreeIndex._spill_mem_keys_to_disk()`` now generates disk index with
  optmizations turned off. This only has effect when processing > 100,000
  keys during something like ``bzr pack``. (John Arbash Meinel)

* ``bzr selftest`` now accepts ``--subunit`` to run in subunit output
  mode. Requires ``lp:subunit`` installed to work, but is not a hard
  dependency. (Robert Collins)

* ``BzrDir.open_branch`` now takes an optional ``ignore_fallbacks``
  parameter for controlling opening of stacked branches.
  (Andrew Bennetts, Robert Collins)
  
* ``CommitBuilder`` has a new method, ``record_iter_changes`` which works
  in terms of an iter_changes iterator rather than full tree scanning.
  (Robert Collins)

* ``DirState`` can now be passed a custom ``SHA1Provider`` object
  enabling it to store the SHA1 and stat of the canonical (post
  content filtered) form. (Ian Clatworthy)

* New ``assertLength`` method based on one Martin has squirreled away
  somewhere. (Robert Collins, Martin Pool)

* New hook ``BzrDir.pre_open`` which runs before opening ``BzrDir``
  objects, allowing better enforcement of the smart server jail when
  dealing with stacked branches. (Robert Collins, Andrew Bennetts)

* New hook ``RioVersionInfoBuilder.revision``, allowing extra entries 
  to be added to the stanza that is printed for a particular revision.
  (Jelmer Vernooij)

* New repository method ``refresh_data`` to cause any repository to
  make visible data inserted into the repository by a smart server
  fetch operation. (Robert Collins, Andrew Bennetts)

* ``register_filter_stack_map`` now takes an optional fallback parameter,
  a callable to invoke if a preference has a value not in the map
  of filter stacks. This enhancement allows, for example,  bzr-svn to
  handle existing svn properties that define a list of keywords to be
  expanded.  (Ian Clatworthy)

* ``RemoteBranchConfig`` will use a new verb ``Branch.set_config_option``
  to write config settings to smart servers that support this, saving
  5 round trips on the stacked streaming acceptance test.
  (Robert Collins, Andrew Bennetts)

* ``RemoteBranch`` now provides ``_get_config`` for access to just the
  branch specific configuration from a remote server, which uses the 
  already existing ``Branch.get_config_file`` smart verb.
  (Robert Collins, Andrew Bennetts)

* ``RemoteRepository`` will now negatively cache missing revisions during
  ``get_parent_map`` while read-locked. Write-locks are unaffected.
  (Robert Collins, Andrew Bennetts)

* Removed ``InterRemoteToOther``, ``InterOtherToRemote`` and
  ``InterPackToRemotePack`` classes, as they are now unnecessary.
  (Andrew Bennetts)

* ``RepositoryFormat`` as a new attribute ``fast_deltas`` to indicate
  whether the repository can efficiently generate deltas between trees
  regardless of tree size. (Robert Collins)

* ``Repository.iter_files_bytes()`` now properly returns an "iterable of
  byte strings" (aka 'chunked') for the content. It previously was
  returning a plain string, which worked, but performed very poorly when
  building a working tree (file.writelines(str) is very inefficient). This
  can have a large effect on ``bzr checkout`` times. (John Arbash Meinel)

* selftest now supports a --parallel option, with values of 'fork' or
  'subprocess' to run the test suite in parallel. Currently only linux
  machine work, other platforms need patches submitted. (Robert Collins,
  Vincent Ladeuil)

* ``tests.run_suite`` has a new parameter ``suite_decorators``, a list of 
  callables to use to decorate the test suite. Such decorators can add or
  remove tests, or even remote the test suite to another machine if
  desired. (Robert Collins)

* The smart server verb ``Repository.get_parent_map`` can now include
  information about ghosts when the special revision ``include-missing:``
  is in the requested parents map list. With this flag, ghosts are
  included as ``missing:REVISION_ID``. (Robert Collins, Andrew Bennetts)

* ``_walk_to_common_revisions`` will now batch up at least 50
  revisions before calling ``get_parent_map`` on the target,
  regardless of ``InterRepository``.
  (Andrew Bennetts, Robert Collins)

bzr 1.13
########

:Codename: paraskavedekatriaphobia
:1.13: 2009-03-14
:1.13rc1: 2009-03-10
:1.13.1: 2009-03-23
:1.13.2: 2009-04-27

GNU Changelog output can now be produced by ``bzr log --gnu-changelog``.  Debug
flags can now be set in ``~/.bazaar/bazaar.conf``.  Lightweight checkouts and
stacked branches should both be much faster over remote connections.  

Changes From 1.13.1 to 1.13.2
*****************************

A regression was found in the 1.13.1 release. When bzr 1.13.1 and earlier push
a stacked branch they do not take care to push all the parent inventories for
the transferred revisions. This means that a smart server serving that branch
often cannot calculate inventory deltas for the branch (because smart server
does not/cannot open fallback repositories). Prior to 1.13 the server did not
have a verb to stream revisions out of a repository, so that's why this bug has
appeared now.

Bug Fixes
*********

* Fix for bug 354036 ErrorFromSmartServer - AbsentContentFactory object has no
  attribute 'get_bytes_as' exception while pulling from Launchpad 
  (Jean-Francois Roy, Andrew Bennetts, Robert Collins)

Changes From 1.13final to 1.13.1
********************************

A couple regessions where found in the 1.13 release. The pyrex-generated C
extensions are missing from the .tar.gz and .zip files.  Documentation on how
to generate GNU ChangeLogs is wrong.

Bug Fixes
*********

* Change ``./bzr``'s ``_script_version`` to match ./bzrlib/__init__.py
  version_info. (Bob Tanner, Martin Pool, #345232)

* Distribution archives for 1.13 do not contain generated C extension modules
  (Jean-Francois Roy, Bob Tanner, #344465)

* GNU ChangeLog output can now be produced by bzr log --format gnu-changelog is
  incorrect (Deejay, Bob Tanner, Martin Pool, Robert Collins, #343928)

* ``merge --force`` works again. (Robert Collins, #342105)

Changes From 1.13rc1 to 1.13final
*********************************

* Fix "is not a stackable format" error when pushing a
  stackable-format branch with an unstackable-format repository to a
  destination with a default stacking policy.  (Andrew Bennetts)

* Progress bars now show the rate of network activity for
  ``bzr+ssh://`` and ``bzr://`` connections.  (Andrew Bennetts)

Compatibility Breaks
********************

* ``bzr log --line`` now indicates which revisions are merges with
  `[merge]` after the date.  Scripts which parse the output of this
  command may need to be adjusted.
  (Neil Martinsen-Burrell)

New Features
************

* ``bzr reconfigure`` now supports --with-trees and --with-no-trees
  options to change the default tree-creation policy of shared
  repositories.  (Matthew Fuller, Marius Kruger, #145033)

* Debug flags can now be set in ``~/.bazaar/bazaar.conf``.
  (Martin Pool)

* Filtered views provide a mask over the tree so that users can focus
  on a subset of a tree when doing their work. See ``Filtered views``
  in chapter 7 of the User Guide and ``bzr help view`` for details.
  (Ian Clatworthy)

* GNU Changelog output can now be produced by ``bzr log --gnu-changelog``.
  (Andrea Bolognani, Martin Pool)

* The ``-Dmemory`` flag now gives memory information on Windows.
  (John Arbash Meinel)

* Multiple authors for a commit can now be recorded by using the "--author"
  option multiple times. (James Westby, #185772)

* New clean-tree command, from bzrtools.  (Aaron Bentley, Jelmer Vernooij)

* New command ``bzr launchpad-open`` opens a Launchpad web page for that
  branch in your web browser, as long as the branch is on Launchpad at all.
  (Jonathan Lange)

* New API for getting bugs fixed by a revision: Revision.iter_bugs().
  (Jonathan Lange)

Improvements
************

* All bzr ``Hooks`` classes are now registered in
  ``bzrlib.hooks.known_hooks``. This removes the separate list from
  ``bzrlib.tests`` and ensures that all hooks registered there are
  correctly isolated by the test suite (previously
  ``MutableTreeHooks`` were not being isolated correctly). Further, 
  documentation for hooks is now dynamically generated from the
  present HookPoints. ``bzr hooks`` will now also report on all the
  hooks present in the ``bzrlib.hooks.known_hooks`` registry.
  (Robert Collins)

* ``bzr add`` no longer prints ``add completed`` on success. Failure
  still prints an error message. (Robert Collins)

* ``bzr branch`` now has a ``--no-tree`` option which turns off the
  generation of a working tree in the new branch.
  (Daniel Watkins, John Klinger, #273993)

* Bazaar will now point out ``bzr+ssh://`` to the user when they 
  use ssh://. (Jelmer Vernooij, #330535)

* ``bzr -v info`` now omits the number of committers branch statistic,
  making it many times faster for large projects. To include that
  statistic in the output, use ``bzr -vv info``.
  (Ian Clatworthy)

* ``bzr push`` to a ``bzr`` url (``bzr://``, ``bzr+ssh://`` etc) will
  stream if the server is version 1.13 or greater, reducing roundtrips
  significantly. (Andrew Bennetts, Robert Collins)

* Lightweight Checkouts and Stacked Branches should both be much
  faster over remote connections. Building the working tree now
  batches up requests into approx 5MB requests, rather than a separate
  request for each file. (John Arbash Meinel)

* Support for GSSAPI authentication when using HTTP or HTTPS. 
  (Jelmer Vernooij)

* The ``bzr shelve`` prompt now includes a '?' help option to explain the
  short options better. (Daniel Watkins, #327429)

* ``bzr lp-open`` now falls back to the push location if it cannot find a
  public location. (Jonathan Lange, #332372)

* ``bzr lp-open`` will try to find the Launchpad URL for the location
  passed on the command line. This makes ``bzr lp-open lp:foo`` work as
  expected. (Jonathan Lange, #332705)

* ``bzr send`` now supports MH-E via ``emacsclient``. (Eric Gillespie)

Bug Fixes
*********

* Allows ``bzr log <FILE>`` to be called in an empty branch without
  backtracing. (Vincent Ladeuil, #346431)

* Bazaar now gives a better message including the filename if it's
  unable to read a file in the working directory, for example because
  of a permission error.  (Martin Pool, #338653)

* ``bzr cat -r<old> <path>`` doesn't traceback anymore when <path> has a
  file id in the working tree different from the one in revision <old>.
  (Vincent Ladeuil, #341517, #253806)

* ``bzr send`` help is more specific about how to apply merge
  directives.  (Neil Martinsen-Burrell, #253470)

* ``bzr missing`` now uses ``Repository.get_revision_delta()`` rather
  than fetching trees and determining a delta itself. (Jelmer
  Vernooij, #315048)

* ``bzr push`` to a smart server no longer causes "Revision
  {set([('null:',)])} not present ..." errors when the branch has
  multiple root revisions. (Andrew Bennetts, #317654)

* ``bzr shelve`` now properly handle patches with no terminating newline.
  (Benoît PIERRE, #303569)

* ``bzr unshelve`` gives a more palatable error if passed a non-integer
  shelf id. (Daniel Watkins)

* Export now handles files that are not present in the tree.
  (James Westby, #174539)

* Fixed incorrect "Source format does not support stacking" warning
  when pushing to a smart server.  (Andrew Bennetts, #334114)
  
* Fixed "sprout() got an unexpected keyword argument 'source_branch'"
  error branching from old repositories.
  (Martin Pool, #321695)

* Make ``bzr push --quiet <non-local location>`` less chatty.
  (Kent Gibson, #221461)

* Many Branch hooks would not fire with ``bzr://`` and ``bzr+ssh://``
  branches, and this was not noticed due to a bug in the test logic
  for branches. This is now fixed and a test added to prevent it
  reoccuring. (Robert Collins, Andrew Bennetts)

* Restore the progress bar on Windows. We were disabling it when TERM
  wasn't set, but Windows doesn't set TERM. (Alexander Belchenko,
  #334808)

* ``setup.py build_ext`` now gives a proper error when an extension
  fails to build. (John Arbash Meinel)

* Symlinks to non ascii file names are now supported.
  (Robert Collins, Vincent Ladeuil, #339055, #272444)    

* Under rare circumstances (aka nobody reported a bug about it), the ftp
  transport could revert to ascii mode. It now stays in binary mode except
  when needed.  (Vincent Ladeuil)

* Unshelve does not generate warnings about progress bars.
  (Aaron Bentley, #328148)

* shelve cleans up properly when unversioned files are specified.
  (Benoît Pierre, Aaron Bentley)

Documentation
*************

* Added ``Organizing your workspace`` to the User Guide appendices,
  summarizing some common ways of organizing trees, branches and
  repositories and the processes/workflows implied/enabled by each.
  (Ian Clatworthy)

* Hooks can now be self documenting. ``bzrlib.hooks.Hooks.create_hook``
  is the entry point for this feature. (Robert Collins)

* The documentation for ``shelve`` and ``unshelve`` has been clarified.
  (Daniel Watkins, #327421, #327425)

API Changes
***********

* ``bzr selftest`` now fails if the bazaar sources contain trailing
  whitespace, non-unix style line endings and files not ending in a
  newline. About 372 files and 3243 lines with trailing whitespace was
  updated to comply with this. The code already complied with the other
  criteria, but now it is enforced. (Marius Kruger)

* ``bzrlib.branch.PushResult`` was renamed to 
  ``bzrlib.branch.BranchPushResult``. (Jelmer Vernooij)

* ``Branch.fetch`` and ``Repository.fetch`` now return None rather
  than a count of copied revisions and failed revisions. A while back
  we stopped ever reporting failed revisions because we started
  erroring instead, and the copied revisions count is not used in the
  UI at all - indeed it only reflects the repository status not
  changes to the branch itself. (Robert Collins)

* ``Inventory.apply_delta`` now raises an AssertionError if a file-id
  appears multiple times within the delta. (Ian Clatworthy)

* MutableTree.commit now favours the "authors" argument, with the old
  "author" argument being deprecated.

* Remove deprecated EmptyTree.  (Martin Pool)

* ``Repository.fetch`` now accepts an optional ``fetch_spec``
  parameter.  A ``SearchResult`` or ``MiniSearchResult`` may be passed
  to ``fetch_spec`` instead of a ``last_revision`` to specify exactly
  which revisions to fetch. (Andrew Bennetts)

* ``RepositoryAcquisitionPolicy.acquire_repository`` now returns a
  tuple of ``(repository, is_new_flag)``, rather than just the
  repository.  (Andrew Bennetts)

* Revision.get_apparent_author() is now deprecated, replaced by
  Revision.get_apparent_authors(), which returns a list. The former
  now returns the first item that would be returned from the second.

* The ``BranchBuilder`` test helper now accepts a ``timestamp``
  parameter to ``build_commit`` and ``build_snapshot``.  (Martin Pool)

* The ``_fetch_*`` attributes on ``Repository`` are now on
  ``RepositoryFormat``, more accurately reflecting their intent (they
  describe a disk format capability, not state of a particular
  repository of that format). (Robert Collins)

Internals
*********

* Branching from a non-stacked branch on a smart protocol is now
  free of virtual file system methods.
  (Robert Collins, Andrew Bennetts)

* Branch and Repository creation on a bzr+ssh://server are now done
  via RPC calls rather than VFS calls, reducing round trips for
  pushing new branches substantially. (Robert Collins)

* ``Branch.clone`` now takes the ``repository_policy`` formerly used
  inside ``BzrDir.clone_on_transport``, allowing stacking to be
  configured before the branch tags and revision tip are set. This
  fixes a race condition cloning stacked branches that would cause
  plugins to have hooks called on non-stacked instances.
  (Robert Collins, #334187)

* ``BzrDir.cloning_metadir`` now has a RPC call. (Robert Collins)

* ``BzrDirFormat.__str__`` now uses the human readable description
  rather than the sometimes-absent disk label. (Robert Collins)

* ``bzrlib.fetch`` is now composed of a sender and a sink component
  allowing for decoupling over a network connection. Fetching from
  or into a RemoteRepository with a 1.13 server will use this to
  stream the operation.
  (Andrew Bennetts, Robert Collins)

* ``bzrlib.tests.run_suite`` accepts a runner_class parameter
  supporting the use of different runners. (Robert Collins)

* Change how file_ids and revision_ids are interned as part of
  inventory deserialization. Now we use the real ``intern()``, rather
  than our own workaround that would also cache a Unicode copy of the
  string, and never emptied the cache. This should slightly reduce
  memory consumption. (John Arbash Meinel)

* New branch method ``create_clone_on_transport`` that returns a
  branch object. (Robert Collins)

* New hook Commands['extend_command'] to allow plugins to access a
  command object before the command is run (or help generated from
  it), without overriding the command. (Robert Collins)

* New version of the ``BzrDir.find_repository`` verb supporting
  ``_network_name`` to support removing more _ensure_real calls.
  (Robert Collins)

* ``RemoteBranchFormat`` no longer claims to have a disk format string.
  (Robert Collins)

* ``Repository`` objects now have ``suspend_write_group`` and
  ``resume_write_group`` methods.  These are currently only useful
  with pack repositories. (Andrew Bennetts, Robert Collins)

* ``BzrDirFormat``, ``BranchFormat`` and ``RepositoryFormat`` objects
  now have a ``network_name`` for passing the format across RPC calls.
  (Robert Collins, Andrew Bennetts)

* ``RepositoryFormat`` objects now all have a new attribute
  ``_serializer`` used by fetch when reserialising is required.
  (Robert Collins, Andrew Bennetts)

* Some methods have been pulled up from ``BzrBranch`` to ``Branch``
  to aid branch types that are not bzr branch objects (like
  RemoteBranch). (Robert Collins, Andrew Bennetts)

* Test adaptation has been made consistent throughout the built in
  tests. ``TestScenarioApplier``, ``multiply_tests_from_modules``,
  ``adapt_tests``, ``adapt_modules`` have all been deleted. Please
  use ``multiply_tests``, or for lower level needs ``apply_scenarios``
  and ``apply_scenario``. (Robert Collins)

* ``TestSkipped`` is now detected by TestCase and passed to the
  ``TestResult`` by calling ``addSkip``. For older TestResult objects,
  where ``addSkip`` is not available, ``addError`` is still called.
  This permits test filtering in subunit to strip out skipped tests
  resulting in a faster fix-shrink-list-run cycle. This is compatible
  with the testtools protocol for skips. (Robert Collins)

* The ``_index`` of ``KnitVersionedFiles`` now supports the ability
  to scan an underlying index that is going to be incorporated into
  the ``KnitVersionedFiles`` object, to determine if it has missing
  delta references. The method is ``scan_unvalidated_index``.
  (Andrew Bennetts, Robert Collins)

* There is a RemoteSink object which handles pushing to smart servers.
  (Andrew Bennetts, Robert Collins)

* ``TransportTraceDecorator`` now logs ``put_bytes_non_atomic`` and
  ``rmdir`` calls. (Robert Collins)

* ``VersionedFiles`` record adapters have had their signature change
  from ``(record, record.get_bytes_as(record.storage_kind))`` to
  ``(record)`` reducing excess duplication and allowing adapters
  to access private data in record to obtain content more
  efficiently. (Robert Collins)

* We no longer probe to see if we should create a working tree during
  clone if we cannot get a local_abspath for the new bzrdir.
  (Robert Collins)


bzr 1.12
########

:Codename: 1234567890
:1.12: 2009-02-13
:1.12rc1: 2009-02-10

This release of Bazaar contains many improvements to the speed,
documentation and functionality of ``bzr log`` and the display of logged
revisions by ``bzr status``.  bzr now also gives a better indication of
progress, both in the way operations are drawn onto a text terminal, and
by showing the rate of network IO.

Changes from RC1 to Final
*************************

* ``bzr init --development-wt5[-rich-root]`` would fail because of
  circular import errors. (John Arbash Meinel, #328135)

* Expanded the help for log and added a new help topic called
  ``log-formats``.  (Ian Clatworthy)

Compatibility Breaks
********************

* By default, ``bzr status`` after a merge now shows just the pending
  merge tip revisions. This improves the signal-to-noise ratio after
  merging from trunk and completes much faster. To see all merged
  revisions, use the new ``-v`` flag.  (Ian Clatworthy)

* ``bzr log --line`` now shows any tags after the date and before
  the commit message. If you have scripts which parse the output
  from this command, you may need to adjust them accordingly.
  (Ian Clatworthy)

* ``bzr log --short`` now shows any additional revision properties
  after the date and before the commit message.  Scripts that parse 
  output of the log command in this situation may need to adjust.
  (Neil Martinsen-Burrell)

* The experimental formats ``1.12-preview`` and ``1.12-preview-rich-root``
  have been renamed ``development-wt5`` and ``development-wt5-rich-root``
  respectively, given they are not ready for release in 1.12.
  (Ian Clatworthy)

* ``read_bundle_from_url`` has been deprecated. (Vincent Ladeuil)

New Features
************

* Add support for filtering ``bzr missing`` on revisions.  Remote revisions
  can be filtered using ``bzr missing -r -20..-10`` and local revisions can
  be filtered using ``bzr missing --my-revision -20..-10``.
  (Marius Kruger)

* ``bzr log -p`` displays the patch diff for each revision.
  When logging a file, the diff only includes changes to that file.
  (Ian Clatworthy, #202331, #227335)

* ``bzr log`` supports a new option called ``-n N`` or ``--level N``.
  A value of 0 (zero) means "show all nested merge revisions" while
  a value of 1 (one) means "show just the top level". Values above
  1 can be used to see a limited amount of nesting. That can be
  useful for seeing the level or two below PQM submits for example.
  To force the ``--short`` and ``--line`` formats to display all nested
  merge revisions just like ``--long`` does by default, use a command
  like ``bzr log --short -n0``. To display just the mainline using
  ``--long`` format, ``bzr log --long -n1``.
  (Ian Clatworthy)

Improvements
************

* ``bzr add`` more clearly communicates success vs failure.
  (Daniel Watkins)

* ``bzr init`` will now print a little less verbose output.
  (Marius Kruger)

* ``bzr log`` is now much faster in many use cases, particularly
  at incrementally displaying results and filtering by a
  revision range. (Ian Clatworthy)

* ``bzr log --short`` and ``bzr log --line`` now show tags, if any,
  for each revision. The tags are shown comma-separated inside
  ``{}``. For short format, the tags appear at the end of line
  before the optional ``[merge]`` indicator. For line format,
  the tags appear after the date. (Ian Clatworthy)

* Progress bars now show the rate of activity for some sftp 
  operations, and they are drawn different.  (Martin Pool, #172741)

* Progress bars now show the rate of activity for urllib and pycurl based
  http client implementations. The operations are tracked at the socket
  level for better precision.
  (Vincent Ladeuil)

* Rule-based preferences can now accept multiple patterns for a set of
  rules.  (Marius Kruger)

* The ``ancestor:`` revision spec will now default to referring to the
  parent of the branch if no other location is given.
  (Daniel Watkins, #198417)

* The debugger started as a result of setting ``$BZR_PDB`` works
  around a bug in ``pdb``, http://bugs.python.org/issue4150.  The bug
  can cause truncated tracebacks in Python versions before 2.6.
  (Andrew Bennetts)

* VirtualVersionedFiles now implements
  ``iter_lines_added_or_present_in_keys``. This allows the creation of 
  new branches based on stacked bzr-svn branches. (#311997)

Bug Fixes
*********

* ``bzr annotate --show-ids`` doesn't give a backtrace on empty files
  anymore.
  (Anne Mohsen, Vincent Ladeuil, #314525)

* ``bzr log FILE`` now correctly shows mainline revisions merging
  a change to FILE when the ``--short`` and ``--line`` log formats
  are used. (Ian Clatworthy, #317417)

* ``bzr log -rX..Y FILE`` now shows the history of FILE provided
  it existed in Y or X, even if the file has since been deleted or
  renamed. If no range is given, the current/basis tree and
  initial tree are searched in that order. More generally, log
  now interprets filenames in their historical context.
  (Ian Clatworthy, #175520)

* ``bzr status`` now reports nonexistent files and continues, then
  errors (with code 3) at the end.  (Karl Fogel, #306394)

* Don't require the present compression base in knits to be the same
  when adding records in knits. (Jelmer Vernooij, #307394)

* Fix a problem with CIFS client/server lag on Windows colliding with
  an invariant-per-process algorithm for generating AtomicFile names
  (Adrian Wilkins, #304023)

* Many socket operations now handle EINTR by retrying the operation.
  Previously EINTR was treated as an unrecoverable failure.  There is
  a new ``until_no_eintr`` helper function in ``bzrlib.osutils``.
  (Andrew Bennetts)

* Support symlinks with non-ascii characters in the symlink filename.
  (Jelmer Vernooij, #319323)

* There was a bug in how we handled resolving when a file is deleted
  in one branch, and modified in the other. If there was a criss-cross
  merge, we would cause the deletion to conflict a second time.
  (Vincent Ladeuil, John Arbash Meinel)

* There was another bug in how we chose the correct intermediate LCA in
  criss-cross merges leading to several kind of changes be incorrectly
  handled.
  (John Arbash Meinel, Vincent Ladeuil)

* Unshelve now handles deleted paths without crashing. (Robert Collins)

Documentation
*************

* Improved plugin developer documentation.  (Martin Pool)

API Changes
***********

* ``ProgressBarStack`` is deprecated; instead use
  ``ui_factory.nested_progress_bar`` to create new progress bars.
  (Martin Pool)

* ForeignVcsMapping() now requires a ForeignVcs object as first
  argument. (Jelmer Vernooij)

* ForeignVcsMapping.show_foreign_revid() has been moved to
  ForeignVcs. (Jelmer Vernooij)

* ``read_bundle_from_url`` is deprecated in favor of
  ``read_mergeable_from_url``.  (Vincent Ladeuil)

* Revision specifiers are now registered in
  ``bzrlib.revisionspec.revspec_registry``, and the old list of 
  revisionspec classes (``bzrlib.revisionspec.SPEC_TYPES``) has been
  deprecated. (Jelmer Vernooij, #321183)

* The progress and UI classes have changed; the main APIs remain the
  same but code that provides a new UI or progress bar class may
  need to be updated.  (Martin Pool)

Internals
*********

* Default User Interface (UI) is CLIUIFactory when bzr runs in a dumb
  terminal. It is sometimes desirable do override this default by forcing
  bzr to use TextUIFactory. This can be achieved by setting the
  BZR_USE_TEXT_UI environment variable (emacs shells, as opposed to
  compile buffers, are such an example).
  (Vincent Ladeuil)

* New API ``Branch.iter_merge_sorted_revisions()`` that iterates over
  ``(revision_id, depth, revno, end_of_merge)`` tuples.
  (Ian Clatworthy)

* New ``Branch.dotted_revno_to_revision_id()`` and
  ``Branch.revision_id_to_dotted_revno()`` APIs that pick the most
  efficient way of doing the mapping.
  (Ian Clatworthy)

* Refactor cmd_serve so that it's a little easier to build commands that
  extend it, and perhaps even a bit easier to read.  (Jonathan Lange)

* ``TreeDelta.show()`` now accepts a ``filter`` parameter allowing log
  formatters to retrict the output.
  (Vincent Ladeuil)


bzr 1.11
########

:Codename: "Eyes up!"
:Released: 2009-01-19

This first monthly release of Bazaar for 2009 improves Bazaar's operation
in Windows, Mac OS X, and other situations where file names are matched
without regard to capitalization: Bazaar tries to match the case of an
existing file.  This release of Bazaar also improves the efficiency of
Tortoise Windows Shell integration and lets it work on 64-bit platforms.

The UI through which Bazaar supports historic formats has been improved,
so 'bzr help formats' now gives a simpler and shorter list, with clear
advice.

This release also fixes a number of bugs, particularly a glitch that can
occur when there are concurrent writes to a pack repository.

Bug Fixes
*********

* Fix failing test when CompiledChunksToLines is not available.
  (Vincent Ladeuil)

* Stacked branches don't repeatedly open their transport connection.
  (John Arbash Meinel)



bzr 1.11rc1
###########

:Codename: "Eyes up!"
:Released: 2009-01-09

Changes
*******

* Formats using Knit-based repository formats are now explicitly
  marked as deprecated. (Ian Clatworthy)

New Features
************

* Add support for `bzr tags -r 1..2`, that is we now support showing
  tags applicable for a specified revision range. (Marius Kruger)

* ``authentication.conf`` now accepts pluggable read-only credential
  stores. Such a plugin (``netrc_credential_store``) is now included,
  handles the ``$HOME/.netrc`` file and can server as an example to
  implement other plugins.
  (Vincent Ladeuil)

* ``shelve --list`` can now be used to list shelved changes.
  (Aaron Bentley)

Improvements
************

* Add trailing slash to directories in all output of ``bzr ls``, except
  ``bzr ls --null``. (Gordon P. Hemsley, #306424)

* ``bzr revision-info`` now supports a -d option to specify an
  alternative branch. (Michael Hudson)

* Add connection to a C++ implementation of the Windows Shell Extension
  which is able to fully replace the current Python implemented one.
  Advantages include 64bit support and reduction in overhead for
  processes which drag in shell extensions.
  (Mark Hammond)

* Support the Claws mail client directly, rather than via
  xdg-email. This prevents the display of an unnecessary modal
  dialog in Claws, informing the user that a file has been
  attached to the message, and works around bug #291847 in
  xdg-utils which corrupts the destination address.

* When working on a case-insensitive case-preserving file-system, as
  commonly found with Windows, bzr will often ignore the case of the
  arguments specified by the user in preference to the case of an existing
  item on the file-system or in the inventory to help prevent
  counter-intuitive behaviour on Windows. (Mark Hammond)

Bug Fixes
*********
  
* Allow BzrDir implementation to implement backing up of 
  control directory. (#139691)

* ``bzr push`` creating a new stacked branch will now only open a
  single connection to the target machine. (John Arbash Meinel)

* Don't call iteritems on transport_list_registry, because it may
  change during iteration.  (Martin Pool, #277048)

* Don't make a broken branch when pushing an unstackable-format branch
  that's in a stackable shared repository to a location with default
  stack-on location.  (Andrew Bennetts, #291046)

* Don't require embedding user in HTTP(S) URLs do use authentication.conf.
  (Ben Jansen, Vincent Ladeuil, #300347)

* Fix a problem with CIFS client/server lag on windows colliding with
  an invariant-per-process algorithm for generating AtomicFile names
  (Adrian Wilkins, #304023)

* Fix bogus setUp signature in UnavailableFTPServer.
  (Gary van der Merwe, #313498)

* Fix compilation error in ``_dirstate_helpers_c`` on SunOS/Solaris.
  (Jari Aalto)

* Fix SystemError in ``_patiencediff_c`` module by calling
  PyErr_NoMemory() before returning NULL in PatienceSequenceMatcher_new.
  (Andrew Bennetts, #303206)

* Give proper error message for diff with non-existent dotted revno.
  (Marius Kruger, #301969)

* Handle EACCES (permission denied) errors when launching a message
  editor, and emit warnings when a configured editor cannot be
  started. (Andrew Bennetts)

* ``$HOME/.netrc`` file is now recognized as a read-only credential store
  if configured in ``authentication.conf`` with 'password_encoding=netrc'
  in the appropriate sections.
  (Vincent Ladeuil, #103029)

* Opening a stacked branch now properly shares the connection, rather
  than opening a new connection for the stacked-on branch.
  (John Arbash meinel)

* Preserve transport decorators while following redirections.
  (Vincent Ladeuil, #245964, #270863)

* Provides a finer and more robust filter for accepted redirections.
  (Vincent Ladeuil, #303959, #265070)

* ``shelve`` paths are now interpreted relative to the current working
  tree.  (Aaron Bentley)

* ``Transport.readv()`` defaults to not reading more than 100MB in a
  single array. Further ``RemoteTransport.readv`` sets this to 5MB to
  work better with how it splits its requests.
  (John Arbash Meinel, #303538)

* Pack repositories are now able to reload the pack listing and retry
  the current operation if another action causes the data to be
  repacked.  (John Arbash Meinel, #153786)

* ``pull -v`` now respects the log_format configuration variable.
  (Aaron Bentley)

* ``push -v`` now works on non-initial pushes.  (Aaron Bentley)

* Use the short status format when the short format is used for log.
  (Vincent Ladeuil, #87179)

* Allow files to be renamed or moved via remove + add-by-id. (Charles
  Duffy, #314251)

Documentation
*************

* Improved the formats help topic to explain why multiple formats
  exist and to provide guidelines in selecting one. Introduced
  two new supporting help topics: current-formats and other-formats.
  (Ian Clatworthy)

API Changes
***********

* ``LRUCache(after_cleanup_size)`` was renamed to
  ``after_cleanup_count`` and the old name deprecated. The new name is
  used for clarity, and to avoid confusion with
  ``LRUSizeCache(after_cleanup_size)``. (John Arbash Meinel)

* New ``ForeignRepository`` base class, to help with foreign branch 
  support (e.g. svn).  (Jelmer Vernooij)

* ``node_distances`` and ``select_farthest`` can no longer be imported
  from ``bzrlib.graph``.  They can still be imported from
  ``bzrlib.deprecated_graph``, which has been the preferred way to
  import them since before 1.0.  (Andrew Bennetts)
  
* The logic in commit now delegates inventory basis calculations to
  the ``CommitBuilder`` object; this requires that the commit builder
  in use has been updated to support the new ``recording_deletes`` and
  ``record_delete`` methods. (Robert Collins)

Testing
*******

* An HTTPS server is now available (it requires python-2.6). Future bzr
  versions will allow the use of the python-2.6 ssl module that can be
  installed for 2.5 and 2.4.

* ``bzr selftest`` now fails if new trailing white space is added to
  the bazaar sources. It only checks changes not committed yet. This
  means that PQM will now reject changes that introduce new trailing
  whitespace. (Marius Kruger)

* Introduced new experimental formats called ``1.12-preview`` and
  ``1.12-preview-rich-root`` to enable testing of related pending
  features, namely content filtering and filtered views.
  (Ian Clatworthy)

Internals
*********

* Added an ``InventoryEntry`` cache when deserializing inventories.
  Can cut the time to iterate over multiple RevisionsTrees in half.
  (John Arbash Meinel)

* Added ``bzrlib.fifo_cache.FIFOCache`` which is designed to have
  minimal overhead versus using a plain dict for cache hits, at the
  cost of not preserving the 'active' set as well as an ``LRUCache``.
  (John Arbash Meinel)

* ``bzrlib.patience_diff.unified_diff`` now properly uses a tab
  character to separate the filename from the date stamp, and doesn't
  add trailing whitespace when a date stamp is not supplied.
  (Adeodato Simó, John Arbash Meinel)

* ``DirStateWorkingTree`` and ``DirStateWorkingTreeFormat`` added
  as base classes of ``WorkingTree4`` and ``WorkingTreeFormat4``
  respectively. (Ian Clatworthy)

* ``KnitVersionedFiles._check_should_delta()`` now uses the
  ``get_build_details`` api to avoid multiple hits to the index, and
  to properly follow the ``compression_parent`` rather than assuming
  it is the left-hand parent. (John Arbash Meinel)

* ``KnitVersionedFiles.get_record_stream()`` will now chose a
  more optimal ordering when the keys are requested 'unordered'.
  Previously the order was fully random, now the records should be
  returned from each pack in turn, in forward I/O order.
  (John Arbash Meinel)
    
* ``mutter()`` will now flush the ``~/.bzr.log`` if it has been more
  than 2s since the last time it flushed. (John Arbash Meinel)

* New method ``bzrlib.repository.Repository.add_inventory_by_delta``
  allows adding an inventory via an inventory delta, which can be
  more efficient for some repository types. (Robert Collins)

* Repository ``CommitBuilder`` objects can now accumulate an inventory
  delta. To enable this functionality call ``builder.recording_deletes``
  and additionally call ``builder.record_delete`` when a delete
  against the basis occurs. (Robert Collins)

* The default http handler has been changed from pycurl to urllib.
  The default is still pycurl for https connections. (The only
  advantage of pycurl is that it checks ssl certificates.)
  (John Arbash Meinel)

* ``VersionedFiles.get_record_stream()`` can now return objects with a
  storage_kind of ``chunked``. This is a collection (list/tuple) of
  strings. You can use ``osutils.chunks_to_lines()`` to turn them into
  guaranteed 'lines' or you can use ``''.join(chunks)`` to turn it
  into a fulltext. This allows for some very good memory savings when
  asking for many texts that share ancestry, as the individual chunks
  can be shared between versions of the file. (John Arbash Meinel)

* ``pull -v`` and ``push -v`` use new function
  ``bzrlib.log.show_branch_change`` (Aaron Bentley)



bzr 1.10
########

:Released: 2008-12-05

Bazaar 1.10 has several performance improvements for copying revisions
(especially for small updates to large projects).  There has also been a
significant amount of effort in polishing stacked branches.  The commands
``shelve`` and ``unshelve`` have become core commands, with an improved
implementation.

The only changes versus bzr-1.10rc1 are bugfixes for stacked branches.

bug Fixes
*********

* Don't set a pack write cache size from RepoFetcher, because the
  cache is not coherent with reads and causes ShortReadvErrors.
  This reverses the change that fixed #294479.
  (Martin Pool, #303856)

* Properly handle when a revision can be inserted as a delta versus
  when it needs to be expanded to a fulltext for stacked branches.
  There was a bug involving merge revisions. As a method to help
  prevent future difficulties, also make stacked fetches sort
  topologically. (John Arbash Meinel, #304841)


bzr 1.10rc1
###########

:Released: 2008-11-28

This release of Bazaar focuses on performance improvements when pushing
and pulling revisions, both locally and to remote networks.  The popular
``shelve`` and ``unshelve`` commands, used to interactively revert and
restore work in progress, have been merged from bzrtools into the bzr
core.  There are also bug fixes for portability, and for stacked branches.

New Features
************

* New ``commit_message_template`` hook that is called by the commit
  code to generate a template commit message. (Jelmer Vernooij)

* New `shelve` and `unshelve` commands allow undoing and redoing changes.
  (Aaron Bentley)

Improvements
************

* ``(Remote)Branch.copy_content_into`` no longer generates the full revision
  history just to set the last revision info.
  (Andrew Bennetts, John Arbash Meinel)

* Fetches between formats with different serializers (such as
  pack-0.92-subtree and 1.9-rich-root) are faster now.  This is due to
  operating on batches of 100 revisions at time rather than
  one-by-one.  (Andrew Bennetts, John Arbash Meinel)

* Search index files corresponding to pack files we've already used
  before searching others, because they are more likely to have the
  keys we're looking for.  This reduces the number of iix and tix
  files accessed when pushing 1 new revision, for instance.
  (John Arbash Meinel)

* Signatures to transfer are calculated more efficiently in
  ``item_keys_introduced_by``.  (Andrew Bennetts, John Arbash Meinel)

* The generic fetch code can once again copy revisions and signatures
  without extracting them completely to fulltexts and then serializing
  them back down into byte strings. This is a significant performance
  improvement when fetching from a stacked branch.
  (John Arbash Meinel, #300289)

* When making a large readv() request over ``bzr+ssh``, break up the
  request into more manageable chunks. Because the RPC is not yet able
  to stream, this helps keep us from buffering too much information at
  once. (John Arbash Meinel)

Bug Fixes
*********

* Better message when the user needs to set their Launchpad ID.
  (Martin Pool, #289148)

* ``bzr commit --local`` doesn't access the master branch anymore.
  This fixes a regression introduced in 1.9.  (Marius Kruger, #299313)

* Don't call the system ``chdir()`` with an empty path. Sun OS seems
  to give an error in that case.  Also, don't count on ``getcwd()``
  being able to allocate a new buffer, which is a gnu extension.
  (John Arbash Meinel, Martin Pool, Harry Hirsch, #297831)

* Don't crash when requesting log --forward <file> for a revision range
  starting with a dotted revno.
  (Vincent Ladeuil, #300055)

* Don't create text deltas spanning stacked repositories; this could
  cause "Revision X not present in Y" when later accessing them.
  (Martin Pool, #288751)

* Pack repositories are now able to reload the pack listing and retry
  the current operation if another action causes the data to be
  repacked.  (John Arbash Meinel, #153786)

* PermissionDenied errors from smart servers no longer cause
  "PermissionDenied: "None"" on the client.
  (Andrew Bennetts, #299254)

* Pushing to a stacked pack repository now batches writes, the same
  way writes are batched to ordinary pack repository.  This makes
  pushing to a stacked branch over the network much faster.
  (Andrew Bennetts, #294479)

* TooManyConcurrentRequests no longer occur when a fetch fails and
  tries to abort a write group.  This allows the root cause (e.g. a
  network interruption) to be reported.  (Andrew Bennetts, #297014)

* RemoteRepository.get_parent_map now uses fallback repositories.
  (Aaron Bentley, #297991?, #293679?)

API Changes
***********

* ``CommitBuilder`` now validates the strings it will be committing,
  to ensure that they do not have characters that will not be properly
  round-tripped. For now, it just checks for characters that are
  invalid in the XML form. (John Arbash Meinel, #295161)

* Constructor parameters for NewPack (internal to pack repositories)
  have changed incompatibly.

* ``Repository.abort_write_group`` now accepts an optional
  ``suppress_errors`` flag.  Repository implementations that override
  ``abort_write_group`` will need to be updated to accept the new
  argument.  Subclasses that only override ``_abort_write_group``
  don't need to change.

* Transport implementations must provide copy_tree_to_transport.  A default
  implementation is provided for Transport subclasses.

Testing
*******

* ``bzr selftest`` now fails if no doctests are found in a module
  that's expected to have them.  (Martin Pool)

* Doctests now only report the first failure.  (Martin Pool)


bzr 1.9
#######

:Released: 2008-11-07

This release of Bazaar adds a new repository format, ``1.9``, with smaller
and more efficient index files.  This format can be specified when
creating a new repository, or used to losslessly upgrade an existing
repository.  bzr 1.9 also speeds most operations over the smart server
protocol, makes annotate faster, and uses less memory when making
checkouts or pulling large amounts of data.

Bug Fixes
*********

* Fix "invalid property value 'branch-nick' for None" regression with
  branches bound to svn branches.  (Martin Pool, #293440)

* Fix SSL/https on Python2.6.  (Vincent Ladeuil, #293054)

* ``SFTPTransport.readv()`` had a bug when requests were out-of-order.
  This only triggers some-of-the-time on Knit format repositories.
  (John Arbash Meinel, #293746)


bzr 1.9rc1
##########

:Released: 2008-10-31

New Features
************

* New Branch hook ``transform_fallback_location`` allows a function to
  be called when looking up the stacked source. (Michael Hudson)

* New repository formats ``1.9`` and ``1.9-rich-root``. These have all
  the functionality of ``1.6``, but use the new btree indexes.
  These indexes are both smaller and faster for access to historical
  information.  (John Arbash Meinel)

Improvements
************

* ``BTreeIndex`` code now is able to prefetch extra pages to help tune
  the tradeoff between bandwidth and latency. Should be tuned
  appropriately to not impact commands which need minimal information,
  but provide a significant boost to ones that need more context. Only
  has a direct impact on the ``--development2`` format which uses
  btree's for the indexes. (John Arbash Meinel)

* ``bzr dump-btree`` is a hidden command introduced to allow dumping
  the contents of a compressed btree file.  (John Arbash Meinel)

* ``bzr pack`` now tells the index builders to optimize for size. For
  btree index repositories, this can save 25% of the index size
  (mostly in the text indexes). (John Arbash Meinel)

* ``bzr push`` to an existing branch or repository on a smart server
  is faster, due to Bazaar making more use of the ``get_parent_map``
  RPC when querying the remote branch's revision graph.
  (Andrew Bennetts)

* default username for bzr+ssh and sftp can be configured in
  authentication.conf. (Aaron Bentley)

* launchpad-login now provides a default username for bzr+ssh and sftp
  URLs, allowing username-free URLs to work for everyone. (Aaron Bentley)

* ``lp:`` lookups no longer include usernames, making them shareable and
  shorter. (Aaron Bentley)

* New ``PackRepository.autopack`` smart server RPC, which does
  autopacking entirely on the server.  This is much faster than
  autopacking via plain file methods, which downloads a large amount
  of pack data and then re-uploads the same pack data into a single
  file.  This fixes a major (although infrequent) cause of lengthy
  delays when using a smart server.  For example, pushing the 10th
  revision to a repository with 9 packs now takes 44 RPCs rather than
  179, and much less bandwidth too.  This requires Bazaar 1.9 on both
  the client and the server, otherwise the client will fallback to the
  slower method.  (Andrew Bennetts)

Bug Fixes
*********

* A failure to load a plugin due to an IncompatibleAPI exception is
  now correctly reported. (Robert Collins, #279451)

* API versioning support now has a multiple-version checking api
  ``require_any_api``. (Robert Collins, #279447)

* ``bzr branch --stacked`` from a smart server to a standalone branch
  works again.  This fixes a regression in 1.7 and 1.8.
  (Andrew Bennetts, #270397)

* ``bzr co`` uses less memory. It used to unpack the entire WT into
  memory before writing it to disk. This was a little bit faster, but
  consumed lots of memory. (John Arbash Meinel, #269456)

* ``bzr missing --quiet`` no longer prints messages about whether
  there are missing revisions.  The exit code indicates whether there
  were or not.  (Martin Pool, #284748)

* Fixes to the ``annotate`` code. The fast-path which re-used the
  stored deltas was accidentally disabled all the time, instead of
  only when a branch was stacked. Second, the code would accidentally
  re-use a delta even if it wasn't against the left-parent, this
  could only happen if ``bzr reconcile`` decided that the parent
  ordering was incorrect in the file graph.  (John Arbash Meinel)

* "Permission denied" errors that occur when pushing a new branch to a
  smart server no longer cause tracebacks.  (Andrew Bennetts, #278673)

* Some compatibility fixes for building the extensions with MSVC and
  for python2.4. (John Arbash Meinel, #277484)

* The index logic is now able to reload the list of pack files if and
  index ends up disappearing. We still don't reload if the pack data
  itself goes missing after checking the index. This bug appears as a
  transient failure (file not found) when another process is writing
  to the repository.  (John Arbash Meinel, #153786)

* ``bzr switch`` and ``bzr bind`` will now update the branch nickname if
  it was previously set. All checkouts will now refer to the bound branch
  for a nickname if one was not explicitly set.
  (Marius Kruger, #230903)

Documentation
*************

* Improved hook documentation. (Michael Ernst)

API Changes
***********

* commands.plugins_cmds is now a CommandRegistry, not a dict.

Internals
*********

* New AuthenticationConfig.set_credentials method allows easy programmatic
  configuration of authetication credentials.


bzr 1.8
#######

:Released: 2008-10-16

Bazaar 1.8 includes several fixes that improve working tree performance,
display of revision logs, and merges.  The bzr testsuite now passes on OS
X and Python 2.6, and almost completely passes on Windows.  The
smartserver code has gained several bug fixes and performance
improvements, and can now run server-side hooks within an http server.

Bug Fixes
*********

* Fix "Must end write group" error when another error occurs during
  ``bzr push``.  (Andrew Bennetts, #230902)

Portability
***********

* Some Pyrex versions require the WIN32 macro defined to compile on
  that platform.  (Alexander Belchenko, Martin Pool, #277481)


bzr 1.8rc1
##########

:Released: 2008-10-07

Changes
*******

* ``bzr log file`` has been changed. It now uses a different method
  for determining which revisions to show as merging the changes to
  the file. It now only shows revisions which merged the change
  towards your mainline. This simplifies the output, makes it faster,
  and reduces memory consumption.  (John Arbash Meinel)

* ``bzr merge`` now defaults to having ``--reprocess`` set, whenever
  ``--show-base`` is not supplied.  (John Arbash Meinel)

* ``bzr+http//`` will now optionally load plugins and write logs on the
  server. (Marius Kruger)

* ``bzrlib._dirstate_helpers_c.pyx`` does not compile correctly with
  Pyrex 0.9.4.1 (it generates C code which causes segfaults). We
  explicitly blacklist that version of the compiler for that
  extension. Packaged versions will include .c files created with
  pyrex >= 0.9.6 so it doesn't effect releases, only users running
  from the source tree. (John Arbash Meinel, #276868)

Features
********

* bzr is now compatible with python-2.6. python-2.6 is not yet officially
  supported (nor released, tests were conducted with the dev version of
  python-2.6rc2), but all known problems have been fixed.  Feedback
  welcome.
  (Vincent Ladeuil, #269535)

Improvements
************

* ``bzr annotate`` will now include uncommitted changes from the local
  working tree by default. Such uncommitted changes are given the
  revision number they would get if a commit was done, followed with a
  ? to indicate that its not actually known. (Robert Collins, #3439)

* ``bzr branch`` now accepts a ``--standalone`` option, which creates a
  standalone branch regardless of the presence of shared repositories.
  (Daniel Watkins)

* ``bzr push`` is faster in the case there are no new revisions to
  push.  It is also faster if there are no tags in the local branch.
  (Andrew Bennetts)

* File changes during a commit will update the tree stat cache.
  (Robert Collins)

* Location aliases can now accept a trailing path.  (Micheal Hudson)

* New hooks ``Lock.hooks`` when LockDirs are acquired and released.
  (Robert Collins, MartinPool)

* Switching in heavyweight checkouts uses the master branch's context, not
  the checkout's context.  (Adrian Wilkins)

* ``status`` on large trees is now faster, due to optimisations in the
  walkdirs code. Of particular note, the walkdirs code now performs
  a temporary ``chdir()`` while reading a single directory; if your
  platform has non thread-local current working directories (and is
  not windows which has its own implementation), this may introduce a
  race condition during concurrent uses of bzrlib. The bzrlib CLI
  will not encounter this as it is single threaded for working tree
  operations. (Robert Collins)

* The C extensions now build on python 2.4 (Robert Collins, #271939)

* The ``-Dhpss`` debug flag now reports the number of smart server
  calls per medium to stderr.  This is in addition to the existing
  detailed logging to the .bzr.log trace file.  (Andrew Bennetts)

Bug Fixes
*********

* Avoid random failures arising from misinterpreted ``errno`` values
  in ``_readdir_pyx.read_dir``.
  (Martin Pool, #279381)

* Branching from a shared repository on a smart server into a new
  repository now preserves the repository format.
  (Andrew Bennetts, #269214)

* ``bzr log`` now accepts a ``--change`` option.
  (Vincent Ladeuil, #248427)

* ``bzr missing`` now accepts an ``--include-merges`` option.
  (Vincent Ladeuil, #233817)

* Don't try to filter (internally) '.bzr' from the files to be deleted if
  it's not there.
  (Vincent Ladeuil, #272648)

* Fix '_in_buffer' AttributeError when using the -Dhpss debug flag.
  (Andrew Bennetts)

* Fix TooManyConcurrentRequests errors caused by a connection failure
  when doing ``bzr pull`` or ``bzr merge`` from a ``bzr+ssh`` URL.
  (Andrew Bennetts, #246233)

* Fixed ``bzr st -r branch:PATH_TO_BRANCH`` where the other branch
  is in a different repository than the current one.
  (Lukáš Lalinský, #144421)

* Make the first line of the manpage preamble a comment again.
  (David Futcher, #242106)

* Remove use of optional parameter in GSSAPI FTP support, since
  it breaks newer versions of Python-Kerberos. (Jelmer Vernooij)

* The autopacking logic will now always create a single new pack from
  all of the content which it deems is worth moving. This avoids the
  'repack a single pack' bug and should result in better packing
  overall.  (John Arbash Meinel, #242510, #172644)

* Trivial documentation fix.
  (John Arbash Meinel, #270471)

* ``bzr switch`` and ``bzr bind`` will now update the branch nickname if
  it was previously set. All checkouts will now refer to the bound branch
  for a nickname if one was not explicitly set.
  (Marius Kruger, #230903)

Documentation
*************

* Explain revision/range identifiers. (Daniel Clemente)

API Changes
***********

* ``CommitBuilder.record_entry_contents`` returns one more element in
  its result tuple - an optional file system hash for the hash cache
  to use. (Robert Collins)

* ``dirstate.DirState.update_entry`` will now only calculate the sha1
  of a file if it is likely to be needed in determining the output
  of iter_changes. (Robert Collins)

* The PackRepository, RepositoryPackCollection, NewPack classes have a
  slightly changed interface to support different index types; as a
  result other users of these classes need to supply the index types
  they want. (Robert Collins)

Testing
*******

* ``bzrlib.tests.repository_implementations`` has been renamed to
  ``bzrlib.tests.per_repository`` so that we have a common structure
  (and it is shorter). (John Arbash Meinel, #239343)

* ``LocalTransport.abspath()`` now returns a drive letter if the
  transport has one, fixing numerous tests on Windows.
  (Mark Hammond)

* PreviewTree is now tested via intertree_implementations.
  (Aaron Bentley)

* The full test suite is passing again on OSX.
  (Guillermo Gonzalez, Vincent Ladeuil)

* The full test suite passes when run with ``-Eallow_debug``.
  (Andrew Bennetts)

Internals
*********

* A new hook, ``Branch.open``, has been added, which is called when
  branch objects are opened. (Robert Collins)

* ``bzrlib.osutils._walkdirs_utf8`` has been refactored into common
  tree walking, and modular directory listing code to aid future
  performance optimisations and refactoring. (Robert Collins)

* ``bzrlib.trace.debug_memory`` can be used to get a quick memory dump
  in the middle of processing. It only reports memory if
  ``/proc/PID/status`` is available. (John Arbash Meinel)

* New method ``RevisionSpec.as_tree`` for representing the revision
  specifier as a revision tree object. (Lukáš Lalinský)

* New race-free method on MutableTree ``get_file_with_stat`` for use
  when generating stat cache results. (Robert Collins)

* New win32utils.get_local_appdata_location() provides access to a local
  directory for storing data.  (Mark Hammond)

* To be compatible with python-2.6 a few new rules should be
  observed. 'message' attribute can't be used anymore in exception
  classes, 'sha' and 'md5' modules have been deprecated (use
  osutils.[md5|sha]), object__init__ and object.__new__ don't accept
  parameters anymore.
  (Vincent Ladeuil)


bzr 1.7.1
#########

:Released:  2008-10-01

No changes from 1.7.1rc1.


bzr 1.7.1rc1
############

:Released: 2008-09-24

This release just includes an update to how the merge algorithm handles
file paths when we encounter complex history.

Features
********

* If we encounter a criss-cross in history, use information from
  direct Least Common Ancestors to resolve inventory shape (locations
  of files, adds, deletes, etc). This is similar in concept to using
  ``--lca`` for merging file texts, only applied to paths.
  (John Arbash Meinel)


bzr 1.7
#######

:Released: 2008-09-23

This release includes many bug fixes and a few performance and feature
improvements.  ``bzr rm`` will now scan for missing files and remove them,
like how ``bzr add`` scans for unknown files and adds them. A bit more
polish has been applied to the stacking code. The b-tree indexing code has
been brought in, with an eye on using it in a future repository format.
There are only minor installer changes since bzr-1.7rc2.

Features
********

* Some small updates to the win32 installer. Include localization
  files found in plugins, and include the builtin distutils as part of
  packaging qbzr. (Mark Hammond)


bzr 1.7rc2
##########

:Released: 2008-09-17

A few bug fixes from 1.7rc1. The biggest change is a new
``RemoteBranch.get_stacked_on_url`` rpc. This allows clients that are
trying to access a Stacked branch over the smart protocol, to properly
connect to the stacked-on location.

Bug Fixes
*********

* Branching from a shared repository on a smart server into a new
  repository now preserves the repository format.
  (Andrew Bennetts, #269214)

* Branching from a stacked branch via ``bzr+ssh`` can properly connect
  to the stacked-on branch.  (Martin Pool, #261315)

* ``bzr init`` no longer re-opens the BzrDir multiple times.
  (Vincent Ladeuil)

* Fix '_in_buffer' AttributeError when using the -Dhpss debug flag.
  (Andrew Bennetts)


bzr 1.7rc1
##########

:Released: 2008-09-09

This release candidate for bzr 1.7 has several bug fixes and a few
performance and feature improvements.  ``bzr rm`` will now scan for
missing files and remove them, like how ``bzr add`` scans for unknown
files and adds them. A bit more polish has been applied to the stacking
code. The b-tree indexing code has been brought in, with an eye on using
it in a future repository format.


Changes
*******

* ``bzr export`` can now export a subdirectory of a project.
  (Robert Collins)

* ``bzr remove-tree`` will now refuse to remove a tree with uncommitted
  changes, unless the ``--force`` option is specified.
  (Lukáš Lalinský, #74101)

* ``bzr rm`` will now scan for files that are missing and remove just
  them automatically, much as ``bzr add`` scans for new files that
  are not ignored and adds them automatically. (Robert Collins)

Features
********

* Support for GSSAPI authentication when using FTP as documented in
  RFC2228. (Jelmer Vernooij, #49623)

* Add support for IPv6 in the smart server. (Jelmer Vernooij, #165014)

Improvements
************

* A url like ``log+file:///tmp`` will log all access to that Transport
  to ``.bzr.log``, which may help in debugging or profiling.
  (Martin Pool)

* ``bzr branch`` and ``bzr push`` use the default stacking policy if the
  branch format supports it. (Aaron Bentley)

* ``bzr init`` and ``bzr init-repo`` will now print out the same as
  ``bzr info`` if it completed successfully.
  (Marius Kruger)

* ``bzr uncommit`` logs the old tip revision id, and displays how to
  restore the branch to that tip using ``bzr pull``.  This allows you
  to recover if you realize you uncommitted the wrong thing.
  (John Arbash Meinel)

* Fix problems in accessing stacked repositories over ``bzr://``.
  (Martin Pool, #261315)

* ``SFTPTransport.readv()`` was accidentally using ``list += string``,
  which 'works', but adds each character separately to the list,
  rather than using ``list.append(string)``. Fixing this makes the
  SFTP transport a little bit faster (~20%) and use a bit less memory.
  (John Arbash Meinel)

* When reading index files, if we happen to read the whole file in a
  single request treat it as a ``_buffer_all`` request. This happens
  most often on small indexes over remote transports, where we default
  to reading 64kB. It saves a round trip for each small index during
  fetch operations. Also, if we have read more than 50% of an index
  file, trigger a ``_buffer_all`` on the next request. This works
  around some inefficiencies because reads don't fall neatly on page
  boundaries, so we would ignore those bytes, but request them again
  later. This could trigger a total read size of more than the whole
  file. (John Arbash Meinel)

Bug Fixes
*********

* ``bzr rm`` is now aliased to ``bzr del`` for the convenience of svn
  users. (Robert Collins, #205416)

* Catch the infamous "select/poll returned error" which occurs when
  pycurl try to send a body request to an HTTP/1.0 server which has
  already refused to handle the request. (Vincent Ladeuil, #225020)

* Fix ``ObjectNotLocked`` errors when using various commands
  (including ``bzr cat`` and ``bzr annotate``) in combination with a
  smart server URL.  (Andrew Bennetts, #237067)

* ``FTPTransport.stat()`` would return ``0000`` as the permission bits
  for the containing ``.bzr/`` directory (it does not implement
  permissions). This would cause us to set all subdirectories to
  ``0700`` and files to ``0600`` rather than leaving them unmodified.
  Now we ignore ``0000`` as the permissions and assume they are
  invalid. (John Arbash Meinel, #259855)

* Merging from a previously joined branch will no longer cause
  a traceback. (Jelmer Vernooij, #203376)

* Pack operations on windows network shares will work even with large
  files. (Robert Collins, #255656)

* Running ``bzr st PATH_TO_TREE`` will no longer suppress merge
  status. Status is also about 7% faster on mozilla sized trees
  when the path to the root of the tree has been given. Users of
  the internal ``show_tree_status`` function should be aware that
  the show_pending flag is now authoritative for showing pending
  merges, as it was originally. (Robert Collins, #225204)

* Set valid default _param_name for Option so that ListOption can embed
  '-' in names. (Vincent Ladeuil, #263249)

* Show proper error rather than traceback when an unknown revision
  id is specified to ``bzr cat-revision``. (Jelmer Vernooij, #175569)

* Trailing text in the dirstate file could cause the C dirstate parser
  to try to allocate an invalid amount of memory. We now properly
  check and test for parsing a dirstate with invalid trailing data.
  (John Arbash Meinel, #186014)

* Unexpected error responses from a smart server no longer cause the
  client to traceback.  (Andrew Bennetts, #263527)

* Use a Windows api function to get a Unicode host name, rather than
  assuming the host name is ascii.
  (Mark Hammond, John Arbash Meinel, #256550)

* ``WorkingTree4`` trees will now correctly report missing-and-new
  paths in the output of ``iter_changes``. (Robert Collins)

Documentation
*************

* Updated developer documentation.  (Martin Pool)

API Changes
***********

* Exporters now take 4 parameters. (Robert Collins)

* ``Tree.iter_changes`` will now return False for the content change
  field when a file is missing in the basis tree and not present in
  the target tree. Previously it returned True unconditionally.
  (Robert Collins)

* The deprecated ``Branch.abspath`` and unimplemented
  ``Branch.rename_one`` and ``Branch.move`` were removed. (Jelmer Vernooij)

* BzrDir.clone_on_transport implementations must now accept a stacked_on
  parameter.  (Aaron Bentley)

* BzrDir.cloning_metadir implementations must now take a require_stacking
  parameter.  (Aaron Bentley)

Testing
*******

* ``addCleanup`` now takes ``*arguments`` and ``**keyword_arguments``
  which are then passed to the cleanup callable as it is run. In
  addition, addCleanup no longer requires that the callables passed to
  it be unique. (Jonathan Lange)

* Fix some tests that fail on Windows because files are deleted while
  still in use.
  (Mark Hammond)

* ``selftest``'s ``--starting-with`` option can now use predefined
  prefixes so that one can say ``bzr selftest -s bp.loom`` instead of
  ``bzr selftest -s bzrlib.plugins.loom``. (Vincent Ladeuil)

* ``selftest``'s ``--starting-with`` option now accepts multiple values.
  (Vincent Ladeuil)

Internals
*********

* A new plugin interface, ``bzrlib.log.log_adapters``, has been added.
  This allows dynamic log output filtering by plugins.
  (Robert Collins)

* ``bzrlib.btree_index`` is now available, providing a b-tree index
  layer. The design is memory conservative (limited memory cache),
  faster to seek (approx 100 nodes per page, gives 100-way fan out),
  and stores compressed pages allowing more keys per page.
  (Robert Collins, John Arbash Meinel)

* ``bzrlib.diff.DiffTree.show_diff`` now skips changes where the kind
  is unknown in both source and target.
  (Robert Collins, Aaron Bentley)

* ``GraphIndexBuilder.add_node`` and ``BTreeBuilder`` have been
  streamlined a bit. This should make creating large indexes faster.
  (In benchmarking, it now takes less time to create a BTree index than
  it takes to read the GraphIndex one.) (John Arbash Meinel)

* Mail clients for `bzr send` are now listed in a registry.  This
  allows plugins to add new clients by registering them with
  ``bzrlib.mail_client.mail_client_registry``.  All of the built-in
  clients now use this mechanism.  (Neil Martinsen-Burrell)


bzr 1.6.1
#########

:Released: 2008-09-05

A couple regressions were found in the 1.6 release. There was a
performance issue when using ``bzr+ssh`` to branch large repositories,
and some problems with stacking and ``rich-root`` capable repositories.


bzr 1.6.1rc2
############

:Released: 2008-09-03

Bug Fixes
*********

* Copying between ``rich-root`` and ``rich-root-pack`` (and vice
  versa) was accidentally using the inter-model fetcher, instead of
  recognizing that both were 'rich root' formats.
  (John Arbash Meinel, #264321)


bzr 1.6.1rc1
############

:Released: 2008-08-29

This release fixes a few regressions found in the 1.6 client. Fetching
changes was using an O(N^2) buffering algorithm, so for large projects it
would cause memory thrashing. There is also a specific problem with the
``--1.6-rich-root`` format, which prevented stacking on top of
``--rich-root-pack`` repositories, and could allow users to accidentally
fetch experimental data (``-subtree``) without representing it properly.
The ``--1.6-rich-root`` format has been deprecated and users are
recommended to upgrade to ``--1.6.1-rich-root`` immediately.  Also we
re-introduced a workaround for users who have repositories with incorrect
nodes (not possible if you only used official releases).
I should also clarify that none of this is data loss level issues, but
still sufficient enough to warrant an updated release.

Bug Fixes
*********

* ``RemoteTransport.readv()`` was being inefficient about how it
  buffered the readv data and processed it. It would keep appending to
  the same string (causing many copies) and then pop bytes out of the
  start of the string (causing more copies).
  With this patch "bzr+ssh://local" can improve dramatically,
  especially for projects with large files.
  (John Arbash Meinel)

* Revision texts were always meant to be stored as fulltexts. There
  was a bug in a bzr.dev version that would accidentally create deltas
  when copying from a Pack repo to a Knit repo. This has been fixed,
  but to support those repositories, we know always request full texts
  for Revision texts. (John Arbash Meinel, #261339)

* The previous ``--1.6-rich-root`` format used an incorrect xml
  serializer, which would accidentally support fetching from a
  repository that supported subtrees, even though the local one would
  not. We deprecated that format, and introduced a new one that uses
  the correct serializer ``--1.6.1-rich-root``.
  (John Arbash Meinel, #262333)


bzr 1.6
#######

:Released: 2008-08-25

Finally, the long awaited bzr 1.6 has been released. This release includes
new features like Stacked Branches, improved weave merge, and an updated
server protocol (now on v3) which will allow for better cross version
compatibility. With this release we have deprecated Knit format
repositories, and recommend that users upgrade them, we will continue to
support reading and writing them for the forseeable future, but we will
not be tuning them for performance as pack repositories have proven to be
better at scaling. This will also be the first release to bundle
TortoiseBzr in the standalone Windows installer.


bzr 1.6rc5
##########

:Released: 2008-08-19

Bug Fixes
*********

* Disable automatic detection of stacking based on a containing
  directory of the target. It interacted badly with push, and needs a
  bit more work to get the edges polished before it should happen
  automatically. (John Arbash Meinel, #259275)
  (This change was reverted when merged to bzr.dev)


bzr 1.6rc4
##########

:Released: 2008-08-18

Bug Fixes
*********

* Fix a regression in knit => pack fetching.  We had a logic
  inversion, causing the fetch to insert fulltexts in random order,
  rather than preserving deltas.  (John Arbash Meinel, #256757)


bzr 1.6rc3
##########

:Released: 2008-08-14

Changes
*******

* Disable reading ``.bzrrules`` as a per-branch rule preferences
  file. The feature was not quite ready for a full release.
  (Robert Collins)

Improvements
************

* Update the windows installer to bundle TortoiseBzr and ``qbzr``
  into the standalone installer. This will be the first official
  windows release that installs Tortoise by default.
  (Mark Hammond)

Bug Fixes
*********

* Fix a regression in ``bzr+http`` support. There was a missing
  function (``_read_line``) that needed to be carried over from
  ``bzr+ssh`` support. (Andrew Bennetts)

* ``GraphIndex`` objects will internally read an entire index if more
  than 1/20th of their keyspace is requested in a single operation.
  This largely mitigates a performance regression in ``bzr log FILE``
  and completely corrects the performance regression in ``bzr log``.
  The regression was caused by removing an accomodation which had been
  supporting the index format in use. A newer index format is in
  development which is substantially faster. (Robert Collins)


bzr 1.6rc2
##########

:Released: 2008-08-13

This release candidate has a few minor bug fixes, and some regression
fixes for Windows.

Bug Fixes
*********

* ``bzr upgrade`` on remote branches accessed via bzr:// and
  bzr+ssh:// now works.  (Andrew Bennetts)

* Change the ``get_format_description()`` strings for
  ``RepositoryFormatKnitPack5`` et al to be single line messages.
  (Aaron Bentley)

* Fix for a regression on Win32 where we would try to call
  ``os.listdir()`` on a file and not catch the exception properly.
  (Windows raises a different exception.) This would manifest in
  places like ``bzr rm file`` or ``bzr switch``.
  (Mark Hammond, John Arbash Meinel)

* ``Inventory.copy()`` was failing to set the revision property for
  the root entry. (Jelmer Vernooij)

* sftp transport: added missing ``FileExists`` case to
  ``_translate_io_exception`` (Christophe Troestler, #123475)

* The help for ``bzr ignored`` now suggests ``bzr ls --ignored`` for
  scripting use. (Robert Collins, #3834)

* The default ``annotate`` logic will now always assign the
  last-modified value of a line to one of the revisions that modified
  it, rather than a merge revision. This would happen when both sides
  claimed to have modified the line resulting in the same text. The
  choice is arbitrary but stable, so merges in different directions
  will get the same results.  (John Arbash Meinel, #232188)


bzr 1.6rc1
##########

:Released: 2008-08-06

This release candidate for bzr 1.6 solidifies the new branch stacking
feature.  Bazaar now recommends that users upgrade all knit repositories,
because later formats are much faster.  However, we plan to continue read/write and
upgrade support for knit repostories for the forseeable future.  Several
other bugs and performance issues were fixed.

Changes
*******

* Knit format repositories are deprecated and bzr will now emit
  warnings whenever it encounters one.  Use ``bzr upgrade`` to upgrade
  knit repositories to pack format.  (Andrew Bennetts)

Improvements
************

* ``bzr check`` can now be told which elements at a location it should
  check.  (Daniel Watkins)

* Commit now supports ``--exclude`` (or ``-x``) to exclude some files
  from the commit. (Robert Collins, #3117)

* Fetching data between repositories that have the same model but no
  optimised fetcher will not reserialise all the revisions, increasing
  performance. (Robert Collins, John Arbash Meinel)

* Give a more specific error when target branch is not reachable.
  (James Westby)

* Implemented a custom ``walkdirs_utf8`` implementation for win32.
  This uses a pyrex extension to get direct access to the
  ``FindFirstFileW`` style apis, rather than using ``listdir`` +
  ``lstat``. Shows a very strong improvement in commands like
  ``status`` and ``diff`` which have to iterate the working tree.
  Anywhere from 2x-6x faster depending on the size of the tree (bigger
  trees, bigger benefit.) (John Arbash Meinel)

* New registry for log properties handles  and the method in
  LongLogFormatter to display the custom properties returned by the
  registered handlers. (Guillermo Gonzalez, #162469)

Bug Fixes
*********

* Add more tests that stacking does not create deltas spanning
  physical repository boundaries.
  (Martin Pool, #252428)

* Better message about incompatible repositories.
  (Martin Pool, #206258)

* ``bzr branch --stacked`` ensures the destination branch format can
  support stacking, even if the origin does not.
  (Martin Pool)

* ``bzr export`` no longer exports ``.bzrrules``.
  (Ian Clatworthy)

* ``bzr serve --directory=/`` now correctly allows the whole
  filesystem to be accessed on Windows, not just the root of the drive
  that Python is running from.
  (Adrian Wilkins, #240910)

* Deleting directories by hand before running ``bzr rm`` will not
  cause subsequent errors in ``bzr st`` and ``bzr commit``.
  (Robert Collins, #150438)

* Fix a test case that was failing if encoding wasn't UTF-8.
  (John Arbash Meinel, #247585)

* Fix "no buffer space available" error when branching with the new
  smart server protocol to or from Windows.
  (Andrew Bennetts, #246180)

* Fixed problem in branching from smart server.
  (#249256, Michael Hudson, Martin Pool)

* Handle a file turning in to a directory in TreeTransform.
  (James Westby, #248448)

API Changes
***********

* ``MutableTree.commit`` has an extra optional keywork parameter
  ``exclude`` that will be unconditionally supplied by the command
  line UI - plugins that add tree formats may need an update.
  (Robert Collins)

* The API minimum version for plugin compatibility has been raised to
  1.6 - there are significant changes throughout the code base.
  (Robert Collins)

* The generic fetch code now uses three attributes on Repository objects
  to control fetch. The streams requested are controlled via :
  ``_fetch_order`` and ``_fetch_uses_deltas``. Setting these
  appropriately allows different repository implementations to recieve
  data in their optimial form. If the ``_fetch_reconcile`` is set then
  a reconcile operation is triggered at the end of the fetch.
  (Robert Collins)

* The ``put_on_disk`` and ``get_tar_item`` methods in
  ``InventoryEntry`` were deprecated. (Ian Clatworthy)

* ``Repository.is_shared`` doesn't take a read lock. It didn't
  need one in the first place (nobody cached the value, and
  ``RemoteRepository`` wasn't taking one either). This saves a round
  trip when probing Pack repositories, as they read the ``pack-names``
  file when locked. And during probe, locking the repo isn't very
  useful. (John Arbash Meinel)

Internals
*********

* ``bzrlib.branchbuilder.BranchBuilder`` is now much more capable of
  putting together a real history without having to create a full
  WorkingTree. It is recommended that tests that are not directly
  testing the WorkingTree use BranchBuilder instead.  See
  ``BranchBuilder.build_snapshot`` or
  ``TestCaseWithMemoryTree.make_branch_builder``.  (John Arbash Meinel)

* ``bzrlib.builtins.internal_tree_files`` broken into two giving a new
  helper ``safe_relpath_files`` - used by the new ``exclude``
  parameter to commit. (Robert Collins)

* Make it easier to introduce new WorkingTree formats.
  (Ian Clatworthy)

* The code for exporting trees was refactored not to use the
  deprecated ``InventoryEntry`` methods. (Ian Clatworthy)

* RuleSearchers return () instead of [] now when there are no matches.
  (Ian Clatworthy)


bzr 1.6beta3
############

:Released: 2008-07-17

This release adds a new 'stacked branches' feature allowing branches to
share storage without being in the same repository or on the same machine.
(See the user guide for more details.)  It also adds a new hook, improved
weaves, aliases for related locations, faster bzr+ssh push, and several
bug fixes.

Features
********

* New ``pre_change_branch_tip`` hook that is called before the
  branch tip is moved, while the branch is write-locked.  See the User
  Reference for signature details.  (Andrew Bennetts)

* Rule-based preferences can now be defined for selected files in
  selected branches, allowing commands and plugins to provide
  custom behaviour for files matching defined patterns.
  See ``Rule-based preferences`` (part of ``Configuring Bazaar``)
  in the User Guide and ``bzr help rules`` for more information.
  (Ian Clatworthy)

* Sites may suggest a branch to stack new branches on.  (Aaron Bentley)

* Stacked branches are now supported. See ``bzr help branch`` and
  ``bzr help push``.  Branches must be in the ``development1`` format
  to stack, though the stacked-on branch can be of any format.
  (Robert Collins)

Improvements
************

* ``bzr export --format=tgz --root=NAME -`` to export a gzipped tarball
  to stdout; also ``tar`` and ``tbz2``.
  (Martin Pool)

* ``bzr (re)merge --weave`` will now use a standard Weave algorithm,
  rather than the annotation-based merge it was using. It does so by
  building up a Weave of the important texts, without needing to build
  the full ancestry. (John Arbash Meinel, #238895)

* ``bzr send`` documents and better supports ``emacsclient`` (proper
  escaping of mail headers and handling of the MUA Mew).
  (Christophe Troestler)

* Remembered locations can be specified by aliases, e.g. :parent, :public,
  :submit.  (Aaron Bentley)

* The smart protocol now has improved support for setting branches'
  revision info directly.  This makes operations like push
  faster.  The new request method name is
  ``Branch.set_last_revision_ex``.  (Andrew Bennetts)

Bug Fixes
*********

* Bazaar is now able to be a client to the web server of IIS 6 and 7.
  The broken implementations of RFC822 in Python and RFC2046 in IIS
  combined with boundary-line checking in Bazaar previously made this
  impossible. (NB, IIS 5 does not suffer from this problem).
  (Adrian Wilkins, #247585)

* ``bzr log --long`` with a ghost in your mainline now handles that
  ghost properly. (John Arbash Meinel, #243536)

* ``check`` handles the split-up .bzr layout correctly, so no longer
  requires a branch to be present.
  (Daniel Watkins, #64783)

* Clearer message about how to set the PYTHONPATH if bzrlib can't be
  loaded.
  (Martin Pool, #205230)

* Errors about missing libraries are now shown without a traceback,
  and with a suggestion to install the library.  The full traceback is
  still in ``.bzr.log`` and can be shown with ``-Derror``.
  (Martin Pool, #240161)

* Fetch from a stacked branch copies all required data.
  (Aaron Bentley, #248506)

* Handle urls such as ftp://user@host.com@www.host.com where the user
  name contains an @.
  (Neil Martinsen-Burrell, #228058)

* ``needs_read_lock`` and ``needs_write_lock`` now suppress an error during
  ``unlock`` if there was an error in the original function. This helps
  most when there is a failure with a smart server action, since often the
  connection closes and we cannot unlock.
  (Andrew Bennetts, John Arbash Meinel, #125784)

* Obsolete hidden command ``bzr fetch`` removed.
  (Martin Pool, #172870)

* Raise the correct exception when doing ``-rbefore:0`` or ``-c0``.
  (John Arbash Meinel, #239933)

* You can now compare file revisions in Windows diff programs from
  Cygwin Bazaar.
  (Matt McClure, #209281)

* revision_history now tolerates mainline ghosts for Branch format 6.
  (Aaron Bentley, #235055)

* Set locale from environment for third party libs.
  (Martin von Gagern, #128496)

Documentation
*************

* Added *Using stacked branches* to the User Guide.
  (Ian Clatworthy)

* Updated developer documentation.
  (Martin Pool)

Testing
*******

* ``-Dmemory`` will cause /proc/PID/status to be catted before bzr
  exits, allowing low-key analysis of peak memory use. (Robert Collins)

* ``TestCaseWithTransport.make_branch_and_tree`` tries harder to return
  a tree with a ``branch`` attribute of the right format.  This was
  preventing some ``RemoteBranch`` tests from actually running with
  ``RemoteBranch`` instances.  (Andrew Bennetts)

API Changes
***********

* Removed ``Repository.text_store``, ``control_store``, etc.  Instead,
  there are new attributes ``texts, inventories, revisions,
  signatures``, each of which is a ``VersionedFiles``.  See the
  Repository docstring for more details.
  (Robert Collins)

* ``Branch.pull`` now accepts an ``_override_hook_target`` optional
  parameter.  If you have a subclass of ``Branch`` that overrides
  ``pull`` then you should add this parameter.  (Andrew Bennetts)

* ``bzrlib.check.check()`` has been deprecated in favour of the more
  aptly-named ``bzrlib.check.check_branch()``.
  (Daniel Watkins)

* ``Tree.print_file`` and ``Repository.print_file`` are deprecated.
  These methods are bad APIs because they write directly to sys.stdout.
  bzrlib does not use them internally, and there are no direct tests
  for them. (Alexander Belchenko)

Internals
*********

* ``cat`` command no longer uses ``Tree.print_file()`` internally.
  (Alexander Belchenko)

* New class method ``BzrDir.open_containing_tree_branch_or_repository``
  which eases the discovery of the tree, the branch and the repository
  containing a given location.
  (Daniel Watkins)

* New ``versionedfile.KeyMapper`` interface to abstract out the access to
  underlying .knit/.kndx etc files in repositories with partitioned
  storage. (Robert Collins)

* Obsolete developer-use command ``weave-join`` has been removed.
  (Robert Collins)

* ``RemoteToOtherFetcher`` and ``get_data_stream_for_search`` removed,
  to support new ``VersionedFiles`` layering.
  (Robert Collins)


bzr 1.6beta2
############

:Released: 2008-06-10

This release contains further progress towards our 1.6 goals of shallow
repositories, and contains a fix for some user-affecting bugs in the
repository layer.  Building working trees during checkout and branch is
now faster.

Bug Fixes
*********

* Avoid KnitCorrupt error extracting inventories from some repositories.
  (The data is not corrupt; an internal check is detecting a problem
  reading from the repository.)
  (Martin Pool, Andrew Bennetts, Robert Collins, #234748)

* ``bzr status`` was breaking if you merged the same revision twice.
  (John Arbash Meinel, #235407)

* Fix infinite loop consuming 100% CPU when a connection is lost while
  reading a response body via the smart protocol v1 or v2.
  (Andrew Bennetts)

* Inserting a bundle which changes the contents of a file with no trailing
  end of line, causing a knit snapshot in a 'knits' repository will no longer
  cause KnitCorrupt. (Robert Collins)

* ``RemoteBranch.pull`` needs to return the ``self._real_branch``'s
  pull result. It was instead just returning None, which breaks ``bzr
  pull``. (John Arbash Meinel, #238149)

* Sanitize branch nick before using it as an attachment filename in
  ``bzr send``. (Lukáš Lalinský, #210218)

* Squash ``inv_entry.symlink_target`` to a plain string when
  generating DirState details. This prevents from getting a
  ``UnicodeError`` when you have symlinks and non-ascii filenames.
  (John Arbash Meinel, #135320)

Improvements
************

* Added the 'alias' command to set/unset and display aliases. (Tim Penhey)

* ``added``, ``modified``, and ``unknowns`` behaviour made consistent (all three
  now quote paths where required). Added ``--null`` option to ``added`` and
  ``modified`` (for null-separated unknowns, use ``ls --unknown --null``)
  (Adrian Wilkins)

* Faster branching (1.09x) and lightweight checkouts (1.06x) on large trees.
  (Ian Clatworthy, Aaron Bentley)

Documentation
*************

* Added *Bazaar Zen* section to the User Guide. (Ian Clatworthy)

Testing
*******

* Fix the test HTTPServer to be isolated from chdir calls made while it is
  running, allowing it to be used in blackbox tests. (Robert Collins)

API Changes
***********

* ``WorkingTree.set_parent_(ids/trees)`` will now filter out revisions
  which are in the ancestry of other revisions. So if you merge the same
  tree twice, or merge an ancestor of an existing merge, it will only
  record the newest. (If you merge a descendent, it will replace its
  ancestor). (John Arbash Meinel, #235407)

* ``RepositoryPolicy.__init__`` now requires stack_on and stack_on_pwd,
  through the derived classes do not.  (Aaron Bentley)

Internals
*********

* ``bzrlib.bzrdir.BzrDir.sprout`` now accepts ``stacked`` to control
  creating stacked branches. (Robert Collins)

* Knit record serialisation is now stricter on what it will accept, to
  guard against potential internal bugs, or broken input. (Robert Collins)

bzr 1.6beta1
############

:Released: 2008-06-02

Commands that work on the revision history such as push, pull, missing,
uncommit and log are now substantially faster.  This release adds a
translation of some of the user documentation into Spanish.  (Contributions of
other translations would be very welcome.)  Bazaar 1.6beta1 adds a new network
protocol which is used by default and which allows for more efficient transfers
and future extensions.


Notes When Upgrading
********************

* There is a new version of the network protocol used for bzr://, bzr+ssh://
  and bzr+http:// connections.  This will allow more efficient requests and
  responses, and more graceful fallback when a server is too old to
  recognise a request from a more recent client.  Bazaar 1.6 will
  interoperate with 0.16 and later versions, but servers should be upgraded
  when possible.  Bazaar 1.6 no longer interoperates with 0.15 and earlier via
  these protocols.  Use alternatives like SFTP or upgrade those servers.
  (Andrew Bennetts, #83935)

Changes
*******

* Deprecation warnings will not be suppressed when running ``bzr selftest``
  so that developers can see if their code is using deprecated functions.
  (John Arbash Meinel)

Features
********

* Adding ``-Derror`` will now display a traceback when a plugin fails to
  load. (James Westby)

Improvements
************

* ``bzr branch/push/pull -r XXX`` now have a helper function for finding
  the revno of the new revision (``Graph.find_distance_to_null``). This
  should make something like ``bzr branch -r -100`` in a shared, no-trees
  repository much snappier. (John Arbash Meinel)

* ``bzr log --short -r X..Y`` no longer needs to access the full revision
  history. This makes it noticeably faster when logging the last few
  revisions. (John Arbash Meinel)

* ``bzr ls`` now accepts ``-V`` as an alias for ``--versioned``.
  (Jerad Cramp, #165086)

* ``bzr missing`` uses the new ``Graph.find_unique_ancestors`` and
  ``Graph.find_differences`` to determine missing revisions without having
  to search the whole ancestry. (John Arbash Meinel, #174625)

* ``bzr uncommit`` now uses partial history access, rather than always
  extracting the full revision history for a branch. This makes it
  resolve the appropriate revisions much faster (in testing it drops
  uncommit from 1.5s => 0.4s). It also means ``bzr log --short`` is one
  step closer to not using full revision history.
  (John Arbash Meinel, #172649)

Bugfixes
********

* ``bzr merge --lca`` should handle when two revisions have no common
  ancestor other than NULL_REVISION. (John Arbash Meinel, #235715)

* ``bzr status`` was breaking if you merged the same revision twice.
  (John Arbash Meinel, #235407)

* ``bzr push`` with both ``--overwrite`` and ``-r NNN`` options no longer
  fails.  (Andrew Bennetts, #234229)

* Correctly track the base URL of a smart medium when using bzr+http://
  URLs, which was causing spurious "No repository present" errors with
  branches in shared repositories accessed over bzr+http.
  (Andrew Bennetts, #230550)

* Define ``_remote_is_at_least_1_2`` on ``SmartClientMedium`` so that all
  implementations have the attribute.  Fixes 'PyCurlTransport' object has no
  attribute '_remote_is_at_least_1_2' attribute errors.
  (Andrew Bennetts, #220806)

* Failure to delete an obsolete pack file should just give a warning
  message, not a fatal error.  It may for example fail if the file is still
  in use by another process.
  (Martin Pool)

* Fix MemoryError during large fetches over HTTP by limiting the amount of
  data we try to read per ``recv`` call.  The problem was observed with
  Windows and a proxy, but might affect other environments as well.
  (Eric Holmberg, #215426)

* Handle old merge directives correctly in Merger.from_mergeable.  Stricter
  get_parent_map requirements exposed a latent bug here.  (Aaron Bentley)

* Issue a warning and ignore passwords declared in authentication.conf when
  used for an ssh scheme (sftp or bzr+ssh).
  (Vincent Ladeuil, #203186)

* Make both http implementations raise appropriate exceptions on 403
  Forbidden when POSTing smart requests.
  (Vincent Ladeuil, #230223)

* Properly *title* header names in http requests instead of capitalizing
  them.
  (Vincent Ladeuil, #229076)

* The "Unable to obtain lock" error message now also suggests using
  ``bzr break-lock`` to fix it.  (Martin Albisetti, #139202)

* Treat an encoding of '' as ascii; this can happen when bzr is run
  under vim on Mac OS X.
  (Neil Martinsen-Burrell)

* ``VersionedFile.make_mpdiffs()`` was raising an exception that wasn't in
  scope. (Daniel Fischer #235687)

Documentation
*************

* Added directory structure and started translation of docs in spanish.
  (Martin Albisetti, Lucio Albenga)

* Incorporate feedback from Jelmer Vernooij and Neil Martinsen-Burrell
  on the plugin and integration chapters of the User Guide.
  (Ian Clatworthy)

* More Bazaar developer documentation about packaging and release process,
  and about use of Python reprs.
  (Martin Pool, Martin Albisetti)

* Updated Tortise strategy document. (Mark Hammond)

Testing
*******

* ``bzrlib.tests.adapt_tests`` was broken and unused - it has been fixed.
  (Robert Collins)

* Fix the test HTTPServer to be isolated from chdir calls made while it is
  running, allowing it to be used in blackbox tests. (Robert Collins)

* New helper function for splitting test suites
  ``split_suite_by_condition``. (Robert Collins)

Internals
*********

* ``Branch.missing_revisions`` has been deprecated. Similar functionality
  can be obtained using ``bzrlib.missing.find_unmerged``. The api was
  fairly broken, and the function was unused, so we are getting rid of it.
  (John Arbash Meinel)

API Changes
***********

* ``Branch.abspath`` is deprecated; use the Tree or Transport
  instead.  (Martin Pool)

* ``Branch.update_revisions`` now takes an optional ``Graph``
  object. This can be used by ``update_revisions`` when it is
  checking ancestry, and allows callers to prefer request to go to a
  local branch.  (John Arbash Meinel)

* Branch, Repository, Tree and BzrDir should expose a Transport as an
  attribute if they have one, rather than having it indirectly accessible
  as ``.control_files._transport``.  This doesn't add a requirement
  to support a Transport in cases where it was not needed before;
  it just simplifies the way it is reached.  (Martin Pool)

* ``bzr missing --mine-only`` will return status code 0 if you have no
  new revisions, but the remote does. Similarly for ``--theirs-only``.
  The new code only checks one side, so it doesn't know if the other
  side has changes. This seems more accurate with the request anyway.
  It also changes the output to print '[This|Other] branch is up to
  date.' rather than displaying nothing.  (John Arbash Meinel)

* ``LockableFiles.put_utf8``, ``put_bytes`` and ``controlfilename``
  are now deprecated in favor of using Transport operations.
  (Martin Pool)

* Many methods on ``VersionedFile``, ``Repository`` and in
  ``bzrlib.revision``  deprecated before bzrlib 1.5 have been removed.
  (Robert Collins)

* ``RevisionSpec.wants_revision_history`` can be set to False for a given
  ``RevisionSpec``. This will disable the existing behavior of passing in
  the full revision history to ``self._match_on``. Useful for specs that
  don't actually need access to the full history. (John Arbash Meinel)

* The constructors of ``SmartClientMedium`` and its subclasses now require a
  ``base`` parameter.  ``SmartClientMedium`` implementations now also need
  to provide a ``remote_path_from_transport`` method.  (Andrew Bennetts)

* The default permissions for creating new files and directories
  should now be obtained from ``BzrDir._get_file_mode()`` and
  ``_get_dir_mode()``, rather than from LockableFiles.  The ``_set_file_mode``
  and ``_set_dir_mode`` variables on LockableFiles which were advertised
  as a way for plugins to control this are no longer consulted.
  (Martin Pool)

* ``VersionedFile.join`` is deprecated. This method required local
  instances of both versioned file objects and was thus hostile to being
  used for streaming from a smart server. The new get_record_stream and
  insert_record_stream are meant to efficiently replace this method.
  (Robert Collins)

* ``WorkingTree.set_parent_(ids/trees)`` will now filter out revisions
  which are in the ancestry of other revisions. So if you merge the same
  tree twice, or merge an ancestor of an existing merge, it will only
  record the newest. (If you merge a descendent, it will replace its
  ancestor). (John Arbash Meinel, #235407)

* ``WorkingTreeFormat2.stub_initialize_remote`` is now private.
  (Martin Pool)


bzr 1.5
#######

:Released: 2008-05-16

This release of Bazaar includes several updates to the documentation, and fixes
to prepare for making rich root support the default format. Many bugs have been
squashed, including fixes to log, bzr+ssh inter-operation with older servers.

Changes
*******

* Suppress deprecation warnings when bzrlib is a 'final' release. This way
  users of packaged software won't be bothered with DeprecationWarnings,
  but developers and testers will still see them. (John Arbash Meinel)

Documentation
*************

* Incorporate feedback from Jelmer Vernooij and Neil Martinsen-Burrell
  on the plugin and integration chapters of the User Guide.
  (Ian Clatworthy)


bzr 1.5rc1
##########

:Released: 2008-05-09

Changes
*******

* Broader support of GNU Emacs mail clients. Set
  ``mail_client=emacsclient`` in your bazaar.conf and ``send`` will pop the
  bundle in a mail buffer according to the value of ``mail-user-agent``
  variable. (Xavier Maillard)

Improvements
************

* Diff now handles revision specs like "branch:" and "submit:" more
  efficiently.  (Aaron Bentley, #202928)

* More friendly error given when attempt to start the smart server
  on an address already in use. (Andrea Corbellini, #200575)

* Pull completes much faster when there is nothing to pull.
  (Aaron Bentley)

Bugfixes
********

* Authentication.conf can define sections without password.
  (Vincent Ladeuil, #199440)

* Avoid muttering every time a child update does not cause a progress bar
  update. (John Arbash Meinel, #213771)

* ``Branch.reconcile()`` is now implemented. This allows ``bzr reconcile``
  to fix when a Branch has a non-canonical mainline history. ``bzr check``
  also detects this condition. (John Arbash Meinel, #177855)

* ``bzr log -r ..X bzr://`` was failing, because it was getting a request
  for ``revision_id=None`` which was not a string.
  (John Arbash Meinel, #211661)

* ``bzr commit`` now works with Microsoft's FTP service.
  (Andreas Deininger)

* Catch definitions outside sections in authentication.conf.
  (Vincent Ladeuil, #217650)

* Conversion from non-rich-root to rich-root(-pack) updates inventory
  sha1s, even when bundles are used.  (Aaron Bentley, #181391)

* Conversion from non-rich-root to rich-root(-pack) works correctly even
  though search keys are not topologically sorted.  (Aaron Bentley)

* Conversion from non-rich-root to rich-root(-pack) works even when a
  parent revision has a different root id.  (Aaron Bentley, #177874)

* Disable strace testing until strace is fixed (see bug #103133) and emit a
  warning when selftest ends to remind us of leaking tests.
  (Vincent Ladeuil, #226769)

* Fetching all revisions from a repository does not cause pack collisions.
  (Robert Collins, Aaron Bentley, #212908)

* Fix error about "attempt to add line-delta in non-delta knit".
  (Andrew Bennetts, #217701)

* Pushing a branch in "dirstate" format (Branch5) over bzr+ssh would break
  if the remote server was < version 1.2. This was due to a bug in the
  RemoteRepository.get_parent_map() fallback code.
  (John Arbash Meinel, #214894)

* Remove leftover code in ``bzr_branch`` that inappropriately creates
  a ``branch-name`` file in the branch control directory.
  (Martin Pool)

* Set SO_REUSEADDR on server sockets of ``bzr serve`` to avoid problems
  rebinding the socket when starting the server a second time.
  (John Arbash Meinel, Martin Pool, #164288)

* Severe performance degradation in fetching from knit repositories to
  knits and packs due to parsing the entire revisions.kndx on every graph
  walk iteration fixed by using the Repository.get_graph API.  There was
  another regression in knit => knit fetching which re-read the index for
  every revision each side had in common.
  (Robert Collins, John Arbash Meinel)

* When logging the changes to a particular file, there was a bug if there
  were ghosts in the revision ancestry. (John Arbash Meinel, #209948)

* xs4all's ftp server returns a temporary error when trying to list an
  empty directory, rather than returning an empty list. Adding a
  workaround so that we don't get spurious failures.
  (John Arbash Meinel, #215522)

Documentation
*************

* Expanded the User Guide to include new chapters on popular plugins and
  integrating Bazaar into your environment. The *Best practices* chapter
  was renamed to *Miscellaneous topics* as suggested by community
  feedback as well. (Ian Clatworthy)

* Document outlining strategies for TortoiseBzr. (Mark Hammond)

* Improved the documentation on hooks. (Ian Clatworthy)

* Update authentication docs regarding ssh agents.
  (Vincent Ladeuil, #183705)

Testing
*******

* Add ``thread_name_suffix`` parameter to SmartTCPServer_for_testing, to
  make it easy to identify which test spawned a thread with an unhandled
  exception. (Andrew Bennetts)

* New ``--debugflag``/``-E`` option to ``bzr selftest`` for setting
  options for debugging tests, these are complementary to the -D
  options.  The ``-Dselftest_debug`` global option has been replaced by the
  ``-E=allow_debug`` option for selftest. (Andrew Bennetts)

* Parameterised test ids are preserved correctly to aid diagnosis of test
  failures. (Robert Collins, Andrew Bennetts)

* selftest now accepts --starting-with <id> to load only the tests whose id
  starts with the one specified. This greatly speeds up running the test
  suite on a limited set of tests and can be used to run the tests for a
  single module, a single class or even a single test.  (Vincent Ladeuil)

* The test suite modules have been modified to define load_tests() instead
  of test_suite(). That speeds up selective loading (via --load-list)
  significantly and provides many examples on how to migrate (grep for
  load_tests).  (Vincent Ladeuil)

Internals
*********

* ``Hooks.install_hook`` is now deprecated in favour of
  ``Hooks.install_named_hook`` which adds a required ``name`` parameter, to
  avoid having to call ``Hooks.name_hook``. (Daniel Watkins)

* Implement xml8 serializer.  (Aaron Bentley)

* New form ``@deprecated_method(deprecated_in(1, 5, 0))`` for making
  deprecation wrappers.  (Martin Pool)

* ``Repository.revision_parents`` is now deprecated in favour of
  ``Repository.get_parent_map([revid])[revid]``. (Jelmer Vernooij)

* The Python ``assert`` statement is no longer used in Bazaar source, and
  a test checks this.  (Martin Pool)

API Changes
***********

* ``bzrlib.status.show_pending_merges`` requires the repository to be
  locked by the caller. Callers should have been doing it anyway, but it
  will now raise an exception if they do not. (John Arbash Meinel)

* Repository.get_data_stream, Repository.get_data_stream_for_search(),
  Repository.get_deltas_for_revsions(), Repository.revision_trees(),
  Repository.item_keys_introduced_by() no longer take read locks.
  (Aaron Bentley)

* ``LockableFiles.get_utf8`` and ``.get`` are deprecated, as a start
  towards removing LockableFiles and ``.control_files`` entirely.
  (Martin Pool)

* Methods deprecated prior to 1.1 have been removed.
  (Martin Pool)


bzr 1.4 
#######

:Released: 2008-04-28

This release of Bazaar includes handy improvements to the speed of log and
status, new options for several commands, improved documentation, and better
hooks, including initial code for server-side hooks.  A number of bugs have
been fixed, particularly in interoperability between different formats or
different releases of Bazaar over there network.  There's been substantial
internal work in both the repository and network code to enable new features
and faster performance.

Bug Fixes
*********

* Pushing a branch in "dirstate" format (Branch5) over bzr+ssh would break
  if the remote server was < version 1.2.  This was due to a bug in the
  RemoteRepository.get_parent_map() fallback code.
  (John Arbash Meinel, Andrew Bennetts, #214894)


bzr 1.4rc2
##########

:Released: 2008-04-21

Bug Fixes
*********

* ``bzr log -r ..X bzr://`` was failing, because it was getting a request
  for ``revision_id=None`` which was not a string.
  (John Arbash Meinel, #211661)

* Fixed a bug in handling ghost revisions when logging changes in a
  particular file.  (John Arbash Meinel, #209948)

* Fix error about "attempt to add line-delta in non-delta knit".
  (Andrew Bennetts, #205156)

* Fixed performance degradation in fetching from knit repositories to
  knits and packs due to parsing the entire revisions.kndx on every graph
  walk iteration fixed by using the Repository.get_graph API.  There was
  another regression in knit => knit fetching which re-read the index for
  every revision each side had in common.
  (Robert Collins, John Arbash Meinel)


bzr 1.4rc1
##########

:Released: 2008-04-11

Changes
*******

* bzr main script cannot be imported (Benjamin Peterson)

* On Linux bzr additionally looks for plugins in arch-independent site
  directory. (Toshio Kuratomi)

* The ``set_rh`` branch hook is now deprecated. Please migrate
  any plugins using this hook to use an alternative, e.g.
  ``post_change_branch_tip``. (Ian Clatworthy)

* When a plugin cannot be loaded as the file path is not a valid
  python module name bzr will now strip a ``bzr_`` prefix from the
  front of the suggested name, as many plugins (e.g. bzr-svn)
  want to be installed without this prefix. It is a common mistake
  to have a folder named "bzr-svn" for that plugin, especially
  as this is what bzr branch lp:bzr-svn will give you. (James Westby,
  Andrew Cowie)

* UniqueIntegerBugTracker now appends bug-ids instead of joining
  them to the base URL. Plugins that register bug trackers may
  need a trailing / added to the base URL if one is not already there.
  (James Wesby, Andrew Cowie)

Features
********

* Added start_commit hook for mutable trees. (Jelmer Vernooij, #186422)

* ``status`` now accepts ``--no-pending`` to show the status without
  listing pending merges, which speeds up the command a lot on large
  histories.  (James Westby, #202830)

* New ``post_change_branch_tip`` hook that is called after the
  branch tip is moved but while the branch is still write-locked.
  See the User Reference for signature details.
  (Ian Clatworthy, James Henstridge)

* Reconfigure can convert a branch to be standalone or to use a shared
  repository.  (Aaron Bentley)

Improvements
************

* The smart protocol now has support for setting branches' revision info
  directly.  This should make operations like push slightly faster, and is a
  step towards server-side hooks.  The new request method name is
  ``Branch.set_last_revision_info``.  (Andrew Bennetts)

* ``bzr commit --fixes`` now recognises "gnome" as a tag by default.
  (James Westby, Andrew Cowie)

* ``bzr switch`` will attempt to find branches to switch to relative to the
  current branch. E.g. ``bzr switch branchname`` will look for
  ``current_branch/../branchname``. (Robert Collins, Jelmer Vernooij,
  Wouter van Heyst)

* Diff is now more specific about execute-bit changes it describes
  (Chad Miller)

* Fetching data over HTTP is a bit faster when urllib is used.  This is done
  by forcing it to recv 64k at a time when reading lines in HTTP headers,
  rather than just 1 byte at a time.  (Andrew Bennetts)

* Log --short and --line are much faster when -r is not specified.
  (Aaron Bentley)

* Merge is faster.  We no longer check a file's existence unnecessarily
  when merging the execute bit.  (Aaron Bentley)

* ``bzr status`` on an explicit list of files no longer shows pending
  merges, making it much faster on large trees. (John Arbash Meinel)

* The launchpad directory service now warns the user if they have not set
  their launchpad login and are trying to resolve a URL using it, just
  in case they want to do a write operation with it.  (James Westby)

* The smart protocol client is slightly faster, because it now only queries
  the server for the protocol version once per connection.  Also, the HTTP
  transport will now automatically probe for and use a smart server if
  one is present.  You can use the new ``nosmart+`` transport decorator
  to get the old behaviour.  (Andrew Bennetts)

* The ``version`` command takes a ``--short`` option to print just the
  version number, for easier use in scripts.  (Martin Pool)

* Various operations with revision specs and commands that calculate
  revnos and revision ids are faster.  (John A. Meinel, Aaron Bentley)

Bugfixes
********

* Add ``root_client_path`` parameter to SmartWSGIApp and
  SmartServerRequest.  This makes it possible to publish filesystem
  locations that don't exactly match URL paths. SmartServerRequest
  subclasses should use the new ``translate_client_path`` and
  ``transport_from_client_path`` methods when dealing with paths received
  from a client to take this into account.  (Andrew Bennetts, #124089)

* ``bzr mv a b`` can be now used also to rename previously renamed
  directories, not only files. (Lukáš Lalinský, #107967)

* ``bzr uncommit --local`` can now remove revisions from the local
  branch to be symmetric with ``bzr commit --local``.
  (John Arbash Meinel, #93412)

* Don't ask for a password if there is no real terminal.
  (Alexander Belchenko, #69851)

* Fix a bug causing a ValueError crash in ``parse_line_delta_iter`` when
  fetching revisions from a knit to pack repository or vice versa using
  bzr:// (including over http or ssh).
  (#208418, Andrew Bennetts, Martin Pool, Robert Collins)

* Fixed ``_get_line`` in ``bzrlib.smart.medium``, which was buggy.  Also
  fixed ``_get_bytes`` in the same module to use the push back buffer.
  These bugs had no known impact in normal use, but were problematic for
  developers working on the code, and were likely to cause real bugs sooner
  or later.  (Andrew Bennetts)

* Implement handling of basename parameter for DefaultMail.  (James Westby)

* Incompatibility with Paramiko versions newer than 1.7.2 was fixed.
  (Andrew Bennetts, #213425)

* Launchpad locations (lp: URLs) can be pulled.  (Aaron Bentley, #181945)

* Merges that add files to deleted root directories complete.  They
  do create conflicts.  (Aaron Bentley, #210092)

* vsftp's return ``550 RNFR command failed.`` supported.
  (Marcus Trautwig, #129786)

Documentation
*************

* Improved documentation on send/merge relationship. (Peter Schuller)

* Minor fixes to the User Guide. (Matthew Fuller)

* Reduced the evangelism in the User Guide. (Ian Clatworthy)

* Added Integrating with Bazaar document for developers (Martin Albisetti)

API Breaks
**********

* Attempting to pull data from a ghost aware repository (e.g. knits) into a
  non-ghost aware repository such as weaves will now fail if there are
  ghosts.  (Robert Collins)

* ``KnitVersionedFile`` no longer accepts an ``access_mode`` parameter, and
  now requires the ``index`` and ``access_method`` parameters to be
  supplied. A compatible shim has been kept in the new function
  ``knit.make_file_knit``. (Robert Collins)

* Log formatters must now provide log_revision instead of show and
  show_merge_revno methods. The latter had been deprecated since the 0.17
  release. (James Westby)

* ``LoopbackSFTP`` is now called ``SocketAsChannelAdapter``.
  (Andrew Bennetts)

* ``osutils.backup_file`` is removed. (Alexander Belchenko)

* ``Repository.get_revision_graph`` is deprecated, with no replacement
  method. The method was size(history) and not desirable. (Robert Collins)

* ``revision.revision_graph`` is deprecated, with no replacement function.
  The function was size(history) and not desirable. (Robert Collins)

* ``Transport.get_shared_medium`` is deprecated.  Use
  ``Transport.get_smart_medium`` instead.  (Andrew Bennetts)

* ``VersionedFile`` factories now accept a get_scope parameter rather
  than using a call to ``transaction_finished``, allowing the removal of
  the fixed list of versioned files per repository. (Robert Collins)

* ``VersionedFile.annotate_iter`` is deprecated. While in principle this
  allowed lower memory use, all users of annotations wanted full file
  annotations, and there is no storage format suitable for incremental
  line-by-line annotation. (Robert Collins)

* ``VersionedFile.clone_text`` is deprecated. This performance optimisation
  is no longer used - reading the content of a file that is undergoing a
  file level merge to identical state on two branches is rare enough, and
  not expensive enough to special case. (Robert Collins)

* ``VersionedFile.clear_cache`` and ``enable_cache`` are deprecated.
  These methods added significant complexity to the ``VersionedFile``
  implementation, but were only used for optimising fetches from knits -
  which can be done from outside the knit layer, or via a caching
  decorator. As knits are not the default format, the complexity is no
  longer worth paying. (Robert Collins)

* ``VersionedFile.create_empty`` is removed. This method presupposed a
  sensible mapping to a transport for individual files, but pack backed
  versioned files have no such mapping. (Robert Collins)

* ``VersionedFile.get_graph`` is deprecated, with no replacement method.
  The method was size(history) and not desirable. (Robert Collins)

* ``VersionedFile.get_graph_with_ghosts`` is deprecated, with no
  replacement method.  The method was size(history) and not desirable.
  (Robert Collins)

* ``VersionedFile.get_parents`` is deprecated, please use
  ``VersionedFile.get_parent_map``. (Robert Collins)

* ``VersionedFile.get_sha1`` is deprecated, please use
  ``VersionedFile.get_sha1s``. (Robert Collins)

* ``VersionedFile.has_ghost`` is now deprecated, as it is both expensive
  and unused outside of a single test. (Robert Collins)

* ``VersionedFile.iter_parents`` is now deprecated in favour of
  ``get_parent_map`` which can be used to instantiate a Graph on a
  VersionedFile. (Robert Collins)

* ``VersionedFileStore`` no longer uses the transaction parameter given
  to most methods; amongst other things this means that the
  get_weave_or_empty method no longer guarantees errors on a missing weave
  in a readonly transaction, and no longer caches versioned file instances
  which reduces memory pressure (but requires more careful management by
  callers to preserve performance). (Robert Collins)

Testing
*******

* New -Dselftest_debug flag disables clearing of the debug flags during
  tests.  This is useful if you want to use e.g. -Dhpss to help debug a
  failing test.  Be aware that using this feature is likely to cause
  spurious test failures if used with the full suite. (Andrew Bennetts)

* selftest --load-list now uses a new more agressive test loader that will
  avoid loading unneeded modules and building their tests. Plugins can use
  this new loader by defining a load_tests function instead of a test_suite
  function. (a forthcoming patch will provide many examples on how to
  implement this).
  (Vincent Ladeuil)

* selftest --load-list now does some sanity checks regarding duplicate test
  IDs and tests present in the list but not found in the actual test suite.
  (Vincent Ladeuil)

* Slightly more concise format for the selftest progress bar, so there's
  more space to show the test name.  (Martin Pool) ::

    [2500/10884, 1fail, 3miss in 1m29s] test_revisionnamespaces.TestRev

* The test suite takes much less memory to run, and is a bit faster.  This
  is done by clearing most attributes of TestCases after running them, if
  they succeeded.  (Andrew Bennetts)

Internals
*********

* Added ``_build_client_protocol`` to ``_SmartClient``.  (Andrew Bennetts)

* Added basic infrastructure for automatic plugin suggestion.
  (Martin Albisetti)

* If a ``LockableFiles`` object is not explicitly unlocked (for example
  because of a missing ``try/finally`` block, it will give a warning but
  not automatically unlock itself.  (Previously they did.)  This
  sometimes caused knock-on errors if for example the network connection
  had already failed, and should not be relied upon by code.
  (Martin Pool, #109520)

* ``make dist`` target to build a release tarball, and also
  ``check-dist-tarball`` and ``dist-upload-escudero``.  (Martin Pool)

* The ``read_response_tuple`` method of ``SmartClientRequestProtocol*``
  classes will now raise ``UnknownSmartMethod`` when appropriate, so that
  callers don't need to try distinguish unknown request errors from other
  errors.  (Andrew Bennetts)

* ``set_make_working_trees`` is now implemented provided on all repository
  implementations (Aaron Bentley)

* ``VersionedFile`` now has a new method ``get_parent_map`` which, like
  ``Graph.get_parent_map`` returns a dict of key:parents. (Robert Collins)


bzr 1.3.1
#########

:Released: 2008-04-09

No changes from 1.3.1rc1.


bzr 1.3.1rc1
############

:Released: 2008-04-04

Bug Fixes
*********

* Fix a bug causing a ValueError crash in ``parse_line_delta_iter`` when
  fetching revisions from a knit to pack repository or vice versa using
  bzr:// (including over http or ssh).
  (#208418, Andrew Bennetts, Martin Pool, Robert Collins)


bzr 1.3
#######

:Released: 2008-03-20

Bazaar has become part of the GNU project <http://www.gnu.org>

Many operations that act on history, including ``log`` and ``annotate`` are now
substantially faster.  Several bugs have been fixed and several new options and
features have been added.

Testing
*******

* Avoid spurious failure of ``TestVersion.test_version`` matching
  directory names.
  (#202778, Martin Pool)


bzr 1.3rc1
##########

:Released: 2008-03-16

Notes When Upgrading
********************

* The backup directory created by ``upgrade`` is now called
  ``backup.bzr``, not ``.bzr.backup``. (Martin Albisetti)

Changes
*******

* A new repository format 'development' has been added. This format will
  represent the latest 'in-progress' format that the bzr developers are
  interested in getting early-adopter testing and feedback on.
  ``doc/developers/development-repo.txt`` has detailed information.
  (Robert Collins)

* BZR_LOG environment variable controls location of .bzr.log trace file.
  User can suppress writing messages to .bzr.log by using '/dev/null'
  filename (on Linux) or 'NUL' (on Windows). If BZR_LOG variable
  is not defined but BZR_HOME is defined then default location
  for .bzr.log trace file is ``$BZR_HOME/.bzr.log``.
  (Alexander Belchenko, #106117)

* ``launchpad`` builtin plugin now shipped as separate part in standalone
  bzr.exe, installed to ``C:\Program Files\Bazaar\plugins`` directory,
  and standalone installer allows user to skip installation of this plugin.
  (Alexander Belchenko)

* Restore auto-detection of plink.exe on Windows. (Dmitry Vasiliev)

* Version number is now shown as "1.2" or "1.2pr2", without zeroed or
  missing final fields.  (Martin Pool)

Features
********

* ``branch`` and ``checkout`` can hard-link working tree files, which is
  faster and saves space.  (Aaron Bentley)

* ``bzr send`` will now also look at the ``child_submit_to`` setting in
  the submit branch to determine the email address to send to.
  (Jelmer Vernooij)

Improvements
************

* BzrBranch._lefthand_history is faster on pack repos.  (Aaron Bentley)

* Branch6.generate_revision_history is faster.  (Aaron Bentley)

* Directory services can now be registered, allowing special URLs to be
  dereferenced into real URLs.  This is a generalization and cleanup of
  the lp: transport lookup.  (Aaron Bentley)

* Merge directives that are automatically attached to emails have nicer
  filenames, based on branch-nick + revno. (Aaron Bentley)

* ``push`` has a ``--revision`` option, to specify what revision to push up
  to.  (Daniel Watkins)

* Significantly reducing execution time and network traffic for trivial
  case of running ``bzr missing`` command for two identical branches.
  (Alexander Belchenko)

* Speed up operations that look at the revision graph (such as 'bzr log').
  ``KnitPackRepositor.get_revision_graph`` uses ``Graph.iter_ancestry`` to
  extract the revision history. This allows filtering ghosts while
  stepping instead of needing to peek ahead. (John Arbash Meinel)

* The ``hooks`` command lists installed hooks, to assist in debugging.
  (Daniel Watkins)

* Updates to how ``annotate`` work. Should see a measurable improvement in
  performance and memory consumption for file with a lot of merges.
  Also, correctly handle when a line is introduced by both parents (it
  should be attributed to the first merge which notices this, and not
  to all subsequent merges.) (John Arbash Meinel)

Bugfixes
********

* Autopacking no longer holds the full set of inventory lines in
  memory while copying. For large repositories, this can amount to
  hundreds of MB of ram consumption.
  (Ian Clatworthy, John Arbash Meinel)

* Cherrypicking when using ``--format=merge3`` now explictly excludes
  BASE lines. (John Arbash Meinel, #151731)

* Disable plink's interactive prompt for password.
  (#107593, Dmitry Vasiliev)

* Encode command line arguments from unicode to user_encoding before
  invoking external mail client in `bzr send` command.
  (#139318, Alexander Belchenko)

* Fixed problem connecting to ``bzr+https://`` servers.
  (#198793, John Ferlito)

* Improved error reporting in the Launchpad plugin. (Daniel Watkins,
  #196618)

* Include quick-start-summary.svg file to python-based installer(s)
  for Windows. (#192924, Alexander Belchenko)

* lca merge now respects specified files. (Aaron Bentley)

* Make version-info --custom imply --all. (#195560, James Westby)

* ``merge --preview`` now works for merges that add or modify
  symlinks (James Henstridge)

* Redirecting the output from ``bzr merge`` (when the remembered
  location is used) now works. (John Arbash Meinel)

* setup.py script explicitly checks for Python version.
  (Jari Aalto, Alexander Belchenko, #200569)

* UnknownFormatErrors no longer refer to branches regardless of kind of
  unknown format. (Daniel Watkins, #173980)

* Upgrade bundled ConfigObj to version 4.5.2, which properly quotes #
  signs, among other small improvements. (Matt Nordhoff, #86838)

* Use correct indices when emitting LCA conflicts.  This fixes IndexError
  errors.  (Aaron Bentley, #196780)

Documentation
*************

* Explained how to use ``version-info --custom`` in the User Guide.
  (Neil Martinsen-Burrell)

API Breaks
**********

* Support for loading plugins from zip files and
  ``bzrlib.plugin.load_from_zip()`` function are deprecated.
  (Alexander Belchenko)

Testing
*******

* Added missing blackbox tests for ``modified`` (Adrian Wilkins)

* The branch interface tests were invalid for branches using rich-root
  repositories because the empty string is not a valid file-id.
  (Robert Collins)

Internals
*********

* ``Graph.iter_ancestry`` returns the ancestry of revision ids. Similar to
  ``Repository.get_revision_graph()`` except it includes ghosts and you can
  stop part-way through. (John Arbash Meinel)

* New module ``tools/package_mf.py`` provide custom module finder for
  python packages (improves standard python library's modulefinder.py)
  used by ``setup.py`` script while building standalone bzr.exe.
  (Alexander Belchenko)

* New remote method ``RemoteBzrDir.find_repositoryV2`` adding support for
  detecting external lookup support on remote repositories. This method is
  now attempted first when lookup up repositories, leading to an extra
  round trip on older bzr smart servers. (Robert Collins)

* Repository formats have a new supported-feature attribute
  ``supports_external_lookups`` used to indicate repositories which support
  falling back to other repositories when they have partial data.
  (Robert Collins)

* ``Repository.get_revision_graph_with_ghosts`` and
  ``bzrlib.revision.(common_ancestor,MultipleRevisionSources,common_graph)``
  have been deprecated.  (John Arbash Meinel)

* ``Tree.iter_changes`` is now a public API, replacing the work-in-progress
  ``Tree._iter_changes``. The api is now considered stable and ready for
  external users.  (Aaron Bentley)

* The bzrdir format registry now accepts an ``alias`` keyword to
  register_metadir, used to indicate that a format name is an alias for
  some other format and thus should not be reported when describing the
  format. (Robert Collins)


bzr 1.2
#######

:Released: 2008-02-15

Bug Fixes
*********

* Fix failing test in Launchpad plugin. (Martin Pool)


bzr 1.2rc1
##########

:Released: 2008-02-13

Notes When Upgrading
********************

* Fetching via the smart protocol may need to reconnect once during a fetch
  if the remote server is running Bazaar 1.1 or earlier, because the client
  attempts to use more efficient requests that confuse older servers.  You
  may be required to re-enter a password or passphrase when this happens.
  This won't happen if the server is upgraded to Bazaar 1.2.
  (Andrew Bennetts)

Changes
*******

* Fetching via bzr+ssh will no longer fill ghosts by default (this is
  consistent with pack-0.92 fetching over SFTP). (Robert Collins)

* Formatting of ``bzr plugins`` output is changed to be more human-
  friendly. Full path of plugins locations will be shown only with
  ``--verbose`` command-line option. (Alexander Belchenko)

* ``merge`` now prefers to use the submit branch, but will fall back to
  parent branch.  For many users, this has no effect.  But some users who
  pull and merge on the same branch will notice a change.  This change
  makes it easier to work on a branch on two different machines, pulling
  between the machines, while merging from the upstream.
  ``merge --remember`` can now be used to set the submit_branch.
  (Aaron Bentley)

Features
********

* ``merge --preview`` produces a diff of the changes merge would make,
  but does not actually perform the merge.  (Aaron Bentley)

* New smart method ``Repository.get_parent_map`` for getting revision
  parent data. This returns additional parent information topologically
  adjacent to the requested data to reduce round trip latency impacts.
  (Robert Collins)

* New smart method, ``Repository.stream_revisions_chunked``, for fetching
  revision data that streams revision data via a chunked encoding.  This
  avoids buffering large amounts of revision data on the server and on the
  client, and sends less data to the server to request the revisions.
  (Andrew Bennetts, Robert Collins, #178353)

* The launchpad plugin now handles lp urls of the form
  ``lp://staging/``, ``lp://demo/``, ``lp://dev/`` to use the appropriate
  launchpad instance to do the resolution of the branch identities.
  This is primarily of use to Launchpad developers, but can also
  be used by other users who want to try out Launchpad as
  a branch location without messing up their public Launchpad
  account.  Branches that are pushed to the staging environment
  have an expected lifetime of one day. (Tim Penhey)

Improvements
************

* Creating a new branch no longer tries to read the entire revision-history
  unnecessarily over smart server operations. (Robert Collins)

* Fetching between different repository formats with compatible models now
  takes advantage of the smart method to stream revisions.  (Andrew Bennetts)

* The ``--coverage`` option is now global, rather specific to ``bzr
  selftest``.  (Andrew Bennetts)

* The ``register-branch`` command will now use the public url of the branch
  containing the current directory, if one has been set and no explicit
  branch is provided.  (Robert Collins)

* Tweak the ``reannotate`` code path to optimize the 2-parent case.
  Speeds up ``bzr annotate`` with a pack repository by approx 3:2.
  (John Arbash Meinel)

Bugfixes
********

* Calculate remote path relative to the shared medium in _SmartClient.  This
  is related to the problem in bug #124089.  (Andrew Bennetts)

* Cleanly handle connection errors in smart protocol version two, the same
  way as they are handled by version one.  (Andrew Bennetts)

* Clearer error when ``version-info --custom`` is used without
  ``--template`` (Lukáš Lalinský)

* Don't raise UnavailableFeature during test setup when medusa is not
  available or tearDown is never called leading to nasty side effects.
  (#137823, Vincent Ladeuil)

* If a plugin's test suite cannot be loaded, for example because of a syntax
  error in the tests, then ``selftest`` fails, rather than just printing
  a warning.  (Martin Pool, #189771)

* List possible values for BZR_SSH environment variable in env-variables
  help topic. (Alexander Belchenko, #181842)

* New methods ``push_log_file`` and ``pop_log_file`` to intercept messages:
  popping the log redirection now precisely restores the previous state,
  which makes it easier to use bzr log output from other programs.
  TestCaseInTempDir no longer depends on a log redirection being established
  by the test framework, which lets bzr tests cleanly run from a normal
  unittest runner.
  (#124153, #124849, Martin Pool, Jonathan Lange)

* ``pull --quiet`` is now more quiet, in particular a message is no longer
  printed when the remembered pull location is used. (James Westby,
  #185907)

* ``reconfigure`` can safely be interrupted while fetching.
  (Aaron Bentley, #179316)

* ``reconfigure`` preserves tags when converting to and from lightweight
  checkouts.  (Aaron Bentley, #182040)

* Stop polluting /tmp when running selftest.
  (Vincent Ladeuil, #123363)

* Switch from NFKC => NFC for normalization checks. NFC allows a few
  more characters which should be considered valid.
  (John Arbash Meinel, #185458)

* The launchpad plugin now uses the ``edge`` xmlrpc server to avoid
  interacting badly with a bug on the launchpad side. (Robert Collins)

* Unknown hostnames when connecting to a ``bzr://`` URL no longer cause
  tracebacks.  (Andrew Bennetts, #182849)

API Breaks
**********

* Classes implementing Merge types like Merge3Merger must now accept (and
  honour) a do_merge flag in their constructor.  (Aaron Bentley)

* ``Repository.add_inventory`` and ``add_revision`` now require the caller
  to previously take a write lock (and start a write group.)
  (Martin Pool)

Testing
*******

* selftest now accepts --load-list <file> to load a test id list. This
  speeds up running the test suite on a limited set of tests.
  (Vincent Ladeuil)

Internals
*********

* Add a new method ``get_result`` to graph search objects. The resulting
  ``SearchResult`` can be used to recreate the search later, which will
  be useful in reducing network traffic. (Robert Collins)

* Use convenience function to check whether two repository handles
  are referring to the same repository in ``Repository.get_graph``.
  (Jelmer Vernooij, #187162)

* Fetching now passes the find_ghosts flag through to the
  ``InterRepository.missing_revision_ids`` call consistently for all
  repository types. This will enable faster missing revision discovery with
  bzr+ssh. (Robert Collins)

* Fix error handling in Repository.insert_data_stream. (Lukas Lalinsky)

* ``InterRepository.missing_revision_ids`` is now deprecated in favour of
  ``InterRepository.search_missing_revision_ids`` which returns a
  ``bzrlib.graph.SearchResult`` suitable for making requests from the smart
  server. (Robert Collins)

* New error ``NoPublicBranch`` for commands that need a public branch to
  operate. (Robert Collins)

* New method ``iter_inventories`` on Repository for access to many
  inventories. This is primarily used by the ``revision_trees`` method, as
  direct access to inventories is discouraged. (Robert Collins)

* New method ``next_with_ghosts`` on the Graph breadth-first-search objects
  which will split out ghosts and present parents into two separate sets,
  useful for code which needs to be aware of ghosts (e.g. fetching data
  cares about ghosts during revision selection). (Robert Collins)

* Record a timestamp against each mutter to the trace file, relative to the
  first import of bzrlib.  (Andrew Bennetts)

* ``Repository.get_data_stream`` is now deprecated in favour of
  ``Repository.get_data_stream_for_search`` which allows less network
  traffic when requesting data streams over a smart server. (Robert Collins)

* ``RemoteBzrDir._get_tree_branch`` no longer triggers ``_ensure_real``,
  removing one round trip on many network operations. (Robert Collins)

* RemoteTransport's ``recommended_page_size`` method now returns 64k, like
  SFTPTransport and HttpTransportBase.  (Andrew Bennetts)

* Repository has a new method ``has_revisions`` which signals the presence
  of many revisions by returning a set of the revisions listed which are
  present. This can be done by index queries without reading data for parent
  revision names etc. (Robert Collins)


bzr 1.1
#######

:Released: 2008-01-15

(no changes from 1.1rc1)

bzr 1.1rc1
##########

:Released: 2008-01-05

Changes
*******

* Dotted revision numbers have been revised. Instead of growing longer with
  nested branches the branch number just increases. (eg instead of 1.1.1.1.1
  we now report 1.2.1.) This helps scale long lived branches which have many
  feature branches merged between them. (John Arbash Meinel)

* The syntax ``bzr diff branch1 branch2`` is no longer supported.
  Use ``bzr diff branch1 --new branch2`` instead. This change has
  been made to remove the ambiguity where ``branch2`` is in fact a
  specific file to diff within ``branch1``.

Features
********

* New option to use custom template-based formats in  ``bzr version-info``.
  (Lukáš Lalinský)

* diff '--using' allows an external diff tool to be used for files.
  (Aaron Bentley)

* New "lca" merge-type for fast everyday merging that also supports
  criss-cross merges.  (Aaron Bentley)

Improvements
************

* ``annotate`` now doesn't require a working tree. (Lukáš Lalinský,
  #90049)

* ``branch`` and ``checkout`` can now use files from a working tree to
  to speed up the process.  For checkout, this requires the new
  --files-from flag.  (Aaron Bentley)

* ``bzr diff`` now sorts files in alphabetical order.  (Aaron Bentley)

* ``bzr diff`` now works on branches without working trees. Tree-less
  branches can also be compared to each other and to working trees using
  the new diff options ``--old`` and ``--new``. Diffing between branches,
  with or without trees, now supports specific file filtering as well.
  (Ian Clatworthy, #6700)

* ``bzr pack`` now orders revision texts in topological order, with newest
  at the start of the file, promoting linear reads for ``bzr log`` and the
  like. This partially fixes #154129. (Robert Collins)

* Merge directives now fetch prerequisites from the target branch if
  needed.  (Aaron Bentley)

* pycurl now handles digest authentication.
  (Vincent Ladeuil)

* ``reconfigure`` can now convert from repositories.  (Aaron Bentley)

* ``-l`` is now a short form for ``--limit`` in ``log``.  (Matt Nordhoff)

* ``merge`` now warns when merge directives cause cherrypicks.
  (Aaron Bentley)

* ``split`` now supported, to enable splitting large trees into smaller
  pieces.  (Aaron Bentley)

Bugfixes
********

* Avoid AttributeError when unlocking a pack repository when an error occurs.
  (Martin Pool, #180208)

* Better handle short reads when processing multiple range requests.
  (Vincent Ladeuil, #179368)

* build_tree acceleration uses the correct path when a file has been moved.
  (Aaron Bentley)

* ``commit`` now succeeds when a checkout and its master branch share a
  repository.  (Aaron Bentley, #177592)

* Fixed error reporting of unsupported timezone format in
  ``log --timezone``. (Lukáš Lalinský, #178722)

* Fixed Unicode encoding error in ``ignored`` when the output is
  redirected to a pipe. (Lukáš Lalinský)

* Fix traceback when sending large response bodies over the smart protocol
  on Windows. (Andrew Bennetts, #115781)

* Fix ``urlutils.relative_url`` for the case of two ``file:///`` URLs
  pointed to different logical drives on Windows.
  (Alexander Belchenko, #90847)

* HTTP test servers are now compatible with the http protocol version 1.1.
  (Vincent Ladeuil, #175524)

* _KnitParentsProvider.get_parent_map now handles requests for ghosts
  correctly, instead of erroring or attributing incorrect parents to ghosts.
  (Aaron Bentley)

* ``merge --weave --uncommitted`` now works.  (Aaron Bentley)

* pycurl authentication handling was broken and incomplete. Fix handling of
  user:pass embedded in the urls.
  (Vincent Ladeuil, #177643)

* Files inside non-directories are now handled like other conflict types.
  (Aaron Bentley, #177390)

* ``reconfigure`` is able to convert trees into lightweight checkouts.
  (Aaron Bentley)

* Reduce lockdir timeout to 0 when running ``bzr serve``.  (Andrew Bennetts,
  #148087)

* Test that the old ``version_info_format`` functions still work, even
  though they are deprecated. (John Arbash Meinel, ShenMaq, #177872)

* Transform failures no longer cause ImmortalLimbo errors (Aaron Bentley,
  #137681)

* ``uncommit`` works even when the commit messages of revisions to be
  removed use characters not supported in the terminal encoding.
  (Aaron Bentley)

* When dumb http servers return whole files instead of the requested ranges,
  read the remaining bytes by chunks to avoid overflowing network buffers.
  (Vincent Ladeuil, #175886)

Documentation
*************

* Minor tweaks made to the bug tracker integration documentation.
  (Ian Clatworthy)

* Reference material has now be moved out of the User Guide and added
  to the User Reference. The User Reference has gained 4 sections as
  a result: Authenication Settings, Configuration Settings, Conflicts
  and Hooks. All help topics are now dumped into text format in the
  doc/en/user-reference directory for those who like browsing that
  information in their editor. (Ian Clatworthy)

* *Using Bazaar with Launchpad* tutorial added. (Ian Clatworthy)

Internals
*********

* find_* methods available for BzrDirs, Branches and WorkingTrees.
  (Aaron Bentley)

* Help topics can now be loaded from files.
  (Ian Clatworthy, Alexander Belchenko)

* get_parent_map now always provides tuples as its output.  (Aaron Bentley)

* Parent Providers should now implement ``get_parent_map`` returning a
  dictionary instead of ``get_parents`` returning a list.
  ``Graph.get_parents`` is now deprecated. (John Arbash Meinel,
  Robert Collins)

* Patience Diff now supports arbitrary python objects, as long as they
  support ``hash()``. (John Arbash Meinel)

* Reduce selftest overhead to establish test names by memoization.
  (Vincent Ladeuil)

API Breaks
**********

Testing
*******

* Modules can now customise their tests by defining a ``load_tests``
  attribute. ``pydoc bzrlib.tests.TestUtil.TestLoader.loadTestsFromModule``
  for the documentation on this attribute. (Robert Collins)

* New helper function ``bzrlib.tests.condition_id_re`` which helps
  filter tests based on a regular expression search on the tests id.
  (Robert Collins)

* New helper function ``bzrlib.tests.condition_isinstance`` which helps
  filter tests based on class. (Robert Collins)

* New helper function ``bzrlib.tests.exclude_suite_by_condition`` which
  generalises the ``exclude_suite_by_re`` function. (Robert Collins)

* New helper function ``bzrlib.tests.filter_suite_by_condition`` which
  generalises the ``filter_suite_by_re`` function. (Robert Collins)

* New helper method ``bzrlib.tests.exclude_tests_by_re`` which gives a new
  TestSuite that does not contain tests from the input that matched a
  regular expression. (Robert Collins)

* New helper method ``bzrlib.tests.randomize_suite`` which returns a
  randomized copy of the input suite. (Robert Collins)

* New helper method ``bzrlib.tests.split_suite_by_re`` which splits a test
  suite into two according to a regular expression. (Robert Collins)

* Parametrize all http tests for the transport implementations, the http
  protocol versions (1.0 and 1.1) and the authentication schemes.
  (Vincent Ladeuil)

* The ``exclude_pattern`` and ``random_order`` parameters to the function
  ``bzrlib.tests.filter_suite_by_re`` have been deprecated. (Robert Collins)

* The method ``bzrlib.tests.sort_suite_by_re`` has been deprecated. It is
  replaced by the new helper methods added in this release. (Robert Collins)


bzr 1.0
#######

:Released: 2007-12-14

Documentation
*************

* More improvements and fixes to the User Guide.  (Ian Clatworthy)

* Add information on cherrypicking/rebasing to the User Guide.
  (Ian Clatworthy)

* Improve bug tracker integration documentation. (Ian Clatworthy)

* Minor edits to ``Bazaar in five minutes`` from David Roberts and
  to the rebasing section of the User Guide from Aaron Bentley.
  (Ian Clatworthy)


bzr 1.0rc3
##########

:Released: 2007-12-11

Changes
*******

* If a traceback occurs, users are now asked to report the bug
  through Launchpad (https://bugs.launchpad.net/bzr/), rather than
  by mail to the mailing list.
  (Martin Pool)

Bugfixes
********

* Fix Makefile rules for doc generation. (Ian Clatworthy, #175207)

* Give more feedback during long http downloads by making readv deliver data
  as it arrives for urllib, and issue more requests for pycurl. High latency
  networks are better handled by urllib, the pycurl implementation give more
  feedback but also incur more latency.
  (Vincent Ladeuil, #173010)

* Implement _make_parents_provider on RemoteRepository, allowing generating
  bundles against branches on a smart server.  (Andrew Bennetts, #147836)

Documentation
*************

* Improved user guide.  (Ian Clatworthy)

* The single-page quick reference guide is now available as a PDF.
  (Ian Clatworthy)

Internals
*********

* readv urllib http implementation is now a real iterator above the
  underlying socket and deliver data as soon as it arrives. 'get' still
  wraps its output in a StringIO.
  (Vincent Ladeuil)


bzr 1.0rc2
##########

:Released: 2007-12-07

Improvements
************

* Added a --coverage option to selftest. (Andrew Bennetts)

* Annotate merge (merge-type=weave) now supports cherrypicking.
  (Aaron Bentley)

* ``bzr commit`` now doesn't print the revision number twice. (Matt
  Nordhoff, #172612)

* New configuration option ``bugtracker_<tracker_abbrevation>_url`` to
  define locations of bug trackers that are not directly supported by
  bzr or a plugin. The URL will be treated as a template and ``{id}``
  placeholders will be replaced by specific bug IDs.  (Lukáš Lalinský)

* Support logging single merge revisions with short and line log formatters.
  (Kent Gibson)

* User Guide enhanced with suggested readability improvements from
  Matt Revell and corrections from John Arbash Meinel. (Ian Clatworthy)

* Quick Start Guide renamed to Quick Start Card, moved down in
  the catalog, provided in pdf and png format and updated to refer
  to ``send`` instead of ``bundle``. (Ian Clatworthy, #165080)

* ``switch`` can now be used on heavyweight checkouts as well as
  lightweight ones. After switching a heavyweight checkout, the
  local branch is a mirror/cache of the new bound branch and
  uncommitted changes in the working tree are merged. As a safety
  check, if there are local commits in a checkout which have not
  been committed to the previously bound branch, then ``switch``
  fails unless the ``--force`` option is given. This option is
  now also required if the branch a lightweight checkout is pointing
  to has been moved. (Ian Clatworthy)

Internals
*********

* New -Dhttp debug option reports http connections, requests and responses.
  (Vincent Ladeuil)

* New -Dmerge debug option, which emits merge plans for merge-type=weave.

Bugfixes
********

* Better error message when running ``bzr cat`` on a non-existant branch.
  (Lukáš Lalinský, #133782)

* Catch OSError 17 (file exists) in final phase of tree transform and show
  filename to user.
  (Alexander Belchenko, #111758)

* Catch ShortReadvErrors while using pycurl. Also make readv more robust by
  allowing multiple GET requests to be issued if too many ranges are
  required.
  (Vincent Ladeuil, #172701)

* Check for missing basis texts when fetching from packs to packs.
  (John Arbash Meinel, #165290)

* Fall back to showing e-mail in ``log --short/--line`` if the
  committer/author has only e-mail. (Lukáš Lalinský, #157026)

API Breaks
**********

* Deprecate not passing a ``location`` argument to commit reporters'
  ``started`` methods. (Matt Nordhoff)


bzr 1.0rc1
##########

:Released: 2007-11-30

Notes When Upgrading
********************

* The default repository format is now ``pack-0.92``.  This
  default is used when creating new repositories with ``init`` and
  ``init-repo``, and when branching over bzr+ssh or bzr+hpss.
  (See https://bugs.launchpad.net/bugs/164626)

  This format can be read and written by Bazaar 0.92 and later, and
  data can be transferred to and from older formats.

  To upgrade, please reconcile your repository (``bzr reconcile``), and then
  upgrade (``bzr upgrade``).

  ``pack-0.92`` offers substantially better scaling and performance than the
  previous knits format. Some operations are slower where the code already
  had bad scaling characteristics under knits, the pack format makes such
  operations more visible as part of being more scalable overall. We will
  correct such operations over the coming releases and encourage the filing
  of bugs on any operation which you observe to be slower in a packs
  repository. One particular case that we do not intend to fix is pulling
  data from a pack repository into a knit repository over a high latency
  link;  downgrading such data requires reinsertion of the file texts, and
  this is a classic space/time tradeoff. The current implementation is
  conservative on memory usage because we need to support converting data
  from any tree without problems.
  (Robert Collins, Martin Pool, #164476)

Changes
*******

* Disable detection of plink.exe as possible ssh vendor. Plink vendor
  still available if user selects it explicitly with BZR_SSH environment
  variable. (Alexander Belchenko, workaround for bug #107593)

* The pack format is now accessible as "pack-0.92", or "pack-0.92-subtree"
  to enable the subtree functions (for example, for bzr-svn).
  (Martin Pool)

Features
********

* New ``authentication.conf`` file holding the password or other credentials
  for remote servers. This can be used for ssh, sftp, smtp and other
  supported transports.
  (Vincent Ladeuil)

* New rich-root and rich-root-pack formats, recording the same data about
  tree roots that's recorded for all other directories.
  (Aaron Bentley, #164639)

* ``pack-0.92`` repositories can now be reconciled.
  (Robert Collins, #154173)

* ``switch`` command added for changing the branch a lightweight checkout
  is associated with and updating the tree to reflect the latest content
  accordingly. This command was previously part of the BzrTools plug-in.
  (Ian Clatworthy, Aaron Bentley, David Allouche)

* ``reconfigure`` command can now convert branches, trees, or checkouts to
  lightweight checkouts.  (Aaron Bentley)

Performance
***********

* Commit updates the state of the working tree via a delta rather than
  supplying entirely new basis trees. For commit of a single specified file
  this reduces the wall clock time for commit by roughly a 30%.
  (Robert Collins, Martin Pool)

* Commit with many automatically found deleted paths no longer performs
  linear scanning for the children of those paths during inventory
  iteration. This should fix commit performance blowing out when many such
  paths occur during commit. (Robert Collins, #156491)

* Fetch with pack repositories will no longer read the entire history graph.
  (Robert Collins, #88319)

* Revert takes out an appropriate lock when reverting to a basis tree, and
  does not read the basis inventory twice. (Robert Collins)

* Diff does not require an inventory to be generated on dirstate trees.
  (Aaron Bentley, #149254)

* New annotate merge (--merge-type=weave) implementation is fast on
  versionedfiles withough cached annotations, e.g. pack-0.92.
  (Aaron Bentley)

Improvements
************

* ``bzr merge`` now warns when it encounters a criss-cross merge.
  (Aaron Bentley)

* ``bzr send`` now doesn't require the target e-mail address to be
  specified on the command line if an interactive e-mail client is used.
  (Lukáš Lalinský)

* ``bzr tags`` now prints the revision number for each tag, instead of
  the revision id, unless --show-ids is passed. In addition, tags can be
  sorted chronologically instead of lexicographically with --sort=time.
  (Adeodato Simó, #120231)

* Windows standalone version of bzr is able to load system-wide plugins from
  "plugins" subdirectory in installation directory. In addition standalone
  installer write to the registry (HKLM\SOFTWARE\Bazaar) useful info
  about paths and bzr version. (Alexander Belchenko, #129298)

Documentation
*************

Bug Fixes
*********

* A progress bar has been added for knitpack -> knitpack fetching.
  (Robert Collins, #157789, #159147)

* Branching from a branch via smart server now preserves the repository
  format. (Andrew Bennetts,  #164626)

* ``commit`` is now able to invoke an external editor in a non-ascii
  directory. (Daniel Watkins, #84043)

* Catch connection errors for ftp.
  (Vincent Ladeuil, #164567)

* ``check`` no longer reports spurious unreferenced text versions.
  (Robert Collins, John A Meinel, #162931, #165071)

* Conflicts are now resolved recursively by ``revert``.
  (Aaron Bentley, #102739)

* Detect invalid transport reuse attempts by catching invalid URLs.
  (Vincent Ladeuil, #161819)

* Deleting a file without removing it shows a correct diff, not a traceback.
  (Aaron Bentley)

* Do no use timeout in HttpServer anymore.
  (Vincent Ladeuil, #158972).

* Don't catch the exceptions related to the http pipeline status before
  retrying an http request or some programming errors may be masked.
  (Vincent Ladeuil, #160012)

* Fix ``bzr rm`` to not delete modified and ignored files.
  (Lukáš Lalinský, #172598)

* Fix exception when revisionspec contains merge revisons but log
  formatter doesn't support merge revisions. (Kent Gibson, #148908)

* Fix exception when ScopeReplacer is assigned to before any members have
  been retrieved.  (Aaron Bentley)

* Fix multiple connections during checkout --lightweight.
  (Vincent Ladeuil, #159150)

* Fix possible error in insert_data_stream when copying between
  pack repositories over bzr+ssh or bzr+http.
  KnitVersionedFile.get_data_stream now makes sure that requested
  compression parents are sent before any delta hunks that depend
  on them.
  (Martin Pool, #164637)

* Fix typo in limiting offsets coalescing for http, leading to
  whole files being downloaded instead of parts.
  (Vincent Ladeuil, #165061)

* FTP server errors don't error in the error handling code.
  (Robert Collins, #161240)

* Give a clearer message when a pull fails because the source needs
  to be reconciled.
  (Martin Pool, #164443)

* It is clearer when a plugin cannot be loaded because of its name, and a
  suggestion for an acceptable name is given. (Daniel Watkins, #103023)

* Leave port as None in transport objects if user doesn't
  specify a port in urls.
  (vincent Ladeuil, #150860)

* Make sure Repository.fetch(self) is properly a no-op for all
  Repository implementations. (John Arbash Meinel, #158333)

* Mark .bzr directories as "hidden" on Windows.
  (Alexander Belchenko, #71147)

* ``merge --uncommitted`` can now operate on a single file.
  (Aaron Bentley, Lukáš Lalinský, #136890)

* Obsolete packs are now cleaned up by pack and autopack operations.
  (Robert Collins, #153789)

* Operations pulling data from a smart server where the underlying
  repositories are not both annotated/both unannotated will now work.
  (Robert Collins, #165304).

* Reconcile now shows progress bars. (Robert Collins, #159351)

* ``RemoteBranch`` was not initializing ``self._revision_id_to_revno_map``
  properly. (John Arbash Meinel, #162486)

* Removing an already-removed file reports the file does not exist. (Daniel
  Watkins, #152811)

* Rename on Windows is able to change filename case.
  (Alexander Belchenko, #77740)

* Return error instead of a traceback for ``bzr log -r0``.
  (Kent Gibson, #133751)

* Return error instead of a traceback when bzr is unable to create
  symlink on some platforms (e.g. on Windows).
  (Alexander Belchenko, workaround for #81689)

* Revert doesn't crash when restoring a single file from a deleted
  directory. (Aaron Bentley)

* Stderr output via logging mechanism now goes through encoded wrapper
  and no more uses utf-8, but terminal encoding instead. So all unicode
  strings now should be readable in non-utf-8 terminal.
  (Alexander Belchenko, #54173)

* The error message when ``move --after`` should be used makes how to do so
  clearer. (Daniel Watkins, #85237)

* Unicode-safe output from ``bzr info``. The output will be encoded
  using the terminal encoding and unrepresentable characters will be
  replaced by '?'. (Lukáš Lalinský, #151844)

* Working trees are no longer created when pushing into a local no-trees
  repo. (Daniel Watkins, #50582)

* Upgrade util/configobj to version 4.4.0.
  (Vincent Ladeuil, #151208).

* Wrap medusa ftp test server as an FTPServer feature.
  (Vincent Ladeuil, #157752)

API Breaks
**********

* ``osutils.backup_file`` is deprecated. Actually it's not used in bzrlib
  during very long time. (Alexander Belchenko)

* The return value of
  ``VersionedFile.iter_lines_added_or_present_in_versions`` has been
  changed. Previously it was an iterator of lines, now it is an iterator of
  (line, version_id) tuples. This change has been made to aid reconcile and
  fetch operations. (Robert Collins)

* ``bzrlib.repository.get_versioned_file_checker`` is now private.
  (Robert Collins)

* The Repository format registry default has been removed; it was previously
  obsoleted by the bzrdir format default, which implies a default repository
  format.
  (Martin Pool)

Internals
*********

* Added ``ContainerSerialiser`` and ``ContainerPushParser`` to
  ``bzrlib.pack``.  These classes provide more convenient APIs for generating
  and parsing containers from streams rather than from files.  (Andrew
  Bennetts)

* New module ``lru_cache`` providing a cache for use by tasks that need
  semi-random access to large amounts of data. (John A Meinel)

* InventoryEntry.diff is now deprecated.  Please use diff.DiffTree instead.


bzr 0.92
########

:Released: 2007-11-05

Changes
*******

  * New uninstaller on Win32.  (Alexander Belchenko)


bzr 0.92rc1
###########

:Released: 2007-10-29

Changes
*******

* ``bzr`` now returns exit code 4 if an internal error occurred, and
  3 if a normal error occurred.  (Martin Pool)

* ``pull``, ``merge`` and ``push`` will no longer silently correct some
  repository index errors that occured as a result of the Weave disk format.
  Instead the ``reconcile`` command needs to be run to correct those
  problems if they exist (and it has been able to fix most such problems
  since bzr 0.8). Some new problems have been identified during this release
  and you should run ``bzr check`` once on every repository to see if you
  need to reconcile. If you cannot ``pull`` or ``merge`` from a remote
  repository due to mismatched parent errors - a symptom of index errors -
  you should simply take a full copy of that remote repository to a clean
  directory outside any local repositories, then run reconcile on it, and
  finally pull from it locally. (And naturally email the repositories owner
  to ask them to upgrade and run reconcile).
  (Robert Collins)

Features
********

* New ``knitpack-experimental`` repository format. This is interoperable with
  the ``dirstate-tags`` format but uses a smarter storage design that greatly
  speeds up many operations, both local and remote. This new format can be
  used as an option to the ``init``, ``init-repository`` and ``upgrade``
  commands. (Robert Collins)

* For users of bzr-svn (and those testing the prototype subtree support) that
  wish to try packs, a new ``knitpack-subtree-experimental`` format has also
  been added. This is interoperable with the ``dirstate-subtrees`` format.
  (Robert Collins)

* New ``reconfigure`` command. (Aaron Bentley)

* New ``revert --forget-merges`` command, which removes the record of a pending
  merge without affecting the working tree contents.  (Martin Pool)

* New ``bzr_remote_path`` configuration variable allows finer control of
  remote bzr locations than BZR_REMOTE_PATH environment variable.
  (Aaron Bentley)

* New ``launchpad-login`` command to tell Bazaar your Launchpad
  user ID.  This can then be used by other functions of the
  Launchpad plugin. (James Henstridge)

Performance
***********

* Commit in quiet mode is now slightly faster as the information to
  output is no longer calculated. (Ian Clatworthy)

* Commit no longer checks for new text keys during insertion when the
  revision id was deterministically unique. (Robert Collins)

* Committing a change which is not a merge and does not change the number of
  files in the tree is faster by utilising the data about whether files are
  changed to determine if the tree is unchanged rather than recalculating
  it at the end of the commit process. (Robert Collins)

* Inventory serialisation no longer double-sha's the content.
  (Robert Collins)

* Knit text reconstruction now avoids making copies of the lines list for
  interim texts when building a single text. The new ``apply_delta`` method
  on ``KnitContent`` aids this by allowing modification of the revision id
  such objects represent. (Robert Collins)

* Pack indices are now partially parsed for specific key lookup using a
  bisection approach. (Robert Collins)

* Partial commits are now approximately 40% faster by walking over the
  unselected current tree more efficiently. (Robert Collins)

* XML inventory serialisation takes 20% less time while being stricter about
  the contents. (Robert Collins)

* Graph ``heads()`` queries have been fixed to no longer access all history
  unnecessarily. (Robert Collins)

Improvements
************

* ``bzr+https://`` smart server across https now supported.
  (John Ferlito, Martin Pool, #128456)

* Mutt is now a supported mail client; set ``mail_client=mutt`` in your
  bazaar.conf and ``send`` will use mutt. (Keir Mierle)

* New option ``-c``/``--change`` for ``merge`` command for cherrypicking
  changes from one revision. (Alexander Belchenko, #141368)

* Show encodings, locale and list of plugins in the traceback message.
  (Martin Pool, #63894)

* Experimental directory formats can now be marked with
  ``experimental = True`` during registration. (Ian Clatworthy)

Documentation
*************

* New *Bazaar in Five Minutes* guide.  (Matthew Revell)

* The hooks reference documentation is now converted to html as expected.
  (Ian Clatworthy)

Bug Fixes
*********

* Connection error reporting for the smart server has been fixed to
  display a user friendly message instead of a traceback.
  (Ian Clatworthy, #115601)

* Make sure to use ``O_BINARY`` when opening files to check their
  sha1sum. (Alexander Belchenko, John Arbash Meinel, #153493)

* Fix a problem with Win32 handling of the executable bit.
  (John Arbash Meinel, #149113)

* ``bzr+ssh://`` and ``sftp://`` URLs that do not specify ports explicitly
  no longer assume that means port 22.  This allows people using OpenSSH to
  override the default port in their ``~/.ssh/config`` if they wish.  This
  fixes a bug introduced in bzr 0.91.  (Andrew Bennetts, #146715)

* Commands reporting exceptions can now be profiled and still have their
  data correctly dumped to a file. For example, a ``bzr commit`` with
  no changes still reports the operation as pointless but doing so no
  longer throws away the profiling data if this command is run with
  ``--lsprof-file callgrind.out.ci`` say. (Ian Clatworthy)

* Fallback to ftp when paramiko is not installed and sftp can't be used for
  ``tests/commands`` so that the test suite is still usable without
  paramiko.
  (Vincent Ladeuil, #59150)

* Fix commit ordering in corner case. (Aaron Bentley, #94975)

* Fix long standing bug in partial commit when there are renames
  left in tree. (Robert Collins, #140419)

* Fix selftest semi-random noise during http related tests.
  (Vincent Ladeuil, #140614)

* Fix typo in ftp.py making the reconnection fail on temporary errors.
  (Vincent Ladeuil, #154259)

* Fix failing test by comparing real paths to cover the case where the TMPDIR
  contains a symbolic link.
  (Vincent Ladeuil, #141382).

* Fix log against smart server branches that don't support tags.
  (James Westby, #140615)

* Fix pycurl http implementation by defining error codes from
  pycurl instead of relying on an old curl definition.
  (Vincent Ladeuil, #147530)

* Fix 'unprintable error' message when displaying BzrCheckError and
  some other exceptions on Python 2.5.
  (Martin Pool, #144633)

* Fix ``Inventory.copy()`` and add test for it. (Jelmer Vernooij)

* Handles default value for ListOption in cmd_commit.
  (Vincent Ladeuil, #140432)

* HttpServer and FtpServer need to be closed properly or a listening socket
  will remain opened.
  (Vincent Ladeuil, #140055)

* Monitor the .bzr directory created in the top level test
  directory to detect leaking tests.
  (Vincent Ladeuil, #147986)

* The basename, not the full path, is now used when checking whether
  the profiling dump file begins with ``callgrind.out`` or not. This
  fixes a bug reported by Aaron Bentley on IRC. (Ian Clatworthy)

* Trivial fix for invoking command ``reconfigure`` without arguments.
  (Rob Weir, #141629)

* ``WorkingTree.rename_one`` will now raise an error if normalisation of the
  new path causes bzr to be unable to access the file. (Robert Collins)

* Correctly detect a NoSuchFile when using a filezilla server. (Gary van der
  Merwe)

API Breaks
**********

* ``bzrlib.index.GraphIndex`` now requires a size parameter to the
  constructor, for enabling bisection searches. (Robert Collins)

* ``CommitBuilder.record_entry_contents`` now requires the root entry of a
  tree be supplied to it, previously failing to do so would trigger a
  deprecation warning. (Robert Collins)

* ``KnitVersionedFile.add*`` will no longer cache added records even when
  enable_cache() has been called - the caching feature is now exclusively for
  reading existing data. (Robert Collins)

* ``ReadOnlyLockError`` is deprecated; ``LockFailed`` is usually more
  appropriate.  (Martin Pool)

* Removed ``bzrlib.transport.TransportLogger`` - please see the new
  ``trace+`` transport instead. (Robert Collins)

* Removed previously deprecated varargs interface to ``TestCase.run_bzr`` and
  deprecated methods ``TestCase.capture`` and ``TestCase.run_bzr_captured``.
  (Martin Pool)

* Removed previous deprecated ``basis_knit`` parameter to the
  ``KnitVersionedFile`` constructor. (Robert Collins)

* Special purpose method ``TestCase.run_bzr_decode`` is moved to the test_non_ascii
  class that needs it.
  (Martin Pool)

* The class ``bzrlib.repofmt.knitrepo.KnitRepository3`` has been folded into
  ``KnitRepository`` by parameters to the constructor. (Robert Collins)

* The ``VersionedFile`` interface now allows content checks to be bypassed
  by supplying check_content=False.  This saves nearly 30% of the minimum
  cost to store a version of a file. (Robert Collins)

* Tree's with bad state such as files with no length or sha will no longer
  be silently accepted by the repository XML serialiser. To serialise
  inventories without such data, pass working=True to write_inventory.
  (Robert Collins)

* ``VersionedFile.fix_parents`` has been removed as a harmful API.
  ``VersionedFile.join`` will no longer accept different parents on either
  side of a join - it will either ignore them, or error, depending on the
  implementation. See notes when upgrading for more information.
  (Robert Collins)

Internals
*********

* ``bzrlib.transport.Transport.put_file`` now returns the number of bytes
  put by the method call, to allow avoiding stat-after-write or
  housekeeping in callers. (Robert Collins)

* ``bzrlib.xml_serializer.Serializer`` is now responsible for checking that
  mandatory attributes are present on serialisation and deserialisation.
  This fixes some holes in API usage and allows better separation between
  physical storage and object serialisation. (Robert Collins)

* New class ``bzrlib.errors.InternalBzrError`` which is just a convenient
  shorthand for deriving from BzrError and setting internal_error = True.
  (Robert Collins)

* New method ``bzrlib.mutabletree.update_to_one_parent_via_delta`` for
  moving the state of a parent tree to a new version via a delta rather than
  a complete replacement tree. (Robert Collins)

* New method ``bzrlib.osutils.minimum_path_selection`` useful for removing
  duplication from user input, when a user mentions both a path and an item
  contained within that path. (Robert Collins)

* New method ``bzrlib.repository.Repository.is_write_locked`` useful for
  determining if a repository is write locked. (Robert Collins)

* New method on ``bzrlib.tree.Tree`` ``path_content_summary`` provides a
  tuple containing the key information about a path for commit processing
  to complete. (Robert Collins)

* New method on xml serialisers, write_inventory_to_lines, which matches the
  API used by knits for adding content. (Robert Collins)

* New module ``bzrlib.bisect_multi`` with generic multiple-bisection-at-once
  logic, currently only available for byte-based lookup
  (``bisect_multi_bytes``). (Robert Collins)

* New helper ``bzrlib.tuned_gzip.bytes_to_gzip`` which takes a byte string
  and returns a gzipped version of the same. This is used to avoid a bunch
  of api friction during adding of knit hunks. (Robert Collins)

* New parameter on ``bzrlib.transport.Transport.readv``
  ``adjust_for_latency`` which changes readv from returning strictly the
  requested data to inserted return larger ranges and in forward read order
  to reduce the effect of network latency. (Robert Collins)

* New parameter yield_parents on ``Inventory.iter_entries_by_dir`` which
  causes the parents of a selected id to be returned recursively, so all the
  paths from the root down to each element of selected_file_ids are
  returned. (Robert Collins)

* Knit joining has been enhanced to support plain to annotated conversion
  and annotated to plain conversion. (Ian Clatworthy)

* The CommitBuilder method ``record_entry_contents`` now returns summary
  information about the effect of the commit on the repository. This tuple
  contains an inventory delta item if the entry changed from the basis, and a
  boolean indicating whether a new file graph node was recorded.
  (Robert Collins)

* The python path used in the Makefile can now be overridden.
  (Andrew Bennetts, Ian Clatworthy)

Testing
*******

* New transport implementation ``trace+`` which is useful for testing,
  logging activity taken to its _activity attribute. (Robert Collins)

* When running bzr commands within the test suite, internal exceptions are
  not caught and reported in the usual way, but rather allowed to propagate
  up and be visible to the test suite.  A new API ``run_bzr_catch_user_errors``
  makes this behavior available to other users.
  (Martin Pool)

* New method ``TestCase.call_catch_warnings`` for testing methods that
  raises a Python warning.  (Martin Pool)


bzr 0.91
########

:Released: 2007-09-26

Bug Fixes
*********

* Print a warning instead of aborting the ``python setup.py install``
  process if building of a C extension is not possible.
  (Lukáš Lalinský, Alexander Belchenko)

* Fix commit ordering in corner case (Aaron Bentley, #94975)

* Fix ''bzr info bzr://host/'' and other operations on ''bzr://' URLs with
  an implicit port.  We were incorrectly raising PathNotChild due to
  inconsistent treatment of the ''_port'' attribute on the Transport object.
  (Andrew Bennetts, #133965)

* Make RemoteRepository.sprout cope gracefully with servers that don't
  support the ``Repository.tarball`` request.
  (Andrew Bennetts)


bzr 0.91rc2
###########

:Released: 2007-09-11

* Replaced incorrect tarball for previous release; a debug statement was left
  in bzrlib/remote.py.


bzr 0.91rc1
###########

:Released: 2007-09-11

Changes
*******

* The default branch and repository format has changed to
  ``dirstate-tags``, so tag commands are active by default.
  This format is compatible with Bazaar 0.15 and later.
  This incidentally fixes bug #126141.
  (Martin Pool)

* ``--quiet`` or ``-q`` is no longer a global option. If present, it
  must now appear after the command name. Scripts doing things like
  ``bzr -q missing`` need to be rewritten as ``bzr missing -q``.
  (Ian Clatworthy)

Features
********

* New option ``--author`` in ``bzr commit`` to specify the author of the
  change, if it's different from the committer. ``bzr log`` and
  ``bzr annotate`` display the author instead of the committer.
  (Lukáš Lalinský)

* In addition to global options and command specific options, a set of
  standard options are now supported. Standard options are legal for
  all commands. The initial set of standard options are:

  * ``--help`` or ``-h`` - display help message
  * ``--verbose`` or ``-v`` - display additional information
  * ``--quiet``  or ``-q`` - only output warnings and errors.

  Unlike global options, standard options can be used in aliases and
  may have command-specific help. (Ian Clatworthy)

* Verbosity level processing has now been unified. If ``--verbose``
  or ``-v`` is specified on the command line multiple times, the
  verbosity level is made positive the first time then increased.
  If ``--quiet`` or ``-q`` is specified on the command line
  multiple times, the verbosity level is made negative the first
  time then decreased. To get the default verbosity level of zero,
  either specify none of the above , ``--no-verbose`` or ``--no-quiet``.
  Note that most commands currently ignore the magnitude of the
  verbosity level but do respect *quiet vs normal vs verbose* when
  generating output. (Ian Clatworthy)

* ``Branch.hooks`` now supports ``pre_commit`` hook. The hook's signature
  is documented in BranchHooks constructor. (Nam T. Nguyen, #102747)

* New ``Repository.stream_knit_data_for_revisions`` request added to the
  network protocol for greatly reduced roundtrips when retrieving a set of
  revisions. (Andrew Bennetts)

Bug Fixes
*********

* ``bzr plugins`` now lists the version number for each plugin in square
  brackets after the path. (Robert Collins, #125421)

* Pushing, pulling and branching branches with subtree references was not
  copying the subtree weave, preventing the file graph from being accessed
  and causing errors in commits in clones. (Robert Collins)

* Suppress warning "integer argument expected, got float" from Paramiko,
  which sometimes caused false test failures.  (Martin Pool)

* Fix bug in bundle 4 that could cause attempts to write data to wrong
  versionedfile.  (Aaron Bentley)

* Diffs generated using "diff -p" no longer break the patch parser.
  (Aaron Bentley)

* get_transport treats an empty possible_transports list the same as a non-
  empty one.  (Aaron Bentley)

* patch verification for merge directives is reactivated, and works with
  CRLF and CR files.  (Aaron Bentley)

* Accept ..\ as a path in revision specifiers. This fixes for example
  "-r branch:..\other-branch" on Windows.  (Lukáš Lalinský)

* ``BZR_PLUGIN_PATH`` may now contain trailing slashes.
  (Blake Winton, #129299)

* man page no longer lists hidden options (#131667, Aaron Bentley)

* ``uncommit --help`` now explains the -r option adequately.  (Daniel
  Watkins, #106726)

* Error messages are now better formatted with parameters (such as
  filenames) quoted when necessary. This avoids confusion when directory
  names ending in a '.' at the end of messages were confused with a
  full stop that may or not have been there. (Daniel Watkins, #129791)

* Fix ``status FILE -r X..Y``. (Lukáš Lalinský)

* If a particular command is an alias, ``help`` will show the alias
  instead of claiming there is no help for said alias. (Daniel Watkins,
  #133548)

* TreeTransform-based operations, like pull, merge, revert, and branch,
  now roll back if they encounter an error.  (Aaron Bentley, #67699)

* ``bzr commit`` now exits cleanly if a character unsupported by the
  current encoding is used in the commit message.  (Daniel Watkins,
  #116143)

* bzr send uses default values for ranges when only half of an elipsis
  is specified ("-r..5" or "-r5..").  (#61685, Aaron Bentley)

* Avoid trouble when Windows ssh calls itself 'plink' but no plink
  binary is present.  (Martin Albisetti, #107155)

* ``bzr remove`` should remove clean subtrees.  Now it will remove (without
  needing ``--force``) subtrees that contain no files with text changes or
  modified files.  With ``--force`` it removes the subtree regardless of
  text changes or unknown files. Directories with renames in or out (but
  not changed otherwise) will now be removed without needing ``--force``.
  Unknown ignored files will be deleted without needing ``--force``.
  (Marius Kruger, #111665)

* When two plugins conflict, the source of both the losing and now the
  winning definition is shown.  (Konstantin Mikhaylov, #5454)

* When committing to a branch, the location being committed to is
  displayed.  (Daniel Watkins, #52479)

* ``bzr --version`` takes care about encoding of stdout, especially
  when output is redirected. (Alexander Belchenko, #131100)

* Prompt for an ftp password if none is provided.
  (Vincent Ladeuil, #137044)

* Reuse bound branch associated transport to avoid multiple
  connections.
  (Vincent Ladeuil, #128076, #131396)

* Overwrite conflicting tags by ``push`` and ``pull`` if the
  ``--overwrite`` option is specified.  (Lukáš Lalinský, #93947)

* In checkouts, tags are copied into the master branch when created,
  changed or deleted, and are copied into the checkout when it is
  updated.  (Martin Pool, #93856, #93860)

* Print a warning instead of aborting the ``python setup.py install``
  process if building of a C extension is not possible.
  (Lukáš Lalinský, Alexander Belchenko)

Improvements
************

* Add the option "--show-diff" to the commit command in order to display
  the diff during the commit log creation. (Goffredo Baroncelli)

* ``pull`` and ``merge`` are much faster at installing bundle format 4.
  (Aaron Bentley)

* ``pull -v`` no longer includes deltas, making it much faster.
  (Aaron Bentley)

* ``send`` now sends the directive as an attachment by default.
  (Aaron Bentley, Lukáš Lalinský, Alexander Belchenko)

* Documentation updates (Martin Albisetti)

* Help on debug flags is now included in ``help global-options``.
  (Daniel Watkins, #124853)

* Parameters passed on the command line are checked to ensure they are
  supported by the encoding in use. (Daniel Watkins)

* The compression used within the bzr repository has changed from zlib
  level 9 to the zlib default level. This improves commit performance with
  only a small increase in space used (and in some cases a reduction in
  space). (Robert Collins)

* Initial commit no longer SHAs files twice and now reuses the path
  rather than looking it up again, making it faster.
  (Ian Clatworthy)

* New option ``-c``/``--change`` for ``diff`` and ``status`` to show
  changes in one revision.  (Lukáš Lalinský)

* If versioned files match a given ignore pattern, a warning is now
  given. (Daniel Watkins, #48623)

* ``bzr status`` now has -S as a short name for --short and -V as a
  short name for --versioned. These have been added to assist users
  migrating from Subversion: ``bzr status -SV`` is now like
  ``svn status -q``.  (Daniel Watkins, #115990)

* Added C implementation of  ``PatienceSequenceMatcher``, which is about
  10x faster than the Python version. This speeds up commands that
  need file diffing, such as ``bzr commit`` or ``bzr diff``.
  (Lukáš Lalinský)

* HACKING has been extended with a large section on core developer tasks.
  (Ian Clatworthy)

* Add ``branches`` and ``standalone-trees`` as online help topics and
  include them as Concepts within the User Reference.
  (Paul Moore, Ian Clatworthy)

* ``check`` can detect versionedfile parent references that are
  inconsistent with revision and inventory info, and ``reconcile`` can fix
  them.  These faulty references were generated by 0.8-era releases,
  so repositories which were manipulated by old bzrs should be
  checked, and possibly reconciled ASAP.  (Aaron Bentley, Andrew Bennetts)

API Breaks
**********

* ``Branch.append_revision`` is removed altogether; please use
  ``Branch.set_last_revision_info`` instead.  (Martin Pool)

* CommitBuilder now advertises itself as requiring the root entry to be
  supplied. This only affects foreign repository implementations which reuse
  CommitBuilder directly and have changed record_entry_contents to require
  that the root not be supplied. This should be precisely zero plugins
  affected. (Robert Collins)

* The ``add_lines`` methods on ``VersionedFile`` implementations has changed
  its return value to include the sha1 and length of the inserted text. This
  allows the avoidance of double-sha1 calculations during commit.
  (Robert Collins)

* ``Transport.should_cache`` has been removed.  It was not called in the
  previous release.  (Martin Pool)

Testing
*******

* Tests may now raise TestNotApplicable to indicate they shouldn't be
  run in a particular scenario.  (Martin Pool)

* New function multiply_tests_from_modules to give a simpler interface
  to test parameterization.  (Martin Pool, Robert Collins)

* ``Transport.should_cache`` has been removed.  It was not called in the
  previous release.  (Martin Pool)

* NULL_REVISION is returned to indicate the null revision, not None.
  (Aaron Bentley)

* Use UTF-8 encoded StringIO for log tests to avoid failures on
  non-ASCII committer names.  (Lukáš Lalinský)

Internals
*********

* ``bzrlib.plugin.all_plugins`` has been deprecated in favour of
  ``bzrlib.plugin.plugins()`` which returns PlugIn objects that provide
  useful functionality for determining the path of a plugin, its tests, and
  its version information. (Robert Collins)

* Add the option user_encoding to the function 'show_diff_trees()'
  in order to move the user encoding at the UI level. (Goffredo Baroncelli)

* Add the function make_commit_message_template_encoded() and the function
  edit_commit_message_encoded() which handle encoded strings.
  This is done in order to mix the commit messages (which is a unicode
  string), and the diff which is a raw string. (Goffredo Baroncelli)

* CommitBuilder now defaults to using add_lines_with_ghosts, reducing
  overhead on non-weave repositories which don't require all parents to be
  present. (Robert Collins)

* Deprecated method ``find_previous_heads`` on
  ``bzrlib.inventory.InventoryEntry``. This has been superseded by the use
  of ``parent_candidates`` and a separate heads check via the repository
  API. (Robert Collins)

* New trace function ``mutter_callsite`` will print out a subset of the
  stack to the log, which can be useful for gathering debug details.
  (Robert Collins)

* ``bzrlib.pack.ContainerWriter`` now tracks how many records have been
  added via a public attribute records_written. (Robert Collins)

* New method ``bzrlib.transport.Transport.get_recommended_page_size``.
  This provides a hint to users of transports as to the reasonable
  minimum data to read. In principle this can take latency and
  bandwidth into account on a per-connection basis, but for now it
  just has hard coded values based on the url. (e.g. http:// has a large
  page size, file:// has a small one.) (Robert Collins)

* New method on ``bzrlib.transport.Transport`` ``open_write_stream`` allows
  incremental addition of data to a file without requiring that all the
  data be buffered in memory. (Robert Collins)

* New methods on ``bzrlib.knit.KnitVersionedFile``:
  ``get_data_stream(versions)``, ``insert_data_stream(stream)`` and
  ``get_format_signature()``.  These provide some infrastructure for
  efficiently streaming the knit data for a set of versions over the smart
  protocol.

* Knits with no annotation cache still produce correct annotations.
  (Aaron Bentley)

* Three new methods have been added to ``bzrlib.trace``:
  ``set_verbosity_level``, ``get_verbosity_level`` and ``is_verbose``.
  ``set_verbosity_level`` expects a numeric value: negative for quiet,
  zero for normal, positive for verbose. The size of the number can be
  used to determine just how quiet or verbose the application should be.
  The existing ``be_quiet`` and ``is_quiet`` routines have been
  integrated into this new scheme. (Ian Clatworthy)

* Options can now be delcared with a ``custom_callback`` parameter. If
  set, this routine is called after the option is processed. This feature
  is now used by the standard options ``verbose`` and ``quiet`` so that
  setting one implicitly resets the other. (Ian Clatworthy)

* Rather than declaring a new option from scratch in order to provide
  custom help, a centrally registered option can be decorated using the
  new ``bzrlib.Option.custom_help`` routine. In particular, this routine
  is useful when declaring better help for the ``verbose`` and ``quiet``
  standard options as the base definition of these is now more complex
  than before thanks to their use of a custom callback. (Ian Clatworthy)

* Tree._iter_changes(specific_file=[]) now iterates through no files,
  instead of iterating through all files.  None is used to iterate through
  all files.  (Aaron Bentley)

* WorkingTree.revert() now accepts None to revert all files.  The use of
  [] to revert all files is deprecated.  (Aaron Bentley)


bzr 0.90
########

:Released: 2007-08-28

Improvements
************

* Documentation is now organized into multiple directories with a level
  added for different languages or locales. Added the Mini Tutorial
  and Quick Start Summary (en) documents from the Wiki, improving the
  content and readability of the former. Formatted NEWS as Release Notes
  complete with a Table of Conents, one heading per release. Moved the
  Developer Guide into the main document catalog and provided a link
  from the developer document catalog back to the main one.
  (Ian Clatworthy, Sabin Iacob, Alexander Belchenko)


API Changes
***********

* The static convenience method ``BzrDir.create_repository``
  is deprecated.  Callers should instead create a ``BzrDir`` instance
  and call ``create_repository`` on that.  (Martin Pool)


bzr 0.90rc1
###########

:Released: 2007-08-14

Bugfixes
********

* ``bzr init`` should connect to the remote location one time only.  We
  have been connecting several times because we forget to pass around the
  Transport object. This modifies ``BzrDir.create_branch_convenience``,
  so that we can give it the Transport we already have.
  (John Arbash Meinel, Vincent Ladeuil, #111702)

* Get rid of sftp connection cache (get rid of the FTP one too).
  (Vincent Ladeuil, #43731)

* bzr branch {local|remote} remote don't try to create a working tree
  anymore.
  (Vincent Ladeuil, #112173)

* All identified multiple connections for a single bzr command have been
  fixed. See bzrlib/tests/commands directory.
  (Vincent Ladeuil)

* ``bzr rm`` now does not insist on ``--force`` to delete files that
  have been renamed but not otherwise modified.  (Marius Kruger,
  #111664)

* ``bzr selftest --bench`` no longer emits deprecation warnings
  (Lukáš Lalinský)

* ``bzr status`` now honours FILE parameters for conflict lists
  (Aaron Bentley, #127606)

* ``bzr checkout`` now honours -r when reconstituting a working tree.
  It also honours -r 0.  (Aaron Bentley, #127708)

* ``bzr add *`` no more fails on Windows if working tree contains
  non-ascii file names. (Kuno Meyer, #127361)

* allow ``easy_install bzr`` runs without fatal errors.
  (Alexander Belchenko, #125521)

* Graph._filter_candidate_lca does not raise KeyError if a candidate
  is eliminated just before it would normally be examined.  (Aaron Bentley)

* SMTP connection failures produce a nice message, not a traceback.
  (Aaron Bentley)

Improvements
************

* Don't show "dots" progress indicators when run non-interactively, such
  as from cron.  (Martin Pool)

* ``info`` now formats locations more nicely and lists "submit" and
  "public" branches (Aaron Bentley)

* New ``pack`` command that will trigger database compression within
  the repository (Robert Collins)

* Implement ``_KnitIndex._load_data`` in a pyrex extension. The pyrex
  version is approximately 2-3x faster at parsing a ``.kndx`` file.
  Which yields a measurable improvement for commands which have to
  read from the repository, such as a 1s => 0.75s improvement in
  ``bzr diff`` when there are changes to be shown.  (John Arbash Meinel)

* Merge is now faster.  Depending on the scenario, it can be more than 2x
  faster. (Aaron Bentley)

* Give a clearer warning, and allow ``python setup.py install`` to
  succeed even if pyrex is not available.
  (John Arbash Meinel)

* ``DirState._read_dirblocks`` now has an optional Pyrex
  implementation. This improves the speed of any command that has to
  read the entire DirState. (``diff``, ``status``, etc, improve by
  about 10%).
  ``bisect_dirblocks`` has also been improved, which helps all
  ``_get_entry`` type calls (whenever we are searching for a
  particular entry in the in-memory DirState).
  (John Arbash Meinel)

* ``bzr pull`` and ``bzr push`` no longer do a complete walk of the
  branch revision history for ui display unless -v is supplied.
  (Robert Collins)

* ``bzr log -rA..B`` output shifted to the left margin if the log only
  contains merge revisions. (Kent Gibson)

* The ``plugins`` command is now public with improved help.
  (Ian Clatworthy)

* New bundle and merge directive formats are faster to generate, and

* Annotate merge now works when there are local changes. (Aaron Bentley)

* Commit now only shows the progress in terms of directories instead of
  entries. (Ian Clatworthy)

* Fix ``KnitRepository.get_revision_graph`` to not request the graph 2
  times. This makes ``get_revision_graph`` 2x faster. (John Arbash
  Meinel)

* Fix ``VersionedFile.get_graph()`` to avoid using
  ``set.difference_update(other)``, which has bad scaling when
  ``other`` is large. This improves ``VF.get_graph([version_id])`` for
  a 12.5k graph from 2.9s down to 200ms. (John Arbash Meinel)

* The ``--lsprof-file`` option now generates output for KCacheGrind if
  the file starts with ``callgrind.out``. This matches the default file
  filtering done by KCacheGrind's Open Dialog. (Ian Clatworthy)

* Fix ``bzr update`` to avoid an unnecessary
  ``branch.get_master_branch`` call, which avoids 1 extra connection
  to the remote server. (Partial fix for #128076, John Arbash Meinel)

* Log errors from the smart server in the trace file, to make debugging
  test failures (and live failures!) easier.  (Andrew Bennetts)

* The HTML version of the man page has been superceded by a more
  comprehensive manual called the Bazaar User Reference. This manual
  is completed generated from the online help topics. As part of this
  change, limited reStructuredText is now explicitly supported in help
  topics and command help with 'unnatural' markup being removed prior
  to display by the online help or inclusion in the man page.
  (Ian Clatworthy)

* HTML documentation now use files extension ``*.html``
  (Alexander Belchenko)

* The cache of ignore definitions is now cleared in WorkingTree.unlock()
  so that changes to .bzrignore aren't missed. (#129694, Daniel Watkins)

* ``bzr selftest --strict`` fails if there are any missing features or
  expected test failures. (Daniel Watkins, #111914)

* Link to registration survey added to README. (Ian Clatworthy)

* Windows standalone installer show link to registration survey
  when installation finished. (Alexander Belchenko)

Library API Breaks
******************

* Deprecated dictionary ``bzrlib.option.SHORT_OPTIONS`` removed.
  Options are now required to provide a help string and it must
  comply with the style guide by being one or more sentences with an
  initial capital and final period. (Martin Pool)

* KnitIndex.get_parents now returns tuples. (Robert Collins)

* Ancient unused ``Repository.text_store`` attribute has been removed.
  (Robert Collins)

* The ``bzrlib.pack`` interface has changed to use tuples of bytestrings
  rather than just bytestrings, making it easier to represent multiple
  element names. As this interface was not used by any internal facilities
  since it was introduced in 0.18 no API compatibility is being preserved.
  The serialised form of these packs is identical with 0.18 when a single
  element tuple is in use. (Robert Collins)

Internals
*********

* merge now uses ``iter_changes`` to calculate changes, which makes room for
  future performance increases.  It is also more consistent with other
  operations that perform comparisons, and reduces reliance on
  Tree.inventory.  (Aaron Bentley)

* Refactoring of transport classes connected to a remote server.
  ConnectedTransport is a new class that serves as a basis for all
  transports needing to connect to a remote server.  transport.split_url
  have been deprecated, use the static method on the object instead. URL
  tests have been refactored too.
  (Vincent Ladeuil)

* Better connection sharing for ConnectedTransport objects.
  transport.get_transport() now accepts a 'possible_transports' parameter.
  If a newly requested transport can share a connection with one of the
  list, it will.
  (Vincent Ladeuil)

* Most functions now accept ``bzrlib.revision.NULL_REVISION`` to indicate
  the null revision, and consider using ``None`` for this purpose
  deprecated.  (Aaron Bentley)

* New ``index`` module with abstract index functionality. This will be
  used during the planned changes in the repository layer. Currently the
  index layer provides a graph aware immutable index, a builder for the
  same index type to allow creating them, and finally a composer for
  such indices to allow the use of many indices in a single query. The
  index performance is not optimised, however the API is stable to allow
  development on top of the index. (Robert Collins)

* ``bzrlib.dirstate.cmp_by_dirs`` can be used to compare two paths by
  their directory sections. This is equivalent to comparing
  ``path.split('/')``, only without having to split the paths.
  This has a Pyrex implementation available.
  (John Arbash Meinel)

* New transport decorator 'unlistable+' which disables the list_dir
  functionality for testing.

* Deprecated ``change_entry`` in transform.py. (Ian Clatworthy)

* RevisionTree.get_weave is now deprecated.  Tree.plan_merge is now used
  for performing annotate-merge.  (Aaron Bentley)

* New EmailMessage class to create email messages. (Adeodato Simó)

* Unused functions on the private interface KnitIndex have been removed.
  (Robert Collins)

* New ``knit.KnitGraphIndex`` which provides a ``KnitIndex`` layered on top
  of a ``index.GraphIndex``. (Robert Collins)

* New ``knit.KnitVersionedFile.iter_parents`` method that allows querying
  the parents of many knit nodes at once, reducing round trips to the
  underlying index. (Robert Collins)

* Graph now has an is_ancestor method, various bits use it.
  (Aaron Bentley)

* The ``-Dhpss`` flag now includes timing information. As well as
  logging when a new connection is opened. (John Arbash Meinel)

* ``bzrlib.pack.ContainerWriter`` now returns an offset, length tuple to
  callers when inserting data, allowing generation of readv style access
  during pack creation, without needing a separate pass across the output
  pack to gather such details. (Robert Collins)

* ``bzrlib.pack.make_readv_reader`` allows readv based access to pack
  files that are stored on a transport. (Robert Collins)

* New ``Repository.has_same_location`` method that reports if two
  repository objects refer to the same repository (although with some risk
  of false negatives).  (Andrew Bennetts)

* InterTree.compare now passes require_versioned on correctly.
  (Marius Kruger)

* New methods on Repository - ``start_write_group``,
  ``commit_write_group``, ``abort_write_group`` and ``is_in_write_group`` -
  which provide a clean hook point for transactional Repositories - ones
  where all the data for a fetch or commit needs to be made atomically
  available in one step. This allows the write lock to remain while making
  a series of data insertions.  (e.g. data conversion). (Robert Collins)

* In ``bzrlib.knit`` the internal interface has been altered to use
  3-tuples (index, pos, length) rather than two-tuples (pos, length) to
  describe where data in a knit is, allowing knits to be split into
  many files. (Robert Collins)

* ``bzrlib.knit._KnitData`` split into cache management and physical access
  with two access classes - ``_PackAccess`` and ``_KnitAccess`` defined.
  The former provides access into a .pack file, and the latter provides the
  current production repository form of .knit files. (Robert Collins)

Testing
*******

* Remove selftest ``--clean-output``, ``--numbered-dirs`` and
  ``--keep-output`` options, which are obsolete now that tests
  are done within directories in $TMPDIR.  (Martin Pool)

* The SSH_AUTH_SOCK environment variable is now reset to avoid
  interaction with any running ssh agents.  (Jelmer Vernooij, #125955)

* run_bzr_subprocess handles parameters the same way as run_bzr:
  either a string or a list of strings should be passed as the first
  parameter.  Varargs-style parameters are deprecated. (Aaron Bentley)


bzr 0.18
########

:Released:  2007-07-17

Bugfixes
********

* Fix 'bzr add' crash under Win32 (Kuno Meyer)


bzr 0.18rc1
###########

:Released:  2007-07-10

Bugfixes
********

* Do not suppress pipe errors, etc. in non-display commands
  (Alexander Belchenko, #87178)

* Display a useful error message when the user requests to annotate
  a file that is not present in the specified revision.
  (James Westby, #122656)

* Commands that use status flags now have a reference to 'help
  status-flags'.  (Daniel Watkins, #113436)

* Work around python-2.4.1 inhability to correctly parse the
  authentication header.
  (Vincent Ladeuil, #121889)

* Use exact encoding for merge directives. (Adeodato Simó, #120591)

* Fix tempfile permissions error in smart server tar bundling under
  Windows. (Martin _, #119330)

* Fix detection of directory entries in the inventory. (James Westby)

* Fix handling of http code 400: Bad Request When issuing too many ranges.
  (Vincent Ladeuil, #115209)

* Issue a CONNECT request when connecting to an https server
  via a proxy to enable SSL tunneling.
  (Vincent Ladeuil, #120678)

* Fix ``bzr log -r`` to support selecting merge revisions, both
  individually and as part of revision ranges.
  (Kent Gibson, #4663)

* Don't leave cruft behind when failing to acquire a lockdir.
  (Martin Pool, #109169)

* Don't use the '-f' strace option during tests.
  (Vincent Ladeuil, #102019).

* Warn when setting ``push_location`` to a value that will be masked by
  locations.conf.  (Aaron Bentley, #122286)

* Fix commit ordering in corner case (Aaron Bentley, #94975)

*  Make annotate behave in a non-ASCII world (Adeodato Simó).

Improvements
************

* The --lsprof-file option now dumps a text rendering of the profiling
  information if the filename ends in ".txt". It will also convert the
  profiling information to a format suitable for KCacheGrind if the
  output filename ends in ".callgrind". Fixes to the lsprofcalltree
  conversion process by Jean Paul Calderone and Itamar were also merged.
  See http://ddaa.net/blog/python/lsprof-calltree. (Ian Clatworthy)

* ``info`` now defaults to non-verbose mode, displaying only paths and
  abbreviated format info.  ``info -v`` displays all the information
  formerly displayed by ``info``.  (Aaron Bentley, Adeodato Simó)

* ``bzr missing`` now has better option names ``--this`` and ``--other``.
  (Elliot Murphy)

* The internal ``weave-list`` command has become ``versionedfile-list``,
  and now lists knits as well as weaves.  (Aaron Bentley)

* Automatic merge base selection uses a faster algorithm that chooses
  better bases in criss-cross merge situations (Aaron Bentley)

* Progress reporting in ``commit`` has been improved. The various logical
  stages are now reported on as follows, namely:

  * Collecting changes [Entry x/y] - Stage n/m
  * Saving data locally - Stage n/m
  * Uploading data to master branch - Stage n/m
  * Updating the working tree - Stage n/m
  * Running post commit hooks - Stage n/m

  If there is no master branch, the 3rd stage is omitted and the total
  number of stages is adjusted accordingly.

  Each hook that is run after commit is listed with a name (as hooks
  can be slow it is useful feedback).
  (Ian Clatworthy, Robert Collins)

* Various operations that are now faster due to avoiding unnecessary
  topological sorts. (Aaron Bentley)

* Make merge directives robust against broken bundles. (Aaron Bentley)

* The lsprof filename note is emitted via trace.note(), not standard
  output.  (Aaron Bentley)

* ``bzrlib`` now exports explicit API compatibility information to assist
  library users and plugins. See the ``bzrlib.api`` module for details.
  (Robert Collins)

* Remove unnecessary lock probes when acquiring a lockdir.
  (Martin Pool)

* ``bzr --version`` now shows the location of the bzr log file, which
  is especially useful on Windows.  (Martin Pool)

* -D now supports hooks to get debug tracing of hooks (though its currently
  minimal in nature). (Robert Collins)

* Long log format reports deltas on merge revisions.
  (John Arbash Meinel, Kent Gibson)

* Make initial push over ftp more resilient. (John Arbash Meinel)

* Print a summary of changes for update just like pull does.
  (Daniel Watkins, #113990)

* Add a -Dhpss option to trace smart protocol requests and responses.
  (Andrew Bennetts)

Library API Breaks
******************

* Testing cleanups -
  ``bzrlib.repository.RepositoryTestProviderAdapter`` has been moved
  to ``bzrlib.tests.repository_implementations``;
  ``bzrlib.repository.InterRepositoryTestProviderAdapter`` has been moved
  to ``bzrlib.tests.interrepository_implementations``;
  ``bzrlib.transport.TransportTestProviderAdapter`` has moved to
  ``bzrlib.tests.test_transport_implementations``.
  ``bzrlib.branch.BranchTestProviderAdapter`` has moved to
  ``bzrlib.tests.branch_implementations``.
  ``bzrlib.bzrdir.BzrDirTestProviderAdapter`` has moved to
  ``bzrlib.tests.bzrdir_implementations``.
  ``bzrlib.versionedfile.InterVersionedFileTestProviderAdapter`` has moved
  to ``bzrlib.tests.interversionedfile_implementations``.
  ``bzrlib.store.revision.RevisionStoreTestProviderAdapter`` has moved to
  ``bzrlib.tests.revisionstore_implementations``.
  ``bzrlib.workingtree.WorkingTreeTestProviderAdapter`` has moved to
  ``bzrlib.tests.workingtree_implementations``.
  These changes are an API break in the testing infrastructure only.
  (Robert Collins)

* Relocate TestCaseWithRepository to be more central. (Robert Collins)

* ``bzrlib.add.smart_add_tree`` will no longer perform glob expansion on
  win32. Callers of the function should do this and use the new
  ``MutableTree.smart_add`` method instead. (Robert Collins)

* ``bzrlib.add.glob_expand_for_win32`` is now
  ``bzrlib.win32utils.glob_expand``.  (Robert Collins)

* ``bzrlib.add.FastPath`` is now private and moved to
  ``bzrlib.mutabletree._FastPath``. (Robert Collins, Martin Pool)

* ``LockDir.wait`` removed.  (Martin Pool)

* The ``SmartServer`` hooks API has changed for the ``server_started`` and
  ``server_stopped`` hooks. The first parameter is now an iterable of
  backing URLs rather than a single URL. This is to reflect that many
  URLs may map to the external URL of the server. E.g. the server interally
  may have a chrooted URL but also the local file:// URL will be at the
  same location. (Robert Collins)

Internals
*********

* New SMTPConnection class to unify email handling.  (Adeodato Simó)

* Fix documentation of BzrError. (Adeodato Simó)

* Make BzrBadParameter an internal error. (Adeodato Simó)

* Remove use of 'assert False' to raise an exception unconditionally.
  (Martin Pool)

* Give a cleaner error when failing to decode knit index entry.
  (Martin Pool)

* TreeConfig would mistakenly search the top level when asked for options
  from a section. It now respects the section argument and only
  searches the specified section. (James Westby)

* Improve ``make api-docs`` output. (John Arbash Meinel)

* Use os.lstat rather than os.stat for osutils.make_readonly and
  osutils.make_writeable. This makes the difftools plugin more
  robust when dangling symlinks are found. (Elliot Murphy)

* New ``-Dlock`` option to log (to ~/.bzr.log) information on when
  lockdirs are taken or released.  (Martin Pool)

* ``bzrlib`` Hooks are now nameable using ``Hooks.name_hook``. This
  allows a nicer UI when hooks are running as the current hook can
  be displayed. (Robert Collins)

* ``Transport.get`` has had its interface made more clear for ease of use.
  Retrieval of a directory must now fail with either 'PathError' at open
  time, or raise 'ReadError' on a read. (Robert Collins)

* New method ``_maybe_expand_globs`` on the ``Command`` class for
  dealing with unexpanded glob lists - e.g. on the win32 platform. This
  was moved from ``bzrlib.add._prepare_file_list``. (Robert Collins)

* ``bzrlib.add.smart_add`` and ``bzrlib.add.smart_add_tree`` are now
  deprecated in favour of ``MutableTree.smart_add``. (Robert Collins,
  Martin Pool)

* New method ``external_url`` on Transport for obtaining the url to
  hand to external processes. (Robert Collins)

* Teach windows installers to build pyrex/C extensions.
  (Alexander Belchenko)

Testing
*******

* Removed the ``--keep-output`` option from selftest and clean up test
  directories as they're used.  This reduces the IO load from
  running the test suite and cuts the time by about half.
  (Andrew Bennetts, Martin Pool)

* Add scenarios as a public attribute on the TestAdapter classes to allow
  modification of the generated scenarios before adaption and easier
  testing. (Robert Collins)

* New testing support class ``TestScenarioApplier`` which multiplies
  out a single teste by a list of supplied scenarios. (RobertCollins)

* Setting ``repository_to_test_repository`` on a repository_implementations
  test will cause it to be called during repository creation, allowing the
  testing of repository classes which are not based around the Format
  concept. For example a repository adapter can be tested in this manner,
  by altering the repository scenarios to include a scenario that sets this
  attribute during the test parameterisation in
  ``bzrlib.tests.repository.repository_implementations``. (Robert Collins)

* Clean up many of the APIs for blackbox testing of Bazaar.  The standard
  interface is now self.run_bzr.  The command to run can be passed as
  either a list of parameters, a string containing the command line, or
  (deprecated) varargs parameters.  (Martin Pool)

* The base TestCase now isolates tests from -D parameters by clearing
  ``debug.debug_flags`` and restores it afterwards. (Robert Collins)

* Add a relpath parameter to get_transport methods in test framework to
  avoid useless cloning.
  (Vincent Ladeuil, #110448)


bzr 0.17
########

:Released:  2007-06-18

Bugfixes
********

* Fix crash of commit due to wrong lookup of filesystem encoding.
  (Colin Watson, #120647)

* Revert logging just to stderr in commit as broke unicode filenames.
  (Aaron Bentley, Ian Clatworthy, #120930)


bzr 0.17rc1
###########

:Released:  2007-06-12

Notes When Upgrading
********************

* The kind() and is_executable() APIs on the WorkingTree interface no
  longer implicitly (read) locks and unlocks the tree. This *might*
  impact some plug-ins and tools using this part of the API. If you find
  an issue that may be caused by this change, please let us know,
  particularly the plug-in/tool maintainer. If encountered, the API
  fix is to surround kind() and is_executable() calls with lock_read()
  and unlock() like so::

    work_tree.lock_read()
    try:
        kind = work_tree.kind(...)
    finally:
        work_tree.unlock()

Internals
*********
* Rework of LogFormatter API to provide beginning/end of log hooks and to
  encapsulate the details of the revision to be logged in a LogRevision
  object.
  In long log formats, merge revision ids are only shown when --show-ids
  is specified, and are labelled "revision-id:", as per mainline
  revisions, instead of "merged:". (Kent Gibson)

* New ``BranchBuilder`` API which allows the construction of particular
  histories quickly. Useful for testing and potentially other applications
  too. (Robert Collins)

Improvements
************

* There are two new help topics, working-trees and repositories that
  attempt to explain these concepts. (James Westby, John Arbash Meinel,
  Aaron Bentley)

* Added ``bzr log --limit`` to report a limited number of revisions.
  (Kent Gibson, #3659)

* Revert does not try to preserve file contents that were originally
  produced by reverting to a historical revision.  (Aaron Bentley)

* ``bzr log --short`` now includes ``[merge]`` for revisions which
  have more than one parent. This is a small improvement to help
  understanding what changes have occurred
  (John Arbash Meinel, #83887)

* TreeTransform avoids many renames when contructing large trees,
  improving speed.  3.25x speedups have been observed for construction of
  kernel-sized-trees, and checkouts are 1.28x faster.  (Aaron Bentley)

* Commit on large trees is now faster. In my environment, a commit of
  a small change to the Mozilla tree (55k files) has dropped from
  66 seconds to 32 seconds. For a small tree of 600 files, commit of a
  small change is 33% faster. (Ian Clatworthy)

* New --create-prefix option to bzr init, like for push.  (Daniel Watkins,
  #56322)

Bugfixes
********

* ``bzr push`` should only connect to the remote location one time.
  We have been connecting 3 times because we forget to pass around
  the Transport object. This adds ``BzrDir.clone_on_transport()``, so
  that we can pass in the Transport that we already have.
  (John Arbash Meinel, #75721)

* ``DirState.set_state_from_inventory()`` needs to properly order
  based on split paths, not just string paths.
  (John Arbash Meinel, #115947)

* Let TestUIFactoy encode the password prompt with its own stdout.
  (Vincent Ladeuil, #110204)

* pycurl should take use the range header that takes the range hint
  into account.
  (Vincent Ladeuil, #112719)

* WorkingTree4.get_file_sha1 no longer raises an exception when invoked
  on a missing file.  (Aaron Bentley, #118186)

* WorkingTree.remove works correctly with tree references, and when pwd is
  not the tree root. (Aaron Bentley)

* Merge no longer fails when a file is renamed in one tree and deleted
  in the other. (Aaron Bentley, #110279)

* ``revision-info`` now accepts dotted revnos, doesn't require a tree,
  and defaults to the last revision (Matthew Fuller, #90048)

* Tests no longer fail when BZR_REMOTE_PATH is set in the environment.
  (Daniel Watkins, #111958)

* ``bzr branch -r revid:foo`` can be used to branch any revision in
  your repository. (Previously Branch6 only supported revisions in your
  mainline). (John Arbash Meinel, #115343)

bzr 0.16
########

:Released:  2007-05-07

Bugfixes
********

* Handle when you have 2 directories with similar names, but one has a
  hyphen. (``'abc'`` versus ``'abc-2'``). The WT4._iter_changes
  iterator was using direct comparison and ``'abc/a'`` sorts after
  ``'abc-2'``, but ``('abc', 'a')`` sorts before ``('abc-2',)``.
  (John Arbash Meinel, #111227)

* Handle when someone renames a file on disk without telling bzr.
  Previously we would report the first file as missing, but not show
  the new unknown file. (John Arbash Meinel, #111288)

* Avoid error when running hooks after pulling into or pushing from
  a branch bound to a smartserver branch.  (Martin Pool, #111968)

Improvements
************

* Move developer documentation to doc/developers/. This reduces clutter in
  the root of the source tree and allows HACKING to be split into multiple
  files. (Robert Collins, Alexander Belchenko)

* Clean up the ``WorkingTree4._iter_changes()`` internal loops as well as
  ``DirState.update_entry()``. This optimizes the core logic for ``bzr
  diff`` and ``bzr status`` significantly improving the speed of
  both. (John Arbash Meinel)

bzr 0.16rc2
###########

:Released:  2007-04-30

Bugfixes
********

* Handle the case when you delete a file, and then rename another file
  on top of it. Also handle the case of ``bzr rm --keep foo``. ``bzr
  status`` should show the removed file and an unknown file in its
  place. (John Arbash Meinel, #109993)

* Bundles properly read and write revision properties that have an
  empty value. And when the value is not ASCII.
  (John Arbash Meinel, #109613)

* Fix the bzr commit message to be in text mode.
  (Alexander Belchenko, #110901)

* Also handle when you rename a file and create a file where it used
  to be. (John Arbash Meinel, #110256)

* ``WorkingTree4._iter_changes`` should not descend into unversioned
  directories. (John Arbash Meinel, #110399)

bzr 0.16rc1
###########

:Released:  2007-04-26

Notes When Upgrading
********************

* ``bzr remove`` and ``bzr rm`` will now remove the working file, if
  it could be recovered again.
  This has been done for consistency with svn and the unix rm command.
  The old ``remove`` behaviour has been retained in the new option
  ``bzr remove --keep``, which will just stop versioning the file,
  but not delete it.
  ``bzr remove --force`` have been added which will always delete the
  files.
  ``bzr remove`` is also more verbose.
  (Marius Kruger, #82602)

Improvements
************

* Merge directives can now be supplied as input to `merge` and `pull`,
  like bundles can.  (Aaron Bentley)

* Sending the SIGQUIT signal to bzr, which can be done on Unix by
  pressing Control-Backslash, drops bzr into a debugger.  Type ``'c'``
  to continue.  This can be disabled by setting the environment variable
  ``BZR_SIGQUIT_PDB=0``.  (Martin Pool)

* selftest now supports --list-only to list tests instead of running
  them. (Ian Clatworthy)

* selftest now supports --exclude PATTERN (or -x PATTERN) to exclude
  tests with names that match that regular expression.
  (Ian Clatworthy, #102679)

* selftest now supports --randomize SEED to run tests in a random order.
  SEED is typically the value 'now' meaning 'use the current time'.
  (Ian Clatworthy, #102686)

* New option ``--fixes`` to commit, which stores bug fixing annotations as
  revision properties. Built-in support for Launchpad, Debian, Trac and
  Bugzilla bug trackers. (Jonathan Lange, James Henstridge, Robert Collins)

* New API, ``bzrlib.bugtracker.tracker_registry``, for adding support for
  other bug trackers to ``fixes``. (Jonathan Lange, James Henstridge,
  Robert Collins)

* ``selftest`` has new short options ``-f`` and ``-1``.  (Martin
  Pool)

* ``bzrlib.tsort.MergeSorter`` optimizations. Change the inner loop
  into using local variables instead of going through ``self._var``.
  Improves the time to ``merge_sort`` a 10k revision graph by
  approximately 40% (~700->400ms).  (John Arbash Meinel)

* ``make docs`` now creates a man page at ``man1/bzr.1`` fixing bug 107388.
  (Robert Collins)

* ``bzr help`` now provides cross references to other help topics using
  the _see_also facility on command classes. Likewise the bzr_man
  documentation, and the bzr.1 man page also include this information.
  (Robert Collins)

* Tags are now included in logs, that use the long log formatter.
  (Erik Bågfors, Alexander Belchenko)

* ``bzr help`` provides a clearer message when a help topic cannot be
  found. (Robert Collins, #107656)

* ``bzr help`` now accepts optional prefixes for command help. The help
  for all commands can now be found at ``bzr help commands/COMMANDNAME``
  as well as ``bzr help COMMANDNAME`` (which only works for commands
  where the name is not the same as a more general help topic).
  (Robert Collins)

* ``bzr help PLUGINNAME`` will now return the module docstring from the
  plugin PLUGINNAME. (Robert Collins, #50408)

* New help topic ``urlspec`` which lists the availables transports.
  (Goffredo Baroncelli)

* doc/server.txt updated to document the default bzr:// port
  and also update the blurb about the hpss' current status.
  (Robert Collins, #107125).

* ``bzr serve`` now listens on interface 0.0.0.0 by default, making it
  serve out to the local LAN (and anyone in the world that can reach the
  machine running ``bzr serve``. (Robert Collins, #98918)

* A new smart server protocol version has been added.  It prefixes requests
  and responses with an explicit version identifier so that future protocol
  revisions can be dealt with gracefully.  (Andrew Bennetts, Robert Collins)

* The bzr protocol version 2 indicates success or failure in every response
  without depending on particular commands encoding that consistently,
  allowing future client refactorings to be much more robust about error
  handling. (Robert Collins, Martin Pool, Andrew Bennetts)

* The smart protocol over HTTP client has been changed to always post to the
  same ``.bzr/smart`` URL under the original location when it can.  This allows
  HTTP servers to only have to pass URLs ending in .bzr/smart to the smart
  server handler, and not arbitrary ``.bzr/*/smart`` URLs.  (Andrew Bennetts)

* digest authentication is now supported for proxies and HTTP by the urllib
  based http implementation. Tested against Apache 2.0.55 and Squid
  2.6.5. Basic and digest authentication are handled coherently for HTTP
  and proxy: if the user is provided in the url (bzr command line for HTTP,
  proxy environment variables for proxies), the password is prompted for
  (only once). If the password is provided, it is taken into account. Once
  the first authentication is successful, all further authentication
  roundtrips are avoided by preventively setting the right authentication
  header(s).
  (Vincent Ladeuil).

Internals
*********

* bzrlib API compatability with 0.8 has been dropped, cleaning up some
  code paths. (Robert Collins)

* Change the format of chroot urls so that they can be safely manipulated
  by generic url utilities without causing the resulting urls to have
  escaped the chroot. A side effect of this is that creating a chroot
  requires an explicit action using a ChrootServer.
  (Robert Collins, Andrew Bennetts)

* Deprecate ``Branch.get_root_id()`` because branches don't have root ids,
  rather than fixing bug #96847.  (Aaron Bentley)

* ``WorkingTree.apply_inventory_delta`` provides a better alternative to
  ``WorkingTree._write_inventory``.  (Aaron Bentley)

* Convenience method ``TestCase.expectFailure`` ensures that known failures
  do not silently pass.  (Aaron Bentley)

* ``Transport.local_abspath`` now raises ``NotLocalUrl`` rather than
  ``TransportNotPossible``. (Martin Pool, Ian Clatworthy)

* New SmartServer hooks facility. There are two initial hooks documented
  in ``bzrlib.transport.smart.SmartServerHooks``. The two initial hooks allow
  plugins to execute code upon server startup and shutdown.
  (Robert Collins).

* SmartServer in standalone mode will now close its listening socket
  when it stops, rather than waiting for garbage collection. This primarily
  fixes test suite hangs when a test tries to connect to a shutdown server.
  It may also help improve behaviour when dealing with a server running
  on a specific port (rather than dynamically assigned ports).
  (Robert Collins)

* Move most SmartServer code into a new package, bzrlib/smart.
  bzrlib/transport/remote.py contains just the Transport classes that used
  to be in bzrlib/transport/smart.py.  (Andrew Bennetts)

* urllib http implementation avoid roundtrips associated with
  401 (and 407) errors once the authentication succeeds.
  (Vincent Ladeuil).

* urlib http now supports querying the user for a proxy password if
  needed. Realm is shown in the prompt for both HTTP and proxy
  authentication when the user is required to type a password.
  (Vincent Ladeuil).

* Renamed SmartTransport (and subclasses like SmartTCPTransport) to
  RemoteTransport (and subclasses to RemoteTCPTransport, etc).  This is more
  consistent with its new home in ``bzrlib/transport/remote.py``, and because
  it's not really a "smart" transport, just one that does file operations
  via remote procedure calls.  (Andrew Bennetts)

* The ``lock_write`` method of ``LockableFiles``, ``Repository`` and
  ``Branch`` now accept a ``token`` keyword argument, so that separate
  instances of those objects can share a lock if it has the right token.
  (Andrew Bennetts, Robert Collins)

* New method ``get_branch_reference`` on ``BzrDir`` allows the detection of
  branch references - which the smart server component needs.

* The Repository API ``make_working_trees`` is now permitted to return
  False when ``set_make_working_trees`` is not implemented - previously
  an unimplemented ``set_make_working_trees`` implied the result True
  from ``make_working_trees``. This has been changed to accomodate the
  smart server, where it does not make sense (at this point) to ever
  make working trees by default. (Robert Collins)

* Command objects can now declare related help topics by having _see_also
  set to a list of related topic. (Robert Collins)

* ``bzrlib.help`` now delegates to the Command class for Command specific
  help. (Robert Collins)

* New class ``TransportListRegistry``, derived from the Registry class, which
  simplifies tracking the available Transports. (Goffredo Baroncelli)

* New function ``Branch.get_revision_id_to_revno_map`` which will
  return a dictionary mapping revision ids to dotted revnos. Since
  dotted revnos are defined in the context of the branch tip, it makes
  sense to generate them from a ``Branch`` object.
  (John Arbash Meinel)

* Fix the 'Unprintable error' message display to use the repr of the
  exception that prevented printing the error because the str value
  for it is often not useful in debugging (e.g. KeyError('foo') has a
  str() of 'foo' but a repr of 'KeyError('foo')' which is much more
  useful. (Robert Collins)

* ``urlutils.normalize_url`` now unescapes unreserved characters, such as "~".
  (Andrew Bennetts)

Bugfixes
********

* Don't fail bundle selftest if email has 'two' embedded.
  (Ian Clatworthy, #98510)

* Remove ``--verbose`` from ``bzr bundle``. It didn't work anyway.
  (Robert Widhopf-Fenk, #98591)

* Remove ``--basis`` from the checkout/branch commands - it didn't work
  properly and is no longer beneficial.
  (Robert Collins, #53675, #43486)

* Don't produce encoding error when adding duplicate files.
  (Aaron Bentley)

* Fix ``bzr log <file>`` so it only logs the revisions that changed
  the file, and does it faster.
  (Kent Gibson, John Arbash Meinel, #51980, #69477)

* Fix ``InterDirstateTre._iter_changes`` to handle when we come across
  an empty versioned directory, which now has files in it.
  (John Arbash Meinel, #104257)

* Teach ``common_ancestor`` to shortcut when the tip of one branch is
  inside the ancestry of the other. Saves a lot of graph processing
  (with an ancestry of 16k revisions, ``bzr merge ../already-merged``
  changes from 2m10s to 13s).  (John Arbash Meinel, #103757)

* Fix ``show_diff_trees`` to handle the case when a file is modified,
  and the containing directory is renamed. (The file path is different
  in this versus base, but it isn't marked as a rename).
  (John Arbash Meinel, #103870)

* FTP now works even when the FTP server does not support atomic rename.
  (Aaron Bentley, #89436)

* Correct handling in bundles and merge directives of timezones with
  that are not an integer number of hours offset from UTC.  Always
  represent the epoch time in UTC to avoid problems with formatting
  earlier times on win32.  (Martin Pool, Alexander Belchenko, John
  Arbash Meinel)

* Typo in the help for ``register-branch`` fixed. (Robert Collins, #96770)

* "dirstate" and "dirstate-tags" formats now produce branches compatible
  with old versions of bzr. (Aaron Bentley, #107168))

* Handle moving a directory when children have been added, removed,
  and renamed. (John Arbash Meinel, #105479)

* Don't preventively use basic authentication for proxy before receiving a
  407 error. Otherwise people willing to use other authentication schemes
  may expose their password in the clear (or nearly). This add one
  roundtrip in case basic authentication should be used, but plug the
  security hole.
  (Vincent Ladeuil)

* Handle http and proxy digest authentication.
  (Vincent Ladeuil, #94034).

Testing
*******

* Added ``bzrlib.strace.strace`` which will strace a single callable and
  return a StraceResult object which contains just the syscalls involved
  in running it. (Robert Collins)

* New test method ``reduceLockdirTimeout`` to drop the default (ui-centric)
  default time down to one suitable for tests. (Andrew Bennetts)

* Add new ``vfs_transport_factory`` attribute on tests which provides the
  common vfs backing for both the readonly and readwrite transports.
  This allows the RemoteObject tests to back onto local disk or memory,
  and use the existing ``transport_server`` attribute all tests know about
  to be the smart server transport. This in turn allows tests to
  differentiate between 'transport to access the branch', and
  'transport which is a VFS' - which matters in Remote* tests.
  (Robert Collins, Andrew Bennetts)

* The ``make_branch_and_tree`` method for tests will now create a
  lightweight checkout for the tree if the ``vfs_transport_factory`` is not
  a LocalURLServer. (Robert Collins, Andrew Bennetts)

* Branch implementation tests have been audited to ensure that all urls
  passed to Branch APIs use proper urls, except when local-disk paths
  are intended. This is so that tests correctly access the test transport
  which is often not equivalent to local disk in Remote* tests. As part
  of this many tests were adjusted to remove dependencies on local disk
  access.
  (Robert Collins, Andrew Bennetts)

* Mark bzrlib.tests and bzrlib.tests.TestUtil as providing assertFOO helper
  functions by adding a ``__unittest`` global attribute. (Robert Collins,
  Andrew Bennetts, Martin Pool, Jonathan Lange)

* Refactored proxy and authentication handling to simplify the
  implementation of new auth schemes for both http and proxy.
  (Vincent Ladeuil)

bzr 0.15
########

:Released: 2007-04-01

Bugfixes
********

* Handle incompatible repositories as a user issue when fetching.
  (Aaron Bentley)

* Don't give a recommendation to upgrade when branching or
  checking out a branch that contains an old-format working tree.
  (Martin Pool)

bzr 0.15rc3
###########

:Released:  2007-03-26

Changes
*******

* A warning is now displayed when opening working trees in older
  formats, to encourage people to upgrade to WorkingTreeFormat4.
  (Martin Pool)

Improvements
************

* HTTP redirections are now taken into account when a branch (or a
  bundle) is accessed for the first time. A message is issued at each
  redirection to inform the user. In the past, http redirections were
  silently followed for each request which significantly degraded the
  performances. The http redirections are not followed anymore by
  default, instead a RedirectRequested exception is raised. For bzrlib
  users needing to follow http redirections anyway,
  ``bzrlib.transport.do_catching_redirections`` provide an easy transition
  path.  (vila)

Internals
*********

* Added ``ReadLock.temporary_write_lock()`` to allow upgrading an OS read
  lock to an OS write lock. Linux can do this without unlocking, Win32
  needs to unlock in between. (John Arbash Meinel)

* New parameter ``recommend_upgrade`` to ``BzrDir.open_workingtree``
  to silence (when false) warnings about opening old formats.
  (Martin Pool)

* Fix minor performance regression with bzr-0.15 on pre-dirstate
  trees. (We were reading the working inventory too many times).
  (John Arbash Meinel)

* Remove ``Branch.get_transaction()`` in favour of a simple cache of
  ``revision_history``.  Branch subclasses should override
  ``_gen_revision_history`` rather than ``revision_history`` to make use of
  this cache, and call ``_clear_revision_history_cache`` and
  ``_cache_revision_history`` at appropriate times. (Andrew Bennetts)

Bugfixes
********

* Take ``smtp_server`` from user config into account.
  (vila, #92195)

* Restore Unicode filename handling for versioned and unversioned files.
  (John Arbash Meinel, #92608)

* Don't fail during ``bzr commit`` if a file is marked removed, and
  the containing directory is auto-removed.  (John Arbash Meinel, #93681)

* ``bzr status FILENAME`` failed on Windows because of an uncommon
  errno. (``ERROR_DIRECTORY == 267 != ENOTDIR``).
  (Wouter van Heyst, John Arbash Meinel, #90819)

* ``bzr checkout source`` should create a local branch in the same
  format as source. (John Arbash Meinel, #93854)

* ``bzr commit`` with a kind change was failing to update the
  last-changed-revision for directories.  The
  InventoryDirectory._unchanged only looked at the ``parent_id`` and name,
  ignoring the fact that the kind could have changed, too.
  (John Arbash Meinel, #90111)

* ``bzr mv dir/subdir other`` was incorrectly updating files inside
  the directory. So that there was a chance it would break commit,
  etc. (John Arbash Meinel, #94037)

* Correctly handles mutiple permanent http redirections.
  (vila, #88780)

bzr 0.15rc2
###########

:Released:  2007-03-14

Notes When Upgrading
********************

* Release 0.15rc2 of bzr changes the ``bzr init-repo`` command to
  default to ``--trees`` instead of ``--no-trees``.
  Existing shared repositories are not affected.

Improvements
************

* New ``merge-directive`` command to generate machine- and human-readable
  merge requests.  (Aaron Bentley)

* New ``submit:`` revision specifier makes it easy to diff against the
  common ancestor with the submit location (Aaron Bentley)

* Added support for Putty's SSH implementation. (Dmitry Vasiliev)

* Added ``bzr status --versioned`` to report only versioned files,
  not unknowns. (Kent Gibson)

* Merge now autodetects the correct line-ending style for its conflict
  markers.  (Aaron Bentley)

Internals
*********

* Refactored SSH vendor registration into SSHVendorManager class.
  (Dmitry Vasiliev)

Bugfixes
********

* New ``--numbered-dirs`` option to ``bzr selftest`` to use
  numbered dirs for TestCaseInTempDir. This is default behavior
  on Windows. Anyone can force named dirs on Windows
  with ``--no-numbered-dirs``. (Alexander Belchenko)

* Fix ``RevisionSpec_revid`` to handle the Unicode strings passed in
  from the command line. (Marien Zwart, #90501)

* Fix ``TreeTransform._iter_changes`` when both the source and
  destination are missing. (Aaron Bentley, #88842)

* Fix commit of merges with symlinks in dirstate trees.
  (Marien Zwart)

* Switch the ``bzr init-repo`` default from --no-trees to --trees.
  (Wouter van Heyst, #53483)


bzr 0.15rc1
###########

:Released:  2007-03-07

Surprises
*********

* The default disk format has changed. Please run 'bzr upgrade' in your
  working trees to upgrade. This new default is compatible for network
  operations, but not for local operations. That is, if you have two
  versions of bzr installed locally, after upgrading you can only use the
  bzr 0.15 version. This new default does not enable tags or nested-trees
  as they are incompatible with bzr versions before 0.15 over the network.

* For users of bzrlib: Two major changes have been made to the working tree
  api in bzrlib. The first is that many methods and attributes, including
  the inventory attribute, are no longer valid for use until one of
  ``lock_read``/``lock_write``/``lock_tree_write`` has been called,
  and become invalid again after unlock is called. This has been done
  to improve performance and correctness as part of the dirstate
  development.
  (Robert Collins, John A Meinel, Martin Pool, and others).

* For users of bzrlib: The attribute 'tree.inventory' should be considered
  readonly. Previously it was possible to directly alter this attribute, or
  its contents, and have the tree notice this. This has been made
  unsupported - it may work in some tree formats, but in the newer dirstate
  format such actions will have no effect and will be ignored, or even
  cause assertions. All operations possible can still be carried out by a
  combination of the tree API, and the bzrlib.transform API. (Robert
  Collins, John A Meinel, Martin Pool, and others).

Improvements
************

* Support for OS Windows 98. Also .bzr.log on any windows system
  saved in My Documents folder. (Alexander Belchenko)

* ``bzr mv`` enhanced to support already moved files.
  In the past the mv command would have failed if the source file doesn't
  exist. In this situation ``bzr mv`` would now detect that the file has
  already moved and update the repository accordingly, if the target file
  does exist.
  A new option ``--after`` has been added so that if two files already
  exist, you could notify Bazaar that you have moved a (versioned) file
  and replaced it with another. Thus in this case ``bzr move --after``
  will only update the Bazaar identifier.
  (Steffen Eichenberg, Marius Kruger)

* ``ls`` now works on treeless branches and remote branches.
  (Aaron Bentley)

* ``bzr help global-options`` describes the global options.
  (Aaron Bentley)

* ``bzr pull --overwrite`` will now correctly overwrite checkouts.
  (Robert Collins)

* Files are now allowed to change kind (e.g. from file to symlink).
  Supported by ``commit``, ``revert`` and ``status``
  (Aaron Bentley)

* ``inventory`` and ``unknowns`` hidden in favour of ``ls``
  (Aaron Bentley)

* ``bzr help checkouts`` descibes what checkouts are and some possible
  uses of them. (James Westby, Aaron Bentley)

* A new ``-d`` option to push, pull and merge overrides the default
  directory.  (Martin Pool)

* Branch format 6: smaller, and potentially faster than format 5.  Supports
  ``append_history_only`` mode, where the log view and revnos do not change,
  except by being added to.  Stores policy settings in
  ".bzr/branch/branch.conf".

* ``append_only`` branches:  Format 6 branches may be configured so that log
  view and revnos are always consistent.  Either create the branch using
  "bzr init --append-revisions-only" or edit the config file as descriped
  in docs/configuration.txt.

* rebind: Format 6 branches retain the last-used bind location, so if you
  "bzr unbind", you can "bzr bind" to bind to the previously-selected
  bind location.

* Builtin tags support, created and deleted by the ``tag`` command and
  stored in the branch.  Tags can be accessed with the revisionspec
  ``-rtag:``, and listed with ``bzr tags``.  Tags are not versioned
  at present. Tags require a network incompatible upgrade. To perform this
  upgrade, run ``bzr upgrade --dirstate-tags`` in your branch and
  repositories. (Martin Pool)

* The ``bzr://`` transport now has a well-known port number, 4155,
  which it will use by default.  (Andrew Bennetts, Martin Pool)

* Bazaar now looks for user-installed plugins before looking for site-wide
  plugins. (Jonathan Lange)

* ``bzr resolve`` now detects and marks resolved text conflicts.
  (Aaron Bentley)

Internals
*********

* Internally revision ids and file ids are now passed around as utf-8
  bytestrings, rather than treating them as Unicode strings. This has
  performance benefits for Knits, since we no longer need to decode the
  revision id for each line of content, nor for each entry in the index.
  This will also help with the future dirstate format.
  (John Arbash Meinel)

* Reserved ids (any revision-id ending in a colon) are rejected by
  versionedfiles, repositories, branches, and working trees
  (Aaron Bentley)

* Minor performance improvement by not creating a ProgressBar for
  every KnitIndex we create. (about 90ms for a bzr.dev tree)
  (John Arbash Meinel)

* New easier to use Branch hooks facility. There are five initial hooks,
  all documented in bzrlib.branch.BranchHooks.__init__ - ``'set_rh'``,
  ``'post_push'``, ``'post_pull'``, ``'post_commit'``,
  ``'post_uncommit'``. These hooks fire after the matching operation
  on a branch has taken place, and were originally added for the
  branchrss plugin. (Robert Collins)

* New method ``Branch.push()`` which should be used when pushing from a
  branch as it makes performance and policy decisions to match the UI
  level command ``push``. (Robert Collins).

* Add a new method ``Tree.revision_tree`` which allows access to cached
  trees for arbitrary revisions. This allows the in development dirstate
  tree format to provide access to the callers to cached copies of
  inventory data which are cheaper to access than inventories from the
  repository.
  (Robert Collins, Martin Pool)

* New ``Branch.last_revision_info`` method, this is being done to allow
  optimization of requests for both the number of revisions and the last
  revision of a branch with smartservers and potentially future branch
  formats. (Wouter van Heyst, Robert Collins)

* Allow ``'import bzrlib.plugins.NAME'`` to work when the plugin NAME has not
  yet been loaded by ``load_plugins()``. This allows plugins to depend on each
  other for code reuse without requiring users to perform file-renaming
  gymnastics. (Robert Collins)

* New Repository method ``'gather_stats'`` for statistic data collection.
  This is expected to grow to cover a number of related uses mainly
  related to bzr info. (Robert Collins)

* Log formatters are now managed with a registry.
  ``log.register_formatter`` continues to work, but callers accessing
  the FORMATTERS dictionary directly will not.

* Allow a start message to be passed to the ``edit_commit_message``
  function.  This will be placed in the message offered to the user
  for editing above the separator. It allows a template commit message
  to be used more easily. (James Westby)

* ``GPGStrategy.sign()`` will now raise ``BzrBadParameterUnicode`` if
  you pass a Unicode string rather than an 8-bit string. Callers need
  to be updated to encode first. (John Arbash Meinel)

* Branch.push, pull, merge now return Result objects with information
  about what happened, rather than a scattering of various methods.  These
  are also passed to the post hooks.  (Martin Pool)

* File formats and architecture is in place for managing a forest of trees
  in bzr, and splitting up existing trees into smaller subtrees, and
  finally joining trees to make a larger tree. This is the first iteration
  of this support, and the user-facing aspects still require substantial
  work.  If you wish to experiment with it, use ``bzr upgrade
  --dirstate-with-subtree`` in your working trees and repositories.
  You can use the hidden commands ``split`` and ``join`` and to create
  and manipulate nested trees, but please consider using the nested-trees
  branch, which contains substantial UI improvements, instead.
  http://code.aaronbentley.com/bzr/bzrrepo/nested-trees/
  (Aaron Bentley, Martin Pool, Robert Collins).

Bugfixes
********

* ``bzr annotate`` now uses dotted revnos from the viewpoint of the
  branch, rather than the last changed revision of the file.
  (John Arbash Meinel, #82158)

* Lock operations no longer hang if they encounter a permission problem.
  (Aaron Bentley)

* ``bzr push`` can resume a push that was canceled before it finished.
  Also, it can push even if the target directory exists if you supply
  the ``--use-existing-dir`` flag.
  (John Arbash Meinel, #30576, #45504)

* Fix http proxy authentication when user and an optional
  password appears in the ``*_proxy`` vars. (Vincent Ladeuil,
  #83954).

* ``bzr log branch/file`` works for local treeless branches
  (Aaron Bentley, #84247)

* Fix problem with UNC paths on Windows 98. (Alexander Belchenko, #84728)

* Searching location of CA bundle for PyCurl in env variable
  (``CURL_CA_BUNDLE``), and on win32 along the PATH.
  (Alexander Belchenko, #82086)

* ``bzr init`` works with unicode argument LOCATION.
  (Alexander Belchenko, #85599)

* Raise ``DependencyNotPresent`` if pycurl do not support https.
  (Vincent Ladeuil, #85305)

* Invalid proxy env variables should not cause a traceback.
  (Vincent Ladeuil, #87765)

* Ignore patterns normalised to use '/' path separator.
  (Kent Gibson, #86451)

* bzr rocks. It sure does! Fix case. (Vincent Ladeuil, #78026)

* Fix bzrtools shelve command for removed lines beginning with "--"
  (Johan Dahlberg, #75577)

Testing
*******

* New ``--first`` option to ``bzr selftest`` to run specified tests
  before the rest of the suite.  (Martin Pool)


bzr 0.14
########

:Released:  2007-01-23

Improvements
************

* ``bzr help global-options`` describes the global options. (Aaron Bentley)

Bug Fixes
*********

* Skip documentation generation tests if the tools to do so are not
  available. Fixes running selftest for installled copies of bzr.
  (John Arbash Meinel, #80330)

* Fix the code that discovers whether bzr is being run from it's
  working tree to handle the case when it isn't but the directory
  it is in is below a repository. (James Westby, #77306)


bzr 0.14rc1
###########

:Released:  2007-01-16

Improvements
************

* New connection: ``bzr+http://`` which supports tunnelling the smart
  protocol over an HTTP connection. If writing is enabled on the bzr
  server, then you can write over the http connection.
  (Andrew Bennetts, John Arbash Meinel)

* Aliases now support quotation marks, so they can contain whitespace
  (Marius Kruger)

* PyCurlTransport now use a single curl object. By specifying explicitly
  the 'Range' header, we avoid the need to use two different curl objects
  (and two connections to the same server). (Vincent Ladeuil)

* ``bzr commit`` does not prompt for a message until it is very likely to
  succeed.  (Aaron Bentley)

* ``bzr conflicts`` now takes --text to list pathnames of text conflicts
  (Aaron Bentley)

* Fix ``iter_lines_added_or_present_in_versions`` to use a set instead
  of a list while checking if a revision id was requested. Takes 10s
  off of the ``fileids_affected_by_revision_ids`` time, which is 10s
  of the ``bzr branch`` time. Also improve ``fileids_...`` time by
  filtering lines with a regex rather than multiple ``str.find()``
  calls. (saves another 300ms) (John Arbash Meinel)

* Policy can be set for each configuration key. This allows keys to be
  inherited properly across configuration entries. For example, this
  should enable you to do::

    [/home/user/project]
    push_location = sftp://host/srv/project/
    push_location:policy = appendpath

  And then a branch like ``/home/user/project/mybranch`` should get an
  automatic push location of ``sftp://host/srv/project/mybranch``.
  (James Henstridge)

* Added ``bzr status --short`` to make status report svn style flags
  for each file.  For example::

    $ bzr status --short
    A  foo
    A  bar
    D  baz
    ?  wooley

* 'bzr selftest --clean-output' allows easily clean temporary tests
  directories without running tests. (Alexander Belchenko)

* ``bzr help hidden-commands`` lists all hidden commands. (Aaron Bentley)

* ``bzr merge`` now has an option ``--pull`` to fall back to pull if
  local is fully merged into remote. (Jan Hudec)

* ``bzr help formats`` describes available directory formats. (Aaron Bentley)

Internals
*********

* A few tweaks directly to ``fileids_affected_by_revision_ids`` to
  help speed up processing, as well allowing to extract unannotated
  lines. Between the two ``fileids_affected_by_revision_ids`` is
  improved by approx 10%. (John Arbash Meinel)

* Change Revision serialization to only write out millisecond
  resolution. Rather than expecting floating point serialization to
  preserve more resolution than we need. (Henri Weichers, Martin Pool)

* Test suite ends cleanly on Windows.  (Vincent Ladeuil)

* When ``encoding_type`` attribute of class Command is equal to 'exact',
  force sys.stdout to be a binary stream on Windows, and therefore
  keep exact line-endings (without LF -> CRLF conversion).
  (Alexander Belchenko)

* Single-letter short options are no longer globally declared.  (Martin
  Pool)

* Before using detected user/terminal encoding bzr should check
  that Python has corresponding codec. (Alexander Belchenko)

* Formats for end-user selection are provided via a FormatRegistry (Aaron Bentley)

Bug Fixes
*********

* ``bzr missing --verbose`` was showing adds/removals in the wrong
  direction. (John Arbash Meinel)

* ``bzr annotate`` now defaults to showing dotted revnos for merged
  revisions. It cuts them off at a depth of 12 characters, but you can
  supply ``--long`` to see the full number. You can also use
  ``--show-ids`` to display the original revision ids, rather than
  revision numbers and committer names. (John Arbash Meinel, #75637)

* bzr now supports Win32 UNC path (e.g. ``\HOST\path``.
  (Alexander Belchenko, #57869)

* Win32-specific: output of cat, bundle and diff commands don't mangle
  line-endings (Alexander Belchenko, #55276)

* Replace broken fnmatch based ignore pattern matching with custom pattern
  matcher.
  (Kent Gibson, Jan Hudec #57637)

* pycurl and urllib can detect short reads at different places. Update
  the test suite to test more cases. Also detect http error code 416
  which was raised for that specific bug. Also enhance the urllib
  robustness by detecting invalid ranges (and pycurl's one by detecting
  short reads during the initial GET). (Vincent Ladeuil, #73948)

* The urllib connection sharing interacts badly with urllib2
  proxy setting (the connections didn't go thru the proxy
  anymore). Defining a proper ProxyHandler solves the
  problem.  (Vincent Ladeuil, #74759)

* Use urlutils to generate relative URLs, not osutils
  (Aaron Bentley, #76229)

* ``bzr status`` in a readonly directory should work without giving
  lots of errors. (John Arbash Meinel, #76299)

* Mention the revisionspec topic for the revision option help.
  (Wouter van Heyst, #31663)

* Allow plugins import from zip archives.
  (Alexander Belchenko, #68124)


bzr 0.13
########

:Released:  2006-12-05

No changes from 0.13rc


bzr 0.13rc1
###########

:Released:  2006-11-27

Improvements
************

* New command ``bzr remove-tree`` allows the removal of the working
  tree from a branch.
  (Daniel Silverstone)

* urllib uses shared keep-alive connections, so http
  operations are substantially faster.
  (Vincent Ladeuil, #53654)

* ``bzr export`` allows an optional branch parameter, to export a bzr
  tree from some other url. For example:
  ``bzr export bzr.tar.gz http://bazaar-vcs.org/bzr/bzr.dev``
  (Daniel Silverstone)

* Added ``bzr help topics`` to the bzr help system. This gives a
  location for general information, outside of a specific command.
  This includes updates for ``bzr help revisionspec`` the first topic
  included. (Goffredo Baroncelli, John Arbash Meinel, #42714)

* WSGI-compatible HTTP smart server.  See ``doc/http_smart_server.txt``.
  (Andrew Bennetts)

* Knit files will now cache full texts only when the size of the
  deltas is as large as the size of the fulltext. (Or after 200
  deltas, whichever comes first). This has the most benefit on large
  files with small changes, such as the inventory for a large project.
  (eg For a project with 2500 files, and 7500 revisions, it changes
  the size of inventory.knit from 11MB to 5.4MB) (John Arbash Meinel)

Internals
*********

* New -D option given before the command line turns on debugging output
  for particular areas.  -Derror shows tracebacks on all errors.
  (Martin Pool)

* Clean up ``bzr selftest --benchmark bundle`` to correct an import,
  and remove benchmarks that take longer than 10min to run.
  (John Arbash Meinel)

* Use ``time.time()`` instead of ``time.clock()`` to decide on
  progress throttling. Because ``time.clock()`` is actually CPU time,
  so over a high-latency connection, too many updates get throttled.
  (John Arbash Meinel)

* ``MemoryTransport.list_dir()`` would strip the first character for
  files or directories in root directory. (John Arbash Meinel)

* New method ``get_branch_reference`` on 'BzrDir' allows the detection of
  branch references - which the smart server component needs.

* New ``ChrootTransportDecorator``, accessible via the ``chroot+`` url
  prefix.  It disallows any access to locations above a set URL.  (Andrew
  Bennetts)

Bug Fixes
*********

* Now ``_KnitIndex`` properly decode revision ids when loading index data.
  And optimize the knit index parsing code.
  (Dmitry Vasiliev, John Arbash Meinel)

* ``bzrlib/bzrdir.py`` was directly referencing ``bzrlib.workingtree``,
  without importing it. This prevented ``bzr upgrade`` from working
  unless a plugin already imported ``bzrlib.workingtree``
  (John Arbash Meinel, #70716)

* Suppress the traceback on invalid URLs (Vincent Ladeuil, #70803).

* Give nicer error message when an http server returns a 403
  error code. (Vincent Ladeuil, #57644).

* When a multi-range http GET request fails, try a single
  range one. If it fails too, forget about ranges. Remember that until
  the death of the transport and propagates that to the clones.
  (Vincent Ladeuil, #62276, #62029).

* Handles user/passwords supplied in url from command
  line (for the urllib implementation). Don't request already
  known passwords (Vincent Ladeuil, #42383, #44647, #48527)

* ``_KnitIndex.add_versions()`` dictionary compresses revision ids as they
  are added. This fixes bug where fetching remote revisions records
  them as full references rather than integers.
  (John Arbash Meinel, #64789)

* ``bzr ignore`` strips trailing slashes in patterns.
  Also ``bzr ignore`` rejects absolute paths. (Kent Gibson, #4559)

* ``bzr ignore`` takes multiple arguments. (Cheuksan Edward Wang, #29488)

* mv correctly handles paths that traverse symlinks.
  (Aaron Bentley, #66964)

* Give nicer looking error messages when failing to connect over ssh.
  (John Arbash Meinel, #49172)

* Pushing to a remote branch does not currently update the remote working
  tree. After a remote push, ``bzr status`` and ``bzr diff`` on the remote
  machine now show that the working tree is out of date.
  (Cheuksan Edward Wang #48136)

* Use patiencediff instead of difflib for determining deltas to insert
  into knits. This avoids the O(N^3) behavior of difflib. Patience
  diff should be O(N^2). (Cheuksan Edward Wang, #65714)

* Running ``bzr log`` on nonexistent file gives an error instead of the
  entire log history. (Cheuksan Edward Wang #50793)

* ``bzr cat`` can look up contents of removed or renamed files. If the
  pathname is ambiguous, i.e. the files in the old and new trees have
  different id's, the default is the file in the new tree. The user can
  use "--name-from-revision" to select the file in the old tree.
  (Cheuksan Edward Wang, #30190)

Testing
*******

* TestingHTTPRequestHandler really handles the Range header
  (previously it was ignoring it and returning the whole file,).

bzr 0.12
########

:Released:  2006-10-30

Internals
*********

* Clean up ``bzr selftest --benchmark bundle`` to correct an import,
  and remove benchmarks that take longer than 10min to run.
  (John Arbash Meinel)

bzr 0.12rc1
###########

:Released:  2006-10-23

Improvements
************

* ``bzr log`` now shows dotted-decimal revision numbers for all revisions,
  rather than just showing a decimal revision number for revisions on the
  mainline. These revision numbers are not yet accepted as input into bzr
  commands such as log, diff etc. (Robert Collins)

* revisions can now be specified using dotted-decimal revision numbers.
  For instance, ``bzr diff -r 1.2.1..1.2.3``. (Robert Collins)

* ``bzr help commands`` output is now shorter (Aaron Bentley)

* ``bzr`` now uses lazy importing to reduce the startup time. This has
  a moderate effect on lots of actions, especially ones that have
  little to do. For example ``bzr rocks`` time is down to 116ms from
  283ms. (John Arbash Meinel)

* New Registry class to provide name-to-object registry-like support,
  for example for schemes where plugins can register new classes to
  do certain tasks (e.g. log formatters). Also provides lazy registration
  to allow modules to be loaded on request.
  (John Arbash Meinel, Adeodato Simó)

API Incompatability
*******************

* LogFormatter subclasses show now expect the 'revno' parameter to
  show() to be a string rather than an int. (Robert Collins)

Internals
*********

* ``TestCase.run_bzr``, ``run_bzr_captured``, and ``run_bzr_subprocess``
  can take a ``working_dir='foo'`` parameter, which will change directory
  for the command. (John Arbash Meinel)

* ``bzrlib.lazy_regex.lazy_compile`` can be used to create a proxy
  around a regex, which defers compilation until first use.
  (John Arbash Meinel)

* ``TestCase.run_bzr_subprocess`` defaults to supplying the
  ``--no-plugins`` parameter to ensure test reproducability, and avoid
  problems with system-wide installed plugins. (John Arbash Meinel)

* Unique tree root ids are now supported. Newly created trees still
  use the common root id for compatibility with bzr versions before 0.12.
  (Aaron Bentley)

* ``WorkingTree.set_root_id(None)`` is now deprecated. Please
  pass in ``inventory.ROOT_ID`` if you want the default root id value.
  (Robert Collins, John Arbash Meinel)

* New method ``WorkingTree.flush()`` which will write the current memory
  inventory out to disk. At the same time, ``read_working_inventory`` will
  no longer trash the current tree inventory if it has been modified within
  the current lock, and the tree will now ``flush()`` automatically on
  ``unlock()``. ``WorkingTree.set_root_id()`` has been updated to take
  advantage of this functionality. (Robert Collins, John Arbash Meinel)

* ``bzrlib.tsort.merge_sorted`` now accepts ``generate_revnos``. This
  parameter will cause it to add another column to its output, which
  contains the dotted-decimal revno for each revision, as a tuple.
  (Robert Collins)

* ``LogFormatter.show_merge`` is deprecated in favour of
  ``LogFormatter.show_merge_revno``. (Robert Collins)

Bug Fixes
*********

* Avoid circular imports by creating a deprecated function for
  ``bzrlib.tree.RevisionTree``. Callers should have been using
  ``bzrlib.revisontree.RevisionTree`` anyway. (John Arbash Meinel,
  #66349)

* Don't use ``socket.MSG_WAITALL`` as it doesn't exist on all
  platforms. (Martin Pool, #66356)

* Don't require ``Content-Type`` in range responses. Assume they are a
  single range if ``Content-Type`` does not exist.
  (John Arbash Meinel, #62473)

* bzr branch/pull no longer complain about progress bar cleanup when
  interrupted during fetch.  (Aaron Bentley, #54000)

* ``WorkingTree.set_parent_trees()`` uses the trees to directly write
  the basis inventory, rather than going through the repository. This
  allows us to have 1 inventory read, and 2 inventory writes when
  committing a new tree. (John Arbash Meinel)

* When reverting, files that are not locally modified that do not exist
  in the target are deleted, not just unversioned (Aaron Bentley)

* When trying to acquire a lock, don't fail immediately. Instead, try
  a few times (up to 1 hour) before timing out. Also, report why the
  lock is unavailable (John Arbash Meinel, #43521, #49556)

* Leave HttpTransportBase daughter classes decides how they
  implement cloning. (Vincent Ladeuil, #61606)

* diff3 does not indicate conflicts on clean merge. (Aaron Bentley)

* If a commit fails, the commit message is stored in a file at the root of
  the tree for later commit. (Cheuksan Edward Wang, Stefan Metzmacher,
  #32054)

Testing
*******

* New test base class TestCaseWithMemoryTransport offers memory-only
  testing facilities: its not suitable for tests that need to mutate disk
  state, but most tests should not need that and should be converted to
  TestCaseWithMemoryTransport. (Robert Collins)

* ``TestCase.make_branch_and_memory_tree`` now takes a format
  option to set the BzrDir, Repository and Branch formats of the
  created objects. (Robert Collins, John Arbash Meinel)

bzr 0.11
########

:Released:  2006-10-02

* Smart server transport test failures on windows fixed. (Lukáš Lalinský).

bzr 0.11rc2
###########

:Released:  2006-09-27

Bug Fixes
*********

* Test suite hangs on windows fixed. (Andrew Bennets, Alexander Belchenko).

* Commit performance regression fixed. (Aaron Bentley, Robert Collins, John
  Arbash Meinel).

bzr 0.11rc1
###########

:Released:  2006-09-25

Improvements
************

* Knit files now wait to create their contents until the first data is
  added. The old code used to create an empty .knit and a .kndx with just
  the header. However, this caused a lot of extra round trips over sftp.
  This can change the time for ``bzr push`` to create a new remote branch
  from 160s down to 100s. This also affects ``bzr commit`` performance when
  adding new files, ``bzr commit`` on a new kernel-like tree drops from 50s
  down to 40s (John Arbash Meinel, #44692)

* When an entire subtree has been deleted, commit will now report that
  just the top of the subtree has been deleted, rather than reporting
  all the individual items. (Robert Collins)

* Commit performs one less XML parse. (Robert Collins)

* ``bzr checkout`` now operates on readonly branches as well
  as readwrite branches. This fixes bug #39542. (Robert Collins)

* ``bzr bind`` no longer synchronises history with the master branch.
  Binding should be followed by an update or push to synchronise the
  two branches. This is closely related to the fix for bug #39542.
  (Robert Collins)

* ``bzrlib.lazy_import.lazy_import`` function to create on-demand
  objects.  This allows all imports to stay at the global scope, but
  modules will not actually be imported if they are not used.
  (John Arbash Meinel)

* Support ``bzr://`` and ``bzr+ssh://`` urls to work with the new RPC-based
  transport which will be used with the upcoming high-performance smart
  server. The new command ``bzr serve`` will invoke bzr in server mode,
  which processes these requests. (Andrew Bennetts, Robert Collins, Martin
  Pool)

* New command ``bzr version-info`` which can be used to get a summary
  of the current state of the tree. This is especially useful as part
  of a build commands. See ``doc/version_info.txt`` for more information
  (John Arbash Meinel)

Bug Fixes
*********

* ``'bzr inventory [FILE...]'`` allows restricting the file list to a
  specific set of files. (John Arbash Meinel, #3631)

* Don't abort when annotating empty files (John Arbash Meinel, #56814)

* Add ``Stanza.to_unicode()`` which can be passed to another Stanza
  when nesting stanzas. Also, add ``read_stanza_unicode`` to handle when
  reading a nested Stanza. (John Arbash Meinel)

* Transform._set_mode() needs to stat the right file.
  (John Arbash Meinel, #56549)

* Raise WeaveFormatError rather than StopIteration when trying to read
  an empty Weave file. (John Arbash Meinel, #46871)

* Don't access e.code for generic URLErrors, only HTTPErrors have .code.
  (Vincent Ladeuil, #59835)

* Handle boundary="" lines properly to allow access through a Squid proxy.
  (John Arbash Meinel, #57723)

* revert now removes newly-added directories (Aaron Bentley, #54172)

* ``bzr upgrade sftp://`` shouldn't fail to upgrade v6 branches if there
  isn't a working tree. (David Allouche, #40679)

* Give nicer error messages when a user supplies an invalid --revision
  parameter. (John Arbash Meinel, #55420)

* Handle when LANG is not recognized by python. Emit a warning, but
  just revert to using 'ascii'. (John Arbash Meinel, #35392)

* Don't use ``preexec_fn`` on win32, as it is not supported by subprocess.
  (John Arbash Meinel)

* Skip specific tests when the dependencies aren't met. This includes
  some ``setup.py`` tests when ``python-dev`` is not available, and
  some tests that depend on paramiko. (John Arbash Meinel, Mattheiu Moy)

* Fallback to Paramiko properly, if no ``ssh`` executable exists on
  the system. (Andrew Bennetts, John Arbash Meinel)

* ``Branch.bind(other_branch)`` no longer takes a write lock on the
  other branch, and will not push or pull between the two branches.
  API users will need to perform a push or pull or update operation if they
  require branch synchronisation to take place. (Robert Collins, #47344)

* When creating a tarball or zipfile export, export unicode names as utf-8
  paths. This may not work perfectly on all platforms, but has the best
  chance of working in the common case. (John Arbash Meinel, #56816)

* When committing, only files that exist in working tree or basis tree
  may be specified (Aaron Bentley, #50793)

Portability
***********

* Fixes to run on Python 2.5 (Brian M. Carlson, Martin Pool, Marien Zwart)

Internals
*********

* TestCaseInTempDir now creates a separate directory for HOME, rather
  than having HOME set to the same location as the working directory.
  (John Arbash Meinel)

* ``run_bzr_subprocess()`` can take an optional ``env_changes={}`` parameter,
  which will update os.environ inside the spawned child. It also can
  take a ``universal_newlines=True``, which helps when checking the output
  of the command. (John Arbash Meinel)

* Refactor SFTP vendors to allow easier re-use when ssh is used.
  (Andrew Bennetts)

* ``Transport.list_dir()`` and ``Transport.iter_files_recursive()`` should always
  return urlescaped paths. This is now tested (there were bugs in a few
  of the transports) (Andrew Bennetts, David Allouche, John Arbash Meinel)

* New utility function ``symbol_versioning.deprecation_string``. Returns the
  formatted string for a callable, deprecation format pair. (Robert Collins)

* New TestCase helper applyDeprecated. This allows you to call a callable
  which is deprecated without it spewing to the screen, just by supplying
  the deprecation format string issued for it. (Robert Collins)

* Transport.append and Transport.put have been deprecated in favor of
  ``.append_bytes``, ``.append_file``, ``.put_bytes``, and
  ``.put_file``. This removes the ambiguity in what type of object the
  functions take.  ``Transport.non_atomic_put_{bytes,file}`` has also
  been added. Which works similarly to ``Transport.append()`` except for
  SFTP, it doesn't have a round trip when opening the file. Also, it
  provides functionality for creating a parent directory when trying
  to create a file, rather than raise NoSuchFile and forcing the
  caller to repeat their request.
  (John Arbash Meinel)

* WorkingTree has a new api ``unversion`` which allow the unversioning of
  entries by their file id. (Robert Collins)

* ``WorkingTree.pending_merges`` is deprecated.  Please use the
  ``get_parent_ids`` (introduced in 0.10) method instead. (Robert Collins)

* WorkingTree has a new ``lock_tree_write`` method which locks the branch for
  read rather than write. This is appropriate for actions which only need
  the branch data for reference rather than mutation. A new decorator
  ``needs_tree_write_lock`` is provided in the workingtree module. Like the
  ``needs_read_lock`` and ``needs_write_lock`` decorators this allows static
  declaration of the locking requirements of a function to ensure that
  a lock is taken out for casual scripts. (Robert Collins, #54107)

* All WorkingTree methods which write to the tree, but not to the branch
  have been converted to use ``needs_tree_write_lock`` rather than
  ``needs_write_lock``. Also converted is the revert, conflicts and tree
  transform modules. This provides a modest performance improvement on
  metadir style trees, due to the reduce lock-acquisition, and a more
  significant performance improvement on lightweight checkouts from
  remote branches, where trivial operations used to pay a significant
  penalty. It also provides the basis for allowing readonly checkouts.
  (Robert Collins)

* Special case importing the standard library 'copy' module. This shaves
  off 40ms of startup time, while retaining compatibility. See:
  ``bzrlib/inspect_for_copy.py`` for more details. (John Arbash Meinel)

* WorkingTree has a new parent class MutableTree which represents the
  specialisations of Tree which are able to be altered. (Robert Collins)

* New methods mkdir and ``put_file_bytes_non_atomic`` on MutableTree that
  mutate the tree and its contents. (Robert Collins)

* Transport behaviour at the root of the URL is now defined and tested.
  (Andrew Bennetts, Robert Collins)

Testing
*******

* New test helper classs MemoryTree. This is typically accessed via
  ``self.make_branch_and_memory_tree()`` in test cases. (Robert Collins)

* Add ``start_bzr_subprocess`` and ``stop_bzr_subprocess`` to allow test
  code to continue running concurrently with a subprocess of bzr.
  (Andrew Bennetts, Robert Collins)

* Add a new method ``Transport.get_smart_client()``. This is provided to
  allow upgrades to a richer interface than the VFS one provided by
  Transport. (Andrew Bennetts, Martin Pool)

bzr 0.10
########

:Released:  2006-08-29

Improvements
************
* 'merge' now takes --uncommitted, to apply uncommitted changes from a
  tree.  (Aaron Bentley)

* 'bzr add --file-ids-from' can be used to specify another path to use
  for creating file ids, rather than generating all new ones. Internally,
  the 'action' passed to ``smart_add_tree()`` can return ``file_ids`` that
  will be used, rather than having bzrlib generate new ones.
  (John Arbash Meinel, #55781)

* ``bzr selftest --benchmark`` now allows a ``--cache-dir`` parameter.
  This will cache some of the intermediate trees, and decrease the
  setup time for benchmark tests. (John Arbash Meinel)

* Inverse forms are provided for all boolean options.  For example,
  --strict has --no-strict, --no-recurse has --recurse (Aaron Bentley)

* Serialize out Inventories directly, rather than using ElementTree.
  Writing out a kernel sized inventory drops from 2s down to ~350ms.
  (Robert Collins, John Arbash Meinel)

Bug Fixes
*********

* Help diffutils 2.8.4 get along with binary tests (Marien Zwart: #57614)

* Change LockDir so that if the lock directory doesn't exist when
  ``lock_write()`` is called, an attempt will be made to create it.
  (John Arbash Meinel, #56974)

* ``bzr uncommit`` preserves pending merges. (John Arbash Meinel, #57660)

* Active FTP transport now works as intended. (ghozzy, #56472)

* Really fix mutter() so that it won't ever raise a UnicodeError.
  It means it is possible for ~/.bzr.log to contain non UTF-8 characters.
  But it is a debugging log, not a real user file.
  (John Arbash Meinel, #56947, #53880)

* Change Command handle to allow Unicode command and options.
  At present we cannot register Unicode command names, so we will get
  BzrCommandError('unknown command'), or BzrCommandError('unknown option')
  But that is better than a UnicodeError + a traceback.
  (John Arbash Meinel, #57123)

* Handle TZ=UTC properly when reading/writing revisions.
  (John Arbash Meinel, #55783, #56290)

* Use ``GPG_TTY`` to allow gpg --cl to work with gpg-agent in a pipeline,
  (passing text to sign in on stdin). (John Arbash Meinel, #54468)

* External diff does the right thing for binaries even in foreign
  languages. (John Arbash Meinel, #56307)

* Testament handles more cases when content is unicode. Specific bug was
  in handling of revision properties.
  (John Arbash Meinel, Holger Krekel, #54723)

* The bzr selftest was failing on installed versions due to a bug in a new
  test helper. (John Arbash Meinel, Robert Collins, #58057)

Internals
*********

* ``bzrlib.cache_utf8`` contains ``encode()`` and ``decode()`` functions
  which can be used to cache the conversion between utf8 and Unicode.
  Especially helpful for some of the knit annotation code, which has to
  convert revision ids to utf8 to annotate lines in storage.
  (John Arbash Meinel)

* ``setup.py`` now searches the filesystem to find all packages which
  need to be installed. This should help make the life of packagers
  easier. (John Arbash Meinel)

bzr 0.9.0
#########

:Released:  2006-08-11

Surprises
*********

* The hard-coded built-in ignore rules have been removed. There are
  now two rulesets which are enforced. A user global one in
  ``~/.bazaar/ignore`` which will apply to every tree, and the tree
  specific one '.bzrignore'.
  ``~/.bazaar/ignore`` will be created if it does not exist, but with
  a more conservative list than the old default.
  This fixes bugs with default rules being enforced no matter what.
  The old list of ignore rules from bzr is available by
  running 'bzr ignore --old-default-rules'.
  (Robert Collins, Martin Pool, John Arbash Meinel)

* 'branches.conf' has been changed to 'locations.conf', since it can apply
  to more locations than just branch locations.
  (Aaron Bentley)

Improvements
************

* The revision specifier "revno:" is extended to accept the syntax
  revno:N:branch. For example,
  revno:42:http://bazaar-vcs.org/bzr/bzr.dev/ means revision 42 in
  bzr.dev.  (Matthieu Moy)

* Tests updates to ensure proper URL handling, UNICODE support, and
  proper printing when the user's terminal encoding cannot display
  the path of a file that has been versioned.
  ``bzr branch`` can take a target URL rather than only a local directory.
  ``Branch.get_parent()/set_parent()`` now save a relative path if possible,
  and normalize the parent based on root, allowing access across
  different transports. (John Arbash Meinel, Wouter van Heyst, Martin Pool)
  (Malone #48906, #42699, #40675, #5281, #3980, #36363, #43689,
  #42517, #42514)

* On Unix, detect terminal width using an ioctl not just $COLUMNS.
  Use terminal width for single-line logs from ``bzr log --line`` and
  pending-merge display.  (Robert Widhopf-Fenk, Gustavo Niemeyer)
  (Malone #3507)

* On Windows, detect terminal width using GetConsoleScreenBufferInfo.
  (Alexander Belchenko)

* Speedup improvement for 'date:'-revision search. (Guillaume Pinot).

* Show the correct number of revisions pushed when pushing a new branch.
  (Robert Collins).

* 'bzr selftest' now shows a progress bar with the number of tests, and
  progress made. 'make check' shows tests in -v mode, to be more useful
  for the PQM status window. (Robert Collins).
  When using a progress bar, failed tests are printed out, rather than
  being overwritten by the progress bar until the suite finishes.
  (John Arbash Meinel)

* 'bzr selftest --benchmark' will run a new benchmarking selftest.
  'bzr selftest --benchmark --lsprof-timed' will use lsprofile to generate
  profile data for the individual profiled calls, allowing for fine
  grained analysis of performance.
  (Robert Collins, Martin Pool).

* 'bzr commit' shows a progress bar. This is useful for commits over sftp
  where commit can take an appreciable time. (Robert Collins)

* 'bzr add' is now less verbose in telling you what ignore globs were
  matched by files being ignored. Instead it just tells you how many
  were ignored (because you might reasonably be expecting none to be
  ignored). 'bzr add -v' is unchanged and will report every ignored
  file. (Robert Collins).

* ftp now has a test server if medusa is installed. As part of testing,
  ftp support has been improved, including support for supplying a
  non-standard port. (John Arbash Meinel).

* 'bzr log --line' shows the revision number, and uses only the
  first line of the log message (#5162, Alexander Belchenko;
  Matthieu Moy)

* 'bzr status' has had the --all option removed. The 'bzr ls' command
  should be used to retrieve all versioned files. (Robert Collins)

* 'bzr bundle OTHER/BRANCH' will create a bundle which can be sent
  over email, and applied on the other end, while maintaining ancestry.
  This bundle can be applied with either 'bzr merge' or 'bzr pull',
  the same way you would apply another branch.
  (John Arbash Meinel, Aaron Bentley)

* 'bzr whoami' can now be used to set your identity from the command line,
  for a branch or globally.  (Robey Pointer)

* 'bzr checkout' now aliased to 'bzr co', and 'bzr annotate' to 'bzr ann'.
  (Michael Ellerman)

* 'bzr revert DIRECTORY' now reverts the contents of the directory as well.
  (Aaron Bentley)

* 'bzr get sftp://foo' gives a better error when paramiko is not present.
  Also updates things like 'http+pycurl://' if pycurl is not present.
  (John Arbash Meinel) (Malone #47821, #52204)

* New env variable ``BZR_PROGRESS_BAR``, sets the default progress bar type.
  Can be set to 'none' or 'dummy' to disable the progress bar, 'dots' or
  'tty' to create the respective type. (John Arbash Meinel, #42197, #51107)

* Improve the help text for 'bzr diff' to explain what various options do.
  (John Arbash Meinel, #6391)

* 'bzr uncommit -r 10' now uncommits revisions 11.. rather than uncommitting
  revision 10. This makes -r10 more in line with what other commands do.
  'bzr uncommit' also now saves the pending merges of the revisions that
  were removed. So it is safe to uncommit after a merge, fix something,
  and commit again. (John Arbash Meinel, #32526, #31426)

* 'bzr init' now also works on remote locations.
  (Wouter van Heyst, #48904)

* HTTP support has been updated. When using pycurl we now support
  connection keep-alive, which reduces dns requests and round trips.
  And for both urllib and pycurl we support multi-range requests,
  which decreases the number of round-trips. Performance results for
  ``bzr branch http://bazaar-vcs.org/bzr/bzr.dev/`` indicate
  http branching is now 2-3x faster, and ``bzr pull`` in an existing
  branch is as much as 4x faster.
  (Michael Ellerman, Johan Rydberg, John Arbash Meinel, #46768)

* Performance improvements for sftp. Branching and pulling are now up to
  2x faster. Utilize paramiko.readv() support for async requests if it
  is available (paramiko > 1.6) (John Arbash Meinel)

Bug Fixes
*********

* Fix shadowed definition of TestLocationConfig that caused some
  tests not to run.
  (Erik Bågfors, Michael Ellerman, Martin Pool, #32587)

* Fix unnecessary requirement of sign-my-commits that it be run from
  a working directory.  (Martin Pool, Robert Collins)

* 'bzr push location' will only remember the push location if it succeeds
  in connecting to the remote location. (John Arbash Meinel, #49742)

* 'bzr revert' no longer toggles the executable bit on win32
  (John Arbash Meinel, #45010)

* Handle broken pipe under win32 correctly. (John Arbash Meinel)

* sftp tests now work correctly on win32 if you have a newer paramiko
  (John Arbash Meinel)

* Cleanup win32 test suite, and general cleanup of places where
  file handles were being held open. (John Arbash Meinel)

* When specifying filenames for 'diff -r x..y', the name of the file in the
  working directory can be used, even if its name is different in both x
  and y.

* File-ids containing single- or double-quotes are handled correctly by
  push. (Aaron Bentley, #52227)

* Normalize unicode filenames to ensure cross-platform consistency.
  (John Arbash Meinel, #43689)

* The argument parser can now handle '-' as an argument. Currently
  no code interprets it specially (it is mostly handled as a file named
  '-'). But plugins, and future operations can use it.
  (John Arbash meinel, #50984)

* Bundles can properly read binary files with a plain '\r' in them.
  (John Arbash Meinel, #51927)

* Tuning ``iter_entries()`` to be more efficient (John Arbash Meinel, #5444)

* Lots of win32 fixes (the test suite passes again).
  (John Arbash Meinel, #50155)

* Handle openbsd returning None for sys.getfilesystemencoding() (#41183)

* Support ftp APPE (append) to allow Knits to be used over ftp (#42592)

* Removals are only committed if they match the filespec (or if there is
  no filespec).  (#46635, Aaron Bentley)

* smart-add recurses through all supplied directories
  (John Arbash Meinel, #52578)

* Make the bundle reader extra lines before and after the bundle text.
  This allows you to parse an email with the bundle inline.
  (John Arbash Meinel, #49182)

* Change the file id generator to squash a little bit more. Helps when
  working with long filenames on windows. (Also helps for unicode filenames
  not generating hidden files). (John Arbash Meinel, #43801)

* Restore terminal mode on C-c while reading sftp password.  (#48923,
  Nicholas Allen, Martin Pool)

* Timestamps are rounded to 1ms, and revision entries can be recreated
  exactly. (John Arbash Meinel, Jamie Wilkinson, #40693)

* Branch.base has changed to a URL, but ~/.bazaar/locations.conf should
  use local paths, since it is user visible (John Arbash Meinel, #53653)

* ``bzr status foo`` when foo was unversioned used to cause a full delta
  to be generated (John Arbash Meinel, #53638)

* When reading revision properties, an empty value should be considered
  the empty string, not None (John Arbash Meinel, #47782)

* ``bzr diff --diff-options`` can now handle binary files being changed.
  Also, the output is consistent when --diff-options is not supplied.
  (John Arbash Meinel, #54651, #52930)

* Use the right suffixes for loading plugins (John Arbash Meinel, #51810)

* Fix ``Branch.get_parent()`` to handle the case when the parent is not
  accessible (John Arbash Meinel, #52976)

Internals
*********

* Combine the ignore rules into a single regex rather than looping over
  them to reduce the threshold where  N^2 behaviour occurs in operations
  like status. (Jan Hudec, Robert Collins).

* Appending to ``bzrlib.DEFAULT_IGNORE`` is now deprecated. Instead, use
  one of the add functions in bzrlib.ignores. (John Arbash Meinel)

* 'bzr push' should only push the ancestry of the current revision, not
  all of the history in the repository. This is especially important for
  shared repositories. (John Arbash Meinel)

* ``bzrlib.delta.compare_trees`` now iterates in alphabetically sorted order,
  rather than randomly walking the inventories. (John Arbash Meinel)

* Doctests are now run in temporary directories which are cleaned up when
  they finish, rather than using special ScratchDir/ScratchBranch objects.
  (Martin Pool)

* Split ``check`` into separate methods on the branch and on the repository,
  so that it can be specialized in ways that are useful or efficient for
  different formats.  (Martin Pool, Robert Collins)

* Deprecate ``Repository.all_revision_ids``; most methods don't really need
  the global revision graph but only that part leading up to a particular
  revision.  (Martin Pool, Robert Collins)

* Add a BzrDirFormat ``control_formats`` list which allows for control formats
  that do not use '.bzr' to store their data - i.e. '.svn', '.hg' etc.
  (Robert Collins, Jelmer Vernooij).

* ``bzrlib.diff.external_diff`` can be redirected to any file-like object.
  Uses subprocess instead of spawnvp.
  (James Henstridge, John Arbash Meinel, #4047, #48914)

* New command line option '--profile-imports', which will install a custom
  importer to log time to import modules and regex compilation time to
  sys.stderr (John Arbash Meinel)

* 'EmptyTree' is now deprecated, please use ``repository.revision_tree(None)``
  instead. (Robert Collins)

* "RevisionTree" is now in bzrlib/revisiontree.py. (Robert Collins)

bzr 0.8.2
#########

:Released:  2006-05-17

Bug Fixes
*********

* setup.py failed to install launchpad plugin.  (Martin Pool)

bzr 0.8.1
#########

:Released:  2006-05-16

Bug Fixes
*********

* Fix failure to commit a merge in a checkout.  (Martin Pool,
  Robert Collins, Erik Bågfors, #43959)

* Nicer messages from 'commit' in the case of renames, and correct
  messages when a merge has occured. (Robert Collins, Martin Pool)

* Separate functionality from assert statements as they are skipped in
  optimized mode of python. Add the same check to pending merges.
  (Olaf Conradi, #44443)

Changes
*******

* Do not show the None revision in output of bzr ancestry. (Olaf Conradi)

* Add info on standalone branches without a working tree.
  (Olaf Conradi, #44155)

* Fix bug in knits when raising InvalidRevisionId. (Olaf Conradi, #44284)

Changes
*******

* Make editor invocation comply with Debian Policy. First check
  environment variables VISUAL and EDITOR, then try editor from
  alternatives system. If that all fails, fall back to the pre-defined
  list of editors. (Olaf Conradi, #42904)

New Features
************

* New 'register-branch' command registers a public branch into
  Launchpad.net, where it can be associated with bugs, etc.
  (Martin Pool, Bjorn Tillenius, Robert Collins)

Internals
*********

* New public api in InventoryEntry - ``describe_change(old, new)`` which
  provides a human description of the changes between two old and
  new. (Robert Collins, Martin Pool)

Testing
*******

* Fix test case for bzr info in upgrading a standalone branch to metadir,
  uses bzrlib api now. (Olaf Conradi)

bzr 0.8
#######

:Released:  2006-05-08

Notes When Upgrading
********************

Release 0.8 of bzr introduces a new format for history storage, called
'knit', as an evolution of to the 'weave' format used in 0.7.  Local
and remote operations are faster using knits than weaves.  Several
operations including 'init', 'init-repo', and 'upgrade' take a
--format option that controls this.  Branching from an existing branch
will keep the same format.

It is possible to merge, pull and push between branches of different
formats but this is slower than moving data between homogenous
branches.  It is therefore recommended (but not required) that you
upgrade all branches for a project at the same time.  Information on
formats is shown by 'bzr info'.

bzr 0.8 now allows creation of 'repositories', which hold the history
of files and revisions for several branches.  Previously bzr kept all
the history for a branch within the .bzr directory at the root of the
branch, and this is still the default.  To create a repository, use
the new 'bzr init-repo' command.  Branches exist as directories under
the repository and contain just a small amount of information
indicating the current revision of the branch.

bzr 0.8 also supports 'checkouts', which are similar to in cvs and
subversion.  Checkouts are associated with a branch (optionally in a
repository), which contains all the historical information.  The
result is that a checkout can be deleted without losing any
already-committed revisions.  A new 'update' command is also available.

Repositories and checkouts are not supported with the 0.7 storage
format.  To use them you must upgrad to either knits, or to the
'metaweave' format, which uses weaves but changes the .bzr directory
arrangement.


Improvements
************

* sftp paths can now be relative, or local, according to the lftp
  convention. Paths now take the form::

      sftp://user:pass@host:port/~/relative/path
      or
      sftp://user:pass@host:port/absolute/path

* The FTP transport now tries to reconnect after a temporary
  failure. ftp put is made atomic. (Matthieu Moy)

* The FTP transport now maintains a pool of connections, and
  reuses them to avoid multiple connections to the same host (like
  sftp did). (Daniel Silverstone)

* The ``bzr_man.py`` file has been removed. To create the man page now,
  use ``./generate_docs.py man``. The new program can also create other files.
  Run ``python generate_docs.py --help`` for usage information.
  (Hans Ulrich Niedermann & James Blackwell).

* Man Page now gives full help (James Blackwell).
  Help also updated to reflect user config now being stored in .bazaar
  (Hans Ulrich Niedermann)

* It's now possible to set aliases in bazaar.conf (Erik Bågfors)

* Pull now accepts a --revision argument (Erik Bågfors)

* ``bzr re-sign`` now allows multiple revisions to be supplied on the command
  line. You can now use the following command to sign all of your old
  commits::

    find .bzr/revision-store// -name my@email-* \
      | sed 's/.*\/\/..\///' \
      | xargs bzr re-sign

* Upgrade can now upgrade over the network. (Robert Collins)

* Two new commands 'bzr checkout' and 'bzr update' allow for CVS/SVN-alike
  behaviour.  By default they will cache history in the checkout, but
  with --lightweight almost all data is kept in the master branch.
  (Robert Collins)

* 'revert' unversions newly-versioned files, instead of deleting them.

* 'merge' is more robust.  Conflict messages have changed.

* 'merge' and 'revert' no longer clobber existing files that end in '~' or
  '.moved'.

* Default log format can be set in configuration and plugins can register
  their own formatters. (Erik Bågfors)

* New 'reconcile' command will check branch consistency and repair indexes
  that can become out of sync in pre 0.8 formats. (Robert Collins,
  Daniel Silverstone)

* New 'bzr init --format' and 'bzr upgrade --format' option to control
  what storage format is created or produced.  (Robert Collins,
  Martin Pool)

* Add parent location to 'bzr info', if there is one.  (Olaf Conradi)

* New developer commands 'weave-list' and 'weave-join'.  (Martin Pool)

* New 'init-repository' command, plus support for repositories in 'init'
  and 'branch' (Aaron Bentley, Erik Bågfors, Robert Collins)

* Improve output of 'info' command. Show all relevant locations related to
  working tree, branch and repository. Use kibibytes for binary quantities.
  Fix off-by-one error in missing revisions of working tree.  Make 'info'
  work on branches, repositories and remote locations.  Show locations
  relative to the shared repository, if applicable.  Show locking status
  of locations.  (Olaf Conradi)

* Diff and merge now safely handle binary files. (Aaron Bentley)

* 'pull' and 'push' now normalise the revision history, so that any two
  branches with the same tip revision will have the same output from 'log'.
  (Robert Collins)

* 'merge' accepts --remember option to store parent location, like 'push'
  and 'pull'. (Olaf Conradi)

* bzr status and diff when files given as arguments do not exist
  in the relevant trees.  (Martin Pool, #3619)

* Add '.hg' to the default ignore list.  (Martin Pool)

* 'knit' is now the default disk format. This improves disk performance and
  utilization, increases incremental pull performance, robustness with SFTP
  and allows checkouts over SFTP to perform acceptably.
  The initial Knit code was contributed by Johan Rydberg based on a
  specification by Martin Pool.
  (Robert Collins, Aaron Bentley, Johan Rydberg, Martin Pool).

* New tool to generate all-in-one html version of the manual.  (Alexander
  Belchenko)

* Hitting CTRL-C while doing an SFTP push will no longer cause stale locks
  to be left in the SFTP repository. (Robert Collins, Martin Pool).

* New option 'diff --prefix' to control how files are named in diff
  output, with shortcuts '-p0' and '-p1' corresponding to the options for
  GNU patch.  (Alexander Belchenko, Goffredo Baroncelli, Martin Pool)

* Add --revision option to 'annotate' command.  (Olaf Conradi)

* If bzr shows an unexpected revision-history after pulling (perhaps due
  to a reweave) it can now be corrected by 'bzr reconcile'.
  (Robert Collins)

Changes
*******

* Commit is now verbose by default, and shows changed filenames and the
  new revision number.  (Robert Collins, Martin Pool)

* Unify 'mv', 'move', 'rename'.  (Matthew Fuller, #5379)

* 'bzr -h' shows help.  (Martin Pool, Ian Bicking, #35940)

* Make 'pull' and 'push' remember location on failure using --remember.
  (Olaf Conradi)

* For compatibility, make old format for using weaves inside metadir
  available as 'metaweave' format.  Rename format 'metadir' to 'default'.
  Clean up help for option --format in commands 'init', 'init-repo' and
  'upgrade'.  (Olaf Conradi)

Internals
*********

* The internal storage of history, and logical branch identity have now
  been split into Branch, and Repository. The common locking and file
  management routines are now in bzrlib.lockablefiles.
  (Aaron Bentley, Robert Collins, Martin Pool)

* Transports can now raise DependencyNotPresent if they need a library
  which is not installed, and then another implementation will be
  tried.  (Martin Pool)

* Remove obsolete (and no-op) `decode` parameter to `Transport.get`.
  (Martin Pool)

* Using Tree Transform for merge, revert, tree-building

* WorkingTree.create, Branch.create, ``WorkingTree.create_standalone``,
  Branch.initialize are now deprecated. Please see ``BzrDir.create_*`` for
  replacement API's. (Robert Collins)

* New BzrDir class represents the .bzr control directory and manages
  formatting issues. (Robert Collins)

* New repository.InterRepository class encapsulates Repository to
  Repository actions and allows for clean selection of optimised code
  paths. (Robert Collins)

* ``bzrlib.fetch.fetch`` and ``bzrlib.fetch.greedy_fetch`` are now
  deprecated, please use ``branch.fetch`` or ``repository.fetch``
  depending on your needs. (Robert Collins)

* deprecated methods now have a ``is_deprecated`` flag on them that can
  be checked, if you need to determine whether a given callable is
  deprecated at runtime. (Robert Collins)

* Progress bars are now nested - see
  ``bzrlib.ui.ui_factory.nested_progress_bar``.
  (Robert Collins, Robey Pointer)

* New API call ``get_format_description()`` for each type of format.
  (Olaf Conradi)

* Changed ``branch.set_parent()`` to accept None to remove parent.
  (Olaf Conradi)

* Deprecated BzrError AmbiguousBase.  (Olaf Conradi)

* WorkingTree.branch is now a read only property.  (Robert Collins)

* bzrlib.ui.text.TextUIFactory now accepts a ``bar_type`` parameter which
  can be None or a factory that will create a progress bar. This is
  useful for testing or for overriding the bzrlib.progress heuristic.
  (Robert Collins)

* New API method ``get_physical_lock_status()`` to query locks present on a
  transport.  (Olaf Conradi)

* Repository.reconcile now takes a thorough keyword parameter to allow
  requesting an indepth reconciliation, rather than just a data-loss
  check. (Robert Collins)

* ``bzrlib.ui.ui_factory protocol`` now supports ``get_boolean`` to prompt
  the user for yes/no style input. (Robert Collins)

Testing
*******

* SFTP tests now shortcut the SSH negotiation, reducing test overhead
  for testing SFTP protocol support. (Robey Pointer)

* Branch formats are now tested once per implementation (see ``bzrlib.
  tests.branch_implementations``. This is analagous to the transport
  interface tests, and has been followed up with working tree,
  repository and BzrDir tests. (Robert Collins)

* New test base class TestCaseWithTransport provides a transport aware
  test environment, useful for testing any transport-interface using
  code. The test suite option --transport controls the transport used
  by this class (when its not being used as part of implementation
  contract testing). (Robert Collins)

* Close logging handler on disabling the test log. This will remove the
  handler from the internal list inside python's logging module,
  preventing shutdown from closing it twice.  (Olaf Conradi)

* Move test case for uncommit to blackbox tests.  (Olaf Conradi)

* ``run_bzr`` and ``run_bzr_captured`` now accept a 'stdin="foo"'
  parameter which will provide String("foo") to the command as its stdin.

bzr 0.7
#######

:Released: 2006-01-09

Changes
*******

* .bzrignore is excluded from exports, on the grounds that it's a bzr
  internal-use file and may not be wanted.  (Jamie Wilkinson)

* The "bzr directories" command were removed in favor of the new
  --kind option to the "bzr inventory" command.  To list all
  versioned directories, now use "bzr inventory --kind directory".
  (Johan Rydberg)

* Under Windows configuration directory is now ``%APPDATA%\bazaar\2.0``
  by default. (John Arbash Meinel)

* The parent of Bzr configuration directory can be set by ``BZR_HOME``
  environment variable. Now the path for it is searched in ``BZR_HOME``,
  then in HOME. Under Windows the order is: ``BZR_HOME``, ``APPDATA``
  (usually points to ``C:\Documents and Settings\User Name\Application Data``),
  ``HOME``. (John Arbash Meinel)

* Plugins with the same name in different directories in the bzr plugin
  path are no longer loaded: only the first successfully loaded one is
  used. (Robert Collins)

* Use systems' external ssh command to open connections if possible.
  This gives better integration with user settings such as ProxyCommand.
  (James Henstridge)

* Permissions on files underneath .bzr/ are inherited from the .bzr
  directory. So for a shared repository, simply doing 'chmod -R g+w .bzr/'
  will mean that future file will be created with group write permissions.

* configure.in and config.guess are no longer in the builtin default
  ignore list.

* '.sw[nop]' pattern ignored, to ignore vim swap files for nameless
  files.  (John Arbash Meinel, Martin Pool)

Improvements
************

* "bzr INIT dir" now initializes the specified directory, and creates
  it if it does not exist.  (John Arbash Meinel)

* New remerge command (Aaron Bentley)

* Better zsh completion script.  (Steve Borho)

* 'bzr diff' now returns 1 when there are changes in the working
  tree. (Robert Collins)

* 'bzr push' now exists and can push changes to a remote location.
  This uses the transport infrastructure, and can store the remote
  location in the ~/.bazaar/branches.conf configuration file.
  (Robert Collins)

* Test directories are only kept if the test fails and the user requests
  that they be kept.

* Tweaks to short log printing

* Added branch nicks, new nick command, printing them in log output.
  (Aaron Bentley)

* If ``$BZR_PDB`` is set, pop into the debugger when an uncaught exception
  occurs.  (Martin Pool)

* Accept 'bzr resolved' (an alias for 'bzr resolve'), as this is
  the same as Subversion.  (Martin Pool)

* New ftp transport support (on ftplib), for ftp:// and aftp://
  URLs.  (Daniel Silverstone)

* Commit editor temporary files now start with ``bzr_log.``, to allow
  text editors to match the file name and set up appropriate modes or
  settings.  (Magnus Therning)

* Improved performance when integrating changes from a remote weave.
  (Goffredo Baroncelli)

* Sftp will attempt to cache the connection, so it is more likely that
  a connection will be reused, rather than requiring multiple password
  requests.

* bzr revno now takes an optional argument indicating the branch whose
  revno should be printed.  (Michael Ellerman)

* bzr cat defaults to printing the last version of the file.
  (Matthieu Moy, #3632)

* New global option 'bzr --lsprof COMMAND' runs bzr under the lsprof
  profiler.  (Denys Duchier)

* Faster commits by reading only the headers of affected weave files.
  (Denys Duchier)

* 'bzr add' now takes a --dry-run parameter which shows you what would be
  added, but doesn't actually add anything. (Michael Ellerman)

* 'bzr add' now lists how many files were ignored per glob.  add --verbose
  lists the specific files.  (Aaron Bentley)

* 'bzr missing' now supports displaying changes in diverged trees and can
  be limited to show what either end of the comparison is missing.
  (Aaron Bently, with a little prompting from Daniel Silverstone)

Bug Fixes
*********

* SFTP can walk up to the root path without index errors. (Robert Collins)

* Fix bugs in running bzr with 'python -O'.  (Martin Pool)

* Error when run with -OO

* Fix bug in reporting http errors that don't have an http error code.
  (Martin Pool)

* Handle more cases of pipe errors in display commands

* Change status to 3 for all errors

* Files that are added and unlinked before committing are completely
  ignored by diff and status

* Stores with some compressed texts and some uncompressed texts are now
  able to be used. (John A Meinel)

* Fix for bzr pull failing sometimes under windows

* Fix for sftp transport under windows when using interactive auth

* Show files which are both renamed and modified as such in 'bzr
  status' output.  (Daniel Silverstone, #4503)

* Make annotate cope better with revisions committed without a valid
  email address.  (Marien Zwart)

* Fix representation of tab characters in commit messages.
  (Harald Meland)

* List of plugin directories in ``BZR_PLUGIN_PATH`` environment variable is
  now parsed properly under Windows. (Alexander Belchenko)

* Show number of revisions pushed/pulled/merged. (Robey Pointer)

* Keep a cached copy of the basis inventory to speed up operations
  that need to refer to it.  (Johan Rydberg, Martin Pool)

* Fix bugs in bzr status display of non-ascii characters.
  (Martin Pool)

* Remove Makefile.in from default ignore list.
  (Tollef Fog Heen, Martin Pool, #6413)

* Fix failure in 'bzr added'.  (Nathan McCallum, Martin Pool)

Testing
*******

* Fix selftest asking for passwords when there are no SFTP keys.
  (Robey Pointer, Jelmer Vernooij)

* Fix selftest run with 'python -O'.  (Martin Pool)

* Fix HTTP tests under Windows. (John Arbash Meinel)

* Make tests work even if HOME is not set (Aaron Bentley)

* Updated ``build_tree`` to use fixed line-endings for tests which read
  the file cotents and compare. Make some tests use this to pass under
  Windows. (John Arbash Meinel)

* Skip stat and symlink tests under Windows. (Alexander Belchenko)

* Delay in selftest/testhashcash is now issued under win32 and Cygwin.
  (John Arbash Meinel)

* Use terminal width to align verbose test output.  (Martin Pool)

* Blackbox tests are maintained within the bzrlib.tests.blackbox directory.
  If adding a new test script please add that to
  ``bzrlib.tests.blackbox.__init__``. (Robert Collins)

* Much better error message if one of the test suites can't be
  imported.  (Martin Pool)

* Make check now runs the test suite twice - once with the default locale,
  and once with all locales forced to C, to expose bugs. This is not
  trivially done within python, so for now its only triggered by running
  Make check. Integrators and packagers who wish to check for full
  platform support should run 'make check' to test the source.
  (Robert Collins)

* Tests can now run TestSkipped if they can't execute for any reason.
  (Martin Pool) (NB: TestSkipped should only be raised for correctable
  reasons - see the wiki spec ImprovingBzrTestSuite).

* Test sftp with relative, absolute-in-homedir and absolute-not-in-homedir
  paths for the transport tests. Introduce blackbox remote sftp tests that
  test the same permutations. (Robert Collins, Robey Pointer)

* Transport implementation tests are now independent of the local file
  system, which allows tests for esoteric transports, and for features
  not available in the local file system. They also repeat for variations
  on the URL scheme that can introduce issues in the transport code,
  see bzrlib.transport.TransportTestProviderAdapter() for this.
  (Robert Collins).

* ``TestCase.build_tree`` uses the transport interface to build trees,
  pass in a transport parameter to give it an existing connection.
  (Robert Collins).

Internals
*********

* WorkingTree.pull has been split across Branch and WorkingTree,
  to allow Branch only pulls. (Robert Collins)

* ``commands.display_command`` now returns the result of the decorated
  function. (Robert Collins)

* LocationConfig now has a ``set_user_option(key, value)`` call to save
  a setting in its matching location section (a new one is created
  if needed). (Robert Collins)

* Branch has two new methods, ``get_push_location`` and
  ``set_push_location`` to respectively, get and set the push location.
  (Robert Collins)

* ``commands.register_command`` now takes an optional flag to signal that
  the registrant is planning to decorate an existing command. When
  given multiple plugins registering a command is not an error, and
  the original command class (whether built in or a plugin based one) is
  returned to the caller. There is a new error 'MustUseDecorated' for
  signalling when a wrapping command should switch to the original
  version. (Robert Collins)

* Some option parsing errors will raise 'BzrOptionError', allowing
  granular detection for decorating commands. (Robert Collins).

* ``Branch.read_working_inventory`` has moved to
  ``WorkingTree.read_working_inventory``. This necessitated changes to
  ``Branch.get_root_id``, and a move of ``Branch.set_inventory`` to
  WorkingTree as well. To make it clear that a WorkingTree cannot always
  be obtained ``Branch.working_tree()`` will raise
  ``errors.NoWorkingTree`` if one cannot be obtained. (Robert Collins)

* All pending merges operations from Branch are now on WorkingTree.
  (Robert Collins)

* The follow operations from Branch have moved to WorkingTree::

      add()
      commit()
      move()
      rename_one()
      unknowns()

  (Robert Collins)

* ``bzrlib.add.smart_add_branch`` is now ``smart_add_tree``. (Robert Collins)

* New "rio" serialization format, similar to rfc-822. (Martin Pool)

* Rename selftests to ``bzrlib.tests.test_foo``.  (John A Meinel, Martin
  Pool)

* ``bzrlib.plugin.all_plugins`` has been changed from an attribute to a
  query method. (Robert Collins)

* New options to read only the table-of-contents of a weave.
  (Denys Duchier)

* Raise NoSuchFile when someone tries to add a non-existant file.
  (Michael Ellerman)

* Simplify handling of DivergedBranches in ``cmd_pull()``.
  (Michael Ellerman)

* Branch.controlfile* logic has moved to lockablefiles.LockableFiles, which
  is exposed as ``Branch().control_files``. Also this has been altered with the
  controlfile pre/suffix replaced by simple method names like 'get' and
  'put'. (Aaron Bentley, Robert Collins).

* Deprecated functions and methods can now be marked as such using the
  ``bzrlib.symbol_versioning`` module. Marked method have their docstring
  updated and will issue a DeprecationWarning using the warnings module
  when they are used. (Robert Collins)

* ``bzrlib.osutils.safe_unicode`` now exists to provide parameter coercion
  for functions that need unicode strings. (Robert Collins)

bzr 0.6
#######

:Released: 2005-10-28

Improvements
************

* pull now takes --verbose to show you what revisions are added or removed
  (John A Meinel)

* merge now takes a --show-base option to include the base text in
  conflicts.
  (Aaron Bentley)

* The config files are now read using ConfigObj, so '=' should be used as
  a separator, not ':'.
  (Aaron Bentley)

* New 'bzr commit --strict' option refuses to commit if there are
  any unknown files in the tree.  To commit, make sure all files are
  either ignored, added, or deleted.  (Michael Ellerman)

* The config directory is now ~/.bazaar, and there is a single file
  ~/.bazaar/bazaar.conf storing email, editor and other preferences.
  (Robert Collins)

* 'bzr add' no longer takes a --verbose option, and a --quiet option
  has been added that suppresses all output.

* Improved zsh completion support in contrib/zsh, from Clint
  Adams.

* Builtin 'bzr annotate' command, by Martin Pool with improvements from
  Goffredo Baroncelli.

* 'bzr check' now accepts -v for verbose reporting, and checks for
  ghosts in the branch. (Robert Collins)

* New command 're-sign' which will regenerate the gpg signature for
  a revision. (Robert Collins)

* If you set ``check_signatures=require`` for a path in
  ``~/.bazaar/branches.conf`` then bzr will invoke your
  ``gpg_signing_command`` (defaults to gpg) and record a digital signature
  of your commit. (Robert Collins)

* New sftp transport, based on Paramiko.  (Robey Pointer)

* 'bzr pull' now accepts '--clobber' which will discard local changes
  and make this branch identical to the source branch. (Robert Collins)

* Just give a quieter warning if a plugin can't be loaded, and
  put the details in .bzr.log.  (Martin Pool)

* 'bzr branch' will now set the branch-name to the last component of the
  output directory, if one was supplied.

* If the option ``post_commit`` is set to one (or more) python function
  names (must be in the bzrlib namespace), then they will be invoked
  after the commit has completed, with the branch and ``revision_id`` as
  parameters. (Robert Collins)

* Merge now has a retcode of 1 when conflicts occur. (Robert Collins)

* --merge-type weave is now supported for file contents.  Tree-shape
  changes are still three-way based.  (Martin Pool, Aaron Bentley)

* 'bzr check' allows the first revision on revision-history to have
  parents - something that is expected for cheap checkouts, and occurs
  when conversions from baz do not have all history.  (Robert Collins).

* 'bzr merge' can now graft unrelated trees together, if your specify
  0 as a base. (Aaron Bentley)

* 'bzr commit branch' and 'bzr commit branch/file1 branch/file2' now work
  (Aaron Bentley)

* Add '.sconsign*' to default ignore list.  (Alexander Belchenko)

* 'bzr merge --reprocess' minimizes conflicts

Testing
*******

* The 'bzr selftest --pattern' option for has been removed, now
  test specifiers on the command line can be simple strings, or
  regexps, or both. (Robert Collins)

* Passing -v to selftest will now show the time each test took to
  complete, which will aid in analysing performance regressions and
  related questions. (Robert Collins)

* 'bzr selftest' runs all tests, even if one fails, unless '--one'
  is given. (Martin Pool)

* There is a new method for TestCaseInTempDir, assertFileEqual, which
  will check that a given content is equal to the content of the named
  file. (Robert Collins)

* Fix test suite's habit of leaving many temporary log files in $TMPDIR.
  (Martin Pool)

Internals
*********

* New 'testament' command and concept for making gpg-signatures
  of revisions that are not tied to a particular internal
  representation.  (Martin Pool).

* Per-revision properties ('revprops') as key-value associated
  strings on each revision created when the revision is committed.
  Intended mainly for the use of external tools.  (Martin Pool).

* Config options have moved from bzrlib.osutils to bzrlib.config.
  (Robert Collins)

* Improved command line option definitions allowing explanations
  for individual options, among other things.  Contributed by
  Magnus Therning.

* Config options have moved from bzrlib.osutils to bzrlib.config.
  Configuration is now done via the config.Config interface:
  Depending on whether you have a Branch, a Location or no information
  available, construct a ``*Config``, and use its ``signature_checking``,
  ``username`` and ``user_email`` methods. (Robert Collins)

* Plugins are now loaded under bzrlib.plugins, not bzrlib.plugin, and
  they are made available for other plugins to use. You should not
  import other plugins during the ``__init__`` of your plugin though, as
  no ordering is guaranteed, and the plugins directory is not on the
  python path. (Robert Collins)

* Branch.relpath has been moved to WorkingTree.relpath. WorkingTree no
  no longer takes an inventory, rather it takes an option branch
  parameter, and if None is given will open the branch at basedir
  implicitly. (Robert Collins)

* Cleaner exception structure and error reporting.  Suggested by
  Scott James Remnant.  (Martin Pool)

* Branch.remove has been moved to WorkingTree, which has also gained
  ``lock_read``, ``lock_write`` and ``unlock`` methods for convenience.
  (Robert Collins)

* Two decorators, ``needs_read_lock`` and ``needs_write_lock`` have been
  added to the branch module. Use these to cause a function to run in a
  read or write lock respectively. (Robert Collins)

* ``Branch.open_containing`` now returns a tuple (Branch, relative-path),
  which allows direct access to the common case of 'get me this file
  from its branch'. (Robert Collins)

* Transports can register using ``register_lazy_transport``, and they
  will be loaded when first used.  (Martin Pool)

* 'pull' has been factored out of the command as ``WorkingTree.pull()``.
  A new option to WorkingTree.pull has been added, clobber, which will
  ignore diverged history and pull anyway.
  (Robert Collins)

* config.Config has a ``get_user_option`` call that accepts an option name.
  This will be looked up in branches.conf and bazaar.conf as normal.
  It is intended that this be used by plugins to support options -
  options of built in programs should have specific methods on the config.
  (Robert Collins)

* ``merge.merge_inner`` now has tempdir as an optional parameter.
  (Robert Collins)

* Tree.kind is not recorded at the top level of the hierarchy, as it was
  missing on EmptyTree, leading to a bug with merge on EmptyTrees.
  (Robert Collins)

* ``WorkingTree.__del__`` has been removed, it was non deterministic and not
  doing what it was intended to. See ``WorkingTree.__init__`` for a comment
  about future directions. (Robert Collins/Martin Pool)

* bzrlib.transport.http has been modified so that only 404 urllib errors
  are returned as NoSuchFile. Other exceptions will propagate as normal.
  This allows debuging of actual errors. (Robert Collins)

* bzrlib.transport.Transport now accepts *ONLY* url escaped relative paths
  to apis like 'put', 'get' and 'has'. This is to provide consistent
  behaviour - it operates on url's only. (Robert Collins)

* Transports can register using ``register_lazy_transport``, and they
  will be loaded when first used.  (Martin Pool)

* ``merge_flex`` no longer calls ``conflict_handler.finalize()``, instead that
  is called by ``merge_inner``. This is so that the conflict count can be
  retrieved (and potentially manipulated) before returning to the caller
  of ``merge_inner``. Likewise 'merge' now returns the conflict count to the
  caller. (Robert Collins)

* ``revision.revision_graph`` can handle having only partial history for
  a revision - that is no revisions in the graph with no parents.
  (Robert Collins).

* New ``builtins.branch_files`` uses the standard ``file_list`` rules to
  produce a branch and a list of paths, relative to that branch
  (Aaron Bentley)

* New TestCase.addCleanup facility.

* New ``bzrlib.version_info`` tuple (similar to ``sys.version_info``),
  which can be used by programs importing bzrlib.

Bug Fixes
*********

* Better handling of branches in directories with non-ascii names.
  (Joel Rosdahl, Panagiotis Papadakos)

* Upgrades of trees with no commits will not fail due to accessing
  [-1] in the revision-history. (Andres Salomon)


bzr 0.1.1
#########

:Released: 2005-10-12

Bug Fixes
*********

* Fix problem in pulling over http from machines that do not
  allow directories to be listed.

* Avoid harmless warning about invalid hash cache after
  upgrading branch format.

Performance
***********

* Avoid some unnecessary http operations in branch and pull.


bzr 0.1
#######

:Released: 2005-10-11

Notes
*****

* 'bzr branch' over http initially gives a very high estimate
  of completion time but it should fall as the first few
  revisions are pulled in.  branch is still slow on
  high-latency connections.

Bug Fixes
*********

* bzr-man.py has been updated to work again. Contributed by
  Rob Weir.

* Locking is now done with fcntl.lockf which works with NFS
  file systems. Contributed by Harald Meland.

* When a merge encounters a file that has been deleted on
  one side and modified on the other, the old contents are
  written out to foo.BASE and foo.SIDE, where SIDE is this
  or OTHER. Contributed by Aaron Bentley.

* Export was choosing incorrect file paths for the content of
  the tarball, this has been fixed by Aaron Bentley.

* Commit will no longer commit without a log message, an
  error is returned instead. Contributed by Jelmer Vernooij.

* If you commit a specific file in a sub directory, any of its
  parent directories that are added but not listed will be
  automatically included. Suggested by Michael Ellerman.

* bzr commit and upgrade did not correctly record new revisions
  for files with only a change to their executable status.
  bzr will correct this when it encounters it. Fixed by
  Robert Collins

* HTTP tests now force off the use of ``http_proxy`` for the duration.
  Contributed by Gustavo Niemeyer.

* Fix problems in merging weave-based branches that have
  different partial views of history.

* Symlink support: working with symlinks when not in the root of a
  bzr tree was broken, patch from Scott James Remnant.

Improvements
************

* 'branch' now accepts a --basis parameter which will take advantage
  of local history when making a new branch. This allows faster
  branching of remote branches. Contributed by Aaron Bentley.

* New tree format based on weave files, called version 5.
  Existing branches can be upgraded to this format using
  'bzr upgrade'.

* Symlinks are now versionable. Initial patch by
  Erik Toubro Nielsen, updated to head by Robert Collins.

* Executable bits are tracked on files. Patch from Gustavo
  Niemeyer.

* 'bzr status' now shows unknown files inside a selected directory.
  Patch from Heikki Paajanen.

* Merge conflicts are recorded in .bzr. Two new commands 'conflicts'
  and 'resolve' have needed added, which list and remove those
  merge conflicts respectively. A conflicted tree cannot be committed
  in. Contributed by Aaron Bentley.

* 'rm' is now an alias for 'remove'.

* Stores now split out their content in a single byte prefixed hash,
  dropping the density of files per directory by 256. Contributed by
  Gustavo Niemeyer.

* 'bzr diff -r branch:URL' will now perform a diff between two branches.
  Contributed by Robert Collins.

* 'bzr log' with the default formatter will show merged revisions,
  indented to the right. Initial implementation contributed by Gustavo
  Niemeyer, made incremental by Robert Collins.


Internals
*********

* Test case failures have the exception printed after the log
  for your viewing pleasure.

* InventoryEntry is now an abstract base class, use one of the
  concrete InventoryDirectory etc classes instead.

* Branch raises an UnsupportedFormatError when it detects a
  bzr branch it cannot understand. This allows for precise
  handling of such circumstances.

* Remove RevisionReference class; ``Revision.parent_ids`` is now simply a
  list of their ids and ``parent_sha1s`` is a list of their corresponding
  sha1s (for old branches only at the moment.)

* New method-object style interface for Commit() and Fetch().

* Renamed ``Branch.last_patch()`` to ``Branch.last_revision()``, since
  we call them revisions not patches.

* Move ``copy_branch`` to ``bzrlib.clone.copy_branch``.  The destination
  directory is created if it doesn't exist.

* Inventories now identify the files which were present by
  giving the revision *of that file*.

* Inventory and Revision XML contains a version identifier.
  This must be consistent with the overall branch version
  but allows for more flexibility in future upgrades.

Testing
*******

* Removed testsweet module so that tests can be run after
  bzr installed by 'bzr selftest'.

* 'bzr selftest' command-line arguments can now be partial ids
  of tests to run, e.g. ``bzr selftest test_weave``


bzr 0.0.9
#########

:Released: 2005-09-23

Bug Fixes
*********

* Fixed "branch -r" option.

* Fix remote access to branches containing non-compressed history.
  (Robert Collins).

* Better reliability of http server tests.  (John Arbash-Meinel)

* Merge graph maximum distance calculation fix.  (Aaron Bentley)

* Various minor bug in windows support have been fixed, largely in the
  test suite. Contributed by Alexander Belchenko.

Improvements
************

* Status now accepts a -r argument to give status between chosen
  revisions. Contributed by Heikki Paajanen.

* Revision arguments no longer use +/-/= to control ranges, instead
  there is a 'before' namespace, which limits the successive namespace.
  For example '$ bzr log -r date:yesterday..before:date:today' will
  select everything from yesterday and before today. Contributed by
  Robey Pointer

* There is now a bzr.bat file created by distutils when building on
  Windows. Contributed by Alexander Belchenko.

Internals
*********

* Removed uuid() as it was unused.

* Improved 'fetch' code for pulling revisions from one branch into
  another (used by pull, merged, etc.)


bzr 0.0.8
#########

:Released: 2005-09-20


Improvements
************

* Adding a file whose parent directory is not versioned will
  implicitly add the parent, and so on up to the root. This means
  you should never need to explictly add a directory, they'll just
  get added when you add a file in the directory.  Contributed by
  Michael Ellerman.

* Ignore ``.DS_Store`` (contains Mac metadata) by default.
  (Nir Soffer)

* If you set ``BZR_EDITOR`` in the environment, it is checked in
  preference to EDITOR and the config file for the interactive commit
  editing program. Related to this is a bugfix where a missing program
  set in EDITOR would cause editing to fail, now the fallback program
  for the operating system is still tried.

* Files that are not directories/symlinks/regular files will no longer
  cause bzr to fail, it will just ignore them by default. You cannot add
  them to the tree though - they are not versionable.


Internals
*********

* Refactor xml packing/unpacking.

Bug Fixes
*********

* Fixed 'bzr mv' by Ollie Rutherfurd.

* Fixed strange error when trying to access a nonexistent http
  branch.

* Make sure that the hashcache gets written out if it can't be
  read.


Portability
***********

* Various Windows fixes from Ollie Rutherfurd.

* Quieten warnings about locking; patch from Matt Lavin.


bzr-0.0.7
#########

:Released: 2005-09-02

New Features
************

* ``bzr shell-complete`` command contributed by Clint Adams to
  help with intelligent shell completion.

* New expert command ``bzr find-merge-base`` for debugging merges.


Enhancements
************

* Much better merge support.

* merge3 conflicts are now reported with markers like '<<<<<<<'
  (seven characters) which is the same as CVS and pleases things
  like emacs smerge.


Bug Fixes
*********

* ``bzr upgrade`` no longer fails when trying to fix trees that
  mention revisions that are not present.

* Fixed bugs in listing plugins from ``bzr plugins``.

* Fix case of $EDITOR containing options for the editor.

* Fix log -r refusing to show the last revision.
  (Patch from Goffredo Baroncelli.)


Changes
*******

* ``bzr log --show-ids`` shows the revision ids of all parents.

* Externally provided commands on your $BZRPATH no longer need
  to recognize --bzr-usage to work properly, and can just handle
  --help themselves.


Library
*******

* Changed trace messages to go through the standard logging
  framework, so that they can more easily be redirected by
  libraries.



bzr-0.0.6
#########

:Released: 2005-08-18

New Features
************

* Python plugins, automatically loaded from the directories on
  ``BZR_PLUGIN_PATH`` or ``~/.bzr.conf/plugins`` by default.

* New 'bzr mkdir' command.

* Commit mesage is fetched from an editor if not given on the
  command line; patch from Torsten Marek.

* ``bzr log -m FOO`` displays commits whose message matches regexp
  FOO.

* ``bzr add`` with no arguments adds everything under the current directory.

* ``bzr mv`` does move or rename depending on its arguments, like
  the Unix command.

* ``bzr missing`` command shows a summary of the differences
  between two trees.  (Merged from John Arbash-Meinel.)

* An email address for commits to a particular tree can be
  specified by putting it into .bzr/email within a branch.  (Based
  on a patch from Heikki Paajanen.)


Enhancements
************

* Faster working tree operations.


Changes
*******

* 3rd-party modules shipped with bzr are copied within the bzrlib
  python package, so that they can be installed by the setup
  script without clashing with anything already existing on the
  system.  (Contributed by Gustavo Niemeyer.)

* Moved plugins directory to bzrlib/, so that there's a standard
  plugin directory which is not only installed with bzr itself but
  is also available when using bzr from the development tree.
  ``BZR_PLUGIN_PATH`` and ``DEFAULT_PLUGIN_PATH`` are then added to the
  standard plugins directory.

* When exporting to a tarball with ``bzr export --format tgz``, put
  everything under a top directory rather than dumping it into the
  current directory.   This can be overridden with the ``--root``
  option.  Patch from William Dodé and John Meinel.

* New ``bzr upgrade`` command to upgrade the format of a branch,
  replacing ``bzr check --update``.

* Files within store directories are no longer marked readonly on
  disk.

* Changed ``bzr log`` output to a more compact form suggested by
  John A Meinel.  Old format is available with the ``--long`` or
  ``-l`` option, patched by William Dodé.

* By default the commit command refuses to record a revision with
  no changes unless the ``--unchanged`` option is given.

* The ``--no-plugins``, ``--profile`` and ``--builtin`` command
  line options must come before the command name because they
  affect what commands are available; all other options must come
  after the command name because their interpretation depends on
  it.

* ``branch`` and ``clone`` added as aliases for ``branch``.

* Default log format is back to the long format; the compact one
  is available with ``--short``.


Bug Fixes
*********

* Fix bugs in committing only selected files or within a subdirectory.


bzr-0.0.5
#########

:Released:  2005-06-15

Changes
*******

* ``bzr`` with no command now shows help rather than giving an
  error.  Suggested by Michael Ellerman.

* ``bzr status`` output format changed, because svn-style output
  doesn't really match the model of bzr.  Now files are grouped by
  status and can be shown with their IDs.  ``bzr status --all``
  shows all versioned files and unknown files but not ignored files.

* ``bzr log`` runs from most-recent to least-recent, the reverse
  of the previous order.  The previous behaviour can be obtained
  with the ``--forward`` option.

* ``bzr inventory`` by default shows only filenames, and also ids
  if ``--show-ids`` is given, in which case the id is the second
  field.


Enhancements
************

* New 'bzr whoami --email' option shows only the email component
  of the user identification, from Jo Vermeulen.

* New ``bzr ignore PATTERN`` command.

* Nicer error message for broken pipe, interrupt and similar
  conditions that don't indicate an internal error.

* Add ``.*.sw[nop] .git .*.tmp *,v`` to default ignore patterns.

* Per-branch locks keyed on ``.bzr/branch-lock``, available in
  either read or write mode.

* New option ``bzr log --show-ids`` shows revision and file ids.

* New usage ``bzr log FILENAME`` shows only revisions that
  affected that file.

* Changed format for describing changes in ``bzr log -v``.

* New option ``bzr commit --file`` to take a message from a file,
  suggested by LarstiQ.

* New syntax ``bzr status [FILE...]`` contributed by Bartosz
  Oler.  File may be in a branch other than the working directory.

* ``bzr log`` and ``bzr root`` can be given an http URL instead of
  a filename.

* Commands can now be defined by external programs or scripts
  in a directory on $BZRPATH.

* New "stat cache" avoids reading the contents of files if they
  haven't changed since the previous time.

* If the Python interpreter is too old, try to find a better one
  or give an error.  Based on a patch from Fredrik Lundh.

* New optional parameter ``bzr info [BRANCH]``.

* New form ``bzr commit SELECTED`` to commit only selected files.

* New form ``bzr log -r FROM:TO`` shows changes in selected
  range; contributed by John A Meinel.

* New option ``bzr diff --diff-options 'OPTS'`` allows passing
  options through to an external GNU diff.

* New option ``bzr add --no-recurse`` to add a directory but not
  their contents.

* ``bzr --version`` now shows more information if bzr is being run
  from a branch.


Bug Fixes
*********

* Fixed diff format so that added and removed files will be
  handled properly by patch.  Fix from Lalo Martins.

* Various fixes for files whose names contain spaces or other
  metacharacters.


Testing
*******

* Converted black-box test suites from Bourne shell into Python;
  now run using ``./testbzr``.  Various structural improvements to
  the tests.

* testbzr by default runs the version of bzr found in the same
  directory as the tests, or the one given as the first parameter.

* testbzr also runs the internal tests, so the only command
  required to check is just ``./testbzr``.

* testbzr requires python2.4, but can be used to test bzr running
  under a different version.

* Tests added for many other changes in this release.


Internal
********

* Included ElementTree library upgraded to 1.2.6 by Fredrik Lundh.

* Refactor command functions into Command objects based on HCT by
  Scott James Remnant.

* Better help messages for many commands.

* Expose ``bzrlib.open_tracefile()`` to start the tracefile; until
  this is called trace messages are just discarded.

* New internal function ``find_touching_revisions()`` and hidden
  command touching-revisions trace the changes to a given file.

* Simpler and faster ``compare_inventories()`` function.

* ``bzrlib.open_tracefile()`` takes a tracefilename parameter.

* New AtomicFile class.

* New developer commands ``added``, ``modified``.


Portability
***********

* Cope on Windows on python2.3 by using the weaker random seed.
  2.4 is now only recommended.


bzr-0.0.4
#########

:Released:  2005-04-22

Enhancements
************

* 'bzr diff' optionally takes a list of files to diff.  Still a bit
  basic.  Patch from QuantumG.

* More default ignore patterns.

* New 'bzr log --verbose' shows a list of files changed in the
  changeset.  Patch from Sebastian Cote.

* Roll over ~/.bzr.log if it gets too large.

* Command abbreviations 'ci', 'st', 'stat', '?' based on a patch
  by Jason Diamon.

* New 'bzr help commands' based on a patch from Denys Duchier.


Changes
*******

* User email is determined by looking at $BZREMAIL or ~/.bzr.email
  or $EMAIL.  All are decoded by the locale preferred encoding.
  If none of these are present user@hostname is used.  The host's
  fully-qualified name is not used because that tends to fail when
  there are DNS problems.

* New 'bzr whoami' command instead of username user-email.


Bug Fixes
*********

* Make commit safe for hardlinked bzr trees.

* Some Unicode/locale fixes.

* Partial workaround for ``difflib.unified_diff`` not handling
  trailing newlines properly.


Internal
********

* Allow docstrings for help to be in PEP0257 format.  Patch from
  Matt Brubeck.

* More tests in test.sh.

* Write profile data to a temporary file not into working
  directory and delete it when done.

* Smaller .bzr.log with process ids.


Portability
***********

* Fix opening of ~/.bzr.log on Windows.  Patch from Andrew
  Bennetts.

* Some improvements in handling paths on Windows, based on a patch
  from QuantumG.


bzr-0.0.3
#########

:Released:  2005-04-06

Enhancements
************

* New "directories" internal command lists versioned directories
  in the tree.

* Can now say "bzr commit --help".

* New "rename" command to rename one file to a different name
  and/or directory.

* New "move" command to move one or more files into a different
  directory.

* New "renames" command lists files renamed since base revision.

* New cat command contributed by janmar.

Changes
*******

* .bzr.log is placed in $HOME (not pwd) and is always written in
  UTF-8.  (Probably not a completely good long-term solution, but
  will do for now.)

Portability
***********

* Workaround for difflib bug in Python 2.3 that causes an
  exception when comparing empty files.  Reported by Erik Toubro
  Nielsen.

Internal
********

* Refactored inventory storage to insert a root entry at the top.

Testing
*******

* Start of shell-based black-box testing in test.sh.


bzr-0.0.2.1
###########

Portability
***********

* Win32 fixes from Steve Brown.


bzr-0.0.2
#########

:Codename: "black cube"
:Released: 2005-03-31

Enhancements
************

* Default ignore list extended (see bzrlib/__init__.py).

* Patterns in .bzrignore are now added to the default ignore list,
  rather than replacing it.

* Ignore list isn't reread for every file.

* More help topics.

* Reinstate the 'bzr check' command to check invariants of the
  branch.

* New 'ignored' command lists which files are ignored and why;
  'deleted' lists files deleted in the current working tree.

* Performance improvements.

* New global --profile option.

* Ignore patterns like './config.h' now correctly match files in
  the root directory only.


bzr-0.0.1
#########

:Released:  2005-03-26

Enhancements
************

* More information from info command.

* Can now say "bzr help COMMAND" for more detailed help.

* Less file flushing and faster performance when writing logs and
  committing to stores.

* More useful verbose output from some commands.

Bug Fixes
*********

* Fix inverted display of 'R' and 'M' during 'commit -v'.

Portability
***********

* Include a subset of ElementTree-1.2.20040618 to make
  installation easier.

* Fix time.localtime call to work with Python 2.3 (the minimum
  supported).


bzr-0.0.0.69
############

:Released:  2005-03-22

Enhancements
************

* First public release.

* Storage of local versions: init, add, remove, rm, info, log,
  diff, status, etc.


..
   vim: tw=74 ft=rst ff=unix encoding=utf-8<|MERGE_RESOLUTION|>--- conflicted
+++ resolved
@@ -44,6 +44,9 @@
   better with sudo.
   (Martin <gzlist@googlemail.com>, Parth Malwankar, #376388)
 
+* ``bzr ignore`` will no longer add duplicate patterns to .bzrignore.
+  (Gordon Tyler, #572092)
+
 * ``bzr log --exclude-common-ancestry -r X..Y`` displays the revisions that
   are part of Y ancestry but not part of X ancestry (aka the graph
   difference).
@@ -69,13 +72,8 @@
   more comprehensible.
   (Martin Pool, #491763)
 
-<<<<<<< HEAD
-* ``bzr ignore`` will no longer add duplicate patterns to .bzrignore.
-  (Gordon Tyler, #572092)
-=======
 * Unicode characters in aliases are now handled correctly and do not cause
   UnicodeEncodeError exception. (Parth Malwankar, #529930)
->>>>>>> 1d60b8ea
 
 Improvements
 ************
