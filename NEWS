--------------------
Bazaar Release Notes
--------------------

.. contents::


IN DEVELOPMENT
--------------

  COMPATIBILITY BREAKS:

    * ``bzr log --line`` now indicates which revisions are merges with
      `[merge]` after the date.  Scripts which parse the output of this
      command may need to be adjusted.
      (Neil Martinsen-Burrell)

  NEW FEATURES:

    * ``bzr reconfigure`` now supports --with-trees and --with-no-trees
      options to change the default tree-creation policy of shared
      repositories.  (Matthew Fuller, Marius Kruger, #145033)

    * The ``-Dmemory`` flag now gives memory information on Windows.
      (John Arbash Meinel)

  IMPROVEMENTS:

    * ``bzr branch`` now has a ``--no-tree`` option which turns off the
      generation of a working tree in the new branch.
      (Daniel Watkins, John Klinger, #273993)

    * Bazaar will now point out ``bzr+ssh://`` to the user when they 
      use ssh://. (Jelmer Vernooij, #330535)

    * Support for GSSAPI authentication when using HTTP or HTTPS. 
      (Jelmer Vernooij)

    * The ``bzr shelve`` prompt now includes a '?' help option to explain the
      short options better. (Daniel Watkins, #327429)

  BUG FIXES:

    * ``bzr unshelve`` gives a more palatable error if passed a non-integer
      shelf id. (Daniel Watkins)

    * ``bzr missing`` now uses ``Repository.get_revision_delta()`` rather
      than fetching trees and determining a delta itself. (Jelmer
      Vernooij, #315048)

    * Many Branch hooks would not fire with ``bzr://`` and ``bzr+ssh://``
      branches, and this was not noticed due to a bug in the test logic
      for branches. This is now fixed and a test added to prevent it
      reoccuring. (Robert Collins, Andrew Bennetts)

  DOCUMENTATION:

    * The documentation for ``shelve`` and ``unshelve`` has been clarified.
      (Daniel Watkins, #327421, #327425)

  API CHANGES:

  INTERNALS:

    * ``bzrlib.fetch`` is now composed of a sender and a sink component
      allowing for decoupling over a network connection. (Andrew Bennetts,
      Robert Collins)

    * ``bzrlib.tests.run_suite`` accepts a runner_class parameter
      supporting the use of different runners. (Robert Collins)

    * New hook Commands['extend_command'] to allow plugins to access a
      command object before the command is run (or help generated from
      it), without overriding the command. (Robert Collins)

<<<<<<< HEAD
    * ``RepositoryFormat`` objects now have a ``network_name`` for passing
      the format across RPC calls. (Robert Collins, Andrew Bennetts)

    * ``RepositoryFormat`` objects now all have a new attribute
      ``_serializer`` used by fetch when reserialising is required.
      (Robert Collins, Andrew Bennetts)

    * Some methods have been pulled up from ``BzrBranch`` to ``Branch``
      to aid branch types that are not bzr branch objects (like
      RemoteBranch). (Robert Collins, Andrew Bennetts)

    * The ``_index`` of ``KnitVersionedFiles`` now supports the ability
      to scan an underlying index that is going to be incorporated into
      the ``KnitVersionedFiles`` object, to determine if it has missing
      delta references. The method is ``scan_unvalidated_index``.
      (Andrew Bennetts, Robert Collins)


bzr 1.12 "1234567890" 2009-02-13
--------------------------------

This release of Bazaar contains many improvements to the speed,
documentation and functionality of ``bzr log`` and the display of logged
revisions by ``bzr status``.  bzr now also gives a better indication of
progress, both in the way operations are drawn onto a text terminal, and
by showing the rate of network IO.

  BUG FIXES:

    * ``bzr init --development-wt5[-rich-root]`` would fail because of
      circular import errors. (John Arbash Meinel, #328135)

  DOCUMENTATION:

    * Expanded the help for log and added a new help topic called
      ``log-formats``.  (Ian Clatworthy)
=======
    * ``VersionedFiles`` record adapters have had their signature change
      from ``(record, record.get_bytes_as(record.storage_kind))`` to
      ``(record)`` reducing excess duplication and allowing adapters
      to access private data in record to obtain content more
      efficiently. (Robert Collins)
>>>>>>> bc32c756


bzr 1.12rc1 "1234567890" 2009-02-10
-----------------------------------

  COMPATIBILITY BREAKS:

    * By default, ``bzr status`` after a merge now shows just the pending
      merge tip revisions. This improves the signal-to-noise ratio after
      merging from trunk and completes much faster. To see all merged
      revisions, use the new ``-v`` flag.  (Ian Clatworthy)

    * ``bzr log --line`` now shows any tags after the date and before
      the commit message. If you have scripts which parse the output
      from this command, you may need to adjust them accordingly.
      (Ian Clatworthy)

    * ``bzr log --short`` now shows any additional revision properties
      after the date and before the commit message.  Scripts that parse 
      output of the log command in this situation may need to adjust.
      (Neil Martinsen-Burrell)

    * The experimental formats ``1.12-preview`` and ``1.12-preview-rich-root``
      have been renamed ``development-wt5`` and ``development-wt5-rich-root``
      respectively, given they are not ready for release in 1.12.
      (Ian Clatworthy)

  NEW FEATURES:

    * Add support for filtering ``bzr missing`` on revisions.  Remote revisions
      can be filtered using ``bzr missing -r -20..-10`` and local revisions can
      be filtered using ``bzr missing --my-revision -20..-10``.
      (Marius Kruger)

    * ``bzr log -p`` displays the patch diff for each revision.
      When logging a file, the diff only includes changes to that file.
      (Ian Clatworthy, #202331, #227335)

    * ``bzr log`` supports a new option called ``-n N`` or ``--level N``.
      A value of 0 (zero) means "show all nested merge revisions" while
      a value of 1 (one) means "show just the top level". Values above
      1 can be used to see a limited amount of nesting. That can be
      useful for seeing the level or two below PQM submits for example.
      To force the ``--short`` and ``--line`` formats to display all nested
      merge revisions just like ``--long`` does by default, use a command
      like ``bzr log --short -n0``. To display just the mainline using
      ``--long`` format, ``bzr log --long -n1``.
      (Ian Clatworthy)

  IMPROVEMENTS:

    * ``bzr add`` more clearly communicates success vs failure.
      (Daniel Watkins)

    * ``bzr init`` will now print a little less verbose output.
      (Marius Kruger)

    * ``bzr log`` is now much faster in many use cases, particularly
      at incrementally displaying results and filtering by a
      revision range. (Ian Clatworthy)

    * ``bzr log --short`` and ``bzr log --line`` now show tags, if any,
      for each revision. The tags are shown comma-separated inside
      ``{}``. For short format, the tags appear at the end of line
      before the optional ``[merge]`` indicator. For line format,
      the tags appear after the date. (Ian Clatworthy)

    * Progress bars now show the rate of activity for some sftp 
      operations, and they are drawn different.  (Martin Pool, #172741)

    * Progress bars now show the rate of activity for urllib and pycurl based
      http client implementations. The operations are tracked at the socket
      level for better precision.
      (Vincent Ladeuil)

    * Rule-based preferences can now accept multiple patterns for a set of
      rules.  (Marius Kruger)

    * The ``ancestor:`` revision spec will now default to referring to the
      parent of the branch if no other location is given.
      (Daniel Watkins, #198417)

    * The debugger started as a result of setting ``$BZR_PDB`` works
      around a bug in ``pdb``, http://bugs.python.org/issue4150.  The bug
      can cause truncated tracebacks in Python versions before 2.6.
      (Andrew Bennetts)

    * VirtualVersionedFiles now implements
      ``iter_lines_added_or_present_in_keys``. This allows the creation of 
      new branches based on stacked bzr-svn branches. (#311997)

  BUG FIXES:

    * ``bzr annotate --show-ids`` doesn't give a backtrace on empty files
      anymore.
      (Anne Mohsen, Vincent Ladeuil, #314525)

    * ``bzr log FILE`` now correctly shows mainline revisions merging
      a change to FILE when the ``--short`` and ``--line`` log formats
      are used. (Ian Clatworthy, #317417)

    * ``bzr log -rX..Y FILE`` now shows the history of FILE provided
      it existed in Y or X, even if the file has since been deleted or
      renamed. If no range is given, the current/basis tree and
      initial tree are searched in that order. More generally, log
      now interprets filenames in their historical context.
      (Ian Clatworthy, #175520)

    * ``bzr status`` now reports nonexistent files and continues, then
      errors (with code 3) at the end.  (Karl Fogel, #306394)

    * Don't require the present compression base in knits to be the same
      when adding records in knits. (Jelmer Vernooij, #307394)

    * Fix a problem with CIFS client/server lag on Windows colliding with
      an invariant-per-process algorithm for generating AtomicFile names
      (Adrian Wilkins, #304023)

    * Many socket operations now handle EINTR by retrying the operation.
      Previously EINTR was treated as an unrecoverable failure.  There is
      a new ``until_no_eintr`` helper function in ``bzrlib.osutils``.
      (Andrew Bennetts)

    * Support symlinks with non-ascii characters in the symlink filename.
      (Jelmer Vernooij, #319323)

    * There was a bug in how we handled resolving when a file is deleted
      in one branch, and modified in the other. If there was a criss-cross
      merge, we would cause the deletion to conflict a second time.
      (Vincent Ladeuil, John Arbash Meinel)

    * There was another bug in how we chose the correct intermediate LCA in
      criss-cross merges leading to several kind of changes be incorrectly
      handled.
      (John Arbash Meinel, Vincent Ladeuil)

    * Unshelve now handles deleted paths without crashing. (Robert Collins)

  DOCUMENTATION:

    * Improved plugin developer documentation.  (Martin Pool)

  API CHANGES:

    * ``ProgressBarStack`` is deprecated; instead use
      ``ui_factory.nested_progress_bar`` to create new progress bars.
      (Martin Pool)

    * ForeignVcsMapping() now requires a ForeignVcs object as first
      argument. (Jelmer Vernooij)

    * ForeignVcsMapping.show_foreign_revid() has been moved to
      ForeignVcs. (Jelmer Vernooij)

    * ``read_bundle_from_url`` is deprecated in favor of
      ``read_mergeable_from_url``.  (Vincent Ladeuil)

    * Revision specifiers are now registered in
      ``bzrlib.revisionspec.revspec_registry``, and the old list of 
      revisionspec classes (``bzrlib.revisionspec.SPEC_TYPES``) has been
      deprecated. (Jelmer Vernooij, #321183)

    * The progress and UI classes have changed; the main APIs remain the
      same but code that provides a new UI or progress bar class may
      need to be updated.  (Martin Pool)

  INTERNALS:

    * Default User Interface (UI) is CLIUIFactory when bzr runs in a dumb
      terminal. It is sometimes desirable do override this default by forcing
      bzr to use TextUIFactory. This can be achieved by setting the
      BZR_USE_TEXT_UI environment variable (emacs shells, as opposed to
      compile buffers, are such an example).
      (Vincent Ladeuil)

    * New API ``Branch.iter_merge_sorted_revisions()`` that iterates over
      ``(revision_id, depth, revno, end_of_merge)`` tuples.
      (Ian Clatworthy)

    * New ``Branch.dotted_revno_to_revision_id()`` and
      ``Branch.revision_id_to_dotted_revno()`` APIs that pick the most
      efficient way of doing the mapping.
      (Ian Clatworthy)

    * Refactor cmd_serve so that it's a little easier to build commands that
      extend it, and perhaps even a bit easier to read.  (Jonathan Lange)

    * ``TreeDelta.show()`` now accepts a ``filter`` parameter allowing log
      formatters to retrict the output.
      (Vincent Ladeuil)


bzr 1.11 "Eyes up!" 2009-01-19
------------------------------

This first monthly release of Bazaar for 2009 improves Bazaar's operation
in Windows, Mac OS X, and other situations where file names are matched
without regard to capitalization: Bazaar tries to match the case of an
existing file.  This release of Bazaar also improves the efficiency of
Tortoise Windows Shell integration and lets it work on 64-bit platforms.

The UI through which Bazaar supports historic formats has been improved,
so 'bzr help formats' now gives a simpler and shorter list, with clear
advice.

This release also fixes a number of bugs, particularly a glitch that can
occur when there are concurrent writes to a pack repository.

  BUG FIXES:

    * Fix failing test when CompiledChunksToLines is not available.
      (Vincent Ladeuil)

    * Stacked branches don't repeatedly open their transport connection.
      (John Arbash Meinel)



bzr 1.11rc1 "Eyes up!" 2009-01-09
---------------------------------

  CHANGES:

    * Formats using Knit-based repository formats are now explicitly
      marked as deprecated. (Ian Clatworthy)

  NEW FEATURES:

    * Add support for `bzr tags -r 1..2`, that is we now support showing
      tags applicable for a specified revision range. (Marius Kruger)

    * ``authentication.conf`` now accepts pluggable read-only credential
      stores. Such a plugin (``netrc_credential_store``) is now included,
      handles the ``$HOME/.netrc`` file and can server as an example to
      implement other plugins.
      (Vincent Ladeuil)

    * ``shelve --list`` can now be used to list shelved changes.
      (Aaron Bentley)

  IMPROVEMENTS:

    * Add trailing slash to directories in all output of ``bzr ls``, except
      ``bzr ls --null``. (Gordon P. Hemsley, #306424)

    * ``bzr revision-info`` now supports a -d option to specify an
      alternative branch. (Michael Hudson)

    * Add connection to a C++ implementation of the Windows Shell Extension
      which is able to fully replace the current Python implemented one.
      Advantages include 64bit support and reduction in overhead for
      processes which drag in shell extensions.
      (Mark Hammond)

    * Support the Claws mail client directly, rather than via
      xdg-email. This prevents the display of an unnecessary modal
      dialog in Claws, informing the user that a file has been
      attached to the message, and works around bug #291847 in
      xdg-utils which corrupts the destination address.

    * When working on a case-insensitive case-preserving file-system, as
      commonly found with Windows, bzr will often ignore the case of the
      arguments specified by the user in preference to the case of an existing
      item on the file-system or in the inventory to help prevent
      counter-intuitive behaviour on Windows. (Mark Hammond)

  BUG FIXES:
  
    * Allow BzrDir implementation to implement backing up of 
      control directory. (#139691)

    * ``bzr push`` creating a new stacked branch will now only open a
      single connection to the target machine. (John Arbash Meinel)

    * Don't call iteritems on transport_list_registry, because it may
      change during iteration.  (Martin Pool, #277048)

    * Don't make a broken branch when pushing an unstackable-format branch
      that's in a stackable shared repository to a location with default
      stack-on location.  (Andrew Bennetts, #291046)

    * Don't require embedding user in HTTP(S) URLs do use authentication.conf.
      (Ben Jansen, Vincent Ladeuil, #300347)

    * Fix a problem with CIFS client/server lag on windows colliding with
      an invariant-per-process algorithm for generating AtomicFile names
      (Adrian Wilkins, #304023)

    * Fix bogus setUp signature in UnavailableFTPServer.
      (Gary van der Merwe, #313498)

    * Fix compilation error in ``_dirstate_helpers_c`` on SunOS/Solaris.
      (Jari Aalto)

    * Fix SystemError in ``_patiencediff_c`` module by calling
      PyErr_NoMemory() before returning NULL in PatienceSequenceMatcher_new.
      (Andrew Bennetts, #303206)

    * Give proper error message for diff with non-existent dotted revno.
      (Marius Kruger, #301969)

    * Handle EACCES (permission denied) errors when launching a message
      editor, and emit warnings when a configured editor cannot be
      started. (Andrew Bennetts)

    * ``$HOME/.netrc`` file is now recognized as a read-only credential store
      if configured in ``authentication.conf`` with 'password_encoding=netrc'
      in the appropriate sections.
      (Vincent Ladeuil, #103029)

    * Opening a stacked branch now properly shares the connection, rather
      than opening a new connection for the stacked-on branch.
      (John Arbash meinel)

    * Preserve transport decorators while following redirections.
      (Vincent Ladeuil, #245964, #270863)

    * Provides a finer and more robust filter for accepted redirections.
      (Vincent Ladeuil, #303959, #265070)

    * ``shelve`` paths are now interpreted relative to the current working
      tree.  (Aaron Bentley)

    * ``Transport.readv()`` defaults to not reading more than 100MB in a
      single array. Further ``RemoteTransport.readv`` sets this to 5MB to
      work better with how it splits its requests.
      (John Arbash Meinel, #303538)

    * Pack repositories are now able to reload the pack listing and retry
      the current operation if another action causes the data to be
      repacked.  (John Arbash Meinel, #153786)

    * ``pull -v`` now respects the log_format configuration variable.
      (Aaron Bentley)

    * ``push -v`` now works on non-initial pushes.  (Aaron Bentley)

    * Use the short status format when the short format is used for log.
      (Vincent Ladeuil, #87179)

    * Allow files to be renamed or moved via remove + add-by-id. (Charles
      Duffy, #314251)

  DOCUMENTATION:

    * Improved the formats help topic to explain why multiple formats
      exist and to provide guidelines in selecting one. Introduced
      two new supporting help topics: current-formats and other-formats.
      (Ian Clatworthy)

  API CHANGES:

    * ``LRUCache(after_cleanup_size)`` was renamed to
      ``after_cleanup_count`` and the old name deprecated. The new name is
      used for clarity, and to avoid confusion with
      ``LRUSizeCache(after_cleanup_size)``. (John Arbash Meinel)

    * New ``ForeignRepository`` base class, to help with foreign branch 
      support (e.g. svn).  (Jelmer Vernooij)

    * ``node_distances`` and ``select_farthest`` can no longer be imported
      from ``bzrlib.graph``.  They can still be imported from
      ``bzrlib.deprecated_graph``, which has been the preferred way to
      import them since before 1.0.  (Andrew Bennetts)
      
    * The logic in commit now delegates inventory basis calculations to
      the ``CommitBuilder`` object; this requires that the commit builder
      in use has been updated to support the new ``recording_deletes`` and
      ``record_delete`` methods. (Robert Collins)

  TESTING:

    * An HTTPS server is now available (it requires python-2.6). Future bzr
      versions will allow the use of the python-2.6 ssl module that can be
      installed for 2.5 and 2.4.

    * ``bzr selftest`` now fails if new trailing white space is added to
      the bazaar sources. It only checks changes not committed yet. This
      means that PQM will now reject changes that introduce new trailing
      whitespace. (Marius Kruger)

    * Introduced new experimental formats called ``1.12-preview`` and
      ``1.12-preview-rich-root`` to enable testing of related pending
      features, namely content filtering and filtered views.
      (Ian Clatworthy)

  INTERNALS:

    * Added an ``InventoryEntry`` cache when deserializing inventories.
      Can cut the time to iterate over multiple RevisionsTrees in half.
      (John Arbash Meinel)

    * Added ``bzrlib.fifo_cache.FIFOCache`` which is designed to have
      minimal overhead versus using a plain dict for cache hits, at the
      cost of not preserving the 'active' set as well as an ``LRUCache``.
      (John Arbash Meinel)

    * ``bzrlib.patience_diff.unified_diff`` now properly uses a tab
      character to separate the filename from the date stamp, and doesn't
      add trailing whitespace when a date stamp is not supplied.
      (Adeodato Simó, John Arbash Meinel)

    * ``DirStateWorkingTree`` and ``DirStateWorkingTreeFormat`` added
      as base classes of ``WorkingTree4`` and ``WorkingTreeFormat4``
      respectively. (Ian Clatworthy)

    * ``KnitVersionedFiles._check_should_delta()`` now uses the
      ``get_build_details`` api to avoid multiple hits to the index, and
      to properly follow the ``compression_parent`` rather than assuming
      it is the left-hand parent. (John Arbash Meinel)

    * ``KnitVersionedFiles.get_record_stream()`` will now chose a
      more optimal ordering when the keys are requested 'unordered'.
      Previously the order was fully random, now the records should be
      returned from each pack in turn, in forward I/O order.
      (John Arbash Meinel)
    
    * ``mutter()`` will now flush the ``~/.bzr.log`` if it has been more
      than 2s since the last time it flushed. (John Arbash Meinel)

    * New method ``bzrlib.repository.Repository.add_inventory_by_delta``
      allows adding an inventory via an inventory delta, which can be
      more efficient for some repository types. (Robert Collins)

    * Repository ``CommitBuilder`` objects can now accumulate an inventory
      delta. To enable this functionality call ``builder.recording_deletes``
      and additionally call ``builder.record_delete`` when a delete
      against the basis occurs. (Robert Collins)

    * The default http handler has been changed from pycurl to urllib.
      The default is still pycurl for https connections. (The only
      advantage of pycurl is that it checks ssl certificates.)
      (John Arbash Meinel)

    * ``VersionedFiles.get_record_stream()`` can now return objects with a
      storage_kind of ``chunked``. This is a collection (list/tuple) of
      strings. You can use ``osutils.chunks_to_lines()`` to turn them into
      guaranteed 'lines' or you can use ``''.join(chunks)`` to turn it
      into a fulltext. This allows for some very good memory savings when
      asking for many texts that share ancestry, as the individual chunks
      can be shared between versions of the file. (John Arbash Meinel)

    * ``pull -v`` and ``push -v`` use new function
      ``bzrlib.log.show_branch_change`` (Aaron Bentley)



bzr 1.10 2008-12-05
-------------------

Bazaar 1.10 has several performance improvements for copying revisions
(especially for small updates to large projects).  There has also been a
significant amount of effort in polishing stacked branches.  The commands
``shelve`` and ``unshelve`` have become core commands, with an improved
implementation.

The only changes versus bzr-1.10rc1 are bugfixes for stacked branches.

  BUG FIXES:

    * Don't set a pack write cache size from RepoFetcher, because the
      cache is not coherent with reads and causes ShortReadvErrors.
      This reverses the change that fixed #294479.
      (Martin Pool, #303856)

    * Properly handle when a revision can be inserted as a delta versus
      when it needs to be expanded to a fulltext for stacked branches.
      There was a bug involving merge revisions. As a method to help
      prevent future difficulties, also make stacked fetches sort
      topologically. (John Arbash Meinel, #304841)


bzr 1.10rc1 2008-11-28
----------------------

This release of Bazaar focuses on performance improvements when pushing
and pulling revisions, both locally and to remote networks.  The popular
``shelve`` and ``unshelve`` commands, used to interactively revert and
restore work in progress, have been merged from bzrtools into the bzr
core.  There are also bug fixes for portability, and for stacked branches.

  NEW FEATURES:

    * New ``commit_message_template`` hook that is called by the commit
      code to generate a template commit message. (Jelmer Vernooij)

    * New `shelve` and `unshelve` commands allow undoing and redoing changes.
      (Aaron Bentley)

  IMPROVEMENTS:

    * ``(Remote)Branch.copy_content_into`` no longer generates the full revision
      history just to set the last revision info.
      (Andrew Bennetts, John Arbash Meinel)

    * Fetches between formats with different serializers (such as
      pack-0.92-subtree and 1.9-rich-root) are faster now.  This is due to
      operating on batches of 100 revisions at time rather than
      one-by-one.  (Andrew Bennetts, John Arbash Meinel)

    * Search index files corresponding to pack files we've already used
      before searching others, because they are more likely to have the
      keys we're looking for.  This reduces the number of iix and tix
      files accessed when pushing 1 new revision, for instance.
      (John Arbash Meinel)

    * Signatures to transfer are calculated more efficiently in
      ``item_keys_introduced_by``.  (Andrew Bennetts, John Arbash Meinel)

    * The generic fetch code can once again copy revisions and signatures
      without extracting them completely to fulltexts and then serializing
      them back down into byte strings. This is a significant performance
      improvement when fetching from a stacked branch.
      (John Arbash Meinel, #300289)

    * When making a large readv() request over ``bzr+ssh``, break up the
      request into more manageable chunks. Because the RPC is not yet able
      to stream, this helps keep us from buffering too much information at
      once. (John Arbash Meinel)

  BUG FIXES:

    * Better message when the user needs to set their Launchpad ID.
      (Martin Pool, #289148)

    * ``bzr commit --local`` doesn't access the master branch anymore.
      This fixes a regression introduced in 1.9.  (Marius Kruger, #299313)

    * Don't call the system ``chdir()`` with an empty path. Sun OS seems
      to give an error in that case.  Also, don't count on ``getcwd()``
      being able to allocate a new buffer, which is a gnu extension.
      (John Arbash Meinel, Martin Pool, Harry Hirsch, #297831)

    * Don't crash when requesting log --forward <file> for a revision range
      starting with a dotted revno.
      (Vincent Ladeuil, #300055)

    * Don't create text deltas spanning stacked repositories; this could
      cause "Revision X not present in Y" when later accessing them.
      (Martin Pool, #288751)

    * Pack repositories are now able to reload the pack listing and retry
      the current operation if another action causes the data to be
      repacked.  (John Arbash Meinel, #153786)

    * PermissionDenied errors from smart servers no longer cause
      "PermissionDenied: "None"" on the client.
      (Andrew Bennetts, #299254)

    * Pushing to a stacked pack repository now batches writes, the same
      way writes are batched to ordinary pack repository.  This makes
      pushing to a stacked branch over the network much faster.
      (Andrew Bennetts, #294479)

    * TooManyConcurrentRequests no longer occur when a fetch fails and
      tries to abort a write group.  This allows the root cause (e.g. a
      network interruption) to be reported.  (Andrew Bennetts, #297014)

    * RemoteRepository.get_parent_map now uses fallback repositories.
      (Aaron Bentley, #297991?, #293679?)

  API CHANGES:

    * ``CommitBuilder`` now validates the strings it will be committing,
      to ensure that they do not have characters that will not be properly
      round-tripped. For now, it just checks for characters that are
      invalid in the XML form. (John Arbash Meinel, #295161)

    * Constructor parameters for NewPack (internal to pack repositories)
      have changed incompatibly.

    * ``Repository.abort_write_group`` now accepts an optional
      ``suppress_errors`` flag.  Repository implementations that override
      ``abort_write_group`` will need to be updated to accept the new
      argument.  Subclasses that only override ``_abort_write_group``
      don't need to change.

    * Transport implementations must provide copy_tree_to_transport.  A default
      implementation is provided for Transport subclasses.

  TESTING:

    * ``bzr selftest`` now fails if no doctests are found in a module
      that's expected to have them.  (Martin Pool)

    * Doctests now only report the first failure.  (Martin Pool)


bzr 1.9 2008-11-07
------------------

This release of Bazaar adds a new repository format, ``1.9``, with smaller
and more efficient index files.  This format can be specified when
creating a new repository, or used to losslessly upgrade an existing
repository.  bzr 1.9 also speeds most operations over the smart server
protocol, makes annotate faster, and uses less memory when making
checkouts or pulling large amounts of data.

  BUG FIXES:

   * Fix "invalid property value 'branch-nick' for None" regression with
     branches bound to svn branches.  (Martin Pool, #293440)

   * Fix SSL/https on Python2.6.  (Vincent Ladeuil, #293054)

   * ``SFTPTransport.readv()`` had a bug when requests were out-of-order.
     This only triggers some-of-the-time on Knit format repositories.
     (John Arbash Meinel, #293746)


bzr 1.9rc1 2008-10-31
---------------------

  NEW FEATURES:

    * New Branch hook ``transform_fallback_location`` allows a function to
      be called when looking up the stacked source. (Michael Hudson)

    * New repository formats ``1.9`` and ``1.9-rich-root``. These have all
      the functionality of ``1.6``, but use the new btree indexes.
      These indexes are both smaller and faster for access to historical
      information.  (John Arbash Meinel)

  IMPROVEMENTS:

    * ``BTreeIndex`` code now is able to prefetch extra pages to help tune
      the tradeoff between bandwidth and latency. Should be tuned
      appropriately to not impact commands which need minimal information,
      but provide a significant boost to ones that need more context. Only
      has a direct impact on the ``--development2`` format which uses
      btree's for the indexes. (John Arbash Meinel)

    * ``bzr dump-btree`` is a hidden command introduced to allow dumping
      the contents of a compressed btree file.  (John Arbash Meinel)

    * ``bzr pack`` now tells the index builders to optimize for size. For
      btree index repositories, this can save 25% of the index size
      (mostly in the text indexes). (John Arbash Meinel)

    * ``bzr push`` to an existing branch or repository on a smart server
      is faster, due to Bazaar making more use of the ``get_parent_map``
      RPC when querying the remote branch's revision graph.
      (Andrew Bennetts)

    * default username for bzr+ssh and sftp can be configured in
      authentication.conf. (Aaron Bentley)

    * launchpad-login now provides a default username for bzr+ssh and sftp
      URLs, allowing username-free URLs to work for everyone. (Aaron Bentley)

    * ``lp:`` lookups no longer include usernames, making them shareable and
      shorter. (Aaron Bentley)

    * New ``PackRepository.autopack`` smart server RPC, which does
      autopacking entirely on the server.  This is much faster than
      autopacking via plain file methods, which downloads a large amount
      of pack data and then re-uploads the same pack data into a single
      file.  This fixes a major (although infrequent) cause of lengthy
      delays when using a smart server.  For example, pushing the 10th
      revision to a repository with 9 packs now takes 44 RPCs rather than
      179, and much less bandwidth too.  This requires Bazaar 1.9 on both
      the client and the server, otherwise the client will fallback to the
      slower method.  (Andrew Bennetts)

  BUG FIXES:

    * A failure to load a plugin due to an IncompatibleAPI exception is
      now correctly reported. (Robert Collins, #279451)

    * API versioning support now has a multiple-version checking api
      ``require_any_api``. (Robert Collins, #279447)

    * ``bzr branch --stacked`` from a smart server to a standalone branch
      works again.  This fixes a regression in 1.7 and 1.8.
      (Andrew Bennetts, #270397)

    * ``bzr co`` uses less memory. It used to unpack the entire WT into
      memory before writing it to disk. This was a little bit faster, but
      consumed lots of memory. (John Arbash Meinel, #269456)

    * ``bzr missing --quiet`` no longer prints messages about whether
      there are missing revisions.  The exit code indicates whether there
      were or not.  (Martin Pool, #284748)

    * Fixes to the ``annotate`` code. The fast-path which re-used the
      stored deltas was accidentally disabled all the time, instead of
      only when a branch was stacked. Second, the code would accidentally
      re-use a delta even if it wasn't against the left-parent, this
      could only happen if ``bzr reconcile`` decided that the parent
      ordering was incorrect in the file graph.  (John Arbash Meinel)

    * "Permission denied" errors that occur when pushing a new branch to a
      smart server no longer cause tracebacks.  (Andrew Bennetts, #278673)

    * Some compatibility fixes for building the extensions with MSVC and
      for python2.4. (John Arbash Meinel, #277484)

    * The index logic is now able to reload the list of pack files if and
      index ends up disappearing. We still don't reload if the pack data
      itself goes missing after checking the index. This bug appears as a
      transient failure (file not found) when another process is writing
      to the repository.  (John Arbash Meinel, #153786)

    * ``bzr switch`` and ``bzr bind`` will now update the branch nickname if
      it was previously set. All checkouts will now refer to the bound branch
      for a nickname if one was not explicitly set.
      (Marius Kruger, #230903)

  DOCUMENTATION:

    * Improved hook documentation. (Michael Ernst)

  API CHANGES:

    * commands.plugins_cmds is now a CommandRegistry, not a dict.

  INTERNALS:

     * New AuthenticationConfig.set_credentials method allows easy programmatic
       configuration of authetication credentials.


bzr 1.8 2008-10-16
------------------

Bazaar 1.8 includes several fixes that improve working tree performance,
display of revision logs, and merges.  The bzr testsuite now passes on OS
X and Python 2.6, and almost completely passes on Windows.  The
smartserver code has gained several bug fixes and performance
improvements, and can now run server-side hooks within an http server.

  BUG FIXES:

   * Fix "Must end write group" error when another error occurs during
     ``bzr push``.  (Andrew Bennetts, #230902)

  PORTABILITY:

   * Some Pyrex versions require the WIN32 macro defined to compile on
     that platform.  (Alexander Belchenko, Martin Pool, #277481)


bzr 1.8rc1 2008-10-07
---------------------

  CHANGES:

    * ``bzr log file`` has been changed. It now uses a different method
      for determining which revisions to show as merging the changes to
      the file. It now only shows revisions which merged the change
      towards your mainline. This simplifies the output, makes it faster,
      and reduces memory consumption.  (John Arbash Meinel)

    * ``bzr merge`` now defaults to having ``--reprocess`` set, whenever
      ``--show-base`` is not supplied.  (John Arbash Meinel)

    * ``bzr+http//`` will now optionally load plugins and write logs on the
      server. (Marius Kruger)

    * ``bzrlib._dirstate_helpers_c.pyx`` does not compile correctly with
      Pyrex 0.9.4.1 (it generates C code which causes segfaults). We
      explicitly blacklist that version of the compiler for that
      extension. Packaged versions will include .c files created with
      pyrex >= 0.9.6 so it doesn't effect releases, only users running
      from the source tree. (John Arbash Meinel, #276868)

  FEATURES:

    * bzr is now compatible with python-2.6. python-2.6 is not yet officially
      supported (nor released, tests were conducted with the dev version of
      python-2.6rc2), but all known problems have been fixed.  Feedback
      welcome.
      (Vincent Ladeuil, #269535)

  IMPROVEMENTS:

    * ``bzr annotate`` will now include uncommitted changes from the local
      working tree by default. Such uncommitted changes are given the
      revision number they would get if a commit was done, followed with a
      ? to indicate that its not actually known. (Robert Collins, #3439)

    * ``bzr branch`` now accepts a ``--standalone`` option, which creates a
      standalone branch regardless of the presence of shared repositories.
      (Daniel Watkins)

    * ``bzr push`` is faster in the case there are no new revisions to
      push.  It is also faster if there are no tags in the local branch.
      (Andrew Bennetts)

    * File changes during a commit will update the tree stat cache.
      (Robert Collins)

    * Location aliases can now accept a trailing path.  (Micheal Hudson)

    * New hooks ``Lock.hooks`` when LockDirs are acquired and released.
      (Robert Collins, MartinPool)

    * Switching in heavyweight checkouts uses the master branch's context, not
      the checkout's context.  (Adrian Wilkins)

    * ``status`` on large trees is now faster, due to optimisations in the
      walkdirs code. Of particular note, the walkdirs code now performs
      a temporary ``chdir()`` while reading a single directory; if your
      platform has non thread-local current working directories (and is
      not windows which has its own implementation), this may introduce a
      race condition during concurrent uses of bzrlib. The bzrlib CLI
      will not encounter this as it is single threaded for working tree
      operations. (Robert Collins)

    * The C extensions now build on python 2.4 (Robert Collins, #271939)

    * The ``-Dhpss`` debug flag now reports the number of smart server
      calls per medium to stderr.  This is in addition to the existing
      detailed logging to the .bzr.log trace file.  (Andrew Bennetts)

  BUG FIXES:

    * Avoid random failures arising from misinterpreted ``errno`` values
      in ``_readdir_pyx.read_dir``.
      (Martin Pool, #279381)

    * Branching from a shared repository on a smart server into a new
      repository now preserves the repository format.
      (Andrew Bennetts, #269214)

    * ``bzr log`` now accepts a ``--change`` option.
      (Vincent Ladeuil, #248427)

    * ``bzr missing`` now accepts an ``--include-merges`` option.
      (Vincent Ladeuil, #233817)

    * Don't try to filter (internally) '.bzr' from the files to be deleted if
      it's not there.
      (Vincent Ladeuil, #272648)

    * Fix '_in_buffer' AttributeError when using the -Dhpss debug flag.
      (Andrew Bennetts)

    * Fix TooManyConcurrentRequests errors caused by a connection failure
      when doing ``bzr pull`` or ``bzr merge`` from a ``bzr+ssh`` URL.
      (Andrew Bennetts, #246233)

    * Fixed ``bzr st -r branch:PATH_TO_BRANCH`` where the other branch
      is in a different repository than the current one.
      (Lukáš Lalinský, #144421)

    * Make the first line of the manpage preamble a comment again.
      (David Futcher, #242106)

    * Remove use of optional parameter in GSSAPI FTP support, since
      it breaks newer versions of Python-Kerberos. (Jelmer Vernooij)

    * The autopacking logic will now always create a single new pack from
      all of the content which it deems is worth moving. This avoids the
      'repack a single pack' bug and should result in better packing
      overall.  (John Arbash Meinel, #242510, #172644)

    * Trivial documentation fix.
      (John Arbash Meinel, #270471)

    * ``bzr switch`` and ``bzr bind`` will now update the branch nickname if
      it was previously set. All checkouts will now refer to the bound branch
      for a nickname if one was not explicitly set.
      (Marius Kruger, #230903)

  DOCUMENTATION:

    * Explain revision/range identifiers. (Daniel Clemente)

  API CHANGES:

    * ``CommitBuilder.record_entry_contents`` returns one more element in
      its result tuple - an optional file system hash for the hash cache
      to use. (Robert Collins)

    * ``dirstate.DirState.update_entry`` will now only calculate the sha1
      of a file if it is likely to be needed in determining the output
      of iter_changes. (Robert Collins)

    * The PackRepository, RepositoryPackCollection, NewPack classes have a
      slightly changed interface to support different index types; as a
      result other users of these classes need to supply the index types
      they want. (Robert Collins)

  TESTING:

    * ``bzrlib.tests.repository_implementations`` has been renamed to
      ``bzrlib.tests.per_repository`` so that we have a common structure
      (and it is shorter). (John Arbash Meinel, #239343)

    * ``LocalTransport.abspath()`` now returns a drive letter if the
      transport has one, fixing numerous tests on Windows.
      (Mark Hammond)

    * PreviewTree is now tested via intertree_implementations.
      (Aaron Bentley)

    * The full test suite is passing again on OSX.
      (Guillermo Gonzalez, Vincent Ladeuil)

    * The full test suite passes when run with ``-Eallow_debug``.
      (Andrew Bennetts)

  INTERNALS:

    * A new hook, ``Branch.open``, has been added, which is called when
      branch objects are opened. (Robert Collins)

    * ``bzrlib.osutils._walkdirs_utf8`` has been refactored into common
      tree walking, and modular directory listing code to aid future
      performance optimisations and refactoring. (Robert Collins)

    * ``bzrlib.trace.debug_memory`` can be used to get a quick memory dump
      in the middle of processing. It only reports memory if
      ``/proc/PID/status`` is available. (John Arbash Meinel)

    * New method ``RevisionSpec.as_tree`` for representing the revision
      specifier as a revision tree object. (Lukáš Lalinský)

    * New race-free method on MutableTree ``get_file_with_stat`` for use
      when generating stat cache results. (Robert Collins)

    * New win32utils.get_local_appdata_location() provides access to a local
      directory for storing data.  (Mark Hammond)

    * To be compatible with python-2.6 a few new rules should be
      observed. 'message' attribute can't be used anymore in exception
      classes, 'sha' and 'md5' modules have been deprecated (use
      osutils.[md5|sha]), object__init__ and object.__new__ don't accept
      parameters anymore.
      (Vincent Ladeuil)


bzr 1.7.1 2008-10-01
--------------------

  No changes from 1.7.1rc1.


bzr 1.7.1rc1 2008-09-24
-----------------------

This release just includes an update to how the merge algorithm handles
file paths when we encounter complex history.

  FEATURES:

    * If we encounter a criss-cross in history, use information from
      direct Least Common Ancestors to resolve inventory shape (locations
      of files, adds, deletes, etc). This is similar in concept to using
      ``--lca`` for merging file texts, only applied to paths.
      (John Arbash Meinel)


bzr 1.7 2008-09-23
------------------

This release includes many bug fixes and a few performance and feature
improvements.  ``bzr rm`` will now scan for missing files and remove them,
like how ``bzr add`` scans for unknown files and adds them. A bit more
polish has been applied to the stacking code. The b-tree indexing code has
been brought in, with an eye on using it in a future repository format.
There are only minor installer changes since bzr-1.7rc2.

  FEATURES

    * Some small updates to the win32 installer. Include localization
      files found in plugins, and include the builtin distutils as part of
      packaging qbzr. (Mark Hammond)


bzr 1.7rc2 2008-09-17
---------------------

A few bug fixes from 1.7rc1. The biggest change is a new
``RemoteBranch.get_stacked_on_url`` rpc. This allows clients that are
trying to access a Stacked branch over the smart protocol, to properly
connect to the stacked-on location.

  BUG FIXES:

    * Branching from a shared repository on a smart server into a new
      repository now preserves the repository format.
      (Andrew Bennetts, #269214)

   * Branching from a stacked branch via ``bzr+ssh`` can properly connect
     to the stacked-on branch.  (Martin Pool, #261315)

    * ``bzr init`` no longer re-opens the BzrDir multiple times.
      (Vincent Ladeuil)

    * Fix '_in_buffer' AttributeError when using the -Dhpss debug flag.
      (Andrew Bennetts)


bzr 1.7rc1 2008-09-09
---------------------

This release candidate for bzr 1.7 has several bug fixes and a few
performance and feature improvements.  ``bzr rm`` will now scan for
missing files and remove them, like how ``bzr add`` scans for unknown
files and adds them. A bit more polish has been applied to the stacking
code. The b-tree indexing code has been brought in, with an eye on using
it in a future repository format.


  CHANGES:

    * ``bzr export`` can now export a subdirectory of a project.
      (Robert Collins)

    * ``bzr remove-tree`` will now refuse to remove a tree with uncommitted
      changes, unless the ``--force`` option is specified.
      (Lukáš Lalinský, #74101)

    * ``bzr rm`` will now scan for files that are missing and remove just
      them automatically, much as ``bzr add`` scans for new files that
      are not ignored and adds them automatically. (Robert Collins)

  FEATURES

    * Support for GSSAPI authentication when using FTP as documented in
      RFC2228. (Jelmer Vernooij, #49623)

    * Add support for IPv6 in the smart server. (Jelmer Vernooij, #165014)

  IMPROVEMENTS:

    * A url like ``log+file:///tmp`` will log all access to that Transport
      to ``.bzr.log``, which may help in debugging or profiling.
      (Martin Pool)

    * ``bzr branch`` and ``bzr push`` use the default stacking policy if the
      branch format supports it. (Aaron Bentley)

    * ``bzr init`` and ``bzr init-repo`` will now print out the same as
      ``bzr info`` if it completed successfully.
      (Marius Kruger)

    * ``bzr uncommit`` logs the old tip revision id, and displays how to
      restore the branch to that tip using ``bzr pull``.  This allows you
      to recover if you realize you uncommitted the wrong thing.
      (John Arbash Meinel)

    * Fix problems in accessing stacked repositories over ``bzr://``.
      (Martin Pool, #261315)

    * ``SFTPTransport.readv()`` was accidentally using ``list += string``,
      which 'works', but adds each character separately to the list,
      rather than using ``list.append(string)``. Fixing this makes the
      SFTP transport a little bit faster (~20%) and use a bit less memory.
      (John Arbash Meinel)

    * When reading index files, if we happen to read the whole file in a
      single request treat it as a ``_buffer_all`` request. This happens
      most often on small indexes over remote transports, where we default
      to reading 64kB. It saves a round trip for each small index during
      fetch operations. Also, if we have read more than 50% of an index
      file, trigger a ``_buffer_all`` on the next request. This works
      around some inefficiencies because reads don't fall neatly on page
      boundaries, so we would ignore those bytes, but request them again
      later. This could trigger a total read size of more than the whole
      file. (John Arbash Meinel)

  BUG FIXES:

    * ``bzr rm`` is now aliased to ``bzr del`` for the convenience of svn
      users. (Robert Collins, #205416)

    * Catch the infamous "select/poll returned error" which occurs when
      pycurl try to send a body request to an HTTP/1.0 server which has
      already refused to handle the request. (Vincent Ladeuil, #225020)

    * Fix ``ObjectNotLocked`` errors when using various commands
      (including ``bzr cat`` and ``bzr annotate``) in combination with a
      smart server URL.  (Andrew Bennetts, #237067)

    * ``FTPTransport.stat()`` would return ``0000`` as the permission bits
      for the containing ``.bzr/`` directory (it does not implement
      permissions). This would cause us to set all subdirectories to
      ``0700`` and files to ``0600`` rather than leaving them unmodified.
      Now we ignore ``0000`` as the permissions and assume they are
      invalid. (John Arbash Meinel, #259855)

    * Merging from a previously joined branch will no longer cause
      a traceback. (Jelmer Vernooij, #203376)

    * Pack operations on windows network shares will work even with large
      files. (Robert Collins, #255656)

    * Running ``bzr st PATH_TO_TREE`` will no longer suppress merge
      status. Status is also about 7% faster on mozilla sized trees
      when the path to the root of the tree has been given. Users of
      the internal ``show_tree_status`` function should be aware that
      the show_pending flag is now authoritative for showing pending
      merges, as it was originally. (Robert Collins, #225204)

    * Set valid default _param_name for Option so that ListOption can embed
      '-' in names. (Vincent Ladeuil, #263249)

    * Show proper error rather than traceback when an unknown revision
      id is specified to ``bzr cat-revision``. (Jelmer Vernooij, #175569)

    * Trailing text in the dirstate file could cause the C dirstate parser
      to try to allocate an invalid amount of memory. We now properly
      check and test for parsing a dirstate with invalid trailing data.
      (John Arbash Meinel, #186014)

    * Unexpected error responses from a smart server no longer cause the
      client to traceback.  (Andrew Bennetts, #263527)

    * Use a Windows api function to get a Unicode host name, rather than
      assuming the host name is ascii.
      (Mark Hammond, John Arbash Meinel, #256550)

    * ``WorkingTree4`` trees will now correctly report missing-and-new
      paths in the output of ``iter_changes``. (Robert Collins)

  DOCUMENTATION:

    * Updated developer documentation.  (Martin Pool)

  API CHANGES:

    * Exporters now take 4 parameters. (Robert Collins)

    * ``Tree.iter_changes`` will now return False for the content change
      field when a file is missing in the basis tree and not present in
      the target tree. Previously it returned True unconditionally.
      (Robert Collins)

    * The deprecated ``Branch.abspath`` and unimplemented
      ``Branch.rename_one`` and ``Branch.move`` were removed. (Jelmer Vernooij)

    * BzrDir.clone_on_transport implementations must now accept a stacked_on
      parameter.  (Aaron Bentley)

    * BzrDir.cloning_metadir implementations must now take a require_stacking
      parameter.  (Aaron Bentley)

  TESTING:

    * ``addCleanup`` now takes ``*arguments`` and ``**keyword_arguments``
      which are then passed to the cleanup callable as it is run. In
      addition, addCleanup no longer requires that the callables passed to
      it be unique. (Jonathan Lange)

    * Fix some tests that fail on Windows because files are deleted while
      still in use.
      (Mark Hammond)

    * ``selftest``'s ``--starting-with`` option can now use predefined
      prefixes so that one can say ``bzr selftest -s bp.loom`` instead of
      ``bzr selftest -s bzrlib.plugins.loom``. (Vincent Ladeuil)

    * ``selftest``'s ``--starting-with`` option now accepts multiple values.
      (Vincent Ladeuil)

  INTERNALS:

    * A new plugin interface, ``bzrlib.log.log_adapters``, has been added.
      This allows dynamic log output filtering by plugins.
      (Robert Collins)

    * ``bzrlib.btree_index`` is now available, providing a b-tree index
      layer. The design is memory conservative (limited memory cache),
      faster to seek (approx 100 nodes per page, gives 100-way fan out),
      and stores compressed pages allowing more keys per page.
      (Robert Collins, John Arbash Meinel)

    * ``bzrlib.diff.DiffTree.show_diff`` now skips changes where the kind
      is unknown in both source and target.
      (Robert Collins, Aaron Bentley)

    * ``GraphIndexBuilder.add_node`` and ``BTreeBuilder`` have been
      streamlined a bit. This should make creating large indexes faster.
      (In benchmarking, it now takes less time to create a BTree index than
      it takes to read the GraphIndex one.) (John Arbash Meinel)

    * Mail clients for `bzr send` are now listed in a registry.  This
      allows plugins to add new clients by registering them with
      ``bzrlib.mail_client.mail_client_registry``.  All of the built-in
      clients now use this mechanism.  (Neil Martinsen-Burrell)


bzr 1.6.1 2008-09-05
--------------------

A couple regressions were found in the 1.6 release. There was a
performance issue when using ``bzr+ssh`` to branch large repositories,
and some problems with stacking and ``rich-root`` capable repositories.


bzr 1.6.1rc2 2008-09-03
-----------------------

  BUG FIXES:

    * Copying between ``rich-root`` and ``rich-root-pack`` (and vice
      versa) was accidentally using the inter-model fetcher, instead of
      recognizing that both were 'rich root' formats.
      (John Arbash Meinel, #264321)


bzr 1.6.1rc1 2008-08-29
-----------------------

This release fixes a few regressions found in the 1.6 client. Fetching
changes was using an O(N^2) buffering algorithm, so for large projects it
would cause memory thrashing. There is also a specific problem with the
``--1.6-rich-root`` format, which prevented stacking on top of
``--rich-root-pack`` repositories, and could allow users to accidentally
fetch experimental data (``-subtree``) without representing it properly.
The ``--1.6-rich-root`` format has been deprecated and users are
recommended to upgrade to ``--1.6.1-rich-root`` immediately.  Also we
re-introduced a workaround for users who have repositories with incorrect
nodes (not possible if you only used official releases).
I should also clarify that none of this is data loss level issues, but
still sufficient enough to warrant an updated release.

  BUG FIXES:

    * ``RemoteTransport.readv()`` was being inefficient about how it
      buffered the readv data and processed it. It would keep appending to
      the same string (causing many copies) and then pop bytes out of the
      start of the string (causing more copies).
      With this patch "bzr+ssh://local" can improve dramatically,
      especially for projects with large files.
      (John Arbash Meinel)

    * Revision texts were always meant to be stored as fulltexts. There
      was a bug in a bzr.dev version that would accidentally create deltas
      when copying from a Pack repo to a Knit repo. This has been fixed,
      but to support those repositories, we know always request full texts
      for Revision texts. (John Arbash Meinel, #261339)

    * The previous ``--1.6-rich-root`` format used an incorrect xml
      serializer, which would accidentally support fetching from a
      repository that supported subtrees, even though the local one would
      not. We deprecated that format, and introduced a new one that uses
      the correct serializer ``--1.6.1-rich-root``.
      (John Arbash Meinel, #262333)


bzr 1.6 2008-08-25
------------------

Finally, the long awaited bzr 1.6 has been released. This release includes
new features like Stacked Branches, improved weave merge, and an updated
server protocol (now on v3) which will allow for better cross version
compatibility. With this release we have deprecated Knit format
repositories, and recommend that users upgrade them, we will continue to
support reading and writing them for the forseeable future, but we will
not be tuning them for performance as pack repositories have proven to be
better at scaling. This will also be the first release to bundle
TortoiseBzr in the standalone Windows installer.


bzr 1.6rc5 2008-08-19
---------------------

  BUG FIXES:

    * Disable automatic detection of stacking based on a containing
      directory of the target. It interacted badly with push, and needs a
      bit more work to get the edges polished before it should happen
      automatically. (John Arbash Meinel, #259275)
      (This change was reverted when merged to bzr.dev)


bzr 1.6rc4 2008-08-18
---------------------

  BUG FIXES:

    * Fix a regression in knit => pack fetching.  We had a logic
      inversion, causing the fetch to insert fulltexts in random order,
      rather than preserving deltas.  (John Arbash Meinel, #256757)


bzr 1.6rc3 2008-08-14
---------------------

  CHANGES:

    * Disable reading ``.bzrrules`` as a per-branch rule preferences
      file. The feature was not quite ready for a full release.
      (Robert Collins)

  IMPROVEMENTS:

    * Update the windows installer to bundle TortoiseBzr and ``qbzr``
      into the standalone installer. This will be the first official
      windows release that installs Tortoise by default.
      (Mark Hammond)

  BUG FIXES:

    * Fix a regression in ``bzr+http`` support. There was a missing
      function (``_read_line``) that needed to be carried over from
      ``bzr+ssh`` support. (Andrew Bennetts)

    * ``GraphIndex`` objects will internally read an entire index if more
      than 1/20th of their keyspace is requested in a single operation.
      This largely mitigates a performance regression in ``bzr log FILE``
      and completely corrects the performance regression in ``bzr log``.
      The regression was caused by removing an accomodation which had been
      supporting the index format in use. A newer index format is in
      development which is substantially faster. (Robert Collins)


bzr 1.6rc2 2008-08-13
---------------------

This release candidate has a few minor bug fixes, and some regression
fixes for Windows.

  BUG FIXES:

    * ``bzr upgrade`` on remote branches accessed via bzr:// and
      bzr+ssh:// now works.  (Andrew Bennetts)

    * Change the ``get_format_description()`` strings for
      ``RepositoryFormatKnitPack5`` et al to be single line messages.
      (Aaron Bentley)

    * Fix for a regression on Win32 where we would try to call
      ``os.listdir()`` on a file and not catch the exception properly.
      (Windows raises a different exception.) This would manifest in
      places like ``bzr rm file`` or ``bzr switch``.
      (Mark Hammond, John Arbash Meinel)

    * ``Inventory.copy()`` was failing to set the revision property for
      the root entry. (Jelmer Vernooij)

    * sftp transport: added missing ``FileExists`` case to
      ``_translate_io_exception`` (Christophe Troestler, #123475)

    * The help for ``bzr ignored`` now suggests ``bzr ls --ignored`` for
      scripting use. (Robert Collins, #3834)

    * The default ``annotate`` logic will now always assign the
      last-modified value of a line to one of the revisions that modified
      it, rather than a merge revision. This would happen when both sides
      claimed to have modified the line resulting in the same text. The
      choice is arbitrary but stable, so merges in different directions
      will get the same results.  (John Arbash Meinel, #232188)


bzr 1.6rc1 2008-08-06
---------------------

This release candidate for bzr 1.6 solidifies the new branch stacking
feature.  Bazaar now recommends that users upgrade all knit repositories,
because later formats are much faster.  However, we plan to continue read/write and
upgrade support for knit repostories for the forseeable future.  Several
other bugs and performance issues were fixed.

  CHANGES:

    * Knit format repositories are deprecated and bzr will now emit
      warnings whenever it encounters one.  Use ``bzr upgrade`` to upgrade
      knit repositories to pack format.  (Andrew Bennetts)

  IMPROVEMENTS:

    * ``bzr check`` can now be told which elements at a location it should
      check.  (Daniel Watkins)

    * Commit now supports ``--exclude`` (or ``-x``) to exclude some files
      from the commit. (Robert Collins, #3117)

    * Fetching data between repositories that have the same model but no
      optimised fetcher will not reserialise all the revisions, increasing
      performance. (Robert Collins, John Arbash Meinel)

    * Give a more specific error when target branch is not reachable.
      (James Westby)

    * Implemented a custom ``walkdirs_utf8`` implementation for win32.
      This uses a pyrex extension to get direct access to the
      ``FindFirstFileW`` style apis, rather than using ``listdir`` +
      ``lstat``. Shows a very strong improvement in commands like
      ``status`` and ``diff`` which have to iterate the working tree.
      Anywhere from 2x-6x faster depending on the size of the tree (bigger
      trees, bigger benefit.) (John Arbash Meinel)

    * New registry for log properties handles  and the method in
      LongLogFormatter to display the custom properties returned by the
      registered handlers. (Guillermo Gonzalez, #162469)

  BUG FIXES:

    * Add more tests that stacking does not create deltas spanning
      physical repository boundaries.
      (Martin Pool, #252428)

    * Better message about incompatible repositories.
      (Martin Pool, #206258)

    * ``bzr branch --stacked`` ensures the destination branch format can
      support stacking, even if the origin does not.
      (Martin Pool)

    * ``bzr export`` no longer exports ``.bzrrules``.
      (Ian Clatworthy)

    * ``bzr serve --directory=/`` now correctly allows the whole
      filesystem to be accessed on Windows, not just the root of the drive
      that Python is running from.
      (Adrian Wilkins, #240910)

    * Deleting directories by hand before running ``bzr rm`` will not
      cause subsequent errors in ``bzr st`` and ``bzr commit``.
      (Robert Collins, #150438)

    * Fix a test case that was failing if encoding wasn't UTF-8.
      (John Arbash Meinel, #247585)

    * Fix "no buffer space available" error when branching with the new
      smart server protocol to or from Windows.
      (Andrew Bennetts, #246180)

    * Fixed problem in branching from smart server.
      (#249256, Michael Hudson, Martin Pool)

    * Handle a file turning in to a directory in TreeTransform.
      (James Westby, #248448)

  API CHANGES:

    * ``MutableTree.commit`` has an extra optional keywork parameter
      ``exclude`` that will be unconditionally supplied by the command
      line UI - plugins that add tree formats may need an update.
      (Robert Collins)

    * The API minimum version for plugin compatibility has been raised to
      1.6 - there are significant changes throughout the code base.
      (Robert Collins)

    * The generic fetch code now uses three attributes on Repository objects
      to control fetch. The streams requested are controlled via :
      ``_fetch_order`` and ``_fetch_uses_deltas``. Setting these
      appropriately allows different repository implementations to recieve
      data in their optimial form. If the ``_fetch_reconcile`` is set then
      a reconcile operation is triggered at the end of the fetch.
      (Robert Collins)

    * The ``put_on_disk`` and ``get_tar_item`` methods in
      ``InventoryEntry`` were deprecated. (Ian Clatworthy)

    * ``Repository.is_shared`` doesn't take a read lock. It didn't
      need one in the first place (nobody cached the value, and
      ``RemoteRepository`` wasn't taking one either). This saves a round
      trip when probing Pack repositories, as they read the ``pack-names``
      file when locked. And during probe, locking the repo isn't very
      useful. (John Arbash Meinel)

  INTERNALS:

    * ``bzrlib.branchbuilder.BranchBuilder`` is now much more capable of
      putting together a real history without having to create a full
      WorkingTree. It is recommended that tests that are not directly
      testing the WorkingTree use BranchBuilder instead.  See
      ``BranchBuilder.build_snapshot`` or
      ``TestCaseWithMemoryTree.make_branch_builder``.  (John Arbash Meinel)

    * ``bzrlib.builtins.internal_tree_files`` broken into two giving a new
      helper ``safe_relpath_files`` - used by the new ``exclude``
      parameter to commit. (Robert Collins)

    * Make it easier to introduce new WorkingTree formats.
      (Ian Clatworthy)

    * The code for exporting trees was refactored not to use the
      deprecated ``InventoryEntry`` methods. (Ian Clatworthy)

    * RuleSearchers return () instead of [] now when there are no matches.
      (Ian Clatworthy)


bzr 1.6beta3 2008-07-17
-----------------------

This release adds a new 'stacked branches' feature allowing branches to
share storage without being in the same repository or on the same machine.
(See the user guide for more details.)  It also adds a new hook, improved
weaves, aliases for related locations, faster bzr+ssh push, and several
bug fixes.

  FEATURES:

    * New ``pre_change_branch_tip`` hook that is called before the
      branch tip is moved, while the branch is write-locked.  See the User
      Reference for signature details.  (Andrew Bennetts)

    * Rule-based preferences can now be defined for selected files in
      selected branches, allowing commands and plugins to provide
      custom behaviour for files matching defined patterns.
      See ``Rule-based preferences`` (part of ``Configuring Bazaar``)
      in the User Guide and ``bzr help rules`` for more information.
      (Ian Clatworthy)

    * Sites may suggest a branch to stack new branches on.  (Aaron Bentley)

    * Stacked branches are now supported. See ``bzr help branch`` and
      ``bzr help push``.  Branches must be in the ``development1`` format
      to stack, though the stacked-on branch can be of any format.
      (Robert Collins)

  IMPROVEMENTS:

    * ``bzr export --format=tgz --root=NAME -`` to export a gzipped tarball
      to stdout; also ``tar`` and ``tbz2``.
      (Martin Pool)

    * ``bzr (re)merge --weave`` will now use a standard Weave algorithm,
      rather than the annotation-based merge it was using. It does so by
      building up a Weave of the important texts, without needing to build
      the full ancestry. (John Arbash Meinel, #238895)

    * ``bzr send`` documents and better supports ``emacsclient`` (proper
      escaping of mail headers and handling of the MUA Mew).
      (Christophe Troestler)

    * Remembered locations can be specified by aliases, e.g. :parent, :public,
      :submit.  (Aaron Bentley)

    * The smart protocol now has improved support for setting branches'
      revision info directly.  This makes operations like push
      faster.  The new request method name is
      ``Branch.set_last_revision_ex``.  (Andrew Bennetts)

  BUG FIXES:

    * Bazaar is now able to be a client to the web server of IIS 6 and 7.
      The broken implementations of RFC822 in Python and RFC2046 in IIS
      combined with boundary-line checking in Bazaar previously made this
      impossible. (NB, IIS 5 does not suffer from this problem).
      (Adrian Wilkins, #247585)

    * ``bzr log --long`` with a ghost in your mainline now handles that
      ghost properly. (John Arbash Meinel, #243536)

    * ``check`` handles the split-up .bzr layout correctly, so no longer
      requires a branch to be present.
      (Daniel Watkins, #64783)

    * Clearer message about how to set the PYTHONPATH if bzrlib can't be
      loaded.
      (Martin Pool, #205230)

    * Errors about missing libraries are now shown without a traceback,
      and with a suggestion to install the library.  The full traceback is
      still in ``.bzr.log`` and can be shown with ``-Derror``.
      (Martin Pool, #240161)

    * Fetch from a stacked branch copies all required data.
      (Aaron Bentley, #248506)

    * Handle urls such as ftp://user@host.com@www.host.com where the user
      name contains an @.
      (Neil Martinsen-Burrell, #228058)

    * ``needs_read_lock`` and ``needs_write_lock`` now suppress an error during
      ``unlock`` if there was an error in the original function. This helps
      most when there is a failure with a smart server action, since often the
      connection closes and we cannot unlock.
      (Andrew Bennetts, John Arbash Meinel, #125784)

    * Obsolete hidden command ``bzr fetch`` removed.
      (Martin Pool, #172870)

    * Raise the correct exception when doing ``-rbefore:0`` or ``-c0``.
      (John Arbash Meinel, #239933)

    * You can now compare file revisions in Windows diff programs from
      Cygwin Bazaar.
      (Matt McClure, #209281)

    * revision_history now tolerates mainline ghosts for Branch format 6.
      (Aaron Bentley, #235055)

    * Set locale from environment for third party libs.
      (Martin von Gagern, #128496)

  DOCUMENTATION:

    * Added *Using stacked branches* to the User Guide.
      (Ian Clatworthy)

    * Updated developer documentation.
      (Martin Pool)

  TESTING:

   * ``-Dmemory`` will cause /proc/PID/status to be catted before bzr
     exits, allowing low-key analysis of peak memory use. (Robert Collins)

   * ``TestCaseWithTransport.make_branch_and_tree`` tries harder to return
     a tree with a ``branch`` attribute of the right format.  This was
     preventing some ``RemoteBranch`` tests from actually running with
     ``RemoteBranch`` instances.  (Andrew Bennetts)

  API CHANGES:

    * Removed ``Repository.text_store``, ``control_store``, etc.  Instead,
      there are new attributes ``texts, inventories, revisions,
      signatures``, each of which is a ``VersionedFiles``.  See the
      Repository docstring for more details.
      (Robert Collins)

    * ``Branch.pull`` now accepts an ``_override_hook_target`` optional
      parameter.  If you have a subclass of ``Branch`` that overrides
      ``pull`` then you should add this parameter.  (Andrew Bennetts)

    * ``bzrlib.check.check()`` has been deprecated in favour of the more
      aptly-named ``bzrlib.check.check_branch()``.
      (Daniel Watkins)

    * ``Tree.print_file`` and ``Repository.print_file`` are deprecated.
      These methods are bad APIs because they write directly to sys.stdout.
      bzrlib does not use them internally, and there are no direct tests
      for them. (Alexander Belchenko)

  INTERNALS:

    * ``cat`` command no longer uses ``Tree.print_file()`` internally.
      (Alexander Belchenko)

    * New class method ``BzrDir.open_containing_tree_branch_or_repository``
      which eases the discovery of the tree, the branch and the repository
      containing a given location.
      (Daniel Watkins)

    * New ``versionedfile.KeyMapper`` interface to abstract out the access to
      underlying .knit/.kndx etc files in repositories with partitioned
      storage. (Robert Collins)

    * Obsolete developer-use command ``weave-join`` has been removed.
      (Robert Collins)

    * ``RemoteToOtherFetcher`` and ``get_data_stream_for_search`` removed,
      to support new ``VersionedFiles`` layering.
      (Robert Collins)


bzr 1.6beta2 2008-06-10
-----------------------

This release contains further progress towards our 1.6 goals of shallow
repositories, and contains a fix for some user-affecting bugs in the
repository layer.  Building working trees during checkout and branch is
now faster.

  BUG FIXES:

    * Avoid KnitCorrupt error extracting inventories from some repositories.
      (The data is not corrupt; an internal check is detecting a problem
      reading from the repository.)
      (Martin Pool, Andrew Bennetts, Robert Collins, #234748)

    * ``bzr status`` was breaking if you merged the same revision twice.
      (John Arbash Meinel, #235407)

    * Fix infinite loop consuming 100% CPU when a connection is lost while
      reading a response body via the smart protocol v1 or v2.
      (Andrew Bennetts)

    * Inserting a bundle which changes the contents of a file with no trailing
      end of line, causing a knit snapshot in a 'knits' repository will no longer
      cause KnitCorrupt. (Robert Collins)

    * ``RemoteBranch.pull`` needs to return the ``self._real_branch``'s
      pull result. It was instead just returning None, which breaks ``bzr
      pull``. (John Arbash Meinel, #238149)

    * Sanitize branch nick before using it as an attachment filename in
      ``bzr send``. (Lukáš Lalinský, #210218)

    * Squash ``inv_entry.symlink_target`` to a plain string when
      generating DirState details. This prevents from getting a
      ``UnicodeError`` when you have symlinks and non-ascii filenames.
      (John Arbash Meinel, #135320)

  IMPROVEMENTS:

    * Added the 'alias' command to set/unset and display aliases. (Tim Penhey)

    * ``added``, ``modified``, and ``unknowns`` behaviour made consistent (all three
      now quote paths where required). Added ``--null`` option to ``added`` and
      ``modified`` (for null-separated unknowns, use ``ls --unknown --null``)
      (Adrian Wilkins)

    * Faster branching (1.09x) and lightweight checkouts (1.06x) on large trees.
      (Ian Clatworthy, Aaron Bentley)

  DOCUMENTATION:

    * Added *Bazaar Zen* section to the User Guide. (Ian Clatworthy)

  TESTING:

    * Fix the test HTTPServer to be isolated from chdir calls made while it is
      running, allowing it to be used in blackbox tests. (Robert Collins)

  API CHANGES:

    * ``WorkingTree.set_parent_(ids/trees)`` will now filter out revisions
      which are in the ancestry of other revisions. So if you merge the same
      tree twice, or merge an ancestor of an existing merge, it will only
      record the newest. (If you merge a descendent, it will replace its
      ancestor). (John Arbash Meinel, #235407)

    * ``RepositoryPolicy.__init__`` now requires stack_on and stack_on_pwd,
      through the derived classes do not.  (Aaron Bentley)

  INTERNALS:

    * ``bzrlib.bzrdir.BzrDir.sprout`` now accepts ``stacked`` to control
      creating stacked branches. (Robert Collins)

    * Knit record serialisation is now stricter on what it will accept, to
      guard against potential internal bugs, or broken input. (Robert Collins)


bzr 1.6beta1 2008-06-02
-----------------------


Commands that work on the revision history such as push, pull, missing,
uncommit and log are now substantially faster.  This release adds a
translation of some of the user documentation into Spanish.  (Contributions of
other translations would be very welcome.)  Bazaar 1.6beta1 adds a new network
protocol which is used by default and which allows for more efficient transfers
and future extensions.


  NOTES WHEN UPGRADING:

    * There is a new version of the network protocol used for bzr://, bzr+ssh://
      and bzr+http:// connections.  This will allow more efficient requests and
      responses, and more graceful fallback when a server is too old to
      recognise a request from a more recent client.  Bazaar 1.6 will
      interoperate with 0.16 and later versions, but servers should be upgraded
      when possible.  Bazaar 1.6 no longer interoperates with 0.15 and earlier via
      these protocols.  Use alternatives like SFTP or upgrade those servers.
      (Andrew Bennetts, #83935)

  CHANGES:

    * Deprecation warnings will not be suppressed when running ``bzr selftest``
      so that developers can see if their code is using deprecated functions.
      (John Arbash Meinel)

  FEATURES:

    * Adding ``-Derror`` will now display a traceback when a plugin fails to
      load. (James Westby)

  IMPROVEMENTS:

    * ``bzr branch/push/pull -r XXX`` now have a helper function for finding
      the revno of the new revision (``Graph.find_distance_to_null``). This
      should make something like ``bzr branch -r -100`` in a shared, no-trees
      repository much snappier. (John Arbash Meinel)

    * ``bzr log --short -r X..Y`` no longer needs to access the full revision
      history. This makes it noticeably faster when logging the last few
      revisions. (John Arbash Meinel)

    * ``bzr ls`` now accepts ``-V`` as an alias for ``--versioned``.
      (Jerad Cramp, #165086)

    * ``bzr missing`` uses the new ``Graph.find_unique_ancestors`` and
      ``Graph.find_differences`` to determine missing revisions without having
      to search the whole ancestry. (John Arbash Meinel, #174625)

    * ``bzr uncommit`` now uses partial history access, rather than always
      extracting the full revision history for a branch. This makes it
      resolve the appropriate revisions much faster (in testing it drops
      uncommit from 1.5s => 0.4s). It also means ``bzr log --short`` is one
      step closer to not using full revision history.
      (John Arbash Meinel, #172649)

  BUGFIXES:

    * ``bzr merge --lca`` should handle when two revisions have no common
      ancestor other than NULL_REVISION. (John Arbash Meinel, #235715)

    * ``bzr status`` was breaking if you merged the same revision twice.
      (John Arbash Meinel, #235407)

    * ``bzr push`` with both ``--overwrite`` and ``-r NNN`` options no longer
      fails.  (Andrew Bennetts, #234229)

    * Correctly track the base URL of a smart medium when using bzr+http://
      URLs, which was causing spurious "No repository present" errors with
      branches in shared repositories accessed over bzr+http.
      (Andrew Bennetts, #230550)

    * Define ``_remote_is_at_least_1_2`` on ``SmartClientMedium`` so that all
      implementations have the attribute.  Fixes 'PyCurlTransport' object has no
      attribute '_remote_is_at_least_1_2' attribute errors.
      (Andrew Bennetts, #220806)

    * Failure to delete an obsolete pack file should just give a warning
      message, not a fatal error.  It may for example fail if the file is still
      in use by another process.
      (Martin Pool)

    * Fix MemoryError during large fetches over HTTP by limiting the amount of
      data we try to read per ``recv`` call.  The problem was observed with
      Windows and a proxy, but might affect other environments as well.
      (Eric Holmberg, #215426)

    * Handle old merge directives correctly in Merger.from_mergeable.  Stricter
      get_parent_map requirements exposed a latent bug here.  (Aaron Bentley)

    * Issue a warning and ignore passwords declared in authentication.conf when
      used for an ssh scheme (sftp or bzr+ssh).
      (Vincent Ladeuil, #203186)

    * Make both http implementations raise appropriate exceptions on 403
      Forbidden when POSTing smart requests.
      (Vincent Ladeuil, #230223)

    * Properly *title* header names in http requests instead of capitalizing
      them.
      (Vincent Ladeuil, #229076)

    * The "Unable to obtain lock" error message now also suggests using
      ``bzr break-lock`` to fix it.  (Martin Albisetti, #139202)

    * Treat an encoding of '' as ascii; this can happen when bzr is run
      under vim on Mac OS X.
      (Neil Martinsen-Burrell)

    * ``VersionedFile.make_mpdiffs()`` was raising an exception that wasn't in
      scope. (Daniel Fischer #235687)

  DOCUMENTATION:

    * Added directory structure and started translation of docs in spanish.
      (Martin Albisetti, Lucio Albenga)

    * Incorporate feedback from Jelmer Vernooij and Neil Martinsen-Burrell
      on the plugin and integration chapters of the User Guide.
      (Ian Clatworthy)

    * More Bazaar developer documentation about packaging and release process,
      and about use of Python reprs.
      (Martin Pool, Martin Albisetti)

    * Updated Tortise strategy document. (Mark Hammond)

  TESTING:

    * ``bzrlib.tests.adapt_tests`` was broken and unused - it has been fixed.
      (Robert Collins)

    * Fix the test HTTPServer to be isolated from chdir calls made while it is
      running, allowing it to be used in blackbox tests. (Robert Collins)

    * New helper function for splitting test suites
      ``split_suite_by_condition``. (Robert Collins)

  INTERNALS:

    * ``Branch.missing_revisions`` has been deprecated. Similar functionality
      can be obtained using ``bzrlib.missing.find_unmerged``. The api was
      fairly broken, and the function was unused, so we are getting rid of it.
      (John Arbash Meinel)

  API CHANGES:

    * ``Branch.abspath`` is deprecated; use the Tree or Transport
      instead.  (Martin Pool)

    * ``Branch.update_revisions`` now takes an optional ``Graph``
      object. This can be used by ``update_revisions`` when it is
      checking ancestry, and allows callers to prefer request to go to a
      local branch.  (John Arbash Meinel)

    * Branch, Repository, Tree and BzrDir should expose a Transport as an
      attribute if they have one, rather than having it indirectly accessible
      as ``.control_files._transport``.  This doesn't add a requirement
      to support a Transport in cases where it was not needed before;
      it just simplifies the way it is reached.  (Martin Pool)

    * ``bzr missing --mine-only`` will return status code 0 if you have no
      new revisions, but the remote does. Similarly for ``--theirs-only``.
      The new code only checks one side, so it doesn't know if the other
      side has changes. This seems more accurate with the request anyway.
      It also changes the output to print '[This|Other] branch is up to
      date.' rather than displaying nothing.  (John Arbash Meinel)

    * ``LockableFiles.put_utf8``, ``put_bytes`` and ``controlfilename``
      are now deprecated in favor of using Transport operations.
      (Martin Pool)

    * Many methods on ``VersionedFile``, ``Repository`` and in
      ``bzrlib.revision``  deprecated before bzrlib 1.5 have been removed.
      (Robert Collins)

    * ``RevisionSpec.wants_revision_history`` can be set to False for a given
      ``RevisionSpec``. This will disable the existing behavior of passing in
      the full revision history to ``self._match_on``. Useful for specs that
      don't actually need access to the full history. (John Arbash Meinel)

    * The constructors of ``SmartClientMedium`` and its subclasses now require a
      ``base`` parameter.  ``SmartClientMedium`` implementations now also need
      to provide a ``remote_path_from_transport`` method.  (Andrew Bennetts)

    * The default permissions for creating new files and directories
      should now be obtained from ``BzrDir._get_file_mode()`` and
      ``_get_dir_mode()``, rather than from LockableFiles.  The ``_set_file_mode``
      and ``_set_dir_mode`` variables on LockableFiles which were advertised
      as a way for plugins to control this are no longer consulted.
      (Martin Pool)

    * ``VersionedFile.join`` is deprecated. This method required local
      instances of both versioned file objects and was thus hostile to being
      used for streaming from a smart server. The new get_record_stream and
      insert_record_stream are meant to efficiently replace this method.
      (Robert Collins)

    * ``WorkingTree.set_parent_(ids/trees)`` will now filter out revisions
      which are in the ancestry of other revisions. So if you merge the same
      tree twice, or merge an ancestor of an existing merge, it will only
      record the newest. (If you merge a descendent, it will replace its
      ancestor). (John Arbash Meinel, #235407)

    * ``WorkingTreeFormat2.stub_initialize_remote`` is now private.
      (Martin Pool)


bzr 1.5 2008-05-16
------------------

This release of Bazaar includes several updates to the documentation, and fixes
to prepare for making rich root support the default format. Many bugs have been
squashed, including fixes to log, bzr+ssh inter-operation with older servers.

  CHANGES:

    * Suppress deprecation warnings when bzrlib is a 'final' release. This way
      users of packaged software won't be bothered with DeprecationWarnings,
      but developers and testers will still see them. (John Arbash Meinel)

  DOCUMENTATION:

    * Incorporate feedback from Jelmer Vernooij and Neil Martinsen-Burrell
      on the plugin and integration chapters of the User Guide.
      (Ian Clatworthy)


bzr 1.5rc1 2008-05-09
---------------------

  NOTES WHEN UPGRADING:

  CHANGES:

    * Broader support of GNU Emacs mail clients. Set
      ``mail_client=emacsclient`` in your bazaar.conf and ``send`` will pop the
      bundle in a mail buffer according to the value of ``mail-user-agent``
      variable. (Xavier Maillard)

  FEATURES:

  IMPROVEMENTS:

    * Diff now handles revision specs like "branch:" and "submit:" more
      efficiently.  (Aaron Bentley, #202928)

    * More friendly error given when attempt to start the smart server
      on an address already in use. (Andrea Corbellini, #200575)

    * Pull completes much faster when there is nothing to pull.
      (Aaron Bentley)

  BUGFIXES:

    * Authentication.conf can define sections without password.
      (Vincent Ladeuil, #199440)

    * Avoid muttering every time a child update does not cause a progress bar
      update. (John Arbash Meinel, #213771)

    * ``Branch.reconcile()`` is now implemented. This allows ``bzr reconcile``
      to fix when a Branch has a non-canonical mainline history. ``bzr check``
      also detects this condition. (John Arbash Meinel, #177855)

    * ``bzr log -r ..X bzr://`` was failing, because it was getting a request
      for ``revision_id=None`` which was not a string.
      (John Arbash Meinel, #211661)

    * ``bzr commit`` now works with Microsoft's FTP service.
      (Andreas Deininger)

    * Catch definitions outside sections in authentication.conf.
      (Vincent Ladeuil, #217650)

    * Conversion from non-rich-root to rich-root(-pack) updates inventory
      sha1s, even when bundles are used.  (Aaron Bentley, #181391)

    * Conversion from non-rich-root to rich-root(-pack) works correctly even
      though search keys are not topologically sorted.  (Aaron Bentley)

    * Conversion from non-rich-root to rich-root(-pack) works even when a
      parent revision has a different root id.  (Aaron Bentley, #177874)

    * Disable strace testing until strace is fixed (see bug #103133) and emit a
      warning when selftest ends to remind us of leaking tests.
      (Vincent Ladeuil, #226769)

    * Fetching all revisions from a repository does not cause pack collisions.
      (Robert Collins, Aaron Bentley, #212908)

    * Fix error about "attempt to add line-delta in non-delta knit".
      (Andrew Bennetts, #217701)

    * Pushing a branch in "dirstate" format (Branch5) over bzr+ssh would break
      if the remote server was < version 1.2. This was due to a bug in the
      RemoteRepository.get_parent_map() fallback code.
      (John Arbash Meinel, #214894)

    * Remove leftover code in ``bzr_branch`` that inappropriately creates
      a ``branch-name`` file in the branch control directory.
      (Martin Pool)

    * Set SO_REUSEADDR on server sockets of ``bzr serve`` to avoid problems
      rebinding the socket when starting the server a second time.
      (John Arbash Meinel, Martin Pool, #164288)

    * Severe performance degradation in fetching from knit repositories to
      knits and packs due to parsing the entire revisions.kndx on every graph
      walk iteration fixed by using the Repository.get_graph API.  There was
      another regression in knit => knit fetching which re-read the index for
      every revision each side had in common.
      (Robert Collins, John Arbash Meinel)

    * When logging the changes to a particular file, there was a bug if there
      were ghosts in the revision ancestry. (John Arbash Meinel, #209948)

    * xs4all's ftp server returns a temporary error when trying to list an
      empty directory, rather than returning an empty list. Adding a
      workaround so that we don't get spurious failures.
      (John Arbash Meinel, #215522)

  DOCUMENTATION:

    * Expanded the User Guide to include new chapters on popular plugins and
      integrating Bazaar into your environment. The *Best practices* chapter
      was renamed to *Miscellaneous topics* as suggested by community
      feedback as well. (Ian Clatworthy)

    * Document outlining strategies for TortoiseBzr. (Mark Hammond)

    * Improved the documentation on hooks. (Ian Clatworthy)

    * Update authentication docs regarding ssh agents.
      (Vincent Ladeuil, #183705)

  TESTING:

    * Add ``thread_name_suffix`` parameter to SmartTCPServer_for_testing, to
      make it easy to identify which test spawned a thread with an unhandled
      exception. (Andrew Bennetts)

    * New ``--debugflag``/``-E`` option to ``bzr selftest`` for setting
      options for debugging tests, these are complementary to the the -D
      options.  The ``-Dselftest_debug`` global option has been replaced by the
      ``-E=allow_debug`` option for selftest. (Andrew Bennetts)

    * Parameterised test ids are preserved correctly to aid diagnosis of test
      failures. (Robert Collins, Andrew Bennetts)

    * selftest now accepts --starting-with <id> to load only the tests whose id
      starts with the one specified. This greatly speeds up running the test
      suite on a limited set of tests and can be used to run the tests for a
      single module, a single class or even a single test.  (Vincent Ladeuil)

    * The test suite modules have been modified to define load_tests() instead
      of test_suite(). That speeds up selective loading (via --load-list)
      significantly and provides many examples on how to migrate (grep for
      load_tests).  (Vincent Ladeuil)

  INTERNALS:

    * ``Hooks.install_hook`` is now deprecated in favour of
      ``Hooks.install_named_hook`` which adds a required ``name`` parameter, to
      avoid having to call ``Hooks.name_hook``. (Daniel Watkins)

    * Implement xml8 serializer.  (Aaron Bentley)

    * New form ``@deprecated_method(deprecated_in(1, 5, 0))`` for making
      deprecation wrappers.  (Martin Pool)

    * ``Repository.revision_parents`` is now deprecated in favour of
      ``Repository.get_parent_map([revid])[revid]``. (Jelmer Vernooij)

    * The Python ``assert`` statement is no longer used in Bazaar source, and
      a test checks this.  (Martin Pool)

  API CHANGES:

    * ``bzrlib.status.show_pending_merges`` requires the repository to be
      locked by the caller. Callers should have been doing it anyway, but it
      will now raise an exception if they do not. (John Arbash Meinel)

    * Repository.get_data_stream, Repository.get_data_stream_for_search(),
      Repository.get_deltas_for_revsions(), Repository.revision_trees(),
      Repository.item_keys_introduced_by() no longer take read locks.
      (Aaron Bentley)

    * ``LockableFiles.get_utf8`` and ``.get`` are deprecated, as a start
      towards removing LockableFiles and ``.control_files`` entirely.
      (Martin Pool)

    * Methods deprecated prior to 1.1 have been removed.
      (Martin Pool)


bzr 1.4 2008-04-28
------------------

This release of Bazaar includes handy improvements to the speed of log and
status, new options for several commands, improved documentation, and better
hooks, including initial code for server-side hooks.  A number of bugs have
been fixed, particularly in interoperability between different formats or
different releases of Bazaar over there network.  There's been substantial
internal work in both the repository and network code to enable new features
and faster performance.

  BUG FIXES:

    * Pushing a branch in "dirstate" format (Branch5) over bzr+ssh would break
      if the remote server was < version 1.2.  This was due to a bug in the
      RemoteRepository.get_parent_map() fallback code.
      (John Arbash Meinel, Andrew Bennetts, #214894)


bzr 1.4rc2 2008-04-21
---------------------

  BUG FIXES:

    * ``bzr log -r ..X bzr://`` was failing, because it was getting a request
      for ``revision_id=None`` which was not a string.
      (John Arbash Meinel, #211661)

    * Fixed a bug in handling ghost revisions when logging changes in a
      particular file.  (John Arbash Meinel, #209948)

    * Fix error about "attempt to add line-delta in non-delta knit".
      (Andrew Bennetts, #205156)

    * Fixed performance degradation in fetching from knit repositories to
      knits and packs due to parsing the entire revisions.kndx on every graph
      walk iteration fixed by using the Repository.get_graph API.  There was
      another regression in knit => knit fetching which re-read the index for
      every revision each side had in common.
      (Robert Collins, John Arbash Meinel)


bzr 1.4rc1 2008-04-11
---------------------

  CHANGES:

   * bzr main script cannot be imported (Benjamin Peterson)

   * On Linux bzr additionally looks for plugins in arch-independent site
     directory. (Toshio Kuratomi)

   * The ``set_rh`` branch hook is now deprecated. Please migrate
     any plugins using this hook to use an alternative, e.g.
     ``post_change_branch_tip``. (Ian Clatworthy)

   * When a plugin cannot be loaded as the file path is not a valid
     python module name bzr will now strip a ``bzr_`` prefix from the
     front of the suggested name, as many plugins (e.g. bzr-svn)
     want to be installed without this prefix. It is a common mistake
     to have a folder named "bzr-svn" for that plugin, especially
     as this is what bzr branch lp:bzr-svn will give you. (James Westby,
     Andrew Cowie)

   * UniqueIntegerBugTracker now appends bug-ids instead of joining
     them to the base URL. Plugins that register bug trackers may
     need a trailing / added to the base URL if one is not already there.
     (James Wesby, Andrew Cowie)

  FEATURES:

    * Added start_commit hook for mutable trees. (Jelmer Vernooij, #186422)

    * ``status`` now accepts ``--no-pending`` to show the status without
      listing pending merges, which speeds up the command a lot on large
      histories.  (James Westby, #202830)

    * New ``post_change_branch_tip`` hook that is called after the
      branch tip is moved but while the branch is still write-locked.
      See the User Reference for signature details.
      (Ian Clatworthy, James Henstridge)

    * Reconfigure can convert a branch to be standalone or to use a shared
      repository.  (Aaron Bentley)

  IMPROVEMENTS:

    * The smart protocol now has support for setting branches' revision info
      directly.  This should make operations like push slightly faster, and is a
      step towards server-side hooks.  The new request method name is
      ``Branch.set_last_revision_info``.  (Andrew Bennetts)

    * ``bzr commit --fixes`` now recognises "gnome" as a tag by default.
      (James Westby, Andrew Cowie)

    * ``bzr switch`` will attempt to find branches to switch to relative to the
      current branch. E.g. ``bzr switch branchname`` will look for
      ``current_branch/../branchname``. (Robert Collins, Jelmer Vernooij,
      Wouter van Heyst)

    * Diff is now more specific about execute-bit changes it describes
      (Chad Miller)

    * Fetching data over HTTP is a bit faster when urllib is used.  This is done
      by forcing it to recv 64k at a time when reading lines in HTTP headers,
      rather than just 1 byte at a time.  (Andrew Bennetts)

    * Log --short and --line are much faster when -r is not specified.
      (Aaron Bentley)

    * Merge is faster.  We no longer check a file's existence unnecessarily
      when merging the execute bit.  (Aaron Bentley)

    * ``bzr status`` on an explicit list of files no longer shows pending
      merges, making it much faster on large trees. (John Arbash Meinel)

    * The launchpad directory service now warns the user if they have not set
      their launchpad login and are trying to resolve a URL using it, just
      in case they want to do a write operation with it.  (James Westby)

    * The smart protocol client is slightly faster, because it now only queries
      the server for the protocol version once per connection.  Also, the HTTP
      transport will now automatically probe for and use a smart server if
      one is present.  You can use the new ``nosmart+`` transport decorator
      to get the old behaviour.  (Andrew Bennetts)

    * The ``version`` command takes a ``--short`` option to print just the
      version number, for easier use in scripts.  (Martin Pool)

    * Various operations with revision specs and commands that calculate
      revnos and revision ids are faster.  (John A. Meinel, Aaron Bentley)

  BUGFIXES:

    * Add ``root_client_path`` parameter to SmartWSGIApp and
      SmartServerRequest.  This makes it possible to publish filesystem
      locations that don't exactly match URL paths. SmartServerRequest
      subclasses should use the new ``translate_client_path`` and
      ``transport_from_client_path`` methods when dealing with paths received
      from a client to take this into account.  (Andrew Bennetts, #124089)

    * ``bzr mv a b`` can be now used also to rename previously renamed
      directories, not only files. (Lukáš Lalinský, #107967)

    * ``bzr uncommit --local`` can now remove revisions from the local
      branch to be symmetric with ``bzr commit --local``.
      (John Arbash Meinel, #93412)

    * Don't ask for a password if there is no real terminal.
      (Alexander Belchenko, #69851)

    * Fix a bug causing a ValueError crash in ``parse_line_delta_iter`` when
      fetching revisions from a knit to pack repository or vice versa using
      bzr:// (including over http or ssh).
      (#208418, Andrew Bennetts, Martin Pool, Robert Collins)

    * Fixed ``_get_line`` in ``bzrlib.smart.medium``, which was buggy.  Also
      fixed ``_get_bytes`` in the same module to use the push back buffer.
      These bugs had no known impact in normal use, but were problematic for
      developers working on the code, and were likely to cause real bugs sooner
      or later.  (Andrew Bennetts)

    * Implement handling of basename parameter for DefaultMail.  (James Westby)

    * Incompatibility with Paramiko versions newer than 1.7.2 was fixed.
      (Andrew Bennetts, #213425)

    * Launchpad locations (lp: URLs) can be pulled.  (Aaron Bentley, #181945)

    * Merges that add files to deleted root directories complete.  They
      do create conflicts.  (Aaron Bentley, #210092)

    * vsftp's return ``550 RNFR command failed.`` supported.
      (Marcus Trautwig, #129786)

  DOCUMENTATION:

    * Improved documentation on send/merge relationship. (Peter Schuller)

    * Minor fixes to the User Guide. (Matthew Fuller)

    * Reduced the evangelism in the User Guide. (Ian Clatworthy)

    * Added Integrating with Bazaar document for developers (Martin Albisetti)

  API BREAKS:

    * Attempting to pull data from a ghost aware repository (e.g. knits) into a
      non-ghost aware repository such as weaves will now fail if there are
      ghosts.  (Robert Collins)

    * ``KnitVersionedFile`` no longer accepts an ``access_mode`` parameter, and
      now requires the ``index`` and ``access_method`` parameters to be
      supplied. A compatible shim has been kept in the new function
      ``knit.make_file_knit``. (Robert Collins)

    * Log formatters must now provide log_revision instead of show and
      show_merge_revno methods. The latter had been deprecated since the 0.17
      release. (James Westby)

    * ``LoopbackSFTP`` is now called ``SocketAsChannelAdapter``.
      (Andrew Bennetts)

    * ``osutils.backup_file`` is removed. (Alexander Belchenko)

    * ``Repository.get_revision_graph`` is deprecated, with no replacement
      method. The method was size(history) and not desirable. (Robert Collins)

    * ``revision.revision_graph`` is deprecated, with no replacement function.
      The function was size(history) and not desirable. (Robert Collins)

    * ``Transport.get_shared_medium`` is deprecated.  Use
      ``Transport.get_smart_medium`` instead.  (Andrew Bennetts)

    * ``VersionedFile`` factories now accept a get_scope parameter rather
      than using a call to ``transaction_finished``, allowing the removal of
      the fixed list of versioned files per repository. (Robert Collins)

    * ``VersionedFile.annotate_iter`` is deprecated. While in principle this
      allowed lower memory use, all users of annotations wanted full file
      annotations, and there is no storage format suitable for incremental
      line-by-line annotation. (Robert Collins)

    * ``VersionedFile.clone_text`` is deprecated. This performance optimisation
      is no longer used - reading the content of a file that is undergoing a
      file level merge to identical state on two branches is rare enough, and
      not expensive enough to special case. (Robert Collins)

    * ``VersionedFile.clear_cache`` and ``enable_cache`` are deprecated.
      These methods added significant complexity to the ``VersionedFile``
      implementation, but were only used for optimising fetches from knits -
      which can be done from outside the knit layer, or via a caching
      decorator. As knits are not the default format, the complexity is no
      longer worth paying. (Robert Collins)

    * ``VersionedFile.create_empty`` is removed. This method presupposed a
      sensible mapping to a transport for individual files, but pack backed
      versioned files have no such mapping. (Robert Collins)

    * ``VersionedFile.get_graph`` is deprecated, with no replacement method.
      The method was size(history) and not desirable. (Robert Collins)

    * ``VersionedFile.get_graph_with_ghosts`` is deprecated, with no
      replacement method.  The method was size(history) and not desirable.
      (Robert Collins)

    * ``VersionedFile.get_parents`` is deprecated, please use
      ``VersionedFile.get_parent_map``. (Robert Collins)

    * ``VersionedFile.get_sha1`` is deprecated, please use
      ``VersionedFile.get_sha1s``. (Robert Collins)

    * ``VersionedFile.has_ghost`` is now deprecated, as it is both expensive
      and unused outside of a single test. (Robert Collins)

    * ``VersionedFile.iter_parents`` is now deprecated in favour of
      ``get_parent_map`` which can be used to instantiate a Graph on a
      VersionedFile. (Robert Collins)

    * ``VersionedFileStore`` no longer uses the transaction parameter given
      to most methods; amongst other things this means that the
      get_weave_or_empty method no longer guarantees errors on a missing weave
      in a readonly transaction, and no longer caches versioned file instances
      which reduces memory pressure (but requires more careful management by
      callers to preserve performance). (Robert Collins)

  TESTING:

    * New -Dselftest_debug flag disables clearing of the debug flags during
      tests.  This is useful if you want to use e.g. -Dhpss to help debug a
      failing test.  Be aware that using this feature is likely to cause
      spurious test failures if used with the full suite. (Andrew Bennetts)

    * selftest --load-list now uses a new more agressive test loader that will
      avoid loading unneeded modules and building their tests. Plugins can use
      this new loader by defining a load_tests function instead of a test_suite
      function. (a forthcoming patch will provide many examples on how to
      implement this).
      (Vincent Ladeuil)

    * selftest --load-list now does some sanity checks regarding duplicate test
      IDs and tests present in the list but not found in the actual test suite.
      (Vincent Ladeuil)

    * Slightly more concise format for the selftest progress bar, so there's
      more space to show the test name.  (Martin Pool) ::

        [2500/10884, 1fail, 3miss in 1m29s] test_revisionnamespaces.TestRev

    * The test suite takes much less memory to run, and is a bit faster.  This
      is done by clearing most attributes of TestCases after running them, if
      they succeeded.  (Andrew Bennetts)

  INTERNALS:

    * Added ``_build_client_protocol`` to ``_SmartClient``.  (Andrew Bennetts)

    * Added basic infrastructure for automatic plugin suggestion.
      (Martin Albisetti)

    * If a ``LockableFiles`` object is not explicitly unlocked (for example
      because of a missing ``try/finally`` block, it will give a warning but
      not automatically unlock itself.  (Previously they did.)  This
      sometimes caused knock-on errors if for example the network connection
      had already failed, and should not be relied upon by code.
      (Martin Pool, #109520)

    * ``make dist`` target to build a release tarball, and also
      ``check-dist-tarball`` and ``dist-upload-escudero``.  (Martin Pool)

    * The ``read_response_tuple`` method of ``SmartClientRequestProtocol*``
      classes will now raise ``UnknownSmartMethod`` when appropriate, so that
      callers don't need to try distinguish unknown request errors from other
      errors.  (Andrew Bennetts)

    * ``set_make_working_trees`` is now implemented provided on all repository
      implementations (Aaron Bentley)

    * ``VersionedFile`` now has a new method ``get_parent_map`` which, like
      ``Graph.get_parent_map`` returns a dict of key:parents. (Robert Collins)


bzr 1.3.1 2008-04-09
--------------------

  No changes from 1.3.1rc1.


bzr 1.3rc1 2008-04-04
---------------------

  BUG FIXES:

    * Fix a bug causing a ValueError crash in ``parse_line_delta_iter`` when
      fetching revisions from a knit to pack repository or vice versa using
      bzr:// (including over http or ssh).
      (#208418, Andrew Bennetts, Martin Pool, Robert Collins)


bzr 1.3 2008-03-20
------------------

Bazaar has become part of the GNU project <http://www.gnu.org>

Many operations that act on history, including ``log`` and ``annotate`` are now
substantially faster.  Several bugs have been fixed and several new options and
features have been added.

  TESTING:

    * Avoid spurious failure of ``TestVersion.test_version`` matching
      directory names.
      (#202778, Martin Pool)


bzr 1.3rc1 2008-03-16
---------------------

  NOTES WHEN UPGRADING:

    * The backup directory created by ``upgrade`` is now called
      ``backup.bzr``, not ``.bzr.backup``. (Martin Albisetti)

  CHANGES:

    * A new repository format 'development' has been added. This format will
      represent the latest 'in-progress' format that the bzr developers are
      interested in getting early-adopter testing and feedback on.
      ``doc/developers/development-repo.txt`` has detailed information.
      (Robert Collins)

    * BZR_LOG environment variable controls location of .bzr.log trace file.
      User can suppress writing messages to .bzr.log by using '/dev/null'
      filename (on Linux) or 'NUL' (on Windows). If BZR_LOG variable
      is not defined but BZR_HOME is defined then default location
      for .bzr.log trace file is ``$BZR_HOME/.bzr.log``.
      (Alexander Belchenko, #106117)

    * ``launchpad`` builtin plugin now shipped as separate part in standalone
      bzr.exe, installed to ``C:\Program Files\Bazaar\plugins`` directory,
      and standalone installer allows user to skip installation of this plugin.
      (Alexander Belchenko)

    * Restore auto-detection of plink.exe on Windows. (Dmitry Vasiliev)

    * Version number is now shown as "1.2" or "1.2pr2", without zeroed or
      missing final fields.  (Martin Pool)

  FEATURES:

    * ``branch`` and ``checkout`` can hard-link working tree files, which is
      faster and saves space.  (Aaron Bentley)

    * ``bzr send`` will now also look at the ``child_submit_to`` setting in
      the submit branch to determine the email address to send to.
      (Jelmer Vernooij)

  IMPROVEMENTS:

    * BzrBranch._lefthand_history is faster on pack repos.  (Aaron Bentley)

    * Branch6.generate_revision_history is faster.  (Aaron Bentley)

    * Directory services can now be registered, allowing special URLs to be
      dereferenced into real URLs.  This is a generalization and cleanup of
      the lp: transport lookup.  (Aaron Bentley)

    * Merge directives that are automatically attached to emails have nicer
      filenames, based on branch-nick + revno. (Aaron Bentley)

    * ``push`` has a ``--revision`` option, to specify what revision to push up
      to.  (Daniel Watkins)

    * Significantly reducing execution time and network traffic for trivial
      case of running ``bzr missing`` command for two identical branches.
      (Alexander Belchenko)

    * Speed up operations that look at the revision graph (such as 'bzr log').
      ``KnitPackRepositor.get_revision_graph`` uses ``Graph.iter_ancestry`` to
      extract the revision history. This allows filtering ghosts while
      stepping instead of needing to peek ahead. (John Arbash Meinel)

    * The ``hooks`` command lists installed hooks, to assist in debugging.
      (Daniel Watkins)

    * Updates to how ``annotate`` work. Should see a measurable improvement in
      performance and memory consumption for file with a lot of merges.
      Also, correctly handle when a line is introduced by both parents (it
      should be attributed to the first merge which notices this, and not
      to all subsequent merges.) (John Arbash Meinel)

  BUGFIXES:

    * Autopacking no longer holds the full set of inventory lines in
      memory while copying. For large repositories, this can amount to
      hundreds of MB of ram consumption.
      (Ian Clatworthy, John Arbash Meinel)

    * Cherrypicking when using ``--format=merge3`` now explictly excludes
      BASE lines. (John Arbash Meinel, #151731)

    * Disable plink's interactive prompt for password.
      (#107593, Dmitry Vasiliev)

    * Encode command line arguments from unicode to user_encoding before
      invoking external mail client in `bzr send` command.
      (#139318, Alexander Belchenko)

    * Fixed problem connecting to ``bzr+https://`` servers.
      (#198793, John Ferlito)

    * Improved error reporting in the Launchpad plugin. (Daniel Watkins,
      #196618)

    * Include quick-start-summary.svg file to python-based installer(s)
      for Windows. (#192924, Alexander Belchenko)

    * lca merge now respects specified files. (Aaron Bentley)

    * Make version-info --custom imply --all. (#195560, James Westby)

    * ``merge --preview`` now works for merges that add or modify
      symlinks (James Henstridge)

    * Redirecting the output from ``bzr merge`` (when the remembered
      location is used) now works. (John Arbash Meinel)

    * setup.py script explicitly checks for Python version.
      (Jari Aalto, Alexander Belchenko, #200569)

    * UnknownFormatErrors no longer refer to branches regardless of kind of
      unknown format. (Daniel Watkins, #173980)

    * Upgrade bundled ConfigObj to version 4.5.2, which properly quotes #
      signs, among other small improvements. (Matt Nordhoff, #86838)

    * Use correct indices when emitting LCA conflicts.  This fixes IndexError
      errors.  (Aaron Bentley, #196780)

  DOCUMENTATION:

    * Explained how to use ``version-info --custom`` in the User Guide.
      (Neil Martinsen-Burrell)

  API BREAKS:

    * Support for loading plugins from zip files and
      ``bzrlib.plugin.load_from_zip()`` function are deprecated.
      (Alexander Belchenko)

  TESTING:

    * Added missing blackbox tests for ``modified`` (Adrian Wilkins)

    * The branch interface tests were invalid for branches using rich-root
      repositories because the empty string is not a valid file-id.
      (Robert Collins)

  INTERNALS:

    * ``Graph.iter_ancestry`` returns the ancestry of revision ids. Similar to
      ``Repository.get_revision_graph()`` except it includes ghosts and you can
      stop part-way through. (John Arbash Meinel)

    * New module ``tools/package_mf.py`` provide custom module finder for
      python packages (improves standard python library's modulefinder.py)
      used by ``setup.py`` script while building standalone bzr.exe.
      (Alexander Belchenko)

    * New remote method ``RemoteBzrDir.find_repositoryV2`` adding support for
      detecting external lookup support on remote repositories. This method is
      now attempted first when lookup up repositories, leading to an extra
      round trip on older bzr smart servers. (Robert Collins)

    * Repository formats have a new supported-feature attribute
      ``supports_external_lookups`` used to indicate repositories which support
      falling back to other repositories when they have partial data.
      (Robert Collins)

    * ``Repository.get_revision_graph_with_ghosts`` and
      ``bzrlib.revision.(common_ancestor,MultipleRevisionSources,common_graph)``
      have been deprecated.  (John Arbash Meinel)

    * ``Tree.iter_changes`` is now a public API, replacing the work-in-progress
      ``Tree._iter_changes``. The api is now considered stable and ready for
      external users.  (Aaron Bentley)

    * The bzrdir format registry now accepts an ``alias`` keyword to
      register_metadir, used to indicate that a format name is an alias for
      some other format and thus should not be reported when describing the
      format. (Robert Collins)


bzr 1.2 2008-02-15
------------------

  BUG FIXES:

    * Fix failing test in Launchpad plugin. (Martin Pool)


bzr 1.2rc1 2008-02-13
---------------------

  NOTES WHEN UPGRADING:

    * Fetching via the smart protocol may need to reconnect once during a fetch
      if the remote server is running Bazaar 1.1 or earlier, because the client
      attempts to use more efficient requests that confuse older servers.  You
      may be required to re-enter a password or passphrase when this happens.
      This won't happen if the server is upgraded to Bazaar 1.2.
      (Andrew Bennetts)

  CHANGES:

    * Fetching via bzr+ssh will no longer fill ghosts by default (this is
      consistent with pack-0.92 fetching over SFTP). (Robert Collins)

    * Formatting of ``bzr plugins`` output is changed to be more human-
      friendly. Full path of plugins locations will be shown only with
      ``--verbose`` command-line option. (Alexander Belchenko)

    * ``merge`` now prefers to use the submit branch, but will fall back to
      parent branch.  For many users, this has no effect.  But some users who
      pull and merge on the same branch will notice a change.  This change
      makes it easier to work on a branch on two different machines, pulling
      between the machines, while merging from the upstream.
      ``merge --remember`` can now be used to set the submit_branch.
      (Aaron Bentley)

  FEATURES:

    * ``merge --preview`` produces a diff of the changes merge would make,
      but does not actually perform the merge.  (Aaron Bentley)

    * New smart method ``Repository.get_parent_map`` for getting revision
      parent data. This returns additional parent information topologically
      adjacent to the requested data to reduce round trip latency impacts.
      (Robert Collins)

    * New smart method, ``Repository.stream_revisions_chunked``, for fetching
      revision data that streams revision data via a chunked encoding.  This
      avoids buffering large amounts of revision data on the server and on the
      client, and sends less data to the server to request the revisions.
      (Andrew Bennetts, Robert Collins, #178353)

    * The launchpad plugin now handles lp urls of the form
      ``lp://staging/``, ``lp://demo/``, ``lp://dev/`` to use the appropriate
      launchpad instance to do the resolution of the branch identities.
      This is primarily of use to Launchpad developers, but can also
      be used by other users who want to try out Launchpad as
      a branch location without messing up their public Launchpad
      account.  Branches that are pushed to the staging environment
      have an expected lifetime of one day. (Tim Penhey)

  IMPROVEMENTS:

    * Creating a new branch no longer tries to read the entire revision-history
      unnecessarily over smart server operations. (Robert Collins)

    * Fetching between different repository formats with compatible models now
      takes advantage of the smart method to stream revisions.  (Andrew Bennetts)

    * The ``--coverage`` option is now global, rather specific to ``bzr
      selftest``.  (Andrew Bennetts)

    * The ``register-branch`` command will now use the public url of the branch
      containing the current directory, if one has been set and no explicit
      branch is provided.  (Robert Collins)

    * Tweak the ``reannotate`` code path to optimize the 2-parent case.
      Speeds up ``bzr annotate`` with a pack repository by approx 3:2.
      (John Arbash Meinel)

  BUGFIXES:

    * Calculate remote path relative to the shared medium in _SmartClient.  This
      is related to the problem in bug #124089.  (Andrew Bennetts)

    * Cleanly handle connection errors in smart protocol version two, the same
      way as they are handled by version one.  (Andrew Bennetts)

    * Clearer error when ``version-info --custom`` is used without
      ``--template`` (Lukáš Lalinský)

    * Don't raise UnavailableFeature during test setup when medusa is not
      available or tearDown is never called leading to nasty side effects.
      (#137823, Vincent Ladeuil)

    * If a plugin's test suite cannot be loaded, for example because of a syntax
      error in the tests, then ``selftest`` fails, rather than just printing
      a warning.  (Martin Pool, #189771)

    * List possible values for BZR_SSH environment variable in env-variables
      help topic. (Alexander Belchenko, #181842)

    * New methods ``push_log_file`` and ``pop_log_file`` to intercept messages:
      popping the log redirection now precisely restores the previous state,
      which makes it easier to use bzr log output from other programs.
      TestCaseInTempDir no longer depends on a log redirection being established
      by the test framework, which lets bzr tests cleanly run from a normal
      unittest runner.
      (#124153, #124849, Martin Pool, Jonathan Lange)

    * ``pull --quiet`` is now more quiet, in particular a message is no longer
      printed when the remembered pull location is used. (James Westby,
      #185907)

    * ``reconfigure`` can safely be interrupted while fetching.
      (Aaron Bentley, #179316)

    * ``reconfigure`` preserves tags when converting to and from lightweight
      checkouts.  (Aaron Bentley, #182040)

    * Stop polluting /tmp when running selftest.
      (Vincent Ladeuil, #123623)

    * Switch from NFKC => NFC for normalization checks. NFC allows a few
      more characters which should be considered valid.
      (John Arbash Meinel, #185458)

    * The launchpad plugin now uses the ``edge`` xmlrpc server to avoid
      interacting badly with a bug on the launchpad side. (Robert Collins)

    * Unknown hostnames when connecting to a ``bzr://`` URL no longer cause
      tracebacks.  (Andrew Bennetts, #182849)

  API BREAKS:

    * Classes implementing Merge types like Merge3Merger must now accept (and
      honour) a do_merge flag in their constructor.  (Aaron Bentley)

    * ``Repository.add_inventory`` and ``add_revision`` now require the caller
      to previously take a write lock (and start a write group.)
      (Martin Pool)

  TESTING:

    * selftest now accepts --load-list <file> to load a test id list. This
      speeds up running the test suite on a limited set of tests.
      (Vincent Ladeuil)

  INTERNALS:

    * Add a new method ``get_result`` to graph search objects. The resulting
      ``SearchResult`` can be used to recreate the search later, which will
      be useful in reducing network traffic. (Robert Collins)

    * Use convenience function to check whether two repository handles
      are referring to the same repository in ``Repository.get_graph``.
      (Jelmer Vernooij, #187162)

    * Fetching now passes the find_ghosts flag through to the
      ``InterRepository.missing_revision_ids`` call consistently for all
      repository types. This will enable faster missing revision discovery with
      bzr+ssh. (Robert Collins)

    * Fix error handling in Repository.insert_data_stream. (Lukas Lalinsky)

    * ``InterRepository.missing_revision_ids`` is now deprecated in favour of
      ``InterRepository.search_missing_revision_ids`` which returns a
      ``bzrlib.graph.SearchResult`` suitable for making requests from the smart
      server. (Robert Collins)

    * New error ``NoPublicBranch`` for commands that need a public branch to
      operate. (Robert Collins)

    * New method ``iter_inventories`` on Repository for access to many
      inventories. This is primarily used by the ``revision_trees`` method, as
      direct access to inventories is discouraged. (Robert Collins)

    * New method ``next_with_ghosts`` on the Graph breadth-first-search objects
      which will split out ghosts and present parents into two separate sets,
      useful for code which needs to be aware of ghosts (e.g. fetching data
      cares about ghosts during revision selection). (Robert Collins)

    * Record a timestamp against each mutter to the trace file, relative to the
      first import of bzrlib.  (Andrew Bennetts)

    * ``Repository.get_data_stream`` is now deprecated in favour of
      ``Repository.get_data_stream_for_search`` which allows less network
      traffic when requesting data streams over a smart server. (Robert Collins)

    * ``RemoteBzrDir._get_tree_branch`` no longer triggers ``_ensure_real``,
      removing one round trip on many network operations. (Robert Collins)

    * RemoteTransport's ``recommended_page_size`` method now returns 64k, like
      SFTPTransport and HttpTransportBase.  (Andrew Bennetts)

    * Repository has a new method ``has_revisions`` which signals the presence
      of many revisions by returning a set of the revisions listed which are
      present. This can be done by index queries without reading data for parent
      revision names etc. (Robert Collins)


bzr 1.1 2008-01-15
------------------

(no changes from 1.1rc1)

bzr 1.1rc1 2008-01-05
---------------------

  CHANGES:

   * Dotted revision numbers have been revised. Instead of growing longer with
     nested branches the branch number just increases. (eg instead of 1.1.1.1.1
     we now report 1.2.1.) This helps scale long lived branches which have many
     feature branches merged between them. (John Arbash Meinel)

   * The syntax ``bzr diff branch1 branch2`` is no longer supported.
     Use ``bzr diff branch1 --new branch2`` instead. This change has
     been made to remove the ambiguity where ``branch2`` is in fact a
     specific file to diff within ``branch1``.

  FEATURES:

   * New option to use custom template-based formats in  ``bzr version-info``.
     (Lukáš Lalinský)

   * diff '--using' allows an external diff tool to be used for files.
     (Aaron Bentley)

   * New "lca" merge-type for fast everyday merging that also supports
     criss-cross merges.  (Aaron Bentley)

  IMPROVEMENTS:

   * ``annotate`` now doesn't require a working tree. (Lukáš Lalinský,
     #90049)

   * ``branch`` and ``checkout`` can now use files from a working tree to
     to speed up the process.  For checkout, this requires the new
     --files-from flag.  (Aaron Bentley)

   * ``bzr diff`` now sorts files in alphabetical order.  (Aaron Bentley)

   * ``bzr diff`` now works on branches without working trees. Tree-less
     branches can also be compared to each other and to working trees using
     the new diff options ``--old`` and ``--new``. Diffing between branches,
     with or without trees, now supports specific file filtering as well.
     (Ian Clatworthy, #6700)

   * ``bzr pack`` now orders revision texts in topological order, with newest
     at the start of the file, promoting linear reads for ``bzr log`` and the
     like. This partially fixes #154129. (Robert Collins)

   * Merge directives now fetch prerequisites from the target branch if
     needed.  (Aaron Bentley)

   * pycurl now handles digest authentication.
     (Vincent Ladeuil)

   * ``reconfigure`` can now convert from repositories.  (Aaron Bentley)

   * ``-l`` is now a short form for ``--limit`` in ``log``.  (Matt Nordhoff)

   * ``merge`` now warns when merge directives cause cherrypicks.
     (Aaron Bentley)

   * ``split`` now supported, to enable splitting large trees into smaller
     pieces.  (Aaron Bentley)

  BUGFIXES:

   * Avoid AttributeError when unlocking a pack repository when an error occurs.
     (Martin Pool, #180208)

   * Better handle short reads when processing multiple range requests.
     (Vincent Ladeuil, #179368)

   * build_tree acceleration uses the correct path when a file has been moved.
     (Aaron Bentley)

   * ``commit`` now succeeds when a checkout and its master branch share a
     repository.  (Aaron Bentley, #177592)

   * Fixed error reporting of unsupported timezone format in
     ``log --timezone``. (Lukáš Lalinský, #178722)

   * Fixed Unicode encoding error in ``ignored`` when the output is
     redirected to a pipe. (Lukáš Lalinský)

   * Fix traceback when sending large response bodies over the smart protocol
     on Windows. (Andrew Bennetts, #115781)

   * Fix ``urlutils.relative_url`` for the case of two ``file:///`` URLs
     pointed to different logical drives on Windows.
     (Alexander Belchenko, #90847)

   * HTTP test servers are now compatible with the http protocol version 1.1.
     (Vincent Ladeuil, #175524)

   * _KnitParentsProvider.get_parent_map now handles requests for ghosts
     correctly, instead of erroring or attributing incorrect parents to ghosts.
     (Aaron Bentley)

   * ``merge --weave --uncommitted`` now works.  (Aaron Bentley)

   * pycurl authentication handling was broken and incomplete. Fix handling of
     user:pass embedded in the urls.
     (Vincent Ladeuil, #177643)

   * Files inside non-directories are now handled like other conflict types.
     (Aaron Bentley, #177390)

   * ``reconfigure`` is able to convert trees into lightweight checkouts.
     (Aaron Bentley)

   * Reduce lockdir timeout to 0 when running ``bzr serve``.  (Andrew Bennetts,
     #148087)

   * Test that the old ``version_info_format`` functions still work, even
     though they are deprecated. (John Arbash Meinel, ShenMaq, #177872)

   * Transform failures no longer cause ImmortalLimbo errors (Aaron Bentley,
     #137681)

   * ``uncommit`` works even when the commit messages of revisions to be
     removed use characters not supported in the terminal encoding.
     (Aaron Bentley)

   * When dumb http servers return whole files instead of the requested ranges,
     read the remaining bytes by chunks to avoid overflowing network buffers.
     (Vincent Ladeuil, #175886)

  DOCUMENTATION:

   * Minor tweaks made to the bug tracker integration documentation.
     (Ian Clatworthy)

   * Reference material has now be moved out of the User Guide and added
     to the User Reference. The User Reference has gained 4 sections as
     a result: Authenication Settings, Configuration Settings, Conflicts
     and Hooks. All help topics are now dumped into text format in the
     doc/en/user-reference directory for those who like browsing that
     information in their editor. (Ian Clatworthy)

   * *Using Bazaar with Launchpad* tutorial added. (Ian Clatworthy)

  INTERNALS:

    * find_* methods available for BzrDirs, Branches and WorkingTrees.
      (Aaron Bentley)

    * Help topics can now be loaded from files.
      (Ian Clatworthy, Alexander Belchenko)

    * get_parent_map now always provides tuples as its output.  (Aaron Bentley)

    * Parent Providers should now implement ``get_parent_map`` returning a
      dictionary instead of ``get_parents`` returning a list.
      ``Graph.get_parents`` is now deprecated. (John Arbash Meinel,
      Robert Collins)

    * Patience Diff now supports arbitrary python objects, as long as they
      support ``hash()``. (John Arbash Meinel)

    * Reduce selftest overhead to establish test names by memoization.
      (Vincent Ladeuil)

  API BREAKS:

  TESTING:

   * Modules can now customise their tests by defining a ``load_tests``
     attribute. ``pydoc bzrlib.tests.TestUtil.TestLoader.loadTestsFromModule``
     for the documentation on this attribute. (Robert Collins)

   * New helper function ``bzrlib.tests.condition_id_re`` which helps
     filter tests based on a regular expression search on the tests id.
     (Robert Collins)

   * New helper function ``bzrlib.tests.condition_isinstance`` which helps
     filter tests based on class. (Robert Collins)

   * New helper function ``bzrlib.tests.exclude_suite_by_condition`` which
     generalises the ``exclude_suite_by_re`` function. (Robert Collins)

   * New helper function ``bzrlib.tests.filter_suite_by_condition`` which
     generalises the ``filter_suite_by_re`` function. (Robert Collins)

   * New helper method ``bzrlib.tests.exclude_tests_by_re`` which gives a new
     TestSuite that does not contain tests from the input that matched a
     regular expression. (Robert Collins)

   * New helper method ``bzrlib.tests.randomize_suite`` which returns a
     randomized copy of the input suite. (Robert Collins)

   * New helper method ``bzrlib.tests.split_suite_by_re`` which splits a test
     suite into two according to a regular expression. (Robert Collins)

   * Parametrize all http tests for the transport implementations, the http
     protocol versions (1.0 and 1.1) and the authentication schemes.
     (Vincent Ladeuil)

   * The ``exclude_pattern`` and ``random_order`` parameters to the function
     ``bzrlib.tests.filter_suite_by_re`` have been deprecated. (Robert Collins)

   * The method ``bzrlib.tests.sort_suite_by_re`` has been deprecated. It is
     replaced by the new helper methods added in this release. (Robert Collins)


bzr 1.0 2007-12-14
------------------

  DOCUMENTATION:

   * More improvements and fixes to the User Guide.  (Ian Clatworthy)

   * Add information on cherrypicking/rebasing to the User Guide.
     (Ian Clatworthy)

   * Improve bug tracker integration documentation. (Ian Clatworthy)

   * Minor edits to ``Bazaar in five minutes`` from David Roberts and
     to the rebasing section of the User Guide from Aaron Bentley.
     (Ian Clatworthy)


bzr 1.0rc3 2007-12-11
---------------------

  CHANGES:

   * If a traceback occurs, users are now asked to report the bug
     through Launchpad (https://bugs.launchpad.net/bzr/), rather than
     by mail to the mailing list.
     (Martin Pool)

  BUGFIXES:

   * Fix Makefile rules for doc generation. (Ian Clatworthy, #175207)

   * Give more feedback during long http downloads by making readv deliver data
     as it arrives for urllib, and issue more requests for pycurl. High latency
     networks are better handled by urllib, the pycurl implementation give more
     feedback but also incur more latency.
     (Vincent Ladeuil, #173010)

   * Implement _make_parents_provider on RemoteRepository, allowing generating
     bundles against branches on a smart server.  (Andrew Bennetts, #147836)

  DOCUMENTATION:

   * Improved user guide.  (Ian Clatworthy)

   * The single-page quick reference guide is now available as a PDF.
     (Ian Clatworthy)

  INTERNALS:

    * readv urllib http implementation is now a real iterator above the
      underlying socket and deliver data as soon as it arrives. 'get' still
      wraps its output in a StringIO.
      (Vincent Ladeuil)


bzr 1.0rc2 2007-12-07
---------------------

  IMPROVEMENTS:

   * Added a --coverage option to selftest. (Andrew Bennetts)

   * Annotate merge (merge-type=weave) now supports cherrypicking.
     (Aaron Bentley)

   * ``bzr commit`` now doesn't print the revision number twice. (Matt
     Nordhoff, #172612)

   * New configuration option ``bugtracker_<tracker_abbrevation>_url`` to
     define locations of bug trackers that are not directly supported by
     bzr or a plugin. The URL will be treated as a template and ``{id}``
     placeholders will be replaced by specific bug IDs.  (Lukáš Lalinský)

   * Support logging single merge revisions with short and line log formatters.
     (Kent Gibson)

   * User Guide enhanced with suggested readability improvements from
     Matt Revell and corrections from John Arbash Meinel. (Ian Clatworthy)

   * Quick Start Guide renamed to Quick Start Card, moved down in
     the catalog, provided in pdf and png format and updated to refer
     to ``send`` instead of ``bundle``. (Ian Clatworthy, #165080)

   * ``switch`` can now be used on heavyweight checkouts as well as
     lightweight ones. After switching a heavyweight checkout, the
     local branch is a mirror/cache of the new bound branch and
     uncommitted changes in the working tree are merged. As a safety
     check, if there are local commits in a checkout which have not
     been committed to the previously bound branch, then ``switch``
     fails unless the ``--force`` option is given. This option is
     now also required if the branch a lightweight checkout is pointing
     to has been moved. (Ian Clatworthy)

  INTERNALS:

    * New -Dhttp debug option reports http connections, requests and responses.
      (Vincent Ladeuil)

    * New -Dmerge debug option, which emits merge plans for merge-type=weave.

  BUGFIXES:

   * Better error message when running ``bzr cat`` on a non-existant branch.
     (Lukáš Lalinský, #133782)

   * Catch OSError 17 (file exists) in final phase of tree transform and show
     filename to user.
     (Alexander Belchenko, #111758)

   * Catch ShortReadvErrors while using pycurl. Also make readv more robust by
     allowing multiple GET requests to be issued if too many ranges are
     required.
     (Vincent Ladeuil, #172701)

   * Check for missing basis texts when fetching from packs to packs.
     (John Arbash Meinel, #165290)

   * Fall back to showing e-mail in ``log --short/--line`` if the
     committer/author has only e-mail. (Lukáš Lalinský, #157026)

  API BREAKS:

   * Deprecate not passing a ``location`` argument to commit reporters'
     ``started`` methods. (Matt Nordhoff)


bzr 1.0rc1 2007-11-30
---------------------

  NOTES WHEN UPGRADING:

   * The default repository format is now ``pack-0.92``.  This
     default is used when creating new repositories with ``init`` and
     ``init-repo``, and when branching over bzr+ssh or bzr+hpss.
     (See https://bugs.launchpad.net/bugs/164626)

     This format can be read and written by Bazaar 0.92 and later, and
     data can be transferred to and from older formats.

     To upgrade, please reconcile your repository (``bzr reconcile``), and then
     upgrade (``bzr upgrade``).

     ``pack-0.92`` offers substantially better scaling and performance than the
     previous knits format. Some operations are slower where the code already
     had bad scaling characteristics under knits, the pack format makes such
     operations more visible as part of being more scalable overall. We will
     correct such operations over the coming releases and encourage the filing
     of bugs on any operation which you observe to be slower in a packs
     repository. One particular case that we do not intend to fix is pulling
     data from a pack repository into a knit repository over a high latency
     link;  downgrading such data requires reinsertion of the file texts, and
     this is a classic space/time tradeoff. The current implementation is
     conservative on memory usage because we need to support converting data
     from any tree without problems.
     (Robert Collins, Martin Pool, #164476)

  CHANGES:

   * Disable detection of plink.exe as possible ssh vendor. Plink vendor
     still available if user selects it explicitly with BZR_SSH environment
     variable. (Alexander Belchenko, workaround for bug #107593)

   * The pack format is now accessible as "pack-0.92", or "pack-0.92-subtree"
     to enable the subtree functions (for example, for bzr-svn).
     See http://doc.bazaar-vcs.org/latest/developer/packrepo.html
     (Martin Pool)

  FEATURES:

   * New ``authentication.conf`` file holding the password or other credentials
     for remote servers. This can be used for ssh, sftp, smtp and other
     supported transports.
     (Vincent Ladeuil)

   * New rich-root and rich-root-pack formats, recording the same data about
     tree roots that's recorded for all other directories.
     (Aaron Bentley, #164639)

   * ``pack-0.92`` repositories can now be reconciled.
     (Robert Collins, #154173)

   * ``switch`` command added for changing the branch a lightweight checkout
     is associated with and updating the tree to reflect the latest content
     accordingly. This command was previously part of the BzrTools plug-in.
     (Ian Clatworthy, Aaron Bentley, David Allouche)

   * ``reconfigure`` command can now convert branches, trees, or checkouts to
     lightweight checkouts.  (Aaron Bentley)

  PERFORMANCE:

   * Commit updates the state of the working tree via a delta rather than
     supplying entirely new basis trees. For commit of a single specified file
     this reduces the wall clock time for commit by roughly a 30%.
     (Robert Collins, Martin Pool)

   * Commit with many automatically found deleted paths no longer performs
     linear scanning for the children of those paths during inventory
     iteration. This should fix commit performance blowing out when many such
     paths occur during commit. (Robert Collins, #156491)

   * Fetch with pack repositories will no longer read the entire history graph.
     (Robert Collins, #88319)

   * Revert takes out an appropriate lock when reverting to a basis tree, and
     does not read the basis inventory twice. (Robert Collins)

   * Diff does not require an inventory to be generated on dirstate trees.
     (Aaron Bentley, #149254)

   * New annotate merge (--merge-type=weave) implementation is fast on
     versionedfiles withough cached annotations, e.g. pack-0.92.
     (Aaron Bentley)

  IMPROVEMENTS:

   * ``bzr merge`` now warns when it encounters a criss-cross merge.
     (Aaron Bentley)

   * ``bzr send`` now doesn't require the target e-mail address to be
     specified on the command line if an interactive e-mail client is used.
     (Lukáš Lalinský)

   * ``bzr tags`` now prints the revision number for each tag, instead of
     the revision id, unless --show-ids is passed. In addition, tags can be
     sorted chronologically instead of lexicographically with --sort=time.
     (Adeodato Simó, #120231)

   * Windows standalone version of bzr is able to load system-wide plugins from
     "plugins" subdirectory in installation directory. In addition standalone
     installer write to the registry (HKLM\SOFTWARE\Bazaar) useful info
     about paths and bzr version. (Alexander Belchenko, #129298)

  DOCUMENTATION:

  BUG FIXES:

   * A progress bar has been added for knitpack -> knitpack fetching.
     (Robert Collins, #157789, #159147)

   * Branching from a branch via smart server now preserves the repository
     format. (Andrew Bennetts,  #164626)

   * ``commit`` is now able to invoke an external editor in a non-ascii
     directory. (Daniel Watkins, #84043)

   * Catch connection errors for ftp.
     (Vincent Ladeuil, #164567)

   * ``check`` no longer reports spurious unreferenced text versions.
     (Robert Collins, John A Meinel, #162931, #165071)

   * Conflicts are now resolved recursively by ``revert``.
     (Aaron Bentley, #102739)

   * Detect invalid transport reuse attempts by catching invalid URLs.
     (Vincent Ladeuil, #161819)

   * Deleting a file without removing it shows a correct diff, not a traceback.
     (Aaron Bentley)

   * Do no use timeout in HttpServer anymore.
     (Vincent Ladeuil, #158972).

   * Don't catch the exceptions related to the http pipeline status before
     retrying an http request or some programming errors may be masked.
     (Vincent Ladeuil, #160012)

   * Fix ``bzr rm`` to not delete modified and ignored files.
     (Lukáš Lalinský, #172598)

   * Fix exception when revisionspec contains merge revisons but log
     formatter doesn't support merge revisions. (Kent Gibson, #148908)

   * Fix exception when ScopeReplacer is assigned to before any members have
     been retrieved.  (Aaron Bentley)

   * Fix multiple connections during checkout --lightweight.
     (Vincent Ladeuil, #159150)

   * Fix possible error in insert_data_stream when copying between
     pack repositories over bzr+ssh or bzr+http.
     KnitVersionedFile.get_data_stream now makes sure that requested
     compression parents are sent before any delta hunks that depend
     on them.
     (Martin Pool, #164637)

   * Fix typo in limiting offsets coalescing for http, leading to
     whole files being downloaded instead of parts.
     (Vincent Ladeuil, #165061)

   * FTP server errors don't error in the error handling code.
     (Robert Collins, #161240)

   * Give a clearer message when a pull fails because the source needs
     to be reconciled.
     (Martin Pool, #164443)

   * It is clearer when a plugin cannot be loaded because of its name, and a
     suggestion for an acceptable name is given. (Daniel Watkins, #103023)

   * Leave port as None in transport objects if user doesn't
     specify a port in urls.
     (vincent Ladeuil, #150860)

   * Make sure Repository.fetch(self) is properly a no-op for all
     Repository implementations. (John Arbash Meinel, #158333)

   * Mark .bzr directories as "hidden" on Windows.
     (Alexander Belchenko, #71147)

   * ``merge --uncommitted`` can now operate on a single file.
     (Aaron Bentley, Lukáš Lalinský, #136890)

   * Obsolete packs are now cleaned up by pack and autopack operations.
     (Robert Collins, #153789)

   * Operations pulling data from a smart server where the underlying
     repositories are not both annotated/both unannotated will now work.
     (Robert Collins, #165304).

   * Reconcile now shows progress bars. (Robert Collins, #159351)

   * ``RemoteBranch`` was not initializing ``self._revision_id_to_revno_map``
     properly. (John Arbash Meinel, #162486)

   * Removing an already-removed file reports the file does not exist. (Daniel
     Watkins, #152811)

   * Rename on Windows is able to change filename case.
     (Alexander Belchenko, #77740)

   * Return error instead of a traceback for ``bzr log -r0``.
     (Kent Gibson, #133751)

   * Return error instead of a traceback when bzr is unable to create
     symlink on some platforms (e.g. on Windows).
     (Alexander Belchenko, workaround for #81689)

   * Revert doesn't crash when restoring a single file from a deleted
     directory. (Aaron Bentley)

   * Stderr output via logging mechanism now goes through encoded wrapper
     and no more uses utf-8, but terminal encoding instead. So all unicode
     strings now should be readable in non-utf-8 terminal.
     (Alexander Belchenko, #54173)

   * The error message when ``move --after`` should be used makes how to do so
     clearer. (Daniel Watkins, #85237)

   * Unicode-safe output from ``bzr info``. The output will be encoded
     using the terminal encoding and unrepresentable characters will be
     replaced by '?'. (Lukáš Lalinský, #151844)

   * Working trees are no longer created when pushing into a local no-trees
     repo. (Daniel Watkins, #50582)

   * Upgrade util/configobj to version 4.4.0.
     (Vincent Ladeuil, #151208).

   * Wrap medusa ftp test server as an FTPServer feature.
     (Vincent Ladeuil, #157752)

  API BREAKS:

   * ``osutils.backup_file`` is deprecated. Actually it's not used in bzrlib
     during very long time. (Alexander Belchenko)

   * The return value of
     ``VersionedFile.iter_lines_added_or_present_in_versions`` has been
     changed. Previously it was an iterator of lines, now it is an iterator of
     (line, version_id) tuples. This change has been made to aid reconcile and
     fetch operations. (Robert Collins)

   * ``bzrlib.repository.get_versioned_file_checker`` is now private.
     (Robert Collins)

   * The Repository format registry default has been removed; it was previously
     obsoleted by the bzrdir format default, which implies a default repository
     format.
     (Martin Pool)

  INTERNALS:

   * Added ``ContainerSerialiser`` and ``ContainerPushParser`` to
     ``bzrlib.pack``.  These classes provide more convenient APIs for generating
     and parsing containers from streams rather than from files.  (Andrew
     Bennetts)

   * New module ``lru_cache`` providing a cache for use by tasks that need
     semi-random access to large amounts of data. (John A Meinel)

   * InventoryEntry.diff is now deprecated.  Please use diff.DiffTree instead.

  TESTING:


bzr 0.92 2007-11-05
-------------------

  CHANGES:

  * New uninstaller on Win32.  (Alexander Belchenko)


bzr 0.92rc1 2007-10-29
----------------------

  NOTES WHEN UPGRADING:

  CHANGES:

   * ``bzr`` now returns exit code 4 if an internal error occurred, and
     3 if a normal error occurred.  (Martin Pool)

   * ``pull``, ``merge`` and ``push`` will no longer silently correct some
     repository index errors that occured as a result of the Weave disk format.
     Instead the ``reconcile`` command needs to be run to correct those
     problems if they exist (and it has been able to fix most such problems
     since bzr 0.8). Some new problems have been identified during this release
     and you should run ``bzr check`` once on every repository to see if you
     need to reconcile. If you cannot ``pull`` or ``merge`` from a remote
     repository due to mismatched parent errors - a symptom of index errors -
     you should simply take a full copy of that remote repository to a clean
     directory outside any local repositories, then run reconcile on it, and
     finally pull from it locally. (And naturally email the repositories owner
     to ask them to upgrade and run reconcile).
     (Robert Collins)

  FEATURES:

   * New ``knitpack-experimental`` repository format. This is interoperable with
     the ``dirstate-tags`` format but uses a smarter storage design that greatly
     speeds up many operations, both local and remote. This new format can be
     used as an option to the ``init``, ``init-repository`` and ``upgrade``
     commands. See http://doc.bazaar-vcs.org/0.92/developers/knitpack.html
     for further details. (Robert Collins)

   * For users of bzr-svn (and those testing the prototype subtree support) that
     wish to try packs, a new ``knitpack-subtree-experimental`` format has also
     been added. This is interoperable with the ``dirstate-subtrees`` format.
     (Robert Collins)

   * New ``reconfigure`` command. (Aaron Bentley)

   * New ``revert --forget-merges`` command, which removes the record of a pending
     merge without affecting the working tree contents.  (Martin Pool)

   * New ``bzr_remote_path`` configuration variable allows finer control of
     remote bzr locations than BZR_REMOTE_PATH environment variable.
     (Aaron Bentley)

   * New ``launchpad-login`` command to tell Bazaar your Launchpad
     user ID.  This can then be used by other functions of the
     Launchpad plugin. (James Henstridge)

  PERFORMANCE:

   * Commit in quiet mode is now slightly faster as the information to
     output is no longer calculated. (Ian Clatworthy)

   * Commit no longer checks for new text keys during insertion when the
     revision id was deterministically unique. (Robert Collins)

   * Committing a change which is not a merge and does not change the number of
     files in the tree is faster by utilising the data about whether files are
     changed to determine if the tree is unchanged rather than recalculating
     it at the end of the commit process. (Robert Collins)

   * Inventory serialisation no longer double-sha's the content.
     (Robert Collins)

   * Knit text reconstruction now avoids making copies of the lines list for
     interim texts when building a single text. The new ``apply_delta`` method
     on ``KnitContent`` aids this by allowing modification of the revision id
     such objects represent. (Robert Collins)

   * Pack indices are now partially parsed for specific key lookup using a
     bisection approach. (Robert Collins)

   * Partial commits are now approximately 40% faster by walking over the
     unselected current tree more efficiently. (Robert Collins)

   * XML inventory serialisation takes 20% less time while being stricter about
     the contents. (Robert Collins)

   * Graph ``heads()`` queries have been fixed to no longer access all history
     unnecessarily. (Robert Collins)

  IMPROVEMENTS:

   * ``bzr+https://`` smart server across https now supported.
     (John Ferlito, Martin Pool, #128456)

   * Mutt is now a supported mail client; set ``mail_client=mutt`` in your
     bazaar.conf and ``send`` will use mutt. (Keir Mierle)

   * New option ``-c``/``--change`` for ``merge`` command for cherrypicking
     changes from one revision. (Alexander Belchenko, #141368)

   * Show encodings, locale and list of plugins in the traceback message.
     (Martin Pool, #63894)

   * Experimental directory formats can now be marked with
     ``experimental = True`` during registration. (Ian Clatworthy)

  DOCUMENTATION:

   * New *Bazaar in Five Minutes* guide.  (Matthew Revell)

   * The hooks reference documentation is now converted to html as expected.
     (Ian Clatworthy)

  BUG FIXES:

   * Connection error reporting for the smart server has been fixed to
     display a user friendly message instead of a traceback.
     (Ian Clatworthy, #115601)

   * Make sure to use ``O_BINARY`` when opening files to check their
     sha1sum. (Alexander Belchenko, John Arbash Meinel, #153493)

   * Fix a problem with Win32 handling of the executable bit.
     (John Arbash Meinel, #149113)

   * ``bzr+ssh://`` and ``sftp://`` URLs that do not specify ports explicitly
     no longer assume that means port 22.  This allows people using OpenSSH to
     override the default port in their ``~/.ssh/config`` if they wish.  This
     fixes a bug introduced in bzr 0.91.  (Andrew Bennetts, #146715)

   * Commands reporting exceptions can now be profiled and still have their
     data correctly dumped to a file. For example, a ``bzr commit`` with
     no changes still reports the operation as pointless but doing so no
     longer throws away the profiling data if this command is run with
     ``--lsprof-file callgrind.out.ci`` say. (Ian Clatworthy)

   * Fallback to ftp when paramiko is not installed and sftp can't be used for
     ``tests/commands`` so that the test suite is still usable without
     paramiko.
     (Vincent Ladeuil, #59150)

   * Fix commit ordering in corner case. (Aaron Bentley, #94975)

   * Fix long standing bug in partial commit when there are renames
     left in tree. (Robert Collins, #140419)

   * Fix selftest semi-random noise during http related tests.
     (Vincent Ladeuil, #140614)

   * Fix typo in ftp.py making the reconnection fail on temporary errors.
     (Vincent Ladeuil, #154259)

   * Fix failing test by comparing real paths to cover the case where the TMPDIR
     contains a symbolic link.
     (Vincent Ladeuil, #141382).

   * Fix log against smart server branches that don't support tags.
     (James Westby, #140615)

   * Fix pycurl http implementation by defining error codes from
     pycurl instead of relying on an old curl definition.
     (Vincent Ladeuil, #147530)

   * Fix 'unprintable error' message when displaying BzrCheckError and
     some other exceptions on Python 2.5.
     (Martin Pool, #144633)

   * Fix ``Inventory.copy()`` and add test for it. (Jelmer Vernooij)

   * Handles default value for ListOption in cmd_commit.
     (Vincent Ladeuil, #140432)

   * HttpServer and FtpServer need to be closed properly or a listening socket
     will remain opened.
     (Vincent Ladeuil, #140055)

   * Monitor the .bzr directory created in the top level test
     directory to detect leaking tests.
     (Vincent Ladeuil, #147986)

   * The basename, not the full path, is now used when checking whether
     the profiling dump file begins with ``callgrind.out`` or not. This
     fixes a bug reported by Aaron Bentley on IRC. (Ian Clatworthy)

   * Trivial fix for invoking command ``reconfigure`` without arguments.
     (Rob Weir, #141629)

   * ``WorkingTree.rename_one`` will now raise an error if normalisation of the
     new path causes bzr to be unable to access the file. (Robert Collins)

   * Correctly detect a NoSuchFile when using a filezilla server. (Gary van der
     Merwe)

  API BREAKS:

   * ``bzrlib.index.GraphIndex`` now requires a size parameter to the
     constructor, for enabling bisection searches. (Robert Collins)

   * ``CommitBuilder.record_entry_contents`` now requires the root entry of a
     tree be supplied to it, previously failing to do so would trigger a
     deprecation warning. (Robert Collins)

   * ``KnitVersionedFile.add*`` will no longer cache added records even when
     enable_cache() has been called - the caching feature is now exclusively for
     reading existing data. (Robert Collins)

   * ``ReadOnlyLockError`` is deprecated; ``LockFailed`` is usually more
     appropriate.  (Martin Pool)

   * Removed ``bzrlib.transport.TransportLogger`` - please see the new
     ``trace+`` transport instead. (Robert Collins)

   * Removed previously deprecated varargs interface to ``TestCase.run_bzr`` and
     deprecated methods ``TestCase.capture`` and ``TestCase.run_bzr_captured``.
     (Martin Pool)

   * Removed previous deprecated ``basis_knit`` parameter to the
     ``KnitVersionedFile`` constructor. (Robert Collins)

   * Special purpose method ``TestCase.run_bzr_decode`` is moved to the test_non_ascii
     class that needs it.
     (Martin Pool)

   * The class ``bzrlib.repofmt.knitrepo.KnitRepository3`` has been folded into
     ``KnitRepository`` by parameters to the constructor. (Robert Collins)

   * The ``VersionedFile`` interface now allows content checks to be bypassed
     by supplying check_content=False.  This saves nearly 30% of the minimum
     cost to store a version of a file. (Robert Collins)

   * Tree's with bad state such as files with no length or sha will no longer
     be silently accepted by the repository XML serialiser. To serialise
     inventories without such data, pass working=True to write_inventory.
     (Robert Collins)

   * ``VersionedFile.fix_parents`` has been removed as a harmful API.
     ``VersionedFile.join`` will no longer accept different parents on either
     side of a join - it will either ignore them, or error, depending on the
     implementation. See notes when upgrading for more information.
     (Robert Collins)

  INTERNALS:

   * ``bzrlib.transport.Transport.put_file`` now returns the number of bytes
     put by the method call, to allow avoiding stat-after-write or
     housekeeping in callers. (Robert Collins)

   * ``bzrlib.xml_serializer.Serializer`` is now responsible for checking that
     mandatory attributes are present on serialisation and deserialisation.
     This fixes some holes in API usage and allows better separation between
     physical storage and object serialisation. (Robert Collins)

   * New class ``bzrlib.errors.InternalBzrError`` which is just a convenient
     shorthand for deriving from BzrError and setting internal_error = True.
     (Robert Collins)

   * New method ``bzrlib.mutabletree.update_to_one_parent_via_delta`` for
     moving the state of a parent tree to a new version via a delta rather than
     a complete replacement tree. (Robert Collins)

   * New method ``bzrlib.osutils.minimum_path_selection`` useful for removing
     duplication from user input, when a user mentions both a path and an item
     contained within that path. (Robert Collins)

   * New method ``bzrlib.repository.Repository.is_write_locked`` useful for
     determining if a repository is write locked. (Robert Collins)

   * New method on ``bzrlib.tree.Tree`` ``path_content_summary`` provides a
     tuple containing the key information about a path for commit processing
     to complete. (Robert Collins)

   * New method on xml serialisers, write_inventory_to_lines, which matches the
     API used by knits for adding content. (Robert Collins)

   * New module ``bzrlib.bisect_multi`` with generic multiple-bisection-at-once
     logic, currently only available for byte-based lookup
     (``bisect_multi_bytes``). (Robert Collins)

   * New helper ``bzrlib.tuned_gzip.bytes_to_gzip`` which takes a byte string
     and returns a gzipped version of the same. This is used to avoid a bunch
     of api friction during adding of knit hunks. (Robert Collins)

   * New parameter on ``bzrlib.transport.Transport.readv``
     ``adjust_for_latency`` which changes readv from returning strictly the
     requested data to inserted return larger ranges and in forward read order
     to reduce the effect of network latency. (Robert Collins)

   * New parameter yield_parents on ``Inventory.iter_entries_by_dir`` which
     causes the parents of a selected id to be returned recursively, so all the
     paths from the root down to each element of selected_file_ids are
     returned. (Robert Collins)

   * Knit joining has been enhanced to support plain to annotated conversion
     and annotated to plain conversion. (Ian Clatworthy)

   * The CommitBuilder method ``record_entry_contents`` now returns summary
     information about the effect of the commit on the repository. This tuple
     contains an inventory delta item if the entry changed from the basis, and a
     boolean indicating whether a new file graph node was recorded.
     (Robert Collins)

   * The python path used in the Makefile can now be overridden.
     (Andrew Bennetts, Ian Clatworthy)

  TESTING:

   * New transport implementation ``trace+`` which is useful for testing,
     logging activity taken to its _activity attribute. (Robert Collins)

   * When running bzr commands within the test suite, internal exceptions are
     not caught and reported in the usual way, but rather allowed to propagate
     up and be visible to the test suite.  A new API ``run_bzr_catch_user_errors``
     makes this behavior available to other users.
     (Martin Pool)

   * New method ``TestCase.call_catch_warnings`` for testing methods that
     raises a Python warning.  (Martin Pool)


bzr 0.91 2007-09-26
-------------------

  BUG FIXES:

   * Print a warning instead of aborting the ``python setup.py install``
     process if building of a C extension is not possible.
     (Lukáš Lalinský, Alexander Belchenko)

   * Fix commit ordering in corner case (Aaron Bentley, #94975)

   * Fix ''bzr info bzr://host/'' and other operations on ''bzr://' URLs with
     an implicit port.  We were incorrectly raising PathNotChild due to
     inconsistent treatment of the ''_port'' attribute on the Transport object.
     (Andrew Bennetts, #133965)

   * Make RemoteRepository.sprout cope gracefully with servers that don't
     support the ``Repository.tarball`` request.
     (Andrew Bennetts)


bzr 0.91rc2 2007-09-11
----------------------

   * Replaced incorrect tarball for previous release; a debug statement was left
     in bzrlib/remote.py.


bzr 0.91rc1 2007-09-11
----------------------

  CHANGES:

   * The default branch and repository format has changed to
     ``dirstate-tags``, so tag commands are active by default.
     This format is compatible with Bazaar 0.15 and later.
     This incidentally fixes bug #126141.
     (Martin Pool)

   * ``--quiet`` or ``-q`` is no longer a global option. If present, it
     must now appear after the command name. Scripts doing things like
     ``bzr -q missing`` need to be rewritten as ``bzr missing -q``.
     (Ian Clatworthy)

  FEATURES:

   * New option ``--author`` in ``bzr commit`` to specify the author of the
     change, if it's different from the committer. ``bzr log`` and
     ``bzr annotate`` display the author instead of the committer.
     (Lukáš Lalinský)

   * In addition to global options and command specific options, a set of
     standard options are now supported. Standard options are legal for
     all commands. The initial set of standard options are:

     * ``--help`` or ``-h`` - display help message
     * ``--verbose`` or ``-v`` - display additional information
     * ``--quiet``  or ``-q`` - only output warnings and errors.

     Unlike global options, standard options can be used in aliases and
     may have command-specific help. (Ian Clatworthy)

   * Verbosity level processing has now been unified. If ``--verbose``
     or ``-v`` is specified on the command line multiple times, the
     verbosity level is made positive the first time then increased.
     If ``--quiet`` or ``-q`` is specified on the command line
     multiple times, the verbosity level is made negative the first
     time then decreased. To get the default verbosity level of zero,
     either specify none of the above , ``--no-verbose`` or ``--no-quiet``.
     Note that most commands currently ignore the magnitude of the
     verbosity level but do respect *quiet vs normal vs verbose* when
     generating output. (Ian Clatworthy)

   * ``Branch.hooks`` now supports ``pre_commit`` hook. The hook's signature
     is documented in BranchHooks constructor. (Nam T. Nguyen, #102747)

   * New ``Repository.stream_knit_data_for_revisions`` request added to the
     network protocol for greatly reduced roundtrips when retrieving a set of
     revisions. (Andrew Bennetts)

  BUG FIXES:

   * ``bzr plugins`` now lists the version number for each plugin in square
     brackets after the path. (Robert Collins, #125421)

   * Pushing, pulling and branching branches with subtree references was not
     copying the subtree weave, preventing the file graph from being accessed
     and causing errors in commits in clones. (Robert Collins)

   * Suppress warning "integer argument expected, got float" from Paramiko,
     which sometimes caused false test failures.  (Martin Pool)

   * Fix bug in bundle 4 that could cause attempts to write data to wrong
     versionedfile.  (Aaron Bentley)

   * Diffs generated using "diff -p" no longer break the patch parser.
     (Aaron Bentley)

   * get_transport treats an empty possible_transports list the same as a non-
     empty one.  (Aaron Bentley)

   * patch verification for merge directives is reactivated, and works with
     CRLF and CR files.  (Aaron Bentley)

   * Accept ..\ as a path in revision specifiers. This fixes for example
     "-r branch:..\other-branch" on Windows.  (Lukáš Lalinský)

   * ``BZR_PLUGIN_PATH`` may now contain trailing slashes.
     (Blake Winton, #129299)

   * man page no longer lists hidden options (#131667, Aaron Bentley)

   * ``uncommit --help`` now explains the -r option adequately.  (Daniel
     Watkins, #106726)

   * Error messages are now better formatted with parameters (such as
     filenames) quoted when necessary. This avoids confusion when directory
     names ending in a '.' at the end of messages were confused with a
     full stop that may or not have been there. (Daniel Watkins, #129791)

   * Fix ``status FILE -r X..Y``. (Lukáš Lalinský)

   * If a particular command is an alias, ``help`` will show the alias
     instead of claiming there is no help for said alias. (Daniel Watkins,
     #133548)

   * TreeTransform-based operations, like pull, merge, revert, and branch,
     now roll back if they encounter an error.  (Aaron Bentley, #67699)

   * ``bzr commit`` now exits cleanly if a character unsupported by the
     current encoding is used in the commit message.  (Daniel Watkins,
     #116143)

   * bzr send uses default values for ranges when only half of an elipsis
     is specified ("-r..5" or "-r5..").  (#61685, Aaron Bentley)

   * Avoid trouble when Windows ssh calls itself 'plink' but no plink
     binary is present.  (Martin Albisetti, #107155)

   * ``bzr remove`` should remove clean subtrees.  Now it will remove (without
     needing ``--force``) subtrees that contain no files with text changes or
     modified files.  With ``--force`` it removes the subtree regardless of
     text changes or unknown files. Directories with renames in or out (but
     not changed otherwise) will now be removed without needing ``--force``.
     Unknown ignored files will be deleted without needing ``--force``.
     (Marius Kruger, #111665)

   * When two plugins conflict, the source of both the losing and now the
     winning definition is shown.  (Konstantin Mikhaylov, #5454)

   * When committing to a branch, the location being committed to is
     displayed.  (Daniel Watkins, #52479)

   * ``bzr --version`` takes care about encoding of stdout, especially
     when output is redirected. (Alexander Belchenko, #131100)

   * Prompt for an ftp password if none is provided.
     (Vincent Ladeuil, #137044)

   * Reuse bound branch associated transport to avoid multiple
     connections.
     (Vincent Ladeuil, #128076, #131396)

   * Overwrite conflicting tags by ``push`` and ``pull`` if the
     ``--overwrite`` option is specified.  (Lukáš Lalinský, #93947)

   * In checkouts, tags are copied into the master branch when created,
     changed or deleted, and are copied into the checkout when it is
     updated.  (Martin Pool, #93856, #93860)

   * Print a warning instead of aborting the ``python setup.py install``
     process if building of a C extension is not possible.
     (Lukáš Lalinský, Alexander Belchenko)

  IMPROVEMENTS:

   * Add the option "--show-diff" to the commit command in order to display
     the diff during the commit log creation. (Goffredo Baroncelli)

   * ``pull`` and ``merge`` are much faster at installing bundle format 4.
     (Aaron Bentley)

   * ``pull -v`` no longer includes deltas, making it much faster.
     (Aaron Bentley)

   * ``send`` now sends the directive as an attachment by default.
     (Aaron Bentley, Lukáš Lalinský, Alexander Belchenko)

   * Documentation updates (Martin Albisetti)

   * Help on debug flags is now included in ``help global-options``.
     (Daniel Watkins, #124853)

   * Parameters passed on the command line are checked to ensure they are
     supported by the encoding in use. (Daniel Watkins)

   * The compression used within the bzr repository has changed from zlib
     level 9 to the zlib default level. This improves commit performance with
     only a small increase in space used (and in some cases a reduction in
     space). (Robert Collins)

   * Initial commit no longer SHAs files twice and now reuses the path
     rather than looking it up again, making it faster.
     (Ian Clatworthy)

   * New option ``-c``/``--change`` for ``diff`` and ``status`` to show
     changes in one revision.  (Lukáš Lalinský)

   * If versioned files match a given ignore pattern, a warning is now
     given. (Daniel Watkins, #48623)

   * ``bzr status`` now has -S as a short name for --short and -V as a
     short name for --versioned. These have been added to assist users
     migrating from Subversion: ``bzr status -SV`` is now like
     ``svn status -q``.  (Daniel Watkins, #115990)

   * Added C implementation of  ``PatienceSequenceMatcher``, which is about
     10x faster than the Python version. This speeds up commands that
     need file diffing, such as ``bzr commit`` or ``bzr diff``.
     (Lukáš Lalinský)

   * HACKING has been extended with a large section on core developer tasks.
     (Ian Clatworthy)

   * Add ``branches`` and ``standalone-trees`` as online help topics and
     include them as Concepts within the User Reference.
     (Paul Moore, Ian Clatworthy)

    * ``check`` can detect versionedfile parent references that are
      inconsistent with revision and inventory info, and ``reconcile`` can fix
      them.  These faulty references were generated by 0.8-era releases,
      so repositories which were manipulated by old bzrs should be
      checked, and possibly reconciled ASAP.  (Aaron Bentley, Andrew Bennetts)

  API BREAKS:

   * ``Branch.append_revision`` is removed altogether; please use
     ``Branch.set_last_revision_info`` instead.  (Martin Pool)

   * CommitBuilder now advertises itself as requiring the root entry to be
     supplied. This only affects foreign repository implementations which reuse
     CommitBuilder directly and have changed record_entry_contents to require
     that the root not be supplied. This should be precisely zero plugins
     affected. (Robert Collins)

   * The ``add_lines`` methods on ``VersionedFile`` implementations has changed
     its return value to include the sha1 and length of the inserted text. This
     allows the avoidance of double-sha1 calculations during commit.
     (Robert Collins)

   * ``Transport.should_cache`` has been removed.  It was not called in the
     previous release.  (Martin Pool)

  TESTING:

   * Tests may now raise TestNotApplicable to indicate they shouldn't be
     run in a particular scenario.  (Martin Pool)

   * New function multiply_tests_from_modules to give a simpler interface
     to test parameterization.  (Martin Pool, Robert Collins)

   * ``Transport.should_cache`` has been removed.  It was not called in the
     previous release.  (Martin Pool)

   * NULL_REVISION is returned to indicate the null revision, not None.
     (Aaron Bentley)

   * Use UTF-8 encoded StringIO for log tests to avoid failures on
     non-ASCII committer names.  (Lukáš Lalinský)

  INTERNALS:

   * ``bzrlib.plugin.all_plugins`` has been deprecated in favour of
     ``bzrlib.plugin.plugins()`` which returns PlugIn objects that provide
     useful functionality for determining the path of a plugin, its tests, and
     its version information. (Robert Collins)

   * Add the option user_encoding to the function 'show_diff_trees()'
     in order to move the user encoding at the UI level. (Goffredo Baroncelli)

   * Add the function make_commit_message_template_encoded() and the function
     edit_commit_message_encoded() which handle encoded strings.
     This is done in order to mix the commit messages (which is a unicode
     string), and the diff which is a raw string. (Goffredo Baroncelli)

   * CommitBuilder now defaults to using add_lines_with_ghosts, reducing
     overhead on non-weave repositories which don't require all parents to be
     present. (Robert Collins)

   * Deprecated method ``find_previous_heads`` on
     ``bzrlib.inventory.InventoryEntry``. This has been superseded by the use
     of ``parent_candidates`` and a separate heads check via the repository
     API. (Robert Collins)

   * New trace function ``mutter_callsite`` will print out a subset of the
     stack to the log, which can be useful for gathering debug details.
     (Robert Collins)

   * ``bzrlib.pack.ContainerWriter`` now tracks how many records have been
     added via a public attribute records_written. (Robert Collins)

   * New method ``bzrlib.transport.Transport.get_recommended_page_size``.
     This provides a hint to users of transports as to the reasonable
     minimum data to read. In principle this can take latency and
     bandwidth into account on a per-connection basis, but for now it
     just has hard coded values based on the url. (e.g. http:// has a large
     page size, file:// has a small one.) (Robert Collins)

   * New method on ``bzrlib.transport.Transport`` ``open_write_stream`` allows
     incremental addition of data to a file without requiring that all the
     data be buffered in memory. (Robert Collins)

   * New methods on ``bzrlib.knit.KnitVersionedFile``:
     ``get_data_stream(versions)``, ``insert_data_stream(stream)`` and
     ``get_format_signature()``.  These provide some infrastructure for
     efficiently streaming the knit data for a set of versions over the smart
     protocol.

   * Knits with no annotation cache still produce correct annotations.
     (Aaron Bentley)

   * Three new methods have been added to ``bzrlib.trace``:
     ``set_verbosity_level``, ``get_verbosity_level`` and ``is_verbose``.
     ``set_verbosity_level`` expects a numeric value: negative for quiet,
     zero for normal, positive for verbose. The size of the number can be
     used to determine just how quiet or verbose the application should be.
     The existing ``be_quiet`` and ``is_quiet`` routines have been
     integrated into this new scheme. (Ian Clatworthy)

   * Options can now be delcared with a ``custom_callback`` parameter. If
     set, this routine is called after the option is processed. This feature
     is now used by the standard options ``verbose`` and ``quiet`` so that
     setting one implicitly resets the other. (Ian Clatworthy)

   * Rather than declaring a new option from scratch in order to provide
     custom help, a centrally registered option can be decorated using the
     new ``bzrlib.Option.custom_help`` routine. In particular, this routine
     is useful when declaring better help for the ``verbose`` and ``quiet``
     standard options as the base definition of these is now more complex
     than before thanks to their use of a custom callback. (Ian Clatworthy)

    * Tree._iter_changes(specific_file=[]) now iterates through no files,
      instead of iterating through all files.  None is used to iterate through
      all files.  (Aaron Bentley)

    * WorkingTree.revert() now accepts None to revert all files.  The use of
      [] to revert all files is deprecated.  (Aaron Bentley)


bzr 0.90 2007-08-28
-------------------

  IMPROVEMENTS:

    * Documentation is now organized into multiple directories with a level
      added for different languages or locales. Added the Mini Tutorial
      and Quick Start Summary (en) documents from the Wiki, improving the
      content and readability of the former. Formatted NEWS as Release Notes
      complete with a Table of Conents, one heading per release. Moved the
      Developer Guide into the main document catalog and provided a link
      from the developer document catalog back to the main one.
      (Ian Clatworthy, Sabin Iacob, Alexander Belchenko)


  API CHANGES:

    * The static convenience method ``BzrDir.create_repository``
      is deprecated.  Callers should instead create a ``BzrDir`` instance
      and call ``create_repository`` on that.  (Martin Pool)


bzr 0.90rc1 2007-08-14
----------------------

  BUGFIXES:

    * ``bzr init`` should connect to the remote location one time only.  We
      have been connecting several times because we forget to pass around the
      Transport object. This modifies ``BzrDir.create_branch_convenience``,
      so that we can give it the Transport we already have.
      (John Arbash Meinel, Vincent Ladeuil, #111702)

    * Get rid of sftp connection cache (get rid of the FTP one too).
      (Vincent Ladeuil, #43731)

    * bzr branch {local|remote} remote don't try to create a working tree
      anymore.
      (Vincent Ladeuil, #112173)

    * All identified multiple connections for a single bzr command have been
      fixed. See bzrlib/tests/commands directory.
      (Vincent Ladeuil)

    * ``bzr rm`` now does not insist on ``--force`` to delete files that
      have been renamed but not otherwise modified.  (Marius Kruger,
      #111664)

    * ``bzr selftest --bench`` no longer emits deprecation warnings
      (Lukáš Lalinský)

    * ``bzr status`` now honours FILE parameters for conflict lists
      (Aaron Bentley, #127606)

    * ``bzr checkout`` now honours -r when reconstituting a working tree.
      It also honours -r 0.  (Aaron Bentley, #127708)

    * ``bzr add *`` no more fails on Windows if working tree contains
      non-ascii file names. (Kuno Meyer, #127361)

    * allow ``easy_install bzr`` runs without fatal errors.
      (Alexander Belchenko, #125521)

    * Graph._filter_candidate_lca does not raise KeyError if a candidate
      is eliminated just before it would normally be examined.  (Aaron Bentley)

    * SMTP connection failures produce a nice message, not a traceback.
      (Aaron Bentley)

  IMPROVEMENTS:

    * Don't show "dots" progress indicators when run non-interactively, such
      as from cron.  (Martin Pool)

    * ``info`` now formats locations more nicely and lists "submit" and
      "public" branches (Aaron Bentley)

    * New ``pack`` command that will trigger database compression within
      the repository (Robert Collins)

    * Implement ``_KnitIndex._load_data`` in a pyrex extension. The pyrex
      version is approximately 2-3x faster at parsing a ``.kndx`` file.
      Which yields a measurable improvement for commands which have to
      read from the repository, such as a 1s => 0.75s improvement in
      ``bzr diff`` when there are changes to be shown.  (John Arbash Meinel)

    * Merge is now faster.  Depending on the scenario, it can be more than 2x
      faster. (Aaron Bentley)

    * Give a clearer warning, and allow ``python setup.py install`` to
      succeed even if pyrex is not available.
      (John Arbash Meinel)

    * ``DirState._read_dirblocks`` now has an optional Pyrex
      implementation. This improves the speed of any command that has to
      read the entire DirState. (``diff``, ``status``, etc, improve by
      about 10%).
      ``bisect_dirblocks`` has also been improved, which helps all
      ``_get_entry`` type calls (whenever we are searching for a
      particular entry in the in-memory DirState).
      (John Arbash Meinel)

    * ``bzr pull`` and ``bzr push`` no longer do a complete walk of the
      branch revision history for ui display unless -v is supplied.
      (Robert Collins)

    * ``bzr log -rA..B`` output shifted to the left margin if the log only
      contains merge revisions. (Kent Gibson)

    * The ``plugins`` command is now public with improved help.
      (Ian Clatworthy)

    * New bundle and merge directive formats are faster to generate, and

    * Annotate merge now works when there are local changes. (Aaron Bentley)

    * Commit now only shows the progress in terms of directories instead of
      entries. (Ian Clatworthy)

    * Fix ``KnitRepository.get_revision_graph`` to not request the graph 2
      times. This makes ``get_revision_graph`` 2x faster. (John Arbash
      Meinel)

    * Fix ``VersionedFile.get_graph()`` to avoid using
      ``set.difference_update(other)``, which has bad scaling when
      ``other`` is large. This improves ``VF.get_graph([version_id])`` for
      a 12.5k graph from 2.9s down to 200ms. (John Arbash Meinel)

    * The ``--lsprof-file`` option now generates output for KCacheGrind if
      the file starts with ``callgrind.out``. This matches the default file
      filtering done by KCacheGrind's Open Dialog. (Ian Clatworthy)

    * Fix ``bzr update`` to avoid an unnecessary
      ``branch.get_master_branch`` call, which avoids 1 extra connection
      to the remote server. (Partial fix for #128076, John Arbash Meinel)

    * Log errors from the smart server in the trace file, to make debugging
      test failures (and live failures!) easier.  (Andrew Bennetts)

    * The HTML version of the man page has been superceded by a more
      comprehensive manual called the Bazaar User Reference. This manual
      is completed generated from the online help topics. As part of this
      change, limited reStructuredText is now explicitly supported in help
      topics and command help with 'unnatural' markup being removed prior
      to display by the online help or inclusion in the man page.
      (Ian Clatworthy)

    * HTML documentation now use files extension ``*.html``
      (Alexander Belchenko)

    * The cache of ignore definitions is now cleared in WorkingTree.unlock()
      so that changes to .bzrignore aren't missed. (#129694, Daniel Watkins)

    * ``bzr selftest --strict`` fails if there are any missing features or
      expected test failures. (Daniel Watkins, #111914)

    * Link to registration survey added to README. (Ian Clatworthy)

    * Windows standalone installer show link to registration survey
      when installation finished. (Alexander Belchenko)

  LIBRARY API BREAKS:

    * Deprecated dictionary ``bzrlib.option.SHORT_OPTIONS`` removed.
      Options are now required to provide a help string and it must
      comply with the style guide by being one or more sentences with an
      initial capital and final period. (Martin Pool)

    * KnitIndex.get_parents now returns tuples. (Robert Collins)

    * Ancient unused ``Repository.text_store`` attribute has been removed.
      (Robert Collins)

    * The ``bzrlib.pack`` interface has changed to use tuples of bytestrings
      rather than just bytestrings, making it easier to represent multiple
      element names. As this interface was not used by any internal facilities
      since it was introduced in 0.18 no API compatibility is being preserved.
      The serialised form of these packs is identical with 0.18 when a single
      element tuple is in use. (Robert Collins)

  INTERNALS:

    * merge now uses ``iter_changes`` to calculate changes, which makes room for
      future performance increases.  It is also more consistent with other
      operations that perform comparisons, and reduces reliance on
      Tree.inventory.  (Aaron Bentley)

    * Refactoring of transport classes connected to a remote server.
      ConnectedTransport is a new class that serves as a basis for all
      transports needing to connect to a remote server.  transport.split_url
      have been deprecated, use the static method on the object instead. URL
      tests have been refactored too.
      (Vincent Ladeuil)

    * Better connection sharing for ConnectedTransport objects.
      transport.get_transport() now accepts a 'possible_transports' parameter.
      If a newly requested transport can share a connection with one of the
      list, it will.
      (Vincent Ladeuil)

    * Most functions now accept ``bzrlib.revision.NULL_REVISION`` to indicate
      the null revision, and consider using ``None`` for this purpose
      deprecated.  (Aaron Bentley)

    * New ``index`` module with abstract index functionality. This will be
      used during the planned changes in the repository layer. Currently the
      index layer provides a graph aware immutable index, a builder for the
      same index type to allow creating them, and finally a composer for
      such indices to allow the use of many indices in a single query. The
      index performance is not optimised, however the API is stable to allow
      development on top of the index. (Robert Collins)

    * ``bzrlib.dirstate.cmp_by_dirs`` can be used to compare two paths by
      their directory sections. This is equivalent to comparing
      ``path.split('/')``, only without having to split the paths.
      This has a Pyrex implementation available.
      (John Arbash Meinel)

    * New transport decorator 'unlistable+' which disables the list_dir
      functionality for testing.

    * Deprecated ``change_entry`` in transform.py. (Ian Clatworthy)

    * RevisionTree.get_weave is now deprecated.  Tree.plan_merge is now used
      for performing annotate-merge.  (Aaron Bentley)

    * New EmailMessage class to create email messages. (Adeodato Simó)

    * Unused functions on the private interface KnitIndex have been removed.
      (Robert Collins)

    * New ``knit.KnitGraphIndex`` which provides a ``KnitIndex`` layered on top
      of a ``index.GraphIndex``. (Robert Collins)

    * New ``knit.KnitVersionedFile.iter_parents`` method that allows querying
      the parents of many knit nodes at once, reducing round trips to the
      underlying index. (Robert Collins)

    * Graph now has an is_ancestor method, various bits use it.
      (Aaron Bentley)

    * The ``-Dhpss`` flag now includes timing information. As well as
      logging when a new connection is opened. (John Arbash Meinel)

    * ``bzrlib.pack.ContainerWriter`` now returns an offset, length tuple to
      callers when inserting data, allowing generation of readv style access
      during pack creation, without needing a separate pass across the output
      pack to gather such details. (Robert Collins)

    * ``bzrlib.pack.make_readv_reader`` allows readv based access to pack
      files that are stored on a transport. (Robert Collins)

    * New ``Repository.has_same_location`` method that reports if two
      repository objects refer to the same repository (although with some risk
      of false negatives).  (Andrew Bennetts)

    * InterTree.compare now passes require_versioned on correctly.
      (Marius Kruger)

    * New methods on Repository - ``start_write_group``,
      ``commit_write_group``, ``abort_write_group`` and ``is_in_write_group`` -
      which provide a clean hook point for transactional Repositories - ones
      where all the data for a fetch or commit needs to be made atomically
      available in one step. This allows the write lock to remain while making
      a series of data insertions.  (e.g. data conversion). (Robert Collins)

    * In ``bzrlib.knit`` the internal interface has been altered to use
      3-tuples (index, pos, length) rather than two-tuples (pos, length) to
      describe where data in a knit is, allowing knits to be split into
      many files. (Robert Collins)

    * ``bzrlib.knit._KnitData`` split into cache management and physical access
      with two access classes - ``_PackAccess`` and ``_KnitAccess`` defined.
      The former provides access into a .pack file, and the latter provides the
      current production repository form of .knit files. (Robert Collins)

  TESTING:

    * Remove selftest ``--clean-output``, ``--numbered-dirs`` and
      ``--keep-output`` options, which are obsolete now that tests
      are done within directories in $TMPDIR.  (Martin Pool)

    * The SSH_AUTH_SOCK environment variable is now reset to avoid
      interaction with any running ssh agents.  (Jelmer Vernooij, #125955)

    * run_bzr_subprocess handles parameters the same way as run_bzr:
      either a string or a list of strings should be passed as the first
      parameter.  Varargs-style parameters are deprecated. (Aaron Bentley)


bzr 0.18  2007-07-17
--------------------

  BUGFIXES:

    * Fix 'bzr add' crash under Win32 (Kuno Meyer)


bzr 0.18rc1  2007-07-10
-----------------------

  BUGFIXES:

    * Do not suppress pipe errors, etc. in non-display commands
      (Alexander Belchenko, #87178)

    * Display a useful error message when the user requests to annotate
      a file that is not present in the specified revision.
      (James Westby, #122656)

    * Commands that use status flags now have a reference to 'help
      status-flags'.  (Daniel Watkins, #113436)

    * Work around python-2.4.1 inhability to correctly parse the
      authentication header.
      (Vincent Ladeuil, #121889)

    * Use exact encoding for merge directives. (Adeodato Simó, #120591)

    * Fix tempfile permissions error in smart server tar bundling under
      Windows. (Martin _, #119330)

    * Fix detection of directory entries in the inventory. (James Westby)

    * Fix handling of http code 400: Bad Request When issuing too many ranges.
      (Vincent Ladeuil, #115209)

    * Issue a CONNECT request when connecting to an https server
      via a proxy to enable SSL tunneling.
      (Vincent Ladeuil, #120678)

    * Fix ``bzr log -r`` to support selecting merge revisions, both
      individually and as part of revision ranges.
      (Kent Gibson, #4663)

    * Don't leave cruft behind when failing to acquire a lockdir.
      (Martin Pool, #109169)

    * Don't use the '-f' strace option during tests.
      (Vincent Ladeuil, #102019).

    * Warn when setting ``push_location`` to a value that will be masked by
      locations.conf.  (Aaron Bentley, #122286)

    * Fix commit ordering in corner case (Aaron Bentley, #94975)

    *  Make annotate behave in a non-ASCII world (Adeodato Simó).

  IMPROVEMENTS:

    * The --lsprof-file option now dumps a text rendering of the profiling
      information if the filename ends in ".txt". It will also convert the
      profiling information to a format suitable for KCacheGrind if the
      output filename ends in ".callgrind". Fixes to the lsprofcalltree
      conversion process by Jean Paul Calderone and Itamar were also merged.
      See http://ddaa.net/blog/python/lsprof-calltree. (Ian Clatworthy)

    * ``info`` now defaults to non-verbose mode, displaying only paths and
      abbreviated format info.  ``info -v`` displays all the information
      formerly displayed by ``info``.  (Aaron Bentley, Adeodato Simó)

    * ``bzr missing`` now has better option names ``--this`` and ``--other``.
      (Elliot Murphy)

    * The internal ``weave-list`` command has become ``versionedfile-list``,
      and now lists knits as well as weaves.  (Aaron Bentley)

    * Automatic merge base selection uses a faster algorithm that chooses
      better bases in criss-cross merge situations (Aaron Bentley)

    * Progress reporting in ``commit`` has been improved. The various logical
      stages are now reported on as follows, namely:

      * Collecting changes [Entry x/y] - Stage n/m
      * Saving data locally - Stage n/m
      * Uploading data to master branch - Stage n/m
      * Updating the working tree - Stage n/m
      * Running post commit hooks - Stage n/m

      If there is no master branch, the 3rd stage is omitted and the total
      number of stages is adjusted accordingly.

      Each hook that is run after commit is listed with a name (as hooks
      can be slow it is useful feedback).
      (Ian Clatworthy, Robert Collins)

    * Various operations that are now faster due to avoiding unnecessary
      topological sorts. (Aaron Bentley)

    * Make merge directives robust against broken bundles. (Aaron Bentley)

    * The lsprof filename note is emitted via trace.note(), not standard
      output.  (Aaron Bentley)

    * ``bzrlib`` now exports explicit API compatibility information to assist
      library users and plugins. See the ``bzrlib.api`` module for details.
      (Robert Collins)

    * Remove unnecessary lock probes when acquiring a lockdir.
      (Martin Pool)

    * ``bzr --version`` now shows the location of the bzr log file, which
      is especially useful on Windows.  (Martin Pool)

    * -D now supports hooks to get debug tracing of hooks (though its currently
      minimal in nature). (Robert Collins)

    * Long log format reports deltas on merge revisions.
      (John Arbash Meinel, Kent Gibson)

    * Make initial push over ftp more resilient. (John Arbash Meinel)

    * Print a summary of changes for update just like pull does.
      (Daniel Watkins, #113990)

    * Add a -Dhpss option to trace smart protocol requests and responses.
      (Andrew Bennetts)

  LIBRARY API BREAKS:

    * Testing cleanups -
      ``bzrlib.repository.RepositoryTestProviderAdapter`` has been moved
      to ``bzrlib.tests.repository_implementations``;
      ``bzrlib.repository.InterRepositoryTestProviderAdapter`` has been moved
      to ``bzrlib.tests.interrepository_implementations``;
      ``bzrlib.transport.TransportTestProviderAdapter`` has moved to
      ``bzrlib.tests.test_transport_implementations``.
      ``bzrlib.branch.BranchTestProviderAdapter`` has moved to
      ``bzrlib.tests.branch_implementations``.
      ``bzrlib.bzrdir.BzrDirTestProviderAdapter`` has moved to
      ``bzrlib.tests.bzrdir_implementations``.
      ``bzrlib.versionedfile.InterVersionedFileTestProviderAdapter`` has moved
      to ``bzrlib.tests.interversionedfile_implementations``.
      ``bzrlib.store.revision.RevisionStoreTestProviderAdapter`` has moved to
      ``bzrlib.tests.revisionstore_implementations``.
      ``bzrlib.workingtree.WorkingTreeTestProviderAdapter`` has moved to
      ``bzrlib.tests.workingtree_implementations``.
      These changes are an API break in the testing infrastructure only.
      (Robert Collins)

    * Relocate TestCaseWithRepository to be more central. (Robert Collins)

    * ``bzrlib.add.smart_add_tree`` will no longer perform glob expansion on
      win32. Callers of the function should do this and use the new
      ``MutableTree.smart_add`` method instead. (Robert Collins)

    * ``bzrlib.add.glob_expand_for_win32`` is now
      ``bzrlib.win32utils.glob_expand``.  (Robert Collins)

    * ``bzrlib.add.FastPath`` is now private and moved to
      ``bzrlib.mutabletree._FastPath``. (Robert Collins, Martin Pool)

    * ``LockDir.wait`` removed.  (Martin Pool)

    * The ``SmartServer`` hooks API has changed for the ``server_started`` and
      ``server_stopped`` hooks. The first parameter is now an iterable of
      backing URLs rather than a single URL. This is to reflect that many
      URLs may map to the external URL of the server. E.g. the server interally
      may have a chrooted URL but also the local file:// URL will be at the
      same location. (Robert Collins)

  INTERNALS:

    * New SMTPConnection class to unify email handling.  (Adeodato Simó)

    * Fix documentation of BzrError. (Adeodato Simó)

    * Make BzrBadParameter an internal error. (Adeodato Simó)

    * Remove use of 'assert False' to raise an exception unconditionally.
      (Martin Pool)

    * Give a cleaner error when failing to decode knit index entry.
      (Martin Pool)

    * TreeConfig would mistakenly search the top level when asked for options
      from a section. It now respects the section argument and only
      searches the specified section. (James Westby)

    * Improve ``make api-docs`` output. (John Arbash Meinel)

    * Use os.lstat rather than os.stat for osutils.make_readonly and
      osutils.make_writeable. This makes the difftools plugin more
      robust when dangling symlinks are found. (Elliot Murphy)

    * New ``-Dlock`` option to log (to ~/.bzr.log) information on when
      lockdirs are taken or released.  (Martin Pool)

    * ``bzrlib`` Hooks are now nameable using ``Hooks.name_hook``. This
      allows a nicer UI when hooks are running as the current hook can
      be displayed. (Robert Collins)

    * ``Transport.get`` has had its interface made more clear for ease of use.
      Retrieval of a directory must now fail with either 'PathError' at open
      time, or raise 'ReadError' on a read. (Robert Collins)

    * New method ``_maybe_expand_globs`` on the ``Command`` class for
      dealing with unexpanded glob lists - e.g. on the win32 platform. This
      was moved from ``bzrlib.add._prepare_file_list``. (Robert Collins)

    * ``bzrlib.add.smart_add`` and ``bzrlib.add.smart_add_tree`` are now
      deprecated in favour of ``MutableTree.smart_add``. (Robert Collins,
      Martin Pool)

    * New method ``external_url`` on Transport for obtaining the url to
      hand to external processes. (Robert Collins)

    * Teach windows installers to build pyrex/C extensions.
      (Alexander Belchenko)

  TESTING:

    * Removed the ``--keep-output`` option from selftest and clean up test
      directories as they're used.  This reduces the IO load from
      running the test suite and cuts the time by about half.
      (Andrew Bennetts, Martin Pool)

    * Add scenarios as a public attribute on the TestAdapter classes to allow
      modification of the generated scenarios before adaption and easier
      testing. (Robert Collins)

    * New testing support class ``TestScenarioApplier`` which multiplies
      out a single teste by a list of supplied scenarios. (RobertCollins)

    * Setting ``repository_to_test_repository`` on a repository_implementations
      test will cause it to be called during repository creation, allowing the
      testing of repository classes which are not based around the Format
      concept. For example a repository adapter can be tested in this manner,
      by altering the repository scenarios to include a scenario that sets this
      attribute during the test parameterisation in
      ``bzrlib.tests.repository.repository_implementations``. (Robert Collins)

    * Clean up many of the APIs for blackbox testing of Bazaar.  The standard
      interface is now self.run_bzr.  The command to run can be passed as
      either a list of parameters, a string containing the command line, or
      (deprecated) varargs parameters.  (Martin Pool)

    * The base TestCase now isolates tests from -D parameters by clearing
      ``debug.debug_flags`` and restores it afterwards. (Robert Collins)

    * Add a relpath parameter to get_transport methods in test framework to
      avoid useless cloning.
      (Vincent Ladeuil, #110448)


bzr 0.17  2007-06-18
--------------------

  BUGFIXES:

    * Fix crash of commit due to wrong lookup of filesystem encoding.
      (Colin Watson, #120647)

    * Revert logging just to stderr in commit as broke unicode filenames.
      (Aaron Bentley, Ian Clatworthy, #120930)


bzr 0.17rc1  2007-06-12
-----------------------

  NOTES WHEN UPGRADING:

    * The kind() and is_executable() APIs on the WorkingTree interface no
      longer implicitly (read) locks and unlocks the tree. This *might*
      impact some plug-ins and tools using this part of the API. If you find
      an issue that may be caused by this change, please let us know,
      particularly the plug-in/tool maintainer. If encountered, the API
      fix is to surround kind() and is_executable() calls with lock_read()
      and unlock() like so::

        work_tree.lock_read()
        try:
            kind = work_tree.kind(...)
        finally:
            work_tree.unlock()

  INTERNALS:
    * Rework of LogFormatter API to provide beginning/end of log hooks and to
      encapsulate the details of the revision to be logged in a LogRevision
      object.
      In long log formats, merge revision ids are only shown when --show-ids
      is specified, and are labelled "revision-id:", as per mainline
      revisions, instead of "merged:". (Kent Gibson)

    * New ``BranchBuilder`` API which allows the construction of particular
      histories quickly. Useful for testing and potentially other applications
      too. (Robert Collins)

  IMPROVEMENTS:

    * There are two new help topics, working-trees and repositories that
      attempt to explain these concepts. (James Westby, John Arbash Meinel,
      Aaron Bentley)

    * Added ``bzr log --limit`` to report a limited number of revisions.
      (Kent Gibson, #3659)

    * Revert does not try to preserve file contents that were originally
      produced by reverting to a historical revision.  (Aaron Bentley)

    * ``bzr log --short`` now includes ``[merge]`` for revisions which
      have more than one parent. This is a small improvement to help
      understanding what changes have occurred
      (John Arbash Meinel, #83887)

    * TreeTransform avoids many renames when contructing large trees,
      improving speed.  3.25x speedups have been observed for construction of
      kernel-sized-trees, and checkouts are 1.28x faster.  (Aaron Bentley)

    * Commit on large trees is now faster. In my environment, a commit of
      a small change to the Mozilla tree (55k files) has dropped from
      66 seconds to 32 seconds. For a small tree of 600 files, commit of a
      small change is 33% faster. (Ian Clatworthy)

    * New --create-prefix option to bzr init, like for push.  (Daniel Watkins,
      #56322)

  BUGFIXES:

    * ``bzr push`` should only connect to the remote location one time.
      We have been connecting 3 times because we forget to pass around
      the Transport object. This adds ``BzrDir.clone_on_transport()``, so
      that we can pass in the Transport that we already have.
      (John Arbash Meinel, #75721)

    * ``DirState.set_state_from_inventory()`` needs to properly order
      based on split paths, not just string paths.
      (John Arbash Meinel, #115947)

    * Let TestUIFactoy encode the password prompt with its own stdout.
      (Vincent Ladeuil, #110204)

    * pycurl should take use the range header that takes the range hint
      into account.
      (Vincent Ladeuil, #112719)

    * WorkingTree4.get_file_sha1 no longer raises an exception when invoked
      on a missing file.  (Aaron Bentley, #118186)

    * WorkingTree.remove works correctly with tree references, and when pwd is
      not the tree root. (Aaron Bentley)

    * Merge no longer fails when a file is renamed in one tree and deleted
      in the other. (Aaron Bentley, #110279)

    * ``revision-info`` now accepts dotted revnos, doesn't require a tree,
      and defaults to the last revision (Matthew Fuller, #90048)

    * Tests no longer fail when BZR_REMOTE_PATH is set in the environment.
      (Daniel Watkins, #111958)

    * ``bzr branch -r revid:foo`` can be used to branch any revision in
      your repository. (Previously Branch6 only supported revisions in your
      mainline). (John Arbash Meinel, #115343)

bzr 0.16  2007-05-07
--------------------

  BUGFIXES:

    * Handle when you have 2 directories with similar names, but one has a
      hyphen. (``'abc'`` versus ``'abc-2'``). The WT4._iter_changes
      iterator was using direct comparison and ``'abc/a'`` sorts after
      ``'abc-2'``, but ``('abc', 'a')`` sorts before ``('abc-2',)``.
      (John Arbash Meinel, #111227)

    * Handle when someone renames a file on disk without telling bzr.
      Previously we would report the first file as missing, but not show
      the new unknown file. (John Arbash Meinel, #111288)

    * Avoid error when running hooks after pulling into or pushing from
      a branch bound to a smartserver branch.  (Martin Pool, #111968)

  IMPROVEMENTS:

    * Move developer documentation to doc/developers/. This reduces clutter in
      the root of the source tree and allows HACKING to be split into multiple
      files. (Robert Collins, Alexander Belchenko)

    * Clean up the ``WorkingTree4._iter_changes()`` internal loops as well as
      ``DirState.update_entry()``. This optimizes the core logic for ``bzr
      diff`` and ``bzr status`` significantly improving the speed of
      both. (John Arbash Meinel)

bzr 0.16rc2  2007-04-30
-----------------------

  BUGFIXES:

    * Handle the case when you delete a file, and then rename another file
      on top of it. Also handle the case of ``bzr rm --keep foo``. ``bzr
      status`` should show the removed file and an unknown file in its
      place. (John Arbash Meinel, #109993)

    * Bundles properly read and write revision properties that have an
      empty value. And when the value is not ASCII.
      (John Arbash Meinel, #109613)

    * Fix the bzr commit message to be in text mode.
      (Alexander Belchenko, #110901)

    * Also handle when you rename a file and create a file where it used
      to be. (John Arbash Meinel, #110256)

    * ``WorkingTree4._iter_changes`` should not descend into unversioned
      directories. (John Arbash Meinel, #110399)

bzr 0.16rc1  2007-04-26
-----------------------

  NOTES WHEN UPGRADING:

    * ``bzr remove`` and ``bzr rm`` will now remove the working file, if
      it could be recovered again.
      This has been done for consistency with svn and the unix rm command.
      The old ``remove`` behaviour has been retained in the new option
      ``bzr remove --keep``, which will just stop versioning the file,
      but not delete it.
      ``bzr remove --force`` have been added which will always delete the
      files.
      ``bzr remove`` is also more verbose.
      (Marius Kruger, #82602)

  IMPROVEMENTS:

    * Merge directives can now be supplied as input to `merge` and `pull`,
      like bundles can.  (Aaron Bentley)

    * Sending the SIGQUIT signal to bzr, which can be done on Unix by
      pressing Control-Backslash, drops bzr into a debugger.  Type ``'c'``
      to continue.  This can be disabled by setting the environment variable
      ``BZR_SIGQUIT_PDB=0``.  (Martin Pool)

    * selftest now supports --list-only to list tests instead of running
      them. (Ian Clatworthy)

    * selftest now supports --exclude PATTERN (or -x PATTERN) to exclude
      tests with names that match that regular expression.
      (Ian Clatworthy, #102679)

    * selftest now supports --randomize SEED to run tests in a random order.
      SEED is typically the value 'now' meaning 'use the current time'.
      (Ian Clatworthy, #102686)

    * New option ``--fixes`` to commit, which stores bug fixing annotations as
      revision properties. Built-in support for Launchpad, Debian, Trac and
      Bugzilla bug trackers. (Jonathan Lange, James Henstridge, Robert Collins)

    * New API, ``bzrlib.bugtracker.tracker_registry``, for adding support for
      other bug trackers to ``fixes``. (Jonathan Lange, James Henstridge,
      Robert Collins)

    * ``selftest`` has new short options ``-f`` and ``-1``.  (Martin
      Pool)

    * ``bzrlib.tsort.MergeSorter`` optimizations. Change the inner loop
      into using local variables instead of going through ``self._var``.
      Improves the time to ``merge_sort`` a 10k revision graph by
      approximately 40% (~700->400ms).  (John Arbash Meinel)

    * ``make docs`` now creates a man page at ``man1/bzr.1`` fixing bug 107388.
      (Robert Collins)

    * ``bzr help`` now provides cross references to other help topics using
      the _see_also facility on command classes. Likewise the bzr_man
      documentation, and the bzr.1 man page also include this information.
      (Robert Collins)

    * Tags are now included in logs, that use the long log formatter.
      (Erik Bågfors, Alexander Belchenko)

    * ``bzr help`` provides a clearer message when a help topic cannot be
      found. (Robert Collins, #107656)

    * ``bzr help`` now accepts optional prefixes for command help. The help
      for all commands can now be found at ``bzr help commands/COMMANDNAME``
      as well as ``bzr help COMMANDNAME`` (which only works for commands
      where the name is not the same as a more general help topic).
      (Robert Collins)

    * ``bzr help PLUGINNAME`` will now return the module docstring from the
      plugin PLUGINNAME. (Robert Collins, #50408)

    * New help topic ``urlspec`` which lists the availables transports.
      (Goffredo Baroncelli)

    * doc/server.txt updated to document the default bzr:// port
      and also update the blurb about the hpss' current status.
      (Robert Collins, #107125).

    * ``bzr serve`` now listens on interface 0.0.0.0 by default, making it
      serve out to the local LAN (and anyone in the world that can reach the
      machine running ``bzr serve``. (Robert Collins, #98918)

    * A new smart server protocol version has been added.  It prefixes requests
      and responses with an explicit version identifier so that future protocol
      revisions can be dealt with gracefully.  (Andrew Bennetts, Robert Collins)

    * The bzr protocol version 2 indicates success or failure in every response
      without depending on particular commands encoding that consistently,
      allowing future client refactorings to be much more robust about error
      handling. (Robert Collins, Martin Pool, Andrew Bennetts)

    * The smart protocol over HTTP client has been changed to always post to the
      same ``.bzr/smart`` URL under the original location when it can.  This allows
      HTTP servers to only have to pass URLs ending in .bzr/smart to the smart
      server handler, and not arbitrary ``.bzr/*/smart`` URLs.  (Andrew Bennetts)

    * digest authentication is now supported for proxies and HTTP by the urllib
      based http implementation. Tested against Apache 2.0.55 and Squid
      2.6.5. Basic and digest authentication are handled coherently for HTTP
      and proxy: if the user is provided in the url (bzr command line for HTTP,
      proxy environment variables for proxies), the password is prompted for
      (only once). If the password is provided, it is taken into account. Once
      the first authentication is successful, all further authentication
      roundtrips are avoided by preventively setting the right authentication
      header(s).
      (Vincent Ladeuil).

  INTERNALS:

    * bzrlib API compatability with 0.8 has been dropped, cleaning up some
      code paths. (Robert Collins)

    * Change the format of chroot urls so that they can be safely manipulated
      by generic url utilities without causing the resulting urls to have
      escaped the chroot. A side effect of this is that creating a chroot
      requires an explicit action using a ChrootServer.
      (Robert Collins, Andrew Bennetts)

    * Deprecate ``Branch.get_root_id()`` because branches don't have root ids,
      rather than fixing bug #96847.  (Aaron Bentley)

    * ``WorkingTree.apply_inventory_delta`` provides a better alternative to
      ``WorkingTree._write_inventory``.  (Aaron Bentley)

    * Convenience method ``TestCase.expectFailure`` ensures that known failures
      do not silently pass.  (Aaron Bentley)

    * ``Transport.local_abspath`` now raises ``NotLocalUrl`` rather than
      ``TransportNotPossible``. (Martin Pool, Ian Clatworthy)

    * New SmartServer hooks facility. There are two initial hooks documented
      in ``bzrlib.transport.smart.SmartServerHooks``. The two initial hooks allow
      plugins to execute code upon server startup and shutdown.
      (Robert Collins).

    * SmartServer in standalone mode will now close its listening socket
      when it stops, rather than waiting for garbage collection. This primarily
      fixes test suite hangs when a test tries to connect to a shutdown server.
      It may also help improve behaviour when dealing with a server running
      on a specific port (rather than dynamically assigned ports).
      (Robert Collins)

    * Move most SmartServer code into a new package, bzrlib/smart.
      bzrlib/transport/remote.py contains just the Transport classes that used
      to be in bzrlib/transport/smart.py.  (Andrew Bennetts)

    * urllib http implementation avoid roundtrips associated with
      401 (and 407) errors once the authentication succeeds.
      (Vincent Ladeuil).

    * urlib http now supports querying the user for a proxy password if
      needed. Realm is shown in the prompt for both HTTP and proxy
      authentication when the user is required to type a password.
      (Vincent Ladeuil).

    * Renamed SmartTransport (and subclasses like SmartTCPTransport) to
      RemoteTransport (and subclasses to RemoteTCPTransport, etc).  This is more
      consistent with its new home in ``bzrlib/transport/remote.py``, and because
      it's not really a "smart" transport, just one that does file operations
      via remote procedure calls.  (Andrew Bennetts)

    * The ``lock_write`` method of ``LockableFiles``, ``Repository`` and
      ``Branch`` now accept a ``token`` keyword argument, so that separate
      instances of those objects can share a lock if it has the right token.
      (Andrew Bennetts, Robert Collins)

    * New method ``get_branch_reference`` on ``BzrDir`` allows the detection of
      branch references - which the smart server component needs.

    * The Repository API ``make_working_trees`` is now permitted to return
      False when ``set_make_working_trees`` is not implemented - previously
      an unimplemented ``set_make_working_trees`` implied the result True
      from ``make_working_trees``. This has been changed to accomodate the
      smart server, where it does not make sense (at this point) to ever
      make working trees by default. (Robert Collins)

    * Command objects can now declare related help topics by having _see_also
      set to a list of related topic. (Robert Collins)

    * ``bzrlib.help`` now delegates to the Command class for Command specific
      help. (Robert Collins)

    * New class ``TransportListRegistry``, derived from the Registry class, which
      simplifies tracking the available Transports. (Goffredo Baroncelli)

    * New function ``Branch.get_revision_id_to_revno_map`` which will
      return a dictionary mapping revision ids to dotted revnos. Since
      dotted revnos are defined in the context of the branch tip, it makes
      sense to generate them from a ``Branch`` object.
      (John Arbash Meinel)

    * Fix the 'Unprintable error' message display to use the repr of the
      exception that prevented printing the error because the str value
      for it is often not useful in debugging (e.g. KeyError('foo') has a
      str() of 'foo' but a repr of 'KeyError('foo')' which is much more
      useful. (Robert Collins)

    * ``urlutils.normalize_url`` now unescapes unreserved characters, such as "~".
      (Andrew Bennetts)

  BUGFIXES:

    * Don't fail bundle selftest if email has 'two' embedded.
      (Ian Clatworthy, #98510)

    * Remove ``--verbose`` from ``bzr bundle``. It didn't work anyway.
      (Robert Widhopf-Fenk, #98591)

    * Remove ``--basis`` from the checkout/branch commands - it didn't work
      properly and is no longer beneficial.
      (Robert Collins, #53675, #43486)

    * Don't produce encoding error when adding duplicate files.
      (Aaron Bentley)

    * Fix ``bzr log <file>`` so it only logs the revisions that changed
      the file, and does it faster.
      (Kent Gibson, John Arbash Meinel, #51980, #69477)

    * Fix ``InterDirstateTre._iter_changes`` to handle when we come across
      an empty versioned directory, which now has files in it.
      (John Arbash Meinel, #104257)

    * Teach ``common_ancestor`` to shortcut when the tip of one branch is
      inside the ancestry of the other. Saves a lot of graph processing
      (with an ancestry of 16k revisions, ``bzr merge ../already-merged``
      changes from 2m10s to 13s).  (John Arbash Meinel, #103757)

    * Fix ``show_diff_trees`` to handle the case when a file is modified,
      and the containing directory is renamed. (The file path is different
      in this versus base, but it isn't marked as a rename).
      (John Arbash Meinel, #103870)

    * FTP now works even when the FTP server does not support atomic rename.
      (Aaron Bentley, #89436)

    * Correct handling in bundles and merge directives of timezones with
      that are not an integer number of hours offset from UTC.  Always
      represent the epoch time in UTC to avoid problems with formatting
      earlier times on win32.  (Martin Pool, Alexander Belchenko, John
      Arbash Meinel)

    * Typo in the help for ``register-branch`` fixed. (Robert Collins, #96770)

    * "dirstate" and "dirstate-tags" formats now produce branches compatible
      with old versions of bzr. (Aaron Bentley, #107168))

    * Handle moving a directory when children have been added, removed,
      and renamed. (John Arbash Meinel, #105479)

    * Don't preventively use basic authentication for proxy before receiving a
      407 error. Otherwise people willing to use other authentication schemes
      may expose their password in the clear (or nearly). This add one
      roundtrip in case basic authentication should be used, but plug the
      security hole.
      (Vincent Ladeuil)

    * Handle http and proxy digest authentication.
      (Vincent Ladeuil, #94034).

  TESTING:

    * Added ``bzrlib.strace.strace`` which will strace a single callable and
      return a StraceResult object which contains just the syscalls involved
      in running it. (Robert Collins)

    * New test method ``reduceLockdirTimeout`` to drop the default (ui-centric)
      default time down to one suitable for tests. (Andrew Bennetts)

    * Add new ``vfs_transport_factory`` attribute on tests which provides the
      common vfs backing for both the readonly and readwrite transports.
      This allows the RemoteObject tests to back onto local disk or memory,
      and use the existing ``transport_server`` attribute all tests know about
      to be the smart server transport. This in turn allows tests to
      differentiate between 'transport to access the branch', and
      'transport which is a VFS' - which matters in Remote* tests.
      (Robert Collins, Andrew Bennetts)

    * The ``make_branch_and_tree`` method for tests will now create a
      lightweight checkout for the tree if the ``vfs_transport_factory`` is not
      a LocalURLServer. (Robert Collins, Andrew Bennetts)

    * Branch implementation tests have been audited to ensure that all urls
      passed to Branch APIs use proper urls, except when local-disk paths
      are intended. This is so that tests correctly access the test transport
      which is often not equivalent to local disk in Remote* tests. As part
      of this many tests were adjusted to remove dependencies on local disk
      access.
      (Robert Collins, Andrew Bennetts)

    * Mark bzrlib.tests and bzrlib.tests.TestUtil as providing assertFOO helper
      functions by adding a ``__unittest`` global attribute. (Robert Collins,
      Andrew Bennetts, Martin Pool, Jonathan Lange)

    * Refactored proxy and authentication handling to simplify the
      implementation of new auth schemes for both http and proxy.
      (Vincent Ladeuil)

bzr 0.15 2007-04-01
-------------------

  BUGFIXES:

    * Handle incompatible repositories as a user issue when fetching.
      (Aaron Bentley)

    * Don't give a recommendation to upgrade when branching or
      checking out a branch that contains an old-format working tree.
      (Martin Pool)

bzr 0.15rc3  2007-03-26
-----------------------

  CHANGES:

    * A warning is now displayed when opening working trees in older
      formats, to encourage people to upgrade to WorkingTreeFormat4.
      (Martin Pool)

  IMPROVEMENTS:

    * HTTP redirections are now taken into account when a branch (or a
      bundle) is accessed for the first time. A message is issued at each
      redirection to inform the user. In the past, http redirections were
      silently followed for each request which significantly degraded the
      performances. The http redirections are not followed anymore by
      default, instead a RedirectRequested exception is raised. For bzrlib
      users needing to follow http redirections anyway,
      ``bzrlib.transport.do_catching_redirections`` provide an easy transition
      path.  (vila)

  INTERNALS:

    * Added ``ReadLock.temporary_write_lock()`` to allow upgrading an OS read
      lock to an OS write lock. Linux can do this without unlocking, Win32
      needs to unlock in between. (John Arbash Meinel)

    * New parameter ``recommend_upgrade`` to ``BzrDir.open_workingtree``
      to silence (when false) warnings about opening old formats.
      (Martin Pool)

    * Fix minor performance regression with bzr-0.15 on pre-dirstate
      trees. (We were reading the working inventory too many times).
      (John Arbash Meinel)

    * Remove ``Branch.get_transaction()`` in favour of a simple cache of
      ``revision_history``.  Branch subclasses should override
      ``_gen_revision_history`` rather than ``revision_history`` to make use of
      this cache, and call ``_clear_revision_history_cache`` and
      ``_cache_revision_history`` at appropriate times. (Andrew Bennetts)

  BUGFIXES:

    * Take ``smtp_server`` from user config into account.
      (vila, #92195)

    * Restore Unicode filename handling for versioned and unversioned files.
      (John Arbash Meinel, #92608)

    * Don't fail during ``bzr commit`` if a file is marked removed, and
      the containing directory is auto-removed.  (John Arbash Meinel, #93681)

    * ``bzr status FILENAME`` failed on Windows because of an uncommon
      errno. (``ERROR_DIRECTORY == 267 != ENOTDIR``).
      (Wouter van Heyst, John Arbash Meinel, #90819)

    * ``bzr checkout source`` should create a local branch in the same
      format as source. (John Arbash Meinel, #93854)

    * ``bzr commit`` with a kind change was failing to update the
      last-changed-revision for directories.  The
      InventoryDirectory._unchanged only looked at the ``parent_id`` and name,
      ignoring the fact that the kind could have changed, too.
      (John Arbash Meinel, #90111)

    * ``bzr mv dir/subdir other`` was incorrectly updating files inside
      the directory. So that there was a chance it would break commit,
      etc. (John Arbash Meinel, #94037)

    * Correctly handles mutiple permanent http redirections.
      (vila, #88780)

bzr 0.15rc2  2007-03-14
-----------------------

  NOTES WHEN UPGRADING:

    * Release 0.15rc2 of bzr changes the ``bzr init-repo`` command to
      default to ``--trees`` instead of ``--no-trees``.
      Existing shared repositories are not affected.

  IMPROVEMENTS:

    * New ``merge-directive`` command to generate machine- and human-readable
      merge requests.  (Aaron Bentley)

    * New ``submit:`` revision specifier makes it easy to diff against the
      common ancestor with the submit location (Aaron Bentley)

    * Added support for Putty's SSH implementation. (Dmitry Vasiliev)

    * Added ``bzr status --versioned`` to report only versioned files,
      not unknowns. (Kent Gibson)

    * Merge now autodetects the correct line-ending style for its conflict
      markers.  (Aaron Bentley)

  INTERNALS:

    * Refactored SSH vendor registration into SSHVendorManager class.
      (Dmitry Vasiliev)

  BUGFIXES:

    * New ``--numbered-dirs`` option to ``bzr selftest`` to use
      numbered dirs for TestCaseInTempDir. This is default behavior
      on Windows. Anyone can force named dirs on Windows
      with ``--no-numbered-dirs``. (Alexander Belchenko)

    * Fix ``RevisionSpec_revid`` to handle the Unicode strings passed in
      from the command line. (Marien Zwart, #90501)

    * Fix ``TreeTransform._iter_changes`` when both the source and
      destination are missing. (Aaron Bentley, #88842)

    * Fix commit of merges with symlinks in dirstate trees.
      (Marien Zwart)

    * Switch the ``bzr init-repo`` default from --no-trees to --trees.
      (Wouter van Heyst, #53483)


bzr 0.15rc1  2007-03-07
-----------------------

  SURPRISES:

    * The default disk format has changed. Please run 'bzr upgrade' in your
      working trees to upgrade. This new default is compatible for network
      operations, but not for local operations. That is, if you have two
      versions of bzr installed locally, after upgrading you can only use the
      bzr 0.15 version. This new default does not enable tags or nested-trees
      as they are incompatible with bzr versions before 0.15 over the network.

    * For users of bzrlib: Two major changes have been made to the working tree
      api in bzrlib. The first is that many methods and attributes, including
      the inventory attribute, are no longer valid for use until one of
      ``lock_read``/``lock_write``/``lock_tree_write`` has been called,
      and become invalid again after unlock is called. This has been done
      to improve performance and correctness as part of the dirstate
      development.
      (Robert Collins, John A Meinel, Martin Pool, and others).

    * For users of bzrlib: The attribute 'tree.inventory' should be considered
      readonly. Previously it was possible to directly alter this attribute, or
      its contents, and have the tree notice this. This has been made
      unsupported - it may work in some tree formats, but in the newer dirstate
      format such actions will have no effect and will be ignored, or even
      cause assertions. All operations possible can still be carried out by a
      combination of the tree API, and the bzrlib.transform API. (Robert
      Collins, John A Meinel, Martin Pool, and others).

  IMPROVEMENTS:

    * Support for OS Windows 98. Also .bzr.log on any windows system
      saved in My Documents folder. (Alexander Belchenko)

    * ``bzr mv`` enhanced to support already moved files.
      In the past the mv command would have failed if the source file doesn't
      exist. In this situation ``bzr mv`` would now detect that the file has
      already moved and update the repository accordingly, if the target file
      does exist.
      A new option ``--after`` has been added so that if two files already
      exist, you could notify Bazaar that you have moved a (versioned) file
      and replaced it with another. Thus in this case ``bzr move --after``
      will only update the Bazaar identifier.
      (Steffen Eichenberg, Marius Kruger)

    * ``ls`` now works on treeless branches and remote branches.
      (Aaron Bentley)

    * ``bzr help global-options`` describes the global options.
      (Aaron Bentley)

    * ``bzr pull --overwrite`` will now correctly overwrite checkouts.
      (Robert Collins)

    * Files are now allowed to change kind (e.g. from file to symlink).
      Supported by ``commit``, ``revert`` and ``status``
      (Aaron Bentley)

    * ``inventory`` and ``unknowns`` hidden in favour of ``ls``
      (Aaron Bentley)

    * ``bzr help checkouts`` descibes what checkouts are and some possible
      uses of them. (James Westby, Aaron Bentley)

    * A new ``-d`` option to push, pull and merge overrides the default
      directory.  (Martin Pool)

    * Branch format 6: smaller, and potentially faster than format 5.  Supports
      ``append_history_only`` mode, where the log view and revnos do not change,
      except by being added to.  Stores policy settings in
      ".bzr/branch/branch.conf".

    * ``append_only`` branches:  Format 6 branches may be configured so that log
      view and revnos are always consistent.  Either create the branch using
      "bzr init --append-revisions-only" or edit the config file as descriped
      in docs/configuration.txt.

    * rebind: Format 6 branches retain the last-used bind location, so if you
      "bzr unbind", you can "bzr bind" to bind to the previously-selected
      bind location.

    * Builtin tags support, created and deleted by the ``tag`` command and
      stored in the branch.  Tags can be accessed with the revisionspec
      ``-rtag:``, and listed with ``bzr tags``.  Tags are not versioned
      at present. Tags require a network incompatible upgrade. To perform this
      upgrade, run ``bzr upgrade --dirstate-tags`` in your branch and
      repositories. (Martin Pool)

    * The ``bzr://`` transport now has a well-known port number, 4155,
      which it will use by default.  (Andrew Bennetts, Martin Pool)

    * Bazaar now looks for user-installed plugins before looking for site-wide
      plugins. (Jonathan Lange)

    * ``bzr resolve`` now detects and marks resolved text conflicts.
      (Aaron Bentley)

  INTERNALS:

    * Internally revision ids and file ids are now passed around as utf-8
      bytestrings, rather than treating them as Unicode strings. This has
      performance benefits for Knits, since we no longer need to decode the
      revision id for each line of content, nor for each entry in the index.
      This will also help with the future dirstate format.
      (John Arbash Meinel)

    * Reserved ids (any revision-id ending in a colon) are rejected by
      versionedfiles, repositories, branches, and working trees
      (Aaron Bentley)

    * Minor performance improvement by not creating a ProgressBar for
      every KnitIndex we create. (about 90ms for a bzr.dev tree)
      (John Arbash Meinel)

    * New easier to use Branch hooks facility. There are five initial hooks,
      all documented in bzrlib.branch.BranchHooks.__init__ - ``'set_rh'``,
      ``'post_push'``, ``'post_pull'``, ``'post_commit'``,
      ``'post_uncommit'``. These hooks fire after the matching operation
      on a branch has taken place, and were originally added for the
      branchrss plugin. (Robert Collins)

    * New method ``Branch.push()`` which should be used when pushing from a
      branch as it makes performance and policy decisions to match the UI
      level command ``push``. (Robert Collins).

    * Add a new method ``Tree.revision_tree`` which allows access to cached
      trees for arbitrary revisions. This allows the in development dirstate
      tree format to provide access to the callers to cached copies of
      inventory data which are cheaper to access than inventories from the
      repository.
      (Robert Collins, Martin Pool)

    * New ``Branch.last_revision_info`` method, this is being done to allow
      optimization of requests for both the number of revisions and the last
      revision of a branch with smartservers and potentially future branch
      formats. (Wouter van Heyst, Robert Collins)

    * Allow ``'import bzrlib.plugins.NAME'`` to work when the plugin NAME has not
      yet been loaded by ``load_plugins()``. This allows plugins to depend on each
      other for code reuse without requiring users to perform file-renaming
      gymnastics. (Robert Collins)

    * New Repository method ``'gather_stats'`` for statistic data collection.
      This is expected to grow to cover a number of related uses mainly
      related to bzr info. (Robert Collins)

    * Log formatters are now managed with a registry.
      ``log.register_formatter`` continues to work, but callers accessing
      the FORMATTERS dictionary directly will not.

    * Allow a start message to be passed to the ``edit_commit_message``
      function.  This will be placed in the message offered to the user
      for editing above the separator. It allows a template commit message
      to be used more easily. (James Westby)

    * ``GPGStrategy.sign()`` will now raise ``BzrBadParameterUnicode`` if
      you pass a Unicode string rather than an 8-bit string. Callers need
      to be updated to encode first. (John Arbash Meinel)

    * Branch.push, pull, merge now return Result objects with information
      about what happened, rather than a scattering of various methods.  These
      are also passed to the post hooks.  (Martin Pool)

    * File formats and architecture is in place for managing a forest of trees
      in bzr, and splitting up existing trees into smaller subtrees, and
      finally joining trees to make a larger tree. This is the first iteration
      of this support, and the user-facing aspects still require substantial
      work.  If you wish to experiment with it, use ``bzr upgrade
      --dirstate-with-subtree`` in your working trees and repositories.
      You can use the hidden commands ``split`` and ``join`` and to create
      and manipulate nested trees, but please consider using the nested-trees
      branch, which contains substantial UI improvements, instead.
      http://code.aaronbentley.com/bzr/bzrrepo/nested-trees/
      (Aaron Bentley, Martin Pool, Robert Collins).

  BUGFIXES:

    * ``bzr annotate`` now uses dotted revnos from the viewpoint of the
      branch, rather than the last changed revision of the file.
      (John Arbash Meinel, #82158)

    * Lock operations no longer hang if they encounter a permission problem.
      (Aaron Bentley)

    * ``bzr push`` can resume a push that was canceled before it finished.
      Also, it can push even if the target directory exists if you supply
      the ``--use-existing-dir`` flag.
      (John Arbash Meinel, #30576, #45504)

    * Fix http proxy authentication when user and an optional
      password appears in the ``*_proxy`` vars. (Vincent Ladeuil,
      #83954).

    * ``bzr log branch/file`` works for local treeless branches
      (Aaron Bentley, #84247)

    * Fix problem with UNC paths on Windows 98. (Alexander Belchenko, #84728)

    * Searching location of CA bundle for PyCurl in env variable
      (``CURL_CA_BUNDLE``), and on win32 along the PATH.
      (Alexander Belchenko, #82086)

    * ``bzr init`` works with unicode argument LOCATION.
      (Alexander Belchenko, #85599)

    * Raise ``DependencyNotPresent`` if pycurl do not support https.
      (Vincent Ladeuil, #85305)

    * Invalid proxy env variables should not cause a traceback.
      (Vincent Ladeuil, #87765)

    * Ignore patterns normalised to use '/' path separator.
      (Kent Gibson, #86451)

    * bzr rocks. It sure does! Fix case. (Vincent Ladeuil, #78026)

    * Fix bzrtools shelve command for removed lines beginning with "--"
      (Johan Dahlberg, #75577)

  TESTING:

    * New ``--first`` option to ``bzr selftest`` to run specified tests
      before the rest of the suite.  (Martin Pool)


bzr 0.14  2007-01-23
--------------------

  IMPROVEMENTS:

    * ``bzr help global-options`` describes the global options. (Aaron Bentley)

  BUG FIXES:

    * Skip documentation generation tests if the tools to do so are not
      available. Fixes running selftest for installled copies of bzr.
      (John Arbash Meinel, #80330)

    * Fix the code that discovers whether bzr is being run from it's
      working tree to handle the case when it isn't but the directory
      it is in is below a repository. (James Westby, #77306)


bzr 0.14rc1  2007-01-16
-----------------------

  IMPROVEMENTS:

    * New connection: ``bzr+http://`` which supports tunnelling the smart
      protocol over an HTTP connection. If writing is enabled on the bzr
      server, then you can write over the http connection.
      (Andrew Bennetts, John Arbash Meinel)

    * Aliases now support quotation marks, so they can contain whitespace
      (Marius Kruger)

    * PyCurlTransport now use a single curl object. By specifying explicitly
      the 'Range' header, we avoid the need to use two different curl objects
      (and two connections to the same server). (Vincent Ladeuil)

    * ``bzr commit`` does not prompt for a message until it is very likely to
      succeed.  (Aaron Bentley)

    * ``bzr conflicts`` now takes --text to list pathnames of text conflicts
      (Aaron Bentley)

    * Fix ``iter_lines_added_or_present_in_versions`` to use a set instead
      of a list while checking if a revision id was requested. Takes 10s
      off of the ``fileids_affected_by_revision_ids`` time, which is 10s
      of the ``bzr branch`` time. Also improve ``fileids_...`` time by
      filtering lines with a regex rather than multiple ``str.find()``
      calls. (saves another 300ms) (John Arbash Meinel)

    * Policy can be set for each configuration key. This allows keys to be
      inherited properly across configuration entries. For example, this
      should enable you to do::

        [/home/user/project]
        push_location = sftp://host/srv/project/
        push_location:policy = appendpath

      And then a branch like ``/home/user/project/mybranch`` should get an
      automatic push location of ``sftp://host/srv/project/mybranch``.
      (James Henstridge)

    * Added ``bzr status --short`` to make status report svn style flags
      for each file.  For example::

        $ bzr status --short
        A  foo
        A  bar
        D  baz
        ?  wooley

    * 'bzr selftest --clean-output' allows easily clean temporary tests
      directories without running tests. (Alexander Belchenko)

    * ``bzr help hidden-commands`` lists all hidden commands. (Aaron Bentley)

    * ``bzr merge`` now has an option ``--pull`` to fall back to pull if
      local is fully merged into remote. (Jan Hudec)

    * ``bzr help formats`` describes available directory formats. (Aaron Bentley)

  INTERNALS:

    * A few tweaks directly to ``fileids_affected_by_revision_ids`` to
      help speed up processing, as well allowing to extract unannotated
      lines. Between the two ``fileids_affected_by_revision_ids`` is
      improved by approx 10%. (John Arbash Meinel)

    * Change Revision serialization to only write out millisecond
      resolution. Rather than expecting floating point serialization to
      preserve more resolution than we need. (Henri Weichers, Martin Pool)

    * Test suite ends cleanly on Windows.  (Vincent Ladeuil)

    * When ``encoding_type`` attribute of class Command is equal to 'exact',
      force sys.stdout to be a binary stream on Windows, and therefore
      keep exact line-endings (without LF -> CRLF conversion).
      (Alexander Belchenko)

    * Single-letter short options are no longer globally declared.  (Martin
      Pool)

    * Before using detected user/terminal encoding bzr should check
      that Python has corresponding codec. (Alexander Belchenko)

    * Formats for end-user selection are provided via a FormatRegistry (Aaron Bentley)

  BUG FIXES:

    * ``bzr missing --verbose`` was showing adds/removals in the wrong
      direction. (John Arbash Meinel)

    * ``bzr annotate`` now defaults to showing dotted revnos for merged
      revisions. It cuts them off at a depth of 12 characters, but you can
      supply ``--long`` to see the full number. You can also use
      ``--show-ids`` to display the original revision ids, rather than
      revision numbers and committer names. (John Arbash Meinel, #75637)

    * bzr now supports Win32 UNC path (e.g. ``\HOST\path``.
      (Alexander Belchenko, #57869)

    * Win32-specific: output of cat, bundle and diff commands don't mangle
      line-endings (Alexander Belchenko, #55276)

    * Replace broken fnmatch based ignore pattern matching with custom pattern
      matcher.
      (Kent Gibson, Jan Hudec #57637)

    * pycurl and urllib can detect short reads at different places. Update
      the test suite to test more cases. Also detect http error code 416
      which was raised for that specific bug. Also enhance the urllib
      robustness by detecting invalid ranges (and pycurl's one by detecting
      short reads during the initial GET). (Vincent Ladeuil, #73948)

    * The urllib connection sharing interacts badly with urllib2
      proxy setting (the connections didn't go thru the proxy
      anymore). Defining a proper ProxyHandler solves the
      problem.  (Vincent Ladeuil, #74759)

    * Use urlutils to generate relative URLs, not osutils
      (Aaron Bentley, #76229)

    * ``bzr status`` in a readonly directory should work without giving
      lots of errors. (John Arbash Meinel, #76299)

    * Mention the revisionspec topic for the revision option help.
      (Wouter van Heyst, #31663)

    * Allow plugins import from zip archives.
      (Alexander Belchenko, #68124)


bzr 0.13  2006-12-05
--------------------

  No changes from 0.13rc1

bzr 0.13rc1  2006-11-27
-----------------------

  IMPROVEMENTS:

    * New command ``bzr remove-tree`` allows the removal of the working
      tree from a branch.
      (Daniel Silverstone)

    * urllib uses shared keep-alive connections, so http
      operations are substantially faster.
      (Vincent Ladeuil, #53654)

    * ``bzr export`` allows an optional branch parameter, to export a bzr
      tree from some other url. For example:
      ``bzr export bzr.tar.gz http://bazaar-vcs.org/bzr/bzr.dev``
      (Daniel Silverstone)

    * Added ``bzr help topics`` to the bzr help system. This gives a
      location for general information, outside of a specific command.
      This includes updates for ``bzr help revisionspec`` the first topic
      included. (Goffredo Baroncelli, John Arbash Meinel, #42714)

    * WSGI-compatible HTTP smart server.  See ``doc/http_smart_server.txt``.
      (Andrew Bennetts)

    * Knit files will now cache full texts only when the size of the
      deltas is as large as the size of the fulltext. (Or after 200
      deltas, whichever comes first). This has the most benefit on large
      files with small changes, such as the inventory for a large project.
      (eg For a project with 2500 files, and 7500 revisions, it changes
      the size of inventory.knit from 11MB to 5.4MB) (John Arbash Meinel)

  INTERNALS:

    * New -D option given before the command line turns on debugging output
      for particular areas.  -Derror shows tracebacks on all errors.
      (Martin Pool)

    * Clean up ``bzr selftest --benchmark bundle`` to correct an import,
      and remove benchmarks that take longer than 10min to run.
      (John Arbash Meinel)

    * Use ``time.time()`` instead of ``time.clock()`` to decide on
      progress throttling. Because ``time.clock()`` is actually CPU time,
      so over a high-latency connection, too many updates get throttled.
      (John Arbash Meinel)

    * ``MemoryTransport.list_dir()`` would strip the first character for
      files or directories in root directory. (John Arbash Meinel)

    * New method ``get_branch_reference`` on 'BzrDir' allows the detection of
      branch references - which the smart server component needs.

    * New ``ChrootTransportDecorator``, accessible via the ``chroot+`` url
      prefix.  It disallows any access to locations above a set URL.  (Andrew
      Bennetts)

  BUG FIXES:

    * Now ``_KnitIndex`` properly decode revision ids when loading index data.
      And optimize the knit index parsing code.
      (Dmitry Vasiliev, John Arbash Meinel)

    * ``bzrlib/bzrdir.py`` was directly referencing ``bzrlib.workingtree``,
      without importing it. This prevented ``bzr upgrade`` from working
      unless a plugin already imported ``bzrlib.workingtree``
      (John Arbash Meinel, #70716)

    * Suppress the traceback on invalid URLs (Vincent Ladeuil, #70803).

    * Give nicer error message when an http server returns a 403
      error code. (Vincent Ladeuil, #57644).

    * When a multi-range http GET request fails, try a single
      range one. If it fails too, forget about ranges. Remember that until
      the death of the transport and propagates that to the clones.
      (Vincent Ladeuil, #62276, #62029).

    * Handles user/passwords supplied in url from command
      line (for the urllib implementation). Don't request already
      known passwords (Vincent Ladeuil, #42383, #44647, #48527)

    * ``_KnitIndex.add_versions()`` dictionary compresses revision ids as they
      are added. This fixes bug where fetching remote revisions records
      them as full references rather than integers.
      (John Arbash Meinel, #64789)

    * ``bzr ignore`` strips trailing slashes in patterns.
      Also ``bzr ignore`` rejects absolute paths. (Kent Gibson, #4559)

    * ``bzr ignore`` takes multiple arguments. (Cheuksan Edward Wang, #29488)

    * mv correctly handles paths that traverse symlinks.
      (Aaron Bentley, #66964)

    * Give nicer looking error messages when failing to connect over ssh.
      (John Arbash Meinel, #49172)

    * Pushing to a remote branch does not currently update the remote working
      tree. After a remote push, ``bzr status`` and ``bzr diff`` on the remote
      machine now show that the working tree is out of date.
      (Cheuksan Edward Wang #48136)

    * Use patiencediff instead of difflib for determining deltas to insert
      into knits. This avoids the O(N^3) behavior of difflib. Patience
      diff should be O(N^2). (Cheuksan Edward Wang, #65714)

    * Running ``bzr log`` on nonexistent file gives an error instead of the
      entire log history. (Cheuksan Edward Wang #50793)

    * ``bzr cat`` can look up contents of removed or renamed files. If the
      pathname is ambiguous, i.e. the files in the old and new trees have
      different id's, the default is the file in the new tree. The user can
      use "--name-from-revision" to select the file in the old tree.
      (Cheuksan Edward Wang, #30190)

  TESTING:

    * TestingHTTPRequestHandler really handles the Range header
      (previously it was ignoring it and returning the whole file,).

bzr 0.12  2006-10-30
--------------------

  INTERNALS:

    * Clean up ``bzr selftest --benchmark bundle`` to correct an import,
      and remove benchmarks that take longer than 10min to run.
      (John Arbash Meinel)

bzr 0.12rc1  2006-10-23
-----------------------

  IMPROVEMENTS:

    * ``bzr log`` now shows dotted-decimal revision numbers for all revisions,
      rather than just showing a decimal revision number for revisions on the
      mainline. These revision numbers are not yet accepted as input into bzr
      commands such as log, diff etc. (Robert Collins)

    * revisions can now be specified using dotted-decimal revision numbers.
      For instance, ``bzr diff -r 1.2.1..1.2.3``. (Robert Collins)

    * ``bzr help commands`` output is now shorter (Aaron Bentley)

    * ``bzr`` now uses lazy importing to reduce the startup time. This has
      a moderate effect on lots of actions, especially ones that have
      little to do. For example ``bzr rocks`` time is down to 116ms from
      283ms. (John Arbash Meinel)

    * New Registry class to provide name-to-object registry-like support,
      for example for schemes where plugins can register new classes to
      do certain tasks (e.g. log formatters). Also provides lazy registration
      to allow modules to be loaded on request.
      (John Arbash Meinel, Adeodato Simó)

  API INCOMPATABILITY:

    * LogFormatter subclasses show now expect the 'revno' parameter to
      show() to be a string rather than an int. (Robert Collins)

  INTERNALS:

    * ``TestCase.run_bzr``, ``run_bzr_captured``, and ``run_bzr_subprocess``
      can take a ``working_dir='foo'`` parameter, which will change directory
      for the command. (John Arbash Meinel)

    * ``bzrlib.lazy_regex.lazy_compile`` can be used to create a proxy
      around a regex, which defers compilation until first use.
      (John Arbash Meinel)

    * ``TestCase.run_bzr_subprocess`` defaults to supplying the
      ``--no-plugins`` parameter to ensure test reproducability, and avoid
      problems with system-wide installed plugins. (John Arbash Meinel)

    * Unique tree root ids are now supported. Newly created trees still
      use the common root id for compatibility with bzr versions before 0.12.
      (Aaron Bentley)

    * ``WorkingTree.set_root_id(None)`` is now deprecated. Please
      pass in ``inventory.ROOT_ID`` if you want the default root id value.
      (Robert Collins, John Arbash Meinel)

    * New method ``WorkingTree.flush()`` which will write the current memory
      inventory out to disk. At the same time, ``read_working_inventory`` will
      no longer trash the current tree inventory if it has been modified within
      the current lock, and the tree will now ``flush()`` automatically on
      ``unlock()``. ``WorkingTree.set_root_id()`` has been updated to take
      advantage of this functionality. (Robert Collins, John Arbash Meinel)

    * ``bzrlib.tsort.merge_sorted`` now accepts ``generate_revnos``. This
      parameter will cause it to add another column to its output, which
      contains the dotted-decimal revno for each revision, as a tuple.
      (Robert Collins)

    * ``LogFormatter.show_merge`` is deprecated in favour of
      ``LogFormatter.show_merge_revno``. (Robert Collins)

  BUG FIXES:

    * Avoid circular imports by creating a deprecated function for
      ``bzrlib.tree.RevisionTree``. Callers should have been using
      ``bzrlib.revisontree.RevisionTree`` anyway. (John Arbash Meinel,
      #63360, #66349)

    * Don't use ``socket.MSG_WAITALL`` as it doesn't exist on all
      platforms. (Martin Pool, #66356)

    * Don't require ``Content-Type`` in range responses. Assume they are a
      single range if ``Content-Type`` does not exist.
      (John Arbash Meinel, #62473)

    * bzr branch/pull no longer complain about progress bar cleanup when
      interrupted during fetch.  (Aaron Bentley, #54000)

    * ``WorkingTree.set_parent_trees()`` uses the trees to directly write
      the basis inventory, rather than going through the repository. This
      allows us to have 1 inventory read, and 2 inventory writes when
      committing a new tree. (John Arbash Meinel)

    * When reverting, files that are not locally modified that do not exist
      in the target are deleted, not just unversioned (Aaron Bentley)

    * When trying to acquire a lock, don't fail immediately. Instead, try
      a few times (up to 1 hour) before timing out. Also, report why the
      lock is unavailable (John Arbash Meinel, #43521, #49556)

    * Leave HttpTransportBase daughter classes decides how they
      implement cloning. (Vincent Ladeuil, #61606)

    * diff3 does not indicate conflicts on clean merge. (Aaron Bentley)

    * If a commit fails, the commit message is stored in a file at the root of
      the tree for later commit. (Cheuksan Edward Wang, Stefan Metzmacher,
      #32054)

  TESTING:

    * New test base class TestCaseWithMemoryTransport offers memory-only
      testing facilities: its not suitable for tests that need to mutate disk
      state, but most tests should not need that and should be converted to
      TestCaseWithMemoryTransport. (Robert Collins)

    * ``TestCase.make_branch_and_memory_tree`` now takes a format
      option to set the BzrDir, Repository and Branch formats of the
      created objects. (Robert Collins, John Arbash Meinel)

bzr 0.11  2006-10-02
--------------------

    * Smart server transport test failures on windows fixed. (Lukáš Lalinský).

bzr 0.11rc2  2006-09-27
-----------------------

  BUG FIXES:

    * Test suite hangs on windows fixed. (Andrew Bennets, Alexander Belchenko).

    * Commit performance regression fixed. (Aaron Bentley, Robert Collins, John
      Arbash Meinel).

bzr 0.11rc1  2006-09-25
-----------------------

  IMPROVEMENTS:

    * Knit files now wait to create their contents until the first data is
      added. The old code used to create an empty .knit and a .kndx with just
      the header. However, this caused a lot of extra round trips over sftp.
      This can change the time for ``bzr push`` to create a new remote branch
      from 160s down to 100s. This also affects ``bzr commit`` performance when
      adding new files, ``bzr commit`` on a new kernel-like tree drops from 50s
      down to 40s (John Arbash Meinel, #44692)

    * When an entire subtree has been deleted, commit will now report that
      just the top of the subtree has been deleted, rather than reporting
      all the individual items. (Robert Collins)

    * Commit performs one less XML parse. (Robert Collins)

    * ``bzr checkout`` now operates on readonly branches as well
      as readwrite branches. This fixes bug #39542. (Robert Collins)

    * ``bzr bind`` no longer synchronises history with the master branch.
      Binding should be followed by an update or push to synchronise the
      two branches. This is closely related to the fix for bug #39542.
      (Robert Collins)

    * ``bzrlib.lazy_import.lazy_import`` function to create on-demand
      objects.  This allows all imports to stay at the global scope, but
      modules will not actually be imported if they are not used.
      (John Arbash Meinel)

    * Support ``bzr://`` and ``bzr+ssh://`` urls to work with the new RPC-based
      transport which will be used with the upcoming high-performance smart
      server. The new command ``bzr serve`` will invoke bzr in server mode,
      which processes these requests. (Andrew Bennetts, Robert Collins, Martin
      Pool)

    * New command ``bzr version-info`` which can be used to get a summary
      of the current state of the tree. This is especially useful as part
      of a build commands. See ``doc/version_info.txt`` for more information
      (John Arbash Meinel)

  BUG FIXES:

    * ``'bzr inventory [FILE...]'`` allows restricting the file list to a
      specific set of files. (John Arbash Meinel, #3631)

    * Don't abort when annotating empty files (John Arbash Meinel, #56814)

    * Add ``Stanza.to_unicode()`` which can be passed to another Stanza
      when nesting stanzas. Also, add ``read_stanza_unicode`` to handle when
      reading a nested Stanza. (John Arbash Meinel)

    * Transform._set_mode() needs to stat the right file.
      (John Arbash Meinel, #56549)

    * Raise WeaveFormatError rather than StopIteration when trying to read
      an empty Weave file. (John Arbash Meinel, #46871)

    * Don't access e.code for generic URLErrors, only HTTPErrors have .code.
      (Vincent Ladeuil, #59835)

    * Handle boundary="" lines properly to allow access through a Squid proxy.
      (John Arbash Meinel, #57723)

    * revert now removes newly-added directories (Aaron Bentley, #54172)

    * ``bzr upgrade sftp://`` shouldn't fail to upgrade v6 branches if there
      isn't a working tree. (David Allouche, #40679)

    * Give nicer error messages when a user supplies an invalid --revision
      parameter. (John Arbash Meinel, #55420)

    * Handle when LANG is not recognized by python. Emit a warning, but
      just revert to using 'ascii'. (John Arbash Meinel, #35392)

    * Don't use ``preexec_fn`` on win32, as it is not supported by subprocess.
      (John Arbash Meinel)

    * Skip specific tests when the dependencies aren't met. This includes
      some ``setup.py`` tests when ``python-dev`` is not available, and
      some tests that depend on paramiko. (John Arbash Meinel, Mattheiu Moy)

    * Fallback to Paramiko properly, if no ``ssh`` executable exists on
      the system. (Andrew Bennetts, John Arbash Meinel)

    * ``Branch.bind(other_branch)`` no longer takes a write lock on the
      other branch, and will not push or pull between the two branches.
      API users will need to perform a push or pull or update operation if they
      require branch synchronisation to take place. (Robert Collins, #47344)

    * When creating a tarball or zipfile export, export unicode names as utf-8
      paths. This may not work perfectly on all platforms, but has the best
      chance of working in the common case. (John Arbash Meinel, #56816)

    * When committing, only files that exist in working tree or basis tree
      may be specified (Aaron Bentley, #50793)

  PORTABILITY:

    * Fixes to run on Python 2.5 (Brian M. Carlson, Martin Pool, Marien Zwart)

  INTERNALS:

    * TestCaseInTempDir now creates a separate directory for HOME, rather
      than having HOME set to the same location as the working directory.
      (John Arbash Meinel)

    * ``run_bzr_subprocess()`` can take an optional ``env_changes={}`` parameter,
      which will update os.environ inside the spawned child. It also can
      take a ``universal_newlines=True``, which helps when checking the output
      of the command. (John Arbash Meinel)

    * Refactor SFTP vendors to allow easier re-use when ssh is used.
      (Andrew Bennetts)

    * ``Transport.list_dir()`` and ``Transport.iter_files_recursive()`` should always
      return urlescaped paths. This is now tested (there were bugs in a few
      of the transports) (Andrew Bennetts, David Allouche, John Arbash Meinel)

    * New utility function ``symbol_versioning.deprecation_string``. Returns the
      formatted string for a callable, deprecation format pair. (Robert Collins)

    * New TestCase helper applyDeprecated. This allows you to call a callable
      which is deprecated without it spewing to the screen, just by supplying
      the deprecation format string issued for it. (Robert Collins)

    * Transport.append and Transport.put have been deprecated in favor of
      ``.append_bytes``, ``.append_file``, ``.put_bytes``, and
      ``.put_file``. This removes the ambiguity in what type of object the
      functions take.  ``Transport.non_atomic_put_{bytes,file}`` has also
      been added. Which works similarly to ``Transport.append()`` except for
      SFTP, it doesn't have a round trip when opening the file. Also, it
      provides functionality for creating a parent directory when trying
      to create a file, rather than raise NoSuchFile and forcing the
      caller to repeat their request.
      (John Arbash Meinel)

    * WorkingTree has a new api ``unversion`` which allow the unversioning of
      entries by their file id. (Robert Collins)

    * ``WorkingTree.pending_merges`` is deprecated.  Please use the
      ``get_parent_ids`` (introduced in 0.10) method instead. (Robert Collins)

    * WorkingTree has a new ``lock_tree_write`` method which locks the branch for
      read rather than write. This is appropriate for actions which only need
      the branch data for reference rather than mutation. A new decorator
      ``needs_tree_write_lock`` is provided in the workingtree module. Like the
      ``needs_read_lock`` and ``needs_write_lock`` decorators this allows static
      declaration of the locking requirements of a function to ensure that
      a lock is taken out for casual scripts. (Robert Collins, #54107)

    * All WorkingTree methods which write to the tree, but not to the branch
      have been converted to use ``needs_tree_write_lock`` rather than
      ``needs_write_lock``. Also converted is the revert, conflicts and tree
      transform modules. This provides a modest performance improvement on
      metadir style trees, due to the reduce lock-acquisition, and a more
      significant performance improvement on lightweight checkouts from
      remote branches, where trivial operations used to pay a significant
      penalty. It also provides the basis for allowing readonly checkouts.
      (Robert Collins)

    * Special case importing the standard library 'copy' module. This shaves
      off 40ms of startup time, while retaining compatibility. See:
      ``bzrlib/inspect_for_copy.py`` for more details. (John Arbash Meinel)

    * WorkingTree has a new parent class MutableTree which represents the
      specialisations of Tree which are able to be altered. (Robert Collins)

    * New methods mkdir and ``put_file_bytes_non_atomic`` on MutableTree that
      mutate the tree and its contents. (Robert Collins)

    * Transport behaviour at the root of the URL is now defined and tested.
      (Andrew Bennetts, Robert Collins)

  TESTING:

    * New test helper classs MemoryTree. This is typically accessed via
      ``self.make_branch_and_memory_tree()`` in test cases. (Robert Collins)

    * Add ``start_bzr_subprocess`` and ``stop_bzr_subprocess`` to allow test
      code to continue running concurrently with a subprocess of bzr.
      (Andrew Bennetts, Robert Collins)

    * Add a new method ``Transport.get_smart_client()``. This is provided to
      allow upgrades to a richer interface than the VFS one provided by
      Transport. (Andrew Bennetts, Martin Pool)

bzr 0.10  2006-08-29
--------------------

  IMPROVEMENTS:
    * 'merge' now takes --uncommitted, to apply uncommitted changes from a
      tree.  (Aaron Bentley)

    * 'bzr add --file-ids-from' can be used to specify another path to use
      for creating file ids, rather than generating all new ones. Internally,
      the 'action' passed to ``smart_add_tree()`` can return ``file_ids`` that
      will be used, rather than having bzrlib generate new ones.
      (John Arbash Meinel, #55781)

    * ``bzr selftest --benchmark`` now allows a ``--cache-dir`` parameter.
      This will cache some of the intermediate trees, and decrease the
      setup time for benchmark tests. (John Arbash Meinel)

    * Inverse forms are provided for all boolean options.  For example,
      --strict has --no-strict, --no-recurse has --recurse (Aaron Bentley)

    * Serialize out Inventories directly, rather than using ElementTree.
      Writing out a kernel sized inventory drops from 2s down to ~350ms.
      (Robert Collins, John Arbash Meinel)

  BUG FIXES:

    * Help diffutils 2.8.4 get along with binary tests (Marien Zwart: #57614)

    * Change LockDir so that if the lock directory doesn't exist when
      ``lock_write()`` is called, an attempt will be made to create it.
      (John Arbash Meinel, #56974)

    * ``bzr uncommit`` preserves pending merges. (John Arbash Meinel, #57660)

    * Active FTP transport now works as intended. (ghozzy, #56472)

    * Really fix mutter() so that it won't ever raise a UnicodeError.
      It means it is possible for ~/.bzr.log to contain non UTF-8 characters.
      But it is a debugging log, not a real user file.
      (John Arbash Meinel, #56947, #53880)

    * Change Command handle to allow Unicode command and options.
      At present we cannot register Unicode command names, so we will get
      BzrCommandError('unknown command'), or BzrCommandError('unknown option')
      But that is better than a UnicodeError + a traceback.
      (John Arbash Meinel, #57123)

    * Handle TZ=UTC properly when reading/writing revisions.
      (John Arbash Meinel, #55783, #56290)

    * Use ``GPG_TTY`` to allow gpg --cl to work with gpg-agent in a pipeline,
      (passing text to sign in on stdin). (John Arbash Meinel, #54468)

    * External diff does the right thing for binaries even in foreign
      languages. (John Arbash Meinel, #56307)

    * Testament handles more cases when content is unicode. Specific bug was
      in handling of revision properties.
      (John Arbash Meinel, Holger Krekel, #54723)

    * The bzr selftest was failing on installed versions due to a bug in a new
      test helper. (John Arbash Meinel, Robert Collins, #58057)

  INTERNALS:

    * ``bzrlib.cache_utf8`` contains ``encode()`` and ``decode()`` functions
      which can be used to cache the conversion between utf8 and Unicode.
      Especially helpful for some of the knit annotation code, which has to
      convert revision ids to utf8 to annotate lines in storage.
      (John Arbash Meinel)

    * ``setup.py`` now searches the filesystem to find all packages which
      need to be installed. This should help make the life of packagers
      easier. (John Arbash Meinel)

bzr 0.9.0  2006-08-11
---------------------

  SURPRISES:

   * The hard-coded built-in ignore rules have been removed. There are
     now two rulesets which are enforced. A user global one in
     ``~/.bazaar/ignore`` which will apply to every tree, and the tree
     specific one '.bzrignore'.
     ``~/.bazaar/ignore`` will be created if it does not exist, but with
     a more conservative list than the old default.
     This fixes bugs with default rules being enforced no matter what.
     The old list of ignore rules from bzr is available by
     running 'bzr ignore --old-default-rules'.
     (Robert Collins, Martin Pool, John Arbash Meinel)

   * 'branches.conf' has been changed to 'locations.conf', since it can apply
     to more locations than just branch locations.
     (Aaron Bentley)

  IMPROVEMENTS:

   * The revision specifier "revno:" is extended to accept the syntax
     revno:N:branch. For example,
     revno:42:http://bazaar-vcs.org/bzr/bzr.dev/ means revision 42 in
     bzr.dev.  (Matthieu Moy)

   * Tests updates to ensure proper URL handling, UNICODE support, and
     proper printing when the user's terminal encoding cannot display
     the path of a file that has been versioned.
     ``bzr branch`` can take a target URL rather than only a local directory.
     ``Branch.get_parent()/set_parent()`` now save a relative path if possible,
     and normalize the parent based on root, allowing access across
     different transports. (John Arbash Meinel, Wouter van Heyst, Martin Pool)
     (Malone #48906, #42699, #40675, #5281, #3980, #36363, #43689,
     #42517, #42514)

   * On Unix, detect terminal width using an ioctl not just $COLUMNS.
     Use terminal width for single-line logs from ``bzr log --line`` and
     pending-merge display.  (Robert Widhopf-Fenk, Gustavo Niemeyer)
     (Malone #3507)

   * On Windows, detect terminal width using GetConsoleScreenBufferInfo.
     (Alexander Belchenko)

   * Speedup improvement for 'date:'-revision search. (Guillaume Pinot).

   * Show the correct number of revisions pushed when pushing a new branch.
     (Robert Collins).

   * 'bzr selftest' now shows a progress bar with the number of tests, and
     progress made. 'make check' shows tests in -v mode, to be more useful
     for the PQM status window. (Robert Collins).
     When using a progress bar, failed tests are printed out, rather than
     being overwritten by the progress bar until the suite finishes.
     (John Arbash Meinel)

   * 'bzr selftest --benchmark' will run a new benchmarking selftest.
     'bzr selftest --benchmark --lsprof-timed' will use lsprofile to generate
     profile data for the individual profiled calls, allowing for fine
     grained analysis of performance.
     (Robert Collins, Martin Pool).

   * 'bzr commit' shows a progress bar. This is useful for commits over sftp
     where commit can take an appreciable time. (Robert Collins)

   * 'bzr add' is now less verbose in telling you what ignore globs were
     matched by files being ignored. Instead it just tells you how many
     were ignored (because you might reasonably be expecting none to be
     ignored). 'bzr add -v' is unchanged and will report every ignored
     file. (Robert Collins).

   * ftp now has a test server if medusa is installed. As part of testing,
     ftp support has been improved, including support for supplying a
     non-standard port. (John Arbash Meinel).

   * 'bzr log --line' shows the revision number, and uses only the
     first line of the log message (#5162, Alexander Belchenko;
     Matthieu Moy)

   * 'bzr status' has had the --all option removed. The 'bzr ls' command
     should be used to retrieve all versioned files. (Robert Collins)

   * 'bzr bundle OTHER/BRANCH' will create a bundle which can be sent
     over email, and applied on the other end, while maintaining ancestry.
     This bundle can be applied with either 'bzr merge' or 'bzr pull',
     the same way you would apply another branch.
     (John Arbash Meinel, Aaron Bentley)

   * 'bzr whoami' can now be used to set your identity from the command line,
     for a branch or globally.  (Robey Pointer)

   * 'bzr checkout' now aliased to 'bzr co', and 'bzr annotate' to 'bzr ann'.
     (Michael Ellerman)

   * 'bzr revert DIRECTORY' now reverts the contents of the directory as well.
     (Aaron Bentley)

   * 'bzr get sftp://foo' gives a better error when paramiko is not present.
     Also updates things like 'http+pycurl://' if pycurl is not present.
     (John Arbash Meinel) (Malone #47821, #52204)

   * New env variable ``BZR_PROGRESS_BAR``, sets the default progress bar type.
     Can be set to 'none' or 'dummy' to disable the progress bar, 'dots' or
     'tty' to create the respective type. (John Arbash Meinel, #42197, #51107)

   * Improve the help text for 'bzr diff' to explain what various options do.
     (John Arbash Meinel, #6391)

   * 'bzr uncommit -r 10' now uncommits revisions 11.. rather than uncommitting
     revision 10. This makes -r10 more in line with what other commands do.
     'bzr uncommit' also now saves the pending merges of the revisions that
     were removed. So it is safe to uncommit after a merge, fix something,
     and commit again. (John Arbash Meinel, #32526, #31426)

   * 'bzr init' now also works on remote locations.
     (Wouter van Heyst, #48904)

   * HTTP support has been updated. When using pycurl we now support
     connection keep-alive, which reduces dns requests and round trips.
     And for both urllib and pycurl we support multi-range requests,
     which decreases the number of round-trips. Performance results for
     ``bzr branch http://bazaar-vcs.org/bzr/bzr.dev/`` indicate
     http branching is now 2-3x faster, and ``bzr pull`` in an existing
     branch is as much as 4x faster.
     (Michael Ellerman, Johan Rydberg, John Arbash Meinel, #46768)

   * Performance improvements for sftp. Branching and pulling are now up to
     2x faster. Utilize paramiko.readv() support for async requests if it
     is available (paramiko > 1.6) (John Arbash Meinel)

  BUG FIXES:

    * Fix shadowed definition of TestLocationConfig that caused some
      tests not to run.
      (Erik Bågfors, Michael Ellerman, Martin Pool, #32587)

    * Fix unnecessary requirement of sign-my-commits that it be run from
      a working directory.  (Martin Pool, Robert Collins)

    * 'bzr push location' will only remember the push location if it succeeds
      in connecting to the remote location. (John Arbash Meinel, #49742)

    * 'bzr revert' no longer toggles the executable bit on win32
      (John Arbash Meinel, #45010)

    * Handle broken pipe under win32 correctly. (John Arbash Meinel)

    * sftp tests now work correctly on win32 if you have a newer paramiko
      (John Arbash Meinel)

    * Cleanup win32 test suite, and general cleanup of places where
      file handles were being held open. (John Arbash Meinel)

    * When specifying filenames for 'diff -r x..y', the name of the file in the
      working directory can be used, even if its name is different in both x
      and y.

    * File-ids containing single- or double-quotes are handled correctly by
      push. (Aaron Bentley, #52227)

    * Normalize unicode filenames to ensure cross-platform consistency.
      (John Arbash Meinel, #43689)

    * The argument parser can now handle '-' as an argument. Currently
      no code interprets it specially (it is mostly handled as a file named
      '-'). But plugins, and future operations can use it.
      (John Arbash meinel, #50984)

    * Bundles can properly read binary files with a plain '\r' in them.
      (John Arbash Meinel, #51927)

    * Tuning ``iter_entries()`` to be more efficient (John Arbash Meinel, #5444)

    * Lots of win32 fixes (the test suite passes again).
      (John Arbash Meinel, #50155)

    * Handle openbsd returning None for sys.getfilesystemencoding() (#41183)

    * Support ftp APPE (append) to allow Knits to be used over ftp (#42592)

    * Removals are only committed if they match the filespec (or if there is
      no filespec).  (#46635, Aaron Bentley)

    * smart-add recurses through all supplied directories
      (John Arbash Meinel, #52578)

    * Make the bundle reader extra lines before and after the bundle text.
      This allows you to parse an email with the bundle inline.
      (John Arbash Meinel, #49182)

    * Change the file id generator to squash a little bit more. Helps when
      working with long filenames on windows. (Also helps for unicode filenames
      not generating hidden files). (John Arbash Meinel, #43801)

    * Restore terminal mode on C-c while reading sftp password.  (#48923,
      Nicholas Allen, Martin Pool)

    * Timestamps are rounded to 1ms, and revision entries can be recreated
      exactly. (John Arbash Meinel, Jamie Wilkinson, #40693)

    * Branch.base has changed to a URL, but ~/.bazaar/locations.conf should
      use local paths, since it is user visible (John Arbash Meinel, #53653)

    * ``bzr status foo`` when foo was unversioned used to cause a full delta
      to be generated (John Arbash Meinel, #53638)

    * When reading revision properties, an empty value should be considered
      the empty string, not None (John Arbash Meinel, #47782)

    * ``bzr diff --diff-options`` can now handle binary files being changed.
      Also, the output is consistent when --diff-options is not supplied.
      (John Arbash Meinel, #54651, #52930)

    * Use the right suffixes for loading plugins (John Arbash Meinel, #51810)

    * Fix ``Branch.get_parent()`` to handle the case when the parent is not
      accessible (John Arbash Meinel, #52976)

  INTERNALS:

    * Combine the ignore rules into a single regex rather than looping over
      them to reduce the threshold where  N^2 behaviour occurs in operations
      like status. (Jan Hudec, Robert Collins).

    * Appending to ``bzrlib.DEFAULT_IGNORE`` is now deprecated. Instead, use
      one of the add functions in bzrlib.ignores. (John Arbash Meinel)

    * 'bzr push' should only push the ancestry of the current revision, not
      all of the history in the repository. This is especially important for
      shared repositories. (John Arbash Meinel)

    * ``bzrlib.delta.compare_trees`` now iterates in alphabetically sorted order,
      rather than randomly walking the inventories. (John Arbash Meinel)

    * Doctests are now run in temporary directories which are cleaned up when
      they finish, rather than using special ScratchDir/ScratchBranch objects.
      (Martin Pool)

    * Split ``check`` into separate methods on the branch and on the repository,
      so that it can be specialized in ways that are useful or efficient for
      different formats.  (Martin Pool, Robert Collins)

    * Deprecate ``Repository.all_revision_ids``; most methods don't really need
      the global revision graph but only that part leading up to a particular
      revision.  (Martin Pool, Robert Collins)

    * Add a BzrDirFormat ``control_formats`` list which allows for control formats
      that do not use '.bzr' to store their data - i.e. '.svn', '.hg' etc.
      (Robert Collins, Jelmer Vernooij).

    * ``bzrlib.diff.external_diff`` can be redirected to any file-like object.
      Uses subprocess instead of spawnvp.
      (James Henstridge, John Arbash Meinel, #4047, #48914)

    * New command line option '--profile-imports', which will install a custom
      importer to log time to import modules and regex compilation time to
      sys.stderr (John Arbash Meinel)

    * 'EmptyTree' is now deprecated, please use ``repository.revision_tree(None)``
      instead. (Robert Collins)

    * "RevisionTree" is now in bzrlib/revisiontree.py. (Robert Collins)

bzr 0.8.2  2006-05-17
---------------------

  BUG FIXES:

    * setup.py failed to install launchpad plugin.  (Martin Pool)

bzr 0.8.1  2006-05-16
---------------------

  BUG FIXES:

    * Fix failure to commit a merge in a checkout.  (Martin Pool,
      Robert Collins, Erik Bågfors, #43959)

    * Nicer messages from 'commit' in the case of renames, and correct
      messages when a merge has occured. (Robert Collins, Martin Pool)

    * Separate functionality from assert statements as they are skipped in
      optimized mode of python. Add the same check to pending merges.
      (Olaf Conradi, #44443)

  CHANGES:

    * Do not show the None revision in output of bzr ancestry. (Olaf Conradi)

    * Add info on standalone branches without a working tree.
      (Olaf Conradi, #44155)

    * Fix bug in knits when raising InvalidRevisionId. (Olaf Conradi, #44284)

  CHANGES:

    * Make editor invocation comply with Debian Policy. First check
      environment variables VISUAL and EDITOR, then try editor from
      alternatives system. If that all fails, fall back to the pre-defined
      list of editors. (Olaf Conradi, #42904)

  NEW FEATURES:

    * New 'register-branch' command registers a public branch into
      Launchpad.net, where it can be associated with bugs, etc.
      (Martin Pool, Bjorn Tillenius, Robert Collins)

  INTERNALS:

    * New public api in InventoryEntry - ``describe_change(old, new)`` which
      provides a human description of the changes between two old and
      new. (Robert Collins, Martin Pool)

  TESTING:

    * Fix test case for bzr info in upgrading a standalone branch to metadir,
      uses bzrlib api now. (Olaf Conradi)

bzr 0.8  2006-05-08
-------------------

  NOTES WHEN UPGRADING:

    Release 0.8 of bzr introduces a new format for history storage, called
    'knit', as an evolution of to the 'weave' format used in 0.7.  Local
    and remote operations are faster using knits than weaves.  Several
    operations including 'init', 'init-repo', and 'upgrade' take a
    --format option that controls this.  Branching from an existing branch
    will keep the same format.

    It is possible to merge, pull and push between branches of different
    formats but this is slower than moving data between homogenous
    branches.  It is therefore recommended (but not required) that you
    upgrade all branches for a project at the same time.  Information on
    formats is shown by 'bzr info'.

    bzr 0.8 now allows creation of 'repositories', which hold the history
    of files and revisions for several branches.  Previously bzr kept all
    the history for a branch within the .bzr directory at the root of the
    branch, and this is still the default.  To create a repository, use
    the new 'bzr init-repo' command.  Branches exist as directories under
    the repository and contain just a small amount of information
    indicating the current revision of the branch.

    bzr 0.8 also supports 'checkouts', which are similar to in cvs and
    subversion.  Checkouts are associated with a branch (optionally in a
    repository), which contains all the historical information.  The
    result is that a checkout can be deleted without losing any
    already-committed revisions.  A new 'update' command is also available.

    Repositories and checkouts are not supported with the 0.7 storage
    format.  To use them you must upgrad to either knits, or to the
    'metaweave' format, which uses weaves but changes the .bzr directory
    arrangement.


  IMPROVEMENTS:

    * Sftp paths can now be relative, or local, according to the lftp
      convention. Paths now take the form::

          sftp://user:pass@host:port/~/relative/path
          or
          sftp://user:pass@host:port/absolute/path

    * The FTP transport now tries to reconnect after a temporary
      failure. ftp put is made atomic. (Matthieu Moy)

    * The FTP transport now maintains a pool of connections, and
      reuses them to avoid multiple connections to the same host (like
      sftp did). (Daniel Silverstone)

    * The ``bzr_man.py`` file has been removed. To create the man page now,
      use ``./generate_docs.py man``. The new program can also create other files.
      Run ``python generate_docs.py --help`` for usage information.
      (Hans Ulrich Niedermann & James Blackwell).

    * Man Page now gives full help (James Blackwell).
      Help also updated to reflect user config now being stored in .bazaar
      (Hans Ulrich Niedermann)

    * It's now possible to set aliases in bazaar.conf (Erik Bågfors)

    * Pull now accepts a --revision argument (Erik Bågfors)

    * ``bzr re-sign`` now allows multiple revisions to be supplied on the command
      line. You can now use the following command to sign all of your old
      commits::

        find .bzr/revision-store// -name my@email-* \
          | sed 's/.*\/\/..\///' \
          | xargs bzr re-sign

    * Upgrade can now upgrade over the network. (Robert Collins)

    * Two new commands 'bzr checkout' and 'bzr update' allow for CVS/SVN-alike
      behaviour.  By default they will cache history in the checkout, but
      with --lightweight almost all data is kept in the master branch.
      (Robert Collins)

    * 'revert' unversions newly-versioned files, instead of deleting them.

    * 'merge' is more robust.  Conflict messages have changed.

    * 'merge' and 'revert' no longer clobber existing files that end in '~' or
      '.moved'.

    * Default log format can be set in configuration and plugins can register
      their own formatters. (Erik Bågfors)

    * New 'reconcile' command will check branch consistency and repair indexes
      that can become out of sync in pre 0.8 formats. (Robert Collins,
      Daniel Silverstone)

    * New 'bzr init --format' and 'bzr upgrade --format' option to control
      what storage format is created or produced.  (Robert Collins,
      Martin Pool)

    * Add parent location to 'bzr info', if there is one.  (Olaf Conradi)

    * New developer commands 'weave-list' and 'weave-join'.  (Martin Pool)

    * New 'init-repository' command, plus support for repositories in 'init'
      and 'branch' (Aaron Bentley, Erik Bågfors, Robert Collins)

    * Improve output of 'info' command. Show all relevant locations related to
      working tree, branch and repository. Use kibibytes for binary quantities.
      Fix off-by-one error in missing revisions of working tree.  Make 'info'
      work on branches, repositories and remote locations.  Show locations
      relative to the shared repository, if applicable.  Show locking status
      of locations.  (Olaf Conradi)

    * Diff and merge now safely handle binary files. (Aaron Bentley)

    * 'pull' and 'push' now normalise the revision history, so that any two
      branches with the same tip revision will have the same output from 'log'.
      (Robert Collins)

    * 'merge' accepts --remember option to store parent location, like 'push'
      and 'pull'. (Olaf Conradi)

    * bzr status and diff when files given as arguments do not exist
      in the relevant trees.  (Martin Pool, #3619)

    * Add '.hg' to the default ignore list.  (Martin Pool)

    * 'knit' is now the default disk format. This improves disk performance and
      utilization, increases incremental pull performance, robustness with SFTP
      and allows checkouts over SFTP to perform acceptably.
      The initial Knit code was contributed by Johan Rydberg based on a
      specification by Martin Pool.
      (Robert Collins, Aaron Bentley, Johan Rydberg, Martin Pool).

    * New tool to generate all-in-one html version of the manual.  (Alexander
      Belchenko)

    * Hitting CTRL-C while doing an SFTP push will no longer cause stale locks
      to be left in the SFTP repository. (Robert Collins, Martin Pool).

    * New option 'diff --prefix' to control how files are named in diff
      output, with shortcuts '-p0' and '-p1' corresponding to the options for
      GNU patch.  (Alexander Belchenko, Goffredo Baroncelli, Martin Pool)

    * Add --revision option to 'annotate' command.  (Olaf Conradi)

    * If bzr shows an unexpected revision-history after pulling (perhaps due
      to a reweave) it can now be corrected by 'bzr reconcile'.
      (Robert Collins)

  CHANGES:

    * Commit is now verbose by default, and shows changed filenames and the
      new revision number.  (Robert Collins, Martin Pool)

    * Unify 'mv', 'move', 'rename'.  (Matthew Fuller, #5379)

    * 'bzr -h' shows help.  (Martin Pool, Ian Bicking, #35940)

    * Make 'pull' and 'push' remember location on failure using --remember.
      (Olaf Conradi)

    * For compatibility, make old format for using weaves inside metadir
      available as 'metaweave' format.  Rename format 'metadir' to 'default'.
      Clean up help for option --format in commands 'init', 'init-repo' and
      'upgrade'.  (Olaf Conradi)

  INTERNALS:

    * The internal storage of history, and logical branch identity have now
      been split into Branch, and Repository. The common locking and file
      management routines are now in bzrlib.lockablefiles.
      (Aaron Bentley, Robert Collins, Martin Pool)

    * Transports can now raise DependencyNotPresent if they need a library
      which is not installed, and then another implementation will be
      tried.  (Martin Pool)

    * Remove obsolete (and no-op) `decode` parameter to `Transport.get`.
      (Martin Pool)

    * Using Tree Transform for merge, revert, tree-building

    * WorkingTree.create, Branch.create, ``WorkingTree.create_standalone``,
      Branch.initialize are now deprecated. Please see ``BzrDir.create_*`` for
      replacement API's. (Robert Collins)

    * New BzrDir class represents the .bzr control directory and manages
      formatting issues. (Robert Collins)

    * New repository.InterRepository class encapsulates Repository to
      Repository actions and allows for clean selection of optimised code
      paths. (Robert Collins)

    * ``bzrlib.fetch.fetch`` and ``bzrlib.fetch.greedy_fetch`` are now
      deprecated, please use ``branch.fetch`` or ``repository.fetch``
      depending on your needs. (Robert Collins)

    * deprecated methods now have a ``is_deprecated`` flag on them that can
      be checked, if you need to determine whether a given callable is
      deprecated at runtime. (Robert Collins)

    * Progress bars are now nested - see
      ``bzrlib.ui.ui_factory.nested_progress_bar``.
      (Robert Collins, Robey Pointer)

    * New API call ``get_format_description()`` for each type of format.
      (Olaf Conradi)

    * Changed ``branch.set_parent()`` to accept None to remove parent.
      (Olaf Conradi)

    * Deprecated BzrError AmbiguousBase.  (Olaf Conradi)

    * WorkingTree.branch is now a read only property.  (Robert Collins)

    * bzrlib.ui.text.TextUIFactory now accepts a ``bar_type`` parameter which
      can be None or a factory that will create a progress bar. This is
      useful for testing or for overriding the bzrlib.progress heuristic.
      (Robert Collins)

    * New API method ``get_physical_lock_status()`` to query locks present on a
      transport.  (Olaf Conradi)

    * Repository.reconcile now takes a thorough keyword parameter to allow
      requesting an indepth reconciliation, rather than just a data-loss
      check. (Robert Collins)

    * ``bzrlib.ui.ui_factory protocol`` now supports ``get_boolean`` to prompt
      the user for yes/no style input. (Robert Collins)

  TESTING:

    * SFTP tests now shortcut the SSH negotiation, reducing test overhead
      for testing SFTP protocol support. (Robey Pointer)

    * Branch formats are now tested once per implementation (see ``bzrlib.
      tests.branch_implementations``. This is analagous to the transport
      interface tests, and has been followed up with working tree,
      repository and BzrDir tests. (Robert Collins)

    * New test base class TestCaseWithTransport provides a transport aware
      test environment, useful for testing any transport-interface using
      code. The test suite option --transport controls the transport used
      by this class (when its not being used as part of implementation
      contract testing). (Robert Collins)

    * Close logging handler on disabling the test log. This will remove the
      handler from the internal list inside python's logging module,
      preventing shutdown from closing it twice.  (Olaf Conradi)

    * Move test case for uncommit to blackbox tests.  (Olaf Conradi)

    * ``run_bzr`` and ``run_bzr_captured`` now accept a 'stdin="foo"'
      parameter which will provide String("foo") to the command as its stdin.

bzr 0.7 2006-01-09
------------------

  CHANGES:

    * .bzrignore is excluded from exports, on the grounds that it's a bzr
      internal-use file and may not be wanted.  (Jamie Wilkinson)

    * The "bzr directories" command were removed in favor of the new
      --kind option to the "bzr inventory" command.  To list all
      versioned directories, now use "bzr inventory --kind directory".
      (Johan Rydberg)

    * Under Windows configuration directory is now ``%APPDATA%\bazaar\2.0``
      by default. (John Arbash Meinel)

    * The parent of Bzr configuration directory can be set by ``BZR_HOME``
      environment variable. Now the path for it is searched in ``BZR_HOME``,
      then in HOME. Under Windows the order is: ``BZR_HOME``, ``APPDATA``
      (usually points to ``C:\Documents and Settings\User Name\Application Data``),
      ``HOME``. (John Arbash Meinel)

    * Plugins with the same name in different directories in the bzr plugin
      path are no longer loaded: only the first successfully loaded one is
      used. (Robert Collins)

    * Use systems' external ssh command to open connections if possible.
      This gives better integration with user settings such as ProxyCommand.
      (James Henstridge)

    * Permissions on files underneath .bzr/ are inherited from the .bzr
      directory. So for a shared repository, simply doing 'chmod -R g+w .bzr/'
      will mean that future file will be created with group write permissions.

    * configure.in and config.guess are no longer in the builtin default
      ignore list.

    * '.sw[nop]' pattern ignored, to ignore vim swap files for nameless
      files.  (John Arbash Meinel, Martin Pool)

  IMPROVEMENTS:

    * "bzr INIT dir" now initializes the specified directory, and creates
      it if it does not exist.  (John Arbash Meinel)

    * New remerge command (Aaron Bentley)

    * Better zsh completion script.  (Steve Borho)

    * 'bzr diff' now returns 1 when there are changes in the working
      tree. (Robert Collins)

    * 'bzr push' now exists and can push changes to a remote location.
      This uses the transport infrastructure, and can store the remote
      location in the ~/.bazaar/branches.conf configuration file.
      (Robert Collins)

    * Test directories are only kept if the test fails and the user requests
      that they be kept.

    * Tweaks to short log printing

    * Added branch nicks, new nick command, printing them in log output.
      (Aaron Bentley)

    * If ``$BZR_PDB`` is set, pop into the debugger when an uncaught exception
      occurs.  (Martin Pool)

    * Accept 'bzr resolved' (an alias for 'bzr resolve'), as this is
      the same as Subversion.  (Martin Pool)

    * New ftp transport support (on ftplib), for ftp:// and aftp://
      URLs.  (Daniel Silverstone)

    * Commit editor temporary files now start with ``bzr_log.``, to allow
      text editors to match the file name and set up appropriate modes or
      settings.  (Magnus Therning)

    * Improved performance when integrating changes from a remote weave.
      (Goffredo Baroncelli)

    * Sftp will attempt to cache the connection, so it is more likely that
      a connection will be reused, rather than requiring multiple password
      requests.

    * bzr revno now takes an optional argument indicating the branch whose
      revno should be printed.  (Michael Ellerman)

    * bzr cat defaults to printing the last version of the file.
      (Matthieu Moy, #3632)

    * New global option 'bzr --lsprof COMMAND' runs bzr under the lsprof
      profiler.  (Denys Duchier)

    * Faster commits by reading only the headers of affected weave files.
      (Denys Duchier)

    * 'bzr add' now takes a --dry-run parameter which shows you what would be
      added, but doesn't actually add anything. (Michael Ellerman)

    * 'bzr add' now lists how many files were ignored per glob.  add --verbose
      lists the specific files.  (Aaron Bentley)

    * 'bzr missing' now supports displaying changes in diverged trees and can
      be limited to show what either end of the comparison is missing.
      (Aaron Bently, with a little prompting from Daniel Silverstone)

  BUG FIXES:

    * SFTP can walk up to the root path without index errors. (Robert Collins)

    * Fix bugs in running bzr with 'python -O'.  (Martin Pool)

    * Error when run with -OO

    * Fix bug in reporting http errors that don't have an http error code.
      (Martin Pool)

    * Handle more cases of pipe errors in display commands

    * Change status to 3 for all errors

    * Files that are added and unlinked before committing are completely
      ignored by diff and status

    * Stores with some compressed texts and some uncompressed texts are now
      able to be used. (John A Meinel)

    * Fix for bzr pull failing sometimes under windows

    * Fix for sftp transport under windows when using interactive auth

    * Show files which are both renamed and modified as such in 'bzr
      status' output.  (Daniel Silverstone, #4503)

    * Make annotate cope better with revisions committed without a valid
      email address.  (Marien Zwart)

    * Fix representation of tab characters in commit messages.
      (Harald Meland)

    * List of plugin directories in ``BZR_PLUGIN_PATH`` environment variable is
      now parsed properly under Windows. (Alexander Belchenko)

    * Show number of revisions pushed/pulled/merged. (Robey Pointer)

    * Keep a cached copy of the basis inventory to speed up operations
      that need to refer to it.  (Johan Rydberg, Martin Pool)

    * Fix bugs in bzr status display of non-ascii characters.
      (Martin Pool)

    * Remove Makefile.in from default ignore list.
      (Tollef Fog Heen, Martin Pool, #6413)

    * Fix failure in 'bzr added'.  (Nathan McCallum, Martin Pool)

  TESTING:

    * Fix selftest asking for passwords when there are no SFTP keys.
      (Robey Pointer, Jelmer Vernooij)

    * Fix selftest run with 'python -O'.  (Martin Pool)

    * Fix HTTP tests under Windows. (John Arbash Meinel)

    * Make tests work even if HOME is not set (Aaron Bentley)

    * Updated ``build_tree`` to use fixed line-endings for tests which read
      the file cotents and compare. Make some tests use this to pass under
      Windows. (John Arbash Meinel)

    * Skip stat and symlink tests under Windows. (Alexander Belchenko)

    * Delay in selftest/testhashcash is now issued under win32 and Cygwin.
      (John Arbash Meinel)

    * Use terminal width to align verbose test output.  (Martin Pool)

    * Blackbox tests are maintained within the bzrlib.tests.blackbox directory.
      If adding a new test script please add that to
      ``bzrlib.tests.blackbox.__init__``. (Robert Collins)

    * Much better error message if one of the test suites can't be
      imported.  (Martin Pool)

    * Make check now runs the test suite twice - once with the default locale,
      and once with all locales forced to C, to expose bugs. This is not
      trivially done within python, so for now its only triggered by running
      Make check. Integrators and packagers who wish to check for full
      platform support should run 'make check' to test the source.
      (Robert Collins)

    * Tests can now run TestSkipped if they can't execute for any reason.
      (Martin Pool) (NB: TestSkipped should only be raised for correctable
      reasons - see the wiki spec ImprovingBzrTestSuite).

    * Test sftp with relative, absolute-in-homedir and absolute-not-in-homedir
      paths for the transport tests. Introduce blackbox remote sftp tests that
      test the same permutations. (Robert Collins, Robey Pointer)

    * Transport implementation tests are now independent of the local file
      system, which allows tests for esoteric transports, and for features
      not available in the local file system. They also repeat for variations
      on the URL scheme that can introduce issues in the transport code,
      see bzrlib.transport.TransportTestProviderAdapter() for this.
      (Robert Collins).

    * ``TestCase.build_tree`` uses the transport interface to build trees,
      pass in a transport parameter to give it an existing connection.
      (Robert Collins).

  INTERNALS:

    * WorkingTree.pull has been split across Branch and WorkingTree,
      to allow Branch only pulls. (Robert Collins)

    * ``commands.display_command`` now returns the result of the decorated
      function. (Robert Collins)

    * LocationConfig now has a ``set_user_option(key, value)`` call to save
      a setting in its matching location section (a new one is created
      if needed). (Robert Collins)

    * Branch has two new methods, ``get_push_location`` and
      ``set_push_location`` to respectively, get and set the push location.
      (Robert Collins)

    * ``commands.register_command`` now takes an optional flag to signal that
      the registrant is planning to decorate an existing command. When
      given multiple plugins registering a command is not an error, and
      the original command class (whether built in or a plugin based one) is
      returned to the caller. There is a new error 'MustUseDecorated' for
      signalling when a wrapping command should switch to the original
      version. (Robert Collins)

    * Some option parsing errors will raise 'BzrOptionError', allowing
      granular detection for decorating commands. (Robert Collins).

    * ``Branch.read_working_inventory`` has moved to
      ``WorkingTree.read_working_inventory``. This necessitated changes to
      ``Branch.get_root_id``, and a move of ``Branch.set_inventory`` to
      WorkingTree as well. To make it clear that a WorkingTree cannot always
      be obtained ``Branch.working_tree()`` will raise
      ``errors.NoWorkingTree`` if one cannot be obtained. (Robert Collins)

    * All pending merges operations from Branch are now on WorkingTree.
      (Robert Collins)

    * The follow operations from Branch have moved to WorkingTree::

          add()
          commit()
          move()
          rename_one()
          unknowns()

      (Robert Collins)

    * ``bzrlib.add.smart_add_branch`` is now ``smart_add_tree``. (Robert Collins)

    * New "rio" serialization format, similar to rfc-822. (Martin Pool)

    * Rename selftests to ``bzrlib.tests.test_foo``.  (John A Meinel, Martin
      Pool)

    * ``bzrlib.plugin.all_plugins`` has been changed from an attribute to a
      query method. (Robert Collins)

    * New options to read only the table-of-contents of a weave.
      (Denys Duchier)

    * Raise NoSuchFile when someone tries to add a non-existant file.
      (Michael Ellerman)

    * Simplify handling of DivergedBranches in ``cmd_pull()``.
      (Michael Ellerman)

    * Branch.controlfile* logic has moved to lockablefiles.LockableFiles, which
      is exposed as ``Branch().control_files``. Also this has been altered with the
      controlfile pre/suffix replaced by simple method names like 'get' and
      'put'. (Aaron Bentley, Robert Collins).

    * Deprecated functions and methods can now be marked as such using the
      ``bzrlib.symbol_versioning`` module. Marked method have their docstring
      updated and will issue a DeprecationWarning using the warnings module
      when they are used. (Robert Collins)

    * ``bzrlib.osutils.safe_unicode`` now exists to provide parameter coercion
      for functions that need unicode strings. (Robert Collins)

bzr 0.6 2005-10-28
------------------

  IMPROVEMENTS:

    * pull now takes --verbose to show you what revisions are added or removed
      (John A Meinel)

    * merge now takes a --show-base option to include the base text in
      conflicts.
      (Aaron Bentley)

    * The config files are now read using ConfigObj, so '=' should be used as
      a separator, not ':'.
      (Aaron Bentley)

    * New 'bzr commit --strict' option refuses to commit if there are
      any unknown files in the tree.  To commit, make sure all files are
      either ignored, added, or deleted.  (Michael Ellerman)

    * The config directory is now ~/.bazaar, and there is a single file
      ~/.bazaar/bazaar.conf storing email, editor and other preferences.
      (Robert Collins)

    * 'bzr add' no longer takes a --verbose option, and a --quiet option
      has been added that suppresses all output.

    * Improved zsh completion support in contrib/zsh, from Clint
      Adams.

    * Builtin 'bzr annotate' command, by Martin Pool with improvements from
      Goffredo Baroncelli.

    * 'bzr check' now accepts -v for verbose reporting, and checks for
      ghosts in the branch. (Robert Collins)

    * New command 're-sign' which will regenerate the gpg signature for
      a revision. (Robert Collins)

    * If you set ``check_signatures=require`` for a path in
      ``~/.bazaar/branches.conf`` then bzr will invoke your
      ``gpg_signing_command`` (defaults to gpg) and record a digital signature
      of your commit. (Robert Collins)

    * New sftp transport, based on Paramiko.  (Robey Pointer)

    * 'bzr pull' now accepts '--clobber' which will discard local changes
      and make this branch identical to the source branch. (Robert Collins)

    * Just give a quieter warning if a plugin can't be loaded, and
      put the details in .bzr.log.  (Martin Pool)

    * 'bzr branch' will now set the branch-name to the last component of the
      output directory, if one was supplied.

    * If the option ``post_commit`` is set to one (or more) python function
      names (must be in the bzrlib namespace), then they will be invoked
      after the commit has completed, with the branch and ``revision_id`` as
      parameters. (Robert Collins)

    * Merge now has a retcode of 1 when conflicts occur. (Robert Collins)

    * --merge-type weave is now supported for file contents.  Tree-shape
      changes are still three-way based.  (Martin Pool, Aaron Bentley)

    * 'bzr check' allows the first revision on revision-history to have
      parents - something that is expected for cheap checkouts, and occurs
      when conversions from baz do not have all history.  (Robert Collins).

   * 'bzr merge' can now graft unrelated trees together, if your specify
     0 as a base. (Aaron Bentley)

   * 'bzr commit branch' and 'bzr commit branch/file1 branch/file2' now work
     (Aaron Bentley)

    * Add '.sconsign*' to default ignore list.  (Alexander Belchenko)

   * 'bzr merge --reprocess' minimizes conflicts

  TESTING:

    * The 'bzr selftest --pattern' option for has been removed, now
      test specifiers on the command line can be simple strings, or
      regexps, or both. (Robert Collins)

    * Passing -v to selftest will now show the time each test took to
      complete, which will aid in analysing performance regressions and
      related questions. (Robert Collins)

    * 'bzr selftest' runs all tests, even if one fails, unless '--one'
      is given. (Martin Pool)

    * There is a new method for TestCaseInTempDir, assertFileEqual, which
      will check that a given content is equal to the content of the named
      file. (Robert Collins)

    * Fix test suite's habit of leaving many temporary log files in $TMPDIR.
      (Martin Pool)

  INTERNALS:

    * New 'testament' command and concept for making gpg-signatures
      of revisions that are not tied to a particular internal
      representation.  (Martin Pool).

    * Per-revision properties ('revprops') as key-value associated
      strings on each revision created when the revision is committed.
      Intended mainly for the use of external tools.  (Martin Pool).

    * Config options have moved from bzrlib.osutils to bzrlib.config.
      (Robert Collins)

    * Improved command line option definitions allowing explanations
      for individual options, among other things.  Contributed by
      Magnus Therning.

    * Config options have moved from bzrlib.osutils to bzrlib.config.
      Configuration is now done via the config.Config interface:
      Depending on whether you have a Branch, a Location or no information
      available, construct a ``*Config``, and use its ``signature_checking``,
      ``username`` and ``user_email`` methods. (Robert Collins)

    * Plugins are now loaded under bzrlib.plugins, not bzrlib.plugin, and
      they are made available for other plugins to use. You should not
      import other plugins during the ``__init__`` of your plugin though, as
      no ordering is guaranteed, and the plugins directory is not on the
      python path. (Robert Collins)

    * Branch.relpath has been moved to WorkingTree.relpath. WorkingTree no
      no longer takes an inventory, rather it takes an option branch
      parameter, and if None is given will open the branch at basedir
      implicitly. (Robert Collins)

    * Cleaner exception structure and error reporting.  Suggested by
      Scott James Remnant.  (Martin Pool)

    * Branch.remove has been moved to WorkingTree, which has also gained
      ``lock_read``, ``lock_write`` and ``unlock`` methods for convenience.
      (Robert Collins)

    * Two decorators, ``needs_read_lock`` and ``needs_write_lock`` have been
      added to the branch module. Use these to cause a function to run in a
      read or write lock respectively. (Robert Collins)

    * ``Branch.open_containing`` now returns a tuple (Branch, relative-path),
      which allows direct access to the common case of 'get me this file
      from its branch'. (Robert Collins)

    * Transports can register using ``register_lazy_transport``, and they
      will be loaded when first used.  (Martin Pool)

    * 'pull' has been factored out of the command as ``WorkingTree.pull()``.
      A new option to WorkingTree.pull has been added, clobber, which will
      ignore diverged history and pull anyway.
      (Robert Collins)

    * config.Config has a ``get_user_option`` call that accepts an option name.
      This will be looked up in branches.conf and bazaar.conf as normal.
      It is intended that this be used by plugins to support options -
      options of built in programs should have specific methods on the config.
      (Robert Collins)

    * ``merge.merge_inner`` now has tempdir as an optional parameter.
      (Robert Collins)

    * Tree.kind is not recorded at the top level of the hierarchy, as it was
      missing on EmptyTree, leading to a bug with merge on EmptyTrees.
      (Robert Collins)

    * ``WorkingTree.__del__`` has been removed, it was non deterministic and not
      doing what it was intended to. See ``WorkingTree.__init__`` for a comment
      about future directions. (Robert Collins/Martin Pool)

    * bzrlib.transport.http has been modified so that only 404 urllib errors
      are returned as NoSuchFile. Other exceptions will propogate as normal.
      This allows debuging of actual errors. (Robert Collins)

    * bzrlib.transport.Transport now accepts *ONLY* url escaped relative paths
      to apis like 'put', 'get' and 'has'. This is to provide consistent
      behaviour - it operates on url's only. (Robert Collins)

    * Transports can register using ``register_lazy_transport``, and they
      will be loaded when first used.  (Martin Pool)

    * ``merge_flex`` no longer calls ``conflict_handler.finalize()``, instead that
      is called by ``merge_inner``. This is so that the conflict count can be
      retrieved (and potentially manipulated) before returning to the caller
      of ``merge_inner``. Likewise 'merge' now returns the conflict count to the
      caller. (Robert Collins)

    * ``revision.revision_graph`` can handle having only partial history for
      a revision - that is no revisions in the graph with no parents.
      (Robert Collins).

    * New ``builtins.branch_files`` uses the standard ``file_list`` rules to
      produce a branch and a list of paths, relative to that branch
      (Aaron Bentley)

    * New TestCase.addCleanup facility.

    * New ``bzrlib.version_info`` tuple (similar to ``sys.version_info``),
      which can be used by programs importing bzrlib.

  BUG FIXES:

    * Better handling of branches in directories with non-ascii names.
      (Joel Rosdahl, Panagiotis Papadakos)

    * Upgrades of trees with no commits will not fail due to accessing
      [-1] in the revision-history. (Andres Salomon)


bzr 0.1.1 2005-10-12
--------------------

  BUG FIXES:

    * Fix problem in pulling over http from machines that do not
      allow directories to be listed.

    * Avoid harmless warning about invalid hash cache after
      upgrading branch format.

  PERFORMANCE:

    * Avoid some unnecessary http operations in branch and pull.


bzr 0.1 2005-10-11
------------------

  NOTES:

    * 'bzr branch' over http initially gives a very high estimate
      of completion time but it should fall as the first few
      revisions are pulled in.  branch is still slow on
      high-latency connections.

  BUG FIXES:

    * bzr-man.py has been updated to work again. Contributed by
      Rob Weir.

    * Locking is now done with fcntl.lockf which works with NFS
      file systems. Contributed by Harald Meland.

    * When a merge encounters a file that has been deleted on
      one side and modified on the other, the old contents are
      written out to foo.BASE and foo.SIDE, where SIDE is this
      or OTHER. Contributed by Aaron Bentley.

    * Export was choosing incorrect file paths for the content of
      the tarball, this has been fixed by Aaron Bentley.

    * Commit will no longer commit without a log message, an
      error is returned instead. Contributed by Jelmer Vernooij.

    * If you commit a specific file in a sub directory, any of its
      parent directories that are added but not listed will be
      automatically included. Suggested by Michael Ellerman.

    * bzr commit and upgrade did not correctly record new revisions
      for files with only a change to their executable status.
      bzr will correct this when it encounters it. Fixed by
      Robert Collins

    * HTTP tests now force off the use of ``http_proxy`` for the duration.
      Contributed by Gustavo Niemeyer.

    * Fix problems in merging weave-based branches that have
      different partial views of history.

    * Symlink support: working with symlinks when not in the root of a
      bzr tree was broken, patch from Scott James Remnant.

  IMPROVEMENTS:

    * 'branch' now accepts a --basis parameter which will take advantage
      of local history when making a new branch. This allows faster
      branching of remote branches. Contributed by Aaron Bentley.

    * New tree format based on weave files, called version 5.
      Existing branches can be upgraded to this format using
      'bzr upgrade'.

    * Symlinks are now versionable. Initial patch by
      Erik Toubro Nielsen, updated to head by Robert Collins.

    * Executable bits are tracked on files. Patch from Gustavo
      Niemeyer.

    * 'bzr status' now shows unknown files inside a selected directory.
      Patch from Heikki Paajanen.

    * Merge conflicts are recorded in .bzr. Two new commands 'conflicts'
      and 'resolve' have needed added, which list and remove those
      merge conflicts respectively. A conflicted tree cannot be committed
      in. Contributed by Aaron Bentley.

    * 'rm' is now an alias for 'remove'.

    * Stores now split out their content in a single byte prefixed hash,
      dropping the density of files per directory by 256. Contributed by
      Gustavo Niemeyer.

    * 'bzr diff -r branch:URL' will now perform a diff between two branches.
      Contributed by Robert Collins.

    * 'bzr log' with the default formatter will show merged revisions,
      indented to the right. Initial implementation contributed by Gustavo
      Niemeyer, made incremental by Robert Collins.


  INTERNALS:

    * Test case failures have the exception printed after the log
      for your viewing pleasure.

    * InventoryEntry is now an abstract base class, use one of the
      concrete InventoryDirectory etc classes instead.

    * Branch raises an UnsupportedFormatError when it detects a
      bzr branch it cannot understand. This allows for precise
      handling of such circumstances.

    * Remove RevisionReference class; ``Revision.parent_ids`` is now simply a
      list of their ids and ``parent_sha1s`` is a list of their corresponding
      sha1s (for old branches only at the moment.)

    * New method-object style interface for Commit() and Fetch().

    * Renamed ``Branch.last_patch()`` to ``Branch.last_revision()``, since
      we call them revisions not patches.

    * Move ``copy_branch`` to ``bzrlib.clone.copy_branch``.  The destination
      directory is created if it doesn't exist.

    * Inventories now identify the files which were present by
      giving the revision *of that file*.

    * Inventory and Revision XML contains a version identifier.
      This must be consistent with the overall branch version
      but allows for more flexibility in future upgrades.

  TESTING:

    * Removed testsweet module so that tests can be run after
      bzr installed by 'bzr selftest'.

    * 'bzr selftest' command-line arguments can now be partial ids
      of tests to run, e.g. ``bzr selftest test_weave``


bzr 0.0.9 2005-09-23
--------------------

  BUG FIXES:

    * Fixed "branch -r" option.

    * Fix remote access to branches containing non-compressed history.
      (Robert Collins).

    * Better reliability of http server tests.  (John Arbash-Meinel)

    * Merge graph maximum distance calculation fix.  (Aaron Bentley)

    * Various minor bug in windows support have been fixed, largely in the
      test suite. Contributed by Alexander Belchenko.

  IMPROVEMENTS:

    * Status now accepts a -r argument to give status between chosen
      revisions. Contributed by Heikki Paajanen.

    * Revision arguments no longer use +/-/= to control ranges, instead
      there is a 'before' namespace, which limits the successive namespace.
      For example '$ bzr log -r date:yesterday..before:date:today' will
      select everything from yesterday and before today. Contributed by
      Robey Pointer

    * There is now a bzr.bat file created by distutils when building on
      Windows. Contributed by Alexander Belchenko.

  INTERNALS:

    * Removed uuid() as it was unused.

    * Improved 'fetch' code for pulling revisions from one branch into
      another (used by pull, merged, etc.)


bzr 0.0.8 2005-09-20
--------------------

  IMPROVEMENTS:

    * Adding a file whose parent directory is not versioned will
      implicitly add the parent, and so on up to the root. This means
      you should never need to explictly add a directory, they'll just
      get added when you add a file in the directory.  Contributed by
      Michael Ellerman.

    * Ignore ``.DS_Store`` (contains Mac metadata) by default.
      (Nir Soffer)

    * If you set ``BZR_EDITOR`` in the environment, it is checked in
      preference to EDITOR and the config file for the interactive commit
      editing program. Related to this is a bugfix where a missing program
      set in EDITOR would cause editing to fail, now the fallback program
      for the operating system is still tried.

    * Files that are not directories/symlinks/regular files will no longer
      cause bzr to fail, it will just ignore them by default. You cannot add
      them to the tree though - they are not versionable.


  INTERNALS:

    * Refactor xml packing/unpacking.

  BUG FIXES:

    * Fixed 'bzr mv' by Ollie Rutherfurd.

    * Fixed strange error when trying to access a nonexistent http
      branch.

    * Make sure that the hashcache gets written out if it can't be
      read.


  PORTABILITY:

    * Various Windows fixes from Ollie Rutherfurd.

    * Quieten warnings about locking; patch from Matt Lavin.


bzr-0.0.7 2005-09-02
--------------------

  NEW FEATURES:

    * ``bzr shell-complete`` command contributed by Clint Adams to
      help with intelligent shell completion.

    * New expert command ``bzr find-merge-base`` for debugging merges.


  ENHANCEMENTS:

    * Much better merge support.

    * merge3 conflicts are now reported with markers like '<<<<<<<'
      (seven characters) which is the same as CVS and pleases things
      like emacs smerge.


  BUG FIXES:

    * ``bzr upgrade`` no longer fails when trying to fix trees that
      mention revisions that are not present.

    * Fixed bugs in listing plugins from ``bzr plugins``.

    * Fix case of $EDITOR containing options for the editor.

    * Fix log -r refusing to show the last revision.
      (Patch from Goffredo Baroncelli.)


  CHANGES:

    * ``bzr log --show-ids`` shows the revision ids of all parents.

    * Externally provided commands on your $BZRPATH no longer need
      to recognize --bzr-usage to work properly, and can just handle
      --help themselves.


  LIBRARY:

    * Changed trace messages to go through the standard logging
      framework, so that they can more easily be redirected by
      libraries.



bzr-0.0.6 2005-08-18
--------------------

  NEW FEATURES:

    * Python plugins, automatically loaded from the directories on
      ``BZR_PLUGIN_PATH`` or ``~/.bzr.conf/plugins`` by default.

    * New 'bzr mkdir' command.

    * Commit mesage is fetched from an editor if not given on the
      command line; patch from Torsten Marek.

    * ``bzr log -m FOO`` displays commits whose message matches regexp
      FOO.

    * ``bzr add`` with no arguments adds everything under the current directory.

    * ``bzr mv`` does move or rename depending on its arguments, like
      the Unix command.

    * ``bzr missing`` command shows a summary of the differences
      between two trees.  (Merged from John Arbash-Meinel.)

    * An email address for commits to a particular tree can be
      specified by putting it into .bzr/email within a branch.  (Based
      on a patch from Heikki Paajanen.)


  ENHANCEMENTS:

    * Faster working tree operations.


  CHANGES:

    * 3rd-party modules shipped with bzr are copied within the bzrlib
      python package, so that they can be installed by the setup
      script without clashing with anything already existing on the
      system.  (Contributed by Gustavo Niemeyer.)

    * Moved plugins directory to bzrlib/, so that there's a standard
      plugin directory which is not only installed with bzr itself but
      is also available when using bzr from the development tree.
      ``BZR_PLUGIN_PATH`` and ``DEFAULT_PLUGIN_PATH`` are then added to the
      standard plugins directory.

    * When exporting to a tarball with ``bzr export --format tgz``, put
      everything under a top directory rather than dumping it into the
      current directory.   This can be overridden with the ``--root``
      option.  Patch from William Dodé and John Meinel.

    * New ``bzr upgrade`` command to upgrade the format of a branch,
      replacing ``bzr check --update``.

    * Files within store directories are no longer marked readonly on
      disk.

    * Changed ``bzr log`` output to a more compact form suggested by
      John A Meinel.  Old format is available with the ``--long`` or
      ``-l`` option, patched by William Dodé.

    * By default the commit command refuses to record a revision with
      no changes unless the ``--unchanged`` option is given.

    * The ``--no-plugins``, ``--profile`` and ``--builtin`` command
      line options must come before the command name because they
      affect what commands are available; all other options must come
      after the command name because their interpretation depends on
      it.

    * ``branch`` and ``clone`` added as aliases for ``branch``.

    * Default log format is back to the long format; the compact one
      is available with ``--short``.


  BUG FIXES:

    * Fix bugs in committing only selected files or within a subdirectory.


bzr-0.0.5  2005-06-15
---------------------

  CHANGES:

    * ``bzr`` with no command now shows help rather than giving an
      error.  Suggested by Michael Ellerman.

    * ``bzr status`` output format changed, because svn-style output
      doesn't really match the model of bzr.  Now files are grouped by
      status and can be shown with their IDs.  ``bzr status --all``
      shows all versioned files and unknown files but not ignored files.

    * ``bzr log`` runs from most-recent to least-recent, the reverse
      of the previous order.  The previous behaviour can be obtained
      with the ``--forward`` option.

    * ``bzr inventory`` by default shows only filenames, and also ids
      if ``--show-ids`` is given, in which case the id is the second
      field.


  ENHANCEMENTS:

    * New 'bzr whoami --email' option shows only the email component
      of the user identification, from Jo Vermeulen.

    * New ``bzr ignore PATTERN`` command.

    * Nicer error message for broken pipe, interrupt and similar
      conditions that don't indicate an internal error.

    * Add ``.*.sw[nop] .git .*.tmp *,v`` to default ignore patterns.

    * Per-branch locks keyed on ``.bzr/branch-lock``, available in
      either read or write mode.

    * New option ``bzr log --show-ids`` shows revision and file ids.

    * New usage ``bzr log FILENAME`` shows only revisions that
      affected that file.

    * Changed format for describing changes in ``bzr log -v``.

    * New option ``bzr commit --file`` to take a message from a file,
      suggested by LarstiQ.

    * New syntax ``bzr status [FILE...]`` contributed by Bartosz
      Oler.  File may be in a branch other than the working directory.

    * ``bzr log`` and ``bzr root`` can be given an http URL instead of
      a filename.

    * Commands can now be defined by external programs or scripts
      in a directory on $BZRPATH.

    * New "stat cache" avoids reading the contents of files if they
      haven't changed since the previous time.

    * If the Python interpreter is too old, try to find a better one
      or give an error.  Based on a patch from Fredrik Lundh.

    * New optional parameter ``bzr info [BRANCH]``.

    * New form ``bzr commit SELECTED`` to commit only selected files.

    * New form ``bzr log -r FROM:TO`` shows changes in selected
      range; contributed by John A Meinel.

    * New option ``bzr diff --diff-options 'OPTS'`` allows passing
      options through to an external GNU diff.

    * New option ``bzr add --no-recurse`` to add a directory but not
      their contents.

    * ``bzr --version`` now shows more information if bzr is being run
      from a branch.


  BUG FIXES:

    * Fixed diff format so that added and removed files will be
      handled properly by patch.  Fix from Lalo Martins.

    * Various fixes for files whose names contain spaces or other
      metacharacters.


  TESTING:

    * Converted black-box test suites from Bourne shell into Python;
      now run using ``./testbzr``.  Various structural improvements to
      the tests.

    * testbzr by default runs the version of bzr found in the same
      directory as the tests, or the one given as the first parameter.

    * testbzr also runs the internal tests, so the only command
      required to check is just ``./testbzr``.

    * testbzr requires python2.4, but can be used to test bzr running
      under a different version.

    * Tests added for many other changes in this release.


  INTERNAL:

    * Included ElementTree library upgraded to 1.2.6 by Fredrik Lundh.

    * Refactor command functions into Command objects based on HCT by
      Scott James Remnant.

    * Better help messages for many commands.

    * Expose ``bzrlib.open_tracefile()`` to start the tracefile; until
      this is called trace messages are just discarded.

    * New internal function ``find_touching_revisions()`` and hidden
      command touching-revisions trace the changes to a given file.

    * Simpler and faster ``compare_inventories()`` function.

    * ``bzrlib.open_tracefile()`` takes a tracefilename parameter.

    * New AtomicFile class.

    * New developer commands ``added``, ``modified``.


  PORTABILITY:

    * Cope on Windows on python2.3 by using the weaker random seed.
      2.4 is now only recommended.


bzr-0.0.4  2005-04-22
---------------------

  ENHANCEMENTS:

    * 'bzr diff' optionally takes a list of files to diff.  Still a bit
      basic.  Patch from QuantumG.

    * More default ignore patterns.

    * New 'bzr log --verbose' shows a list of files changed in the
      changeset.  Patch from Sebastian Cote.

    * Roll over ~/.bzr.log if it gets too large.

    * Command abbreviations 'ci', 'st', 'stat', '?' based on a patch
      by Jason Diamon.

    * New 'bzr help commands' based on a patch from Denys Duchier.


  CHANGES:

    * User email is determined by looking at $BZREMAIL or ~/.bzr.email
      or $EMAIL.  All are decoded by the locale preferred encoding.
      If none of these are present user@hostname is used.  The host's
      fully-qualified name is not used because that tends to fail when
      there are DNS problems.

    * New 'bzr whoami' command instead of username user-email.


  BUG FIXES:

    * Make commit safe for hardlinked bzr trees.

    * Some Unicode/locale fixes.

    * Partial workaround for ``difflib.unified_diff`` not handling
      trailing newlines properly.


  INTERNAL:

    * Allow docstrings for help to be in PEP0257 format.  Patch from
      Matt Brubeck.

    * More tests in test.sh.

    * Write profile data to a temporary file not into working
      directory and delete it when done.

    * Smaller .bzr.log with process ids.


  PORTABILITY:

    * Fix opening of ~/.bzr.log on Windows.  Patch from Andrew
      Bennetts.

    * Some improvements in handling paths on Windows, based on a patch
      from QuantumG.


bzr-0.0.3  2005-04-06
---------------------

  ENHANCEMENTS:

    * New "directories" internal command lists versioned directories
      in the tree.

    * Can now say "bzr commit --help".

    * New "rename" command to rename one file to a different name
      and/or directory.

    * New "move" command to move one or more files into a different
      directory.

    * New "renames" command lists files renamed since base revision.

    * New cat command contributed by janmar.

  CHANGES:

    * .bzr.log is placed in $HOME (not pwd) and is always written in
      UTF-8.  (Probably not a completely good long-term solution, but
      will do for now.)

  PORTABILITY:

    * Workaround for difflib bug in Python 2.3 that causes an
      exception when comparing empty files.  Reported by Erik Toubro
      Nielsen.

  INTERNAL:

    * Refactored inventory storage to insert a root entry at the top.

  TESTING:

    * Start of shell-based black-box testing in test.sh.


bzr-0.0.2.1
-----------

  PORTABILITY:

    * Win32 fixes from Steve Brown.


bzr-0.0.2  "black cube"  2005-03-31
-----------------------------------

  ENHANCEMENTS:

    * Default ignore list extended (see bzrlib/__init__.py).

    * Patterns in .bzrignore are now added to the default ignore list,
      rather than replacing it.

    * Ignore list isn't reread for every file.

    * More help topics.

    * Reinstate the 'bzr check' command to check invariants of the
      branch.

    * New 'ignored' command lists which files are ignored and why;
      'deleted' lists files deleted in the current working tree.

    * Performance improvements.

    * New global --profile option.

    * Ignore patterns like './config.h' now correctly match files in
      the root directory only.


bzr-0.0.1  2005-03-26
---------------------

  ENHANCEMENTS:

    * More information from info command.

    * Can now say "bzr help COMMAND" for more detailed help.

    * Less file flushing and faster performance when writing logs and
      committing to stores.

    * More useful verbose output from some commands.

  BUG FIXES:

    * Fix inverted display of 'R' and 'M' during 'commit -v'.

  PORTABILITY:

    * Include a subset of ElementTree-1.2.20040618 to make
      installation easier.

    * Fix time.localtime call to work with Python 2.3 (the minimum
      supported).


bzr-0.0.0.69  2005-03-22
------------------------

  ENHANCEMENTS:

    * First public release.

    * Storage of local versions: init, add, remove, rm, info, log,
      diff, status, etc.

..
   vim: tw=74 ft=rst ff=unix<|MERGE_RESOLUTION|>--- conflicted
+++ resolved
@@ -73,7 +73,6 @@
       command object before the command is run (or help generated from
       it), without overriding the command. (Robert Collins)
 
-<<<<<<< HEAD
     * ``RepositoryFormat`` objects now have a ``network_name`` for passing
       the format across RPC calls. (Robert Collins, Andrew Bennetts)
 
@@ -91,6 +90,12 @@
       delta references. The method is ``scan_unvalidated_index``.
       (Andrew Bennetts, Robert Collins)
 
+    * ``VersionedFiles`` record adapters have had their signature change
+      from ``(record, record.get_bytes_as(record.storage_kind))`` to
+      ``(record)`` reducing excess duplication and allowing adapters
+      to access private data in record to obtain content more
+      efficiently. (Robert Collins)
+
 
 bzr 1.12 "1234567890" 2009-02-13
 --------------------------------
@@ -110,13 +115,6 @@
 
     * Expanded the help for log and added a new help topic called
       ``log-formats``.  (Ian Clatworthy)
-=======
-    * ``VersionedFiles`` record adapters have had their signature change
-      from ``(record, record.get_bytes_as(record.storage_kind))`` to
-      ``(record)`` reducing excess duplication and allowing adapters
-      to access private data in record to obtain content more
-      efficiently. (Robert Collins)
->>>>>>> bc32c756
 
 
 bzr 1.12rc1 "1234567890" 2009-02-10
