IN DEVELOPMENT

  IMPROVEMENTS:

    * Merge directives can now be supplied as input to `merge` and `pull`,
      like bundles can.  (Aaron Bentley)

<<<<<<< HEAD
    * New option '--fixes' to commit, which stores bug fixing annotations as
      revision properties. (Jonathan Lange, James Henstridge, Robert Collins)
=======
    * ``selftest`` has new short options ``-f`` and ``-1``.  (Martin
      Pool)

    * ``bzrlib.tsort.MergeSorter`` optimizations. Change the inner loop
      into using local variables instead of going through ``self._var``.
      Improves the time to ``merge_sort`` a 10k revision graph by
      approximately 40% (~700->400ms).  (John Arbash Meinel)

    * ``make docs`` now creates a man page at ``man1/bzr.1`` fixing bug 107388.
      (Robert Collins)

    * ``bzr help`` now provides cross references to other help topics using
      the _see_also facility on command classes. Likewise the bzr_man
      documentation, and the bzr.1 man page also include this information.
      (Robert Collins)
>>>>>>> 82a9ae20

  INTERNALS:

    * bzrlib API compatability with 0.8 has been dropped, cleaning up some
      code paths. (Robert Collins)

    * Change the format of chroot urls so that they can be safely manipulated
      by generic url utilities without causing the resulting urls to have
      escaped the chroot. A side effect of this is that creating a chroot
      requires an explicit action using a ChrootServer.
      (Robert Collins, Andrew Bennetts)

    * Deprecate Branch.get_root_id() because branches don't have root ids,
      rather than fixing bug #96847.  (Aaron Bentley)

    * WorkingTree.apply_inventory_delta provides a better alternative to
      WorkingTree._write_inventory.  (Aaron Bentley)

    * Convenience method TestCase.expectFailure ensures that known failures
      do not silently pass.  (Aaron Bentley)

    * New SmartServer hooks facility. There are two initial hooks documented
      in bzrlib.transport.smart.SmartServerHooks. The two initial hooks allow
      plugins to execute code upon server startup and shutdown.
      (Robert Collins).

    * SmartServer in standalone mode will now close its listening socket
      when it stops, rather than waiting for garbage collection. This primarily
      fixes test suite hangs when a test tries to connect to a shutdown server.
      It may also help improve behaviour when dealing with a server running
      on a specific port (rather than dynamically assigned ports).
      (Robert Collins)

    * Move most SmartServer code into a new package, bzrlib/smart.
      bzrlib/transport/remote.py contains just the Transport classes that used
      to be in bzrlib/transport/smart.py.  (Andrew Bennetts)

    * Renamed SmartTransport (and subclasses like SmartTCPTransport) to
      RemoteTransport (and subclasses to RemoteTCPTransport, etc).  This is more
      consistent with its new home in bzrlib/transport/remote.py, and because
      it's not really a "smart" transport, just one that does file operations
      via remote procedure calls.  (Andrew Bennetts)
 
    * The ``lock_write`` method of ``LockableFiles``, ``Repository`` and
     ``Branch`` now accept a ``token`` keyword argument, so that separate
     instances of those objects can share a lock if it has the right token.
     (Andrew Bennetts, Robert Collins)

    * Command objects can now declare related help topics by having _see_also
      set to a list of related topic. (Robert Collins)

  BUGFIXES:

    * Don't fail bundle selftest if email has 'two' embedded.  
      (#98510, Ian Clatworthy)

    * Remove ``--verbose`` from ``bzr bundle``. It didn't work anyway.
      (Robert Widhopf-Fenk, #98591)

    * Remove ``--basis`` from the checkout/branch commands - it didn't work
      properly and is no longer beneficial. Fixes #53675 and #43486.
      (Robert Collins)

    * Don't produce encoding error when adding duplicate files.
      (Aaron Bentley)

    * Teach ``common_ancestor`` to shortcut when the tip of one branch is
      inside the ancestry of the other. Saves a lot of graph processing
      (with an ancestry of 16k revisions, ``bzr merge ../already-merged``
      changes from 2m10s to 13s).  (John Arbash Meinel, #103757)

    * Fix ``show_diff_trees`` to handle the case when a file is modified,
      and the containing directory is renamed. (The file path is different
      in this versus base, but it isn't marked as a rename).
      (John Arbash Meinel, #103870)

    * FTP now works even when the FTP server does not support atomic rename.
      (Aaron Bentley, #89436)

  TESTING:

    * Added ``bzrlib.strace.strace`` which will strace a single callable and
      return a StraceResult object which contains just the syscalls involved
      in running it. (Robert Collins)

    * New test method ``reduceLockdirTimeout`` to drop the default (ui-centric)
      default time down to one suitable for tests. (Andrew Bennetts)

    * Add new vfs_transport_factory attribute on tests which provides the 
      common vfs backing for both the readonly and readwrite transports.
      This allows the RemoteObject tests to back onto local disk or memory,
      and use the existing transport_server attribute all tests know about
      to be the smart server transport. This in turn allows tests to 
      differentiate between 'transport to access the branch', and 
      'transport which is a VFS' - which matters in Remote* tests.
      (Robert Collins, Andrew Bennetts)

    * The ``make_branch_and_tree`` method for tests will now create a 
      lightweight checkout for the tree if the vfs_transport_factory is not
      a LocalURLServer. (Robert Collins, Andrew Bennetts)

    * Branch implementation tests have been audited to ensure that all urls 
      passed to Branch APIs use proper urls, except when local-disk paths
      are intended. This is so that tests correctly access the test transport
      which is often not equivalent to local disk in Remote* tests. As part
      of this many tests were adjusted to remove dependencies on local disk
      access.
      (Robert Collins, Andrew Bennetts)


bzr 0.15 2007-04-01

  BUGFIXES:

    * Handle incompatible repositories as a user issue when fetching.
      (Aaron Bentley)

    * Don't give a recommendation to upgrade when branching or 
      checking out a branch that contains an old-format working tree.
      (Martin Pool)

bzr 0.15rc3  2007-03-26

  CHANGES:
 
    * A warning is now displayed when opening working trees in older 
      formats, to encourage people to upgrade to WorkingTreeFormat4.
      (Martin Pool)

  IMPROVEMENTS:

    * HTTP redirections are now taken into account when a branch (or a
      bundle) is accessed for the first time. A message is issued at each
      redirection to inform the user. In the past, http redirections were
      silently followed for each request which significantly degraded the
      performances. The http redirections are not followed anymore by
      default, instead a RedirectRequested exception is raised. For bzrlib
      users needing to follow http redirections anyway,
      bzrlib.transport.do_catching_redirections provide an easy transition
      path.  (vila)

  INTERNALS:

    * Added ``ReadLock.temporary_write_lock()`` to allow upgrading an OS read
      lock to an OS write lock. Linux can do this without unlocking, Win32
      needs to unlock in between. (John Arbash Meinel)
 
    * New parameter ``recommend_upgrade`` to BzrDir.open_workingtree 
      to silence (when false) warnings about opening old formats.
      (Martin Pool)

    * Fix minor performance regression with bzr-0.15 on pre-dirstate
      trees. (We were reading the working inventory too many times).
      (John Arbash Meinel)

    * Remove ``Branch.get_transaction()`` in favour of a simple cache of
      ``revision_history``.  Branch subclasses should override
      ``_gen_revision_history`` rather than ``revision_history`` to make use of
      this cache, and call ``_clear_revision_history_cache`` and
      ``_cache_revision_history`` at appropriate times. (Andrew Bennetts)

  BUGFIXES:

    * Take smtp_server from user config into account.
      (vila, #92195)

    * Restore Unicode filename handling for versioned and unversioned files.
      (John Arbash Meinel, #92608)

    * Don't fail during ``bzr commit`` if a file is marked removed, and
      the containing directory is auto-removed.  (John Arbash Meinel, #93681)

    * ``bzr status FILENAME`` failed on Windows because of an uncommon
      errno. (``ERROR_DIRECTORY == 267 != ENOTDIR``).
      (Wouter van Heyst, John Arbash Meinel, #90819)

    * ``bzr checkout source`` should create a local branch in the same
      format as source. (John Arbash Meinel, #93854)

    * ``bzr commit`` with a kind change was failing to update the
      last-changed-revision for directories.  The
      InventoryDirectory._unchanged only looked at the parent_id and name,
      ignoring the fact that the kind could have changed, too.
      (John Arbash Meinel, #90111)

    * ``bzr mv dir/subdir other`` was incorrectly updating files inside
      the directory. So that there was a chance it would break commit,
      etc. (John Arbash Meinel, #94037)
 
    * Correctly handles mutiple permanent http redirections.
     (vila, #88780)


bzr 0.15rc2  2007-03-14

  NOTES WHEN UPGRADING:
        
    * Release 0.15rc2 of bzr changes the ``bzr init-repo`` command to
      default to ``--trees`` instead of ``--no-trees``.
      Existing shared repositories are not affected.

  IMPROVEMENTS:

    * New ``merge-directive`` command to generate machine- and human-readable
      merge requests.  (Aaron Bentley)

    * New ``submit:`` revision specifier makes it easy to diff against the
      common ancestor with the submit location (Aaron Bentley)

    * Added support for Putty's SSH implementation. (Dmitry Vasiliev)

    * Added ``bzr status --versioned`` to report only versioned files, 
      not unknowns. (Kent Gibson)

    * Merge now autodetects the correct line-ending style for its conflict
      markers.  (Aaron Bentley)

  INTERNALS:

    * Refactored SSH vendor registration into SSHVendorManager class.
      (Dmitry Vasiliev)

  BUGFIXES:

    * New ``--numbered-dirs`` option to ``bzr selftest`` to use
      numbered dirs for TestCaseInTempDir. This is default behavior
      on Windows. Anyone can force named dirs on Windows
      with ``--no-numbered-dirs``. (Alexander Belchenko)

    * Fix ``RevisionSpec_revid`` to handle the Unicode strings passed in
      from the command line. (Marien Zwart, #90501)

    * Fix ``TreeTransform._iter_changes`` when both the source and
      destination are missing. (Aaron Bentley, #88842)

    * Fix commit of merges with symlinks in dirstate trees.
      (Marien Zwart)
    
    * Switch the ``bzr init-repo`` default from --no-trees to --trees. 
      (Wouter van Heyst, #53483)


bzr 0.15rc1  2007-03-07

  SURPRISES:

    * The default disk format has changed. Please run 'bzr upgrade' in your
      working trees to upgrade. This new default is compatible for network
      operations, but not for local operations. That is, if you have two
      versions of bzr installed locally, after upgrading you can only use the
      bzr 0.15 version. This new default does not enable tags or nested-trees
      as they are incompatible with bzr versions before 0.15 over the network.

    * For users of bzrlib: Two major changes have been made to the working tree
      api in bzrlib. The first is that many methods and attributes, including
      the inventory attribute, are no longer valid for use until one of
      lock_read/lock_write/lock_tree_write has been called, and become invalid
      again after unlock is called. This has been done to improve performance
      and correctness as part of the dirstate development. (Robert Collins,
      John A Meinel, Martin Pool, and others).

    * For users of bzrlib: The attribute 'tree.inventory' should be considered
      readonly. Previously it was possible to directly alter this attribute, or
      its contents, and have the tree notice this. This has been made
      unsupported - it may work in some tree formats, but in the newer dirstate
      format such actions will have no effect and will be ignored, or even
      cause assertions. All operations possible can still be carried out by a
      combination of the tree API, and the bzrlib.transform API. (Robert
      Collins, John A Meinel, Martin Pool, and others).

  IMPROVEMENTS:

    * Support for OS Windows 98. Also .bzr.log on any windows system
      saved in My Documents folder. (Alexander Belchenko)

    * ``bzr mv`` enhanced to support already moved files.
      In the past the mv command would have failed if the source file doesn't
      exist. In this situation ``bzr mv`` would now detect that the file has
      already moved and update the repository accordingly, if the target file
      does exist.
      A new option ``--after`` has been added so that if two files already
      exist, you could notify Bazaar that you have moved a (versioned) file
      and replaced it with another. Thus in this case ``bzr move --after``
      will only update the Bazaar identifier.
      (Steffen Eichenberg, Marius Kruger)

    * ``ls`` now works on treeless branches and remote branches.
      (Aaron Bentley)

    * ``bzr help global-options`` describes the global options.
      (Aaron Bentley)

    * ``bzr pull --overwrite`` will now correctly overwrite checkouts.
      (Robert Collins)

    * Files are now allowed to change kind (e.g. from file to symlink).
      Supported by ``commit``, ``revert`` and ``status``
      (Aaron Bentley)

    * ``inventory`` and ``unknowns`` hidden in favour of ``ls``
      (Aaron Bentley)

    * ``bzr help checkouts`` descibes what checkouts are and some possible
      uses of them. (James Westby, Aaron Bentley)

    * A new ``-d`` option to push, pull and merge overrides the default 
      directory.  (Martin Pool)

    * Branch format 6: smaller, and potentially faster than format 5.  Supports
      "append_history_only" mode, where the log view and revnos do not change,
      except by being added to.  Stores policy settings in
      ".bzr/branch/branch.conf".

    * append_only branches:  Format 6 branches may be configured so that log
      view and revnos are always consistent.  Either create the branch using
      "bzr init --append-revisions-only" or edit the config file as descriped
      in docs/configuration.txt.

    * rebind: Format 6 branches retain the last-used bind location, so if you
      "bzr unbind", you can "bzr bind" to bind to the previously-selected
      bind location.

    * Builtin tags support, created and deleted by the ``tag`` command and
      stored in the branch.  Tags can be accessed with the revisionspec
      ``-rtag:``, and listed with ``bzr tags``.  Tags are not versioned 
      at present. Tags require a network incompatible upgrade. To perform this
      upgrade, run ``bzr upgrade --dirstate-tags`` in your branch and
      repositories. (Martin Pool)

    * The bzr:// transport now has a well-known port number, 4155, which it will
      use by default.  (Andrew Bennetts, Martin Pool)

    * Bazaar now looks for user-installed plugins before looking for site-wide
      plugins. (Jonathan Lange)

    * ``bzr resolve`` now detects and marks resolved text conflicts.
      (Aaron Bentley)

  INTERNALS:

    * Internally revision ids and file ids are now passed around as utf-8
      bytestrings, rather than treating them as Unicode strings. This has
      performance benefits for Knits, since we no longer need to decode the
      revision id for each line of content, nor for each entry in the index.
      This will also help with the future dirstate format.
      (John Arbash Meinel)

    * Reserved ids (any revision-id ending in a colon) are rejected by
      versionedfiles, repositories, branches, and working trees
      (Aaron Bentley)

    * Minor performance improvement by not creating a ProgressBar for
      every KnitIndex we create. (about 90ms for a bzr.dev tree)
      (John Arbash Meinel)

    * New easier to use Branch hooks facility. There are five initial hooks,
      all documented in bzrlib.branch.BranchHooks.__init__ - 'set_rh',
      'post_push', 'post_pull', 'post_commit', 'post_uncommit'. These hooks
      fire after the matching operation on a branch has taken place, and were
      originally added for the branchrss plugin. (Robert Collins)

    * New method ``Branch.push()`` which should be used when pushing from a
      branch as it makes performance and policy decisions to match the UI
      level command ``push``. (Robert Collins).

    * Add a new method ``Tree.revision_tree`` which allows access to cached
      trees for arbitrary revisions. This allows the in development dirstate
      tree format to provide access to the callers to cached copies of 
      inventory data which are cheaper to access than inventories from the
      repository.
      (Robert Collins, Martin Pool)

    * New Branch.last_revision_info method, this is being done to allow
      optimization of requests for both the number of revisions and the last
      revision of a branch with smartservers and potentially future branch
      formats. (Wouter van Heyst, Robert Collins)

    * Allow 'import bzrlib.plugins.NAME' to work when the plugin NAME has not
      yet been loaded by load_plugins(). This allows plugins to depend on each
      other for code reuse without requiring users to perform file-renaming
      gymnastics. (Robert Collins)

    * New Repository method 'gather_stats' for statistic data collection.
      This is expected to grow to cover a number of related uses mainly
      related to bzr info. (Robert Collins)

    * Log formatters are now managed with a registry.
      ``log.register_formatter`` continues to work, but callers accessing
      the FORMATTERS dictionary directly will not.

    * Allow a start message to be passed to the ``edit_commit_message``
      function.  This will be placed in the message offered to the user
      for editing above the separator. It allows a template commit message
      to be used more easily. (James Westby)

    * ``GPGStrategy.sign()`` will now raise ``BzrBadParameterUnicode`` if
      you pass a Unicode string rather than an 8-bit string. Callers need
      to be updated to encode first. (John Arbash Meinel)

    * Branch.push, pull, merge now return Result objects with information
      about what happened, rather than a scattering of various methods.  These
      are also passed to the post hooks.  (Martin Pool)

    * File formats and architecture is in place for managing a forest of trees
      in bzr, and splitting up existing trees into smaller subtrees, and
      finally joining trees to make a larger tree. This is the first iteration
      of this support, and the user-facing aspects still require substantial
      work.  If you wish to experiment with it, use ``bzr upgrade
      --dirstate-with-subtree`` in your working trees and repositories.
      You can use the hidden commands ``split`` and ``join`` and to create
      and manipulate nested trees, but please consider using the nested-trees
      branch, which contains substantial UI improvements, instead.
      http://code.aaronbentley.com/bzr/bzrrepo/nested-trees/
      (Aaron Bentley, Martin Pool, Robert Collins).

  BUGFIXES:

    * ``bzr annotate`` now uses dotted revnos from the viewpoint of the
      branch, rather than the last changed revision of the file.
      (John Arbash Meinel, #82158)

    * Lock operations no longer hang if they encounter a permission problem.
      (Aaron Bentley)

    * ``bzr push`` can resume a push that was canceled before it finished.
      Also, it can push even if the target directory exists if you supply
      the ``--use-existing-dir`` flag.
      (John Arbash Meinel, #30576, #45504)

    * Fix http proxy authentication when user and an optional
      password appears in the ``*_proxy`` vars. (Vincent Ladeuil,
      #83954).

    * ``bzr log branch/file`` works for local treeless branches
      (Aaron Bentley, #84247)

    * Fix problem with UNC paths on Windows 98. (Alexander Belchenko, #84728)

    * Searching location of CA bundle for PyCurl in env variable (CURL_CA_BUNDLE),
      and on win32 along the PATH. (Alexander Belchenko, #82086)

    * ``bzr init`` works with unicode argument LOCATION.
      (Alexander Belchenko, #85599)

    * Raise DependencyNotPresent if pycurl do not support https. (Vincent
      Ladeuil, #85305)

    * Invalid proxy env variables should not cause a traceback.
      (Vincent Ladeuil, #87765)

    * Ignore patterns normalised to use '/' path separator.
      (Kent Gibson, #86451)

    * bzr rocks. It sure does! Fix case. (Vincent Ladeuil, #78026)

    * Fix bzrtools shelve command for removed lines beginning with "--"
      (Johan Dahlberg, #75577)

  TESTING:

    * New ``--first`` option to ``bzr selftest`` to run specified tests
      before the rest of the suite.  (Martin Pool)


bzr 0.14  2007-01-23

  IMPROVEMENTS:

    * ``bzr help global-options`` describes the global options. (Aaron Bentley)

  BUG FIXES:
    
    * Skip documentation generation tests if the tools to do so are not
      available. Fixes running selftest for installled copies of bzr. 
      (John Arbash Meinel, #80330)

    * Fix the code that discovers whether bzr is being run from it's
      working tree to handle the case when it isn't but the directory
      it is in is below a repository. (James Westby, #77306)


bzr 0.14rc1  2007-01-16

  IMPROVEMENTS:

    * New connection: ``bzr+http://`` which supports tunnelling the smart
      protocol over an HTTP connection. If writing is enabled on the bzr
      server, then you can write over the http connection.
      (Andrew Bennetts, John Arbash Meinel)

    * Aliases now support quotation marks, so they can contain whitespace
      (Marius Kruger)

    * PyCurlTransport now use a single curl object. By specifying explicitly
      the 'Range' header, we avoid the need to use two different curl objects
      (and two connections to the same server). (Vincent Ladeuil)

    * ``bzr commit`` does not prompt for a message until it is very likely to
      succeed.  (Aaron Bentley)

    * ``bzr conflicts`` now takes --text to list pathnames of text conflicts
      (Aaron Bentley)

    * Fix ``iter_lines_added_or_present_in_versions`` to use a set instead
      of a list while checking if a revision id was requested. Takes 10s
      off of the ``fileids_affected_by_revision_ids`` time, which is 10s
      of the ``bzr branch`` time. Also improve ``fileids_...`` time by
      filtering lines with a regex rather than multiple ``str.find()``
      calls. (saves another 300ms) (John Arbash Meinel)

    * Policy can be set for each configuration key. This allows keys to be
      inherited properly across configuration entries. For example, this
      should enable you to do::
        
        [/home/user/project]
        push_location = sftp://host/srv/project/
        push_location:policy = appendpath

      And then a branch like ``/home/user/project/mybranch`` should get an
      automatic push location of ``sftp://host/srv/project/mybranch``.
      (James Henstridge)

    * Added ``bzr status --short`` to make status report svn style flags
      for each file.  For example::

        $ bzr status --short
        A  foo
        A  bar
        D  baz
        ?  wooley

    * 'bzr selftest --clean-output' allows easily clean temporary tests 
      directories without running tests. (Alexander Belchenko)

    * ``bzr help hidden-commands`` lists all hidden commands. (Aaron Bentley)

    * ``bzr merge`` now has an option ``--pull`` to fall back to pull if
      local is fully merged into remote. (Jan Hudec)

    * ``bzr help formats`` describes available directory formats. (Aaron Bentley)

  INTERNALS:

    * A few tweaks directly to ``fileids_affected_by_revision_ids`` to
      help speed up processing, as well allowing to extract unannotated
      lines. Between the two ``fileids_affected_by_revision_ids`` is
      improved by approx 10%. (John Arbash Meinel)

    * Change Revision serialization to only write out millisecond
      resolution. Rather than expecting floating point serialization to
      preserve more resolution than we need. (Henri Weichers, Martin Pool)

    * Test suite ends cleanly on Windows.  (Vincent Ladeuil)

    * When 'encoding_type' attribute of class Command is equal to 'exact', 
      force sys.stdout to be a binary stream on Windows, and therefore
      keep exact line-endings (without LF -> CRLF conversion).
      (Alexander Belchenko)

    * Single-letter short options are no longer globally declared.  (Martin
      Pool)

    * Before using detected user/terminal encoding bzr should check
      that Python has corresponding codec. (Alexander Belchenko)

    * Formats for end-user selection are provided via a FormatRegistry (Aaron Bentley)

  BUG FIXES:

    * ``bzr missing --verbose`` was showing adds/removals in the wrong
      direction. (John Arbash Meinel)

    * ``bzr annotate`` now defaults to showing dotted revnos for merged
      revisions. It cuts them off at a depth of 12 characters, but you can
      supply ``--long`` to see the full number. You can also use
      ``--show-ids`` to display the original revision ids, rather than
      revision numbers and committer names. (John Arbash Meinel, #75637)

    * bzr now supports Win32 UNC path (e.g. \\HOST\path). 
      (Alexander Belchenko, #57869)

    * Win32-specific: output of cat, bundle and diff commands don't mangle
      line-endings (Alexander Belchenko, #55276)

    * Replace broken fnmatch based ignore pattern matching with custom pattern
      matcher.
      (Kent Gibson, Jan Hudec #57637)

    * pycurl and urllib can detect short reads at different places. Update
      the test suite to test more cases. Also detect http error code 416
      which was raised for that specific bug. Also enhance the urllib
      robustness by detecting invalid ranges (and pycurl's one by detecting
      short reads during the initial GET). (Vincent Ladeuil, #73948)

    * The urllib connection sharing interacts badly with urllib2
      proxy setting (the connections didn't go thru the proxy
      anymore). Defining a proper ProxyHandler solves the
      problem.  (Vincent Ladeuil, #74759)

    * Use urlutils to generate relative URLs, not osutils 
      (Aaron Bentley, #76229)

    * ``bzr status`` in a readonly directory should work without giving
      lots of errors. (John Arbash Meinel, #76299)

    * Mention the revisionspec topic for the revision option help.
      (Wouter van Heyst, #31663)

    * Allow plugins import from zip archives.
      (Alexander Belchenko, #68124)


bzr 0.13  2006-12-05
    
  No changes from 0.13rc1
    
bzr 0.13rc1  2006-11-27

  IMPROVEMENTS:

    * New command ``bzr remove-tree`` allows the removal of the working
      tree from a branch.
      (Daniel Silverstone)

    * urllib uses shared keep-alive connections, so http 
      operations are substantially faster.
      (Vincent Ladeuil, #53654)

    * ``bzr export`` allows an optional branch parameter, to export a bzr
      tree from some other url. For example:
      ``bzr export bzr.tar.gz http://bazaar-vcs.org/bzr/bzr.dev``
      (Daniel Silverstone)

    * Added ``bzr help topics`` to the bzr help system. This gives a
      location for general information, outside of a specific command.
      This includes updates for ``bzr help revisionspec`` the first topic
      included. (Goffredo Baroncelli, John Arbash Meinel, #42714)

    * WSGI-compatible HTTP smart server.  See ``doc/http_smart_server.txt``.
      (Andrew Bennetts)

    * Knit files will now cache full texts only when the size of the
      deltas is as large as the size of the fulltext. (Or after 200
      deltas, whichever comes first). This has the most benefit on large
      files with small changes, such as the inventory for a large project.
      (eg For a project with 2500 files, and 7500 revisions, it changes
      the size of inventory.knit from 11MB to 5.4MB) (John Arbash Meinel)

  INTERNALS:

    * New -D option given before the command line turns on debugging output
      for particular areas.  -Derror shows tracebacks on all errors.
      (Martin Pool)

    * Clean up ``bzr selftest --benchmark bundle`` to correct an import,
      and remove benchmarks that take longer than 10min to run.
      (John Arbash Meinel)

    * Use ``time.time()`` instead of ``time.clock()`` to decide on
      progress throttling. Because ``time.clock()`` is actually CPU time,
      so over a high-latency connection, too many updates get throttled.
      (John Arbash Meinel)

    * ``MemoryTransport.list_dir()`` would strip the first character for
      files or directories in root directory. (John Arbash Meinel)
  
    * New ``ChrootTransportDecorator``, accessible via the ``chroot+`` url
      prefix.  It disallows any access to locations above a set URL.  (Andrew
      Bennetts)

  BUG FIXES:

    * Now _KnitIndex properly decode revision ids when loading index data.
      And optimize the knit index parsing code.  (Dmitry Vasiliev, John
      Arbash Meinel)

    * ``bzrlib/bzrdir.py`` was directly referencing ``bzrlib.workingtree``,
      without importing it. This prevented ``bzr upgrade`` from working
      unless a plugin already imported ``bzrlib.workingtree``
      (John Arbash Meinel, #70716)

    * Suppress the traceback on invalid URLs (Vincent Ladeuil, #70803).

    * Give nicer error message when an http server returns a 403
      error code. (Vincent Ladeuil, #57644).

    * When a multi-range http GET request fails, try a single
      range one. If it fails too, forget about ranges. Remember that until 
      the death of the transport and propagates that to the clones.
      (Vincent Ladeuil, #62276, #62029).

    * Handles user/passwords supplied in url from command
      line (for the urllib implementation). Don't request already
      known passwords (Vincent Ladeuil, #42383, #44647, #48527)

    * _KnitIndex.add_versions() dictionary compresses revision ids as they
      are added. This fixes bug where fetching remote revisions records
      them as full references rather than integers. (John Arbash Meinel,
      #64789)

    * ``bzr ignore`` strips trailing slashes in patterns.
      Also ``bzr ignore`` rejects absolute paths. (Kent Gibson, #4559)

    * ``bzr ignore`` takes multiple arguments. (Cheuksan Edward Wang, #29488)

    * mv correctly handles paths that traverse symlinks. 
      (Aaron Bentley, #66964)

    * Give nicer looking error messages when failing to connect over ssh.
      (John Arbash Meinel, #49172)

    * Pushing to a remote branch does not currently update the remote working
      tree. After a remote push, ``bzr status`` and ``bzr diff`` on the remote
      machine now show that the working tree is out of date.
      (Cheuksan Edward Wang #48136)

    * Use patiencediff instead of difflib for determining deltas to insert
      into knits. This avoids the O(N^3) behavior of difflib. Patience
      diff should be O(N^2). (Cheuksan Edward Wang, #65714)

    * Running ``bzr log`` on nonexistent file gives an error instead of the
      entire log history. (Cheuksan Edward Wang #50793)

    * ``bzr cat`` can look up contents of removed or renamed files. If the
      pathname is ambiguous, i.e. the files in the old and new trees have
      different id's, the default is the file in the new tree. The user can
      use "--name-from-revision" to select the file in the old tree.
      (Cheuksan Edward Wang, #30190)

  TESTING:

    * TestingHTTPRequestHandler really handles the Range header
      (previously it was ignoring it and returning the whole file,).

bzr 0.12  2006-10-30

  INTERNALS:

    * Clean up ``bzr selftest --benchmark bundle`` to correct an import,
      and remove benchmarks that take longer than 10min to run.
      (John Arbash Meinel)
  
bzr 0.12rc1  2006-10-23

  IMPROVEMENTS:

    * ``bzr log`` now shows dotted-decimal revision numbers for all revisions,
      rather than just showing a decimal revision number for revisions on the
      mainline. These revision numbers are not yet accepted as input into bzr
      commands such as log, diff etc. (Robert Collins)

    * revisions can now be specified using dotted-decimal revision numbers.
      For instance, ``bzr diff -r 1.2.1..1.2.3``. (Robert Collins)

    * ``bzr help commands`` output is now shorter (Aaron Bentley)

    * ``bzr`` now uses lazy importing to reduce the startup time. This has
      a moderate effect on lots of actions, especially ones that have
      little to do. For example ``bzr rocks`` time is down to 116ms from
      283ms. (John Arbash Meinel)

    * New Registry class to provide name-to-object registry-like support,
      for example for schemes where plugins can register new classes to
      do certain tasks (e.g. log formatters). Also provides lazy registration
      to allow modules to be loaded on request. (John Arbash Meinel, Adeodato
      Simó)

  API INCOMPATABILITY:
  
    * LogFormatter subclasses show now expect the 'revno' parameter to 
      show() to be a string rather than an int. (Robert Collins)

  INTERNALS:

    * ``TestCase.run_bzr``, ``run_bzr_captured``, and ``run_bzr_subprocess``
      can take a ``working_dir='foo'`` parameter, which will change directory 
      for the command. (John Arbash Meinel)

    * ``bzrlib.lazy_regex.lazy_compile`` can be used to create a proxy
      around a regex, which defers compilation until first use. 
      (John Arbash Meinel)

    * ``TestCase.run_bzr_subprocess`` defaults to supplying the
      ``--no-plugins`` parameter to ensure test reproducability, and avoid
      problems with system-wide installed plugins. (John Arbash Meinel)

    * Unique tree root ids are now supported. Newly created trees still
      use the common root id for compatibility with bzr versions before 0.12.
      (Aaron Bentley)

    * ``WorkingTree.set_root_id(None)`` is now deprecated. Please
      pass in inventory.ROOT_ID if you want the default root id value.
      (Robert Collins, John Arbash Meinel)

    * New method ``WorkingTree.flush()`` which will write the current memory
      inventory out to disk. At the same time, read_working_inventory will
      no longer trash the current tree inventory if it has been modified within
      the current lock, and the tree will now ``flush()`` automatically on
      ``unlock()``. ``WorkingTree.set_root_id()`` has been updated to take
      advantage of this functionality. (Robert Collins, John Arbash Meinel)

    * ``bzrlib.tsort.merge_sorted`` now accepts ``generate_revnos``. This
      parameter will cause it to add another column to its output, which
      contains the dotted-decimal revno for each revision, as a tuple.
      (Robert Collins)

    * ``LogFormatter.show_merge`` is deprecated in favour of
      ``LogFormatter.show_merge_revno``. (Robert Collins)

  BUG FIXES:

    * Avoid circular imports by creating a deprecated function for
      ``bzrlib.tree.RevisionTree``. Callers should have been using
      ``bzrlib.revisontree.RevisionTree`` anyway. (John Arbash Meinel,
      #63360, #66349)

    * Don't use ``socket.MSG_WAITALL`` as it doesn't exist on all
      platforms. (Martin Pool, #66356)

    * Don't require ``Content-Type`` in range responses. Assume they are a
      single range if ``Content-Type`` does not exist.
      (John Arbash Meinel, #62473)

    * bzr branch/pull no longer complain about progress bar cleanup when
      interrupted during fetch.  (Aaron Bentley, #54000)

    * ``WorkingTree.set_parent_trees()`` uses the trees to directly write
      the basis inventory, rather than going through the repository. This
      allows us to have 1 inventory read, and 2 inventory writes when
      committing a new tree. (John Arbash Meinel)

    * When reverting, files that are not locally modified that do not exist
      in the target are deleted, not just unversioned (Aaron Bentley)

    * When trying to acquire a lock, don't fail immediately. Instead, try
      a few times (up to 1 hour) before timing out. Also, report why the
      lock is unavailable (John Arbash Meinel, #43521, #49556)

    * Leave HttpTransportBase daughter classes decides how they
      implement cloning. (Vincent Ladeuil, #61606)

    * diff3 does not indicate conflicts on clean merge. (Aaron Bentley)

    * If a commit fails, the commit message is stored in a file at the root of
      the tree for later commit. (Cheuksan Edward Wang, Stefan Metzmacher,
      #32054)

  TESTING:

    * New test base class TestCaseWithMemoryTransport offers memory-only
      testing facilities: its not suitable for tests that need to mutate disk
      state, but most tests should not need that and should be converted to
      TestCaseWithMemoryTransport. (Robert Collins)

    * ``TestCase.make_branch_and_memory_tree`` now takes a format
      option to set the BzrDir, Repository and Branch formats of the
      created objects. (Robert Collins, John Arbash Meinel)

bzr 0.11  2006-10-02

    * Smart server transport test failures on windows fixed. (Lukáš Lalinský).

bzr 0.11rc2  2006-09-27

  BUG FIXES:

    * Test suite hangs on windows fixed. (Andrew Bennets, Alexander Belchenko).
    
    * Commit performance regression fixed. (Aaron Bentley, Robert Collins, John
      Arbash Meinel).

bzr 0.11rc1  2006-09-25

  IMPROVEMENTS:

    * Knit files now wait to create their contents until the first data is
      added. The old code used to create an empty .knit and a .kndx with just
      the header. However, this caused a lot of extra round trips over sftp.
      This can change the time for ``bzr push`` to create a new remote branch
      from 160s down to 100s. This also affects ``bzr commit`` performance when
      adding new files, ``bzr commit`` on a new kernel-like tree drops from 50s
      down to 40s (John Arbash Meinel, #44692)

    * When an entire subtree has been deleted, commit will now report that
      just the top of the subtree has been deleted, rather than reporting
      all the individual items. (Robert Collins)

    * Commit performs one less XML parse. (Robert Collins)

    * ``bzr checkout`` now operates on readonly branches as well
      as readwrite branches. This fixes bug #39542. (Robert Collins)

    * ``bzr bind`` no longer synchronises history with the master branch.
      Binding should be followed by an update or push to synchronise the 
      two branches. This is closely related to the fix for bug #39542.
      (Robert Collins)

    * ``bzrlib.lazy_import.lazy_import`` function to create on-demand 
      objects.  This allows all imports to stay at the global scope, but
      modules will not actually be imported if they are not used.
      (John Arbash Meinel)

    * Support bzr:// and bzr+ssh:// urls to work with the new RPC-based
      transport which will be used with the upcoming high-performance smart
      server. The new command ``bzr serve`` will invoke bzr in server mode,
      which processes these requests. (Andrew Bennetts, Robert Collins, Martin
      Pool)

    * New command ``bzr version-info`` which can be used to get a summary
      of the current state of the tree. This is especially useful as part
      of a build commands. See ``doc/version_info.txt`` for more information 
      (John Arbash Meinel)

  BUG FIXES:

    * 'bzr inventory [FILE...]' allows restricting the file list to a
      specific set of files. (John Arbash Meinel, #3631)

    * Don't abort when annotating empty files (John Arbash Meinel, #56814)

    * Add ``Stanza.to_unicode()`` which can be passed to another Stanza
      when nesting stanzas. Also, add ``read_stanza_unicode`` to handle when
      reading a nested Stanza. (John Arbash Meinel)

    * Transform._set_mode() needs to stat the right file. 
      (John Arbash Meinel, #56549)

    * Raise WeaveFormatError rather than StopIteration when trying to read
      an empty Weave file. (John Arbash Meinel, #46871)

    * Don't access e.code for generic URLErrors, only HTTPErrors have .code.
      (Vincent Ladeuil, #59835)

    * Handle boundary="" lines properly to allow access through a Squid proxy.
      (John Arbash Meinel, #57723)

    * revert now removes newly-added directories (Aaron Bentley, #54172)

    * ``bzr upgrade sftp://`` shouldn't fail to upgrade v6 branches if there 
      isn't a working tree. (David Allouche, #40679)

    * Give nicer error messages when a user supplies an invalid --revision
      parameter. (John Arbash Meinel, #55420)

    * Handle when LANG is not recognized by python. Emit a warning, but
      just revert to using 'ascii'. (John Arbash Meinel, #35392)

    * Don't use preexec_fn on win32, as it is not supported by subprocess.
      (John Arbash Meinel)

    * Skip specific tests when the dependencies aren't met. This includes
      some ``setup.py`` tests when ``python-dev`` is not available, and
      some tests that depend on paramiko. (John Arbash Meinel, Mattheiu Moy)

    * Fallback to Paramiko properly, if no ``ssh`` executable exists on
      the system. (Andrew Bennetts, John Arbash Meinel)

    * ``Branch.bind(other_branch)`` no longer takes a write lock on the
      other branch, and will not push or pull between the two branches.
      API users will need to perform a push or pull or update operation if they
      require branch synchronisation to take place. (Robert Collins, #47344)

    * When creating a tarball or zipfile export, export unicode names as utf-8
      paths. This may not work perfectly on all platforms, but has the best
      chance of working in the common case. (John Arbash Meinel, #56816)

    * When committing, only files that exist in working tree or basis tree
      may be specified (Aaron Bentley, #50793)

  PORTABILITY:

    * Fixes to run on Python 2.5 (Brian M. Carlson, Martin Pool, Marien Zwart)

  INTERNALS:

    * TestCaseInTempDir now creates a separate directory for HOME, rather
      than having HOME set to the same location as the working directory.
      (John Arbash Meinel)

    * run_bzr_subprocess() can take an optional 'env_changes={}' parameter,
      which will update os.environ inside the spawned child. It also can
      take a 'universal_newlines=True', which helps when checking the output
      of the command. (John Arbash Meinel)

    * Refactor SFTP vendors to allow easier re-use when ssh is used. 
      (Andrew Bennetts)

    * Transport.list_dir() and Transport.iter_files_recursive() should always
      return urlescaped paths. This is now tested (there were bugs in a few
      of the transports) (Andrew Bennetts, David Allouche, John Arbash Meinel)

    * New utility function symbol_versioning.deprecation_string. Returns the
      formatted string for a callable, deprecation format pair. (Robert Collins)

    * New TestCase helper applyDeprecated. This allows you to call a callable
      which is deprecated without it spewing to the screen, just by supplying
      the deprecation format string issued for it. (Robert Collins)

    * Transport.append and Transport.put have been deprecated in favor of
      .append_bytes, .append_file, .put_bytes, and .put_file. This removes the
      ambiguity in what type of object the functions take.
      Transport.non_atomic_put_{bytes,file} has also been added. Which works
      similarly to Transport.append() except for SFTP, it doesn't have a round
      trip when opening the file. Also, it provides functionality for creating
      a parent directory when trying to create a file, rather than raise
      NoSuchFile and forcing the caller to repeat their request.
      (John Arbash Meinel)

    * WorkingTree has a new api ``unversion`` which allow the unversioning of
      entries by their file id. (Robert Collins)

    * WorkingTree.pending_merges is deprecated.  Please use the get_parent_ids
      (introduced in 0.10) method instead. (Robert Collins)

    * WorkingTree has a new lock_tree_write method which locks the branch for
      read rather than write. This is appropriate for actions which only need
      the branch data for reference rather than mutation. A new decorator
      needs_tree_write_lock is provided in the workingtree module. Like the
      needs_read_lock and needs_write_lock decorators this allows static 
      declaration of the locking requirements of a function to ensure that
      a lock is taken out for casual scripts. (Robert Collins, #54107)

    * All WorkingTree methods which write to the tree, but not to the branch
      have been converted to use ``needs_tree_write_lock`` rather than 
      ``needs_write_lock``. Also converted is the revert, conflicts and tree
      transform modules. This provides a modest performance improvement on 
      metadir style trees, due to the reduce lock-acquisition, and a more
      significant performance improvement on lightweight checkouts from 
      remote branches, where trivial operations used to pay a significant 
      penalty. It also provides the basis for allowing readonly checkouts.
      (Robert Collins)

    * Special case importing the standard library 'copy' module. This shaves
      off 40ms of startup time, while retaining compatibility. See:
      ``bzrlib/inspect_for_copy.py`` for more details. (John Arbash Meinel)

    * WorkingTree has a new parent class MutableTree which represents the 
      specialisations of Tree which are able to be altered. (Robert Collins)

    * New methods mkdir and put_file_bytes_non_atomic on MutableTree that
      mutate the tree and its contents. (Robert Collins)

    * Transport behaviour at the root of the URL is now defined and tested.
      (Andrew Bennetts, Robert Collins)

  TESTING:

    * New test helper classs MemoryTree. This is typically accessed via
      ``self.make_branch_and_memory_tree()`` in test cases. (Robert Collins)
      
    * Add start_bzr_subprocess and stop_bzr_subprocess to allow test code to
      continue running concurrently with a subprocess of bzr. (Andrew Bennetts,
      Robert Collins)

    * Add a new method ``Transport.get_smart_client()``. This is provided to
      allow upgrades to a richer interface than the VFS one provided by
      Transport. (Andrew Bennetts, Martin Pool)

bzr 0.10  2006-08-29
  
  IMPROVEMENTS:
    * 'merge' now takes --uncommitted, to apply uncommitted changes from a
      tree.  (Aaron Bentley)
  
    * 'bzr add --file-ids-from' can be used to specify another path to use
      for creating file ids, rather than generating all new ones. Internally,
      the 'action' passed to smart_add_tree() can return file_ids that
      will be used, rather than having bzrlib generate new ones.
      (John Arbash Meinel, #55781)

    * ``bzr selftest --benchmark`` now allows a ``--cache-dir`` parameter.
      This will cache some of the intermediate trees, and decrease the
      setup time for benchmark tests. (John Arbash Meinel)

    * Inverse forms are provided for all boolean options.  For example,
      --strict has --no-strict, --no-recurse has --recurse (Aaron Bentley)

    * Serialize out Inventories directly, rather than using ElementTree.
      Writing out a kernel sized inventory drops from 2s down to ~350ms.
      (Robert Collins, John Arbash Meinel)

  BUG FIXES:

    * Help diffutils 2.8.4 get along with binary tests (Marien Zwart: #57614)

    * Change LockDir so that if the lock directory doesn't exist when
      lock_write() is called, an attempt will be made to create it.
      (John Arbash Meinel, #56974)

    * ``bzr uncommit`` preserves pending merges. (John Arbash Meinel, #57660)

    * Active FTP transport now works as intended. (ghozzy, #56472)

    * Really fix mutter() so that it won't ever raise a UnicodeError.
      It means it is possible for ~/.bzr.log to contain non UTF-8 characters.
      But it is a debugging log, not a real user file.
      (John Arbash Meinel, #56947, #53880)

    * Change Command handle to allow Unicode command and options.
      At present we cannot register Unicode command names, so we will get
      BzrCommandError('unknown command'), or BzrCommandError('unknown option')
      But that is better than a UnicodeError + a traceback.
      (John Arbash Meinel, #57123)

    * Handle TZ=UTC properly when reading/writing revisions.
      (John Arbash Meinel, #55783, #56290)

    * Use GPG_TTY to allow gpg --cl to work with gpg-agent in a pipeline,
      (passing text to sign in on stdin). (John Arbash Meinel, #54468)

    * External diff does the right thing for binaries even in foreign 
      languages. (John Arbash Meinel, #56307)

    * Testament handles more cases when content is unicode. Specific bug was
      in handling of revision properties. (John Arbash Meinel, Holger Krekel,
      #54723)

    * The bzr selftest was failing on installed versions due to a bug in a new
      test helper. (John Arbash Meinel, Robert Collins, #58057)

  INTERNALS:

    * ``bzrlib.cache_utf8`` contains ``encode()`` and ``decode()`` functions
      which can be used to cache the conversion between utf8 and Unicode.
      Especially helpful for some of the knit annotation code, which has to
      convert revision ids to utf8 to annotate lines in storage.
      (John Arbash Meinel)

    * ``setup.py`` now searches the filesystem to find all packages which
      need to be installed. This should help make the life of packagers
      easier. (John Arbash Meinel)

bzr 0.9.0  2006-08-11

  SURPRISES:

   * The hard-coded built-in ignore rules have been removed. There are
     now two rulesets which are enforced. A user global one in 
     ~/.bazaar/ignore which will apply to every tree, and the tree
     specific one '.bzrignore'.
     ~/.bazaar/ignore will be created if it does not exist, but with
     a more conservative list than the old default.
     This fixes bugs with default rules being enforced no matter what. 
     The old list of ignore rules from bzr is available by
     running 'bzr ignore --old-default-rules'.
     (Robert Collins, Martin Pool, John Arbash Meinel)

   * 'branches.conf' has been changed to 'locations.conf', since it can apply
     to more locations than just branch locations.
     (Aaron Bentley)
   
  IMPROVEMENTS:

   * The revision specifier "revno:" is extended to accept the syntax
     revno:N:branch. For example,
     revno:42:http://bazaar-vcs.org/bzr/bzr.dev/ means revision 42 in
     bzr.dev.  (Matthieu Moy)

   * Tests updates to ensure proper URL handling, UNICODE support, and
     proper printing when the user's terminal encoding cannot display 
     the path of a file that has been versioned.
     ``bzr branch`` can take a target URL rather than only a local directory.
     Branch.get_parent()/set_parent() now save a relative path if possible,
     and normalize the parent based on root, allowing access across
     different transports. (John Arbash Meinel, Wouter van Heyst, Martin Pool)
     (Malone #48906, #42699, #40675, #5281, #3980, #36363, #43689,
     #42517, #42514)

   * On Unix, detect terminal width using an ioctl not just $COLUMNS.
     Use terminal width for single-line logs from ``bzr log --line`` and
     pending-merge display.  (Robert Widhopf-Fenk, Gustavo Niemeyer)
     (Malone #3507)

   * On Windows, detect terminal width using GetConsoleScreenBufferInfo.
     (Alexander Belchenko)

   * Speedup improvement for 'date:'-revision search. (Guillaume Pinot).

   * Show the correct number of revisions pushed when pushing a new branch.
     (Robert Collins).

   * 'bzr selftest' now shows a progress bar with the number of tests, and 
     progress made. 'make check' shows tests in -v mode, to be more useful
     for the PQM status window. (Robert Collins).
     When using a progress bar, failed tests are printed out, rather than
     being overwritten by the progress bar until the suite finishes.
     (John Arbash Meinel)

   * 'bzr selftest --benchmark' will run a new benchmarking selftest.
     'bzr selftest --benchmark --lsprof-timed' will use lsprofile to generate
     profile data for the individual profiled calls, allowing for fine
     grained analysis of performance.
     (Robert Collins, Martin Pool).

   * 'bzr commit' shows a progress bar. This is useful for commits over sftp
     where commit can take an appreciable time. (Robert Collins)

   * 'bzr add' is now less verbose in telling you what ignore globs were
     matched by files being ignored. Instead it just tells you how many 
     were ignored (because you might reasonably be expecting none to be
     ignored). 'bzr add -v' is unchanged and will report every ignored
     file. (Robert Collins).

   * ftp now has a test server if medusa is installed. As part of testing,
     ftp support has been improved, including support for supplying a
     non-standard port. (John Arbash Meinel).

   * 'bzr log --line' shows the revision number, and uses only the
     first line of the log message (#5162, Alexander Belchenko;
     Matthieu Moy)

   * 'bzr status' has had the --all option removed. The 'bzr ls' command
     should be used to retrieve all versioned files. (Robert Collins)

   * 'bzr bundle OTHER/BRANCH' will create a bundle which can be sent
     over email, and applied on the other end, while maintaining ancestry.
     This bundle can be applied with either 'bzr merge' or 'bzr pull',
     the same way you would apply another branch.
     (John Arbash Meinel, Aaron Bentley)
  
   * 'bzr whoami' can now be used to set your identity from the command line,
     for a branch or globally.  (Robey Pointer)

   * 'bzr checkout' now aliased to 'bzr co', and 'bzr annotate' to 'bzr ann'.
     (Michael Ellerman)

   * 'bzr revert DIRECTORY' now reverts the contents of the directory as well.
     (Aaron Bentley)

   * 'bzr get sftp://foo' gives a better error when paramiko is not present.
     Also updates things like 'http+pycurl://' if pycurl is not present.
     (John Arbash Meinel) (Malone #47821, #52204)

   * New env variable BZR_PROGRESS_BAR, sets the default progress bar type.
     Can be set to 'none' or 'dummy' to disable the progress bar, 'dots' or 
     'tty' to create the respective type. (John Arbash Meinel, #42197, #51107)

   * Improve the help text for 'bzr diff' to explain what various options do.
     (John Arbash Meinel, #6391)

   * 'bzr uncommit -r 10' now uncommits revisions 11.. rather than uncommitting
     revision 10. This makes -r10 more in line with what other commands do.
     'bzr uncommit' also now saves the pending merges of the revisions that
     were removed. So it is safe to uncommit after a merge, fix something,
     and commit again. (John Arbash Meinel, #32526, #31426)

   * 'bzr init' now also works on remote locations.
     (Wouter van Heyst, #48904)

   * HTTP support has been updated. When using pycurl we now support 
     connection keep-alive, which reduces dns requests and round trips.
     And for both urllib and pycurl we support multi-range requests, 
     which decreases the number of round-trips. Performance results for
     ``bzr branch http://bazaar-vcs.org/bzr/bzr.dev/`` indicate
     http branching is now 2-3x faster, and ``bzr pull`` in an existing 
     branch is as much as 4x faster.
     (Michael Ellerman, Johan Rydberg, John Arbash Meinel, #46768)

   * Performance improvements for sftp. Branching and pulling are now up to
     2x faster. Utilize paramiko.readv() support for async requests if it
     is available (paramiko > 1.6) (John Arbash Meinel)

  BUG FIXES:

    * Fix shadowed definition of TestLocationConfig that caused some 
      tests not to run.  (#32587, Erik Bågfors, Michael Ellerman, 
      Martin Pool)

    * Fix unnecessary requirement of sign-my-commits that it be run from
      a working directory.  (Martin Pool, Robert Collins)

    * 'bzr push location' will only remember the push location if it succeeds
      in connecting to the remote location. (#49742, John Arbash Meinel)

    * 'bzr revert' no longer toggles the executable bit on win32
      (#45010, John Arbash Meinel)

    * Handle broken pipe under win32 correctly. (John Arbash Meinel)
    
    * sftp tests now work correctly on win32 if you have a newer paramiko
      (John Arbash Meinel)

    * Cleanup win32 test suite, and general cleanup of places where
      file handles were being held open. (John Arbash Meinel)

    * When specifying filenames for 'diff -r x..y', the name of the file in the
      working directory can be used, even if its name is different in both x
      and y.

    * File-ids containing single- or double-quotes are handled correctly by
      push.  (#52227, Aaron Bentley)

    * Normalize unicode filenames to ensure cross-platform consistency.
      (John Arbash Meinel, #43689)

    * The argument parser can now handle '-' as an argument. Currently
      no code interprets it specially (it is mostly handled as a file named 
      '-'). But plugins, and future operations can use it.
      (John Arbash meinel, #50984)

    * Bundles can properly read binary files with a plain '\r' in them.
      (John Arbash Meinel, #51927)

    * Tuning iter_entries() to be more efficient (John Arbash Meinel, #5444)

    * Lots of win32 fixes (the test suite passes again).
      (John Arbash Meinel, #50155)

    * Handle openbsd returning None for sys.getfilesystemencoding() (#41183) 

    * Support ftp APPE (append) to allow Knits to be used over ftp (#42592)

    * Removals are only committed if they match the filespec (or if there is
      no filespec).  (#46635, Aaron Bentley)

    * smart-add recurses through all supplied directories 
      (John Arbash Meinel, #52578)

    * Make the bundle reader extra lines before and after the bundle text.
      This allows you to parse an email with the bundle inline.
      (John Arbash Meinel, #49182)

    * Change the file id generator to squash a little bit more. Helps when
      working with long filenames on windows. (Also helps for unicode filenames
      not generating hidden files). (John Arbash Meinel, #43801)

    * Restore terminal mode on C-c while reading sftp password.  (#48923, 
      Nicholas Allen, Martin Pool)

    * Timestamps are rounded to 1ms, and revision entries can be recreated
      exactly. (John Arbash Meinel, Jamie Wilkinson, #40693)

    * Branch.base has changed to a URL, but ~/.bazaar/locations.conf should
      use local paths, since it is user visible (John Arbash Meinel, #53653)

    * ``bzr status foo`` when foo was unversioned used to cause a full delta
      to be generated (John Arbash Meinel, #53638)

    * When reading revision properties, an empty value should be considered
      the empty string, not None (John Arbash Meinel, #47782)

    * ``bzr diff --diff-options`` can now handle binary files being changed.
      Also, the output is consistent when --diff-options is not supplied.
      (John Arbash Meinel, #54651, #52930)

    * Use the right suffixes for loading plugins (John Arbash Meinel, #51810)

    * Fix Branch.get_parent() to handle the case when the parent is not 
      accessible (John Arbash Meinel, #52976)

  INTERNALS:

    * Combine the ignore rules into a single regex rather than looping over
      them to reduce the threshold where  N^2 behaviour occurs in operations
      like status. (Jan Hudec, Robert Collins).

    * Appending to bzrlib.DEFAULT_IGNORE is now deprecated. Instead, use
      one of the add functions in bzrlib.ignores. (John Arbash Meinel)

    * 'bzr push' should only push the ancestry of the current revision, not
      all of the history in the repository. This is especially important for
      shared repositories. (John Arbash Meinel)

    * bzrlib.delta.compare_trees now iterates in alphabetically sorted order,
      rather than randomly walking the inventories. (John Arbash Meinel)

    * Doctests are now run in temporary directories which are cleaned up when
      they finish, rather than using special ScratchDir/ScratchBranch objects.
      (Martin Pool)

    * Split ``check`` into separate methods on the branch and on the repository,
      so that it can be specialized in ways that are useful or efficient for
      different formats.  (Martin Pool, Robert Collins)

    * Deprecate Repository.all_revision_ids; most methods don't really need
      the global revision graph but only that part leading up to a particular
      revision.  (Martin Pool, Robert Collins)

    * Add a BzrDirFormat control_formats list which allows for control formats
      that do not use '.bzr' to store their data - i.e. '.svn', '.hg' etc.
      (Robert Collins, Jelmer Vernooij).

    * bzrlib.diff.external_diff can be redirected to any file-like object.
      Uses subprocess instead of spawnvp.
      (#4047, #48914, James Henstridge, John Arbash Meinel)

    * New command line option '--profile-imports', which will install a custom
      importer to log time to import modules and regex compilation time to 
      sys.stderr (John Arbash Meinel)

    * 'EmptyTree' is now deprecated, please use repository.revision_tree(None)
      instead. (Robert Collins)

    * "RevisionTree" is now in bzrlib/revisiontree.py. (Robert Collins)

bzr 0.8.2  2006-05-17
  
  BUG FIXES:
   
    * setup.py failed to install launchpad plugin.  (Martin Pool)

bzr 0.8.1  2006-05-16

  BUG FIXES:

    * Fix failure to commit a merge in a checkout.  (Martin Pool, 
      Robert Collins, Erik Bågfors, #43959)

    * Nicer messages from 'commit' in the case of renames, and correct
      messages when a merge has occured. (Robert Collins, Martin Pool)

    * Separate functionality from assert statements as they are skipped in
      optimized mode of python. Add the same check to pending merges.
      (#44443, Olaf Conradi)

  CHANGES:

    * Do not show the None revision in output of bzr ancestry. (Olaf Conradi)

    * Add info on standalone branches without a working tree.
      (#44155, Olaf Conradi)

    * Fix bug in knits when raising InvalidRevisionId. (#44284, Olaf Conradi)

  CHANGES:

    * Make editor invocation comply with Debian Policy. First check
      environment variables VISUAL and EDITOR, then try editor from
      alternatives system. If that all fails, fall back to the pre-defined
      list of editors. (#42904, Olaf Conradi)

  NEW FEATURES:

    * New 'register-branch' command registers a public branch into 
      Launchpad.net, where it can be associated with bugs, etc.
      (Martin Pool, Bjorn Tillenius, Robert Collins)

  INTERNALS:

    * New public api in InventoryEntry - 'describe_change(old, new)' which
      provides a human description of the changes between two old and
      new. (Robert Collins, Martin Pool)

  TESTING:

    * Fix test case for bzr info in upgrading a standalone branch to metadir,
      uses bzrlib api now. (Olaf Conradi)

bzr 0.8  2006-05-08

  NOTES WHEN UPGRADING:

    Release 0.8 of bzr introduces a new format for history storage, called
    'knit', as an evolution of to the 'weave' format used in 0.7.  Local 
    and remote operations are faster using knits than weaves.  Several
    operations including 'init', 'init-repo', and 'upgrade' take a 
    --format option that controls this.  Branching from an existing branch
    will keep the same format.

    It is possible to merge, pull and push between branches of different
    formats but this is slower than moving data between homogenous
    branches.  It is therefore recommended (but not required) that you
    upgrade all branches for a project at the same time.  Information on
    formats is shown by 'bzr info'.

    bzr 0.8 now allows creation of 'repositories', which hold the history 
    of files and revisions for several branches.  Previously bzr kept all
    the history for a branch within the .bzr directory at the root of the
    branch, and this is still the default.  To create a repository, use
    the new 'bzr init-repo' command.  Branches exist as directories under
    the repository and contain just a small amount of information
    indicating the current revision of the branch.

    bzr 0.8 also supports 'checkouts', which are similar to in cvs and
    subversion.  Checkouts are associated with a branch (optionally in a
    repository), which contains all the historical information.  The
    result is that a checkout can be deleted without losing any
    already-committed revisions.  A new 'update' command is also available. 

    Repositories and checkouts are not supported with the 0.7 storage
    format.  To use them you must upgrad to either knits, or to the
    'metaweave' format, which uses weaves but changes the .bzr directory
    arrangement.
    

  IMPROVEMENTS:

    * Sftp paths can now be relative, or local, according to the lftp
      convention. Paths now take the form:
      sftp://user:pass@host:port/~/relative/path
      or
      sftp://user:pass@host:port/absolute/path

    * The FTP transport now tries to reconnect after a temporary
      failure. ftp put is made atomic. (Matthieu Moy)

    * The FTP transport now maintains a pool of connections, and
      reuses them to avoid multiple connections to the same host (like
      sftp did). (Daniel Silverstone)

    * The bzr_man.py file has been removed. To create the man page now,
      use ./generate_docs.py man. The new program can also create other files.
      Run "python generate_docs.py --help" for usage information. (Hans
      Ulrich Niedermann & James Blackwell).

    * Man Page now gives full help (James Blackwell). Help also updated to 
      reflect user config now being stored in .bazaar (Hans Ulrich
      Niedermann)

    * It's now possible to set aliases in bazaar.conf (Erik Bågfors)

    * Pull now accepts a --revision argument (Erik Bågfors)

    * 'bzr re-sign' now allows multiple revisions to be supplied on the command
      line. You can now use the following command to sign all of your old
      commits::

        find .bzr/revision-store// -name my@email-* \
          | sed 's/.*\/\/..\///' \
          | xargs bzr re-sign

    * Upgrade can now upgrade over the network. (Robert Collins)

    * Two new commands 'bzr checkout' and 'bzr update' allow for CVS/SVN-alike
      behaviour.  By default they will cache history in the checkout, but
      with --lightweight almost all data is kept in the master branch.
      (Robert Collins)

    * 'revert' unversions newly-versioned files, instead of deleting them.

    * 'merge' is more robust.  Conflict messages have changed.

    * 'merge' and 'revert' no longer clobber existing files that end in '~' or
      '.moved'.

    * Default log format can be set in configuration and plugins can register
      their own formatters. (Erik Bågfors)

    * New 'reconcile' command will check branch consistency and repair indexes
      that can become out of sync in pre 0.8 formats. (Robert Collins,
      Daniel Silverstone)

    * New 'bzr init --format' and 'bzr upgrade --format' option to control 
      what storage format is created or produced.  (Robert Collins, 
      Martin Pool)

    * Add parent location to 'bzr info', if there is one.  (Olaf Conradi)

    * New developer commands 'weave-list' and 'weave-join'.  (Martin Pool)

    * New 'init-repository' command, plus support for repositories in 'init'
      and 'branch' (Aaron Bentley, Erik Bågfors, Robert Collins)

    * Improve output of 'info' command. Show all relevant locations related to
      working tree, branch and repository. Use kibibytes for binary quantities.
      Fix off-by-one error in missing revisions of working tree.  Make 'info'
      work on branches, repositories and remote locations.  Show locations
      relative to the shared repository, if applicable.  Show locking status
      of locations.  (Olaf Conradi)

    * Diff and merge now safely handle binary files. (Aaron Bentley)

    * 'pull' and 'push' now normalise the revision history, so that any two
      branches with the same tip revision will have the same output from 'log'.
      (Robert Collins)

    * 'merge' accepts --remember option to store parent location, like 'push'
      and 'pull'. (Olaf Conradi)

    * bzr status and diff when files given as arguments do not exist
      in the relevant trees.  (Martin Pool, #3619)

    * Add '.hg' to the default ignore list.  (Martin Pool)

    * 'knit' is now the default disk format. This improves disk performance and
      utilization, increases incremental pull performance, robustness with SFTP
      and allows checkouts over SFTP to perform acceptably. 
      The initial Knit code was contributed by Johan Rydberg based on a
      specification by Martin Pool.
      (Robert Collins, Aaron Bentley, Johan Rydberg, Martin Pool).

    * New tool to generate all-in-one html version of the manual.  (Alexander
      Belchenko)

    * Hitting CTRL-C while doing an SFTP push will no longer cause stale locks
      to be left in the SFTP repository. (Robert Collins, Martin Pool).

    * New option 'diff --prefix' to control how files are named in diff
      output, with shortcuts '-p0' and '-p1' corresponding to the options for 
      GNU patch.  (Alexander Belchenko, Goffredo Baroncelli, Martin Pool)

    * Add --revision option to 'annotate' command.  (Olaf Conradi)

    * If bzr shows an unexpected revision-history after pulling (perhaps due
      to a reweave) it can now be corrected by 'bzr reconcile'.
      (Robert Collins)

  CHANGES:

    * Commit is now verbose by default, and shows changed filenames and the 
      new revision number.  (Robert Collins, Martin Pool)

    * Unify 'mv', 'move', 'rename'.  (#5379, Matthew Fuller)

    * 'bzr -h' shows help.  (#35940, Martin Pool, Ian Bicking)

    * Make 'pull' and 'push' remember location on failure using --remember.
      (Olaf Conradi)

    * For compatibility, make old format for using weaves inside metadir
      available as 'metaweave' format.  Rename format 'metadir' to 'default'.
      Clean up help for option --format in commands 'init', 'init-repo' and
      'upgrade'.  (Olaf Conradi)

  INTERNALS:
  
    * The internal storage of history, and logical branch identity have now
      been split into Branch, and Repository. The common locking and file 
      management routines are now in bzrlib.lockablefiles. 
      (Aaron Bentley, Robert Collins, Martin Pool)

    * Transports can now raise DependencyNotPresent if they need a library
      which is not installed, and then another implementation will be 
      tried.  (Martin Pool)

    * Remove obsolete (and no-op) `decode` parameter to `Transport.get`.  
      (Martin Pool)

    * Using Tree Transform for merge, revert, tree-building

    * WorkingTree.create, Branch.create, WorkingTree.create_standalone,
      Branch.initialize are now deprecated. Please see BzrDir.create_* for
      replacement API's. (Robert Collins)

    * New BzrDir class represents the .bzr control directory and manages
      formatting issues. (Robert Collins)

    * New repository.InterRepository class encapsulates Repository to 
      Repository actions and allows for clean selection of optimised code
      paths. (Robert Collins)

    * bzrlib.fetch.fetch and bzrlib.fetch.greedy_fetch are now deprecated,
      please use 'branch.fetch' or 'repository.fetch' depending on your
      needs. (Robert Collins)

    * deprecated methods now have a 'is_deprecated' flag on them that can
      be checked, if you need to determine whether a given callable is 
      deprecated at runtime. (Robert Collins)

    * Progress bars are now nested - see
      bzrlib.ui.ui_factory.nested_progress_bar. (Robert Collins, Robey Pointer)

    * New API call get_format_description() for each type of format.
      (Olaf Conradi)

    * Changed branch.set_parent() to accept None to remove parent.
      (Olaf Conradi)

    * Deprecated BzrError AmbiguousBase.  (Olaf Conradi)

    * WorkingTree.branch is now a read only property.  (Robert Collins)

    * bzrlib.ui.text.TextUIFactory now accepts a bar_type parameter which
      can be None or a factory that will create a progress bar. This is
      useful for testing or for overriding the bzrlib.progress heuristic.
      (Robert Collins)

    * New API method get_physical_lock_status() to query locks present on a
      transport.  (Olaf Conradi)

    * Repository.reconcile now takes a thorough keyword parameter to allow
      requesting an indepth reconciliation, rather than just a data-loss 
      check. (Robert Collins)

    * bzrlib.ui.ui_factory protocol now supports 'get_boolean' to prompt
      the user for yes/no style input. (Robert Collins)

  TESTING:

    * SFTP tests now shortcut the SSH negotiation, reducing test overhead
      for testing SFTP protocol support. (Robey Pointer)

    * Branch formats are now tested once per implementation (see bzrlib.
      tests.branch_implementations. This is analagous to the transport
      interface tests, and has been followed up with working tree,
      repository and BzrDir tests. (Robert Collins)

    * New test base class TestCaseWithTransport provides a transport aware
      test environment, useful for testing any transport-interface using
      code. The test suite option --transport controls the transport used
      by this class (when its not being used as part of implementation
      contract testing). (Robert Collins)

    * Close logging handler on disabling the test log. This will remove the
      handler from the internal list inside python's logging module,
      preventing shutdown from closing it twice.  (Olaf Conradi)

    * Move test case for uncommit to blackbox tests.  (Olaf Conradi)

    * run_bzr and run_bzr_captured now accept a 'stdin="foo"' parameter which
      will provide String("foo") to the command as its stdin.

bzr 0.7 2006-01-09

  CHANGES:

    * .bzrignore is excluded from exports, on the grounds that it's a bzr 
      internal-use file and may not be wanted.  (Jamie Wilkinson)

    * The "bzr directories" command were removed in favor of the new
      --kind option to the "bzr inventory" command.  To list all 
      versioned directories, now use "bzr inventory --kind directory".  
      (Johan Rydberg)

    * Under Windows configuration directory is now %APPDATA%\bazaar\2.0
      by default. (John Arbash Meinel)

    * The parent of Bzr configuration directory can be set by BZR_HOME
      environment variable. Now the path for it is searched in BZR_HOME, then
      in HOME. Under Windows the order is: BZR_HOME, APPDATA (usually
      points to C:\Documents and Settings\User Name\Application Data), HOME.
      (John Arbash Meinel)

    * Plugins with the same name in different directories in the bzr plugin
      path are no longer loaded: only the first successfully loaded one is
      used. (Robert Collins)

    * Use systems' external ssh command to open connections if possible.  
      This gives better integration with user settings such as ProxyCommand.
      (James Henstridge)

    * Permissions on files underneath .bzr/ are inherited from the .bzr 
      directory. So for a shared repository, simply doing 'chmod -R g+w .bzr/'
      will mean that future file will be created with group write permissions.

    * configure.in and config.guess are no longer in the builtin default 
      ignore list.

    * '.sw[nop]' pattern ignored, to ignore vim swap files for nameless
      files.  (John Arbash Meinel, Martin Pool)

  IMPROVEMENTS:

    * "bzr INIT dir" now initializes the specified directory, and creates 
      it if it does not exist.  (John Arbash Meinel)

    * New remerge command (Aaron Bentley)

    * Better zsh completion script.  (Steve Borho)

    * 'bzr diff' now returns 1 when there are changes in the working 
      tree. (Robert Collins)

    * 'bzr push' now exists and can push changes to a remote location. 
      This uses the transport infrastructure, and can store the remote
      location in the ~/.bazaar/branches.conf configuration file.
      (Robert Collins)

    * Test directories are only kept if the test fails and the user requests
      that they be kept.

    * Tweaks to short log printing

    * Added branch nicks, new nick command, printing them in log output. 
      (Aaron Bentley)

    * If $BZR_PDB is set, pop into the debugger when an uncaught exception 
      occurs.  (Martin Pool)

    * Accept 'bzr resolved' (an alias for 'bzr resolve'), as this is
      the same as Subversion.  (Martin Pool)

    * New ftp transport support (on ftplib), for ftp:// and aftp:// 
      URLs.  (Daniel Silverstone)

    * Commit editor temporary files now start with 'bzr_log.', to allow 
      text editors to match the file name and set up appropriate modes or 
      settings.  (Magnus Therning)

    * Improved performance when integrating changes from a remote weave.  
      (Goffredo Baroncelli)

    * Sftp will attempt to cache the connection, so it is more likely that
      a connection will be reused, rather than requiring multiple password
      requests.

    * bzr revno now takes an optional argument indicating the branch whose
      revno should be printed.  (Michael Ellerman)

    * bzr cat defaults to printing the last version of the file.  
      (#3632, Matthieu Moy)

    * New global option 'bzr --lsprof COMMAND' runs bzr under the lsprof 
      profiler.  (Denys Duchier)

    * Faster commits by reading only the headers of affected weave files. 
      (Denys Duchier)

    * 'bzr add' now takes a --dry-run parameter which shows you what would be
      added, but doesn't actually add anything. (Michael Ellerman)

    * 'bzr add' now lists how many files were ignored per glob.  add --verbose
      lists the specific files.  (Aaron Bentley)

    * 'bzr missing' now supports displaying changes in diverged trees and can
      be limited to show what either end of the comparison is missing.
      (Aaron Bently, with a little prompting from Daniel Silverstone)

  BUG FIXES:

    * SFTP can walk up to the root path without index errors. (Robert Collins)

    * Fix bugs in running bzr with 'python -O'.  (Martin Pool)

    * Error when run with -OO

    * Fix bug in reporting http errors that don't have an http error code.
      (Martin Pool)

    * Handle more cases of pipe errors in display commands

    * Change status to 3 for all errors

    * Files that are added and unlinked before committing are completely
      ignored by diff and status

    * Stores with some compressed texts and some uncompressed texts are now
      able to be used. (John A Meinel)

    * Fix for bzr pull failing sometimes under windows

    * Fix for sftp transport under windows when using interactive auth

    * Show files which are both renamed and modified as such in 'bzr 
      status' output.  (#4503, Daniel Silverstone)

    * Make annotate cope better with revisions committed without a valid 
      email address.  (Marien Zwart)

    * Fix representation of tab characters in commit messages.  (Harald 
      Meland)

    * List of plugin directories in BZR_PLUGIN_PATH environment variable is
      now parsed properly under Windows. (Alexander Belchenko)

    * Show number of revisions pushed/pulled/merged. (Robey Pointer)

    * Keep a cached copy of the basis inventory to speed up operations 
      that need to refer to it.  (Johan Rydberg, Martin Pool)

    * Fix bugs in bzr status display of non-ascii characters.  (Martin 
      Pool)

    * Remove Makefile.in from default ignore list.  (#6413, Tollef Fog 
      Heen, Martin Pool)

    * Fix failure in 'bzr added'.  (Nathan McCallum, Martin Pool)

  TESTING:

    * Fix selftest asking for passwords when there are no SFTP keys.  
      (Robey Pointer, Jelmer Vernooij) 

    * Fix selftest run with 'python -O'.  (Martin Pool)

    * Fix HTTP tests under Windows. (John Arbash Meinel)

    * Make tests work even if HOME is not set (Aaron Bentley)

    * Updated build_tree to use fixed line-endings for tests which read 
      the file cotents and compare. Make some tests use this to pass under
      Windows. (John Arbash Meinel)

    * Skip stat and symlink tests under Windows. (Alexander Belchenko)

    * Delay in selftest/testhashcash is now issued under win32 and Cygwin.
      (John Arbash Meinel)

    * Use terminal width to align verbose test output.  (Martin Pool)

    * Blackbox tests are maintained within the bzrlib.tests.blackbox directory.
      If adding a new test script please add that to
      bzrlib.tests.blackbox.__init__. (Robert Collins)

    * Much better error message if one of the test suites can't be 
      imported.  (Martin Pool)

    * Make check now runs the test suite twice - once with the default locale,
      and once with all locales forced to C, to expose bugs. This is not 
      trivially done within python, so for now its only triggered by running
      Make check. Integrators and packagers who wish to check for full 
      platform support should run 'make check' to test the source.
      (Robert Collins)

    * Tests can now run TestSkipped if they can't execute for any reason.
      (Martin Pool) (NB: TestSkipped should only be raised for correctable
      reasons - see the wiki spec ImprovingBzrTestSuite).

    * Test sftp with relative, absolute-in-homedir and absolute-not-in-homedir
      paths for the transport tests. Introduce blackbox remote sftp tests that
      test the same permutations. (Robert Collins, Robey Pointer)

    * Transport implementation tests are now independent of the local file
      system, which allows tests for esoteric transports, and for features
      not available in the local file system. They also repeat for variations
      on the URL scheme that can introduce issues in the transport code,
      see bzrlib.transport.TransportTestProviderAdapter() for this.
      (Robert Collins).

    * TestCase.build_tree uses the transport interface to build trees, pass
      in a transport parameter to give it an existing connection.
      (Robert Collins).

  INTERNALS:

    * WorkingTree.pull has been split across Branch and WorkingTree,
      to allow Branch only pulls. (Robert Collins)

    * commands.display_command now returns the result of the decorated 
      function. (Robert Collins)

    * LocationConfig now has a set_user_option(key, value) call to save
      a setting in its matching location section (a new one is created
      if needed). (Robert Collins)

    * Branch has two new methods, get_push_location and set_push_location
      to respectively, get and set the push location. (Robert Collins)

    * commands.register_command now takes an optional flag to signal that
      the registrant is planning to decorate an existing command. When 
      given multiple plugins registering a command is not an error, and
      the original command class (whether built in or a plugin based one) is
      returned to the caller. There is a new error 'MustUseDecorated' for
      signalling when a wrapping command should switch to the original
      version. (Robert Collins)

    * Some option parsing errors will raise 'BzrOptionError', allowing 
      granular detection for decorating commands. (Robert Collins).

    * Branch.read_working_inventory has moved to
      WorkingTree.read_working_inventory. This necessitated changes to
      Branch.get_root_id, and a move of Branch.set_inventory to WorkingTree
      as well. To make it clear that a WorkingTree cannot always be obtained
      Branch.working_tree() will raise 'errors.NoWorkingTree' if one cannot
      be obtained. (Robert Collins)

    * All pending merges operations from Branch are now on WorkingTree.
      (Robert Collins)

    * The follow operations from Branch have moved to WorkingTree:
      add()
      commit()
      move()
      rename_one()
      unknowns()
      (Robert Collins)

    * bzrlib.add.smart_add_branch is now smart_add_tree. (Robert Collins)

    * New "rio" serialization format, similar to rfc-822. (Martin Pool)

    * Rename selftests to `bzrlib.tests.test_foo`.  (John A Meinel, Martin 
      Pool)

    * bzrlib.plugin.all_plugins has been changed from an attribute to a 
      query method. (Robert Collins)
 
    * New options to read only the table-of-contents of a weave.  
      (Denys Duchier)

    * Raise NoSuchFile when someone tries to add a non-existant file.
      (Michael Ellerman)

    * Simplify handling of DivergedBranches in cmd_pull().
      (Michael Ellerman)
		   
   
    * Branch.controlfile* logic has moved to lockablefiles.LockableFiles, which
      is exposed as Branch().control_files. Also this has been altered with the
      controlfile pre/suffix replaced by simple method names like 'get' and
      'put'. (Aaron Bentley, Robert Collins).

    * Deprecated functions and methods can now be marked as such using the 
      bzrlib.symbol_versioning module. Marked method have their docstring
      updated and will issue a DeprecationWarning using the warnings module
      when they are used. (Robert Collins)

    * bzrlib.osutils.safe_unicode now exists to provide parameter coercion
      for functions that need unicode strings. (Robert Collins)

bzr 0.6 2005-10-28

  IMPROVEMENTS:
  
    * pull now takes --verbose to show you what revisions are added or removed
      (John A Meinel)

    * merge now takes a --show-base option to include the base text in
      conflicts.
      (Aaron Bentley)

    * The config files are now read using ConfigObj, so '=' should be used as
      a separator, not ':'.
      (Aaron Bentley)

    * New 'bzr commit --strict' option refuses to commit if there are 
      any unknown files in the tree.  To commit, make sure all files are 
      either ignored, added, or deleted.  (Michael Ellerman)

    * The config directory is now ~/.bazaar, and there is a single file 
      ~/.bazaar/bazaar.conf storing email, editor and other preferences.
      (Robert Collins)

    * 'bzr add' no longer takes a --verbose option, and a --quiet option
      has been added that suppresses all output.

    * Improved zsh completion support in contrib/zsh, from Clint
      Adams.

    * Builtin 'bzr annotate' command, by Martin Pool with improvements from 
      Goffredo Baroncelli.
    
    * 'bzr check' now accepts -v for verbose reporting, and checks for
      ghosts in the branch. (Robert Collins)

    * New command 're-sign' which will regenerate the gpg signature for 
      a revision. (Robert Collins)

    * If you set check_signatures=require for a path in 
      ~/.bazaar/branches.conf then bzr will invoke your
      gpg_signing_command (defaults to gpg) and record a digital signature
      of your commit. (Robert Collins)

    * New sftp transport, based on Paramiko.  (Robey Pointer)

    * 'bzr pull' now accepts '--clobber' which will discard local changes
      and make this branch identical to the source branch. (Robert Collins)

    * Just give a quieter warning if a plugin can't be loaded, and 
      put the details in .bzr.log.  (Martin Pool)

    * 'bzr branch' will now set the branch-name to the last component of the
      output directory, if one was supplied.

    * If the option 'post_commit' is set to one (or more) python function
      names (must be in the bzrlib namespace), then they will be invoked
      after the commit has completed, with the branch and revision_id as
      parameters. (Robert Collins)

    * Merge now has a retcode of 1 when conflicts occur. (Robert Collins)

    * --merge-type weave is now supported for file contents.  Tree-shape
      changes are still three-way based.  (Martin Pool, Aaron Bentley)

    * 'bzr check' allows the first revision on revision-history to have
      parents - something that is expected for cheap checkouts, and occurs
      when conversions from baz do not have all history.  (Robert Collins).

   * 'bzr merge' can now graft unrelated trees together, if your specify
     0 as a base. (Aaron Bentley)

   * 'bzr commit branch' and 'bzr commit branch/file1 branch/file2' now work
     (Aaron Bentley)

    * Add '.sconsign*' to default ignore list.  (Alexander Belchenko)

   * 'bzr merge --reprocess' minimizes conflicts

  TESTING:

    * The 'bzr selftest --pattern' option for has been removed, now 
      test specifiers on the command line can be simple strings, or 
      regexps, or both. (Robert Collins)

    * Passing -v to selftest will now show the time each test took to 
      complete, which will aid in analysing performance regressions and
      related questions. (Robert Collins)

    * 'bzr selftest' runs all tests, even if one fails, unless '--one'
      is given. (Martin Pool)

    * There is a new method for TestCaseInTempDir, assertFileEqual, which
      will check that a given content is equal to the content of the named
      file. (Robert Collins)

    * Fix test suite's habit of leaving many temporary log files in $TMPDIR.
      (Martin Pool)

  INTERNALS:

    * New 'testament' command and concept for making gpg-signatures 
      of revisions that are not tied to a particular internal
      representation.  (Martin Pool).

    * Per-revision properties ('revprops') as key-value associated 
      strings on each revision created when the revision is committed.
      Intended mainly for the use of external tools.  (Martin Pool).

    * Config options have moved from bzrlib.osutils to bzrlib.config.
      (Robert Collins)

    * Improved command line option definitions allowing explanations
      for individual options, among other things.  Contributed by 
      Magnus Therning.

    * Config options have moved from bzrlib.osutils to bzrlib.config.
      Configuration is now done via the config.Config interface:
      Depending on whether you have a Branch, a Location or no information
      available, construct a ``*Config``, and use its ``signature_checking``,
      ``username`` and ``user_email`` methods. (Robert Collins)

    * Plugins are now loaded under bzrlib.plugins, not bzrlib.plugin, and
      they are made available for other plugins to use. You should not 
      import other plugins during the __init__ of your plugin though, as 
      no ordering is guaranteed, and the plugins directory is not on the
      python path. (Robert Collins)

    * Branch.relpath has been moved to WorkingTree.relpath. WorkingTree no
      no longer takes an inventory, rather it takes an option branch
      parameter, and if None is given will open the branch at basedir 
      implicitly. (Robert Collins)

    * Cleaner exception structure and error reporting.  Suggested by 
      Scott James Remnant.  (Martin Pool)

    * Branch.remove has been moved to WorkingTree, which has also gained
      lock_read, lock_write and unlock methods for convenience. (Robert
      Collins)

    * Two decorators, needs_read_lock and needs_write_lock have been added
      to the branch module. Use these to cause a function to run in a
      read or write lock respectively. (Robert Collins)

    * Branch.open_containing now returns a tuple (Branch, relative-path),
      which allows direct access to the common case of 'get me this file
      from its branch'. (Robert Collins)

    * Transports can register using register_lazy_transport, and they 
      will be loaded when first used.  (Martin Pool)

    * 'pull' has been factored out of the command as WorkingTree.pull().
      A new option to WorkingTree.pull has been added, clobber, which will
      ignore diverged history and pull anyway.
      (Robert Collins)

    * config.Config has a 'get_user_option' call that accepts an option name.
      This will be looked up in branches.conf and bazaar.conf as normal.
      It is intended that this be used by plugins to support options - 
      options of built in programs should have specific methods on the config.
      (Robert Collins)

    * merge.merge_inner now has tempdir as an optional parameter. (Robert
      Collins)

    * Tree.kind is not recorded at the top level of the hierarchy, as it was
      missing on EmptyTree, leading to a bug with merge on EmptyTrees.
      (Robert Collins)

    * WorkingTree.__del__ has been removed, it was non deterministic and not 
      doing what it was intended to. See WorkingTree.__init__ for a comment
      about future directions. (Robert Collins/Martin Pool)

    * bzrlib.transport.http has been modified so that only 404 urllib errors
      are returned as NoSuchFile. Other exceptions will propogate as normal.
      This allows debuging of actual errors. (Robert Collins)

    * bzrlib.transport.Transport now accepts *ONLY* url escaped relative paths
      to apis like 'put', 'get' and 'has'. This is to provide consistent
      behaviour - it operates on url's only. (Robert Collins)

    * Transports can register using register_lazy_transport, and they 
      will be loaded when first used.  (Martin Pool)

    * 'merge_flex' no longer calls conflict_handler.finalize(), instead that
      is called by merge_inner. This is so that the conflict count can be 
      retrieved (and potentially manipulated) before returning to the caller
      of merge_inner. Likewise 'merge' now returns the conflict count to the
      caller. (Robert Collins)

    * 'revision.revision_graph can handle having only partial history for
      a revision - that is no revisions in the graph with no parents.
      (Robert Collins).

    * New builtins.branch_files uses the standard file_list rules to produce
      a branch and a list of paths, relative to that branch (Aaron Bentley)

    * New TestCase.addCleanup facility.

    * New bzrlib.version_info tuple (similar to sys.version_info), which can
      be used by programs importing bzrlib.

  BUG FIXES:

    * Better handling of branches in directories with non-ascii names. 
      (Joel Rosdahl, Panagiotis Papadakos)

    * Upgrades of trees with no commits will not fail due to accessing
      [-1] in the revision-history. (Andres Salomon)


bzr 0.1.1 2005-10-12

  BUG FIXES:

    * Fix problem in pulling over http from machines that do not 
      allow directories to be listed.

    * Avoid harmless warning about invalid hash cache after 
      upgrading branch format.

  PERFORMANCE: 
  
    * Avoid some unnecessary http operations in branch and pull.


bzr 0.1 2005-10-11

  NOTES:

    * 'bzr branch' over http initially gives a very high estimate
      of completion time but it should fall as the first few 
      revisions are pulled in.  branch is still slow on 
      high-latency connections.

  BUG FIXES:
  
    * bzr-man.py has been updated to work again. Contributed by
      Rob Weir.

    * Locking is now done with fcntl.lockf which works with NFS
      file systems. Contributed by Harald Meland.

    * When a merge encounters a file that has been deleted on
      one side and modified on the other, the old contents are
      written out to foo.BASE and foo.SIDE, where SIDE is this
      or OTHER. Contributed by Aaron Bentley.

    * Export was choosing incorrect file paths for the content of
      the tarball, this has been fixed by Aaron Bentley.

    * Commit will no longer commit without a log message, an 
      error is returned instead. Contributed by Jelmer Vernooij.

    * If you commit a specific file in a sub directory, any of its
      parent directories that are added but not listed will be 
      automatically included. Suggested by Michael Ellerman.

    * bzr commit and upgrade did not correctly record new revisions
      for files with only a change to their executable status.
      bzr will correct this when it encounters it. Fixed by
      Robert Collins

    * HTTP tests now force off the use of http_proxy for the duration.
      Contributed by Gustavo Niemeyer.

    * Fix problems in merging weave-based branches that have 
      different partial views of history.

    * Symlink support: working with symlinks when not in the root of a 
      bzr tree was broken, patch from Scott James Remnant.

  IMPROVEMENTS:

    * 'branch' now accepts a --basis parameter which will take advantage
      of local history when making a new branch. This allows faster 
      branching of remote branches. Contributed by Aaron Bentley.

    * New tree format based on weave files, called version 5.
      Existing branches can be upgraded to this format using 
      'bzr upgrade'.

    * Symlinks are now versionable. Initial patch by 
      Erik Toubro Nielsen, updated to head by Robert Collins.

    * Executable bits are tracked on files. Patch from Gustavo
      Niemeyer.

    * 'bzr status' now shows unknown files inside a selected directory.
      Patch from Heikki Paajanen.

    * Merge conflicts are recorded in .bzr. Two new commands 'conflicts'
      and 'resolve' have needed added, which list and remove those 
      merge conflicts respectively. A conflicted tree cannot be committed
      in. Contributed by Aaron Bentley.

    * 'rm' is now an alias for 'remove'.

    * Stores now split out their content in a single byte prefixed hash,
      dropping the density of files per directory by 256. Contributed by
      Gustavo Niemeyer.

    * 'bzr diff -r branch:URL' will now perform a diff between two branches.
      Contributed by Robert Collins.

    * 'bzr log' with the default formatter will show merged revisions,
      indented to the right. Initial implementation contributed by Gustavo
      Niemeyer, made incremental by Robert Collins.


  INTERNALS:

    * Test case failures have the exception printed after the log 
      for your viewing pleasure.

    * InventoryEntry is now an abstract base class, use one of the
      concrete InventoryDirectory etc classes instead.

    * Branch raises an UnsupportedFormatError when it detects a 
      bzr branch it cannot understand. This allows for precise
      handling of such circumstances.

    * Remove RevisionReference class; Revision.parent_ids is now simply a
      list of their ids and parent_sha1s is a list of their corresponding
      sha1s (for old branches only at the moment.)

    * New method-object style interface for Commit() and Fetch().

    * Renamed Branch.last_patch() to Branch.last_revision(), since
      we call them revisions not patches.

    * Move copy_branch to bzrlib.clone.copy_branch.  The destination
      directory is created if it doesn't exist.

    * Inventories now identify the files which were present by 
      giving the revision *of that file*.

    * Inventory and Revision XML contains a version identifier.  
      This must be consistent with the overall branch version
      but allows for more flexibility in future upgrades.

  TESTING:

    * Removed testsweet module so that tests can be run after 
      bzr installed by 'bzr selftest'.

    * 'bzr selftest' command-line arguments can now be partial ids
      of tests to run, e.g. 'bzr selftest test_weave'

      
bzr 0.0.9 2005-09-23

  BUG FIXES:

    * Fixed "branch -r" option.

    * Fix remote access to branches containing non-compressed history.
      (Robert Collins).

    * Better reliability of http server tests.  (John Arbash-Meinel)

    * Merge graph maximum distance calculation fix.  (Aaron Bentley)
   
    * Various minor bug in windows support have been fixed, largely in the
      test suite. Contributed by Alexander Belchenko.

  IMPROVEMENTS:

    * Status now accepts a -r argument to give status between chosen
      revisions. Contributed by Heikki Paajanen.

    * Revision arguments no longer use +/-/= to control ranges, instead
      there is a 'before' namespace, which limits the successive namespace.
      For example '$ bzr log -r date:yesterday..before:date:today' will
      select everything from yesterday and before today. Contributed by
      Robey Pointer

    * There is now a bzr.bat file created by distutils when building on 
      Windows. Contributed by Alexander Belchenko.

  INTERNALS:

    * Removed uuid() as it was unused.

    * Improved 'fetch' code for pulling revisions from one branch into
      another (used by pull, merged, etc.)


bzr 0.0.8 2005-09-20

  IMPROVEMENTS:

    * Adding a file whose parent directory is not versioned will
      implicitly add the parent, and so on up to the root. This means
      you should never need to explictly add a directory, they'll just
      get added when you add a file in the directory.  Contributed by
      Michael Ellerman.

    * Ignore .DS_Store (contains Mac metadata) by default.  Patch from
      Nir Soffer.

    * If you set BZR_EDITOR in the environment, it is checked in
      preference to EDITOR and the config file for the interactive commit
      editing program. Related to this is a bugfix where a missing program
      set in EDITOR would cause editing to fail, now the fallback program
      for the operating system is still tried.

    * Files that are not directories/symlinks/regular files will no longer
      cause bzr to fail, it will just ignore them by default. You cannot add
      them to the tree though - they are not versionable.


  INTERNALS:

    * Refactor xml packing/unpacking.

  BUG FIXES: 

    * Fixed 'bzr mv' by Ollie Rutherfurd.

    * Fixed strange error when trying to access a nonexistent http
      branch.

    * Make sure that the hashcache gets written out if it can't be
      read.


  PORTABILITY:

    * Various Windows fixes from Ollie Rutherfurd.

    * Quieten warnings about locking; patch from Matt Lavin.


bzr-0.0.7 2005-09-02

  NEW FEATURES:

    * ``bzr shell-complete`` command contributed by Clint Adams to
      help with intelligent shell completion.

    * New expert command ``bzr find-merge-base`` for debugging merges.


  ENHANCEMENTS:

    * Much better merge support.

    * merge3 conflicts are now reported with markers like '<<<<<<<'
      (seven characters) which is the same as CVS and pleases things
      like emacs smerge.


  BUG FIXES:

    * ``bzr upgrade`` no longer fails when trying to fix trees that
      mention revisions that are not present.

    * Fixed bugs in listing plugins from ``bzr plugins``.

    * Fix case of $EDITOR containing options for the editor.

    * Fix log -r refusing to show the last revision.
      (Patch from Goffredo Baroncelli.)


  CHANGES:

    * ``bzr log --show-ids`` shows the revision ids of all parents.

    * Externally provided commands on your $BZRPATH no longer need
      to recognize --bzr-usage to work properly, and can just handle
      --help themselves.


  LIBRARY:

    * Changed trace messages to go through the standard logging
      framework, so that they can more easily be redirected by
      libraries.



bzr-0.0.6 2005-08-18

  NEW FEATURES:

    * Python plugins, automatically loaded from the directories on
      BZR_PLUGIN_PATH or ~/.bzr.conf/plugins by default.

    * New 'bzr mkdir' command.

    * Commit mesage is fetched from an editor if not given on the
      command line; patch from Torsten Marek.

    * ``bzr log -m FOO`` displays commits whose message matches regexp 
      FOO.
      
    * ``bzr add`` with no arguments adds everything under the current directory.

    * ``bzr mv`` does move or rename depending on its arguments, like
      the Unix command.

    * ``bzr missing`` command shows a summary of the differences
      between two trees.  (Merged from John Arbash-Meinel.)

    * An email address for commits to a particular tree can be
      specified by putting it into .bzr/email within a branch.  (Based
      on a patch from Heikki Paajanen.)


  ENHANCEMENTS:

    * Faster working tree operations.


  CHANGES:

    * 3rd-party modules shipped with bzr are copied within the bzrlib
      python package, so that they can be installed by the setup
      script without clashing with anything already existing on the
      system.  (Contributed by Gustavo Niemeyer.)

    * Moved plugins directory to bzrlib/, so that there's a standard
      plugin directory which is not only installed with bzr itself but
      is also available when using bzr from the development tree.
      BZR_PLUGIN_PATH and DEFAULT_PLUGIN_PATH are then added to the
      standard plugins directory.

    * When exporting to a tarball with ``bzr export --format tgz``, put 
      everything under a top directory rather than dumping it into the
      current directory.   This can be overridden with the ``--root`` 
      option.  Patch from William Dodé and John Meinel.

    * New ``bzr upgrade`` command to upgrade the format of a branch,
      replacing ``bzr check --update``.

    * Files within store directories are no longer marked readonly on
      disk.

    * Changed ``bzr log`` output to a more compact form suggested by
      John A Meinel.  Old format is available with the ``--long`` or
      ``-l`` option, patched by William Dodé.

    * By default the commit command refuses to record a revision with
      no changes unless the ``--unchanged`` option is given.

    * The ``--no-plugins``, ``--profile`` and ``--builtin`` command
      line options must come before the command name because they 
      affect what commands are available; all other options must come 
      after the command name because their interpretation depends on
      it.

    * ``branch`` and ``clone`` added as aliases for ``branch``.

    * Default log format is back to the long format; the compact one
      is available with ``--short``.
      
      
  BUG FIXES:
  
    * Fix bugs in committing only selected files or within a subdirectory.


bzr-0.0.5  2005-06-15
  
  CHANGES:

    * ``bzr`` with no command now shows help rather than giving an
      error.  Suggested by Michael Ellerman.

    * ``bzr status`` output format changed, because svn-style output
      doesn't really match the model of bzr.  Now files are grouped by
      status and can be shown with their IDs.  ``bzr status --all``
      shows all versioned files and unknown files but not ignored files.

    * ``bzr log`` runs from most-recent to least-recent, the reverse
      of the previous order.  The previous behaviour can be obtained
      with the ``--forward`` option.
        
    * ``bzr inventory`` by default shows only filenames, and also ids
      if ``--show-ids`` is given, in which case the id is the second
      field.


  ENHANCEMENTS:

    * New 'bzr whoami --email' option shows only the email component
      of the user identification, from Jo Vermeulen.

    * New ``bzr ignore PATTERN`` command.

    * Nicer error message for broken pipe, interrupt and similar
      conditions that don't indicate an internal error.

    * Add ``.*.sw[nop] .git .*.tmp *,v`` to default ignore patterns.

    * Per-branch locks keyed on ``.bzr/branch-lock``, available in
      either read or write mode.

    * New option ``bzr log --show-ids`` shows revision and file ids.

    * New usage ``bzr log FILENAME`` shows only revisions that
      affected that file.

    * Changed format for describing changes in ``bzr log -v``.

    * New option ``bzr commit --file`` to take a message from a file,
      suggested by LarstiQ.

    * New syntax ``bzr status [FILE...]`` contributed by Bartosz
      Oler.  File may be in a branch other than the working directory.

    * ``bzr log`` and ``bzr root`` can be given an http URL instead of
      a filename.

    * Commands can now be defined by external programs or scripts
      in a directory on $BZRPATH.

    * New "stat cache" avoids reading the contents of files if they 
      haven't changed since the previous time.

    * If the Python interpreter is too old, try to find a better one
      or give an error.  Based on a patch from Fredrik Lundh.

    * New optional parameter ``bzr info [BRANCH]``.

    * New form ``bzr commit SELECTED`` to commit only selected files.

    * New form ``bzr log -r FROM:TO`` shows changes in selected
      range; contributed by John A Meinel.

    * New option ``bzr diff --diff-options 'OPTS'`` allows passing
      options through to an external GNU diff.

    * New option ``bzr add --no-recurse`` to add a directory but not
      their contents.

    * ``bzr --version`` now shows more information if bzr is being run
      from a branch.

  
  BUG FIXES:

    * Fixed diff format so that added and removed files will be
      handled properly by patch.  Fix from Lalo Martins.

    * Various fixes for files whose names contain spaces or other
      metacharacters.


  TESTING:

    * Converted black-box test suites from Bourne shell into Python;
      now run using ``./testbzr``.  Various structural improvements to
      the tests.

    * testbzr by default runs the version of bzr found in the same
      directory as the tests, or the one given as the first parameter.

    * testbzr also runs the internal tests, so the only command
      required to check is just ``./testbzr``.

    * testbzr requires python2.4, but can be used to test bzr running
      under a different version.

    * Tests added for many other changes in this release.


  INTERNAL:

    * Included ElementTree library upgraded to 1.2.6 by Fredrik Lundh.

    * Refactor command functions into Command objects based on HCT by
      Scott James Remnant.

    * Better help messages for many commands.

    * Expose bzrlib.open_tracefile() to start the tracefile; until
      this is called trace messages are just discarded.

    * New internal function find_touching_revisions() and hidden
      command touching-revisions trace the changes to a given file.

    * Simpler and faster compare_inventories() function.

    * bzrlib.open_tracefile() takes a tracefilename parameter.

    * New AtomicFile class.

    * New developer commands ``added``, ``modified``.


  PORTABILITY:

    * Cope on Windows on python2.3 by using the weaker random seed.
      2.4 is now only recommended.


bzr-0.0.4  2005-04-22

  ENHANCEMENTS:

    * 'bzr diff' optionally takes a list of files to diff.  Still a bit
      basic.  Patch from QuantumG.

    * More default ignore patterns.

    * New 'bzr log --verbose' shows a list of files changed in the
      changeset.  Patch from Sebastian Cote.

    * Roll over ~/.bzr.log if it gets too large.

    * Command abbreviations 'ci', 'st', 'stat', '?' based on a patch
      by Jason Diamon.

    * New 'bzr help commands' based on a patch from Denys Duchier.


  CHANGES:

    * User email is determined by looking at $BZREMAIL or ~/.bzr.email
      or $EMAIL.  All are decoded by the locale preferred encoding.
      If none of these are present user@hostname is used.  The host's
      fully-qualified name is not used because that tends to fail when
      there are DNS problems.

    * New 'bzr whoami' command instead of username user-email.


  BUG FIXES: 

    * Make commit safe for hardlinked bzr trees.

    * Some Unicode/locale fixes.

    * Partial workaround for difflib.unified_diff not handling
      trailing newlines properly.


  INTERNAL:

    * Allow docstrings for help to be in PEP0257 format.  Patch from
      Matt Brubeck.

    * More tests in test.sh.

    * Write profile data to a temporary file not into working
      directory and delete it when done.

    * Smaller .bzr.log with process ids.


  PORTABILITY:

    * Fix opening of ~/.bzr.log on Windows.  Patch from Andrew
      Bennetts.

    * Some improvements in handling paths on Windows, based on a patch
      from QuantumG.


bzr-0.0.3  2005-04-06

  ENHANCEMENTS:

    * New "directories" internal command lists versioned directories
      in the tree.

    * Can now say "bzr commit --help".

    * New "rename" command to rename one file to a different name
      and/or directory.

    * New "move" command to move one or more files into a different
      directory.

    * New "renames" command lists files renamed since base revision.

    * New cat command contributed by janmar.

  CHANGES:

    * .bzr.log is placed in $HOME (not pwd) and is always written in
      UTF-8.  (Probably not a completely good long-term solution, but
      will do for now.)

  PORTABILITY:

    * Workaround for difflib bug in Python 2.3 that causes an
      exception when comparing empty files.  Reported by Erik Toubro
      Nielsen.

  INTERNAL:

    * Refactored inventory storage to insert a root entry at the top.

  TESTING:

    * Start of shell-based black-box testing in test.sh.


bzr-0.0.2.1

  PORTABILITY:

    * Win32 fixes from Steve Brown.


bzr-0.0.2  "black cube"  2005-03-31

  ENHANCEMENTS:

    * Default ignore list extended (see bzrlib/__init__.py).

    * Patterns in .bzrignore are now added to the default ignore list,
      rather than replacing it.

    * Ignore list isn't reread for every file.

    * More help topics.

    * Reinstate the 'bzr check' command to check invariants of the
      branch.

    * New 'ignored' command lists which files are ignored and why;
      'deleted' lists files deleted in the current working tree.

    * Performance improvements.

    * New global --profile option.
    
    * Ignore patterns like './config.h' now correctly match files in
      the root directory only.


bzr-0.0.1  2005-03-26

  ENHANCEMENTS:

    * More information from info command.

    * Can now say "bzr help COMMAND" for more detailed help.

    * Less file flushing and faster performance when writing logs and
      committing to stores.

    * More useful verbose output from some commands.

  BUG FIXES:

    * Fix inverted display of 'R' and 'M' during 'commit -v'.

  PORTABILITY:

    * Include a subset of ElementTree-1.2.20040618 to make
      installation easier.

    * Fix time.localtime call to work with Python 2.3 (the minimum
      supported).


bzr-0.0.0.69  2005-03-22

  ENHANCEMENTS:

    * First public release.

    * Storage of local versions: init, add, remove, rm, info, log,
      diff, status, etc.<|MERGE_RESOLUTION|>--- conflicted
+++ resolved
@@ -5,10 +5,9 @@
     * Merge directives can now be supplied as input to `merge` and `pull`,
       like bundles can.  (Aaron Bentley)
 
-<<<<<<< HEAD
     * New option '--fixes' to commit, which stores bug fixing annotations as
       revision properties. (Jonathan Lange, James Henstridge, Robert Collins)
-=======
+
     * ``selftest`` has new short options ``-f`` and ``-1``.  (Martin
       Pool)
 
@@ -24,7 +23,6 @@
       the _see_also facility on command classes. Likewise the bzr_man
       documentation, and the bzr.1 man page also include this information.
       (Robert Collins)
->>>>>>> 82a9ae20
 
   INTERNALS:
 
