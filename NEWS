--- conflicted
+++ resolved
@@ -5,7 +5,6 @@
 .. contents:: List of Releases
    :depth: 1
 
-<<<<<<< HEAD
 
 bzr 2.1.1
 #########
@@ -355,10 +354,6 @@
 
 bzr 2.0.5 (not released yet)
 ############################
-=======
-bzr 2.0.5
-#########
->>>>>>> 6714ac2a
 
 :Codename:
 :2.0.5: NOT RELEASED YET
