bzr 0.15rc3  2007-03-26

  CHANGES:
 
    * A warning is now displayed when opening working trees in older 
      formats, to encourage people to upgrade to WorkingTreeFormat4.
      (Martin Pool)

  IMPROVEMENTS:

    * HTTP redirections are now taken into account when a branch (or a
      bundle) is accessed for the first time. A message is issued at each
      redirection to inform the user. In the past, http redirections were
      silently followed for each request which significantly degraded the
      performances. The http redirections are not followed anymore by
      default, instead a RedirectRequested exception is raised. For bzrlib
      users needing to follow http redirections anyway,
      bzrlib.transport.do_catching_redirections provide an easy transition
      path.  
      (vila)

<<<<<<< HEAD
=======
  BUGFIXES:

    * Correctly handles mutiple permanent http redirections.
     (vila, #88780)

    * Handle incompatible repositories as a user issue when fetching.


bzr 0.15rc3  2007-03-24

  CHANGES:
 
    * A warning is now displayed when opening working trees in older 
      formats, to encourage people to upgrade to WorkingTreeFormat4.
      (Martin Pool)

>>>>>>> 945c1a39
  INTERNALS:

    * Added ``ReadLock.temporary_write_lock()`` to allow upgrading an OS read
      lock to an OS write lock. Linux can do this without unlocking, Win32
      needs to unlock in between. (John Arbash Meinel)
 
    * New parameter ``recommend_upgrade`` to BzrDir.open_workingtree 
      to silence (when false) warnings about opening old formats.
      (Martin Pool)

    * Fix minor performance regression with bzr-0.15 on pre-dirstate
      trees. (We were reading the working inventory too many times).
      (John Arbash Meinel)

  BUGFIXES:

    * Take smtp_server from user config into account.
      (vila, #92195)

    * Restore Unicode filename handling for versioned and unversioned files.
      (John Arbash Meinel, #92608)

    * Don't fail during ``bzr commit`` if a file is marked removed, and
      the containing directory is auto-removed.  (John Arbash Meinel, #93681)

    * ``bzr status FILENAME`` failed on Windows because of an uncommon
      errno. (``ERROR_DIRECTORY == 267 != ENOTDIR``).
      (Wouter van Heyst, John Arbash Meinel, #90819)

    * ``bzr checkout source`` should create a local branch in the same
      format as source. (John Arbash Meinel, #93854)

    * ``bzr commit`` with a kind change was failing to update the
      last-changed-revision for directories.  The
      InventoryDirectory._unchanged only looked at the parent_id and name,
      ignoring the fact that the kind could have changed, too.
      (John Arbash Meinel, #90111)

    * ``bzr mv dir/subdir other`` was incorrectly updating files inside
      the directory. So that there was a chance it would break commit,
      etc. (John Arbash Meinel, #94037)
 
    * Correctly handles mutiple permanent http redirections.
     (vila, #88780)


bzr 0.15rc2  2007-03-14

  NOTES WHEN UPGRADING:
        
    * Release 0.15rc2 of bzr changes the ``bzr init-repo`` command to
      default to ``--trees`` instead of ``--no-trees``.
      Existing shared repositories are not affected.

  IMPROVEMENTS:

    * New ``merge-directive`` command to generate machine- and human-readable
      merge requests.  (Aaron Bentley)

    * New ``submit:`` revision specifier makes it easy to diff against the
      common ancestor with the submit location (Aaron Bentley)

    * Added support for Putty's SSH implementation. (Dmitry Vasiliev)

    * Added ``bzr status --versioned`` to report only versioned files, 
      not unknowns. (Kent Gibson)

    * Merge now autodetects the correct line-ending style for its conflict
      markers.  (Aaron Bentley)

  INTERNALS:

    * Refactored SSH vendor registration into SSHVendorManager class.
      (Dmitry Vasiliev)

  BUGFIXES:

    * New ``--numbered-dirs`` option to ``bzr selftest`` to use
      numbered dirs for TestCaseInTempDir. This is default behavior
      on Windows. Anyone can force named dirs on Windows
      with ``--no-numbered-dirs``. (Alexander Belchenko)

    * Fix ``RevisionSpec_revid`` to handle the Unicode strings passed in
      from the command line. (Marien Zwart, #90501)

    * Fix ``TreeTransform._iter_changes`` when both the source and
      destination are missing. (Aaron Bentley, #88842)

    * Fix commit of merges with symlinks in dirstate trees.
      (Marien Zwart)
    
    * Switch the ``bzr init-repo`` default from --no-trees to --trees. 
      (Wouter van Heyst, #53483)


bzr 0.15rc1  2007-03-07

  SURPRISES:

    * The default disk format has changed. Please run 'bzr upgrade' in your
      working trees to upgrade. This new default is compatible for network
      operations, but not for local operations. That is, if you have two
      versions of bzr installed locally, after upgrading you can only use the
      bzr 0.15 version. This new default does not enable tags or nested-trees
      as they are incompatible with bzr versions before 0.15 over the network.

    * For users of bzrlib: Two major changes have been made to the working tree
      api in bzrlib. The first is that many methods and attributes, including
      the inventory attribute, are no longer valid for use until one of
      lock_read/lock_write/lock_tree_write has been called, and become invalid
      again after unlock is called. This has been done to improve performance
      and correctness as part of the dirstate development. (Robert Collins,
      John A Meinel, Martin Pool, and others).

    * For users of bzrlib: The attribute 'tree.inventory' should be considered
      readonly. Previously it was possible to directly alter this attribute, or
      its contents, and have the tree notice this. This has been made
      unsupported - it may work in some tree formats, but in the newer dirstate
      format such actions will have no effect and will be ignored, or even
      cause assertions. All operations possible can still be carried out by a
      combination of the tree API, and the bzrlib.transform API. (Robert
      Collins, John A Meinel, Martin Pool, and others).

  IMPROVEMENTS:

    * Support for OS Windows 98. Also .bzr.log on any windows system
      saved in My Documents folder. (Alexander Belchenko)

    * ``bzr mv`` enhanced to support already moved files.
      In the past the mv command would have failed if the source file doesn't
      exist. In this situation ``bzr mv`` would now detect that the file has
      already moved and update the repository accordingly, if the target file
      does exist.
      A new option ``--after`` has been added so that if two files already
      exist, you could notify Bazaar that you have moved a (versioned) file
      and replaced it with another. Thus in this case ``bzr move --after``
      will only update the Bazaar identifier.
      (Steffen Eichenberg, Marius Kruger)

    * ``ls`` now works on treeless branches and remote branches.
      (Aaron Bentley)

    * ``bzr help global-options`` describes the global options.
      (Aaron Bentley)

    * ``bzr pull --overwrite`` will now correctly overwrite checkouts.
      (Robert Collins)

    * Files are now allowed to change kind (e.g. from file to symlink).
      Supported by ``commit``, ``revert`` and ``status``
      (Aaron Bentley)

    * ``inventory`` and ``unknowns`` hidden in favour of ``ls``
      (Aaron Bentley)

    * ``bzr help checkouts`` descibes what checkouts are and some possible
      uses of them. (James Westby, Aaron Bentley)

    * A new ``-d`` option to push, pull and merge overrides the default 
      directory.  (Martin Pool)

    * Branch format 6: smaller, and potentially faster than format 5.  Supports
      "append_history_only" mode, where the log view and revnos do not change,
      except by being added to.  Stores policy settings in
      ".bzr/branch/branch.conf".

    * append_only branches:  Format 6 branches may be configured so that log
      view and revnos are always consistent.  Either create the branch using
      "bzr init --append-revisions-only" or edit the config file as descriped
      in docs/configuration.txt.

    * rebind: Format 6 branches retain the last-used bind location, so if you
      "bzr unbind", you can "bzr bind" to bind to the previously-selected
      bind location.

    * Builtin tags support, created and deleted by the ``tag`` command and
      stored in the branch.  Tags can be accessed with the revisionspec
      ``-rtag:``, and listed with ``bzr tags``.  Tags are not versioned 
      at present. Tags require a network incompatible upgrade. To perform this
      upgrade, run ``bzr upgrade --dirstate-tags`` in your branch and
      repositories. (Martin Pool)

    * The bzr:// transport now has a well-known port number, 4155, which it will
      use by default.  (Andrew Bennetts, Martin Pool)

    * Bazaar now looks for user-installed plugins before looking for site-wide
      plugins. (Jonathan Lange)

    * ``bzr resolve`` now detects and marks resolved text conflicts.
      (Aaron Bentley)

  INTERNALS:

    * Internally revision ids and file ids are now passed around as utf-8
      bytestrings, rather than treating them as Unicode strings. This has
      performance benefits for Knits, since we no longer need to decode the
      revision id for each line of content, nor for each entry in the index.
      This will also help with the future dirstate format.
      (John Arbash Meinel)

    * Reserved ids (any revision-id ending in a colon) are rejected by
      versionedfiles, repositories, branches, and working trees
      (Aaron Bentley)

    * Minor performance improvement by not creating a ProgressBar for
      every KnitIndex we create. (about 90ms for a bzr.dev tree)
      (John Arbash Meinel)

    * New easier to use Branch hooks facility. There are five initial hooks,
      all documented in bzrlib.branch.BranchHooks.__init__ - 'set_rh',
      'post_push', 'post_pull', 'post_commit', 'post_uncommit'. These hooks
      fire after the matching operation on a branch has taken place, and were
      originally added for the branchrss plugin. (Robert Collins)

    * New method ``Branch.push()`` which should be used when pushing from a
      branch as it makes performance and policy decisions to match the UI
      level command ``push``. (Robert Collins).

    * Add a new method ``Tree.revision_tree`` which allows access to cached
      trees for arbitrary revisions. This allows the in development dirstate
      tree format to provide access to the callers to cached copies of 
      inventory data which are cheaper to access than inventories from the
      repository.
      (Robert Collins, Martin Pool)

    * New Branch.last_revision_info method, this is being done to allow
      optimization of requests for both the number of revisions and the last
      revision of a branch with smartservers and potentially future branch
      formats. (Wouter van Heyst, Robert Collins)

    * Allow 'import bzrlib.plugins.NAME' to work when the plugin NAME has not
      yet been loaded by load_plugins(). This allows plugins to depend on each
      other for code reuse without requiring users to perform file-renaming
      gymnastics. (Robert Collins)

    * New Repository method 'gather_stats' for statistic data collection.
      This is expected to grow to cover a number of related uses mainly
      related to bzr info. (Robert Collins)

    * Log formatters are now managed with a registry.
      ``log.register_formatter`` continues to work, but callers accessing
      the FORMATTERS dictionary directly will not.

    * Allow a start message to be passed to the ``edit_commit_message``
      function.  This will be placed in the message offered to the user
      for editing above the separator. It allows a template commit message
      to be used more easily. (James Westby)

    * ``GPGStrategy.sign()`` will now raise ``BzrBadParameterUnicode`` if
      you pass a Unicode string rather than an 8-bit string. Callers need
      to be updated to encode first. (John Arbash Meinel)

    * Branch.push, pull, merge now return Result objects with information
      about what happened, rather than a scattering of various methods.  These
      are also passed to the post hooks.  (Martin Pool)

    * File formats and architecture is in place for managing a forest of trees
      in bzr, and splitting up existing trees into smaller subtrees, and
      finally joining trees to make a larger tree. This is the first iteration
      of this support, and the user-facing aspects still require substantial
      work.  If you wish to experiment with it, use ``bzr upgrade
      --dirstate-with-subtree`` in your working trees and repositories.
      You can use the hidden commands ``split`` and ``join`` and to create
      and manipulate nested trees, but please consider using the nested-trees
      branch, which contains substantial UI improvements, instead.
      http://code.aaronbentley.com/bzr/bzrrepo/nested-trees/
      (Aaron Bentley, Martin Pool, Robert Collins).

  BUGFIXES:

    * ``bzr annotate`` now uses dotted revnos from the viewpoint of the
      branch, rather than the last changed revision of the file.
      (John Arbash Meinel, #82158)

    * Lock operations no longer hang if they encounter a permission problem.
      (Aaron Bentley)

    * ``bzr push`` can resume a push that was canceled before it finished.
      Also, it can push even if the target directory exists if you supply
      the ``--use-existing-dir`` flag.
      (John Arbash Meinel, #30576, #45504)

    * Fix http proxy authentication when user and an optional
      password appears in the ``*_proxy`` vars. (Vincent Ladeuil,
      #83954).

    * ``bzr log branch/file`` works for local treeless branches
      (Aaron Bentley, #84247)

    * Fix problem with UNC paths on Windows 98. (Alexander Belchenko, #84728)

    * Searching location of CA bundle for PyCurl in env variable (CURL_CA_BUNDLE),
      and on win32 along the PATH. (Alexander Belchenko, #82086)

    * ``bzr init`` works with unicode argument LOCATION.
      (Alexander Belchenko, #85599)

    * Raise DependencyNotPresent if pycurl do not support https. (Vincent
      Ladeuil, #85305)

    * Invalid proxy env variables should not cause a traceback.
      (Vincent Ladeuil, #87765)

    * Ignore patterns normalised to use '/' path separator.
      (Kent Gibson, #86451)

    * bzr rocks. It sure does! Fix case. (Vincent Ladeuil, #78026)

    * Fix bzrtools shelve command for removed lines beginning with "--"
      (Johan Dahlberg, #75577)

  TESTING:

    * New ``--first`` option to ``bzr selftest`` to run specified tests
      before the rest of the suite.  (Martin Pool)


bzr 0.14  2007-01-23

  IMPROVEMENTS:

    * ``bzr help global-options`` describes the global options. (Aaron Bentley)

  BUG FIXES:
    
    * Skip documentation generation tests if the tools to do so are not
      available. Fixes running selftest for installled copies of bzr. 
      (John Arbash Meinel, #80330)

    * Fix the code that discovers whether bzr is being run from it's
      working tree to handle the case when it isn't but the directory
      it is in is below a repository. (James Westby, #77306)


bzr 0.14rc1  2007-01-16

  IMPROVEMENTS:

    * New connection: ``bzr+http://`` which supports tunnelling the smart
      protocol over an HTTP connection. If writing is enabled on the bzr
      server, then you can write over the http connection.
      (Andrew Bennetts, John Arbash Meinel)

    * Aliases now support quotation marks, so they can contain whitespace
      (Marius Kruger)

    * PyCurlTransport now use a single curl object. By specifying explicitly
      the 'Range' header, we avoid the need to use two different curl objects
      (and two connections to the same server). (Vincent Ladeuil)

    * ``bzr commit`` does not prompt for a message until it is very likely to
      succeed.  (Aaron Bentley)

    * ``bzr conflicts`` now takes --text to list pathnames of text conflicts
      (Aaron Bentley)

    * Fix ``iter_lines_added_or_present_in_versions`` to use a set instead
      of a list while checking if a revision id was requested. Takes 10s
      off of the ``fileids_affected_by_revision_ids`` time, which is 10s
      of the ``bzr branch`` time. Also improve ``fileids_...`` time by
      filtering lines with a regex rather than multiple ``str.find()``
      calls. (saves another 300ms) (John Arbash Meinel)

    * Policy can be set for each configuration key. This allows keys to be
      inherited properly across configuration entries. For example, this
      should enable you to do::
        
        [/home/user/project]
        push_location = sftp://host/srv/project/
        push_location:policy = appendpath

      And then a branch like ``/home/user/project/mybranch`` should get an
      automatic push location of ``sftp://host/srv/project/mybranch``.
      (James Henstridge)

    * Added ``bzr status --short`` to make status report svn style flags
      for each file.  For example::

        $ bzr status --short
        A  foo
        A  bar
        D  baz
        ?  wooley

    * 'bzr selftest --clean-output' allows easily clean temporary tests 
      directories without running tests. (Alexander Belchenko)

    * ``bzr help hidden-commands`` lists all hidden commands. (Aaron Bentley)

    * ``bzr merge`` now has an option ``--pull`` to fall back to pull if
      local is fully merged into remote. (Jan Hudec)

    * ``bzr help formats`` describes available directory formats. (Aaron Bentley)

  INTERNALS:

    * A few tweaks directly to ``fileids_affected_by_revision_ids`` to
      help speed up processing, as well allowing to extract unannotated
      lines. Between the two ``fileids_affected_by_revision_ids`` is
      improved by approx 10%. (John Arbash Meinel)

    * Change Revision serialization to only write out millisecond
      resolution. Rather than expecting floating point serialization to
      preserve more resolution than we need. (Henri Weichers, Martin Pool)

    * Test suite ends cleanly on Windows.  (Vincent Ladeuil)

    * When 'encoding_type' attribute of class Command is equal to 'exact', 
      force sys.stdout to be a binary stream on Windows, and therefore
      keep exact line-endings (without LF -> CRLF conversion).
      (Alexander Belchenko)

    * Single-letter short options are no longer globally declared.  (Martin
      Pool)

    * Before using detected user/terminal encoding bzr should check
      that Python has corresponding codec. (Alexander Belchenko)

    * Formats for end-user selection are provided via a FormatRegistry (Aaron Bentley)

  BUG FIXES:

    * ``bzr missing --verbose`` was showing adds/removals in the wrong
      direction. (John Arbash Meinel)

    * ``bzr annotate`` now defaults to showing dotted revnos for merged
      revisions. It cuts them off at a depth of 12 characters, but you can
      supply ``--long`` to see the full number. You can also use
      ``--show-ids`` to display the original revision ids, rather than
      revision numbers and committer names. (John Arbash Meinel, #75637)

    * bzr now supports Win32 UNC path (e.g. \\HOST\path). 
      (Alexander Belchenko, #57869)

    * Win32-specific: output of cat, bundle and diff commands don't mangle
      line-endings (Alexander Belchenko, #55276)

    * Replace broken fnmatch based ignore pattern matching with custom pattern
      matcher.
      (Kent Gibson, Jan Hudec #57637)

    * pycurl and urllib can detect short reads at different places. Update
      the test suite to test more cases. Also detect http error code 416
      which was raised for that specific bug. Also enhance the urllib
      robustness by detecting invalid ranges (and pycurl's one by detecting
      short reads during the initial GET). (Vincent Ladeuil, #73948)

    * The urllib connection sharing interacts badly with urllib2
      proxy setting (the connections didn't go thru the proxy
      anymore). Defining a proper ProxyHandler solves the
      problem.  (Vincent Ladeuil, #74759)

    * Use urlutils to generate relative URLs, not osutils 
      (Aaron Bentley, #76229)

    * ``bzr status`` in a readonly directory should work without giving
      lots of errors. (John Arbash Meinel, #76299)

    * Mention the revisionspec topic for the revision option help.
      (Wouter van Heyst, #31663)

    * Allow plugins import from zip archives.
      (Alexander Belchenko, #68124)


bzr 0.13  2006-12-05
    
  No changes from 0.13rc1
    
bzr 0.13rc1  2006-11-27

  IMPROVEMENTS:

    * New command ``bzr remove-tree`` allows the removal of the working
      tree from a branch.
      (Daniel Silverstone)

    * urllib uses shared keep-alive connections, so http 
      operations are substantially faster.
      (Vincent Ladeuil, #53654)

    * ``bzr export`` allows an optional branch parameter, to export a bzr
      tree from some other url. For example:
      ``bzr export bzr.tar.gz http://bazaar-vcs.org/bzr/bzr.dev``
      (Daniel Silverstone)

    * Added ``bzr help topics`` to the bzr help system. This gives a
      location for general information, outside of a specific command.
      This includes updates for ``bzr help revisionspec`` the first topic
      included. (Goffredo Baroncelli, John Arbash Meinel, #42714)

    * WSGI-compatible HTTP smart server.  See ``doc/http_smart_server.txt``.
      (Andrew Bennetts)

    * Knit files will now cache full texts only when the size of the
      deltas is as large as the size of the fulltext. (Or after 200
      deltas, whichever comes first). This has the most benefit on large
      files with small changes, such as the inventory for a large project.
      (eg For a project with 2500 files, and 7500 revisions, it changes
      the size of inventory.knit from 11MB to 5.4MB) (John Arbash Meinel)

  INTERNALS:

    * New -D option given before the command line turns on debugging output
      for particular areas.  -Derror shows tracebacks on all errors.
      (Martin Pool)

    * Clean up ``bzr selftest --benchmark bundle`` to correct an import,
      and remove benchmarks that take longer than 10min to run.
      (John Arbash Meinel)

    * Use ``time.time()`` instead of ``time.clock()`` to decide on
      progress throttling. Because ``time.clock()`` is actually CPU time,
      so over a high-latency connection, too many updates get throttled.
      (John Arbash Meinel)

    * ``MemoryTransport.list_dir()`` would strip the first character for
      files or directories in root directory. (John Arbash Meinel)
  
    * New ``ChrootTransportDecorator``, accessible via the ``chroot+`` url
      prefix.  It disallows any access to locations above a set URL.  (Andrew
      Bennetts)

  BUG FIXES:

    * Now _KnitIndex properly decode revision ids when loading index data.
      And optimize the knit index parsing code.  (Dmitry Vasiliev, John
      Arbash Meinel)

    * ``bzrlib/bzrdir.py`` was directly referencing ``bzrlib.workingtree``,
      without importing it. This prevented ``bzr upgrade`` from working
      unless a plugin already imported ``bzrlib.workingtree``
      (John Arbash Meinel, #70716)

    * Suppress the traceback on invalid URLs (Vincent Ladeuil, #70803).

    * Give nicer error message when an http server returns a 403
      error code. (Vincent Ladeuil, #57644).

    * When a multi-range http GET request fails, try a single
      range one. If it fails too, forget about ranges. Remember that until 
      the death of the transport and propagates that to the clones.
      (Vincent Ladeuil, #62276, #62029).

    * Handles user/passwords supplied in url from command
      line (for the urllib implementation). Don't request already
      known passwords (Vincent Ladeuil, #42383, #44647, #48527)

    * _KnitIndex.add_versions() dictionary compresses revision ids as they
      are added. This fixes bug where fetching remote revisions records
      them as full references rather than integers. (John Arbash Meinel,
      #64789)

    * ``bzr ignore`` strips trailing slashes in patterns.
      Also ``bzr ignore`` rejects absolute paths. (Kent Gibson, #4559)

    * ``bzr ignore`` takes multiple arguments. (Cheuksan Edward Wang, #29488)

    * mv correctly handles paths that traverse symlinks. 
      (Aaron Bentley, #66964)

    * Give nicer looking error messages when failing to connect over ssh.
      (John Arbash Meinel, #49172)

    * Pushing to a remote branch does not currently update the remote working
      tree. After a remote push, ``bzr status`` and ``bzr diff`` on the remote
      machine now show that the working tree is out of date.
      (Cheuksan Edward Wang #48136)

    * Use patiencediff instead of difflib for determining deltas to insert
      into knits. This avoids the O(N^3) behavior of difflib. Patience
      diff should be O(N^2). (Cheuksan Edward Wang, #65714)

    * Running ``bzr log`` on nonexistent file gives an error instead of the
      entire log history. (Cheuksan Edward Wang #50793)

    * ``bzr cat`` can look up contents of removed or renamed files. If the
      pathname is ambiguous, i.e. the files in the old and new trees have
      different id's, the default is the file in the new tree. The user can
      use "--name-from-revision" to select the file in the old tree.
      (Cheuksan Edward Wang, #30190)

  TESTING:

    * TestingHTTPRequestHandler really handles the Range header
      (previously it was ignoring it and returning the whole file,).

bzr 0.12  2006-10-30

  INTERNALS:

    * Clean up ``bzr selftest --benchmark bundle`` to correct an import,
      and remove benchmarks that take longer than 10min to run.
      (John Arbash Meinel)
  
bzr 0.12rc1  2006-10-23

  IMPROVEMENTS:

    * ``bzr log`` now shows dotted-decimal revision numbers for all revisions,
      rather than just showing a decimal revision number for revisions on the
      mainline. These revision numbers are not yet accepted as input into bzr
      commands such as log, diff etc. (Robert Collins)

    * revisions can now be specified using dotted-decimal revision numbers.
      For instance, ``bzr diff -r 1.2.1..1.2.3``. (Robert Collins)

    * ``bzr help commands`` output is now shorter (Aaron Bentley)

    * ``bzr`` now uses lazy importing to reduce the startup time. This has
      a moderate effect on lots of actions, especially ones that have
      little to do. For example ``bzr rocks`` time is down to 116ms from
      283ms. (John Arbash Meinel)

    * New Registry class to provide name-to-object registry-like support,
      for example for schemes where plugins can register new classes to
      do certain tasks (e.g. log formatters). Also provides lazy registration
      to allow modules to be loaded on request. (John Arbash Meinel, Adeodato
      Simó)

  API INCOMPATABILITY:
  
    * LogFormatter subclasses show now expect the 'revno' parameter to 
      show() to be a string rather than an int. (Robert Collins)

  INTERNALS:

    * ``TestCase.run_bzr``, ``run_bzr_captured``, and ``run_bzr_subprocess``
      can take a ``working_dir='foo'`` parameter, which will change directory 
      for the command. (John Arbash Meinel)

    * ``bzrlib.lazy_regex.lazy_compile`` can be used to create a proxy
      around a regex, which defers compilation until first use. 
      (John Arbash Meinel)

    * ``TestCase.run_bzr_subprocess`` defaults to supplying the
      ``--no-plugins`` parameter to ensure test reproducability, and avoid
      problems with system-wide installed plugins. (John Arbash Meinel)

    * Unique tree root ids are now supported. Newly created trees still
      use the common root id for compatibility with bzr versions before 0.12.
      (Aaron Bentley)

    * ``WorkingTree.set_root_id(None)`` is now deprecated. Please
      pass in inventory.ROOT_ID if you want the default root id value.
      (Robert Collins, John Arbash Meinel)

    * New method ``WorkingTree.flush()`` which will write the current memory
      inventory out to disk. At the same time, read_working_inventory will
      no longer trash the current tree inventory if it has been modified within
      the current lock, and the tree will now ``flush()`` automatically on
      ``unlock()``. ``WorkingTree.set_root_id()`` has been updated to take
      advantage of this functionality. (Robert Collins, John Arbash Meinel)

    * ``bzrlib.tsort.merge_sorted`` now accepts ``generate_revnos``. This
      parameter will cause it to add another column to its output, which
      contains the dotted-decimal revno for each revision, as a tuple.
      (Robert Collins)

    * ``LogFormatter.show_merge`` is deprecated in favour of
      ``LogFormatter.show_merge_revno``. (Robert Collins)

  BUG FIXES:

    * Avoid circular imports by creating a deprecated function for
      ``bzrlib.tree.RevisionTree``. Callers should have been using
      ``bzrlib.revisontree.RevisionTree`` anyway. (John Arbash Meinel,
      #63360, #66349)

    * Don't use ``socket.MSG_WAITALL`` as it doesn't exist on all
      platforms. (Martin Pool, #66356)

    * Don't require ``Content-Type`` in range responses. Assume they are a
      single range if ``Content-Type`` does not exist.
      (John Arbash Meinel, #62473)

    * bzr branch/pull no longer complain about progress bar cleanup when
      interrupted during fetch.  (Aaron Bentley, #54000)

    * ``WorkingTree.set_parent_trees()`` uses the trees to directly write
      the basis inventory, rather than going through the repository. This
      allows us to have 1 inventory read, and 2 inventory writes when
      committing a new tree. (John Arbash Meinel)

    * When reverting, files that are not locally modified that do not exist
      in the target are deleted, not just unversioned (Aaron Bentley)

    * When trying to acquire a lock, don't fail immediately. Instead, try
      a few times (up to 1 hour) before timing out. Also, report why the
      lock is unavailable (John Arbash Meinel, #43521, #49556)

    * Leave HttpTransportBase daughter classes decides how they
      implement cloning. (Vincent Ladeuil, #61606)

    * diff3 does not indicate conflicts on clean merge. (Aaron Bentley)

    * If a commit fails, the commit message is stored in a file at the root of
      the tree for later commit. (Cheuksan Edward Wang, Stefan Metzmacher,
      #32054)

  TESTING:

    * New test base class TestCaseWithMemoryTransport offers memory-only
      testing facilities: its not suitable for tests that need to mutate disk
      state, but most tests should not need that and should be converted to
      TestCaseWithMemoryTransport. (Robert Collins)

    * ``TestCase.make_branch_and_memory_tree`` now takes a format
      option to set the BzrDir, Repository and Branch formats of the
      created objects. (Robert Collins, John Arbash Meinel)

bzr 0.11  2006-10-02

    * Smart server transport test failures on windows fixed. (Lukáš Lalinský).

bzr 0.11rc2  2006-09-27

  BUG FIXES:

    * Test suite hangs on windows fixed. (Andrew Bennets, Alexander Belchenko).
    
    * Commit performance regression fixed. (Aaron Bentley, Robert Collins, John
      Arbash Meinel).

bzr 0.11rc1  2006-09-25

  IMPROVEMENTS:

    * Knit files now wait to create their contents until the first data is
      added. The old code used to create an empty .knit and a .kndx with just
      the header. However, this caused a lot of extra round trips over sftp.
      This can change the time for ``bzr push`` to create a new remote branch
      from 160s down to 100s. This also affects ``bzr commit`` performance when
      adding new files, ``bzr commit`` on a new kernel-like tree drops from 50s
      down to 40s (John Arbash Meinel, #44692)

    * When an entire subtree has been deleted, commit will now report that
      just the top of the subtree has been deleted, rather than reporting
      all the individual items. (Robert Collins)

    * Commit performs one less XML parse. (Robert Collins)

    * ``bzr checkout`` now operates on readonly branches as well
      as readwrite branches. This fixes bug #39542. (Robert Collins)

    * ``bzr bind`` no longer synchronises history with the master branch.
      Binding should be followed by an update or push to synchronise the 
      two branches. This is closely related to the fix for bug #39542.
      (Robert Collins)

    * ``bzrlib.lazy_import.lazy_import`` function to create on-demand 
      objects.  This allows all imports to stay at the global scope, but
      modules will not actually be imported if they are not used.
      (John Arbash Meinel)

    * Support bzr:// and bzr+ssh:// urls to work with the new RPC-based
      transport which will be used with the upcoming high-performance smart
      server. The new command ``bzr serve`` will invoke bzr in server mode,
      which processes these requests. (Andrew Bennetts, Robert Collins, Martin
      Pool)

    * New command ``bzr version-info`` which can be used to get a summary
      of the current state of the tree. This is especially useful as part
      of a build commands. See ``doc/version_info.txt`` for more information 
      (John Arbash Meinel)

  BUG FIXES:

    * 'bzr inventory [FILE...]' allows restricting the file list to a
      specific set of files. (John Arbash Meinel, #3631)

    * Don't abort when annotating empty files (John Arbash Meinel, #56814)

    * Add ``Stanza.to_unicode()`` which can be passed to another Stanza
      when nesting stanzas. Also, add ``read_stanza_unicode`` to handle when
      reading a nested Stanza. (John Arbash Meinel)

    * Transform._set_mode() needs to stat the right file. 
      (John Arbash Meinel, #56549)

    * Raise WeaveFormatError rather than StopIteration when trying to read
      an empty Weave file. (John Arbash Meinel, #46871)

    * Don't access e.code for generic URLErrors, only HTTPErrors have .code.
      (Vincent Ladeuil, #59835)

    * Handle boundary="" lines properly to allow access through a Squid proxy.
      (John Arbash Meinel, #57723)

    * revert now removes newly-added directories (Aaron Bentley, #54172)

    * ``bzr upgrade sftp://`` shouldn't fail to upgrade v6 branches if there 
      isn't a working tree. (David Allouche, #40679)

    * Give nicer error messages when a user supplies an invalid --revision
      parameter. (John Arbash Meinel, #55420)

    * Handle when LANG is not recognized by python. Emit a warning, but
      just revert to using 'ascii'. (John Arbash Meinel, #35392)

    * Don't use preexec_fn on win32, as it is not supported by subprocess.
      (John Arbash Meinel)

    * Skip specific tests when the dependencies aren't met. This includes
      some ``setup.py`` tests when ``python-dev`` is not available, and
      some tests that depend on paramiko. (John Arbash Meinel, Mattheiu Moy)

    * Fallback to Paramiko properly, if no ``ssh`` executable exists on
      the system. (Andrew Bennetts, John Arbash Meinel)

    * ``Branch.bind(other_branch)`` no longer takes a write lock on the
      other branch, and will not push or pull between the two branches.
      API users will need to perform a push or pull or update operation if they
      require branch synchronisation to take place. (Robert Collins, #47344)

    * When creating a tarball or zipfile export, export unicode names as utf-8
      paths. This may not work perfectly on all platforms, but has the best
      chance of working in the common case. (John Arbash Meinel, #56816)

    * When committing, only files that exist in working tree or basis tree
      may be specified (Aaron Bentley, #50793)

  PORTABILITY:

    * Fixes to run on Python 2.5 (Brian M. Carlson, Martin Pool, Marien Zwart)

  INTERNALS:

    * TestCaseInTempDir now creates a separate directory for HOME, rather
      than having HOME set to the same location as the working directory.
      (John Arbash Meinel)

    * run_bzr_subprocess() can take an optional 'env_changes={}' parameter,
      which will update os.environ inside the spawned child. It also can
      take a 'universal_newlines=True', which helps when checking the output
      of the command. (John Arbash Meinel)

    * Refactor SFTP vendors to allow easier re-use when ssh is used. 
      (Andrew Bennetts)

    * Transport.list_dir() and Transport.iter_files_recursive() should always
      return urlescaped paths. This is now tested (there were bugs in a few
      of the transports) (Andrew Bennetts, David Allouche, John Arbash Meinel)

    * New utility function symbol_versioning.deprecation_string. Returns the
      formatted string for a callable, deprecation format pair. (Robert Collins)

    * New TestCase helper applyDeprecated. This allows you to call a callable
      which is deprecated without it spewing to the screen, just by supplying
      the deprecation format string issued for it. (Robert Collins)

    * Transport.append and Transport.put have been deprecated in favor of
      .append_bytes, .append_file, .put_bytes, and .put_file. This removes the
      ambiguity in what type of object the functions take.
      Transport.non_atomic_put_{bytes,file} has also been added. Which works
      similarly to Transport.append() except for SFTP, it doesn't have a round
      trip when opening the file. Also, it provides functionality for creating
      a parent directory when trying to create a file, rather than raise
      NoSuchFile and forcing the caller to repeat their request.
      (John Arbash Meinel)

    * WorkingTree has a new api ``unversion`` which allow the unversioning of
      entries by their file id. (Robert Collins)

    * WorkingTree.pending_merges is deprecated.  Please use the get_parent_ids
      (introduced in 0.10) method instead. (Robert Collins)

    * WorkingTree has a new lock_tree_write method which locks the branch for
      read rather than write. This is appropriate for actions which only need
      the branch data for reference rather than mutation. A new decorator
      needs_tree_write_lock is provided in the workingtree module. Like the
      needs_read_lock and needs_write_lock decorators this allows static 
      declaration of the locking requirements of a function to ensure that
      a lock is taken out for casual scripts. (Robert Collins, #54107)

    * All WorkingTree methods which write to the tree, but not to the branch
      have been converted to use ``needs_tree_write_lock`` rather than 
      ``needs_write_lock``. Also converted is the revert, conflicts and tree
      transform modules. This provides a modest performance improvement on 
      metadir style trees, due to the reduce lock-acquisition, and a more
      significant performance improvement on lightweight checkouts from 
      remote branches, where trivial operations used to pay a significant 
      penalty. It also provides the basis for allowing readonly checkouts.
      (Robert Collins)

    * Special case importing the standard library 'copy' module. This shaves
      off 40ms of startup time, while retaining compatibility. See:
      ``bzrlib/inspect_for_copy.py`` for more details. (John Arbash Meinel)

    * WorkingTree has a new parent class MutableTree which represents the 
      specialisations of Tree which are able to be altered. (Robert Collins)

    * New methods mkdir and put_file_bytes_non_atomic on MutableTree that
      mutate the tree and its contents. (Robert Collins)

    * Transport behaviour at the root of the URL is now defined and tested.
      (Andrew Bennetts, Robert Collins)

  TESTING:

    * New test helper classs MemoryTree. This is typically accessed via
      ``self.make_branch_and_memory_tree()`` in test cases. (Robert Collins)
      
    * Add start_bzr_subprocess and stop_bzr_subprocess to allow test code to
      continue running concurrently with a subprocess of bzr. (Andrew Bennetts,
      Robert Collins)

    * Add a new method ``Transport.get_smart_client()``. This is provided to
      allow upgrades to a richer interface than the VFS one provided by
      Transport. (Andrew Bennetts, Martin Pool)

bzr 0.10  2006-08-29
  
  IMPROVEMENTS:
    * 'merge' now takes --uncommitted, to apply uncommitted changes from a
      tree.  (Aaron Bentley)
  
    * 'bzr add --file-ids-from' can be used to specify another path to use
      for creating file ids, rather than generating all new ones. Internally,
      the 'action' passed to smart_add_tree() can return file_ids that
      will be used, rather than having bzrlib generate new ones.
      (John Arbash Meinel, #55781)

    * ``bzr selftest --benchmark`` now allows a ``--cache-dir`` parameter.
      This will cache some of the intermediate trees, and decrease the
      setup time for benchmark tests. (John Arbash Meinel)

    * Inverse forms are provided for all boolean options.  For example,
      --strict has --no-strict, --no-recurse has --recurse (Aaron Bentley)

    * Serialize out Inventories directly, rather than using ElementTree.
      Writing out a kernel sized inventory drops from 2s down to ~350ms.
      (Robert Collins, John Arbash Meinel)

  BUG FIXES:

    * Help diffutils 2.8.4 get along with binary tests (Marien Zwart: #57614)

    * Change LockDir so that if the lock directory doesn't exist when
      lock_write() is called, an attempt will be made to create it.
      (John Arbash Meinel, #56974)

    * ``bzr uncommit`` preserves pending merges. (John Arbash Meinel, #57660)

    * Active FTP transport now works as intended. (ghozzy, #56472)

    * Really fix mutter() so that it won't ever raise a UnicodeError.
      It means it is possible for ~/.bzr.log to contain non UTF-8 characters.
      But it is a debugging log, not a real user file.
      (John Arbash Meinel, #56947, #53880)

    * Change Command handle to allow Unicode command and options.
      At present we cannot register Unicode command names, so we will get
      BzrCommandError('unknown command'), or BzrCommandError('unknown option')
      But that is better than a UnicodeError + a traceback.
      (John Arbash Meinel, #57123)

    * Handle TZ=UTC properly when reading/writing revisions.
      (John Arbash Meinel, #55783, #56290)

    * Use GPG_TTY to allow gpg --cl to work with gpg-agent in a pipeline,
      (passing text to sign in on stdin). (John Arbash Meinel, #54468)

    * External diff does the right thing for binaries even in foreign 
      languages. (John Arbash Meinel, #56307)

    * Testament handles more cases when content is unicode. Specific bug was
      in handling of revision properties. (John Arbash Meinel, Holger Krekel,
      #54723)

    * The bzr selftest was failing on installed versions due to a bug in a new
      test helper. (John Arbash Meinel, Robert Collins, #58057)

  INTERNALS:

    * ``bzrlib.cache_utf8`` contains ``encode()`` and ``decode()`` functions
      which can be used to cache the conversion between utf8 and Unicode.
      Especially helpful for some of the knit annotation code, which has to
      convert revision ids to utf8 to annotate lines in storage.
      (John Arbash Meinel)

    * ``setup.py`` now searches the filesystem to find all packages which
      need to be installed. This should help make the life of packagers
      easier. (John Arbash Meinel)

bzr 0.9.0  2006-08-11

  SURPRISES:

   * The hard-coded built-in ignore rules have been removed. There are
     now two rulesets which are enforced. A user global one in 
     ~/.bazaar/ignore which will apply to every tree, and the tree
     specific one '.bzrignore'.
     ~/.bazaar/ignore will be created if it does not exist, but with
     a more conservative list than the old default.
     This fixes bugs with default rules being enforced no matter what. 
     The old list of ignore rules from bzr is available by
     running 'bzr ignore --old-default-rules'.
     (Robert Collins, Martin Pool, John Arbash Meinel)

   * 'branches.conf' has been changed to 'locations.conf', since it can apply
     to more locations than just branch locations.
     (Aaron Bentley)
   
  IMPROVEMENTS:

   * The revision specifier "revno:" is extended to accept the syntax
     revno:N:branch. For example,
     revno:42:http://bazaar-vcs.org/bzr/bzr.dev/ means revision 42 in
     bzr.dev.  (Matthieu Moy)

   * Tests updates to ensure proper URL handling, UNICODE support, and
     proper printing when the user's terminal encoding cannot display 
     the path of a file that has been versioned.
     ``bzr branch`` can take a target URL rather than only a local directory.
     Branch.get_parent()/set_parent() now save a relative path if possible,
     and normalize the parent based on root, allowing access across
     different transports. (John Arbash Meinel, Wouter van Heyst, Martin Pool)
     (Malone #48906, #42699, #40675, #5281, #3980, #36363, #43689,
     #42517, #42514)

   * On Unix, detect terminal width using an ioctl not just $COLUMNS.
     Use terminal width for single-line logs from ``bzr log --line`` and
     pending-merge display.  (Robert Widhopf-Fenk, Gustavo Niemeyer)
     (Malone #3507)

   * On Windows, detect terminal width using GetConsoleScreenBufferInfo.
     (Alexander Belchenko)

   * Speedup improvement for 'date:'-revision search. (Guillaume Pinot).

   * Show the correct number of revisions pushed when pushing a new branch.
     (Robert Collins).

   * 'bzr selftest' now shows a progress bar with the number of tests, and 
     progress made. 'make check' shows tests in -v mode, to be more useful
     for the PQM status window. (Robert Collins).
     When using a progress bar, failed tests are printed out, rather than
     being overwritten by the progress bar until the suite finishes.
     (John Arbash Meinel)

   * 'bzr selftest --benchmark' will run a new benchmarking selftest.
     'bzr selftest --benchmark --lsprof-timed' will use lsprofile to generate
     profile data for the individual profiled calls, allowing for fine
     grained analysis of performance.
     (Robert Collins, Martin Pool).

   * 'bzr commit' shows a progress bar. This is useful for commits over sftp
     where commit can take an appreciable time. (Robert Collins)

   * 'bzr add' is now less verbose in telling you what ignore globs were
     matched by files being ignored. Instead it just tells you how many 
     were ignored (because you might reasonably be expecting none to be
     ignored). 'bzr add -v' is unchanged and will report every ignored
     file. (Robert Collins).

   * ftp now has a test server if medusa is installed. As part of testing,
     ftp support has been improved, including support for supplying a
     non-standard port. (John Arbash Meinel).

   * 'bzr log --line' shows the revision number, and uses only the
     first line of the log message (#5162, Alexander Belchenko;
     Matthieu Moy)

   * 'bzr status' has had the --all option removed. The 'bzr ls' command
     should be used to retrieve all versioned files. (Robert Collins)

   * 'bzr bundle OTHER/BRANCH' will create a bundle which can be sent
     over email, and applied on the other end, while maintaining ancestry.
     This bundle can be applied with either 'bzr merge' or 'bzr pull',
     the same way you would apply another branch.
     (John Arbash Meinel, Aaron Bentley)
  
   * 'bzr whoami' can now be used to set your identity from the command line,
     for a branch or globally.  (Robey Pointer)

   * 'bzr checkout' now aliased to 'bzr co', and 'bzr annotate' to 'bzr ann'.
     (Michael Ellerman)

   * 'bzr revert DIRECTORY' now reverts the contents of the directory as well.
     (Aaron Bentley)

   * 'bzr get sftp://foo' gives a better error when paramiko is not present.
     Also updates things like 'http+pycurl://' if pycurl is not present.
     (John Arbash Meinel) (Malone #47821, #52204)

   * New env variable BZR_PROGRESS_BAR, sets the default progress bar type.
     Can be set to 'none' or 'dummy' to disable the progress bar, 'dots' or 
     'tty' to create the respective type. (John Arbash Meinel, #42197, #51107)

   * Improve the help text for 'bzr diff' to explain what various options do.
     (John Arbash Meinel, #6391)

   * 'bzr uncommit -r 10' now uncommits revisions 11.. rather than uncommitting
     revision 10. This makes -r10 more in line with what other commands do.
     'bzr uncommit' also now saves the pending merges of the revisions that
     were removed. So it is safe to uncommit after a merge, fix something,
     and commit again. (John Arbash Meinel, #32526, #31426)

   * 'bzr init' now also works on remote locations.
     (Wouter van Heyst, #48904)

   * HTTP support has been updated. When using pycurl we now support 
     connection keep-alive, which reduces dns requests and round trips.
     And for both urllib and pycurl we support multi-range requests, 
     which decreases the number of round-trips. Performance results for
     ``bzr branch http://bazaar-vcs.org/bzr/bzr.dev/`` indicate
     http branching is now 2-3x faster, and ``bzr pull`` in an existing 
     branch is as much as 4x faster.
     (Michael Ellerman, Johan Rydberg, John Arbash Meinel, #46768)

   * Performance improvements for sftp. Branching and pulling are now up to
     2x faster. Utilize paramiko.readv() support for async requests if it
     is available (paramiko > 1.6) (John Arbash Meinel)

  BUG FIXES:

    * Fix shadowed definition of TestLocationConfig that caused some 
      tests not to run.  (#32587, Erik Bågfors, Michael Ellerman, 
      Martin Pool)

    * Fix unnecessary requirement of sign-my-commits that it be run from
      a working directory.  (Martin Pool, Robert Collins)

    * 'bzr push location' will only remember the push location if it succeeds
      in connecting to the remote location. (#49742, John Arbash Meinel)

    * 'bzr revert' no longer toggles the executable bit on win32
      (#45010, John Arbash Meinel)

    * Handle broken pipe under win32 correctly. (John Arbash Meinel)
    
    * sftp tests now work correctly on win32 if you have a newer paramiko
      (John Arbash Meinel)

    * Cleanup win32 test suite, and general cleanup of places where
      file handles were being held open. (John Arbash Meinel)

    * When specifying filenames for 'diff -r x..y', the name of the file in the
      working directory can be used, even if its name is different in both x
      and y.

    * File-ids containing single- or double-quotes are handled correctly by
      push.  (#52227, Aaron Bentley)

    * Normalize unicode filenames to ensure cross-platform consistency.
      (John Arbash Meinel, #43689)

    * The argument parser can now handle '-' as an argument. Currently
      no code interprets it specially (it is mostly handled as a file named 
      '-'). But plugins, and future operations can use it.
      (John Arbash meinel, #50984)

    * Bundles can properly read binary files with a plain '\r' in them.
      (John Arbash Meinel, #51927)

    * Tuning iter_entries() to be more efficient (John Arbash Meinel, #5444)

    * Lots of win32 fixes (the test suite passes again).
      (John Arbash Meinel, #50155)

    * Handle openbsd returning None for sys.getfilesystemencoding() (#41183) 

    * Support ftp APPE (append) to allow Knits to be used over ftp (#42592)

    * Removals are only committed if they match the filespec (or if there is
      no filespec).  (#46635, Aaron Bentley)

    * smart-add recurses through all supplied directories 
      (John Arbash Meinel, #52578)

    * Make the bundle reader extra lines before and after the bundle text.
      This allows you to parse an email with the bundle inline.
      (John Arbash Meinel, #49182)

    * Change the file id generator to squash a little bit more. Helps when
      working with long filenames on windows. (Also helps for unicode filenames
      not generating hidden files). (John Arbash Meinel, #43801)

    * Restore terminal mode on C-c while reading sftp password.  (#48923, 
      Nicholas Allen, Martin Pool)

    * Timestamps are rounded to 1ms, and revision entries can be recreated
      exactly. (John Arbash Meinel, Jamie Wilkinson, #40693)

    * Branch.base has changed to a URL, but ~/.bazaar/locations.conf should
      use local paths, since it is user visible (John Arbash Meinel, #53653)

    * ``bzr status foo`` when foo was unversioned used to cause a full delta
      to be generated (John Arbash Meinel, #53638)

    * When reading revision properties, an empty value should be considered
      the empty string, not None (John Arbash Meinel, #47782)

    * ``bzr diff --diff-options`` can now handle binary files being changed.
      Also, the output is consistent when --diff-options is not supplied.
      (John Arbash Meinel, #54651, #52930)

    * Use the right suffixes for loading plugins (John Arbash Meinel, #51810)

    * Fix Branch.get_parent() to handle the case when the parent is not 
      accessible (John Arbash Meinel, #52976)

  INTERNALS:

    * Combine the ignore rules into a single regex rather than looping over
      them to reduce the threshold where  N^2 behaviour occurs in operations
      like status. (Jan Hudec, Robert Collins).

    * Appending to bzrlib.DEFAULT_IGNORE is now deprecated. Instead, use
      one of the add functions in bzrlib.ignores. (John Arbash Meinel)

    * 'bzr push' should only push the ancestry of the current revision, not
      all of the history in the repository. This is especially important for
      shared repositories. (John Arbash Meinel)

    * bzrlib.delta.compare_trees now iterates in alphabetically sorted order,
      rather than randomly walking the inventories. (John Arbash Meinel)

    * Doctests are now run in temporary directories which are cleaned up when
      they finish, rather than using special ScratchDir/ScratchBranch objects.
      (Martin Pool)

    * Split ``check`` into separate methods on the branch and on the repository,
      so that it can be specialized in ways that are useful or efficient for
      different formats.  (Martin Pool, Robert Collins)

    * Deprecate Repository.all_revision_ids; most methods don't really need
      the global revision graph but only that part leading up to a particular
      revision.  (Martin Pool, Robert Collins)

    * Add a BzrDirFormat control_formats list which allows for control formats
      that do not use '.bzr' to store their data - i.e. '.svn', '.hg' etc.
      (Robert Collins, Jelmer Vernooij).

    * bzrlib.diff.external_diff can be redirected to any file-like object.
      Uses subprocess instead of spawnvp.
      (#4047, #48914, James Henstridge, John Arbash Meinel)

    * New command line option '--profile-imports', which will install a custom
      importer to log time to import modules and regex compilation time to 
      sys.stderr (John Arbash Meinel)

    * 'EmptyTree' is now deprecated, please use repository.revision_tree(None)
      instead. (Robert Collins)

    * "RevisionTree" is now in bzrlib/revisiontree.py. (Robert Collins)

bzr 0.8.2  2006-05-17
  
  BUG FIXES:
   
    * setup.py failed to install launchpad plugin.  (Martin Pool)

bzr 0.8.1  2006-05-16

  BUG FIXES:

    * Fix failure to commit a merge in a checkout.  (Martin Pool, 
      Robert Collins, Erik Bågfors, #43959)

    * Nicer messages from 'commit' in the case of renames, and correct
      messages when a merge has occured. (Robert Collins, Martin Pool)

    * Separate functionality from assert statements as they are skipped in
      optimized mode of python. Add the same check to pending merges.
      (#44443, Olaf Conradi)

  CHANGES:

    * Do not show the None revision in output of bzr ancestry. (Olaf Conradi)

    * Add info on standalone branches without a working tree.
      (#44155, Olaf Conradi)

    * Fix bug in knits when raising InvalidRevisionId. (#44284, Olaf Conradi)

  CHANGES:

    * Make editor invocation comply with Debian Policy. First check
      environment variables VISUAL and EDITOR, then try editor from
      alternatives system. If that all fails, fall back to the pre-defined
      list of editors. (#42904, Olaf Conradi)

  NEW FEATURES:

    * New 'register-branch' command registers a public branch into 
      Launchpad.net, where it can be associated with bugs, etc.
      (Martin Pool, Bjorn Tillenius, Robert Collins)

  INTERNALS:

    * New public api in InventoryEntry - 'describe_change(old, new)' which
      provides a human description of the changes between two old and
      new. (Robert Collins, Martin Pool)

  TESTING:

    * Fix test case for bzr info in upgrading a standalone branch to metadir,
      uses bzrlib api now. (Olaf Conradi)

bzr 0.8  2006-05-08

  NOTES WHEN UPGRADING:

    Release 0.8 of bzr introduces a new format for history storage, called
    'knit', as an evolution of to the 'weave' format used in 0.7.  Local 
    and remote operations are faster using knits than weaves.  Several
    operations including 'init', 'init-repo', and 'upgrade' take a 
    --format option that controls this.  Branching from an existing branch
    will keep the same format.

    It is possible to merge, pull and push between branches of different
    formats but this is slower than moving data between homogenous
    branches.  It is therefore recommended (but not required) that you
    upgrade all branches for a project at the same time.  Information on
    formats is shown by 'bzr info'.

    bzr 0.8 now allows creation of 'repositories', which hold the history 
    of files and revisions for several branches.  Previously bzr kept all
    the history for a branch within the .bzr directory at the root of the
    branch, and this is still the default.  To create a repository, use
    the new 'bzr init-repo' command.  Branches exist as directories under
    the repository and contain just a small amount of information
    indicating the current revision of the branch.

    bzr 0.8 also supports 'checkouts', which are similar to in cvs and
    subversion.  Checkouts are associated with a branch (optionally in a
    repository), which contains all the historical information.  The
    result is that a checkout can be deleted without losing any
    already-committed revisions.  A new 'update' command is also available. 

    Repositories and checkouts are not supported with the 0.7 storage
    format.  To use them you must upgrad to either knits, or to the
    'metaweave' format, which uses weaves but changes the .bzr directory
    arrangement.
    

  IMPROVEMENTS:

    * Sftp paths can now be relative, or local, according to the lftp
      convention. Paths now take the form:
      sftp://user:pass@host:port/~/relative/path
      or
      sftp://user:pass@host:port/absolute/path

    * The FTP transport now tries to reconnect after a temporary
      failure. ftp put is made atomic. (Matthieu Moy)

    * The FTP transport now maintains a pool of connections, and
      reuses them to avoid multiple connections to the same host (like
      sftp did). (Daniel Silverstone)

    * The bzr_man.py file has been removed. To create the man page now,
      use ./generate_docs.py man. The new program can also create other files.
      Run "python generate_docs.py --help" for usage information. (Hans
      Ulrich Niedermann & James Blackwell).

    * Man Page now gives full help (James Blackwell). Help also updated to 
      reflect user config now being stored in .bazaar (Hans Ulrich
      Niedermann)

    * It's now possible to set aliases in bazaar.conf (Erik Bågfors)

    * Pull now accepts a --revision argument (Erik Bågfors)

    * 'bzr re-sign' now allows multiple revisions to be supplied on the command
      line. You can now use the following command to sign all of your old
      commits::

        find .bzr/revision-store// -name my@email-* \
          | sed 's/.*\/\/..\///' \
          | xargs bzr re-sign

    * Upgrade can now upgrade over the network. (Robert Collins)

    * Two new commands 'bzr checkout' and 'bzr update' allow for CVS/SVN-alike
      behaviour.  By default they will cache history in the checkout, but
      with --lightweight almost all data is kept in the master branch.
      (Robert Collins)

    * 'revert' unversions newly-versioned files, instead of deleting them.

    * 'merge' is more robust.  Conflict messages have changed.

    * 'merge' and 'revert' no longer clobber existing files that end in '~' or
      '.moved'.

    * Default log format can be set in configuration and plugins can register
      their own formatters. (Erik Bågfors)

    * New 'reconcile' command will check branch consistency and repair indexes
      that can become out of sync in pre 0.8 formats. (Robert Collins,
      Daniel Silverstone)

    * New 'bzr init --format' and 'bzr upgrade --format' option to control 
      what storage format is created or produced.  (Robert Collins, 
      Martin Pool)

    * Add parent location to 'bzr info', if there is one.  (Olaf Conradi)

    * New developer commands 'weave-list' and 'weave-join'.  (Martin Pool)

    * New 'init-repository' command, plus support for repositories in 'init'
      and 'branch' (Aaron Bentley, Erik Bågfors, Robert Collins)

    * Improve output of 'info' command. Show all relevant locations related to
      working tree, branch and repository. Use kibibytes for binary quantities.
      Fix off-by-one error in missing revisions of working tree.  Make 'info'
      work on branches, repositories and remote locations.  Show locations
      relative to the shared repository, if applicable.  Show locking status
      of locations.  (Olaf Conradi)

    * Diff and merge now safely handle binary files. (Aaron Bentley)

    * 'pull' and 'push' now normalise the revision history, so that any two
      branches with the same tip revision will have the same output from 'log'.
      (Robert Collins)

    * 'merge' accepts --remember option to store parent location, like 'push'
      and 'pull'. (Olaf Conradi)

    * bzr status and diff when files given as arguments do not exist
      in the relevant trees.  (Martin Pool, #3619)

    * Add '.hg' to the default ignore list.  (Martin Pool)

    * 'knit' is now the default disk format. This improves disk performance and
      utilization, increases incremental pull performance, robustness with SFTP
      and allows checkouts over SFTP to perform acceptably. 
      The initial Knit code was contributed by Johan Rydberg based on a
      specification by Martin Pool.
      (Robert Collins, Aaron Bentley, Johan Rydberg, Martin Pool).

    * New tool to generate all-in-one html version of the manual.  (Alexander
      Belchenko)

    * Hitting CTRL-C while doing an SFTP push will no longer cause stale locks
      to be left in the SFTP repository. (Robert Collins, Martin Pool).

    * New option 'diff --prefix' to control how files are named in diff
      output, with shortcuts '-p0' and '-p1' corresponding to the options for 
      GNU patch.  (Alexander Belchenko, Goffredo Baroncelli, Martin Pool)

    * Add --revision option to 'annotate' command.  (Olaf Conradi)

    * If bzr shows an unexpected revision-history after pulling (perhaps due
      to a reweave) it can now be corrected by 'bzr reconcile'.
      (Robert Collins)

  CHANGES:

    * Commit is now verbose by default, and shows changed filenames and the 
      new revision number.  (Robert Collins, Martin Pool)

    * Unify 'mv', 'move', 'rename'.  (#5379, Matthew Fuller)

    * 'bzr -h' shows help.  (#35940, Martin Pool, Ian Bicking)

    * Make 'pull' and 'push' remember location on failure using --remember.
      (Olaf Conradi)

    * For compatibility, make old format for using weaves inside metadir
      available as 'metaweave' format.  Rename format 'metadir' to 'default'.
      Clean up help for option --format in commands 'init', 'init-repo' and
      'upgrade'.  (Olaf Conradi)

  INTERNALS:
  
    * The internal storage of history, and logical branch identity have now
      been split into Branch, and Repository. The common locking and file 
      management routines are now in bzrlib.lockablefiles. 
      (Aaron Bentley, Robert Collins, Martin Pool)

    * Transports can now raise DependencyNotPresent if they need a library
      which is not installed, and then another implementation will be 
      tried.  (Martin Pool)

    * Remove obsolete (and no-op) `decode` parameter to `Transport.get`.  
      (Martin Pool)

    * Using Tree Transform for merge, revert, tree-building

    * WorkingTree.create, Branch.create, WorkingTree.create_standalone,
      Branch.initialize are now deprecated. Please see BzrDir.create_* for
      replacement API's. (Robert Collins)

    * New BzrDir class represents the .bzr control directory and manages
      formatting issues. (Robert Collins)

    * New repository.InterRepository class encapsulates Repository to 
      Repository actions and allows for clean selection of optimised code
      paths. (Robert Collins)

    * bzrlib.fetch.fetch and bzrlib.fetch.greedy_fetch are now deprecated,
      please use 'branch.fetch' or 'repository.fetch' depending on your
      needs. (Robert Collins)

    * deprecated methods now have a 'is_deprecated' flag on them that can
      be checked, if you need to determine whether a given callable is 
      deprecated at runtime. (Robert Collins)

    * Progress bars are now nested - see
      bzrlib.ui.ui_factory.nested_progress_bar. (Robert Collins, Robey Pointer)

    * New API call get_format_description() for each type of format.
      (Olaf Conradi)

    * Changed branch.set_parent() to accept None to remove parent.
      (Olaf Conradi)

    * Deprecated BzrError AmbiguousBase.  (Olaf Conradi)

    * WorkingTree.branch is now a read only property.  (Robert Collins)

    * bzrlib.ui.text.TextUIFactory now accepts a bar_type parameter which
      can be None or a factory that will create a progress bar. This is
      useful for testing or for overriding the bzrlib.progress heuristic.
      (Robert Collins)

    * New API method get_physical_lock_status() to query locks present on a
      transport.  (Olaf Conradi)

    * Repository.reconcile now takes a thorough keyword parameter to allow
      requesting an indepth reconciliation, rather than just a data-loss 
      check. (Robert Collins)

    * bzrlib.ui.ui_factory protocol now supports 'get_boolean' to prompt
      the user for yes/no style input. (Robert Collins)

  TESTING:

    * SFTP tests now shortcut the SSH negotiation, reducing test overhead
      for testing SFTP protocol support. (Robey Pointer)

    * Branch formats are now tested once per implementation (see bzrlib.
      tests.branch_implementations. This is analagous to the transport
      interface tests, and has been followed up with working tree,
      repository and BzrDir tests. (Robert Collins)

    * New test base class TestCaseWithTransport provides a transport aware
      test environment, useful for testing any transport-interface using
      code. The test suite option --transport controls the transport used
      by this class (when its not being used as part of implementation
      contract testing). (Robert Collins)

    * Close logging handler on disabling the test log. This will remove the
      handler from the internal list inside python's logging module,
      preventing shutdown from closing it twice.  (Olaf Conradi)

    * Move test case for uncommit to blackbox tests.  (Olaf Conradi)

    * run_bzr and run_bzr_captured now accept a 'stdin="foo"' parameter which
      will provide String("foo") to the command as its stdin.

bzr 0.7 2006-01-09

  CHANGES:

    * .bzrignore is excluded from exports, on the grounds that it's a bzr 
      internal-use file and may not be wanted.  (Jamie Wilkinson)

    * The "bzr directories" command were removed in favor of the new
      --kind option to the "bzr inventory" command.  To list all 
      versioned directories, now use "bzr inventory --kind directory".  
      (Johan Rydberg)

    * Under Windows configuration directory is now %APPDATA%\bazaar\2.0
      by default. (John Arbash Meinel)

    * The parent of Bzr configuration directory can be set by BZR_HOME
      environment variable. Now the path for it is searched in BZR_HOME, then
      in HOME. Under Windows the order is: BZR_HOME, APPDATA (usually
      points to C:\Documents and Settings\User Name\Application Data), HOME.
      (John Arbash Meinel)

    * Plugins with the same name in different directories in the bzr plugin
      path are no longer loaded: only the first successfully loaded one is
      used. (Robert Collins)

    * Use systems' external ssh command to open connections if possible.  
      This gives better integration with user settings such as ProxyCommand.
      (James Henstridge)

    * Permissions on files underneath .bzr/ are inherited from the .bzr 
      directory. So for a shared repository, simply doing 'chmod -R g+w .bzr/'
      will mean that future file will be created with group write permissions.

    * configure.in and config.guess are no longer in the builtin default 
      ignore list.

    * '.sw[nop]' pattern ignored, to ignore vim swap files for nameless
      files.  (John Arbash Meinel, Martin Pool)

  IMPROVEMENTS:

    * "bzr INIT dir" now initializes the specified directory, and creates 
      it if it does not exist.  (John Arbash Meinel)

    * New remerge command (Aaron Bentley)

    * Better zsh completion script.  (Steve Borho)

    * 'bzr diff' now returns 1 when there are changes in the working 
      tree. (Robert Collins)

    * 'bzr push' now exists and can push changes to a remote location. 
      This uses the transport infrastructure, and can store the remote
      location in the ~/.bazaar/branches.conf configuration file.
      (Robert Collins)

    * Test directories are only kept if the test fails and the user requests
      that they be kept.

    * Tweaks to short log printing

    * Added branch nicks, new nick command, printing them in log output. 
      (Aaron Bentley)

    * If $BZR_PDB is set, pop into the debugger when an uncaught exception 
      occurs.  (Martin Pool)

    * Accept 'bzr resolved' (an alias for 'bzr resolve'), as this is
      the same as Subversion.  (Martin Pool)

    * New ftp transport support (on ftplib), for ftp:// and aftp:// 
      URLs.  (Daniel Silverstone)

    * Commit editor temporary files now start with 'bzr_log.', to allow 
      text editors to match the file name and set up appropriate modes or 
      settings.  (Magnus Therning)

    * Improved performance when integrating changes from a remote weave.  
      (Goffredo Baroncelli)

    * Sftp will attempt to cache the connection, so it is more likely that
      a connection will be reused, rather than requiring multiple password
      requests.

    * bzr revno now takes an optional argument indicating the branch whose
      revno should be printed.  (Michael Ellerman)

    * bzr cat defaults to printing the last version of the file.  
      (#3632, Matthieu Moy)

    * New global option 'bzr --lsprof COMMAND' runs bzr under the lsprof 
      profiler.  (Denys Duchier)

    * Faster commits by reading only the headers of affected weave files. 
      (Denys Duchier)

    * 'bzr add' now takes a --dry-run parameter which shows you what would be
      added, but doesn't actually add anything. (Michael Ellerman)

    * 'bzr add' now lists how many files were ignored per glob.  add --verbose
      lists the specific files.  (Aaron Bentley)

    * 'bzr missing' now supports displaying changes in diverged trees and can
      be limited to show what either end of the comparison is missing.
      (Aaron Bently, with a little prompting from Daniel Silverstone)

  BUG FIXES:

    * SFTP can walk up to the root path without index errors. (Robert Collins)

    * Fix bugs in running bzr with 'python -O'.  (Martin Pool)

    * Error when run with -OO

    * Fix bug in reporting http errors that don't have an http error code.
      (Martin Pool)

    * Handle more cases of pipe errors in display commands

    * Change status to 3 for all errors

    * Files that are added and unlinked before committing are completely
      ignored by diff and status

    * Stores with some compressed texts and some uncompressed texts are now
      able to be used. (John A Meinel)

    * Fix for bzr pull failing sometimes under windows

    * Fix for sftp transport under windows when using interactive auth

    * Show files which are both renamed and modified as such in 'bzr 
      status' output.  (#4503, Daniel Silverstone)

    * Make annotate cope better with revisions committed without a valid 
      email address.  (Marien Zwart)

    * Fix representation of tab characters in commit messages.  (Harald 
      Meland)

    * List of plugin directories in BZR_PLUGIN_PATH environment variable is
      now parsed properly under Windows. (Alexander Belchenko)

    * Show number of revisions pushed/pulled/merged. (Robey Pointer)

    * Keep a cached copy of the basis inventory to speed up operations 
      that need to refer to it.  (Johan Rydberg, Martin Pool)

    * Fix bugs in bzr status display of non-ascii characters.  (Martin 
      Pool)

    * Remove Makefile.in from default ignore list.  (#6413, Tollef Fog 
      Heen, Martin Pool)

    * Fix failure in 'bzr added'.  (Nathan McCallum, Martin Pool)

  TESTING:

    * Fix selftest asking for passwords when there are no SFTP keys.  
      (Robey Pointer, Jelmer Vernooij) 

    * Fix selftest run with 'python -O'.  (Martin Pool)

    * Fix HTTP tests under Windows. (John Arbash Meinel)

    * Make tests work even if HOME is not set (Aaron Bentley)

    * Updated build_tree to use fixed line-endings for tests which read 
      the file cotents and compare. Make some tests use this to pass under
      Windows. (John Arbash Meinel)

    * Skip stat and symlink tests under Windows. (Alexander Belchenko)

    * Delay in selftest/testhashcash is now issued under win32 and Cygwin.
      (John Arbash Meinel)

    * Use terminal width to align verbose test output.  (Martin Pool)

    * Blackbox tests are maintained within the bzrlib.tests.blackbox directory.
      If adding a new test script please add that to
      bzrlib.tests.blackbox.__init__. (Robert Collins)

    * Much better error message if one of the test suites can't be 
      imported.  (Martin Pool)

    * Make check now runs the test suite twice - once with the default locale,
      and once with all locales forced to C, to expose bugs. This is not 
      trivially done within python, so for now its only triggered by running
      Make check. Integrators and packagers who wish to check for full 
      platform support should run 'make check' to test the source.
      (Robert Collins)

    * Tests can now run TestSkipped if they can't execute for any reason.
      (Martin Pool) (NB: TestSkipped should only be raised for correctable
      reasons - see the wiki spec ImprovingBzrTestSuite).

    * Test sftp with relative, absolute-in-homedir and absolute-not-in-homedir
      paths for the transport tests. Introduce blackbox remote sftp tests that
      test the same permutations. (Robert Collins, Robey Pointer)

    * Transport implementation tests are now independent of the local file
      system, which allows tests for esoteric transports, and for features
      not available in the local file system. They also repeat for variations
      on the URL scheme that can introduce issues in the transport code,
      see bzrlib.transport.TransportTestProviderAdapter() for this.
      (Robert Collins).

    * TestCase.build_tree uses the transport interface to build trees, pass
      in a transport parameter to give it an existing connection.
      (Robert Collins).

  INTERNALS:

    * WorkingTree.pull has been split across Branch and WorkingTree,
      to allow Branch only pulls. (Robert Collins)

    * commands.display_command now returns the result of the decorated 
      function. (Robert Collins)

    * LocationConfig now has a set_user_option(key, value) call to save
      a setting in its matching location section (a new one is created
      if needed). (Robert Collins)

    * Branch has two new methods, get_push_location and set_push_location
      to respectively, get and set the push location. (Robert Collins)

    * commands.register_command now takes an optional flag to signal that
      the registrant is planning to decorate an existing command. When 
      given multiple plugins registering a command is not an error, and
      the original command class (whether built in or a plugin based one) is
      returned to the caller. There is a new error 'MustUseDecorated' for
      signalling when a wrapping command should switch to the original
      version. (Robert Collins)

    * Some option parsing errors will raise 'BzrOptionError', allowing 
      granular detection for decorating commands. (Robert Collins).

    * Branch.read_working_inventory has moved to
      WorkingTree.read_working_inventory. This necessitated changes to
      Branch.get_root_id, and a move of Branch.set_inventory to WorkingTree
      as well. To make it clear that a WorkingTree cannot always be obtained
      Branch.working_tree() will raise 'errors.NoWorkingTree' if one cannot
      be obtained. (Robert Collins)

    * All pending merges operations from Branch are now on WorkingTree.
      (Robert Collins)

    * The follow operations from Branch have moved to WorkingTree:
      add()
      commit()
      move()
      rename_one()
      unknowns()
      (Robert Collins)

    * bzrlib.add.smart_add_branch is now smart_add_tree. (Robert Collins)

    * New "rio" serialization format, similar to rfc-822. (Martin Pool)

    * Rename selftests to `bzrlib.tests.test_foo`.  (John A Meinel, Martin 
      Pool)

    * bzrlib.plugin.all_plugins has been changed from an attribute to a 
      query method. (Robert Collins)
 
    * New options to read only the table-of-contents of a weave.  
      (Denys Duchier)

    * Raise NoSuchFile when someone tries to add a non-existant file.
      (Michael Ellerman)

    * Simplify handling of DivergedBranches in cmd_pull().
      (Michael Ellerman)
		   
   
    * Branch.controlfile* logic has moved to lockablefiles.LockableFiles, which
      is exposed as Branch().control_files. Also this has been altered with the
      controlfile pre/suffix replaced by simple method names like 'get' and
      'put'. (Aaron Bentley, Robert Collins).

    * Deprecated functions and methods can now be marked as such using the 
      bzrlib.symbol_versioning module. Marked method have their docstring
      updated and will issue a DeprecationWarning using the warnings module
      when they are used. (Robert Collins)

    * bzrlib.osutils.safe_unicode now exists to provide parameter coercion
      for functions that need unicode strings. (Robert Collins)

bzr 0.6 2005-10-28

  IMPROVEMENTS:
  
    * pull now takes --verbose to show you what revisions are added or removed
      (John A Meinel)

    * merge now takes a --show-base option to include the base text in
      conflicts.
      (Aaron Bentley)

    * The config files are now read using ConfigObj, so '=' should be used as
      a separator, not ':'.
      (Aaron Bentley)

    * New 'bzr commit --strict' option refuses to commit if there are 
      any unknown files in the tree.  To commit, make sure all files are 
      either ignored, added, or deleted.  (Michael Ellerman)

    * The config directory is now ~/.bazaar, and there is a single file 
      ~/.bazaar/bazaar.conf storing email, editor and other preferences.
      (Robert Collins)

    * 'bzr add' no longer takes a --verbose option, and a --quiet option
      has been added that suppresses all output.

    * Improved zsh completion support in contrib/zsh, from Clint
      Adams.

    * Builtin 'bzr annotate' command, by Martin Pool with improvements from 
      Goffredo Baroncelli.
    
    * 'bzr check' now accepts -v for verbose reporting, and checks for
      ghosts in the branch. (Robert Collins)

    * New command 're-sign' which will regenerate the gpg signature for 
      a revision. (Robert Collins)

    * If you set check_signatures=require for a path in 
      ~/.bazaar/branches.conf then bzr will invoke your
      gpg_signing_command (defaults to gpg) and record a digital signature
      of your commit. (Robert Collins)

    * New sftp transport, based on Paramiko.  (Robey Pointer)

    * 'bzr pull' now accepts '--clobber' which will discard local changes
      and make this branch identical to the source branch. (Robert Collins)

    * Just give a quieter warning if a plugin can't be loaded, and 
      put the details in .bzr.log.  (Martin Pool)

    * 'bzr branch' will now set the branch-name to the last component of the
      output directory, if one was supplied.

    * If the option 'post_commit' is set to one (or more) python function
      names (must be in the bzrlib namespace), then they will be invoked
      after the commit has completed, with the branch and revision_id as
      parameters. (Robert Collins)

    * Merge now has a retcode of 1 when conflicts occur. (Robert Collins)

    * --merge-type weave is now supported for file contents.  Tree-shape
      changes are still three-way based.  (Martin Pool, Aaron Bentley)

    * 'bzr check' allows the first revision on revision-history to have
      parents - something that is expected for cheap checkouts, and occurs
      when conversions from baz do not have all history.  (Robert Collins).

   * 'bzr merge' can now graft unrelated trees together, if your specify
     0 as a base. (Aaron Bentley)

   * 'bzr commit branch' and 'bzr commit branch/file1 branch/file2' now work
     (Aaron Bentley)

    * Add '.sconsign*' to default ignore list.  (Alexander Belchenko)

   * 'bzr merge --reprocess' minimizes conflicts

  TESTING:

    * The 'bzr selftest --pattern' option for has been removed, now 
      test specifiers on the command line can be simple strings, or 
      regexps, or both. (Robert Collins)

    * Passing -v to selftest will now show the time each test took to 
      complete, which will aid in analysing performance regressions and
      related questions. (Robert Collins)

    * 'bzr selftest' runs all tests, even if one fails, unless '--one'
      is given. (Martin Pool)

    * There is a new method for TestCaseInTempDir, assertFileEqual, which
      will check that a given content is equal to the content of the named
      file. (Robert Collins)

    * Fix test suite's habit of leaving many temporary log files in $TMPDIR.
      (Martin Pool)

  INTERNALS:

    * New 'testament' command and concept for making gpg-signatures 
      of revisions that are not tied to a particular internal
      representation.  (Martin Pool).

    * Per-revision properties ('revprops') as key-value associated 
      strings on each revision created when the revision is committed.
      Intended mainly for the use of external tools.  (Martin Pool).

    * Config options have moved from bzrlib.osutils to bzrlib.config.
      (Robert Collins)

    * Improved command line option definitions allowing explanations
      for individual options, among other things.  Contributed by 
      Magnus Therning.

    * Config options have moved from bzrlib.osutils to bzrlib.config.
      Configuration is now done via the config.Config interface:
      Depending on whether you have a Branch, a Location or no information
      available, construct a ``*Config``, and use its ``signature_checking``,
      ``username`` and ``user_email`` methods. (Robert Collins)

    * Plugins are now loaded under bzrlib.plugins, not bzrlib.plugin, and
      they are made available for other plugins to use. You should not 
      import other plugins during the __init__ of your plugin though, as 
      no ordering is guaranteed, and the plugins directory is not on the
      python path. (Robert Collins)

    * Branch.relpath has been moved to WorkingTree.relpath. WorkingTree no
      no longer takes an inventory, rather it takes an option branch
      parameter, and if None is given will open the branch at basedir 
      implicitly. (Robert Collins)

    * Cleaner exception structure and error reporting.  Suggested by 
      Scott James Remnant.  (Martin Pool)

    * Branch.remove has been moved to WorkingTree, which has also gained
      lock_read, lock_write and unlock methods for convenience. (Robert
      Collins)

    * Two decorators, needs_read_lock and needs_write_lock have been added
      to the branch module. Use these to cause a function to run in a
      read or write lock respectively. (Robert Collins)

    * Branch.open_containing now returns a tuple (Branch, relative-path),
      which allows direct access to the common case of 'get me this file
      from its branch'. (Robert Collins)

    * Transports can register using register_lazy_transport, and they 
      will be loaded when first used.  (Martin Pool)

    * 'pull' has been factored out of the command as WorkingTree.pull().
      A new option to WorkingTree.pull has been added, clobber, which will
      ignore diverged history and pull anyway.
      (Robert Collins)

    * config.Config has a 'get_user_option' call that accepts an option name.
      This will be looked up in branches.conf and bazaar.conf as normal.
      It is intended that this be used by plugins to support options - 
      options of built in programs should have specific methods on the config.
      (Robert Collins)

    * merge.merge_inner now has tempdir as an optional parameter. (Robert
      Collins)

    * Tree.kind is not recorded at the top level of the hierarchy, as it was
      missing on EmptyTree, leading to a bug with merge on EmptyTrees.
      (Robert Collins)

    * WorkingTree.__del__ has been removed, it was non deterministic and not 
      doing what it was intended to. See WorkingTree.__init__ for a comment
      about future directions. (Robert Collins/Martin Pool)

    * bzrlib.transport.http has been modified so that only 404 urllib errors
      are returned as NoSuchFile. Other exceptions will propogate as normal.
      This allows debuging of actual errors. (Robert Collins)

    * bzrlib.transport.Transport now accepts *ONLY* url escaped relative paths
      to apis like 'put', 'get' and 'has'. This is to provide consistent
      behaviour - it operates on url's only. (Robert Collins)

    * Transports can register using register_lazy_transport, and they 
      will be loaded when first used.  (Martin Pool)

    * 'merge_flex' no longer calls conflict_handler.finalize(), instead that
      is called by merge_inner. This is so that the conflict count can be 
      retrieved (and potentially manipulated) before returning to the caller
      of merge_inner. Likewise 'merge' now returns the conflict count to the
      caller. (Robert Collins)

    * 'revision.revision_graph can handle having only partial history for
      a revision - that is no revisions in the graph with no parents.
      (Robert Collins).

    * New builtins.branch_files uses the standard file_list rules to produce
      a branch and a list of paths, relative to that branch (Aaron Bentley)

    * New TestCase.addCleanup facility.

    * New bzrlib.version_info tuple (similar to sys.version_info), which can
      be used by programs importing bzrlib.

  BUG FIXES:

    * Better handling of branches in directories with non-ascii names. 
      (Joel Rosdahl, Panagiotis Papadakos)

    * Upgrades of trees with no commits will not fail due to accessing
      [-1] in the revision-history. (Andres Salomon)


bzr 0.1.1 2005-10-12

  BUG FIXES:

    * Fix problem in pulling over http from machines that do not 
      allow directories to be listed.

    * Avoid harmless warning about invalid hash cache after 
      upgrading branch format.

  PERFORMANCE: 
  
    * Avoid some unnecessary http operations in branch and pull.


bzr 0.1 2005-10-11

  NOTES:

    * 'bzr branch' over http initially gives a very high estimate
      of completion time but it should fall as the first few 
      revisions are pulled in.  branch is still slow on 
      high-latency connections.

  BUG FIXES:
  
    * bzr-man.py has been updated to work again. Contributed by
      Rob Weir.

    * Locking is now done with fcntl.lockf which works with NFS
      file systems. Contributed by Harald Meland.

    * When a merge encounters a file that has been deleted on
      one side and modified on the other, the old contents are
      written out to foo.BASE and foo.SIDE, where SIDE is this
      or OTHER. Contributed by Aaron Bentley.

    * Export was choosing incorrect file paths for the content of
      the tarball, this has been fixed by Aaron Bentley.

    * Commit will no longer commit without a log message, an 
      error is returned instead. Contributed by Jelmer Vernooij.

    * If you commit a specific file in a sub directory, any of its
      parent directories that are added but not listed will be 
      automatically included. Suggested by Michael Ellerman.

    * bzr commit and upgrade did not correctly record new revisions
      for files with only a change to their executable status.
      bzr will correct this when it encounters it. Fixed by
      Robert Collins

    * HTTP tests now force off the use of http_proxy for the duration.
      Contributed by Gustavo Niemeyer.

    * Fix problems in merging weave-based branches that have 
      different partial views of history.

    * Symlink support: working with symlinks when not in the root of a 
      bzr tree was broken, patch from Scott James Remnant.

  IMPROVEMENTS:

    * 'branch' now accepts a --basis parameter which will take advantage
      of local history when making a new branch. This allows faster 
      branching of remote branches. Contributed by Aaron Bentley.

    * New tree format based on weave files, called version 5.
      Existing branches can be upgraded to this format using 
      'bzr upgrade'.

    * Symlinks are now versionable. Initial patch by 
      Erik Toubro Nielsen, updated to head by Robert Collins.

    * Executable bits are tracked on files. Patch from Gustavo
      Niemeyer.

    * 'bzr status' now shows unknown files inside a selected directory.
      Patch from Heikki Paajanen.

    * Merge conflicts are recorded in .bzr. Two new commands 'conflicts'
      and 'resolve' have needed added, which list and remove those 
      merge conflicts respectively. A conflicted tree cannot be committed
      in. Contributed by Aaron Bentley.

    * 'rm' is now an alias for 'remove'.

    * Stores now split out their content in a single byte prefixed hash,
      dropping the density of files per directory by 256. Contributed by
      Gustavo Niemeyer.

    * 'bzr diff -r branch:URL' will now perform a diff between two branches.
      Contributed by Robert Collins.

    * 'bzr log' with the default formatter will show merged revisions,
      indented to the right. Initial implementation contributed by Gustavo
      Niemeyer, made incremental by Robert Collins.


  INTERNALS:

    * Test case failures have the exception printed after the log 
      for your viewing pleasure.

    * InventoryEntry is now an abstract base class, use one of the
      concrete InventoryDirectory etc classes instead.

    * Branch raises an UnsupportedFormatError when it detects a 
      bzr branch it cannot understand. This allows for precise
      handling of such circumstances.


  TESTING:

    * Removed testsweet module so that tests can be run after 
      bzr installed by 'bzr selftest'.

    * 'bzr selftest' command-line arguments can now be partial ids
      of tests to run, e.g. 'bzr selftest test_weave'

      
bzr 0.0.9 2005-09-23

  BUG FIXES:

    * Fixed "branch -r" option.

    * Fix remote access to branches containing non-compressed history.
      (Robert Collins).

    * Better reliability of http server tests.  (John Arbash-Meinel)

    * Merge graph maximum distance calculation fix.  (Aaron Bentley)
   
    * Various minor bug in windows support have been fixed, largely in the
      test suite. Contributed by Alexander Belchenko.

  IMPROVEMENTS:

    * Status now accepts a -r argument to give status between chosen
      revisions. Contributed by Heikki Paajanen.

    * Revision arguments no longer use +/-/= to control ranges, instead
      there is a 'before' namespace, which limits the successive namespace.
      For example '$ bzr log -r date:yesterday..before:date:today' will
      select everything from yesterday and before today. Contributed by
      Robey Pointer

    * There is now a bzr.bat file created by distutils when building on 
      Windows. Contributed by Alexander Belchenko.

  INTERNALS:

    * Removed uuid() as it was unused.

    * Improved 'fetch' code for pulling revisions from one branch into
      another (used by pull, merged, etc.)


bzr 0.0.8 2005-09-20

  IMPROVEMENTS:

    * Adding a file whose parent directory is not versioned will
      implicitly add the parent, and so on up to the root. This means
      you should never need to explictly add a directory, they'll just
      get added when you add a file in the directory.  Contributed by
      Michael Ellerman.

    * Ignore .DS_Store (contains Mac metadata) by default.  Patch from
      Nir Soffer.

    * If you set BZR_EDITOR in the environment, it is checked in
      preference to EDITOR and the config file for the interactive commit
      editing program. Related to this is a bugfix where a missing program
      set in EDITOR would cause editing to fail, now the fallback program
      for the operating system is still tried.

    * Files that are not directories/symlinks/regular files will no longer
      cause bzr to fail, it will just ignore them by default. You cannot add
      them to the tree though - they are not versionable.


  INTERNALS:

    * Refactor xml packing/unpacking.

  BUG FIXES: 

    * Fixed 'bzr mv' by Ollie Rutherfurd.

    * Fixed strange error when trying to access a nonexistent http
      branch.

    * Make sure that the hashcache gets written out if it can't be
      read.


  PORTABILITY:

    * Various Windows fixes from Ollie Rutherfurd.

    * Quieten warnings about locking; patch from Matt Lavin.


bzr-0.0.7 2005-09-02

  NEW FEATURES:

    * ``bzr shell-complete`` command contributed by Clint Adams to
      help with intelligent shell completion.

    * New expert command ``bzr find-merge-base`` for debugging merges.


  ENHANCEMENTS:

    * Much better merge support.

    * merge3 conflicts are now reported with markers like '<<<<<<<'
      (seven characters) which is the same as CVS and pleases things
      like emacs smerge.


  BUG FIXES:

    * ``bzr upgrade`` no longer fails when trying to fix trees that
      mention revisions that are not present.

    * Fixed bugs in listing plugins from ``bzr plugins``.

    * Fix case of $EDITOR containing options for the editor.

    * Fix log -r refusing to show the last revision.
      (Patch from Goffredo Baroncelli.)


  CHANGES:

    * ``bzr log --show-ids`` shows the revision ids of all parents.

    * Externally provided commands on your $BZRPATH no longer need
      to recognize --bzr-usage to work properly, and can just handle
      --help themselves.


  LIBRARY:

    * Changed trace messages to go through the standard logging
      framework, so that they can more easily be redirected by
      libraries.



bzr-0.0.6 2005-08-18

  NEW FEATURES:

    * Python plugins, automatically loaded from the directories on
      BZR_PLUGIN_PATH or ~/.bzr.conf/plugins by default.

    * New 'bzr mkdir' command.

    * Commit mesage is fetched from an editor if not given on the
      command line; patch from Torsten Marek.

    * ``bzr log -m FOO`` displays commits whose message matches regexp 
      FOO.
      
    * ``bzr add`` with no arguments adds everything under the current directory.

    * ``bzr mv`` does move or rename depending on its arguments, like
      the Unix command.

    * ``bzr missing`` command shows a summary of the differences
      between two trees.  (Merged from John Arbash-Meinel.)

    * An email address for commits to a particular tree can be
      specified by putting it into .bzr/email within a branch.  (Based
      on a patch from Heikki Paajanen.)


  ENHANCEMENTS:

    * Faster working tree operations.


  CHANGES:

    * 3rd-party modules shipped with bzr are copied within the bzrlib
      python package, so that they can be installed by the setup
      script without clashing with anything already existing on the
      system.  (Contributed by Gustavo Niemeyer.)

    * Moved plugins directory to bzrlib/, so that there's a standard
      plugin directory which is not only installed with bzr itself but
      is also available when using bzr from the development tree.
      BZR_PLUGIN_PATH and DEFAULT_PLUGIN_PATH are then added to the
      standard plugins directory.

    * When exporting to a tarball with ``bzr export --format tgz``, put 
      everything under a top directory rather than dumping it into the
      current directory.   This can be overridden with the ``--root`` 
      option.  Patch from William Dodé and John Meinel.

    * New ``bzr upgrade`` command to upgrade the format of a branch,
      replacing ``bzr check --update``.

    * Files within store directories are no longer marked readonly on
      disk.

    * Changed ``bzr log`` output to a more compact form suggested by
      John A Meinel.  Old format is available with the ``--long`` or
      ``-l`` option, patched by William Dodé.

    * By default the commit command refuses to record a revision with
      no changes unless the ``--unchanged`` option is given.

    * The ``--no-plugins``, ``--profile`` and ``--builtin`` command
      line options must come before the command name because they 
      affect what commands are available; all other options must come 
      after the command name because their interpretation depends on
      it.

    * ``branch`` and ``clone`` added as aliases for ``branch``.

    * Default log format is back to the long format; the compact one
      is available with ``--short``.
      
      
  BUG FIXES:
  
    * Fix bugs in committing only selected files or within a subdirectory.


bzr-0.0.5  2005-06-15
  
  CHANGES:

    * ``bzr`` with no command now shows help rather than giving an
      error.  Suggested by Michael Ellerman.

    * ``bzr status`` output format changed, because svn-style output
      doesn't really match the model of bzr.  Now files are grouped by
      status and can be shown with their IDs.  ``bzr status --all``
      shows all versioned files and unknown files but not ignored files.

    * ``bzr log`` runs from most-recent to least-recent, the reverse
      of the previous order.  The previous behaviour can be obtained
      with the ``--forward`` option.
        
    * ``bzr inventory`` by default shows only filenames, and also ids
      if ``--show-ids`` is given, in which case the id is the second
      field.


  ENHANCEMENTS:

    * New 'bzr whoami --email' option shows only the email component
      of the user identification, from Jo Vermeulen.

    * New ``bzr ignore PATTERN`` command.

    * Nicer error message for broken pipe, interrupt and similar
      conditions that don't indicate an internal error.

    * Add ``.*.sw[nop] .git .*.tmp *,v`` to default ignore patterns.

    * Per-branch locks keyed on ``.bzr/branch-lock``, available in
      either read or write mode.

    * New option ``bzr log --show-ids`` shows revision and file ids.

    * New usage ``bzr log FILENAME`` shows only revisions that
      affected that file.

    * Changed format for describing changes in ``bzr log -v``.

    * New option ``bzr commit --file`` to take a message from a file,
      suggested by LarstiQ.

    * New syntax ``bzr status [FILE...]`` contributed by Bartosz
      Oler.  File may be in a branch other than the working directory.

    * ``bzr log`` and ``bzr root`` can be given an http URL instead of
      a filename.

    * Commands can now be defined by external programs or scripts
      in a directory on $BZRPATH.

    * New "stat cache" avoids reading the contents of files if they 
      haven't changed since the previous time.

    * If the Python interpreter is too old, try to find a better one
      or give an error.  Based on a patch from Fredrik Lundh.

    * New optional parameter ``bzr info [BRANCH]``.

    * New form ``bzr commit SELECTED`` to commit only selected files.

    * New form ``bzr log -r FROM:TO`` shows changes in selected
      range; contributed by John A Meinel.

    * New option ``bzr diff --diff-options 'OPTS'`` allows passing
      options through to an external GNU diff.

    * New option ``bzr add --no-recurse`` to add a directory but not
      their contents.

    * ``bzr --version`` now shows more information if bzr is being run
      from a branch.

  
  BUG FIXES:

    * Fixed diff format so that added and removed files will be
      handled properly by patch.  Fix from Lalo Martins.

    * Various fixes for files whose names contain spaces or other
      metacharacters.


  TESTING:

    * Converted black-box test suites from Bourne shell into Python;
      now run using ``./testbzr``.  Various structural improvements to
      the tests.

    * testbzr by default runs the version of bzr found in the same
      directory as the tests, or the one given as the first parameter.

    * testbzr also runs the internal tests, so the only command
      required to check is just ``./testbzr``.

    * testbzr requires python2.4, but can be used to test bzr running
      under a different version.

    * Tests added for many other changes in this release.


  INTERNAL:

    * Included ElementTree library upgraded to 1.2.6 by Fredrik Lundh.

    * Refactor command functions into Command objects based on HCT by
      Scott James Remnant.

    * Better help messages for many commands.

    * Expose bzrlib.open_tracefile() to start the tracefile; until
      this is called trace messages are just discarded.

    * New internal function find_touching_revisions() and hidden
      command touching-revisions trace the changes to a given file.

    * Simpler and faster compare_inventories() function.

    * bzrlib.open_tracefile() takes a tracefilename parameter.

    * New AtomicFile class.

    * New developer commands ``added``, ``modified``.


  PORTABILITY:

    * Cope on Windows on python2.3 by using the weaker random seed.
      2.4 is now only recommended.


bzr-0.0.4  2005-04-22

  ENHANCEMENTS:

    * 'bzr diff' optionally takes a list of files to diff.  Still a bit
      basic.  Patch from QuantumG.

    * More default ignore patterns.

    * New 'bzr log --verbose' shows a list of files changed in the
      changeset.  Patch from Sebastian Cote.

    * Roll over ~/.bzr.log if it gets too large.

    * Command abbreviations 'ci', 'st', 'stat', '?' based on a patch
      by Jason Diamon.

    * New 'bzr help commands' based on a patch from Denys Duchier.


  CHANGES:

    * User email is determined by looking at $BZREMAIL or ~/.bzr.email
      or $EMAIL.  All are decoded by the locale preferred encoding.
      If none of these are present user@hostname is used.  The host's
      fully-qualified name is not used because that tends to fail when
      there are DNS problems.

    * New 'bzr whoami' command instead of username user-email.


  BUG FIXES: 

    * Make commit safe for hardlinked bzr trees.

    * Some Unicode/locale fixes.

    * Partial workaround for difflib.unified_diff not handling
      trailing newlines properly.


  INTERNAL:

    * Allow docstrings for help to be in PEP0257 format.  Patch from
      Matt Brubeck.

    * More tests in test.sh.

    * Write profile data to a temporary file not into working
      directory and delete it when done.

    * Smaller .bzr.log with process ids.


  PORTABILITY:

    * Fix opening of ~/.bzr.log on Windows.  Patch from Andrew
      Bennetts.

    * Some improvements in handling paths on Windows, based on a patch
      from QuantumG.


bzr-0.0.3  2005-04-06

  ENHANCEMENTS:

    * New "directories" internal command lists versioned directories
      in the tree.

    * Can now say "bzr commit --help".

    * New "rename" command to rename one file to a different name
      and/or directory.

    * New "move" command to move one or more files into a different
      directory.

    * New "renames" command lists files renamed since base revision.

    * New cat command contributed by janmar.

  CHANGES:

    * .bzr.log is placed in $HOME (not pwd) and is always written in
      UTF-8.  (Probably not a completely good long-term solution, but
      will do for now.)

  PORTABILITY:

    * Workaround for difflib bug in Python 2.3 that causes an
      exception when comparing empty files.  Reported by Erik Toubro
      Nielsen.

  INTERNAL:

    * Refactored inventory storage to insert a root entry at the top.

  TESTING:

    * Start of shell-based black-box testing in test.sh.


bzr-0.0.2.1

  PORTABILITY:

    * Win32 fixes from Steve Brown.


bzr-0.0.2  "black cube"  2005-03-31

  ENHANCEMENTS:

    * Default ignore list extended (see bzrlib/__init__.py).

    * Patterns in .bzrignore are now added to the default ignore list,
      rather than replacing it.

    * Ignore list isn't reread for every file.

    * More help topics.

    * Reinstate the 'bzr check' command to check invariants of the
      branch.

    * New 'ignored' command lists which files are ignored and why;
      'deleted' lists files deleted in the current working tree.

    * Performance improvements.

    * New global --profile option.
    
    * Ignore patterns like './config.h' now correctly match files in
      the root directory only.


bzr-0.0.1  2005-03-26

  ENHANCEMENTS:

    * More information from info command.

    * Can now say "bzr help COMMAND" for more detailed help.

    * Less file flushing and faster performance when writing logs and
      committing to stores.

    * More useful verbose output from some commands.

  BUG FIXES:

    * Fix inverted display of 'R' and 'M' during 'commit -v'.

  PORTABILITY:

    * Include a subset of ElementTree-1.2.20040618 to make
      installation easier.

    * Fix time.localtime call to work with Python 2.3 (the minimum
      supported).


bzr-0.0.0.69  2005-03-22

  ENHANCEMENTS:

    * First public release.

    * Storage of local versions: init, add, remove, rm, info, log,
      diff, status, etc.<|MERGE_RESOLUTION|>--- conflicted
+++ resolved
@@ -1,3 +1,10 @@
+bzr 0.15 
+
+  BUGFIXES:
+
+    * Handle incompatible repositories as a user issue when fetching.
+      (Aaron Bentley)
+
 bzr 0.15rc3  2007-03-26
 
   CHANGES:
@@ -16,28 +23,8 @@
       default, instead a RedirectRequested exception is raised. For bzrlib
       users needing to follow http redirections anyway,
       bzrlib.transport.do_catching_redirections provide an easy transition
-      path.  
-      (vila)
-
-<<<<<<< HEAD
-=======
-  BUGFIXES:
-
-    * Correctly handles mutiple permanent http redirections.
-     (vila, #88780)
-
-    * Handle incompatible repositories as a user issue when fetching.
-
-
-bzr 0.15rc3  2007-03-24
-
-  CHANGES:
- 
-    * A warning is now displayed when opening working trees in older 
-      formats, to encourage people to upgrade to WorkingTreeFormat4.
-      (Martin Pool)
-
->>>>>>> 945c1a39
+      path.  (vila)
+
   INTERNALS:
 
     * Added ``ReadLock.temporary_write_lock()`` to allow upgrading an OS read
