--- conflicted
+++ resolved
@@ -21,17 +21,10 @@
 New Features
 ************
 
-<<<<<<< HEAD
-* ``bzr push`` now checks if uncommitted changes are present in the working
-  tree if the ``--strict`` option is used. The ``push_strict`` option can
-  be declared in a configuration file.
-  (Vincent Ladeuil, #284038)
-=======
 * ``bzr push`` now aborts if uncommitted changes (including pending merges)
   are present in the working tree (if one is present) and no revision is
   speified. The configuration option ``push_strict`` can be used to set the
   default for this behavior.  (Vincent Ladeuil, #284038, #322808, #65286)
->>>>>>> 49665bc8
 
 * ``bzr send`` now aborts if uncommitted changes (including pending merges)
   are present in the working tree and no revision is specified. The
