####################
Bazaar Release Notes
####################

.. contents:: List of Releases
   :depth: 1

bzr 2.1.0rc1 (not released yet)
###############################

:Codename: mysterioso
:2.1.0rc1: 2009-01-06 (expected)

Compatibility Breaks
********************

New Features
************

Bug Fixes
*********

* ``bzr unshelve`` has improved messages about what it is doing.
  (Neil Martinsen-Burrell, #496917)

* Listen to the SIGWINCH signal to update the terminal width.
  (Vincent Ladeuil, #316357)

Improvements
************

Documentation
*************

API Changes
***********

Internals
*********

Testing
*******

bzr 2.0.4 (not released yet)
############################

:Codename: template
:2.0.4: ???

Compatibility Breaks
********************

New Features
************

Bug Fixes
*********

Improvements
************

Documentation
*************

API Changes
***********

Internals
*********

Testing
*******


bzr 2.1.0b4
###########

:Codename: san francisco airport
:2.1.0b4: 2009-12-14

The fourth beta release in the 2.1 series brings with it a significant
number of bugfixes (~20). The test suite is once again (finally) "green"
on Windows, and should remain that way for future releases. There are a
few performance related updates (faster upgrade and log), and several UI
tweaks. There has also been a significant number of tweaks to the runtime
documentation. 2.1.0b4 include everything from the 2.0.3 release.


Compatibility Breaks
********************

* The BZR_SSH environmental variable may now be set to the path of a secure
  shell client. If currently set to the value ``ssh`` it will now guess the
  vendor of the program with that name, to restore the old behaviour that
  indicated the SSH Corporation client use ``sshcorp`` instead as the magic
  string. (Martin <gzlist@googlemail.com>, #176292)

New Features
************

* ``bzr commit`` now has a ``--commit-time`` option.
  (Alexander Sack, #459276)

<<<<<<< HEAD
* ``-Dhpss`` now increases logging done when run on the bzr server,
  similarly to how it works on the client. (John Arbash Meinel)

* New option ``bzr unshelve --keep`` applies the changes and leaves them
  on the shelf.  (Martin Pool, Oscar Fuentes, #492091)

* The ``BZR_COLUMNS`` envrionment variable can be set to force bzr to
  respect a given terminal width. This can be useful when output is
  redirected or in obscure cases where the default value is not
  appropriate. Pagers can use it to get a better control of the line
  lengths. 
  (Vincent Ladeuil)
=======
* The ``suppresss_warnings`` configuration option has been introduced and
  accept the ``format_deprecation`` value to disable the corresponding
  warning for repositories. It can be set to in either ``bazaar.conf``,
  ``locations.conf`` or ``branch.conf``.
  (Ted Gould, Matthew Fuller, Vincent Ladeuil)
>>>>>>> 6c8ae027

Bug Fixes
*********

* After renaming a file, the dirstate could accidentally reference
  ``source\\path`` rather than ``source/path`` on Windows. This might be a
  source of some dirstate-related failures. (John Arbash Meinel)

* ``bzr commit`` now detects commit messages that looks like file names
  and issues a warning.
  (Gioele Barabucci, #73073)

* ``bzr ignore /`` no longer causes an IndexError. (Gorder Tyler, #456036)

* ``bzr log -n0 -rN`` should not return revisions beyond its merged revisions.
  (#325618, #484109, Marius Kruger)

* ``bzr merge --weave`` and ``--lca`` will now create ``.BASE`` files for
  files with conflicts (similar to ``--merge3``). The contents of the file
  is a synthesis of all bases used for the merge.
  (John Arbash Meinel, #40412)

* ``bzr mv --quiet`` really is quiet now.  (Gordon Tyler, #271790)

* ``bzr serve`` is more clear about the risk of supplying --allow-writes.
  (Robert Collins, #84659)

* ``bzr serve --quiet`` really is quiet now.  (Gordon Tyler, #252834)

* Fix bug with redirected URLs over authenticated HTTP.
  (Glen Mailer, Neil Martinsen-Burrell, Vincent Ladeuil, #395714)

* Interactive merge doesn't leave branch locks behind.  (Aaron Bentley)

* Lots of bugfixes for the test suite on Windows. We should once again
  have a test suite with no failures on Windows. (John Arbash Meinel)

* ``osutils.terminal_width()`` obeys the BZR_COLUMNS environment
  variable but returns None if the terminal is not a tty (when output is
  redirected for example). Also fixes its usage under OSes that doesn't
  provide termios.TIOCGWINSZ. Make sure the corresponding tests runs on
  windows too.
  (Joke de Buhr, Vincent Ladeuil, #353370, #62539)
  (John Arbash Meinel, Vincent Ladeuil, #492561)

* Terminate ssh subprocesses when no references to them remain, fixing
  subprocess and file descriptor leaks.  (Andrew Bennetts, #426662)
  
* The ``--hardlink`` option of ``bzr branch`` and ``bzr checkout`` now
  works for 2a format trees.  Only files unaffected by content filters
  will be hardlinked.  (Andrew Bennetts, #408193)

* The new glob expansion on Windows would replace all ``\`` characters
  with ``/`` even if it there wasn't a glob to expand, the arg was quoted,
  etc. Now only change slashes if there is something being glob expanded.
  (John Arbash Meinel, #485771)

* Use our faster ``KnownGraph.heads()`` functionality when computing the
  new rich-root heads. This can cut a conversion time in half (mysql from
  13.5h => 6.2h) (John Arbash Meinel, #487632)

* When launching a external diff tool via bzr diff --using, temporary files
  are no longer created, rather, the path to the file in the working tree is
  passed to the external diff tool. This allows the file to be edited if the
  diff tool provides for this. (Gary van der Merwe, #490738)
  
* The launchpad-open command can now be used from a subdirectory of a
  branch, not just from the root of the branch. 
  (Neil Martinsen-Burrell, #489102)


Improvements
************

* ``bzr log`` is now faster. (Ian Clatworthy)

* ``bzr update`` provides feedback on which branch it is up to date with.
  (Neil Martinsen-Burrell)

* ``bzr upgrade`` from pre-2a to 2a can be significantly faster (4x).
  For details see the xml8 patch and heads() improvements.
  (John Arbash Meinel)

* ``bzrlib.urlutils.local_path_from_url`` now accepts
  'file://localhost/' as well as 'file:///' URLs on POSIX.  (Michael
  Hudson)

* The progress bar now shows only a spinner and per-operation counts,
  not an overall progress bar.  The previous bar was often not correlated
  with real overall operation progress, either because the operations take
  nonlinear time, or because at the start of the operation Bazaar couldn't
  estimate how much work there was to do.  (Martin Pool)

Documentation
*************

* Lots of documentation tweaks for inline help topics and command help
  information.

API Changes
***********

* ``bzrlib.textui`` (vestigial module) removed.  (Martin Pool)

Internals
*********

* New test Feature: ``ModuleAvailableFeature``. It is designed to make it
  easier to handle what tests you want to run based on what modules can be
  imported. (Rather than lots of custom-implemented features that were
  basically copy-and-pasted.) (John Arbash Meinel)

* ``osutils.timer_func()`` can be used to get either ``time.time()`` or
  ``time.clock()`` when you want to do performance timing.
  ``time.time()`` is limited to 15ms resolution on Windows, but
  ``time.clock()`` gives CPU and not wall-clock time on other platforms.
  (John Arbash Meinel)

* Several code paths that were calling ``Transport.get().read()`` have
  been changed to the equalivent ``Transport.get_bytes()``. The main
  difference is that the latter will explicitly call ``file.close()``,
  rather than expecting the garbage collector to handle it. This helps
  with some race conditions on Windows during the test suite and sftp
  tests. (John Arbash Meinel)

Testing
*******

* TestCaseWithMemoryTransport no longer sets $HOME and $BZR_HOME to
  unicode strings. (Michael Hudson, #464174)


bzr 2.0.3
#########

:Codename: little italy
:2.0.3: 2009-12-14


The third stable release of Bazaar has a small handful of bugfixes. As
expected, this has no internal or external compatibility changes versus
2.0.2 (or 2.0.0).

Bug Fixes
*********

* ``bzr push --use-existing-dir`` no longer crashes if the directory
  exists but contains an invalid ``.bzr`` directory.
  (Andrew Bennetts, #423563)

* Content filters are now applied correctly after pull, merge and switch.
  (Ian Clatworthy, #385879)

* Fix a potential segfault in the groupcompress hash map handling code.
  When inserting new entries, if the final hash bucket was empty, we could
  end up trying to access if ``(last_entry+1)->ptr == NULL``.
  (John Arbash Meinel, #490228)

* Improve "Binary files differ" hunk handling.  (Aaron Bentley, #436325)


bzr 2.1.0b3
###########

:Codename: after sprint recovery
:2.1.0b3: 2009-11-16

This release was pushed up from its normal release cycle due to a
regression in python 2.4 compatibility in 2.1.0b2.  Since this regression
was caught before 2.1.0b2 was officially announced, the full changelog
includes both 2.1.0b3 and 2.1.0b2 changes.

Highlights of 2.1.0b3 are: new globbing code for all commands on Windows,
the test suite now conforms to python's trunk enhanced semantics (skip,
etc.), and ``bzr info -v`` will now report the correct branch and repo
formats for Remote objects.


New Features
************

* Users can define a shelve editor to provide shelf functionality at a
  granularity finer than per-patch-hunk. (Aaron Bentley)

Bug Fixes
*********

* Fix for shell completion and short options.  (Benoît PIERRE)

* Hooks daughter classes should always call the base constructor.
  (Alexander Belchenko, Vincent Ladeuil, #389648) 

* Improve "Binary files differ" hunk handling.  (Aaron Bentley, #436325)

* On Windows, do glob expansion at the command-line level (as is usually
  done in bash, etc.) This means that *all* commands get glob expansion
  (bzr status, bzr add, bzr mv, etc). It uses a custom command line
  parser, which allows us to know if a given section was quoted. It means
  you can now do ``bzr ignore "*.py"``.
  (John Arbash Meinel, #425510, #426410, #194450)

* Sanitize commit messages that come in from the '-m' flag. We translate
  '\r\n' => '\n' and a plain '\r' => '\n'. The storage layer doesn't
  allow those because XML store silently translate it anyway. (The parser
  auto-translates \r\n => \n in ways that are hard for us to catch.)

* Show correct branch and repository format descriptions in 
  ``bzr info -v`` on a smart server location.  (Andrew Bennetts, #196080)

* The fix for bug #186920 accidentally broke compatibility with python
  2.4.  (Vincent Ladeuil, #475585)

* Using ``Repository.get_commit_builder().record_iter_changes()`` now
  correctly sets ``self.inv_sha1`` to a sha1 string and
  ``self.new_inventory`` to an Inventory instance after calling
  ``self.finish_inventory()``. (Previously it accidently set both values
  as a tuple on ``self.inv_sha1``. This was missed because
  ``repo.add_revision`` ignores the supplied inventory sha1 and recomputes
  the sha1 from the repo directly. (John Arbash Meinel)

* Shelve command refuse to run if there is no real terminal.
  (Alexander Belchenko)

* Avoid unnecessarily flushing of trace file; it's now unbuffered at the
  Python level.  (Martin Pool)

Documentation
*************

* Include Japanese translations for documentation (Inada Naoki)

* New API ``ui_factory.make_output_stream`` to be used for sending bulk
  (rather than user-interaction) data to stdout.  This automatically
  coordinates with progress bars or other terminal activity, and can be
  overridden by GUIs.
  (Martin Pool, 493944)

Internals
*********

* Some of the core groupcompress functionality now releases the GIL before
  operation. Similar to how zlib and bz2 operate without the GIL in the
  core compression and decompression routines. (John Arbash Meinel)

Testing
*******

* -Dhpssvfs will now trigger on ``RemoteBzrDir._ensure_real``, providing
  more debugging of VFS access triggers. (Robert Collins)

* KnownFailure is now signalled to ``ExtendedTestResult`` using the same
  method that Python 2.7 uses - ``addExpectedFailure``. (Robert Collins)

* ``--parallel=fork`` is now compatible with --subunit.
  (Robert Collins, Vincent Ladeuil, #419776)

* TestNotApplicable is now handled within the TestCase.run method rather
  than being looked for within ``ExtendedTestResult.addError``. This
  provides better handling with other ``TestResult`` objects, degrading to
  sucess rather than error. (Robert Collins)

* The private method ``_testConcluded`` on ``ExtendedTestResult`` has been
  removed - it was empty and unused. (Robert Collins)

* UnavailableFeature is now handled within the TestCase.run method rather
  than being looked for within addError. If the Result object does not
  have an addNotSupported method, addSkip is attempted instead, and
  failing that addSuccess. (Robert Collins)

* When a TestResult does not have an addSkip method, skipped tests are now
  reported as successful tests, rather than as errors. This change is
  to make it possible to get a clean test run with a less capable
  TestResult. (Robert Collins)



bzr 2.1.0b2
###########

:Codename: a load off my mind
:2.1.0b2: 2009-11-02

This is our second feature-filled release since 2.0, pushing us down the
path to a 2.1.0. Once again, all bugfixes in 2.0.2 are present in 2.1.0b2.

Key highlights in this release are: improved handling of
failures-during-cleanup for commit, fixing a long-standing bug with
``bzr+http`` and shared repositories, all ``lp:`` urls to be resolved
behind proxies, and a new StaticTuple datatype, allowing us to reduce
memory consumption (50%) and garbage collector overhead (40% faster) for
many operations.

* A new ``--concurrency`` option has been added as well as an associated
  BZR_CONCURRENCY environment variable to specify the number of
  processes that can be run concurrently when running ``bzr selftest``. The
  command-line option overrides the environment variable if both are
  specified. If none is specified. the number of processes is obtained
  from the OS as before.  (Matt Nordhoff, Vincent Ladeuil)

Bug Fixes
*********

* ``bzr+http`` servers no longer give spurious jail break errors when
  serving branches inside a shared repository.  (Andrew Bennetts, #348308)

* Errors during commit are handled more robustly so that knock-on errors
  are less likely to occur, and will not obscure the original error if
  they do occur.  This fixes some causes of ``TooManyConcurrentRequests``
  and similar errors.  (Andrew Bennetts, #429747, #243391)

* Launchpad urls can now be resolved from behind proxies.
  (Gordon Tyler, Vincent Ladeuil, #186920)

* Reduce the strictness for StaticTuple, instead add a debug flag
  ``-Dstatic_tuple`` which will change apis to be strict and raise errors.
  This way, most users won't see failures, but developers can improve
  internals. (John Arbash Meinel, #471193)

* TreeTransform.adjust_path updates the limbo paths of descendants of adjusted
  files.  (Aaron Bentley)

* Unicode paths are now handled correctly and consistently by the smart
  server.  (Andrew Bennetts, Michael Hudson, #458762)

Improvements
************

* When reading index files, we now use a ``StaticTuple`` rather than a
  plain ``tuple`` object. This generally gives a 20% decrease in peak
  memory, and can give a performance boost up to 40% on large projects.
  (John Arbash Meinel)

* Peak memory under certain operations has been reduced significantly.
  (eg, 'bzr branch launchpad standalone' is cut in half)
  (John Arbash Meinel)

Documentation
*************

* Filtered views user documentation upgraded to refer to format 2a
  instead of pre-2.0 formats. (Ian Clatworthy)

API Changes
***********

* Remove deprecated ``CLIUIFactory``.  (Martin Pool)

* ``UIFactory`` now has new ``show_error``, ``show_message`` and
  ``show_warning`` methods, which can be hooked by non-text UIs.  
  (Martin Pool)

Internals
*********

* Added ``bzrlib._simple_set_pyx``. This is a hybrid between a Set and a
  Dict (it only holds keys, but you can lookup the object located at a
  given key). It has significantly reduced memory consumption versus the
  builtin objects (1/2 the size of Set, 1/3rd the size of Dict). This is
  used as the interning structure for StaticTuple objects.
  (John Arbash Meinel)

* ``bzrlib._static_tuple_c.StaticTuple`` is now available and used by
  the btree index parser and the chk map parser. This class functions
  similarly to ``tuple`` objects. However, it can only point to a limited
  collection of types.  (Currently StaticTuple, str, unicode, None, bool,
  int, long, float, but not subclasses).  This allows us to remove it from
  the garbage collector (it cannot be in a cycle), it also allows us to
  intern the objects. In testing, this can reduce peak memory by 20-40%,
  and significantly improve performance by removing objects from being
  inspected by the garbage collector.  (John Arbash Meinel)

* ``GroupCompressBlock._ensure_content()`` will now release the
  ``zlib.decompressobj()`` when the first request is for all of the
  content. (Previously it would only be released if you made a request for
  part of the content, and then all of it later.) This turns out to be a
  significant memory savings, as a ``zstream`` carries around approx 260kB
  of internal state and buffers. (For branching bzr.dev this drops peak
  memory from 382MB => 345MB.) (John Arbash Meinel)

* When streaming content between ``2a`` format repositories, we now clear
  caches from earlier versioned files. (So 'revisions' is cleared when we
  start reading 'inventories', etc.) This can have a significant impact on
  peak memory for initial copies (~200MB). (John Arbash Meinel)


bzr 2.0.2
#########

:Codename: after the scare
:2.0.2: 2009-11-02

The second in our "let's keep the stable bugfixes flowing" series. As
expected this has a few (~9) bugfixes relative to 2.0.1, and no major api
changes or features.

Bug Fixes
*********

* Avoid "NoneType has no attribute st_mode" error when files disappear
  from a directory while it's being read.  (Martin Pool, #446033)

* Content filters are now applied correctly after revert.
  (Ian Clatworthy)

* Diff parsing handles "Binary files differ" hunks.  (Aaron Bentley, #436325)

* Fetching from stacked pre-2a repository via a smart server no longer
  fails intermittently with "second push failed to complete".
  (Andrew Bennetts, #437626)

* Fix typos left after test_selftest refactoring.
  (Vincent Ladeuil, Matt Nordhoff, #461149)

* Fixed ``ObjectNotLocked`` errors during ``bzr log -r NNN somefile``.
  (Andrew Bennetts, #445171)
  
* PreviewTree file names are not limited by the encoding of the temp
  directory's filesystem. (Aaron Bentley, #436794)

Improvements
************

* ``bzr log`` now read-locks branches exactly once, so makes better use of
  data caches.  (Andrew Bennetts)

Documentation
*************

* Filtered views user documentation upgraded to refer to format 2a
  instead of pre-2.0 formats. (Ian Clatworthy)


bzr 2.1.0b1
###########

:Codename: While the cat is away
:2.1.0b1: 2009-10-14

This is the first development release in the new split "stable" and
"development" series. As such, the release is a snapshot of bzr.dev
without creating a release candidate first. This release includes a
fair amount of internal changes, with deprecated code being removed,
and several new feature developments. People looking for a stable code
base with only bugfixes should focus on the 2.0.1 release. All bugfixes
present in 2.0.1 are present in 2.1.0b1.

Highlights include support for ``bzr+ssh://host/~/homedir`` style urls,
finer control over the plugin search path via extended BZR_PLUGIN_PATH
syntax, visible warnings when extension modules fail to load, and improved
error handling during unlocking.


New Features
************

* Bazaar can now send mail through Apple OS X Mail.app. 
  (Brian de Alwis)

* ``bzr+ssh`` and ``bzr`` paths can now be relative to home directories
  specified in the URL.  Paths starting with a path segment of ``~`` are
  relative to the home directory of the user running the server, and paths
  starting with ``~user`` are relative to the home directory of the named
  user.  For example, for a user "bob" with a home directory of
  ``/home/bob``, these URLs are all equivalent:

  * ``bzr+ssh://bob@host/~/repo``
  * ``bzr+ssh://bob@host/~bob/repo``
  * ``bzr+ssh://bob@host/home/bob/repo``

  If ``bzr serve`` was invoked with a ``--directory`` argument, then no
  home directories outside that directory will be accessible via this
  method.

  This is a feature of ``bzr serve``, so pre-2.1 clients will
  automatically benefit from this feature when ``bzr`` on the server is
  upgraded.  (Andrew Bennetts, #109143)

* Extensions can now be compiled if either Cython or Pyrex is available.
  Currently Pyrex is preferred, but that may change in the future.
  (Arkanes)

* Give more control on BZR_PLUGIN_PATH by providing a way to refer to or
  disable the user, site and core plugin directories.
  (Vincent Ladeuil, #412930, #316192, #145612)

Bug Fixes
*********

* Bazaar's native protocol code now correctly handles EINTR, which most
  noticeably occurs if you break in to the debugger while connected to a
  bzr+ssh server.  You can now can continue from the debugger (by typing
  'c') and the process continues.  However, note that pressing C-\ in the
  shell may still kill the SSH process, which is bug 162509, so you must
  sent a signal to the bzr process specifically, for example by typing
  ``kill -QUIT PID`` in another shell.  (Martin Pool, #341535)

* ``bzr add`` in a tree that has files with ``\r`` or ``\n`` in the
  filename will issue a warning and skip over those files.
  (Robert Collins, #3918)

* ``bzr dpush`` now aborts if uncommitted changes (including pending merges)
  are present in the working tree. The configuration option ``dpush_strict``
  can be used to set the default for this behavior.
  (Vincent Ladeuil, #438158)

* ``bzr merge`` and ``bzr remove-tree`` now requires --force if pending
  merges are present in the working tree.
  (Vincent Ladeuil, #426344)

* Clearer message when Bazaar runs out of memory, instead of a ``MemoryError``
  traceback.  (Martin Pool, #109115)

* Don't give a warning on Windows when failing to import ``_readdir_pyx``
  as it is never built. (John Arbash Meinel, #430645)

* Don't restrict the command name used to run the test suite.
  (Vincent Ladeuil, #419950)

* ftp transports were built differently when the kerberos python module was
  present leading to obscure failures related to ASCII/BINARY modes.
  (Vincent Ladeuil, #443041)

* Network streams now decode adjacent records of the same type into a
  single stream, reducing layering churn. (Robert Collins)

* PreviewTree behaves correctly when get_file_mtime is invoked on an unmodified
  file. (Aaron Bentley, #251532)

* Registry objects should not use iteritems() when asked to use items().
  (Vincent Ladeuil, #430510)

* Weave based repositories couldn't be cloned when committers were using
  domains or user ids embedding '.sig'. Now they can.
  (Matthew Fuller, Vincent Ladeuil, #430868)

Improvements
************

* Revision specifiers can now be given in a more DWIM form, without
  needing explicit prefixes for specifiers like tags or revision id's.
  See ``bzr help revisionspec`` for full details.  (Matthew Fuller)

* Bazaar gives a warning before exiting, and writes into ``.bzr.log``, if 
  compiled extensions can't be loaded.  This typically indicates a
  packaging or installation problem.  In this case Bazaar will keep
  running using pure-Python versions, but this may be substantially
  slower.  The warning can be disabled by setting
  ``ignore_missing_extensions = True`` in ``bazaar.conf``.
  See also <https://answers.launchpad.net/bzr/+faq/703>.
  (Martin Pool, #406113, #430529)

* Secondary errors that occur during Branch.unlock and Repository.unlock
  no longer obscure the original error.  These methods now use a new
  decorator, ``only_raises``.  This fixes many causes of
  ``TooManyConcurrentRequests`` and similar errors.
  (Andrew Bennetts, #429747)

Documentation
*************

* Describe the new shell-like test feature. (Vincent Ladeuil)

* Help on hooks no longer says 'Not deprecated' for hooks that are
  currently supported. (Ian Clatworthy, #422415)

API Changes
***********

* ``bzrlib.user_encoding`` has been removed; use
  ``bzrlib.osutils.get_user_encoding`` instead.  (Martin Pool)

* ``bzrlib.tests`` now uses ``stopTestRun`` for its ``TestResult``
  subclasses - the same as python's unittest module. (Robert Collins)
  
* ``diff._get_trees_to_diff`` has been renamed to 
  ``diff.get_trees_and_branches_to_diff``. It is now a public API, and it 
  returns the old and new branches. (Gary van der Merwe)

* ``bzrlib.trace.log_error``, ``error`` and ``info`` have been deprecated.
  (Martin Pool)

* ``MutableTree.has_changes()`` does not require a tree parameter anymore. It
  now defaults to comparing to the basis tree. It now checks for pending
  merges too.  ``Merger.check_basis`` has been deprecated and replaced by the
  corresponding has_changes() calls. ``Merge.compare_basis``,
  ``Merger.file_revisions`` and ``Merger.ensure_revision_trees`` have also
  been deprecated.
  (Vincent Ladeuil, #440631)

* ``ProgressTask.note`` is deprecated.
  (Martin Pool)

Internals
*********

* Added ``-Drelock`` debug flag.  It will ``note`` a message every time a
  repository or branch object is unlocked then relocked the same way.
  (Andrew Bennetts)
  
* ``BTreeLeafParser.extract_key`` has been tweaked slightly to reduce
  mallocs while parsing the index (approx 3=>1 mallocs per key read).
  This results in a 10% speedup while reading an index.
  (John Arbash Meinel)

* The ``bzrlib.lsprof`` module has a new class ``BzrProfiler`` which makes
  profiling in some situations like callbacks and generators easier.
  (Robert Collins)

Testing
*******

* Passing ``--lsprof-tests -v`` to bzr selftest will cause lsprof output to
  be output for every test. Note that this is very verbose! (Robert Collins)

* Setting ``BZR_TEST_PDB=1`` when running selftest will cause a pdb
  post_mortem to be triggered when a test failure occurs. (Robert Collins)

* Shell-like tests can now be written. Code in ``bzrlib/tests/script.py`` ,
  documentation in ``developers/testing.txt`` for details.
  (Vincent Ladeuil)

* Some tests could end up with the same id, that was dormant for
  a long time.
  (Vincent Ladeuil, #442980)

* Stop showing the number of tests due to missing features in the test
  progress bar.  (Martin Pool)

* Test parameterisation now does a shallow copy, not a deep copy of the test
  to be parameterised. This is not expected to break external use of test
  parameterisation, and is substantially faster. (Robert Collins)

* Tests that try to open a bzr dir on an arbitrary transport will now
  fail unless they have explicitly permitted the transport via
  ``self.permit_url``. The standard test factories such as ``self.get_url``
  will permit the urls they provide automatically, so only exceptional
  tests should need to do this. (Robert Collins)

* The break-in test no longer cares about clean shutdown of the child,
  instead it is happy if the debugger starts up. (Robert  Collins)

* The full test suite is expected to pass when the C extensions are not
  present. (Vincent Ladeuil, #430749)


bzr 2.0.1
#########

:Codename: Stability First
:2.0.1: 2009-10-14

The first of our new ongoing bugfix-only stable releases has arrived. It
includes a collection of 12 bugfixes applied to bzr 2.0.0, but does not
include any of the feature development in the 2.1.0 series.


Bug Fixes
*********

* ``bzr add`` in a tree that has files with ``\r`` or ``\n`` in the
  filename will issue a warning and skip over those files.
  (Robert Collins, #3918)

* bzr will attempt to authenticate with SSH servers that support
  ``keyboard-interactive`` auth but not ``password`` auth when using
  Paramiko.   (Andrew Bennetts, #433846)

* Fixed fetches from a stacked branch on a smart server that were failing
  with some combinations of remote and local formats.  This was causing
  "unknown object type identifier 60" errors.  (Andrew Bennetts, #427736)

* Fixed ``ObjectNotLocked`` errors when doing some log and diff operations
  on branches via a smart server.  (Andrew Bennetts, #389413)

* Handle things like ``bzr add foo`` and ``bzr rm foo`` when the tree is
  at the root of a drive. ``osutils._cicp_canonical_relpath`` always
  assumed that ``abspath()`` returned a path that did not have a trailing
  ``/``, but that is not true when working at the root of the filesystem.
  (John Arbash Meinel, Jason Spashett, #322807)

* Hide deprecation warnings for 'final' releases for python2.6.
  (John Arbash Meinel, #440062)

* Improve the time for ``bzr log DIR`` for 2a format repositories.
  We had been using the same code path as for <2a formats, which required
  iterating over all objects in all revisions.
  (John Arbash Meinel, #374730)

* Make sure that we unlock the tree if we fail to create a TreeTransform
  object when doing a merge, and there is limbo, or pending-deletions
  directory.  (Gary van der Merwe, #427773)

* Occasional IndexError on renamed files have been fixed. Operations that
  set a full inventory in the working tree will now go via the
  apply_inventory_delta code path which is simpler and easier to
  understand than dirstates set_state_from_inventory method. This may
  have a small performance impact on operations built on _write_inventory,
  but such operations are already doing full tree scans, so no radical
  performance change should be observed. (Robert Collins, #403322)

* Retrieving file text or mtime from a _PreviewTree has good performance when
  there are many changes.  (Aaron Bentley)

* The CHK index pages now use an unlimited cache size. With a limited
  cache and a large project, the random access of chk pages could cause us
  to download the entire cix file many times.
  (John Arbash Meinel, #402623)

* When a file kind becomes unversionable after being added, a sensible
  error will be shown instead of a traceback. (Robert Collins, #438569)

Documentation
*************

* Improved README. (Ian Clatworthy)

* Improved upgrade documentation for Launchpad branches.
  (Barry Warsaw)


bzr 2.0.0
#########

:2.0.0: 2009-09-22
:Codename: Instant Karma

This release of Bazaar makes the 2a (previously 'brisbane-core') format
the default when new branches or repositories are created.  This format is
substantially smaller and faster for many operations.  Most of the work in
this release focuses on bug fixes and stabilization, covering both 2a and
previous formats.  (See the Upgrade Guide for information on migrating
existing projects.)

This release also improves the documentation content and presentation,
including adding Windows HtmlHelp manuals.

The Bazaar team decided that 2.0 will be a long-term supported release,
with bugfix-only 2.0.x releases based on it, continuing for at least six
months or until the following stable release.

Changes from 2.0.0rc2 to final
******************************

* Officially branded as 2.0.0 rather than 2.0 to clarify between things
  that "want to happen on the 2.0.x stable series" versus things that want
  to "land in 2.0.0". (Changes how bzrlib._format_version_tuple() handles
  micro = 0.) (John Arbash Meinel)


bzr 2.0.0rc2
############

:2.0.0rc2: 2009-09-10

New Features
************

* Added post_commit hook for mutable trees. This allows the keywords
  plugin to expand keywords on files changed by the commit.
  (Ian Clatworthy, #408841)

Bug Fixes
*********

* Bazaar's native protocol code now correctly handles EINTR, which most
  noticeably occurs if you break in to the debugger while connected to a
  bzr+ssh server.  You can now can continue from the debugger (by typing
  'c') and the process continues.  However, note that pressing C-\ in the
  shell may still kill the SSH process, which is bug 162509, so you must
  sent a signal to the bzr process specifically, for example by typing
  ``kill -QUIT PID`` in another shell.  (Martin Pool, #341535)

* ``bzr check`` in pack-0.92, 1.6 and 1.9 format repositories will no
  longer report incorrect errors about ``Missing inventory ('TREE_ROOT', ...)``
  (Robert Collins, #416732)

* ``bzr info -v`` on a 2a format still claimed that it was a "Development
  format" (John Arbash Meinel, #424392)

* ``bzr log stacked-branch`` shows the full log including
  revisions that are in the fallback repository. (Regressed in 2.0rc1).
  (John Arbash Meinel, #419241)

* Clearer message when Bazaar runs out of memory, instead of a ``MemoryError``
  traceback.  (Martin Pool, #109115)

* Conversion to 2a will create a single pack for all the new revisions (as
  long as it ran without interruption). This improves both ``bzr upgrade``
  and ``bzr pull`` or ``bzr merge`` from local branches in older formats.
  The autopack logic that occurs every 100 revisions during local
  conversions was not returning that pack's identifier, which resulted in
  the partial packs created during the conversion not being consolidated
  at the end of the conversion process. (Robert Collins, #423818)

* Fetches from 2a to 2a are now again requested in 'groupcompress' order.
  Groups that are seen as 'underutilized' will be repacked on-the-fly.
  This means that when the source is fully packed, there is minimal
  overhead during the fetch, but if the source is poorly packed the result
  is a fairly well packed repository (not as good as 'bzr pack' but
  good-enough.) (Robert Collins, John Arbash Meinel, #402652)

* Fix a potential segmentation fault when doing 'log' of a branch that had
  ghosts in its mainline.  (Evaluating None as a tuple is bad.)
  (John Arbash Meinel, #419241)

* ``groupcompress`` sort order is now more stable, rather than relying on
  ``topo_sort`` ordering. The implementation is now
  ``KnownGraph.gc_sort``. (John Arbash Meinel)

* Local data conversion will generate correct deltas. This is a critical
  bugfix vs 2.0rc1, and all 2.0rc1 users should upgrade to 2.0rc2 before
  converting repositories. (Robert Collins, #422849)

* Network streams now decode adjacent records of the same type into a
  single stream, reducing layering churn. (Robert Collins)

* Prevent some kinds of incomplete data from being committed to a 2a
  repository, such as revisions without inventories, a missing chk_bytes
  record for an inventory, or a missing text referenced by an inventory.
  (Andrew Bennetts, #423506, #406687)
  
Documentation
*************

* Fix assertion error about "_remember_remote_is_before" when pushing to
  older smart servers.
  (Andrew Bennetts, #418931)

* Help on hooks no longer says 'Not deprecated' for hooks that are
  currently supported. (Ian Clatworthy, #422415)

* PDF and CHM (Windows HtmlHelp) formats are now supported for the
  user documentation. The HTML documentation is better broken up into
  topics. (Ian Clatworthy)

* The developer and foreign language documents are now separated
  out so that searching in the HTML and CHM files produces more
  useful results. (Ian Clatworthy)

* The main table of contents now provides links to the new Migration Docs
  and Plugins Guide. (Ian Clatworthy)


bzr 2.0.0rc1
############

:Codename: no worries
:2.0.0rc1: 2009-08-26

Compatibility Breaks
********************

* The default format for bzr is now ``2a``. This format brings many
  significant performance and size improvements. bzr can pull from
  any existing repository into a ``2a`` one, but can only transfer
  from ``2a`` into ``rich-root`` repositories. The Upgrade guide
  has more information about this change. (Robert Collins)

* On Windows auto-detection of Putty's plink.exe is disabled.
  Default SSH client for Windows is paramiko. User still can force
  usage of plink if explicitly set environment variable BZR_SSH=plink.
  (#414743, Alexander Belchenko)

New Features
************

* ``bzr branch --switch`` can now switch the checkout in the current directory
  to the newly created branch. (Lukáš Lalinský)

Bug Fixes
*********

* Further tweaks to handling of ``bzr add`` messages about ignored files.
  (Jason Spashett, #76616)

* Fetches were being requested in 'groupcompress' order, but weren't
  recombining the groups. Thus they would 'fragment' to get the correct
  order, but not 'recombine' to actually benefit from it. Until we get
  recombining to work, switching to 'unordered' fetches avoids the
  fragmentation. (John Arbash Meinel, #402645)

* Fix a pycurl related test failure on karmic by recognizing an error
  raised by newer versions of pycurl.
  (Vincent Ladeuil, #306264)

* Fix a test failure on karmic by making a locale test more robust.
  (Vincent Ladeuil, #413514)

* Fix IndexError printing CannotBindAddress errors.
  (Martin Pool, #286871)

* Fix "Revision ... not present" errors when upgrading stacked branches,
  or when doing fetches from a stacked source to a stacked target.
  (Andrew Bennetts, #399140)

* ``bzr branch`` of 2a repositories over HTTP is much faster.  bzr now
  batches together small fetches from 2a repositories, rather than
  fetching only a few hundred bytes at a time.
  (Andrew Bennetts, #402657)

Improvements
************

* A better description of the platform is shown in crash tracebacks, ``bzr
  --version`` and ``bzr selftest``.
  (Martin Pool, #409137)

* bzr can now (again) capture crash data through the apport library, 
  so that a single human-readable file can be attached to bug reports.
  This can be disabled by using ``-Dno_apport`` on the command line, or by
  putting ``no_apport`` into the ``debug_flags`` section of
  ``bazaar.conf``.
  (Martin Pool, Robert Collins, #389328)

* ``bzr push`` locally on windows will no longer give a locking error with
  dirstate based formats. (Robert Collins)

* ``bzr shelve`` and ``bzr unshelve`` now work on windows.
  (Robert Collins, #305006)

* Commit of specific files no longer prevents using the iter_changes
  codepath. On 2a repositories, commit of specific files should now be as
  fast, or slightly faster, than a full commit. (Robert Collins)

* The internal core code that handles specific file operations like
  ``bzr st FILENAME`` or ``bzr commit FILENAME`` has been changed to
  include the parent directories if they have altered, and when a
  directory stops being a directory its children are always included. This
  fixes a number of causes for ``InconsistentDelta`` errors, and permits
  faster commit of specific paths. (Robert Collins, #347649)

Documentation
*************

* New developer documentation for content filtering.
  (Martin Pool)

API Changes
***********

* ``bzrlib.shelf_ui`` has had the ``from_args`` convenience methods of its
  classes changed to manage lock lifetime of the trees they open in a way
  consistent with reader-exclusive locks. (Robert Collins, #305006)

Testing
*******

bzr 1.18.1
##########

:Codename:     nein nein nein!
:1.18.1:       2009-09-09

This release fixes two small but worthwhile bugs relevant to users on
Microsoft Windows: some commands that failed on with locking errors will
now work, and a bug that caused poor performance after committing a file
with line-ending conversion has now been fixed.  It also fixes a bug in
pushing to older servers.

Bug Fixes
*********

* Fixed a problem where using content filtering and especially end-of-line
  conversion will commit too many copies a file.
  (Martin Pool, #415508)

* Fix assertion error about ``_remember_remote_is_before`` in
  ``set_tags_bytes`` when pushing to older smart servers.  
  (Andrew Bennetts, Alexander Belchenko, #418931)

Improvements
************

* ``bzr push`` locally on Windows will no longer give a locking error with
  dirstate based formats. (Robert Collins)

* ``bzr shelve`` and ``bzr unshelve`` now work on Windows.
  (Robert Collins, #305006)

API Changes
***********

* ``bzrlib.shelf_ui`` has had the ``from_args`` convenience methods of its
  classes changed to manage lock lifetime of the trees they open in a way
  consistent with reader-exclusive locks. (Robert Collins, #305006)

* ``Tree.path_content_summary`` may return a size of None, when called on
  a tree with content filtering where the size of the canonical form
  cannot be cheaply determined.  (Martin Pool)

* When manually creating transport servers in test cases, a new helper
  ``TestCase.start_server`` that registers a cleanup and starts the server
  should be used. (Robert Collins)

bzr 1.18
########

Compatibility Breaks
********************

* Committing directly to a stacked branch from a lightweight checkout will
  no longer work. In previous versions this would appear to work but would
  generate repositories with insufficient data to create deltas, leading
  to later errors when branching or reading from the repository.
  (Robert Collins, bug #375013)

New Features
************

Bug Fixes
*********

* Fetching from 2a branches from a version-2 bzr protocol would fail to
  copy the internal inventory pages from the CHK store. This cannot happen
  in normal use as all 2a compatible clients and servers support the
  version-3 protocol, but it does cause test suite failures when testing
  downlevel protocol behaviour. (Robert Collins)

* Fix a test failure on karmic by making a locale test more robust.
  (Vincent Ladeuil, #413514)

* Fixed "Pack ... already exists" error when running ``bzr pack`` on a
  fully packed 2a repository.  (Andrew Bennetts, #382463)

* Further tweaks to handling of ``bzr add`` messages about ignored files.
  (Jason Spashett, #76616)

* Properly handle fetching into a stacked branch while converting the
  data, especially when there are also ghosts. The code was filling in
  parent inventories incorrectly, and also not handling when one of the
  parents was a ghost. (John Arbash Meinel, #402778, #412198)

* ``RemoteStreamSource.get_stream_for_missing_keys`` will fetch CHK
  inventory pages when appropriate (by falling back to the vfs stream
  source).  (Andrew Bennetts, #406686)

* StreamSource generates rich roots from non-rich root sources correctly
  now.  (Andrew Bennetts, #368921)

* When deciding whether a repository was compatible for upgrading or
  fetching, we previously incorrectly checked the default repository
  format for the bzrdir format, rather than the format that was actually
  present on disk.  (Martin Pool, #408824)

Improvements
************

* A better description of the platform is shown in crash tracebacks, ``bzr
  --version`` and ``bzr selftest``.
  (Martin Pool, #409137)

* Cross-format fetches (such as between 1.9-rich-root and 2a) via the
  smart server are more efficient now.  They send inventory deltas rather
  than full inventories.  The smart server has two new requests,
  ``Repository.get_stream_1.19`` and ``Repository.insert_stream_1.19`` to
  support this.  (Andrew Bennetts, #374738, #385826)

* Extracting the full ancestry and computing the ``merge_sort`` is now
  significantly faster. This effects things like ``bzr log -n0``. (For
  example, ``bzr log -r -10..-1 -n0 bzr.dev`` is 2.5s down to 1.0s.
  (John Arbash Meinel)

Documentation
*************

API Changes
***********

Internals
*********

* ``-Dstrict_locks`` can now be used to check that read and write locks
  are treated properly w.r.t. exclusivity. (We don't try to take an OS
  read lock on a file that we already have an OS write lock on.) This is
  now set by default for all tests, if you have a test which cannot be
  fixed, you can use ``self.thisFailsStrictLockCheck()`` as a
  compatibility knob. (John Arbash Meinel)

* InterDifferingSerializer is now only used locally.  Other fetches that
  would have used InterDifferingSerializer now use the more network
  friendly StreamSource, which now automatically does the same
  transformations as InterDifferingSerializer.  (Andrew Bennetts)

* ``KnownGraph`` now has a ``.topo_sort`` and ``.merge_sort`` member which
  are implemented in pyrex and significantly faster. This is exposed along
  with ``CombinedGraphIndex.find_ancestry()`` as
  ``VersionedFiles.get_known_graph_ancestry(keys)``.
  (John Arbash Meinel)

* RemoteBranch.open now honours ignore_fallbacks correctly on bzr-v2
  protocols. (Robert Collins)

* The index code now has some specialized routines to extract the full
  ancestry of a key in a more efficient manner.
  ``CombinedGraphIndex.find_ancestry()``. (Time to get ancestry for
  bzr.dev drops from 1.5s down to 300ms. For OOo from 33s => 10.5s) (John
  Arbash Meinel)

Testing
*******

* Install the test ssl certificate and key so that installed bzr
  can run the https tests. (Denys Duchier, #392401)
  

bzr 1.18rc1
###########

:Codename: little traveller
:1.18:    2009-08-20
:1.18rc1: 2009-08-10

This release of Bazaar marches on towards the 2.0 release in which the 2a
'brisbane-core' format becomes generally recommended.  Most of the work in
this release now focusses on bug fixes and stabilization, covering both 2a
and previous formats.  There is a new text-mode interactive merge feature,
a new guide to migration to 2a format in the user documentation, and
pushing branches to a smart server is now much faster.  

The Bazaar team decided that 2.0 will be a long-term supported release,
with bugfix-only releases based on it continuing for at least six months
or until the following stable release.

There are no changes from 1.18rc1 to 1.18.

New Features
************

* ``bzr merge --interactive`` applies a user-selected portion of the
  merge.  The UI is similar to ``shelve``.  (Aaron Bentley)

* ``bzr reconfigure`` now takes options ``--stacked-on URL`` and
  ``--unstacked`` to change stacking of a branch.
  (Martin Pool, #391411)

Bug Fixes
*********

* Annotating on a stacked branch will now succeed in simple scenarios.
  There are still some complex scenarios where it will fail (bug #399884)
  (John Arbash Meinel, #393366)

* A progress bar is no longer left dangling when ``bzr selftest``
  completes, and the progress bar updates with zero latency so the
  displayed test name is always the one that's actually running.
  (Martin Pool, #123688)

* Authenticating against an ssh server now uses ``auth_none`` to determine
  if password authentication is even supported. This fixes a bug where
  users would be prompted for a launchpad password, even though launchpad
  only supports publickey authentication. (John Arbash Meinel, #375867)

* BranchBuilder now accepts timezone to avoid test failures in countries far
  from GMT. (Vincent Ladeuil, #397716)

* ``bzr commit`` no longer saves the unversioning of missing files until
  the commit has completed on the branch. This means that aborting a
  commit that found a missing file will leave the tree unedited.
  (Robert Collins, #282402)

* ``bzr mv`` no longer takes out branch locks, which allows it to work
  when the branch is readonly. (Robert Collins, #216541)

* ``bzr revert .`` no longer generates an InconsistentDelta error when
  there are missing subtrees. (Robert Collins, #367632)

* ``bzr send`` now generates valid bundles with ``--2a`` formats. However,
  do to internal changes necessary to support this, older clients will
  fail when trying to insert them. For newer clients, the bundle can be
  used to apply the changes to any rich-root compatible format.
  (John Arbash Meinel, #393349)

* Cope with FTP servers that don't support restart/append by falling back
  to reading and then rewriting the whole file, such as TahoeLAFS.  (This
  fallback may be slow for some access patterns.)  (Nils Durner, #294709)

* Encode the paths in ``mbcs`` encoding on Windows when spawning an
  external diff client. This at least allows supporting filenames that are
  not ascii, but are present in the current locale. Ideally we would be
  able to pass the Unicode path, but that would be client dependent.
  (John Arbash Meinel, #382709)

* Fix a compile bug on Solaris having to do with const and
  pointer-to-pointers. (John Arbash Meinel, #408441)

* Fixed a NameError that occurs when merging or pulling from a URL that
  causes a redirection loop when bzr tries to read a URL as a bundle.
  (Andrew Bennetts, #400847)

* Fix ``AttributeError: 'TestUIFactory' object has no attribute 'tick'``
  running send and similar commands on 2a formats.
  (Martin Pool, #408201)
  
* Fix crash in some invocations of ``bzr status`` in format 2a.
  (Martin Pool, #403523)

* Fixed export to existing directory: if directory is empty then export 
  will succeed, otherwise it fails with error.
  (Alexander Belchenko, #406174)

* Fixed spurious "Source branch does not support stacking" warning when
  pushing. (Andrew Bennetts, #388908)

* Fixed spurious transport activity indicator appearing while tests are
  running.  (Martin Pool, #343532)

* Merge now correctly handles empty right-hand revision specs.
  (Aaron Bentley, #333961)

* Renames to lexographically lower basenames in trees that have never been
  committed to will no longer corrupt the dirstate. This was caused by an
  bug in the dirstate update_minimal method. (Robert Collins, #395556)

* Requests for unknown methods no longer cause the smart server to log
  lots of backtraces about ``UnknownSmartMethod``, ``do_chunk`` or
  ``do_end``.  (Andrew Bennetts, #338561)

* Shelve will not shelve the initial add of the tree root.  (Aaron Bentley)

* Streaming from bzr servers where there is a chain of stacked branches
  (A stacked on B stacked on C) will now work. (Robert Collins, #406597)

* The environment variable ``BZR_PROGRESS_BAR`` set to either ``text`` or ``none``
  always forces progress bars either on or off respectively.  Otherwise,
  they're turned on if ``TERM`` is not ``dumb`` and stderr is a terminal.
  bzr always uses the 'text' user interface when run as a command, so
  ``BZR_USE_TEXT_UI`` is no longer needed.
  (Martin Pool, #339385, #387717)

* The optional ``_knit_load_data_pyx`` C extension was never being
  imported.  This caused significant slowdowns when reading data from
  repositories.  (Andrew Bennetts, #405653)
  
* The ``--hardlink`` option to ``branch`` and ``checkout`` is not
  supported at the moment on workingtree formats that can do content
  filtering.  (See <https://bugs.edge.launchpad.net/bzr/+bug/408193>.)
  bzr now says so, rather than just ignoring the option.  (Martin Pool)

* There was a bug in ``osutils.relpath`` that was only triggered on
  Windows. Essentially if you were at the root of a drive, and did
  something to a branch/repo on another drive, we would go into an
  infinite loop while trying to find a 'relative path'.
  (John Arbash Meinel, #394227)

* ``WorkingTree4.unversion`` will no longer fail to unversion ids which
  were present in a parent tree but renamed in the working tree.
  (Robert Collins, #187207)

Improvements
************

* Can now rename/move files even if they have been removed from the inventory.
  (Marius Kruger)

* Pushing branches with tags via ``bzr://`` and ``bzr+ssh://`` is much
  faster, using a new ``Branch.set_tags_bytes`` smart server verb rather
  than VFS methods.  For example, pushes of small branches with tags take
  11 rather than 18 smart server requests.  (Andrew Bennetts, #398608)

* Sending Ctrl-Break on Windows will now drop you into the debugger, in
  the same way that sending Ctrl-\\ does on other platforms.
  (John Arbash Meinel)

Documentation
*************

* Added Bazaar 2.0 Upgrade Guide. (Ian Clatworthy)

API Changes
***********

* ``CLIUIFactory`` is deprecated; use ``TextUIFactory`` instead if you
  need to subclass or create a specific class, or better yet the existing
  ``make_ui_for_terminal``.  ``SilentUIFactory`` is clarified to do no
  user interaction at all, rather than trying to read from stdin but not
  writing any output, which would be strange if reading prompts or
  passwords.  (Martin Pool)

* New TransformPreview.commit() allows committing without a working tree.
  (Aaron Bentley)

* ``pb`` parameter to ``TextTestResult`` is deprecated and ignored.
  (Martin Pool)

* ProgressTasks now prefer to talk direct to their ProgressView not to the
  UIFactory. 
  (Martin Pool)

* ``WorkingTree._check`` now requires a references dict with keys matching
  those returned by ``WorkingTree._get_check_refs``. (Robert Collins)

Internals
*********

* ``CHKInventory.path2id`` uses the parent_id to basename hash to avoid
  reading the entries along the path, reducing work to lookup ids from
  paths. (Robert Collins)

* ``CHKMap.apply_delta`` now raises ``InconsistentDelta`` if a delta adds
  as new a key which was already mapped. (Robert Collins)

* Inventory delta application catches more cases of corruption and can
  prevent corrupt deltas from affecting consistency of data structures on
  disk. (Robert Collins)

* --subunit support now adds timestamps if the subunit version supports
  it. (Robert Collins)

* The Windows all-in-one installer now bundles the PyQt image format
  plugins, which allows previewing more images as part of 'qdiff'.
  (Alexander Belchenko)


Testing
*******

* Merge directive cherrypick tests must use the same root id.
  (Martin Pool, #409684)

* Spurious failure in ``check`` tests on rich-root formats fixed.
  (Martin Pool, #408199)

* The ``bzrlib.tests.TextTestRunner`` will no longer call
  ``countTestsCases`` on the test being run. Progress information is
  instead handled by having the test passed in call ``result.progress``
  before running its contents. This improves the behaviour when using
  ``TextTestRunner`` with test suites that don't support
  ``countTestsCases``. (Robert Collins)


bzr 1.17.1 (unreleased)
#######################

Bug Fixes
*********

* The optional ``_knit_load_data_pyx`` C extension was never being
  imported.  This caused significant slowdowns when reading data from
  knit format repositories.  (Andrew Bennetts, #405653)
  

bzr 1.17
########
:Codename: so-late-its-brunch
:1.17rc1: 2009-07-13
:1.17: 2009-07-20


Bazaar continues to blaze a straight and shining path to the 2.0 release and
the elevation of the ``2a`` beta format to the full glory of "supported and
stable".

Highlights in this release include greatly reduced memory consumption during
commits, faster ``ls``, faster ``annotate``, faster network operations if
you're specifying a revision number and the final destruction of those
annoying progress bar artifacts.


Changes from 1.17rc1 to 1.17final
*********************************

* Change an extension to call the python ``frozenset()`` rather than the C
  api ``PyFrozenSet_New``. It turns out that python2.4 did not expose the
  C api. (John Arbash Meinel, #399366)

* Fixes for the Makefile and the rename of ``generate_docs.py`` to
  ``tools/generate_docs.py`` to allow everything to be built on Windows.
  (John Arbash Meinel, #399356)

* ``bzr serve`` once again applies a ``ChrootServer`` to the given
  directory before serving it. (Andrew Bennetts, #400535)


Compatibility Breaks
********************

* ``bzr register-branch`` from the Launchpad plugin now refers to "project"
  instead of "product" which is the correct Launchpad terminology.  The
  --product option is deprecated and users should switch to using --project.
  (Neil Martinsen-Burrell, #238764)


New Features
************

* ``bzr push`` now aborts if uncommitted changes (including pending merges)
  are present in the working tree (if one is present) and no revision is
  specified. The configuration option ``push_strict`` can be used to set the
  default for this behavior.  (Vincent Ladeuil, #284038, #322808, #65286)

* ``bzr revno`` and ``bzr revision-info`` now have a ``--tree`` option to
  show revision info for the working tree instead of the branch.
  (Matthew Fuller, John Arbash Meinel)

* ``bzr send`` now aborts if uncommitted changes (including pending merges)
  are present in the working tree and no revision is specified. The
  configuration option ``send_strict`` can be used to set the default for this
  behavior.
  (Vincent Ladeuil, #206577)

* ``bzr switch --create-branch/-b`` can now be used to create and switch
  to a new branch. Supplying a name without a ``/`` will create the branch
  relative to the existing branch. (similar to how ``bzr switch name``
  works when the branch already exists.) (John Arbash Meinel)


Bug Fixes
*********

* Accept uppercase "Y/N" to prompts such as from break lock. 
  (#335182, Tim Powell, Martin Pool)

* Add documentation about diverged branches and how to fix them in the
  centralized workflow with local commits.  Mention ``bzr help
  diverged-branches`` when a push fails because the branches have
  diverged.  (Neil Martinsen-Burrell, #269477)

* Annotate would sometimes 'latch on' to trivial lines, causing important
  lines to be incorrectly annotated. (John Arbash Meinel, #387952)

* Automatic format upgrades triggered by default stacking policies on a
  1.16rc1 (or later) smart server work again.
  (Andrew Bennetts, #388675)

* Avoid progress bar artifacts being left behind on the screen.
  (Martin Pool, #321935)

* Better message in ``bzr split`` error suggesting a rich root format.
  (Neil Martinsen-Burrell, #220067)

* ``Branch.set_append_revisions_only`` now works with branches on a smart
  server. (Andrew Bennetts, #365865)

* By default, ``bzr branch`` will fail if the target directory exists, but
  does not already have a control directory.  The flag ``--use-existing-dir``
  will allow operation to proceed.  (Alexander Belchenko, #307554)

* ``bzr ls DIR --from-root`` now shows only things in DIR, not everything.
  (Ian Clatworthy)

* Fetch between repositories does not error if they have inconsistent data
  that should be irrelevant to the fetch operation. (Aaron Bentley)

* Fix ``AttributeError`` exception when reconfiguring lightweight checkout 
  of a remote repository.
  (Jelmer Vernooij, #332194)

* Fix bug in decoding v3 smart server messages when receiving multiple
  lots of excess bytes after an end-of-message.
  (Andrew Bennetts)

* Force deletion of readonly files during merge, update and other tree
  transforms.
  (Craig Hewetson, Martin Pool, #218206)

* Force socket shutdown in threaded http test servers to avoid client hangs
  (pycurl).  (Vincent Ladeuil, #383920).

* ``LRUCache`` will maintain the linked list pointers even if a nodes
  cleanup function raises an exception. (John Arbash Meinel, #396838)

* Progress bars are now suppressed again when the environment variable
  ``BZR_PROGRESS_BAR`` is set to ``none``.
  (Martin Pool, #339385)

* Reduced memory consumption during ``bzr commit`` of large files. For
  pre 2a formats, should be down to ~3x the size of a file.
  For ``--2a`` format repositories, it is down to the size of the file
  content plus the size of the compressed text.  Related to bug #109114.
  (John Arbash Meinel)

* Set hidden attribute on .bzr directory below unicode path should never
  fail with error. The operation should succeed even if bzr unable to set 
  the attribute.  (Alexander Belchenko, related to bug #335362).
  
* Stacking will no longer accept requests to stack on the same
  branch/repository. Existing branches that incorrectly reference the same
  repository in a stacking configuration will now raise
  UnstackableLocationError when the branch is opened. This can be fixed by
  removing the stacking location inside ``.bzr/branch``.
  (Robert Collins, #376243)

* The ``log+`` decorator, useful in debugging or profiling, could cause
  "AttributeError: 'list' object has no attribute 'next'".  This is now
  fixed.  The log decorator no longer shows the elapsed time or transfer
  rate because they're available in the log prefixes and the transport
  activity display respectively.
  (Martin Pool, #340347)

* Unshelve works correctly when multiple zero-length files are present on
  the shelf. (Aaron Bentley, #363444)

* Progress bars no longer show the network transport scheme or direction.
  (Martin Pool)

* launchpad-login now respects the 'verbose' option.
  (Jonathan Lange, #217031)


Internals
*********

* ``bzrlib.user_encoding`` is now officially deprecated. It is not
  possible to write a deprecation wrapper, but the variable will be
  removed in the near future. Use ``bzrlib.osutils.get_user_encoding()``
  instead. (Alexander Belchenko)

* Command lookup has had hooks added. ``bzrlib.Command.hooks`` has
  three new hook points: ``get_command``, ``get_missing_command`` and
  ``list_commands``, which allow just-in-time command name provision
  rather than requiring all command names be known a-priori.
  (Robert Collins)

* ``get_app_path`` from win32utils.py now supports REG_EXPAND_SZ data type
  and can read path to wordpad.exe. (Alexander Belchenko, #392046)

* ``graph.KnownGraph`` has been added. This is a class that can give
  answers to ``heads()`` very quickly. However, it has the assumption that
  the whole graph has already been loaded. This is true during
  ``annotate`` so it is used there with good success (as much as 2x faster
  for files with long ancestry and 'cherrypicked' changes.)
  (John Arbash Meinel, Vincent Ladeuil)

* OS file locks are now taken out using ``CreateFile`` rather than
  ``LockFileEx`` on Windows. The locking remains exclusive with
  ``LockFileEx`` but now it also works on older versions of Windows (such
  as Win98). (Martin <gzlist>)

* pack <=> pack fetching is now done via a ``PackStreamSource`` rather
  than the ``Packer`` code. The user visible change is that we now
  properly fetch the minimum number of texts for non-smart fetching.
  (John Arbash Meinel)


* ``VersionedFiles._add_text`` is a new api that lets us insert text into
  the repository as a single string, rather than a list of lines. This can
  improve memory overhead and performance of committing large files.
  (Currently a private api, used only by commit). (John Arbash Meinel)


Improvements
************

* ``bzr annotate`` can now be significantly faster. The time for
  ``bzr annotate NEWS`` is down to 7s from 22s in 1.16. Files with long
  histories and lots of 'duplicate insertions' will be improved more than
  others. (John Arbash Meinel, Vincent Ladeuil)

* ``bzr ls`` is now faster. On OpenOffice.org, the time drops from 2.4
  to 1.1 seconds. The improvement for ``bzr ls -r-1`` is more
  substantial dropping from 54.3 to 1.1 seconds. (Ian Clatworthy)

* Improve "Path(s) are not versioned" error reporting for some commands.
  (Benoît PIERRE)

* Initial commit performance in ``--2a`` repositories has been improved by
  making it cheaper to build the initial CHKMap. (John Arbash Meinel)

* Resolving a revno to a revision id on a branch accessed via ``bzr://``
  or ``bzr+ssh://`` is now much faster and involves no VFS operations.
  This speeds up commands like ``bzr pull -r 123``.  (Andrew Bennetts)

* ``revision-info`` now properly aligns the revnos/revids in the output
  and doesn't traceback when given revisions not in the current branch.
  Performance is also significantly improved when requesting multiple revs
  at once.  (Matthew Fuller, John Arbash Meinel)

* Tildes are no longer escaped by Transports. (Andy Kilner)


Documentation
*************

* Avoid bad text wrapping in generated documentation.  Slightly better
  formatting in the user reference.
  (Martin Pool, #249908)

* Minor clarifications to the help for End-Of-Line conversions.
  (Ian Clatworthy)

API Changes
***********

* Removed overspecific error class ``InvalidProgressBarType``.
  (Martin Pool)

* The method ``ProgressView._show_transport_activity`` is now
  ``show_transport_activity`` because it's part of the contract between
  this class and the UI.  (Martin Pool)


bzr 1.16.1
##########

:Released: 2009-06-26

End user testing of the 2a format revealed two serious bugs. The first,
#365615, caused bzr to raise AbsentContentFactory errors when autopacking.
This meant that commits or pushes to 2a-format repositories failed
intermittently.

The second bug, #390563, caused the smart server to raise AbsentContentFactory
when streaming 2a stacked 2a-format branches. This particularly affected
branches stored on Launchpad in the 2a format.

Both of these bugs cause command failures only, neither of them cause data
corruption or data loss. And, of course, both of these bugs are now fixed.

Bug Fixes
*********

* We now properly request a more minimal set of file texts when fetching
  multiple revisions. (Robert Collins, John Arbash Meinel, #390563)

* Repositories using CHK pages (which includes the new 2a format) will no
  longer error during commit or push operations when an autopack operation
  is triggered. (Robert Collins, #365615)

* ``chk_map.iter_interesting_nodes`` now properly uses the *intersection*
  of referenced nodes rather than the *union* to determine what
  uninteresting pages we still need to look at. Prior to this,
  incrementally pushing to stacked branch would push the minimal data, but
  fetching everything would request extra texts. There are some unhandled
  cases wrt trees of different depths, but this fixes the common cases.
  (Robert Collins, John Arbash Meinel, #390563)

* ``GroupCompress`` repositories now take advantage of the pack hints
  parameter to permit cross-format fetching to incrementally pack the
  converted data. (Robert Collins)

* ``Repository.commit_write_group`` now returns opaque data about what
  was committed, for passing to the ``Repository.pack``. Repositories
  without atomic commits will still return None. (Robert Collins)

* ``Repository.pack`` now takes an optional ``hint`` parameter
  which will support doing partial packs for repositories that can do
  that. (Robert Collins)

* RepositoryFormat has a new attribute 'pack_compresses' which is True
  when doing a pack operation changes the compression of content in the
  repository. (Robert Collins)

* ``StreamSink`` and ``InterDifferingSerialiser`` will call
  ``Repository.pack`` with the hint returned by
  ``Repository.commit_write_group`` if the formats were different and the
  repository can increase compression by doing a pack operation.
  (Robert Collins, #376748)


bzr 1.16
########
:Codename: yesterday-in-california
:1.16rc1: 2009-06-11
:1.16: 2009-06-18

This version of Bazaar contains the beta release of the new ``2a`` repository
format, suitable for testing by fearless, advanced users. This format or an
updated version of it will become the default format in Bazaar 2.0. Please
read the NEWS entry before even thinking about upgrading to the new format.

Also included are speedups for many operations on huge projects, a bug fix for
pushing stacked new stacked branches to smart servers and the usual bevy of
bug fixes and improvements.


Changes from 1.16rc1 to 1.16final
*********************************

* Fix the nested tree flag check so that upgrade from development formats to
  2a can work correctly.
  (Jelmer Vernooij, #388727)

* Automatic format upgrades triggered by default stacking policies on a
  1.16rc1 (or later) smart server work again.
  (Andrew Bennetts, #388675)


Compatibility Breaks
********************

* Display prompt on stderr (instead of stdout) when querying users so
  that the output of commands can be safely redirected.
  (Vincent Ladeuil, #376582)


New Features
************

* A new repository format ``2a`` has been added.  This is a beta release
  of the brisbane-core (aka group-compress) project.  This format now
  suitable for wider testing by advanced users willing to deal with some
  bugs.  We would appreciate test reports, either positive or negative.
  Format 2a is substantially smaller and faster for many operations on
  many trees.  This format or an updated version will become the default
  in bzr 2.0.

  This is a rich-root format, so this repository format can be used with
  bzr-svn.  Bazaar branches in previous non-rich-root formats can be
  converted (including by merge, push and pull) to format 2a, but not vice
  versa.  We recommend upgrading previous development formats to 2a.

  Upgrading to this format can take considerable time because it expands
  and more concisely repacks the full history.

  If you use stacked branches, you must upgrade the stacked branches
  before the stacked-on branches.  (See <https://bugs.launchpad.net/bugs/374735>)

* ``--development7-rich-root`` is a new dev format, similar to ``--dev6``
  but using a Revision serializer using bencode rather than XML.
  (Jelmer Vernooij, John Arbash Meinel)

* mail_client=claws now supports --body (and message body hooks).  Also uses
  configured from address.  (Barry Warsaw)

Improvements
************


* ``--development6-rich-root`` can now stack. (Modulo some smart-server
  bugs with stacking and non default formats.)
  (John Arbash Meinel, #373455)

* ``--development6-rich-root`` delays generating a delta index for the
  first object inserted into a group. This has a beneficial impact on
  ``bzr commit`` since each committed texts goes to its own group. For
  committing a 90MB file, it drops peak memory by about 200MB, and speeds
  up commit from 7s => 4s. (John Arbash Meinel)

* Numerous operations are now faster for huge projects, i.e. those
  with a large number of files and/or a large number of revisions,
  particularly when the latest development format is used. These
  operations (and improvements on OpenOffice.org) include:

  * branch in a shared repository (2X faster)
  * branch --no-tree (100X faster)
  * diff (2X faster)
  * tags (70X faster)

  (Ian Clatworthy)

* Pyrex version of ``bencode`` support. This provides optimized support
  for both encoding and decoding, and is now found at ``bzrlib.bencode``.
  ``bzrlib.utils.bencode`` is now deprecated.
  (Alexander Belchenko, Jelmer Vernooij, John Arbash Meinel)


Bug Fixes
*********

* Bazaar can now pass attachment files to the mutt email client.
  (Edwin Grubbs, #384158)

* Better message in ``bzr add`` output suggesting using ``bzr ignored`` to
  see which files can also be added.  (Jason Spashett, #76616)

* ``bzr pull -r 123`` from a stacked branch on a smart server no longer fails.
  Also, the ``Branch.revision_history()`` API now works in the same
  situation.  (Andrew Bennetts, #380314)
  
* ``bzr serve`` on Windows no longer displays a traceback simply because a
  TCP client disconnected. (Andrew Bennetts)

* Clarify the rules for locking and fallback repositories. Fix bugs in how
  ``RemoteRepository`` was handling fallbacks along with the
  ``_real_repository``. (Andrew Bennetts, John Arbash Meinel, #375496)

* Fix a small bug with fetching revisions w/ ghosts into a new stacked
  branch. Not often triggered, because it required ghosts to be part of
  the fetched revisions, not in the stacked-on ancestry.
  (John Arbash Meinel)

* Fix status and commit to work with content filtered trees, addressing
  numerous bad bugs with line-ending support. (Ian Clatworthy, #362030)

* Fix problem of "directory not empty" when contending for a lock over
  sftp.  (Martin Pool, #340352)

* Fix rule handling so that eol is optional, not mandatory.
  (Ian Clatworthy, #379370)

* Pushing a new stacked branch to a 1.15 smart server was broken due to a
  bug in the ``BzrDirFormat.initialize_ex`` smart verb.  This is fixed in
  1.16, but required changes to the network protocol, so the
  ``BzrDirFormat.initialize_ex`` verb has been removed and replaced with a
  corrected ``BzrDirFormat.initialize_ex_1.16`` verb.  1.15 clients will
  still work with a 1.16 server as they will fallback to slower (and
  bug-free) methods.
  (Jonathan Lange, Robert Collins, Andrew Bennetts, #385132)

* Reconcile can now deal with text revisions that originated in revisions 
  that are ghosts. (Jelmer Vernooij, #336749)

* Support cloning of branches with ghosts in the left hand side history.
  (Jelmer Vernooij, #248540)

* The ''bzr diff'' now catches OSError from osutils.rmtree and logs a
  helpful message to the trace file, unless the temp directory really was
  removed (which would be very strange).  Since the diff operation has
  succeeded from the user's perspective, no output is written to stderr 
  or stdout.  (Maritza Mendez, #363837)

* Translate errors received from a smart server in response to a
  ``BzrDirFormat.initialize`` or ``BzrDirFormat.initialize_ex`` request.
  This was causing tracebacks even for mundane errors like
  ``PermissionDenied``.  (Andrew Bennetts, #381329)

Documentation
*************

* Added directory structure and started translation of docs in Russian.
  (Alexey Shtokalo, Alexander Iljin, Alexander Belchenko, Dmitry Vasiliev,
  Volodymyr Kotulskyi)

API Changes
***********

* Added osutils.parent_directories(). (Ian Clatworthy)

* ``bzrlib.progress.ProgressBar``, ``ChildProgress``, ``DotsProgressBar``,
  ``TTYProgressBar`` and ``child_progress`` are now deprecated; use
  ``ui_factory.nested_progress_bar`` instead.  (Martin Pool)

* ``graph.StackedParentsProvider`` is now a public API, replacing
  ``graph._StackedParentsProvider``. The api is now considered stable and ready
  for external users. (Gary van der Merwe)

* ``bzrlib.user_encoding`` is deprecated in favor of
  ``get_user_encoding``.  (Alexander Belchenko)

* TreeTransformBase no longer assumes that limbo is provided via disk.
  DiskTreeTransform now provides disk functionality.  (Aaron Bentley)

Internals
*********

* Remove ``weave.py`` script for accessing internals of old weave-format
  repositories.  (Martin Pool)

Testing
*******

* ``make check`` no longer repeats the test run in ``LANG=C``.
  (Martin Pool, #386180)

* The number of cores is now correctly detected on OSX. (John Szakmeister)

* The number of cores is also detected on Solaris and win32. (Vincent Ladeuil)

* The number of cores is also detected on FreeBSD. (Matthew Fuller)


bzr 1.15
########
:1.15rc1: 2009-05-16
:1.15: 2009-05-22
:1.15.1: 2009-06-09

The smart server will no longer raise 'NoSuchRevision' when streaming content
with a size mismatch in a reconstructed graph search. New command ``bzr
dpush``. Plugins can now define their own annotation tie-breaker when two
revisions introduce the exact same line.

Changes from 1.15.1 to 1.15.2
*****************************

* Use zdll on Windows to build ``_chk_map_pyx`` extension.
  (Alexander Belchenko)

Changes from 1.15final to 1.15.1
*********************************

* Translate errors received from a smart server in response to a
  ``BzrDirFormat.initialize`` or ``BzrDirFormat.initialize_ex`` request.
  This was causing tracebacks even for mundane errors like
  ``PermissionDenied``.  (Andrew Bennetts, #381329)

Changes from 1.15rc1 to 1.15final
*********************************

* No changes

Compatibility Breaks
********************

* ``bzr ls`` is no longer recursive by default. To recurse, use the
  new ``-R`` option. The old ``--non-recursive`` option has been removed.
  If you alias ``ls`` to ``ls -R``, you can disable recursion using
  ``--no-recursive`` instead.  (Ian Clatworthy)

New Features
************

* New command ``bzr dpush`` that can push changes to foreign 
  branches (svn, git) without setting custom bzr-specific metadata.
  (Jelmer Vernooij)

* The new development format ``--development6-rich-root`` now supports
  stacking. We chose not to use a new format marker, since old clients
  will just fail to open stacked branches, the same as if we used a new
  format flag. (John Arbash Meinel, #373455)

* Plugins can now define their own annotation tie-breaker when two revisions
  introduce the exact same line. See ``bzrlib.annotate._break_annotation_tie``
  Be aware though that this is temporary, private (as indicated by the leading
  '_') and a first step to address the problem. (Vincent Ladeuil, #348459)

* New command ``bzr dpush`` that can push changes to foreign 
  branches (svn, git) without setting custom bzr-specific metadata.
  (Jelmer Vernooij)

* ``bzr send`` will now check the ``child_submit_format`` setting in
  the submit branch to determine what format to use, if none was 
  specified on the command-line.  (Jelmer Vernooij)

Improvements
************

* -Dhpss output now includes the number of VFS calls made to the remote
  server. (Jonathan Lange)

* ``--coverage`` works for code running in threads too.
  (Andrew Bennets, Vincent Ladeuil)

* ``bzr pull`` now has a ``--local`` option to only make changes to the
  local branch, and not the bound master branch.
  (Gary van der Merwe, #194716)

* ``bzr rm *`` is now as fast as ``bzr rm * --keep``. (Johan Walles, #180116)

Bug Fixes
*********

* Adding now works properly when path contains a symbolic link.
  (Geoff Bache, #183831)

* An error is now raised for unknown eol values. (Brian de Alwis, #358199)

* ``bzr merge --weave`` will now generate a conflict if one side deletes a
  line, and the other side modifies the line. (John Arbash Meinel, #328171)

* ``bzr reconfigure --standalone`` no longer raises IncompatibleRepositories.
  (Martin von Gagern, #248932)

* ``bzr send`` works to send emails again using MAPI.
  (Neil Martinsen-Burrell, #346998)

* Check for missing parent inventories in StreamSink.  This prevents
  incomplete stacked branches being created by 1.13 bzr:// and
  bzr+ssh:// clients (which have bug #354036).  Instead, the server now
  causes those clients to send the missing records.  (Andrew Bennetts)

* Correctly handle http servers proposing multiple authentication schemes.
  (Vincent Ladeuil, #366107)

* End-Of-Line content filters are now loaded correctly.
  (Ian Clatworthy, Brian de Alwis, #355280)

* Fix a bug in the pure-python ``GroupCompress`` code when handling copies
  longer than 64KiB. (John Arbash Meinel, #364900)

* Fix TypeError in running ``bzr break-lock`` on some URLs.
  (Alexander Belchenko, Martin Pool, #365891)

* Non-recursive ``bzr ls`` now works properly when a path is specified.
  (Jelmer Vernooij, #357863)

* ssh usernames (defined in ~/.ssh/config) are honoured for bzr+ssh connections.
  (Vincent Ladeuil, #367726)

* Several bugs related to unicode symlinks have been fixed and the test suite
  enhanced to better catch regressions for them. (Vincent Ladeuil)

* The smart server will no longer raise 'NoSuchRevision' when streaming
  content with a size mismatch in a reconstructed graph search: it assumes
  that the client will make sure it is happy with what it got, and this
  sort of mismatch is normal for stacked environments.
  bzr 1.13.0/1 will stream from unstacked branches only - in that case not
  getting all the content expected would be a bug. However the graph
  search is how we figured out what we wanted, so a mismatch is both odd
  and unrecoverable without starting over, and starting over will end up
  with the same data as if we just permitted the mismatch. If data is
  gc'd, doing a new search will find only the truncated data, so sending
  only the truncated data seems reasonable. bzr versions newer than this
  will stream from stacked branches and check the stream to find missing
  content in the stacked-on branch, and thus will handle the situation
  implicitly.  (Robert Collins, #360791)

* Upgrading to, or fetching into a 'rich-root' format will now correctly
  set the root data the same way that reconcile does.
  (Robert Collins, #368921)

* Using unicode Windows API to obtain command-line arguments.
  (Alexander Belchenko, #375934)

Documentation
*************

API Changes
***********

* ``InterPackRepo.fetch`` and ``RepoFetcher`` now raise ``NoSuchRevision``
  instead of ``InstallFailed`` when they detect a missing revision.
  ``InstallFailed`` itself has been deleted. (Jonathan Lange)

* Not passing arguments to ``bzrlib.commands.main()`` will now grab the
  arguments from ``osutils.get_unicode_argv()`` which has proper support
  for unicode arguments on windows. Further, the supplied arguments are now 
  required to be unicode strings, rather than user_encoded strings.
  (Alexander Belchenko)

Internals
*********

* ``bzrlib.branch.Branch.set_parent`` is now present on the base branch
  class and will call ``_set_parent_location`` after doing unicode 
  encoding. (Robert Collins)

* ``bzrlib.remote.RemoteBranch._set_parent_location`` will use a new verb
  ``Branch.set_parent_location`` removing further VFS operations.
  (Robert Collins)

* ``bzrlib.bzrdir.BzrDir._get_config`` now returns a ``TransportConfig``
  or similar when the dir supports configuration settings. The base class
  defaults to None. There is a matching new server verb
  ``BzrDir.get-config_file`` to reduce roundtrips for getting BzrDir
  configuration. (Robert Collins)

* ``bzrlib.tests.ExtendedTestResult`` has new methods ``startTests``
  called before the first test is started, ``done`` called after the last
  test completes, and a new parameter ``strict``. (Robert Collins)

* ``-Dhpss`` when passed to bzr will cause a backtrace to be printed when
  VFS operations are started on a smart server repository. This should not
  occur on regular push and pull operations, and is a key indicator for
  performance regressions. (Robert Collins)

* ``-Dlock`` when passed to the selftest (e.g. ``bzr -Dlock selftest``) will
  cause mismatched physical locks to cause test errors rather than just
  reporting to the screen. (Robert Collins)

* -Dprogress will cause pdb to start up if a progress view jumps
  backwards. (Robert Collins)

* Fallback ``CredentialStore`` instances registered with ``fallback=True``
  are now be able to provide credentials if obtaining credentials 
  via ~/.bazaar/authentication.conf fails. (Jelmer Vernooij, 
  Vincent Ladeuil, #321918)

* New hook ``Lock.lock_broken`` which runs when a lock is
  broken. This is mainly for testing that lock/unlock are
  balanced in tests. (Vincent Ladeuil)

* New MergeDirective hook 'merge_request_body' allows hooks to supply or
  alter a body for the message produced by ``bzr send``.

* New smart server verb ``BzrDir.initialize_ex`` which implements a
  refactoring to the core of clone allowing less round trips on new
  branches. (Robert Collins)

* New method ``Tags.rename_revisions`` that can rename revision ids tags
  are pointing at. (Jelmer Vernooij)

* Updated the bundled ``ConfigObj`` library to 4.6.0 (Matt Nordhoff)

Testing
*******

* ``bzr selftest`` will now fail if lock/unlock are not correctly balanced in
  tests. Using ``-Dlock`` will turn the related failures into warnings.
  (Vincent Ladeuil, Robert Collins)

bzr 1.14
########
:Codename: brisbane-core
:1.14rc1: 2009-04-06
:1.14rc2: 2009-04-19
:1.14: 2009-04-28
:1.14.1: 2009-05-01

New formats 1.14 and 1.14-rich-root supporting End-Of-Line (EOL) conversions,
keyword templating (via the bzr-keywords plugin) and generic content filtering.
End-of-line conversion is now supported for formats supporting content
filtering.

Changes from 1.14final to 1.14.1
********************************

* Change api_minimum_version back to api_minimum_version = (1, 13, 0)

Changes from 1.14rc2 to 1.14final
*********************************

* Fix a bug in the pure-python ``GroupCompress`` code when handling copies
  longer than 64KiB. (John Arbash Meinel, #364900)

Changes from 1.14rc1 to 1.14rc2
*******************************

* Fix for bug 358037 Revision not in
  bzrlib.groupcompress.GroupCompressVersionedFiles (Brian de Alwis, 
  John A Meinel)

* Fix for bug 354036 ErrorFromSmartServer - AbsentContentFactory object has no
  attribute 'get_bytes_as' exception while pulling from Launchpad 
  (Jean-Francois Roy, Andrew Bennetts, Robert Collins)

* Fix for bug 355280 eol content filters are never loaded and thus never
  applied (Brian de Alwis, Ian Clatworthy)
 
* bzr.dev -r4280  Change _fetch_uses_deltas = False for CHK repos until we can
  write a better fix. (John Arbash Meinel, Robert Collins)

* Fix for bug 361574 uncommit recommends undefined --levels and -n options
  (Marius Kruger, Ian Clatworthy)

* bzr.dev r4289 as cherrypicked at lp:~spiv/bzr/stacking-cherrypick-1.14 
  (Andrew Bennetts, Robert Collins)

Compatibility Breaks
********************

* A previously disabled code path to accelerate getting configuration
  settings from a smart server has been reinstated. We think this *may*
  cause a incompatibility with servers older than bzr 0.15. We intend
  to issue a point release to address this if it turns out to be a
  problem. (Robert Collins, Andrew Bennetts)

* bzr no longer autodetects nested trees as 'tree-references'.  They
  must now be explicitly added tree references.  At the commandline, use
  join --reference instead of add.  (Aaron Bentley)

* The ``--long`` log format (the default) no longer shows merged
  revisions implicitly, making it consistent with the ``short`` and
  ``line`` log formats.  To see merged revisions for just a given
  revision, use ``bzr log -n0 -rX``. To see every merged revision,
  use ``bzr log -n0``.  (Ian Clatworthy)

New Features
************

* New formats ``1.14`` and ``1.14-rich-root`` supporting End-Of-Line
  (EOL) conversions, keyword templating (via the bzr-keywords plugin)
  and generic content filtering. These formats replace the experimental
  ``development-wt5`` and ``development-wt5-rich-root`` formats
  respectively, but have support for filtered views disabled.
  (Ian Clatworthy)

* New ``mv --auto`` option recognizes renames after they occur.
  (Aaron Bentley)

* ``bzr`` can now get passwords from stdin without requiring a controlling
  terminal (i.e. by redirecting stdin). (Vincent Ladeuil)

* ``bzr log`` now supports filtering of multiple files and directories
  and will show changes that touch any of them. Furthermore,
  directory filtering now shows the changes to any children of that
  directory, not just the directory object itself.
  (Ian Clatworthy, #97715)

* ``bzr shelve`` can now apply changes without storing anything on the
  shelf, via the new --destroy option.  (Aaron Bentley)

* ``bzr send`` now accepts --body to specify an initial message body.
  (Aaron bentley)

* ``bzr xxx --usage`` where xxx is a command now shows a usage
  message and the options without the descriptive help sections
  (like Description and Examples). A message is also given
  explaining how to see the complete help, i.e. ``bzr help xxx``.
  (Ian Clatworthy)

* Content filters can now be used to provide custom conversion
  between the canonical format of content (i.e. as stored) and
  the convenience format of content (i.e. as created in working
  trees). See ``bzr help content-filters`` for further details.
  (Ian Clatworthy, Alexander Belchenko)

* End-of-line conversion is now supported for formats supporting
  content filtering. See ``bzr help eol`` for details.
  (Ian Clatworthy)

* Newly-blessed `join` command allows combining two trees into one.
  (Aaron Bentley)

Improvements
************

* A new format name alias ``default-rich-root`` has been added and
  points at the closest relative of the default format that supports 
  rich roots. (Jelmer Vernooij, #338061)

* Branching from a stacked branch using ``bzr*://`` will now stream
  the data when the target repository does not need topological
  ordering, reducing round trips and network overhead. This uses the
  existing smart server methods added in 1.13, so will work on any
  1.13 or newer server. (Robert Collins, Andrew Bennetts)

* ``bzr cat`` and ``bzr export`` now supports a ``--filters`` option
  that displays/saves the content after content filters are applied.
  (Ian Clatworthy)

* ``bzr ignore`` gives a more informative message when existing
  version controlled files match the ignore pattern. (Neil
  Martinsen-Burrell, #248895)

* ``bzr log`` now has ``--include-merges`` as an alias for ``--levels 0``.
  (Ian Clatworthy)

* ``bzr send`` is faster on repositories with deep histories.
  (Ian Clatworthy)

* IPv6 literals are accepted in URLs.
  (stlman, Martin Pool, Jelmer Vernooij, #165014)

* Progress bars now show the rate of network activity for
  ``bzr+ssh://`` and ``bzr://`` connections.  (Andrew Bennetts)

* Prompt for user names if they are not in the configuration. 
  (Jelmer Vernooij, #256612)

* Pushing to a stacked pack-format branch on a 1.12 or older smart server
  now takes many less round trips.  (Andrew Bennetts, Robert Collins,
  #294479)
  
* Streaming push can be done to older repository formats.  This is
  implemented using a new ``Repository.insert_stream_locked`` RPC.
  (Andrew Bennetts, Robert Collins)

* The "ignoring files outside view: .." message has been re-worded
  to "Ignoring files outside view. View is .." to reduce confusion
  about what was being considered and what was being ignored.
  (Ian Clatworthy)

* The ``long`` log formatter now shows [merge] indicators. If
  only one level of revisions is displayed and merges are found,
  the ``long`` and ``short`` log formatters now tell the user
  how to see the hidden merged revisions.  (Ian Clatworthy)

* The ``brisbane-core`` project has delivered its beta format
  ``development6-rich-root``. This format is suitable for judicious
  testing by early adopters. In particular if you are benchmarking bzr
  performance please be sure to test using this format. At this stage
  more information is best obtained by contacting the Bazaar mailing list
  or IRC channel if you are interested in using this format. We will make
  end user documentation available closer to blessing the format as
  production ready. (Robert Collins, John Arbash Meinel, Ian Clatworthy,
  Vincent Ladeuil, Andrew Bennetts, Martin Pool)

* Tildes are no longer escaped. No more %7Euser/project/branch!
  (Jonathan Lange)

Bug Fixes
*********

* Pushing a new stacked branch will also push the parent inventories for
  revisions at the stacking boundary.  This makes sure that the stacked
  branch has enough data to calculate inventory deltas for all of its
  revisions (without requiring the fallback branch).  This avoids
  "'AbsentContentFactory' object has no attribute 'get_bytes_as'" errors
  when fetching the stacked branch from a 1.13 (or later) smart server.
  This partially fixes #354036.  (Andrew Bennetts, Robert Collins)

* End-Of-Line content filters are now loaded correctly.
  (Ian Clatworthy, Brian de Alwis, #355280)

* Authentication plugins now receive all the parameters from the request
  itself (aka host, port, realm, path, etc). Previously, only the 
  authentication section name, username and encoded password were 
  provided. (Jean-Francois Roy)

* bzr gives a better message if an invalid regexp is passed to ``bzr log
  -m``.  (Anne Mohsen, Martin Pool)

* ``bzr split`` now says "See also: join" (Aaron Bentley, #335015)

* ``bzr version-info`` now works in empty branches. (Jelmer Vernooij,
  #313028)

* Fix "is not a stackable format" error when pushing a
  stackable-format branch with an unstackable-format repository to a
  destination with a default stacking policy.  (Andrew Bennetts)

* Fixed incorrect "Source format does not support stacking" warning
  when pushing to a smart server.  (Andrew Bennetts, #334114)

* Fix 'make check-dist-tarball' failure by converting paths to unicode when
  needed. (Vincent Ladeuil, #355454)

* Fixed "Specified file 'x/y/z' is outside current view: " occurring
  on ``bzr add x/y/z`` in formats supporting views when no view is
  defined.  (Ian Clatworthy, #344708)

* It is no longer possible to fetch between repositories while the
  target repository is in a write group. This prevents race conditions
  that prevent the use of RPC's to perform fetch, and thus allows
  optimising more operations. (Robert Collins, Andrew Bennetts)

* ``merge --force`` works again. (Robert Collins, #342105)

* No more warnings are issued about ``sha`` being deprecated under python-2.6.
  (Vincent Ladeuil, #346593)

* Pushing a new branch to a server that has a stacking policy will now
  upgrade from the local branch format when the stacking policy points at
  a branch which is itself stackable, because we know the client can read
  both branches, we know that the trunk for the project can be read too,
  so the upgrade will not inconvenience users. (Robert Collins, #345169)

* Pushing a new stacked branch will also push the parent inventories for
  revisions at the stacking boundary.  This makes sure that the stacked
  branch has enough data to calculate inventory deltas for all of its
  revisions (without requiring the fallback branch).  This avoids
  "'AbsentContentFactory' object has no attribute 'get_bytes_as'" errors
  when fetching the stacked branch from a 1.13 (or later) smart server.
  This partially fixes #354036.  (Andrew Bennetts, Robert Collins)

* The full test suite is passing again on OSX. Several minor issues (mostly
  test related) have been fixed. (Vincent Ladeuil, #355273).

* The GNU Changelog formatter is slightly improved in the case where
  the delta is empty, and now correctly claims not to support tags.
  (Andrea Bolognani)

* Shelve can now shelve changes to a symlink target.
  (James Westby, #341558)

* The help for the ``info`` command has been corrected.
  (Ian Clatworthy, #351931)

* Upgrade will now use a sensible default format if the source repository
  uses rich roots.  (Jelmer Vernooij, #252908)

Documentation
*************

* Expanded the index of the developer documentation. (Eric Siegerman)

* New topic `bzr help debug-flags`.  (Martin Pool)

* The generated manpage now explicitly lists aliases as commands.
  (James Westby, #336998)

API Changes
***********

* APIs deprecated in 1.6 and previous versions of bzr are now removed.
  (Martin Pool)

* ``CommitReporter`` is no longer called with ``unchanged`` status during
  commit - this was a full-tree overhead that bzr no longer performs.
  (Robert Collins)

* New abstract ``UIFactory`` method ``get_username`` which will be called to 
  obtain the username to use when connecting to remote machines. 
  (Jelmer Vernooij)

* New API ``Inventory.filter()`` added that filters an inventory by
  a set of file-ids so that only those fileids, their parents and
  their children are included.  (Ian Clatworthy)

* New sort order for ``get_record_stream`` ``groupcompress`` which
  sorts optimally for use with groupcompress compressors. (John Arbash
  Meinel, Robert Collins)

* Repository APIs ``get_deltas_for_revisions()`` and
  ``get_revision_delta()`` now support an optional ``specific_fileids``
  parameter. If provided, the deltas are filtered so that only those
  file-ids, their parents and their children are included.
  (Ian Clatworthy)

* The ``get_credentials`` and ``set_credentials`` methods of 
  ``AuthenticationConfig`` now accept an optional realm argument.
  (Jean-Francois Roy)

* The ``pb`` argument to ``fetch()`` is deprecated.
  (Martin Pool)

* The ``Serializer`` class and the serializer ``format registry`` have moved
  from ``bzrlib.xml_serializer`` to ``bzrlib.serializer``. (Jelmer Vernooij)

* The smart server jail now hooks into BzrDir.open to prevent any BzrDir
  that is not inside the backing transport from being opened.  See the
  module documentation for ``bzrlib.smart.request`` for details.
  (Andrew Bennetts, Robert Collins)

* ``Tree.get_symlink_target`` now always returns a unicode string result
  or None. Previously it would return the bytes from reading the link
  which could be in any arbitrary encoding. (Robert Collins)

Testing
*******

* ``bzrlib.tests.TestCase`` now fails the test if its own ``setUp``
  and ``tearDown`` weren't called.  This catches faulty tests that
  forget to upcall when overriding ``setUp`` and ``tearDown``.  Those
  faulty tests were not properly isolated.
  (Andrew Bennetts, Robert Collins)

* Fix test_msgeditor.MsgEditorTest test isolation.
  (Vincent Ladeuil, #347130)

* ``medusa`` is not used anymore as an FTP test server starting with
  python2.6. A new FTP test server based on ``pyftplib`` can be used
  instead. This new server is a soft dependency as medusa which is still
  preferred if both are available (modulo python version).
  (Vincent Ladeuil)

Internals
*********

* Added ``chk_map`` for fast, trie-based storage of tuple to string maps.
  (Robert Collins, John Arbash Meinel, Vincent Ladeuil)

* Added ``bzrlib.chk_map`` for fast, trie-based storage of tuple to string
  maps.  (Robert Collins, John Arbash Meinel, Vincent Ladeuil)

* Added ``bzrlib.inventory_delta`` module.  This will be used for
  serializing and deserializing inventory deltas for more efficient
  streaming on the network.  (Robert Collins, Andrew Bennetts)

* ``Branch._get_config`` has been added, which splits out access to the
  specific config file from the branch. This is used to let RemoteBranch
  avoid constructing real branch objects to access configuration settings.
  (Robert Collins, Andrew Bennetts)

* ``Branch`` now implements ``set_stacked_on_url`` in the base class as
  the implementation is generic and should impact foreign formats. This
  helps performance for ``RemoteBranch`` push operations to new stacked
  branches. (Robert Collins, Andrew Bennetts)

* ``BtreeIndex._spill_mem_keys_to_disk()`` now generates disk index with
  optmizations turned off. This only has effect when processing > 100,000
  keys during something like ``bzr pack``. (John Arbash Meinel)

* ``bzr selftest`` now accepts ``--subunit`` to run in subunit output
  mode. Requires ``lp:subunit`` installed to work, but is not a hard
  dependency. (Robert Collins)

* ``BzrDir.open_branch`` now takes an optional ``ignore_fallbacks``
  parameter for controlling opening of stacked branches.
  (Andrew Bennetts, Robert Collins)
  
* ``CommitBuilder`` has a new method, ``record_iter_changes`` which works
  in terms of an iter_changes iterator rather than full tree scanning.
  (Robert Collins)

* ``DirState`` can now be passed a custom ``SHA1Provider`` object
  enabling it to store the SHA1 and stat of the canonical (post
  content filtered) form. (Ian Clatworthy)

* New ``assertLength`` method based on one Martin has squirreled away
  somewhere. (Robert Collins, Martin Pool)

* New hook ``BzrDir.pre_open`` which runs before opening ``BzrDir``
  objects, allowing better enforcement of the smart server jail when
  dealing with stacked branches. (Robert Collins, Andrew Bennetts)

* New hook ``RioVersionInfoBuilder.revision``, allowing extra entries 
  to be added to the stanza that is printed for a particular revision.
  (Jelmer Vernooij)

* New repository method ``refresh_data`` to cause any repository to
  make visible data inserted into the repository by a smart server
  fetch operation. (Robert Collins, Andrew Bennetts)

* ``register_filter_stack_map`` now takes an optional fallback parameter,
  a callable to invoke if a preference has a value not in the map
  of filter stacks. This enhancement allows, for example,  bzr-svn to
  handle existing svn properties that define a list of keywords to be
  expanded.  (Ian Clatworthy)

* ``RemoteBranchConfig`` will use a new verb ``Branch.set_config_option``
  to write config settings to smart servers that support this, saving
  5 round trips on the stacked streaming acceptance test.
  (Robert Collins, Andrew Bennetts)

* ``RemoteBranch`` now provides ``_get_config`` for access to just the
  branch specific configuration from a remote server, which uses the 
  already existing ``Branch.get_config_file`` smart verb.
  (Robert Collins, Andrew Bennetts)

* ``RemoteRepository`` will now negatively cache missing revisions during
  ``get_parent_map`` while read-locked. Write-locks are unaffected.
  (Robert Collins, Andrew Bennetts)

* Removed ``InterRemoteToOther``, ``InterOtherToRemote`` and
  ``InterPackToRemotePack`` classes, as they are now unnecessary.
  (Andrew Bennetts)

* ``RepositoryFormat`` as a new attribute ``fast_deltas`` to indicate
  whether the repository can efficiently generate deltas between trees
  regardless of tree size. (Robert Collins)

* ``Repository.iter_files_bytes()`` now properly returns an "iterable of
  byte strings" (aka 'chunked') for the content. It previously was
  returning a plain string, which worked, but performed very poorly when
  building a working tree (file.writelines(str) is very inefficient). This
  can have a large effect on ``bzr checkout`` times. (John Arbash Meinel)

* selftest now supports a --parallel option, with values of 'fork' or
  'subprocess' to run the test suite in parallel. Currently only linux
  machine work, other platforms need patches submitted. (Robert Collins,
  Vincent Ladeuil)

* ``tests.run_suite`` has a new parameter ``suite_decorators``, a list of 
  callables to use to decorate the test suite. Such decorators can add or
  remove tests, or even remote the test suite to another machine if
  desired. (Robert Collins)

* The smart server verb ``Repository.get_parent_map`` can now include
  information about ghosts when the special revision ``include-missing:``
  is in the requested parents map list. With this flag, ghosts are
  included as ``missing:REVISION_ID``. (Robert Collins, Andrew Bennetts)

* ``_walk_to_common_revisions`` will now batch up at least 50
  revisions before calling ``get_parent_map`` on the target,
  regardless of ``InterRepository``.
  (Andrew Bennetts, Robert Collins)

bzr 1.13
########

:Codename: paraskavedekatriaphobia
:1.13: 2009-03-14
:1.13rc1: 2009-03-10
:1.13.1: 2009-03-23
:1.13.2: 2009-04-27

GNU Changelog output can now be produced by ``bzr log --gnu-changelog``.  Debug
flags can now be set in ``~/.bazaar/bazaar.conf``.  Lightweight checkouts and
stacked branches should both be much faster over remote connections.  

Changes From 1.13.1 to 1.13.2
*****************************

A regression was found in the 1.13.1 release. When bzr 1.13.1 and earlier push
a stacked branch they do not take care to push all the parent inventories for
the transferred revisions. This means that a smart server serving that branch
often cannot calculate inventory deltas for the branch (because smart server
does not/cannot open fallback repositories). Prior to 1.13 the server did not
have a verb to stream revisions out of a repository, so that's why this bug has
appeared now.

Bug Fixes
*********

* Fix for bug 354036 ErrorFromSmartServer - AbsentContentFactory object has no
  attribute 'get_bytes_as' exception while pulling from Launchpad 
  (Jean-Francois Roy, Andrew Bennetts, Robert Collins)

Changes From 1.13final to 1.13.1
********************************

A couple regessions where found in the 1.13 release. The pyrex-generated C
extensions are missing from the .tar.gz and .zip files.  Documentation on how
to generate GNU ChangeLogs is wrong.

Bug Fixes
*********

* Change ``./bzr``'s ``_script_version`` to match ./bzrlib/__init__.py
  version_info. (Bob Tanner, Martin Pool, #345232)

* Distribution archives for 1.13 do not contain generated C extension modules
  (Jean-Francois Roy, Bob Tanner, #344465)

* GNU ChangeLog output can now be produced by bzr log --format gnu-changelog is
  incorrect (Deejay, Bob Tanner, Martin Pool, Robert Collins, #343928)

* ``merge --force`` works again. (Robert Collins, #342105)

Changes From 1.13rc1 to 1.13final
*********************************

* Fix "is not a stackable format" error when pushing a
  stackable-format branch with an unstackable-format repository to a
  destination with a default stacking policy.  (Andrew Bennetts)

* Progress bars now show the rate of network activity for
  ``bzr+ssh://`` and ``bzr://`` connections.  (Andrew Bennetts)

Compatibility Breaks
********************

* ``bzr log --line`` now indicates which revisions are merges with
  `[merge]` after the date.  Scripts which parse the output of this
  command may need to be adjusted.
  (Neil Martinsen-Burrell)

New Features
************

* ``bzr reconfigure`` now supports --with-trees and --with-no-trees
  options to change the default tree-creation policy of shared
  repositories.  (Matthew Fuller, Marius Kruger, #145033)

* Debug flags can now be set in ``~/.bazaar/bazaar.conf``.
  (Martin Pool)

* Filtered views provide a mask over the tree so that users can focus
  on a subset of a tree when doing their work. See ``Filtered views``
  in chapter 7 of the User Guide and ``bzr help view`` for details.
  (Ian Clatworthy)

* GNU Changelog output can now be produced by ``bzr log --gnu-changelog``.
  (Andrea Bolognani, Martin Pool)

* The ``-Dmemory`` flag now gives memory information on Windows.
  (John Arbash Meinel)

* Multiple authors for a commit can now be recorded by using the "--author"
  option multiple times. (James Westby, #185772)

* New clean-tree command, from bzrtools.  (Aaron Bentley, Jelmer Vernoij)

* New command ``bzr launchpad-open`` opens a Launchpad web page for that
  branch in your web browser, as long as the branch is on Launchpad at all.
  (Jonathan Lange)

* New API for getting bugs fixed by a revision: Revision.iter_bugs().
  (Jonathan Lange)

Improvements
************

* All bzr ``Hooks`` classes are now registered in
  ``bzrlib.hooks.known_hooks``. This removes the separate list from
  ``bzrlib.tests`` and ensures that all hooks registered there are
  correctly isolated by the test suite (previously
  ``MutableTreeHooks`` were not being isolated correctly). Further, 
  documentation for hooks is now dynamically generated from the
  present HookPoints. ``bzr hooks`` will now also report on all the
  hooks present in the ``bzrlib.hooks.known_hooks`` registry.
  (Robert Collins)

* ``bzr add`` no longer prints ``add completed`` on success. Failure
  still prints an error message. (Robert Collins)

* ``bzr branch`` now has a ``--no-tree`` option which turns off the
  generation of a working tree in the new branch.
  (Daniel Watkins, John Klinger, #273993)

* Bazaar will now point out ``bzr+ssh://`` to the user when they 
  use ssh://. (Jelmer Vernooij, #330535)

* ``bzr -v info`` now omits the number of committers branch statistic,
  making it many times faster for large projects. To include that
  statistic in the output, use ``bzr -vv info``.
  (Ian Clatworthy)

* ``bzr push`` to a ``bzr`` url (``bzr://``, ``bzr+ssh://`` etc) will
  stream if the server is version 1.13 or greater, reducing roundtrips
  significantly. (Andrew Bennetts, Robert Collins)

* Lightweight Checkouts and Stacked Branches should both be much
  faster over remote connections. Building the working tree now
  batches up requests into approx 5MB requests, rather than a separate
  request for each file. (John Arbash Meinel)

* Support for GSSAPI authentication when using HTTP or HTTPS. 
  (Jelmer Vernooij)

* The ``bzr shelve`` prompt now includes a '?' help option to explain the
  short options better. (Daniel Watkins, #327429)

* ``bzr lp-open`` now falls back to the push location if it cannot find a
  public location. (Jonathan Lange, #332372)

* ``bzr lp-open`` will try to find the Launchpad URL for the location
  passed on the command line. This makes ``bzr lp-open lp:foo`` work as
  expected. (Jonathan Lange, #332705)

* ``bzr send`` now supports MH-E via ``emacsclient``. (Eric Gillespie)

Bug Fixes
*********

* Allows ``bzr log <FILE>`` to be called in an empty branch without
  backtracing. (Vincent Ladeuil, #346431)

* Bazaar now gives a better message including the filename if it's
  unable to read a file in the working directory, for example because
  of a permission error.  (Martin Pool, #338653)

* ``bzr cat -r<old> <path>`` doesn't traceback anymore when <path> has a
  file id in the working tree different from the one in revision <old>.
  (Vincent Ladeuil, #341517, #253806)

* ``bzr send`` help is more specific about how to apply merge
  directives.  (Neil Martinsen-Burrell, #253470)

* ``bzr missing`` now uses ``Repository.get_revision_delta()`` rather
  than fetching trees and determining a delta itself. (Jelmer
  Vernooij, #315048)

* ``bzr push`` to a smart server no longer causes "Revision
  {set([('null:',)])} not present ..." errors when the branch has
  multiple root revisions. (Andrew Bennetts, #317654)

* ``bzr shelve`` now properly handle patches with no terminating newline.
  (Benoît PIERRE, #303569)

* ``bzr unshelve`` gives a more palatable error if passed a non-integer
  shelf id. (Daniel Watkins)

* Export now handles files that are not present in the tree.
  (James Westby, #174539)

* Fixed incorrect "Source format does not support stacking" warning
  when pushing to a smart server.  (Andrew Bennetts, #334114)
  
* Fixed "sprout() got an unexpected keyword argument 'source_branch'"
  error branching from old repositories.
  (Martin Pool, #321695)

* Make ``bzr push --quiet <non-local location>`` less chatty.
  (Kent Gibson, #221461)

* Many Branch hooks would not fire with ``bzr://`` and ``bzr+ssh://``
  branches, and this was not noticed due to a bug in the test logic
  for branches. This is now fixed and a test added to prevent it
  reoccuring. (Robert Collins, Andrew Bennetts)

* Restore the progress bar on Windows. We were disabling it when TERM
  wasn't set, but Windows doesn't set TERM. (Alexander Belchenko,
  #334808)

* ``setup.py build_ext`` now gives a proper error when an extension
  fails to build. (John Arbash Meinel)

* Symlinks to non ascii file names are now supported.
  (Robert Collins, Vincent Ladeuil, #339055, #272444)    

* Under rare circumstances (aka nobody reported a bug about it), the ftp
  transport could revert to ascii mode. It now stays in binary mode except
  when needed.  (Vincent Ladeuil)

* Unshelve does not generate warnings about progress bars.
  (Aaron Bentley, #328148)

* shelve cleans up properly when unversioned files are specified.
  (Benoît Pierre, Aaron Bentley)

Documentation
*************

* Added ``Organizing your workspace`` to the User Guide appendices,
  summarizing some common ways of organizing trees, branches and
  repositories and the processes/workflows implied/enabled by each.
  (Ian Clatworthy)

* Hooks can now be self documenting. ``bzrlib.hooks.Hooks.create_hook``
  is the entry point for this feature. (Robert Collins)

* The documentation for ``shelve`` and ``unshelve`` has been clarified.
  (Daniel Watkins, #327421, #327425)

API Changes
***********

* ``bzr selftest`` now fails if the bazaar sources contain trailing
  whitespace, non-unix style line endings and files not ending in a
  newline. About 372 files and 3243 lines with trailing whitespace was
  updated to comply with this. The code already complied with the other
  criteria, but now it is enforced. (Marius Kruger)

* ``bzrlib.branch.PushResult`` was renamed to 
  ``bzrlib.branch.BranchPushResult``. (Jelmer Vernooij)

* ``Branch.fetch`` and ``Repository.fetch`` now return None rather
  than a count of copied revisions and failed revisions. A while back
  we stopped ever reporting failed revisions because we started
  erroring instead, and the copied revisions count is not used in the
  UI at all - indeed it only reflects the repository status not
  changes to the branch itself. (Robert Collins)

* ``Inventory.apply_delta`` now raises an AssertionError if a file-id
  appears multiple times within the delta. (Ian Clatworthy)

* MutableTree.commit now favours the "authors" argument, with the old
  "author" argument being deprecated.

* Remove deprecated EmptyTree.  (Martin Pool)

* ``Repository.fetch`` now accepts an optional ``fetch_spec``
  parameter.  A ``SearchResult`` or ``MiniSearchResult`` may be passed
  to ``fetch_spec`` instead of a ``last_revision`` to specify exactly
  which revisions to fetch. (Andrew Bennetts)

* ``RepositoryAcquisitionPolicy.acquire_repository`` now returns a
  tuple of ``(repository, is_new_flag)``, rather than just the
  repository.  (Andrew Bennetts)

* Revision.get_apparent_author() is now deprecated, replaced by
  Revision.get_apparent_authors(), which returns a list. The former
  now returns the first item that would be returned from the second.

* The ``BranchBuilder`` test helper now accepts a ``timestamp``
  parameter to ``build_commit`` and ``build_snapshot``.  (Martin Pool)

* The ``_fetch_*`` attributes on ``Repository`` are now on
  ``RepositoryFormat``, more accurately reflecting their intent (they
  describe a disk format capability, not state of a particular
  repository of that format). (Robert Collins)

Internals
*********

* Branching from a non-stacked branch on a smart protocol is now
  free of virtual file system methods.
  (Robert Collins, Andrew Bennetts)

* Branch and Repository creation on a bzr+ssh://server are now done
  via RPC calls rather than VFS calls, reducing round trips for
  pushing new branches substantially. (Robert Collins)

* ``Branch.clone`` now takes the ``repository_policy`` formerly used
  inside ``BzrDir.clone_on_transport``, allowing stacking to be
  configured before the branch tags and revision tip are set. This
  fixes a race condition cloning stacked branches that would cause
  plugins to have hooks called on non-stacked instances.
  (Robert Collins, #334187)

* ``BzrDir.cloning_metadir`` now has a RPC call. (Robert Collins)

* ``BzrDirFormat.__str__`` now uses the human readable description
  rather than the sometimes-absent disk label. (Robert Collins)

* ``bzrlib.fetch`` is now composed of a sender and a sink component
  allowing for decoupling over a network connection. Fetching from
  or into a RemoteRepository with a 1.13 server will use this to
  stream the operation.
  (Andrew Bennetts, Robert Collins)

* ``bzrlib.tests.run_suite`` accepts a runner_class parameter
  supporting the use of different runners. (Robert Collins)

* Change how file_ids and revision_ids are interned as part of
  inventory deserialization. Now we use the real ``intern()``, rather
  than our own workaround that would also cache a Unicode copy of the
  string, and never emptied the cache. This should slightly reduce
  memory consumption. (John Arbash Meinel)

* New branch method ``create_clone_on_transport`` that returns a
  branch object. (Robert Collins)

* New hook Commands['extend_command'] to allow plugins to access a
  command object before the command is run (or help generated from
  it), without overriding the command. (Robert Collins)

* New version of the ``BzrDir.find_repository`` verb supporting
  ``_network_name`` to support removing more _ensure_real calls.
  (Robert Collins)

* ``RemoteBranchFormat`` no longer claims to have a disk format string.
  (Robert Collins)

* ``Repository`` objects now have ``suspend_write_group`` and
  ``resume_write_group`` methods.  These are currently only useful
  with pack repositories. (Andrew Bennetts, Robert Collins)

* ``BzrDirFormat``, ``BranchFormat`` and ``RepositoryFormat`` objects
  now have a ``network_name`` for passing the format across RPC calls.
  (Robert Collins, Andrew Bennetts)

* ``RepositoryFormat`` objects now all have a new attribute
  ``_serializer`` used by fetch when reserialising is required.
  (Robert Collins, Andrew Bennetts)

* Some methods have been pulled up from ``BzrBranch`` to ``Branch``
  to aid branch types that are not bzr branch objects (like
  RemoteBranch). (Robert Collins, Andrew Bennetts)

* Test adaptation has been made consistent throughout the built in
  tests. ``TestScenarioApplier``, ``multiply_tests_from_modules``,
  ``adapt_tests``, ``adapt_modules`` have all been deleted. Please
  use ``multiply_tests``, or for lower level needs ``apply_scenarios``
  and ``apply_scenario``. (Robert Collins)

* ``TestSkipped`` is now detected by TestCase and passed to the
  ``TestResult`` by calling ``addSkip``. For older TestResult objects,
  where ``addSkip`` is not available, ``addError`` is still called.
  This permits test filtering in subunit to strip out skipped tests
  resulting in a faster fix-shrink-list-run cycle. This is compatible
  with the testtools protocol for skips. (Robert Collins)

* The ``_index`` of ``KnitVersionedFiles`` now supports the ability
  to scan an underlying index that is going to be incorporated into
  the ``KnitVersionedFiles`` object, to determine if it has missing
  delta references. The method is ``scan_unvalidated_index``.
  (Andrew Bennetts, Robert Collins)

* There is a RemoteSink object which handles pushing to smart servers.
  (Andrew Bennetts, Robert Collins)

* ``TransportTraceDecorator`` now logs ``put_bytes_non_atomic`` and
  ``rmdir`` calls. (Robert Collins)

* ``VersionedFiles`` record adapters have had their signature change
  from ``(record, record.get_bytes_as(record.storage_kind))`` to
  ``(record)`` reducing excess duplication and allowing adapters
  to access private data in record to obtain content more
  efficiently. (Robert Collins)

* We no longer probe to see if we should create a working tree during
  clone if we cannot get a local_abspath for the new bzrdir.
  (Robert Collins)


bzr 1.12
########

:Codename: 1234567890
:1.12: 2009-02-13
:1.12rc1: 2009-02-10

This release of Bazaar contains many improvements to the speed,
documentation and functionality of ``bzr log`` and the display of logged
revisions by ``bzr status``.  bzr now also gives a better indication of
progress, both in the way operations are drawn onto a text terminal, and
by showing the rate of network IO.

Changes from RC1 to Final
*************************

* ``bzr init --development-wt5[-rich-root]`` would fail because of
  circular import errors. (John Arbash Meinel, #328135)

* Expanded the help for log and added a new help topic called
  ``log-formats``.  (Ian Clatworthy)

Compatibility Breaks
********************

* By default, ``bzr status`` after a merge now shows just the pending
  merge tip revisions. This improves the signal-to-noise ratio after
  merging from trunk and completes much faster. To see all merged
  revisions, use the new ``-v`` flag.  (Ian Clatworthy)

* ``bzr log --line`` now shows any tags after the date and before
  the commit message. If you have scripts which parse the output
  from this command, you may need to adjust them accordingly.
  (Ian Clatworthy)

* ``bzr log --short`` now shows any additional revision properties
  after the date and before the commit message.  Scripts that parse 
  output of the log command in this situation may need to adjust.
  (Neil Martinsen-Burrell)

* The experimental formats ``1.12-preview`` and ``1.12-preview-rich-root``
  have been renamed ``development-wt5`` and ``development-wt5-rich-root``
  respectively, given they are not ready for release in 1.12.
  (Ian Clatworthy)

* ``read_bundle_from_url`` has been deprecated. (Vincent Ladeuil)

New Features
************

* Add support for filtering ``bzr missing`` on revisions.  Remote revisions
  can be filtered using ``bzr missing -r -20..-10`` and local revisions can
  be filtered using ``bzr missing --my-revision -20..-10``.
  (Marius Kruger)

* ``bzr log -p`` displays the patch diff for each revision.
  When logging a file, the diff only includes changes to that file.
  (Ian Clatworthy, #202331, #227335)

* ``bzr log`` supports a new option called ``-n N`` or ``--level N``.
  A value of 0 (zero) means "show all nested merge revisions" while
  a value of 1 (one) means "show just the top level". Values above
  1 can be used to see a limited amount of nesting. That can be
  useful for seeing the level or two below PQM submits for example.
  To force the ``--short`` and ``--line`` formats to display all nested
  merge revisions just like ``--long`` does by default, use a command
  like ``bzr log --short -n0``. To display just the mainline using
  ``--long`` format, ``bzr log --long -n1``.
  (Ian Clatworthy)

Improvements
************

* ``bzr add`` more clearly communicates success vs failure.
  (Daniel Watkins)

* ``bzr init`` will now print a little less verbose output.
  (Marius Kruger)

* ``bzr log`` is now much faster in many use cases, particularly
  at incrementally displaying results and filtering by a
  revision range. (Ian Clatworthy)

* ``bzr log --short`` and ``bzr log --line`` now show tags, if any,
  for each revision. The tags are shown comma-separated inside
  ``{}``. For short format, the tags appear at the end of line
  before the optional ``[merge]`` indicator. For line format,
  the tags appear after the date. (Ian Clatworthy)

* Progress bars now show the rate of activity for some sftp 
  operations, and they are drawn different.  (Martin Pool, #172741)

* Progress bars now show the rate of activity for urllib and pycurl based
  http client implementations. The operations are tracked at the socket
  level for better precision.
  (Vincent Ladeuil)

* Rule-based preferences can now accept multiple patterns for a set of
  rules.  (Marius Kruger)

* The ``ancestor:`` revision spec will now default to referring to the
  parent of the branch if no other location is given.
  (Daniel Watkins, #198417)

* The debugger started as a result of setting ``$BZR_PDB`` works
  around a bug in ``pdb``, http://bugs.python.org/issue4150.  The bug
  can cause truncated tracebacks in Python versions before 2.6.
  (Andrew Bennetts)

* VirtualVersionedFiles now implements
  ``iter_lines_added_or_present_in_keys``. This allows the creation of 
  new branches based on stacked bzr-svn branches. (#311997)

Bug Fixes
*********

* ``bzr annotate --show-ids`` doesn't give a backtrace on empty files
  anymore.
  (Anne Mohsen, Vincent Ladeuil, #314525)

* ``bzr log FILE`` now correctly shows mainline revisions merging
  a change to FILE when the ``--short`` and ``--line`` log formats
  are used. (Ian Clatworthy, #317417)

* ``bzr log -rX..Y FILE`` now shows the history of FILE provided
  it existed in Y or X, even if the file has since been deleted or
  renamed. If no range is given, the current/basis tree and
  initial tree are searched in that order. More generally, log
  now interprets filenames in their historical context.
  (Ian Clatworthy, #175520)

* ``bzr status`` now reports nonexistent files and continues, then
  errors (with code 3) at the end.  (Karl Fogel, #306394)

* Don't require the present compression base in knits to be the same
  when adding records in knits. (Jelmer Vernooij, #307394)

* Fix a problem with CIFS client/server lag on Windows colliding with
  an invariant-per-process algorithm for generating AtomicFile names
  (Adrian Wilkins, #304023)

* Many socket operations now handle EINTR by retrying the operation.
  Previously EINTR was treated as an unrecoverable failure.  There is
  a new ``until_no_eintr`` helper function in ``bzrlib.osutils``.
  (Andrew Bennetts)

* Support symlinks with non-ascii characters in the symlink filename.
  (Jelmer Vernooij, #319323)

* There was a bug in how we handled resolving when a file is deleted
  in one branch, and modified in the other. If there was a criss-cross
  merge, we would cause the deletion to conflict a second time.
  (Vincent Ladeuil, John Arbash Meinel)

* There was another bug in how we chose the correct intermediate LCA in
  criss-cross merges leading to several kind of changes be incorrectly
  handled.
  (John Arbash Meinel, Vincent Ladeuil)

* Unshelve now handles deleted paths without crashing. (Robert Collins)

Documentation
*************

* Improved plugin developer documentation.  (Martin Pool)

API Changes
***********

* ``ProgressBarStack`` is deprecated; instead use
  ``ui_factory.nested_progress_bar`` to create new progress bars.
  (Martin Pool)

* ForeignVcsMapping() now requires a ForeignVcs object as first
  argument. (Jelmer Vernooij)

* ForeignVcsMapping.show_foreign_revid() has been moved to
  ForeignVcs. (Jelmer Vernooij)

* ``read_bundle_from_url`` is deprecated in favor of
  ``read_mergeable_from_url``.  (Vincent Ladeuil)

* Revision specifiers are now registered in
  ``bzrlib.revisionspec.revspec_registry``, and the old list of 
  revisionspec classes (``bzrlib.revisionspec.SPEC_TYPES``) has been
  deprecated. (Jelmer Vernooij, #321183)

* The progress and UI classes have changed; the main APIs remain the
  same but code that provides a new UI or progress bar class may
  need to be updated.  (Martin Pool)

Internals
*********

* Default User Interface (UI) is CLIUIFactory when bzr runs in a dumb
  terminal. It is sometimes desirable do override this default by forcing
  bzr to use TextUIFactory. This can be achieved by setting the
  BZR_USE_TEXT_UI environment variable (emacs shells, as opposed to
  compile buffers, are such an example).
  (Vincent Ladeuil)

* New API ``Branch.iter_merge_sorted_revisions()`` that iterates over
  ``(revision_id, depth, revno, end_of_merge)`` tuples.
  (Ian Clatworthy)

* New ``Branch.dotted_revno_to_revision_id()`` and
  ``Branch.revision_id_to_dotted_revno()`` APIs that pick the most
  efficient way of doing the mapping.
  (Ian Clatworthy)

* Refactor cmd_serve so that it's a little easier to build commands that
  extend it, and perhaps even a bit easier to read.  (Jonathan Lange)

* ``TreeDelta.show()`` now accepts a ``filter`` parameter allowing log
  formatters to retrict the output.
  (Vincent Ladeuil)


bzr 1.11
########

:Codename: "Eyes up!"
:Released: 2009-01-19

This first monthly release of Bazaar for 2009 improves Bazaar's operation
in Windows, Mac OS X, and other situations where file names are matched
without regard to capitalization: Bazaar tries to match the case of an
existing file.  This release of Bazaar also improves the efficiency of
Tortoise Windows Shell integration and lets it work on 64-bit platforms.

The UI through which Bazaar supports historic formats has been improved,
so 'bzr help formats' now gives a simpler and shorter list, with clear
advice.

This release also fixes a number of bugs, particularly a glitch that can
occur when there are concurrent writes to a pack repository.

Bug Fixes
*********

* Fix failing test when CompiledChunksToLines is not available.
  (Vincent Ladeuil)

* Stacked branches don't repeatedly open their transport connection.
  (John Arbash Meinel)



bzr 1.11rc1
###########

:Codename: "Eyes up!"
:Released: 2009-01-09

Changes
*******

* Formats using Knit-based repository formats are now explicitly
  marked as deprecated. (Ian Clatworthy)

New Features
************

* Add support for `bzr tags -r 1..2`, that is we now support showing
  tags applicable for a specified revision range. (Marius Kruger)

* ``authentication.conf`` now accepts pluggable read-only credential
  stores. Such a plugin (``netrc_credential_store``) is now included,
  handles the ``$HOME/.netrc`` file and can server as an example to
  implement other plugins.
  (Vincent Ladeuil)

* ``shelve --list`` can now be used to list shelved changes.
  (Aaron Bentley)

Improvements
************

* Add trailing slash to directories in all output of ``bzr ls``, except
  ``bzr ls --null``. (Gordon P. Hemsley, #306424)

* ``bzr revision-info`` now supports a -d option to specify an
  alternative branch. (Michael Hudson)

* Add connection to a C++ implementation of the Windows Shell Extension
  which is able to fully replace the current Python implemented one.
  Advantages include 64bit support and reduction in overhead for
  processes which drag in shell extensions.
  (Mark Hammond)

* Support the Claws mail client directly, rather than via
  xdg-email. This prevents the display of an unnecessary modal
  dialog in Claws, informing the user that a file has been
  attached to the message, and works around bug #291847 in
  xdg-utils which corrupts the destination address.

* When working on a case-insensitive case-preserving file-system, as
  commonly found with Windows, bzr will often ignore the case of the
  arguments specified by the user in preference to the case of an existing
  item on the file-system or in the inventory to help prevent
  counter-intuitive behaviour on Windows. (Mark Hammond)

Bug Fixes
*********
  
* Allow BzrDir implementation to implement backing up of 
  control directory. (#139691)

* ``bzr push`` creating a new stacked branch will now only open a
  single connection to the target machine. (John Arbash Meinel)

* Don't call iteritems on transport_list_registry, because it may
  change during iteration.  (Martin Pool, #277048)

* Don't make a broken branch when pushing an unstackable-format branch
  that's in a stackable shared repository to a location with default
  stack-on location.  (Andrew Bennetts, #291046)

* Don't require embedding user in HTTP(S) URLs do use authentication.conf.
  (Ben Jansen, Vincent Ladeuil, #300347)

* Fix a problem with CIFS client/server lag on windows colliding with
  an invariant-per-process algorithm for generating AtomicFile names
  (Adrian Wilkins, #304023)

* Fix bogus setUp signature in UnavailableFTPServer.
  (Gary van der Merwe, #313498)

* Fix compilation error in ``_dirstate_helpers_c`` on SunOS/Solaris.
  (Jari Aalto)

* Fix SystemError in ``_patiencediff_c`` module by calling
  PyErr_NoMemory() before returning NULL in PatienceSequenceMatcher_new.
  (Andrew Bennetts, #303206)

* Give proper error message for diff with non-existent dotted revno.
  (Marius Kruger, #301969)

* Handle EACCES (permission denied) errors when launching a message
  editor, and emit warnings when a configured editor cannot be
  started. (Andrew Bennetts)

* ``$HOME/.netrc`` file is now recognized as a read-only credential store
  if configured in ``authentication.conf`` with 'password_encoding=netrc'
  in the appropriate sections.
  (Vincent Ladeuil, #103029)

* Opening a stacked branch now properly shares the connection, rather
  than opening a new connection for the stacked-on branch.
  (John Arbash meinel)

* Preserve transport decorators while following redirections.
  (Vincent Ladeuil, #245964, #270863)

* Provides a finer and more robust filter for accepted redirections.
  (Vincent Ladeuil, #303959, #265070)

* ``shelve`` paths are now interpreted relative to the current working
  tree.  (Aaron Bentley)

* ``Transport.readv()`` defaults to not reading more than 100MB in a
  single array. Further ``RemoteTransport.readv`` sets this to 5MB to
  work better with how it splits its requests.
  (John Arbash Meinel, #303538)

* Pack repositories are now able to reload the pack listing and retry
  the current operation if another action causes the data to be
  repacked.  (John Arbash Meinel, #153786)

* ``pull -v`` now respects the log_format configuration variable.
  (Aaron Bentley)

* ``push -v`` now works on non-initial pushes.  (Aaron Bentley)

* Use the short status format when the short format is used for log.
  (Vincent Ladeuil, #87179)

* Allow files to be renamed or moved via remove + add-by-id. (Charles
  Duffy, #314251)

Documentation
*************

* Improved the formats help topic to explain why multiple formats
  exist and to provide guidelines in selecting one. Introduced
  two new supporting help topics: current-formats and other-formats.
  (Ian Clatworthy)

API Changes
***********

* ``LRUCache(after_cleanup_size)`` was renamed to
  ``after_cleanup_count`` and the old name deprecated. The new name is
  used for clarity, and to avoid confusion with
  ``LRUSizeCache(after_cleanup_size)``. (John Arbash Meinel)

* New ``ForeignRepository`` base class, to help with foreign branch 
  support (e.g. svn).  (Jelmer Vernooij)

* ``node_distances`` and ``select_farthest`` can no longer be imported
  from ``bzrlib.graph``.  They can still be imported from
  ``bzrlib.deprecated_graph``, which has been the preferred way to
  import them since before 1.0.  (Andrew Bennetts)
  
* The logic in commit now delegates inventory basis calculations to
  the ``CommitBuilder`` object; this requires that the commit builder
  in use has been updated to support the new ``recording_deletes`` and
  ``record_delete`` methods. (Robert Collins)

Testing
*******

* An HTTPS server is now available (it requires python-2.6). Future bzr
  versions will allow the use of the python-2.6 ssl module that can be
  installed for 2.5 and 2.4.

* ``bzr selftest`` now fails if new trailing white space is added to
  the bazaar sources. It only checks changes not committed yet. This
  means that PQM will now reject changes that introduce new trailing
  whitespace. (Marius Kruger)

* Introduced new experimental formats called ``1.12-preview`` and
  ``1.12-preview-rich-root`` to enable testing of related pending
  features, namely content filtering and filtered views.
  (Ian Clatworthy)

Internals
*********

* Added an ``InventoryEntry`` cache when deserializing inventories.
  Can cut the time to iterate over multiple RevisionsTrees in half.
  (John Arbash Meinel)

* Added ``bzrlib.fifo_cache.FIFOCache`` which is designed to have
  minimal overhead versus using a plain dict for cache hits, at the
  cost of not preserving the 'active' set as well as an ``LRUCache``.
  (John Arbash Meinel)

* ``bzrlib.patience_diff.unified_diff`` now properly uses a tab
  character to separate the filename from the date stamp, and doesn't
  add trailing whitespace when a date stamp is not supplied.
  (Adeodato Simó, John Arbash Meinel)

* ``DirStateWorkingTree`` and ``DirStateWorkingTreeFormat`` added
  as base classes of ``WorkingTree4`` and ``WorkingTreeFormat4``
  respectively. (Ian Clatworthy)

* ``KnitVersionedFiles._check_should_delta()`` now uses the
  ``get_build_details`` api to avoid multiple hits to the index, and
  to properly follow the ``compression_parent`` rather than assuming
  it is the left-hand parent. (John Arbash Meinel)

* ``KnitVersionedFiles.get_record_stream()`` will now chose a
  more optimal ordering when the keys are requested 'unordered'.
  Previously the order was fully random, now the records should be
  returned from each pack in turn, in forward I/O order.
  (John Arbash Meinel)
    
* ``mutter()`` will now flush the ``~/.bzr.log`` if it has been more
  than 2s since the last time it flushed. (John Arbash Meinel)

* New method ``bzrlib.repository.Repository.add_inventory_by_delta``
  allows adding an inventory via an inventory delta, which can be
  more efficient for some repository types. (Robert Collins)

* Repository ``CommitBuilder`` objects can now accumulate an inventory
  delta. To enable this functionality call ``builder.recording_deletes``
  and additionally call ``builder.record_delete`` when a delete
  against the basis occurs. (Robert Collins)

* The default http handler has been changed from pycurl to urllib.
  The default is still pycurl for https connections. (The only
  advantage of pycurl is that it checks ssl certificates.)
  (John Arbash Meinel)

* ``VersionedFiles.get_record_stream()`` can now return objects with a
  storage_kind of ``chunked``. This is a collection (list/tuple) of
  strings. You can use ``osutils.chunks_to_lines()`` to turn them into
  guaranteed 'lines' or you can use ``''.join(chunks)`` to turn it
  into a fulltext. This allows for some very good memory savings when
  asking for many texts that share ancestry, as the individual chunks
  can be shared between versions of the file. (John Arbash Meinel)

* ``pull -v`` and ``push -v`` use new function
  ``bzrlib.log.show_branch_change`` (Aaron Bentley)



bzr 1.10
########

:Released: 2008-12-05

Bazaar 1.10 has several performance improvements for copying revisions
(especially for small updates to large projects).  There has also been a
significant amount of effort in polishing stacked branches.  The commands
``shelve`` and ``unshelve`` have become core commands, with an improved
implementation.

The only changes versus bzr-1.10rc1 are bugfixes for stacked branches.

bug Fixes
*********

* Don't set a pack write cache size from RepoFetcher, because the
  cache is not coherent with reads and causes ShortReadvErrors.
  This reverses the change that fixed #294479.
  (Martin Pool, #303856)

* Properly handle when a revision can be inserted as a delta versus
  when it needs to be expanded to a fulltext for stacked branches.
  There was a bug involving merge revisions. As a method to help
  prevent future difficulties, also make stacked fetches sort
  topologically. (John Arbash Meinel, #304841)


bzr 1.10rc1
###########

:Released: 2008-11-28

This release of Bazaar focuses on performance improvements when pushing
and pulling revisions, both locally and to remote networks.  The popular
``shelve`` and ``unshelve`` commands, used to interactively revert and
restore work in progress, have been merged from bzrtools into the bzr
core.  There are also bug fixes for portability, and for stacked branches.

New Features
************

* New ``commit_message_template`` hook that is called by the commit
  code to generate a template commit message. (Jelmer Vernooij)

* New `shelve` and `unshelve` commands allow undoing and redoing changes.
  (Aaron Bentley)

Improvements
************

* ``(Remote)Branch.copy_content_into`` no longer generates the full revision
  history just to set the last revision info.
  (Andrew Bennetts, John Arbash Meinel)

* Fetches between formats with different serializers (such as
  pack-0.92-subtree and 1.9-rich-root) are faster now.  This is due to
  operating on batches of 100 revisions at time rather than
  one-by-one.  (Andrew Bennetts, John Arbash Meinel)

* Search index files corresponding to pack files we've already used
  before searching others, because they are more likely to have the
  keys we're looking for.  This reduces the number of iix and tix
  files accessed when pushing 1 new revision, for instance.
  (John Arbash Meinel)

* Signatures to transfer are calculated more efficiently in
  ``item_keys_introduced_by``.  (Andrew Bennetts, John Arbash Meinel)

* The generic fetch code can once again copy revisions and signatures
  without extracting them completely to fulltexts and then serializing
  them back down into byte strings. This is a significant performance
  improvement when fetching from a stacked branch.
  (John Arbash Meinel, #300289)

* When making a large readv() request over ``bzr+ssh``, break up the
  request into more manageable chunks. Because the RPC is not yet able
  to stream, this helps keep us from buffering too much information at
  once. (John Arbash Meinel)

Bug Fixes
*********

* Better message when the user needs to set their Launchpad ID.
  (Martin Pool, #289148)

* ``bzr commit --local`` doesn't access the master branch anymore.
  This fixes a regression introduced in 1.9.  (Marius Kruger, #299313)

* Don't call the system ``chdir()`` with an empty path. Sun OS seems
  to give an error in that case.  Also, don't count on ``getcwd()``
  being able to allocate a new buffer, which is a gnu extension.
  (John Arbash Meinel, Martin Pool, Harry Hirsch, #297831)

* Don't crash when requesting log --forward <file> for a revision range
  starting with a dotted revno.
  (Vincent Ladeuil, #300055)

* Don't create text deltas spanning stacked repositories; this could
  cause "Revision X not present in Y" when later accessing them.
  (Martin Pool, #288751)

* Pack repositories are now able to reload the pack listing and retry
  the current operation if another action causes the data to be
  repacked.  (John Arbash Meinel, #153786)

* PermissionDenied errors from smart servers no longer cause
  "PermissionDenied: "None"" on the client.
  (Andrew Bennetts, #299254)

* Pushing to a stacked pack repository now batches writes, the same
  way writes are batched to ordinary pack repository.  This makes
  pushing to a stacked branch over the network much faster.
  (Andrew Bennetts, #294479)

* TooManyConcurrentRequests no longer occur when a fetch fails and
  tries to abort a write group.  This allows the root cause (e.g. a
  network interruption) to be reported.  (Andrew Bennetts, #297014)

* RemoteRepository.get_parent_map now uses fallback repositories.
  (Aaron Bentley, #297991?, #293679?)

API Changes
***********

* ``CommitBuilder`` now validates the strings it will be committing,
  to ensure that they do not have characters that will not be properly
  round-tripped. For now, it just checks for characters that are
  invalid in the XML form. (John Arbash Meinel, #295161)

* Constructor parameters for NewPack (internal to pack repositories)
  have changed incompatibly.

* ``Repository.abort_write_group`` now accepts an optional
  ``suppress_errors`` flag.  Repository implementations that override
  ``abort_write_group`` will need to be updated to accept the new
  argument.  Subclasses that only override ``_abort_write_group``
  don't need to change.

* Transport implementations must provide copy_tree_to_transport.  A default
  implementation is provided for Transport subclasses.

Testing
*******

* ``bzr selftest`` now fails if no doctests are found in a module
  that's expected to have them.  (Martin Pool)

* Doctests now only report the first failure.  (Martin Pool)


bzr 1.9
#######

:Released: 2008-11-07

This release of Bazaar adds a new repository format, ``1.9``, with smaller
and more efficient index files.  This format can be specified when
creating a new repository, or used to losslessly upgrade an existing
repository.  bzr 1.9 also speeds most operations over the smart server
protocol, makes annotate faster, and uses less memory when making
checkouts or pulling large amounts of data.

Bug Fixes
*********

* Fix "invalid property value 'branch-nick' for None" regression with
  branches bound to svn branches.  (Martin Pool, #293440)

* Fix SSL/https on Python2.6.  (Vincent Ladeuil, #293054)

* ``SFTPTransport.readv()`` had a bug when requests were out-of-order.
  This only triggers some-of-the-time on Knit format repositories.
  (John Arbash Meinel, #293746)


bzr 1.9rc1
##########

:Released: 2008-10-31

New Features
************

* New Branch hook ``transform_fallback_location`` allows a function to
  be called when looking up the stacked source. (Michael Hudson)

* New repository formats ``1.9`` and ``1.9-rich-root``. These have all
  the functionality of ``1.6``, but use the new btree indexes.
  These indexes are both smaller and faster for access to historical
  information.  (John Arbash Meinel)

Improvements
************

* ``BTreeIndex`` code now is able to prefetch extra pages to help tune
  the tradeoff between bandwidth and latency. Should be tuned
  appropriately to not impact commands which need minimal information,
  but provide a significant boost to ones that need more context. Only
  has a direct impact on the ``--development2`` format which uses
  btree's for the indexes. (John Arbash Meinel)

* ``bzr dump-btree`` is a hidden command introduced to allow dumping
  the contents of a compressed btree file.  (John Arbash Meinel)

* ``bzr pack`` now tells the index builders to optimize for size. For
  btree index repositories, this can save 25% of the index size
  (mostly in the text indexes). (John Arbash Meinel)

* ``bzr push`` to an existing branch or repository on a smart server
  is faster, due to Bazaar making more use of the ``get_parent_map``
  RPC when querying the remote branch's revision graph.
  (Andrew Bennetts)

* default username for bzr+ssh and sftp can be configured in
  authentication.conf. (Aaron Bentley)

* launchpad-login now provides a default username for bzr+ssh and sftp
  URLs, allowing username-free URLs to work for everyone. (Aaron Bentley)

* ``lp:`` lookups no longer include usernames, making them shareable and
  shorter. (Aaron Bentley)

* New ``PackRepository.autopack`` smart server RPC, which does
  autopacking entirely on the server.  This is much faster than
  autopacking via plain file methods, which downloads a large amount
  of pack data and then re-uploads the same pack data into a single
  file.  This fixes a major (although infrequent) cause of lengthy
  delays when using a smart server.  For example, pushing the 10th
  revision to a repository with 9 packs now takes 44 RPCs rather than
  179, and much less bandwidth too.  This requires Bazaar 1.9 on both
  the client and the server, otherwise the client will fallback to the
  slower method.  (Andrew Bennetts)

Bug Fixes
*********

* A failure to load a plugin due to an IncompatibleAPI exception is
  now correctly reported. (Robert Collins, #279451)

* API versioning support now has a multiple-version checking api
  ``require_any_api``. (Robert Collins, #279447)

* ``bzr branch --stacked`` from a smart server to a standalone branch
  works again.  This fixes a regression in 1.7 and 1.8.
  (Andrew Bennetts, #270397)

* ``bzr co`` uses less memory. It used to unpack the entire WT into
  memory before writing it to disk. This was a little bit faster, but
  consumed lots of memory. (John Arbash Meinel, #269456)

* ``bzr missing --quiet`` no longer prints messages about whether
  there are missing revisions.  The exit code indicates whether there
  were or not.  (Martin Pool, #284748)

* Fixes to the ``annotate`` code. The fast-path which re-used the
  stored deltas was accidentally disabled all the time, instead of
  only when a branch was stacked. Second, the code would accidentally
  re-use a delta even if it wasn't against the left-parent, this
  could only happen if ``bzr reconcile`` decided that the parent
  ordering was incorrect in the file graph.  (John Arbash Meinel)

* "Permission denied" errors that occur when pushing a new branch to a
  smart server no longer cause tracebacks.  (Andrew Bennetts, #278673)

* Some compatibility fixes for building the extensions with MSVC and
  for python2.4. (John Arbash Meinel, #277484)

* The index logic is now able to reload the list of pack files if and
  index ends up disappearing. We still don't reload if the pack data
  itself goes missing after checking the index. This bug appears as a
  transient failure (file not found) when another process is writing
  to the repository.  (John Arbash Meinel, #153786)

* ``bzr switch`` and ``bzr bind`` will now update the branch nickname if
  it was previously set. All checkouts will now refer to the bound branch
  for a nickname if one was not explicitly set.
  (Marius Kruger, #230903)

Documentation
*************

* Improved hook documentation. (Michael Ernst)

API Changes
***********

* commands.plugins_cmds is now a CommandRegistry, not a dict.

Internals
*********

* New AuthenticationConfig.set_credentials method allows easy programmatic
  configuration of authetication credentials.


bzr 1.8
#######

:Released: 2008-10-16

Bazaar 1.8 includes several fixes that improve working tree performance,
display of revision logs, and merges.  The bzr testsuite now passes on OS
X and Python 2.6, and almost completely passes on Windows.  The
smartserver code has gained several bug fixes and performance
improvements, and can now run server-side hooks within an http server.

Bug Fixes
*********

* Fix "Must end write group" error when another error occurs during
  ``bzr push``.  (Andrew Bennetts, #230902)

Portability
***********

* Some Pyrex versions require the WIN32 macro defined to compile on
  that platform.  (Alexander Belchenko, Martin Pool, #277481)


bzr 1.8rc1
##########

:Released: 2008-10-07

Changes
*******

* ``bzr log file`` has been changed. It now uses a different method
  for determining which revisions to show as merging the changes to
  the file. It now only shows revisions which merged the change
  towards your mainline. This simplifies the output, makes it faster,
  and reduces memory consumption.  (John Arbash Meinel)

* ``bzr merge`` now defaults to having ``--reprocess`` set, whenever
  ``--show-base`` is not supplied.  (John Arbash Meinel)

* ``bzr+http//`` will now optionally load plugins and write logs on the
  server. (Marius Kruger)

* ``bzrlib._dirstate_helpers_c.pyx`` does not compile correctly with
  Pyrex 0.9.4.1 (it generates C code which causes segfaults). We
  explicitly blacklist that version of the compiler for that
  extension. Packaged versions will include .c files created with
  pyrex >= 0.9.6 so it doesn't effect releases, only users running
  from the source tree. (John Arbash Meinel, #276868)

Features
********

* bzr is now compatible with python-2.6. python-2.6 is not yet officially
  supported (nor released, tests were conducted with the dev version of
  python-2.6rc2), but all known problems have been fixed.  Feedback
  welcome.
  (Vincent Ladeuil, #269535)

Improvements
************

* ``bzr annotate`` will now include uncommitted changes from the local
  working tree by default. Such uncommitted changes are given the
  revision number they would get if a commit was done, followed with a
  ? to indicate that its not actually known. (Robert Collins, #3439)

* ``bzr branch`` now accepts a ``--standalone`` option, which creates a
  standalone branch regardless of the presence of shared repositories.
  (Daniel Watkins)

* ``bzr push`` is faster in the case there are no new revisions to
  push.  It is also faster if there are no tags in the local branch.
  (Andrew Bennetts)

* File changes during a commit will update the tree stat cache.
  (Robert Collins)

* Location aliases can now accept a trailing path.  (Micheal Hudson)

* New hooks ``Lock.hooks`` when LockDirs are acquired and released.
  (Robert Collins, MartinPool)

* Switching in heavyweight checkouts uses the master branch's context, not
  the checkout's context.  (Adrian Wilkins)

* ``status`` on large trees is now faster, due to optimisations in the
  walkdirs code. Of particular note, the walkdirs code now performs
  a temporary ``chdir()`` while reading a single directory; if your
  platform has non thread-local current working directories (and is
  not windows which has its own implementation), this may introduce a
  race condition during concurrent uses of bzrlib. The bzrlib CLI
  will not encounter this as it is single threaded for working tree
  operations. (Robert Collins)

* The C extensions now build on python 2.4 (Robert Collins, #271939)

* The ``-Dhpss`` debug flag now reports the number of smart server
  calls per medium to stderr.  This is in addition to the existing
  detailed logging to the .bzr.log trace file.  (Andrew Bennetts)

Bug Fixes
*********

* Avoid random failures arising from misinterpreted ``errno`` values
  in ``_readdir_pyx.read_dir``.
  (Martin Pool, #279381)

* Branching from a shared repository on a smart server into a new
  repository now preserves the repository format.
  (Andrew Bennetts, #269214)

* ``bzr log`` now accepts a ``--change`` option.
  (Vincent Ladeuil, #248427)

* ``bzr missing`` now accepts an ``--include-merges`` option.
  (Vincent Ladeuil, #233817)

* Don't try to filter (internally) '.bzr' from the files to be deleted if
  it's not there.
  (Vincent Ladeuil, #272648)

* Fix '_in_buffer' AttributeError when using the -Dhpss debug flag.
  (Andrew Bennetts)

* Fix TooManyConcurrentRequests errors caused by a connection failure
  when doing ``bzr pull`` or ``bzr merge`` from a ``bzr+ssh`` URL.
  (Andrew Bennetts, #246233)

* Fixed ``bzr st -r branch:PATH_TO_BRANCH`` where the other branch
  is in a different repository than the current one.
  (Lukáš Lalinský, #144421)

* Make the first line of the manpage preamble a comment again.
  (David Futcher, #242106)

* Remove use of optional parameter in GSSAPI FTP support, since
  it breaks newer versions of Python-Kerberos. (Jelmer Vernooij)

* The autopacking logic will now always create a single new pack from
  all of the content which it deems is worth moving. This avoids the
  'repack a single pack' bug and should result in better packing
  overall.  (John Arbash Meinel, #242510, #172644)

* Trivial documentation fix.
  (John Arbash Meinel, #270471)

* ``bzr switch`` and ``bzr bind`` will now update the branch nickname if
  it was previously set. All checkouts will now refer to the bound branch
  for a nickname if one was not explicitly set.
  (Marius Kruger, #230903)

Documentation
*************

* Explain revision/range identifiers. (Daniel Clemente)

API Changes
***********

* ``CommitBuilder.record_entry_contents`` returns one more element in
  its result tuple - an optional file system hash for the hash cache
  to use. (Robert Collins)

* ``dirstate.DirState.update_entry`` will now only calculate the sha1
  of a file if it is likely to be needed in determining the output
  of iter_changes. (Robert Collins)

* The PackRepository, RepositoryPackCollection, NewPack classes have a
  slightly changed interface to support different index types; as a
  result other users of these classes need to supply the index types
  they want. (Robert Collins)

Testing
*******

* ``bzrlib.tests.repository_implementations`` has been renamed to
  ``bzrlib.tests.per_repository`` so that we have a common structure
  (and it is shorter). (John Arbash Meinel, #239343)

* ``LocalTransport.abspath()`` now returns a drive letter if the
  transport has one, fixing numerous tests on Windows.
  (Mark Hammond)

* PreviewTree is now tested via intertree_implementations.
  (Aaron Bentley)

* The full test suite is passing again on OSX.
  (Guillermo Gonzalez, Vincent Ladeuil)

* The full test suite passes when run with ``-Eallow_debug``.
  (Andrew Bennetts)

Internals
*********

* A new hook, ``Branch.open``, has been added, which is called when
  branch objects are opened. (Robert Collins)

* ``bzrlib.osutils._walkdirs_utf8`` has been refactored into common
  tree walking, and modular directory listing code to aid future
  performance optimisations and refactoring. (Robert Collins)

* ``bzrlib.trace.debug_memory`` can be used to get a quick memory dump
  in the middle of processing. It only reports memory if
  ``/proc/PID/status`` is available. (John Arbash Meinel)

* New method ``RevisionSpec.as_tree`` for representing the revision
  specifier as a revision tree object. (Lukáš Lalinský)

* New race-free method on MutableTree ``get_file_with_stat`` for use
  when generating stat cache results. (Robert Collins)

* New win32utils.get_local_appdata_location() provides access to a local
  directory for storing data.  (Mark Hammond)

* To be compatible with python-2.6 a few new rules should be
  observed. 'message' attribute can't be used anymore in exception
  classes, 'sha' and 'md5' modules have been deprecated (use
  osutils.[md5|sha]), object__init__ and object.__new__ don't accept
  parameters anymore.
  (Vincent Ladeuil)


bzr 1.7.1
#########

:Released:  2008-10-01

No changes from 1.7.1rc1.


bzr 1.7.1rc1
############

:Released: 2008-09-24

This release just includes an update to how the merge algorithm handles
file paths when we encounter complex history.

Features
********

* If we encounter a criss-cross in history, use information from
  direct Least Common Ancestors to resolve inventory shape (locations
  of files, adds, deletes, etc). This is similar in concept to using
  ``--lca`` for merging file texts, only applied to paths.
  (John Arbash Meinel)


bzr 1.7
#######

:Released: 2008-09-23

This release includes many bug fixes and a few performance and feature
improvements.  ``bzr rm`` will now scan for missing files and remove them,
like how ``bzr add`` scans for unknown files and adds them. A bit more
polish has been applied to the stacking code. The b-tree indexing code has
been brought in, with an eye on using it in a future repository format.
There are only minor installer changes since bzr-1.7rc2.

Features
********

* Some small updates to the win32 installer. Include localization
  files found in plugins, and include the builtin distutils as part of
  packaging qbzr. (Mark Hammond)


bzr 1.7rc2
##########

:Released: 2008-09-17

A few bug fixes from 1.7rc1. The biggest change is a new
``RemoteBranch.get_stacked_on_url`` rpc. This allows clients that are
trying to access a Stacked branch over the smart protocol, to properly
connect to the stacked-on location.

Bug Fixes
*********

* Branching from a shared repository on a smart server into a new
  repository now preserves the repository format.
  (Andrew Bennetts, #269214)

* Branching from a stacked branch via ``bzr+ssh`` can properly connect
  to the stacked-on branch.  (Martin Pool, #261315)

* ``bzr init`` no longer re-opens the BzrDir multiple times.
  (Vincent Ladeuil)

* Fix '_in_buffer' AttributeError when using the -Dhpss debug flag.
  (Andrew Bennetts)


bzr 1.7rc1
##########

:Released: 2008-09-09

This release candidate for bzr 1.7 has several bug fixes and a few
performance and feature improvements.  ``bzr rm`` will now scan for
missing files and remove them, like how ``bzr add`` scans for unknown
files and adds them. A bit more polish has been applied to the stacking
code. The b-tree indexing code has been brought in, with an eye on using
it in a future repository format.


Changes
*******

* ``bzr export`` can now export a subdirectory of a project.
  (Robert Collins)

* ``bzr remove-tree`` will now refuse to remove a tree with uncommitted
  changes, unless the ``--force`` option is specified.
  (Lukáš Lalinský, #74101)

* ``bzr rm`` will now scan for files that are missing and remove just
  them automatically, much as ``bzr add`` scans for new files that
  are not ignored and adds them automatically. (Robert Collins)

Features
********

* Support for GSSAPI authentication when using FTP as documented in
  RFC2228. (Jelmer Vernooij, #49623)

* Add support for IPv6 in the smart server. (Jelmer Vernooij, #165014)

Improvements
************

* A url like ``log+file:///tmp`` will log all access to that Transport
  to ``.bzr.log``, which may help in debugging or profiling.
  (Martin Pool)

* ``bzr branch`` and ``bzr push`` use the default stacking policy if the
  branch format supports it. (Aaron Bentley)

* ``bzr init`` and ``bzr init-repo`` will now print out the same as
  ``bzr info`` if it completed successfully.
  (Marius Kruger)

* ``bzr uncommit`` logs the old tip revision id, and displays how to
  restore the branch to that tip using ``bzr pull``.  This allows you
  to recover if you realize you uncommitted the wrong thing.
  (John Arbash Meinel)

* Fix problems in accessing stacked repositories over ``bzr://``.
  (Martin Pool, #261315)

* ``SFTPTransport.readv()`` was accidentally using ``list += string``,
  which 'works', but adds each character separately to the list,
  rather than using ``list.append(string)``. Fixing this makes the
  SFTP transport a little bit faster (~20%) and use a bit less memory.
  (John Arbash Meinel)

* When reading index files, if we happen to read the whole file in a
  single request treat it as a ``_buffer_all`` request. This happens
  most often on small indexes over remote transports, where we default
  to reading 64kB. It saves a round trip for each small index during
  fetch operations. Also, if we have read more than 50% of an index
  file, trigger a ``_buffer_all`` on the next request. This works
  around some inefficiencies because reads don't fall neatly on page
  boundaries, so we would ignore those bytes, but request them again
  later. This could trigger a total read size of more than the whole
  file. (John Arbash Meinel)

Bug Fixes
*********

* ``bzr rm`` is now aliased to ``bzr del`` for the convenience of svn
  users. (Robert Collins, #205416)

* Catch the infamous "select/poll returned error" which occurs when
  pycurl try to send a body request to an HTTP/1.0 server which has
  already refused to handle the request. (Vincent Ladeuil, #225020)

* Fix ``ObjectNotLocked`` errors when using various commands
  (including ``bzr cat`` and ``bzr annotate``) in combination with a
  smart server URL.  (Andrew Bennetts, #237067)

* ``FTPTransport.stat()`` would return ``0000`` as the permission bits
  for the containing ``.bzr/`` directory (it does not implement
  permissions). This would cause us to set all subdirectories to
  ``0700`` and files to ``0600`` rather than leaving them unmodified.
  Now we ignore ``0000`` as the permissions and assume they are
  invalid. (John Arbash Meinel, #259855)

* Merging from a previously joined branch will no longer cause
  a traceback. (Jelmer Vernooij, #203376)

* Pack operations on windows network shares will work even with large
  files. (Robert Collins, #255656)

* Running ``bzr st PATH_TO_TREE`` will no longer suppress merge
  status. Status is also about 7% faster on mozilla sized trees
  when the path to the root of the tree has been given. Users of
  the internal ``show_tree_status`` function should be aware that
  the show_pending flag is now authoritative for showing pending
  merges, as it was originally. (Robert Collins, #225204)

* Set valid default _param_name for Option so that ListOption can embed
  '-' in names. (Vincent Ladeuil, #263249)

* Show proper error rather than traceback when an unknown revision
  id is specified to ``bzr cat-revision``. (Jelmer Vernooij, #175569)

* Trailing text in the dirstate file could cause the C dirstate parser
  to try to allocate an invalid amount of memory. We now properly
  check and test for parsing a dirstate with invalid trailing data.
  (John Arbash Meinel, #186014)

* Unexpected error responses from a smart server no longer cause the
  client to traceback.  (Andrew Bennetts, #263527)

* Use a Windows api function to get a Unicode host name, rather than
  assuming the host name is ascii.
  (Mark Hammond, John Arbash Meinel, #256550)

* ``WorkingTree4`` trees will now correctly report missing-and-new
  paths in the output of ``iter_changes``. (Robert Collins)

Documentation
*************

* Updated developer documentation.  (Martin Pool)

API Changes
***********

* Exporters now take 4 parameters. (Robert Collins)

* ``Tree.iter_changes`` will now return False for the content change
  field when a file is missing in the basis tree and not present in
  the target tree. Previously it returned True unconditionally.
  (Robert Collins)

* The deprecated ``Branch.abspath`` and unimplemented
  ``Branch.rename_one`` and ``Branch.move`` were removed. (Jelmer Vernooij)

* BzrDir.clone_on_transport implementations must now accept a stacked_on
  parameter.  (Aaron Bentley)

* BzrDir.cloning_metadir implementations must now take a require_stacking
  parameter.  (Aaron Bentley)

Testing
*******

* ``addCleanup`` now takes ``*arguments`` and ``**keyword_arguments``
  which are then passed to the cleanup callable as it is run. In
  addition, addCleanup no longer requires that the callables passed to
  it be unique. (Jonathan Lange)

* Fix some tests that fail on Windows because files are deleted while
  still in use.
  (Mark Hammond)

* ``selftest``'s ``--starting-with`` option can now use predefined
  prefixes so that one can say ``bzr selftest -s bp.loom`` instead of
  ``bzr selftest -s bzrlib.plugins.loom``. (Vincent Ladeuil)

* ``selftest``'s ``--starting-with`` option now accepts multiple values.
  (Vincent Ladeuil)

Internals
*********

* A new plugin interface, ``bzrlib.log.log_adapters``, has been added.
  This allows dynamic log output filtering by plugins.
  (Robert Collins)

* ``bzrlib.btree_index`` is now available, providing a b-tree index
  layer. The design is memory conservative (limited memory cache),
  faster to seek (approx 100 nodes per page, gives 100-way fan out),
  and stores compressed pages allowing more keys per page.
  (Robert Collins, John Arbash Meinel)

* ``bzrlib.diff.DiffTree.show_diff`` now skips changes where the kind
  is unknown in both source and target.
  (Robert Collins, Aaron Bentley)

* ``GraphIndexBuilder.add_node`` and ``BTreeBuilder`` have been
  streamlined a bit. This should make creating large indexes faster.
  (In benchmarking, it now takes less time to create a BTree index than
  it takes to read the GraphIndex one.) (John Arbash Meinel)

* Mail clients for `bzr send` are now listed in a registry.  This
  allows plugins to add new clients by registering them with
  ``bzrlib.mail_client.mail_client_registry``.  All of the built-in
  clients now use this mechanism.  (Neil Martinsen-Burrell)


bzr 1.6.1
#########

:Released: 2008-09-05

A couple regressions were found in the 1.6 release. There was a
performance issue when using ``bzr+ssh`` to branch large repositories,
and some problems with stacking and ``rich-root`` capable repositories.


bzr 1.6.1rc2
############

:Released: 2008-09-03

Bug Fixes
*********

* Copying between ``rich-root`` and ``rich-root-pack`` (and vice
  versa) was accidentally using the inter-model fetcher, instead of
  recognizing that both were 'rich root' formats.
  (John Arbash Meinel, #264321)


bzr 1.6.1rc1
############

:Released: 2008-08-29

This release fixes a few regressions found in the 1.6 client. Fetching
changes was using an O(N^2) buffering algorithm, so for large projects it
would cause memory thrashing. There is also a specific problem with the
``--1.6-rich-root`` format, which prevented stacking on top of
``--rich-root-pack`` repositories, and could allow users to accidentally
fetch experimental data (``-subtree``) without representing it properly.
The ``--1.6-rich-root`` format has been deprecated and users are
recommended to upgrade to ``--1.6.1-rich-root`` immediately.  Also we
re-introduced a workaround for users who have repositories with incorrect
nodes (not possible if you only used official releases).
I should also clarify that none of this is data loss level issues, but
still sufficient enough to warrant an updated release.

Bug Fixes
*********

* ``RemoteTransport.readv()`` was being inefficient about how it
  buffered the readv data and processed it. It would keep appending to
  the same string (causing many copies) and then pop bytes out of the
  start of the string (causing more copies).
  With this patch "bzr+ssh://local" can improve dramatically,
  especially for projects with large files.
  (John Arbash Meinel)

* Revision texts were always meant to be stored as fulltexts. There
  was a bug in a bzr.dev version that would accidentally create deltas
  when copying from a Pack repo to a Knit repo. This has been fixed,
  but to support those repositories, we know always request full texts
  for Revision texts. (John Arbash Meinel, #261339)

* The previous ``--1.6-rich-root`` format used an incorrect xml
  serializer, which would accidentally support fetching from a
  repository that supported subtrees, even though the local one would
  not. We deprecated that format, and introduced a new one that uses
  the correct serializer ``--1.6.1-rich-root``.
  (John Arbash Meinel, #262333)


bzr 1.6
#######

:Released: 2008-08-25

Finally, the long awaited bzr 1.6 has been released. This release includes
new features like Stacked Branches, improved weave merge, and an updated
server protocol (now on v3) which will allow for better cross version
compatibility. With this release we have deprecated Knit format
repositories, and recommend that users upgrade them, we will continue to
support reading and writing them for the forseeable future, but we will
not be tuning them for performance as pack repositories have proven to be
better at scaling. This will also be the first release to bundle
TortoiseBzr in the standalone Windows installer.


bzr 1.6rc5
##########

:Released: 2008-08-19

Bug Fixes
*********

* Disable automatic detection of stacking based on a containing
  directory of the target. It interacted badly with push, and needs a
  bit more work to get the edges polished before it should happen
  automatically. (John Arbash Meinel, #259275)
  (This change was reverted when merged to bzr.dev)


bzr 1.6rc4
##########

:Released: 2008-08-18

Bug Fixes
*********

* Fix a regression in knit => pack fetching.  We had a logic
  inversion, causing the fetch to insert fulltexts in random order,
  rather than preserving deltas.  (John Arbash Meinel, #256757)


bzr 1.6rc3
##########

:Released: 2008-08-14

Changes
*******

* Disable reading ``.bzrrules`` as a per-branch rule preferences
  file. The feature was not quite ready for a full release.
  (Robert Collins)

Improvements
************

* Update the windows installer to bundle TortoiseBzr and ``qbzr``
  into the standalone installer. This will be the first official
  windows release that installs Tortoise by default.
  (Mark Hammond)

Bug Fixes
*********

* Fix a regression in ``bzr+http`` support. There was a missing
  function (``_read_line``) that needed to be carried over from
  ``bzr+ssh`` support. (Andrew Bennetts)

* ``GraphIndex`` objects will internally read an entire index if more
  than 1/20th of their keyspace is requested in a single operation.
  This largely mitigates a performance regression in ``bzr log FILE``
  and completely corrects the performance regression in ``bzr log``.
  The regression was caused by removing an accomodation which had been
  supporting the index format in use. A newer index format is in
  development which is substantially faster. (Robert Collins)


bzr 1.6rc2
##########

:Released: 2008-08-13

This release candidate has a few minor bug fixes, and some regression
fixes for Windows.

Bug Fixes
*********

* ``bzr upgrade`` on remote branches accessed via bzr:// and
  bzr+ssh:// now works.  (Andrew Bennetts)

* Change the ``get_format_description()`` strings for
  ``RepositoryFormatKnitPack5`` et al to be single line messages.
  (Aaron Bentley)

* Fix for a regression on Win32 where we would try to call
  ``os.listdir()`` on a file and not catch the exception properly.
  (Windows raises a different exception.) This would manifest in
  places like ``bzr rm file`` or ``bzr switch``.
  (Mark Hammond, John Arbash Meinel)

* ``Inventory.copy()`` was failing to set the revision property for
  the root entry. (Jelmer Vernooij)

* sftp transport: added missing ``FileExists`` case to
  ``_translate_io_exception`` (Christophe Troestler, #123475)

* The help for ``bzr ignored`` now suggests ``bzr ls --ignored`` for
  scripting use. (Robert Collins, #3834)

* The default ``annotate`` logic will now always assign the
  last-modified value of a line to one of the revisions that modified
  it, rather than a merge revision. This would happen when both sides
  claimed to have modified the line resulting in the same text. The
  choice is arbitrary but stable, so merges in different directions
  will get the same results.  (John Arbash Meinel, #232188)


bzr 1.6rc1
##########

:Released: 2008-08-06

This release candidate for bzr 1.6 solidifies the new branch stacking
feature.  Bazaar now recommends that users upgrade all knit repositories,
because later formats are much faster.  However, we plan to continue read/write and
upgrade support for knit repostories for the forseeable future.  Several
other bugs and performance issues were fixed.

Changes
*******

* Knit format repositories are deprecated and bzr will now emit
  warnings whenever it encounters one.  Use ``bzr upgrade`` to upgrade
  knit repositories to pack format.  (Andrew Bennetts)

Improvements
************

* ``bzr check`` can now be told which elements at a location it should
  check.  (Daniel Watkins)

* Commit now supports ``--exclude`` (or ``-x``) to exclude some files
  from the commit. (Robert Collins, #3117)

* Fetching data between repositories that have the same model but no
  optimised fetcher will not reserialise all the revisions, increasing
  performance. (Robert Collins, John Arbash Meinel)

* Give a more specific error when target branch is not reachable.
  (James Westby)

* Implemented a custom ``walkdirs_utf8`` implementation for win32.
  This uses a pyrex extension to get direct access to the
  ``FindFirstFileW`` style apis, rather than using ``listdir`` +
  ``lstat``. Shows a very strong improvement in commands like
  ``status`` and ``diff`` which have to iterate the working tree.
  Anywhere from 2x-6x faster depending on the size of the tree (bigger
  trees, bigger benefit.) (John Arbash Meinel)

* New registry for log properties handles  and the method in
  LongLogFormatter to display the custom properties returned by the
  registered handlers. (Guillermo Gonzalez, #162469)

Bug Fixes
*********

* Add more tests that stacking does not create deltas spanning
  physical repository boundaries.
  (Martin Pool, #252428)

* Better message about incompatible repositories.
  (Martin Pool, #206258)

* ``bzr branch --stacked`` ensures the destination branch format can
  support stacking, even if the origin does not.
  (Martin Pool)

* ``bzr export`` no longer exports ``.bzrrules``.
  (Ian Clatworthy)

* ``bzr serve --directory=/`` now correctly allows the whole
  filesystem to be accessed on Windows, not just the root of the drive
  that Python is running from.
  (Adrian Wilkins, #240910)

* Deleting directories by hand before running ``bzr rm`` will not
  cause subsequent errors in ``bzr st`` and ``bzr commit``.
  (Robert Collins, #150438)

* Fix a test case that was failing if encoding wasn't UTF-8.
  (John Arbash Meinel, #247585)

* Fix "no buffer space available" error when branching with the new
  smart server protocol to or from Windows.
  (Andrew Bennetts, #246180)

* Fixed problem in branching from smart server.
  (#249256, Michael Hudson, Martin Pool)

* Handle a file turning in to a directory in TreeTransform.
  (James Westby, #248448)

API Changes
***********

* ``MutableTree.commit`` has an extra optional keywork parameter
  ``exclude`` that will be unconditionally supplied by the command
  line UI - plugins that add tree formats may need an update.
  (Robert Collins)

* The API minimum version for plugin compatibility has been raised to
  1.6 - there are significant changes throughout the code base.
  (Robert Collins)

* The generic fetch code now uses three attributes on Repository objects
  to control fetch. The streams requested are controlled via :
  ``_fetch_order`` and ``_fetch_uses_deltas``. Setting these
  appropriately allows different repository implementations to recieve
  data in their optimial form. If the ``_fetch_reconcile`` is set then
  a reconcile operation is triggered at the end of the fetch.
  (Robert Collins)

* The ``put_on_disk`` and ``get_tar_item`` methods in
  ``InventoryEntry`` were deprecated. (Ian Clatworthy)

* ``Repository.is_shared`` doesn't take a read lock. It didn't
  need one in the first place (nobody cached the value, and
  ``RemoteRepository`` wasn't taking one either). This saves a round
  trip when probing Pack repositories, as they read the ``pack-names``
  file when locked. And during probe, locking the repo isn't very
  useful. (John Arbash Meinel)

Internals
*********

* ``bzrlib.branchbuilder.BranchBuilder`` is now much more capable of
  putting together a real history without having to create a full
  WorkingTree. It is recommended that tests that are not directly
  testing the WorkingTree use BranchBuilder instead.  See
  ``BranchBuilder.build_snapshot`` or
  ``TestCaseWithMemoryTree.make_branch_builder``.  (John Arbash Meinel)

* ``bzrlib.builtins.internal_tree_files`` broken into two giving a new
  helper ``safe_relpath_files`` - used by the new ``exclude``
  parameter to commit. (Robert Collins)

* Make it easier to introduce new WorkingTree formats.
  (Ian Clatworthy)

* The code for exporting trees was refactored not to use the
  deprecated ``InventoryEntry`` methods. (Ian Clatworthy)

* RuleSearchers return () instead of [] now when there are no matches.
  (Ian Clatworthy)


bzr 1.6beta3
############

:Released: 2008-07-17

This release adds a new 'stacked branches' feature allowing branches to
share storage without being in the same repository or on the same machine.
(See the user guide for more details.)  It also adds a new hook, improved
weaves, aliases for related locations, faster bzr+ssh push, and several
bug fixes.

Features
********

* New ``pre_change_branch_tip`` hook that is called before the
  branch tip is moved, while the branch is write-locked.  See the User
  Reference for signature details.  (Andrew Bennetts)

* Rule-based preferences can now be defined for selected files in
  selected branches, allowing commands and plugins to provide
  custom behaviour for files matching defined patterns.
  See ``Rule-based preferences`` (part of ``Configuring Bazaar``)
  in the User Guide and ``bzr help rules`` for more information.
  (Ian Clatworthy)

* Sites may suggest a branch to stack new branches on.  (Aaron Bentley)

* Stacked branches are now supported. See ``bzr help branch`` and
  ``bzr help push``.  Branches must be in the ``development1`` format
  to stack, though the stacked-on branch can be of any format.
  (Robert Collins)

Improvements
************

* ``bzr export --format=tgz --root=NAME -`` to export a gzipped tarball
  to stdout; also ``tar`` and ``tbz2``.
  (Martin Pool)

* ``bzr (re)merge --weave`` will now use a standard Weave algorithm,
  rather than the annotation-based merge it was using. It does so by
  building up a Weave of the important texts, without needing to build
  the full ancestry. (John Arbash Meinel, #238895)

* ``bzr send`` documents and better supports ``emacsclient`` (proper
  escaping of mail headers and handling of the MUA Mew).
  (Christophe Troestler)

* Remembered locations can be specified by aliases, e.g. :parent, :public,
  :submit.  (Aaron Bentley)

* The smart protocol now has improved support for setting branches'
  revision info directly.  This makes operations like push
  faster.  The new request method name is
  ``Branch.set_last_revision_ex``.  (Andrew Bennetts)

Bug Fixes
*********

* Bazaar is now able to be a client to the web server of IIS 6 and 7.
  The broken implementations of RFC822 in Python and RFC2046 in IIS
  combined with boundary-line checking in Bazaar previously made this
  impossible. (NB, IIS 5 does not suffer from this problem).
  (Adrian Wilkins, #247585)

* ``bzr log --long`` with a ghost in your mainline now handles that
  ghost properly. (John Arbash Meinel, #243536)

* ``check`` handles the split-up .bzr layout correctly, so no longer
  requires a branch to be present.
  (Daniel Watkins, #64783)

* Clearer message about how to set the PYTHONPATH if bzrlib can't be
  loaded.
  (Martin Pool, #205230)

* Errors about missing libraries are now shown without a traceback,
  and with a suggestion to install the library.  The full traceback is
  still in ``.bzr.log`` and can be shown with ``-Derror``.
  (Martin Pool, #240161)

* Fetch from a stacked branch copies all required data.
  (Aaron Bentley, #248506)

* Handle urls such as ftp://user@host.com@www.host.com where the user
  name contains an @.
  (Neil Martinsen-Burrell, #228058)

* ``needs_read_lock`` and ``needs_write_lock`` now suppress an error during
  ``unlock`` if there was an error in the original function. This helps
  most when there is a failure with a smart server action, since often the
  connection closes and we cannot unlock.
  (Andrew Bennetts, John Arbash Meinel, #125784)

* Obsolete hidden command ``bzr fetch`` removed.
  (Martin Pool, #172870)

* Raise the correct exception when doing ``-rbefore:0`` or ``-c0``.
  (John Arbash Meinel, #239933)

* You can now compare file revisions in Windows diff programs from
  Cygwin Bazaar.
  (Matt McClure, #209281)

* revision_history now tolerates mainline ghosts for Branch format 6.
  (Aaron Bentley, #235055)

* Set locale from environment for third party libs.
  (Martin von Gagern, #128496)

Documentation
*************

* Added *Using stacked branches* to the User Guide.
  (Ian Clatworthy)

* Updated developer documentation.
  (Martin Pool)

Testing
*******

* ``-Dmemory`` will cause /proc/PID/status to be catted before bzr
  exits, allowing low-key analysis of peak memory use. (Robert Collins)

* ``TestCaseWithTransport.make_branch_and_tree`` tries harder to return
  a tree with a ``branch`` attribute of the right format.  This was
  preventing some ``RemoteBranch`` tests from actually running with
  ``RemoteBranch`` instances.  (Andrew Bennetts)

API Changes
***********

* Removed ``Repository.text_store``, ``control_store``, etc.  Instead,
  there are new attributes ``texts, inventories, revisions,
  signatures``, each of which is a ``VersionedFiles``.  See the
  Repository docstring for more details.
  (Robert Collins)

* ``Branch.pull`` now accepts an ``_override_hook_target`` optional
  parameter.  If you have a subclass of ``Branch`` that overrides
  ``pull`` then you should add this parameter.  (Andrew Bennetts)

* ``bzrlib.check.check()`` has been deprecated in favour of the more
  aptly-named ``bzrlib.check.check_branch()``.
  (Daniel Watkins)

* ``Tree.print_file`` and ``Repository.print_file`` are deprecated.
  These methods are bad APIs because they write directly to sys.stdout.
  bzrlib does not use them internally, and there are no direct tests
  for them. (Alexander Belchenko)

Internals
*********

* ``cat`` command no longer uses ``Tree.print_file()`` internally.
  (Alexander Belchenko)

* New class method ``BzrDir.open_containing_tree_branch_or_repository``
  which eases the discovery of the tree, the branch and the repository
  containing a given location.
  (Daniel Watkins)

* New ``versionedfile.KeyMapper`` interface to abstract out the access to
  underlying .knit/.kndx etc files in repositories with partitioned
  storage. (Robert Collins)

* Obsolete developer-use command ``weave-join`` has been removed.
  (Robert Collins)

* ``RemoteToOtherFetcher`` and ``get_data_stream_for_search`` removed,
  to support new ``VersionedFiles`` layering.
  (Robert Collins)


bzr 1.6beta2
############

:Released: 2008-06-10

This release contains further progress towards our 1.6 goals of shallow
repositories, and contains a fix for some user-affecting bugs in the
repository layer.  Building working trees during checkout and branch is
now faster.

Bug Fixes
*********

* Avoid KnitCorrupt error extracting inventories from some repositories.
  (The data is not corrupt; an internal check is detecting a problem
  reading from the repository.)
  (Martin Pool, Andrew Bennetts, Robert Collins, #234748)

* ``bzr status`` was breaking if you merged the same revision twice.
  (John Arbash Meinel, #235407)

* Fix infinite loop consuming 100% CPU when a connection is lost while
  reading a response body via the smart protocol v1 or v2.
  (Andrew Bennetts)

* Inserting a bundle which changes the contents of a file with no trailing
  end of line, causing a knit snapshot in a 'knits' repository will no longer
  cause KnitCorrupt. (Robert Collins)

* ``RemoteBranch.pull`` needs to return the ``self._real_branch``'s
  pull result. It was instead just returning None, which breaks ``bzr
  pull``. (John Arbash Meinel, #238149)

* Sanitize branch nick before using it as an attachment filename in
  ``bzr send``. (Lukáš Lalinský, #210218)

* Squash ``inv_entry.symlink_target`` to a plain string when
  generating DirState details. This prevents from getting a
  ``UnicodeError`` when you have symlinks and non-ascii filenames.
  (John Arbash Meinel, #135320)

Improvements
************

* Added the 'alias' command to set/unset and display aliases. (Tim Penhey)

* ``added``, ``modified``, and ``unknowns`` behaviour made consistent (all three
  now quote paths where required). Added ``--null`` option to ``added`` and
  ``modified`` (for null-separated unknowns, use ``ls --unknown --null``)
  (Adrian Wilkins)

* Faster branching (1.09x) and lightweight checkouts (1.06x) on large trees.
  (Ian Clatworthy, Aaron Bentley)

Documentation
*************

* Added *Bazaar Zen* section to the User Guide. (Ian Clatworthy)

Testing
*******

* Fix the test HTTPServer to be isolated from chdir calls made while it is
  running, allowing it to be used in blackbox tests. (Robert Collins)

API Changes
***********

* ``WorkingTree.set_parent_(ids/trees)`` will now filter out revisions
  which are in the ancestry of other revisions. So if you merge the same
  tree twice, or merge an ancestor of an existing merge, it will only
  record the newest. (If you merge a descendent, it will replace its
  ancestor). (John Arbash Meinel, #235407)

* ``RepositoryPolicy.__init__`` now requires stack_on and stack_on_pwd,
  through the derived classes do not.  (Aaron Bentley)

Internals
*********

* ``bzrlib.bzrdir.BzrDir.sprout`` now accepts ``stacked`` to control
  creating stacked branches. (Robert Collins)

* Knit record serialisation is now stricter on what it will accept, to
  guard against potential internal bugs, or broken input. (Robert Collins)

bzr 1.6beta1
############

:Released: 2008-06-02

Commands that work on the revision history such as push, pull, missing,
uncommit and log are now substantially faster.  This release adds a
translation of some of the user documentation into Spanish.  (Contributions of
other translations would be very welcome.)  Bazaar 1.6beta1 adds a new network
protocol which is used by default and which allows for more efficient transfers
and future extensions.


Notes When Upgrading
********************

* There is a new version of the network protocol used for bzr://, bzr+ssh://
  and bzr+http:// connections.  This will allow more efficient requests and
  responses, and more graceful fallback when a server is too old to
  recognise a request from a more recent client.  Bazaar 1.6 will
  interoperate with 0.16 and later versions, but servers should be upgraded
  when possible.  Bazaar 1.6 no longer interoperates with 0.15 and earlier via
  these protocols.  Use alternatives like SFTP or upgrade those servers.
  (Andrew Bennetts, #83935)

Changes
*******

* Deprecation warnings will not be suppressed when running ``bzr selftest``
  so that developers can see if their code is using deprecated functions.
  (John Arbash Meinel)

Features
********

* Adding ``-Derror`` will now display a traceback when a plugin fails to
  load. (James Westby)

Improvements
************

* ``bzr branch/push/pull -r XXX`` now have a helper function for finding
  the revno of the new revision (``Graph.find_distance_to_null``). This
  should make something like ``bzr branch -r -100`` in a shared, no-trees
  repository much snappier. (John Arbash Meinel)

* ``bzr log --short -r X..Y`` no longer needs to access the full revision
  history. This makes it noticeably faster when logging the last few
  revisions. (John Arbash Meinel)

* ``bzr ls`` now accepts ``-V`` as an alias for ``--versioned``.
  (Jerad Cramp, #165086)

* ``bzr missing`` uses the new ``Graph.find_unique_ancestors`` and
  ``Graph.find_differences`` to determine missing revisions without having
  to search the whole ancestry. (John Arbash Meinel, #174625)

* ``bzr uncommit`` now uses partial history access, rather than always
  extracting the full revision history for a branch. This makes it
  resolve the appropriate revisions much faster (in testing it drops
  uncommit from 1.5s => 0.4s). It also means ``bzr log --short`` is one
  step closer to not using full revision history.
  (John Arbash Meinel, #172649)

Bugfixes
********

* ``bzr merge --lca`` should handle when two revisions have no common
  ancestor other than NULL_REVISION. (John Arbash Meinel, #235715)

* ``bzr status`` was breaking if you merged the same revision twice.
  (John Arbash Meinel, #235407)

* ``bzr push`` with both ``--overwrite`` and ``-r NNN`` options no longer
  fails.  (Andrew Bennetts, #234229)

* Correctly track the base URL of a smart medium when using bzr+http://
  URLs, which was causing spurious "No repository present" errors with
  branches in shared repositories accessed over bzr+http.
  (Andrew Bennetts, #230550)

* Define ``_remote_is_at_least_1_2`` on ``SmartClientMedium`` so that all
  implementations have the attribute.  Fixes 'PyCurlTransport' object has no
  attribute '_remote_is_at_least_1_2' attribute errors.
  (Andrew Bennetts, #220806)

* Failure to delete an obsolete pack file should just give a warning
  message, not a fatal error.  It may for example fail if the file is still
  in use by another process.
  (Martin Pool)

* Fix MemoryError during large fetches over HTTP by limiting the amount of
  data we try to read per ``recv`` call.  The problem was observed with
  Windows and a proxy, but might affect other environments as well.
  (Eric Holmberg, #215426)

* Handle old merge directives correctly in Merger.from_mergeable.  Stricter
  get_parent_map requirements exposed a latent bug here.  (Aaron Bentley)

* Issue a warning and ignore passwords declared in authentication.conf when
  used for an ssh scheme (sftp or bzr+ssh).
  (Vincent Ladeuil, #203186)

* Make both http implementations raise appropriate exceptions on 403
  Forbidden when POSTing smart requests.
  (Vincent Ladeuil, #230223)

* Properly *title* header names in http requests instead of capitalizing
  them.
  (Vincent Ladeuil, #229076)

* The "Unable to obtain lock" error message now also suggests using
  ``bzr break-lock`` to fix it.  (Martin Albisetti, #139202)

* Treat an encoding of '' as ascii; this can happen when bzr is run
  under vim on Mac OS X.
  (Neil Martinsen-Burrell)

* ``VersionedFile.make_mpdiffs()`` was raising an exception that wasn't in
  scope. (Daniel Fischer #235687)

Documentation
*************

* Added directory structure and started translation of docs in spanish.
  (Martin Albisetti, Lucio Albenga)

* Incorporate feedback from Jelmer Vernooij and Neil Martinsen-Burrell
  on the plugin and integration chapters of the User Guide.
  (Ian Clatworthy)

* More Bazaar developer documentation about packaging and release process,
  and about use of Python reprs.
  (Martin Pool, Martin Albisetti)

* Updated Tortise strategy document. (Mark Hammond)

Testing
*******

* ``bzrlib.tests.adapt_tests`` was broken and unused - it has been fixed.
  (Robert Collins)

* Fix the test HTTPServer to be isolated from chdir calls made while it is
  running, allowing it to be used in blackbox tests. (Robert Collins)

* New helper function for splitting test suites
  ``split_suite_by_condition``. (Robert Collins)

Internals
*********

* ``Branch.missing_revisions`` has been deprecated. Similar functionality
  can be obtained using ``bzrlib.missing.find_unmerged``. The api was
  fairly broken, and the function was unused, so we are getting rid of it.
  (John Arbash Meinel)

API Changes
***********

* ``Branch.abspath`` is deprecated; use the Tree or Transport
  instead.  (Martin Pool)

* ``Branch.update_revisions`` now takes an optional ``Graph``
  object. This can be used by ``update_revisions`` when it is
  checking ancestry, and allows callers to prefer request to go to a
  local branch.  (John Arbash Meinel)

* Branch, Repository, Tree and BzrDir should expose a Transport as an
  attribute if they have one, rather than having it indirectly accessible
  as ``.control_files._transport``.  This doesn't add a requirement
  to support a Transport in cases where it was not needed before;
  it just simplifies the way it is reached.  (Martin Pool)

* ``bzr missing --mine-only`` will return status code 0 if you have no
  new revisions, but the remote does. Similarly for ``--theirs-only``.
  The new code only checks one side, so it doesn't know if the other
  side has changes. This seems more accurate with the request anyway.
  It also changes the output to print '[This|Other] branch is up to
  date.' rather than displaying nothing.  (John Arbash Meinel)

* ``LockableFiles.put_utf8``, ``put_bytes`` and ``controlfilename``
  are now deprecated in favor of using Transport operations.
  (Martin Pool)

* Many methods on ``VersionedFile``, ``Repository`` and in
  ``bzrlib.revision``  deprecated before bzrlib 1.5 have been removed.
  (Robert Collins)

* ``RevisionSpec.wants_revision_history`` can be set to False for a given
  ``RevisionSpec``. This will disable the existing behavior of passing in
  the full revision history to ``self._match_on``. Useful for specs that
  don't actually need access to the full history. (John Arbash Meinel)

* The constructors of ``SmartClientMedium`` and its subclasses now require a
  ``base`` parameter.  ``SmartClientMedium`` implementations now also need
  to provide a ``remote_path_from_transport`` method.  (Andrew Bennetts)

* The default permissions for creating new files and directories
  should now be obtained from ``BzrDir._get_file_mode()`` and
  ``_get_dir_mode()``, rather than from LockableFiles.  The ``_set_file_mode``
  and ``_set_dir_mode`` variables on LockableFiles which were advertised
  as a way for plugins to control this are no longer consulted.
  (Martin Pool)

* ``VersionedFile.join`` is deprecated. This method required local
  instances of both versioned file objects and was thus hostile to being
  used for streaming from a smart server. The new get_record_stream and
  insert_record_stream are meant to efficiently replace this method.
  (Robert Collins)

* ``WorkingTree.set_parent_(ids/trees)`` will now filter out revisions
  which are in the ancestry of other revisions. So if you merge the same
  tree twice, or merge an ancestor of an existing merge, it will only
  record the newest. (If you merge a descendent, it will replace its
  ancestor). (John Arbash Meinel, #235407)

* ``WorkingTreeFormat2.stub_initialize_remote`` is now private.
  (Martin Pool)


bzr 1.5
#######

:Released: 2008-05-16

This release of Bazaar includes several updates to the documentation, and fixes
to prepare for making rich root support the default format. Many bugs have been
squashed, including fixes to log, bzr+ssh inter-operation with older servers.

Changes
*******

* Suppress deprecation warnings when bzrlib is a 'final' release. This way
  users of packaged software won't be bothered with DeprecationWarnings,
  but developers and testers will still see them. (John Arbash Meinel)

Documentation
*************

* Incorporate feedback from Jelmer Vernooij and Neil Martinsen-Burrell
  on the plugin and integration chapters of the User Guide.
  (Ian Clatworthy)


bzr 1.5rc1
##########

:Released: 2008-05-09

Changes
*******

* Broader support of GNU Emacs mail clients. Set
  ``mail_client=emacsclient`` in your bazaar.conf and ``send`` will pop the
  bundle in a mail buffer according to the value of ``mail-user-agent``
  variable. (Xavier Maillard)

Improvements
************

* Diff now handles revision specs like "branch:" and "submit:" more
  efficiently.  (Aaron Bentley, #202928)

* More friendly error given when attempt to start the smart server
  on an address already in use. (Andrea Corbellini, #200575)

* Pull completes much faster when there is nothing to pull.
  (Aaron Bentley)

Bugfixes
********

* Authentication.conf can define sections without password.
  (Vincent Ladeuil, #199440)

* Avoid muttering every time a child update does not cause a progress bar
  update. (John Arbash Meinel, #213771)

* ``Branch.reconcile()`` is now implemented. This allows ``bzr reconcile``
  to fix when a Branch has a non-canonical mainline history. ``bzr check``
  also detects this condition. (John Arbash Meinel, #177855)

* ``bzr log -r ..X bzr://`` was failing, because it was getting a request
  for ``revision_id=None`` which was not a string.
  (John Arbash Meinel, #211661)

* ``bzr commit`` now works with Microsoft's FTP service.
  (Andreas Deininger)

* Catch definitions outside sections in authentication.conf.
  (Vincent Ladeuil, #217650)

* Conversion from non-rich-root to rich-root(-pack) updates inventory
  sha1s, even when bundles are used.  (Aaron Bentley, #181391)

* Conversion from non-rich-root to rich-root(-pack) works correctly even
  though search keys are not topologically sorted.  (Aaron Bentley)

* Conversion from non-rich-root to rich-root(-pack) works even when a
  parent revision has a different root id.  (Aaron Bentley, #177874)

* Disable strace testing until strace is fixed (see bug #103133) and emit a
  warning when selftest ends to remind us of leaking tests.
  (Vincent Ladeuil, #226769)

* Fetching all revisions from a repository does not cause pack collisions.
  (Robert Collins, Aaron Bentley, #212908)

* Fix error about "attempt to add line-delta in non-delta knit".
  (Andrew Bennetts, #217701)

* Pushing a branch in "dirstate" format (Branch5) over bzr+ssh would break
  if the remote server was < version 1.2. This was due to a bug in the
  RemoteRepository.get_parent_map() fallback code.
  (John Arbash Meinel, #214894)

* Remove leftover code in ``bzr_branch`` that inappropriately creates
  a ``branch-name`` file in the branch control directory.
  (Martin Pool)

* Set SO_REUSEADDR on server sockets of ``bzr serve`` to avoid problems
  rebinding the socket when starting the server a second time.
  (John Arbash Meinel, Martin Pool, #164288)

* Severe performance degradation in fetching from knit repositories to
  knits and packs due to parsing the entire revisions.kndx on every graph
  walk iteration fixed by using the Repository.get_graph API.  There was
  another regression in knit => knit fetching which re-read the index for
  every revision each side had in common.
  (Robert Collins, John Arbash Meinel)

* When logging the changes to a particular file, there was a bug if there
  were ghosts in the revision ancestry. (John Arbash Meinel, #209948)

* xs4all's ftp server returns a temporary error when trying to list an
  empty directory, rather than returning an empty list. Adding a
  workaround so that we don't get spurious failures.
  (John Arbash Meinel, #215522)

Documentation
*************

* Expanded the User Guide to include new chapters on popular plugins and
  integrating Bazaar into your environment. The *Best practices* chapter
  was renamed to *Miscellaneous topics* as suggested by community
  feedback as well. (Ian Clatworthy)

* Document outlining strategies for TortoiseBzr. (Mark Hammond)

* Improved the documentation on hooks. (Ian Clatworthy)

* Update authentication docs regarding ssh agents.
  (Vincent Ladeuil, #183705)

Testing
*******

* Add ``thread_name_suffix`` parameter to SmartTCPServer_for_testing, to
  make it easy to identify which test spawned a thread with an unhandled
  exception. (Andrew Bennetts)

* New ``--debugflag``/``-E`` option to ``bzr selftest`` for setting
  options for debugging tests, these are complementary to the -D
  options.  The ``-Dselftest_debug`` global option has been replaced by the
  ``-E=allow_debug`` option for selftest. (Andrew Bennetts)

* Parameterised test ids are preserved correctly to aid diagnosis of test
  failures. (Robert Collins, Andrew Bennetts)

* selftest now accepts --starting-with <id> to load only the tests whose id
  starts with the one specified. This greatly speeds up running the test
  suite on a limited set of tests and can be used to run the tests for a
  single module, a single class or even a single test.  (Vincent Ladeuil)

* The test suite modules have been modified to define load_tests() instead
  of test_suite(). That speeds up selective loading (via --load-list)
  significantly and provides many examples on how to migrate (grep for
  load_tests).  (Vincent Ladeuil)

Internals
*********

* ``Hooks.install_hook`` is now deprecated in favour of
  ``Hooks.install_named_hook`` which adds a required ``name`` parameter, to
  avoid having to call ``Hooks.name_hook``. (Daniel Watkins)

* Implement xml8 serializer.  (Aaron Bentley)

* New form ``@deprecated_method(deprecated_in(1, 5, 0))`` for making
  deprecation wrappers.  (Martin Pool)

* ``Repository.revision_parents`` is now deprecated in favour of
  ``Repository.get_parent_map([revid])[revid]``. (Jelmer Vernooij)

* The Python ``assert`` statement is no longer used in Bazaar source, and
  a test checks this.  (Martin Pool)

API Changes
***********

* ``bzrlib.status.show_pending_merges`` requires the repository to be
  locked by the caller. Callers should have been doing it anyway, but it
  will now raise an exception if they do not. (John Arbash Meinel)

* Repository.get_data_stream, Repository.get_data_stream_for_search(),
  Repository.get_deltas_for_revsions(), Repository.revision_trees(),
  Repository.item_keys_introduced_by() no longer take read locks.
  (Aaron Bentley)

* ``LockableFiles.get_utf8`` and ``.get`` are deprecated, as a start
  towards removing LockableFiles and ``.control_files`` entirely.
  (Martin Pool)

* Methods deprecated prior to 1.1 have been removed.
  (Martin Pool)


bzr 1.4 
#######

:Released: 2008-04-28

This release of Bazaar includes handy improvements to the speed of log and
status, new options for several commands, improved documentation, and better
hooks, including initial code for server-side hooks.  A number of bugs have
been fixed, particularly in interoperability between different formats or
different releases of Bazaar over there network.  There's been substantial
internal work in both the repository and network code to enable new features
and faster performance.

Bug Fixes
*********

* Pushing a branch in "dirstate" format (Branch5) over bzr+ssh would break
  if the remote server was < version 1.2.  This was due to a bug in the
  RemoteRepository.get_parent_map() fallback code.
  (John Arbash Meinel, Andrew Bennetts, #214894)


bzr 1.4rc2
##########

:Released: 2008-04-21

Bug Fixes
*********

* ``bzr log -r ..X bzr://`` was failing, because it was getting a request
  for ``revision_id=None`` which was not a string.
  (John Arbash Meinel, #211661)

* Fixed a bug in handling ghost revisions when logging changes in a
  particular file.  (John Arbash Meinel, #209948)

* Fix error about "attempt to add line-delta in non-delta knit".
  (Andrew Bennetts, #205156)

* Fixed performance degradation in fetching from knit repositories to
  knits and packs due to parsing the entire revisions.kndx on every graph
  walk iteration fixed by using the Repository.get_graph API.  There was
  another regression in knit => knit fetching which re-read the index for
  every revision each side had in common.
  (Robert Collins, John Arbash Meinel)


bzr 1.4rc1
##########

:Released: 2008-04-11

Changes
*******

* bzr main script cannot be imported (Benjamin Peterson)

* On Linux bzr additionally looks for plugins in arch-independent site
  directory. (Toshio Kuratomi)

* The ``set_rh`` branch hook is now deprecated. Please migrate
  any plugins using this hook to use an alternative, e.g.
  ``post_change_branch_tip``. (Ian Clatworthy)

* When a plugin cannot be loaded as the file path is not a valid
  python module name bzr will now strip a ``bzr_`` prefix from the
  front of the suggested name, as many plugins (e.g. bzr-svn)
  want to be installed without this prefix. It is a common mistake
  to have a folder named "bzr-svn" for that plugin, especially
  as this is what bzr branch lp:bzr-svn will give you. (James Westby,
  Andrew Cowie)

* UniqueIntegerBugTracker now appends bug-ids instead of joining
  them to the base URL. Plugins that register bug trackers may
  need a trailing / added to the base URL if one is not already there.
  (James Wesby, Andrew Cowie)

Features
********

* Added start_commit hook for mutable trees. (Jelmer Vernooij, #186422)

* ``status`` now accepts ``--no-pending`` to show the status without
  listing pending merges, which speeds up the command a lot on large
  histories.  (James Westby, #202830)

* New ``post_change_branch_tip`` hook that is called after the
  branch tip is moved but while the branch is still write-locked.
  See the User Reference for signature details.
  (Ian Clatworthy, James Henstridge)

* Reconfigure can convert a branch to be standalone or to use a shared
  repository.  (Aaron Bentley)

Improvements
************

* The smart protocol now has support for setting branches' revision info
  directly.  This should make operations like push slightly faster, and is a
  step towards server-side hooks.  The new request method name is
  ``Branch.set_last_revision_info``.  (Andrew Bennetts)

* ``bzr commit --fixes`` now recognises "gnome" as a tag by default.
  (James Westby, Andrew Cowie)

* ``bzr switch`` will attempt to find branches to switch to relative to the
  current branch. E.g. ``bzr switch branchname`` will look for
  ``current_branch/../branchname``. (Robert Collins, Jelmer Vernooij,
  Wouter van Heyst)

* Diff is now more specific about execute-bit changes it describes
  (Chad Miller)

* Fetching data over HTTP is a bit faster when urllib is used.  This is done
  by forcing it to recv 64k at a time when reading lines in HTTP headers,
  rather than just 1 byte at a time.  (Andrew Bennetts)

* Log --short and --line are much faster when -r is not specified.
  (Aaron Bentley)

* Merge is faster.  We no longer check a file's existence unnecessarily
  when merging the execute bit.  (Aaron Bentley)

* ``bzr status`` on an explicit list of files no longer shows pending
  merges, making it much faster on large trees. (John Arbash Meinel)

* The launchpad directory service now warns the user if they have not set
  their launchpad login and are trying to resolve a URL using it, just
  in case they want to do a write operation with it.  (James Westby)

* The smart protocol client is slightly faster, because it now only queries
  the server for the protocol version once per connection.  Also, the HTTP
  transport will now automatically probe for and use a smart server if
  one is present.  You can use the new ``nosmart+`` transport decorator
  to get the old behaviour.  (Andrew Bennetts)

* The ``version`` command takes a ``--short`` option to print just the
  version number, for easier use in scripts.  (Martin Pool)

* Various operations with revision specs and commands that calculate
  revnos and revision ids are faster.  (John A. Meinel, Aaron Bentley)

Bugfixes
********

* Add ``root_client_path`` parameter to SmartWSGIApp and
  SmartServerRequest.  This makes it possible to publish filesystem
  locations that don't exactly match URL paths. SmartServerRequest
  subclasses should use the new ``translate_client_path`` and
  ``transport_from_client_path`` methods when dealing with paths received
  from a client to take this into account.  (Andrew Bennetts, #124089)

* ``bzr mv a b`` can be now used also to rename previously renamed
  directories, not only files. (Lukáš Lalinský, #107967)

* ``bzr uncommit --local`` can now remove revisions from the local
  branch to be symmetric with ``bzr commit --local``.
  (John Arbash Meinel, #93412)

* Don't ask for a password if there is no real terminal.
  (Alexander Belchenko, #69851)

* Fix a bug causing a ValueError crash in ``parse_line_delta_iter`` when
  fetching revisions from a knit to pack repository or vice versa using
  bzr:// (including over http or ssh).
  (#208418, Andrew Bennetts, Martin Pool, Robert Collins)

* Fixed ``_get_line`` in ``bzrlib.smart.medium``, which was buggy.  Also
  fixed ``_get_bytes`` in the same module to use the push back buffer.
  These bugs had no known impact in normal use, but were problematic for
  developers working on the code, and were likely to cause real bugs sooner
  or later.  (Andrew Bennetts)

* Implement handling of basename parameter for DefaultMail.  (James Westby)

* Incompatibility with Paramiko versions newer than 1.7.2 was fixed.
  (Andrew Bennetts, #213425)

* Launchpad locations (lp: URLs) can be pulled.  (Aaron Bentley, #181945)

* Merges that add files to deleted root directories complete.  They
  do create conflicts.  (Aaron Bentley, #210092)

* vsftp's return ``550 RNFR command failed.`` supported.
  (Marcus Trautwig, #129786)

Documentation
*************

* Improved documentation on send/merge relationship. (Peter Schuller)

* Minor fixes to the User Guide. (Matthew Fuller)

* Reduced the evangelism in the User Guide. (Ian Clatworthy)

* Added Integrating with Bazaar document for developers (Martin Albisetti)

API Breaks
**********

* Attempting to pull data from a ghost aware repository (e.g. knits) into a
  non-ghost aware repository such as weaves will now fail if there are
  ghosts.  (Robert Collins)

* ``KnitVersionedFile`` no longer accepts an ``access_mode`` parameter, and
  now requires the ``index`` and ``access_method`` parameters to be
  supplied. A compatible shim has been kept in the new function
  ``knit.make_file_knit``. (Robert Collins)

* Log formatters must now provide log_revision instead of show and
  show_merge_revno methods. The latter had been deprecated since the 0.17
  release. (James Westby)

* ``LoopbackSFTP`` is now called ``SocketAsChannelAdapter``.
  (Andrew Bennetts)

* ``osutils.backup_file`` is removed. (Alexander Belchenko)

* ``Repository.get_revision_graph`` is deprecated, with no replacement
  method. The method was size(history) and not desirable. (Robert Collins)

* ``revision.revision_graph`` is deprecated, with no replacement function.
  The function was size(history) and not desirable. (Robert Collins)

* ``Transport.get_shared_medium`` is deprecated.  Use
  ``Transport.get_smart_medium`` instead.  (Andrew Bennetts)

* ``VersionedFile`` factories now accept a get_scope parameter rather
  than using a call to ``transaction_finished``, allowing the removal of
  the fixed list of versioned files per repository. (Robert Collins)

* ``VersionedFile.annotate_iter`` is deprecated. While in principle this
  allowed lower memory use, all users of annotations wanted full file
  annotations, and there is no storage format suitable for incremental
  line-by-line annotation. (Robert Collins)

* ``VersionedFile.clone_text`` is deprecated. This performance optimisation
  is no longer used - reading the content of a file that is undergoing a
  file level merge to identical state on two branches is rare enough, and
  not expensive enough to special case. (Robert Collins)

* ``VersionedFile.clear_cache`` and ``enable_cache`` are deprecated.
  These methods added significant complexity to the ``VersionedFile``
  implementation, but were only used for optimising fetches from knits -
  which can be done from outside the knit layer, or via a caching
  decorator. As knits are not the default format, the complexity is no
  longer worth paying. (Robert Collins)

* ``VersionedFile.create_empty`` is removed. This method presupposed a
  sensible mapping to a transport for individual files, but pack backed
  versioned files have no such mapping. (Robert Collins)

* ``VersionedFile.get_graph`` is deprecated, with no replacement method.
  The method was size(history) and not desirable. (Robert Collins)

* ``VersionedFile.get_graph_with_ghosts`` is deprecated, with no
  replacement method.  The method was size(history) and not desirable.
  (Robert Collins)

* ``VersionedFile.get_parents`` is deprecated, please use
  ``VersionedFile.get_parent_map``. (Robert Collins)

* ``VersionedFile.get_sha1`` is deprecated, please use
  ``VersionedFile.get_sha1s``. (Robert Collins)

* ``VersionedFile.has_ghost`` is now deprecated, as it is both expensive
  and unused outside of a single test. (Robert Collins)

* ``VersionedFile.iter_parents`` is now deprecated in favour of
  ``get_parent_map`` which can be used to instantiate a Graph on a
  VersionedFile. (Robert Collins)

* ``VersionedFileStore`` no longer uses the transaction parameter given
  to most methods; amongst other things this means that the
  get_weave_or_empty method no longer guarantees errors on a missing weave
  in a readonly transaction, and no longer caches versioned file instances
  which reduces memory pressure (but requires more careful management by
  callers to preserve performance). (Robert Collins)

Testing
*******

* New -Dselftest_debug flag disables clearing of the debug flags during
  tests.  This is useful if you want to use e.g. -Dhpss to help debug a
  failing test.  Be aware that using this feature is likely to cause
  spurious test failures if used with the full suite. (Andrew Bennetts)

* selftest --load-list now uses a new more agressive test loader that will
  avoid loading unneeded modules and building their tests. Plugins can use
  this new loader by defining a load_tests function instead of a test_suite
  function. (a forthcoming patch will provide many examples on how to
  implement this).
  (Vincent Ladeuil)

* selftest --load-list now does some sanity checks regarding duplicate test
  IDs and tests present in the list but not found in the actual test suite.
  (Vincent Ladeuil)

* Slightly more concise format for the selftest progress bar, so there's
  more space to show the test name.  (Martin Pool) ::

    [2500/10884, 1fail, 3miss in 1m29s] test_revisionnamespaces.TestRev

* The test suite takes much less memory to run, and is a bit faster.  This
  is done by clearing most attributes of TestCases after running them, if
  they succeeded.  (Andrew Bennetts)

Internals
*********

* Added ``_build_client_protocol`` to ``_SmartClient``.  (Andrew Bennetts)

* Added basic infrastructure for automatic plugin suggestion.
  (Martin Albisetti)

* If a ``LockableFiles`` object is not explicitly unlocked (for example
  because of a missing ``try/finally`` block, it will give a warning but
  not automatically unlock itself.  (Previously they did.)  This
  sometimes caused knock-on errors if for example the network connection
  had already failed, and should not be relied upon by code.
  (Martin Pool, #109520)

* ``make dist`` target to build a release tarball, and also
  ``check-dist-tarball`` and ``dist-upload-escudero``.  (Martin Pool)

* The ``read_response_tuple`` method of ``SmartClientRequestProtocol*``
  classes will now raise ``UnknownSmartMethod`` when appropriate, so that
  callers don't need to try distinguish unknown request errors from other
  errors.  (Andrew Bennetts)

* ``set_make_working_trees`` is now implemented provided on all repository
  implementations (Aaron Bentley)

* ``VersionedFile`` now has a new method ``get_parent_map`` which, like
  ``Graph.get_parent_map`` returns a dict of key:parents. (Robert Collins)


bzr 1.3.1
#########

:Released: 2008-04-09

No changes from 1.3.1rc1.


bzr 1.3.1rc1
############

:Released: 2008-04-04

Bug Fixes
*********

* Fix a bug causing a ValueError crash in ``parse_line_delta_iter`` when
  fetching revisions from a knit to pack repository or vice versa using
  bzr:// (including over http or ssh).
  (#208418, Andrew Bennetts, Martin Pool, Robert Collins)


bzr 1.3
#######

:Released: 2008-03-20

Bazaar has become part of the GNU project <http://www.gnu.org>

Many operations that act on history, including ``log`` and ``annotate`` are now
substantially faster.  Several bugs have been fixed and several new options and
features have been added.

Testing
*******

* Avoid spurious failure of ``TestVersion.test_version`` matching
  directory names.
  (#202778, Martin Pool)


bzr 1.3rc1
##########

:Released: 2008-03-16

Notes When Upgrading
********************

* The backup directory created by ``upgrade`` is now called
  ``backup.bzr``, not ``.bzr.backup``. (Martin Albisetti)

Changes
*******

* A new repository format 'development' has been added. This format will
  represent the latest 'in-progress' format that the bzr developers are
  interested in getting early-adopter testing and feedback on.
  ``doc/developers/development-repo.txt`` has detailed information.
  (Robert Collins)

* BZR_LOG environment variable controls location of .bzr.log trace file.
  User can suppress writing messages to .bzr.log by using '/dev/null'
  filename (on Linux) or 'NUL' (on Windows). If BZR_LOG variable
  is not defined but BZR_HOME is defined then default location
  for .bzr.log trace file is ``$BZR_HOME/.bzr.log``.
  (Alexander Belchenko, #106117)

* ``launchpad`` builtin plugin now shipped as separate part in standalone
  bzr.exe, installed to ``C:\Program Files\Bazaar\plugins`` directory,
  and standalone installer allows user to skip installation of this plugin.
  (Alexander Belchenko)

* Restore auto-detection of plink.exe on Windows. (Dmitry Vasiliev)

* Version number is now shown as "1.2" or "1.2pr2", without zeroed or
  missing final fields.  (Martin Pool)

Features
********

* ``branch`` and ``checkout`` can hard-link working tree files, which is
  faster and saves space.  (Aaron Bentley)

* ``bzr send`` will now also look at the ``child_submit_to`` setting in
  the submit branch to determine the email address to send to.
  (Jelmer Vernooij)

Improvements
************

* BzrBranch._lefthand_history is faster on pack repos.  (Aaron Bentley)

* Branch6.generate_revision_history is faster.  (Aaron Bentley)

* Directory services can now be registered, allowing special URLs to be
  dereferenced into real URLs.  This is a generalization and cleanup of
  the lp: transport lookup.  (Aaron Bentley)

* Merge directives that are automatically attached to emails have nicer
  filenames, based on branch-nick + revno. (Aaron Bentley)

* ``push`` has a ``--revision`` option, to specify what revision to push up
  to.  (Daniel Watkins)

* Significantly reducing execution time and network traffic for trivial
  case of running ``bzr missing`` command for two identical branches.
  (Alexander Belchenko)

* Speed up operations that look at the revision graph (such as 'bzr log').
  ``KnitPackRepositor.get_revision_graph`` uses ``Graph.iter_ancestry`` to
  extract the revision history. This allows filtering ghosts while
  stepping instead of needing to peek ahead. (John Arbash Meinel)

* The ``hooks`` command lists installed hooks, to assist in debugging.
  (Daniel Watkins)

* Updates to how ``annotate`` work. Should see a measurable improvement in
  performance and memory consumption for file with a lot of merges.
  Also, correctly handle when a line is introduced by both parents (it
  should be attributed to the first merge which notices this, and not
  to all subsequent merges.) (John Arbash Meinel)

Bugfixes
********

* Autopacking no longer holds the full set of inventory lines in
  memory while copying. For large repositories, this can amount to
  hundreds of MB of ram consumption.
  (Ian Clatworthy, John Arbash Meinel)

* Cherrypicking when using ``--format=merge3`` now explictly excludes
  BASE lines. (John Arbash Meinel, #151731)

* Disable plink's interactive prompt for password.
  (#107593, Dmitry Vasiliev)

* Encode command line arguments from unicode to user_encoding before
  invoking external mail client in `bzr send` command.
  (#139318, Alexander Belchenko)

* Fixed problem connecting to ``bzr+https://`` servers.
  (#198793, John Ferlito)

* Improved error reporting in the Launchpad plugin. (Daniel Watkins,
  #196618)

* Include quick-start-summary.svg file to python-based installer(s)
  for Windows. (#192924, Alexander Belchenko)

* lca merge now respects specified files. (Aaron Bentley)

* Make version-info --custom imply --all. (#195560, James Westby)

* ``merge --preview`` now works for merges that add or modify
  symlinks (James Henstridge)

* Redirecting the output from ``bzr merge`` (when the remembered
  location is used) now works. (John Arbash Meinel)

* setup.py script explicitly checks for Python version.
  (Jari Aalto, Alexander Belchenko, #200569)

* UnknownFormatErrors no longer refer to branches regardless of kind of
  unknown format. (Daniel Watkins, #173980)

* Upgrade bundled ConfigObj to version 4.5.2, which properly quotes #
  signs, among other small improvements. (Matt Nordhoff, #86838)

* Use correct indices when emitting LCA conflicts.  This fixes IndexError
  errors.  (Aaron Bentley, #196780)

Documentation
*************

* Explained how to use ``version-info --custom`` in the User Guide.
  (Neil Martinsen-Burrell)

API Breaks
**********

* Support for loading plugins from zip files and
  ``bzrlib.plugin.load_from_zip()`` function are deprecated.
  (Alexander Belchenko)

Testing
*******

* Added missing blackbox tests for ``modified`` (Adrian Wilkins)

* The branch interface tests were invalid for branches using rich-root
  repositories because the empty string is not a valid file-id.
  (Robert Collins)

Internals
*********

* ``Graph.iter_ancestry`` returns the ancestry of revision ids. Similar to
  ``Repository.get_revision_graph()`` except it includes ghosts and you can
  stop part-way through. (John Arbash Meinel)

* New module ``tools/package_mf.py`` provide custom module finder for
  python packages (improves standard python library's modulefinder.py)
  used by ``setup.py`` script while building standalone bzr.exe.
  (Alexander Belchenko)

* New remote method ``RemoteBzrDir.find_repositoryV2`` adding support for
  detecting external lookup support on remote repositories. This method is
  now attempted first when lookup up repositories, leading to an extra
  round trip on older bzr smart servers. (Robert Collins)

* Repository formats have a new supported-feature attribute
  ``supports_external_lookups`` used to indicate repositories which support
  falling back to other repositories when they have partial data.
  (Robert Collins)

* ``Repository.get_revision_graph_with_ghosts`` and
  ``bzrlib.revision.(common_ancestor,MultipleRevisionSources,common_graph)``
  have been deprecated.  (John Arbash Meinel)

* ``Tree.iter_changes`` is now a public API, replacing the work-in-progress
  ``Tree._iter_changes``. The api is now considered stable and ready for
  external users.  (Aaron Bentley)

* The bzrdir format registry now accepts an ``alias`` keyword to
  register_metadir, used to indicate that a format name is an alias for
  some other format and thus should not be reported when describing the
  format. (Robert Collins)


bzr 1.2
#######

:Released: 2008-02-15

Bug Fixes
*********

* Fix failing test in Launchpad plugin. (Martin Pool)


bzr 1.2rc1
##########

:Released: 2008-02-13

Notes When Upgrading
********************

* Fetching via the smart protocol may need to reconnect once during a fetch
  if the remote server is running Bazaar 1.1 or earlier, because the client
  attempts to use more efficient requests that confuse older servers.  You
  may be required to re-enter a password or passphrase when this happens.
  This won't happen if the server is upgraded to Bazaar 1.2.
  (Andrew Bennetts)

Changes
*******

* Fetching via bzr+ssh will no longer fill ghosts by default (this is
  consistent with pack-0.92 fetching over SFTP). (Robert Collins)

* Formatting of ``bzr plugins`` output is changed to be more human-
  friendly. Full path of plugins locations will be shown only with
  ``--verbose`` command-line option. (Alexander Belchenko)

* ``merge`` now prefers to use the submit branch, but will fall back to
  parent branch.  For many users, this has no effect.  But some users who
  pull and merge on the same branch will notice a change.  This change
  makes it easier to work on a branch on two different machines, pulling
  between the machines, while merging from the upstream.
  ``merge --remember`` can now be used to set the submit_branch.
  (Aaron Bentley)

Features
********

* ``merge --preview`` produces a diff of the changes merge would make,
  but does not actually perform the merge.  (Aaron Bentley)

* New smart method ``Repository.get_parent_map`` for getting revision
  parent data. This returns additional parent information topologically
  adjacent to the requested data to reduce round trip latency impacts.
  (Robert Collins)

* New smart method, ``Repository.stream_revisions_chunked``, for fetching
  revision data that streams revision data via a chunked encoding.  This
  avoids buffering large amounts of revision data on the server and on the
  client, and sends less data to the server to request the revisions.
  (Andrew Bennetts, Robert Collins, #178353)

* The launchpad plugin now handles lp urls of the form
  ``lp://staging/``, ``lp://demo/``, ``lp://dev/`` to use the appropriate
  launchpad instance to do the resolution of the branch identities.
  This is primarily of use to Launchpad developers, but can also
  be used by other users who want to try out Launchpad as
  a branch location without messing up their public Launchpad
  account.  Branches that are pushed to the staging environment
  have an expected lifetime of one day. (Tim Penhey)

Improvements
************

* Creating a new branch no longer tries to read the entire revision-history
  unnecessarily over smart server operations. (Robert Collins)

* Fetching between different repository formats with compatible models now
  takes advantage of the smart method to stream revisions.  (Andrew Bennetts)

* The ``--coverage`` option is now global, rather specific to ``bzr
  selftest``.  (Andrew Bennetts)

* The ``register-branch`` command will now use the public url of the branch
  containing the current directory, if one has been set and no explicit
  branch is provided.  (Robert Collins)

* Tweak the ``reannotate`` code path to optimize the 2-parent case.
  Speeds up ``bzr annotate`` with a pack repository by approx 3:2.
  (John Arbash Meinel)

Bugfixes
********

* Calculate remote path relative to the shared medium in _SmartClient.  This
  is related to the problem in bug #124089.  (Andrew Bennetts)

* Cleanly handle connection errors in smart protocol version two, the same
  way as they are handled by version one.  (Andrew Bennetts)

* Clearer error when ``version-info --custom`` is used without
  ``--template`` (Lukáš Lalinský)

* Don't raise UnavailableFeature during test setup when medusa is not
  available or tearDown is never called leading to nasty side effects.
  (#137823, Vincent Ladeuil)

* If a plugin's test suite cannot be loaded, for example because of a syntax
  error in the tests, then ``selftest`` fails, rather than just printing
  a warning.  (Martin Pool, #189771)

* List possible values for BZR_SSH environment variable in env-variables
  help topic. (Alexander Belchenko, #181842)

* New methods ``push_log_file`` and ``pop_log_file`` to intercept messages:
  popping the log redirection now precisely restores the previous state,
  which makes it easier to use bzr log output from other programs.
  TestCaseInTempDir no longer depends on a log redirection being established
  by the test framework, which lets bzr tests cleanly run from a normal
  unittest runner.
  (#124153, #124849, Martin Pool, Jonathan Lange)

* ``pull --quiet`` is now more quiet, in particular a message is no longer
  printed when the remembered pull location is used. (James Westby,
  #185907)

* ``reconfigure`` can safely be interrupted while fetching.
  (Aaron Bentley, #179316)

* ``reconfigure`` preserves tags when converting to and from lightweight
  checkouts.  (Aaron Bentley, #182040)

* Stop polluting /tmp when running selftest.
  (Vincent Ladeuil, #123363)

* Switch from NFKC => NFC for normalization checks. NFC allows a few
  more characters which should be considered valid.
  (John Arbash Meinel, #185458)

* The launchpad plugin now uses the ``edge`` xmlrpc server to avoid
  interacting badly with a bug on the launchpad side. (Robert Collins)

* Unknown hostnames when connecting to a ``bzr://`` URL no longer cause
  tracebacks.  (Andrew Bennetts, #182849)

API Breaks
**********

* Classes implementing Merge types like Merge3Merger must now accept (and
  honour) a do_merge flag in their constructor.  (Aaron Bentley)

* ``Repository.add_inventory`` and ``add_revision`` now require the caller
  to previously take a write lock (and start a write group.)
  (Martin Pool)

Testing
*******

* selftest now accepts --load-list <file> to load a test id list. This
  speeds up running the test suite on a limited set of tests.
  (Vincent Ladeuil)

Internals
*********

* Add a new method ``get_result`` to graph search objects. The resulting
  ``SearchResult`` can be used to recreate the search later, which will
  be useful in reducing network traffic. (Robert Collins)

* Use convenience function to check whether two repository handles
  are referring to the same repository in ``Repository.get_graph``.
  (Jelmer Vernooij, #187162)

* Fetching now passes the find_ghosts flag through to the
  ``InterRepository.missing_revision_ids`` call consistently for all
  repository types. This will enable faster missing revision discovery with
  bzr+ssh. (Robert Collins)

* Fix error handling in Repository.insert_data_stream. (Lukas Lalinsky)

* ``InterRepository.missing_revision_ids`` is now deprecated in favour of
  ``InterRepository.search_missing_revision_ids`` which returns a
  ``bzrlib.graph.SearchResult`` suitable for making requests from the smart
  server. (Robert Collins)

* New error ``NoPublicBranch`` for commands that need a public branch to
  operate. (Robert Collins)

* New method ``iter_inventories`` on Repository for access to many
  inventories. This is primarily used by the ``revision_trees`` method, as
  direct access to inventories is discouraged. (Robert Collins)

* New method ``next_with_ghosts`` on the Graph breadth-first-search objects
  which will split out ghosts and present parents into two separate sets,
  useful for code which needs to be aware of ghosts (e.g. fetching data
  cares about ghosts during revision selection). (Robert Collins)

* Record a timestamp against each mutter to the trace file, relative to the
  first import of bzrlib.  (Andrew Bennetts)

* ``Repository.get_data_stream`` is now deprecated in favour of
  ``Repository.get_data_stream_for_search`` which allows less network
  traffic when requesting data streams over a smart server. (Robert Collins)

* ``RemoteBzrDir._get_tree_branch`` no longer triggers ``_ensure_real``,
  removing one round trip on many network operations. (Robert Collins)

* RemoteTransport's ``recommended_page_size`` method now returns 64k, like
  SFTPTransport and HttpTransportBase.  (Andrew Bennetts)

* Repository has a new method ``has_revisions`` which signals the presence
  of many revisions by returning a set of the revisions listed which are
  present. This can be done by index queries without reading data for parent
  revision names etc. (Robert Collins)


bzr 1.1
#######

:Released: 2008-01-15

(no changes from 1.1rc1)

bzr 1.1rc1
##########

:Released: 2008-01-05

Changes
*******

* Dotted revision numbers have been revised. Instead of growing longer with
  nested branches the branch number just increases. (eg instead of 1.1.1.1.1
  we now report 1.2.1.) This helps scale long lived branches which have many
  feature branches merged between them. (John Arbash Meinel)

* The syntax ``bzr diff branch1 branch2`` is no longer supported.
  Use ``bzr diff branch1 --new branch2`` instead. This change has
  been made to remove the ambiguity where ``branch2`` is in fact a
  specific file to diff within ``branch1``.

Features
********

* New option to use custom template-based formats in  ``bzr version-info``.
  (Lukáš Lalinský)

* diff '--using' allows an external diff tool to be used for files.
  (Aaron Bentley)

* New "lca" merge-type for fast everyday merging that also supports
  criss-cross merges.  (Aaron Bentley)

Improvements
************

* ``annotate`` now doesn't require a working tree. (Lukáš Lalinský,
  #90049)

* ``branch`` and ``checkout`` can now use files from a working tree to
  to speed up the process.  For checkout, this requires the new
  --files-from flag.  (Aaron Bentley)

* ``bzr diff`` now sorts files in alphabetical order.  (Aaron Bentley)

* ``bzr diff`` now works on branches without working trees. Tree-less
  branches can also be compared to each other and to working trees using
  the new diff options ``--old`` and ``--new``. Diffing between branches,
  with or without trees, now supports specific file filtering as well.
  (Ian Clatworthy, #6700)

* ``bzr pack`` now orders revision texts in topological order, with newest
  at the start of the file, promoting linear reads for ``bzr log`` and the
  like. This partially fixes #154129. (Robert Collins)

* Merge directives now fetch prerequisites from the target branch if
  needed.  (Aaron Bentley)

* pycurl now handles digest authentication.
  (Vincent Ladeuil)

* ``reconfigure`` can now convert from repositories.  (Aaron Bentley)

* ``-l`` is now a short form for ``--limit`` in ``log``.  (Matt Nordhoff)

* ``merge`` now warns when merge directives cause cherrypicks.
  (Aaron Bentley)

* ``split`` now supported, to enable splitting large trees into smaller
  pieces.  (Aaron Bentley)

Bugfixes
********

* Avoid AttributeError when unlocking a pack repository when an error occurs.
  (Martin Pool, #180208)

* Better handle short reads when processing multiple range requests.
  (Vincent Ladeuil, #179368)

* build_tree acceleration uses the correct path when a file has been moved.
  (Aaron Bentley)

* ``commit`` now succeeds when a checkout and its master branch share a
  repository.  (Aaron Bentley, #177592)

* Fixed error reporting of unsupported timezone format in
  ``log --timezone``. (Lukáš Lalinský, #178722)

* Fixed Unicode encoding error in ``ignored`` when the output is
  redirected to a pipe. (Lukáš Lalinský)

* Fix traceback when sending large response bodies over the smart protocol
  on Windows. (Andrew Bennetts, #115781)

* Fix ``urlutils.relative_url`` for the case of two ``file:///`` URLs
  pointed to different logical drives on Windows.
  (Alexander Belchenko, #90847)

* HTTP test servers are now compatible with the http protocol version 1.1.
  (Vincent Ladeuil, #175524)

* _KnitParentsProvider.get_parent_map now handles requests for ghosts
  correctly, instead of erroring or attributing incorrect parents to ghosts.
  (Aaron Bentley)

* ``merge --weave --uncommitted`` now works.  (Aaron Bentley)

* pycurl authentication handling was broken and incomplete. Fix handling of
  user:pass embedded in the urls.
  (Vincent Ladeuil, #177643)

* Files inside non-directories are now handled like other conflict types.
  (Aaron Bentley, #177390)

* ``reconfigure`` is able to convert trees into lightweight checkouts.
  (Aaron Bentley)

* Reduce lockdir timeout to 0 when running ``bzr serve``.  (Andrew Bennetts,
  #148087)

* Test that the old ``version_info_format`` functions still work, even
  though they are deprecated. (John Arbash Meinel, ShenMaq, #177872)

* Transform failures no longer cause ImmortalLimbo errors (Aaron Bentley,
  #137681)

* ``uncommit`` works even when the commit messages of revisions to be
  removed use characters not supported in the terminal encoding.
  (Aaron Bentley)

* When dumb http servers return whole files instead of the requested ranges,
  read the remaining bytes by chunks to avoid overflowing network buffers.
  (Vincent Ladeuil, #175886)

Documentation
*************

* Minor tweaks made to the bug tracker integration documentation.
  (Ian Clatworthy)

* Reference material has now be moved out of the User Guide and added
  to the User Reference. The User Reference has gained 4 sections as
  a result: Authenication Settings, Configuration Settings, Conflicts
  and Hooks. All help topics are now dumped into text format in the
  doc/en/user-reference directory for those who like browsing that
  information in their editor. (Ian Clatworthy)

* *Using Bazaar with Launchpad* tutorial added. (Ian Clatworthy)

Internals
*********

* find_* methods available for BzrDirs, Branches and WorkingTrees.
  (Aaron Bentley)

* Help topics can now be loaded from files.
  (Ian Clatworthy, Alexander Belchenko)

* get_parent_map now always provides tuples as its output.  (Aaron Bentley)

* Parent Providers should now implement ``get_parent_map`` returning a
  dictionary instead of ``get_parents`` returning a list.
  ``Graph.get_parents`` is now deprecated. (John Arbash Meinel,
  Robert Collins)

* Patience Diff now supports arbitrary python objects, as long as they
  support ``hash()``. (John Arbash Meinel)

* Reduce selftest overhead to establish test names by memoization.
  (Vincent Ladeuil)

API Breaks
**********

Testing
*******

* Modules can now customise their tests by defining a ``load_tests``
  attribute. ``pydoc bzrlib.tests.TestUtil.TestLoader.loadTestsFromModule``
  for the documentation on this attribute. (Robert Collins)

* New helper function ``bzrlib.tests.condition_id_re`` which helps
  filter tests based on a regular expression search on the tests id.
  (Robert Collins)

* New helper function ``bzrlib.tests.condition_isinstance`` which helps
  filter tests based on class. (Robert Collins)

* New helper function ``bzrlib.tests.exclude_suite_by_condition`` which
  generalises the ``exclude_suite_by_re`` function. (Robert Collins)

* New helper function ``bzrlib.tests.filter_suite_by_condition`` which
  generalises the ``filter_suite_by_re`` function. (Robert Collins)

* New helper method ``bzrlib.tests.exclude_tests_by_re`` which gives a new
  TestSuite that does not contain tests from the input that matched a
  regular expression. (Robert Collins)

* New helper method ``bzrlib.tests.randomize_suite`` which returns a
  randomized copy of the input suite. (Robert Collins)

* New helper method ``bzrlib.tests.split_suite_by_re`` which splits a test
  suite into two according to a regular expression. (Robert Collins)

* Parametrize all http tests for the transport implementations, the http
  protocol versions (1.0 and 1.1) and the authentication schemes.
  (Vincent Ladeuil)

* The ``exclude_pattern`` and ``random_order`` parameters to the function
  ``bzrlib.tests.filter_suite_by_re`` have been deprecated. (Robert Collins)

* The method ``bzrlib.tests.sort_suite_by_re`` has been deprecated. It is
  replaced by the new helper methods added in this release. (Robert Collins)


bzr 1.0
#######

:Released: 2007-12-14

Documentation
*************

* More improvements and fixes to the User Guide.  (Ian Clatworthy)

* Add information on cherrypicking/rebasing to the User Guide.
  (Ian Clatworthy)

* Improve bug tracker integration documentation. (Ian Clatworthy)

* Minor edits to ``Bazaar in five minutes`` from David Roberts and
  to the rebasing section of the User Guide from Aaron Bentley.
  (Ian Clatworthy)


bzr 1.0rc3
##########

:Released: 2007-12-11

Changes
*******

* If a traceback occurs, users are now asked to report the bug
  through Launchpad (https://bugs.launchpad.net/bzr/), rather than
  by mail to the mailing list.
  (Martin Pool)

Bugfixes
********

* Fix Makefile rules for doc generation. (Ian Clatworthy, #175207)

* Give more feedback during long http downloads by making readv deliver data
  as it arrives for urllib, and issue more requests for pycurl. High latency
  networks are better handled by urllib, the pycurl implementation give more
  feedback but also incur more latency.
  (Vincent Ladeuil, #173010)

* Implement _make_parents_provider on RemoteRepository, allowing generating
  bundles against branches on a smart server.  (Andrew Bennetts, #147836)

Documentation
*************

* Improved user guide.  (Ian Clatworthy)

* The single-page quick reference guide is now available as a PDF.
  (Ian Clatworthy)

Internals
*********

* readv urllib http implementation is now a real iterator above the
  underlying socket and deliver data as soon as it arrives. 'get' still
  wraps its output in a StringIO.
  (Vincent Ladeuil)


bzr 1.0rc2
##########

:Released: 2007-12-07

Improvements
************

* Added a --coverage option to selftest. (Andrew Bennetts)

* Annotate merge (merge-type=weave) now supports cherrypicking.
  (Aaron Bentley)

* ``bzr commit`` now doesn't print the revision number twice. (Matt
  Nordhoff, #172612)

* New configuration option ``bugtracker_<tracker_abbrevation>_url`` to
  define locations of bug trackers that are not directly supported by
  bzr or a plugin. The URL will be treated as a template and ``{id}``
  placeholders will be replaced by specific bug IDs.  (Lukáš Lalinský)

* Support logging single merge revisions with short and line log formatters.
  (Kent Gibson)

* User Guide enhanced with suggested readability improvements from
  Matt Revell and corrections from John Arbash Meinel. (Ian Clatworthy)

* Quick Start Guide renamed to Quick Start Card, moved down in
  the catalog, provided in pdf and png format and updated to refer
  to ``send`` instead of ``bundle``. (Ian Clatworthy, #165080)

* ``switch`` can now be used on heavyweight checkouts as well as
  lightweight ones. After switching a heavyweight checkout, the
  local branch is a mirror/cache of the new bound branch and
  uncommitted changes in the working tree are merged. As a safety
  check, if there are local commits in a checkout which have not
  been committed to the previously bound branch, then ``switch``
  fails unless the ``--force`` option is given. This option is
  now also required if the branch a lightweight checkout is pointing
  to has been moved. (Ian Clatworthy)

Internals
*********

* New -Dhttp debug option reports http connections, requests and responses.
  (Vincent Ladeuil)

* New -Dmerge debug option, which emits merge plans for merge-type=weave.

Bugfixes
********

* Better error message when running ``bzr cat`` on a non-existant branch.
  (Lukáš Lalinský, #133782)

* Catch OSError 17 (file exists) in final phase of tree transform and show
  filename to user.
  (Alexander Belchenko, #111758)

* Catch ShortReadvErrors while using pycurl. Also make readv more robust by
  allowing multiple GET requests to be issued if too many ranges are
  required.
  (Vincent Ladeuil, #172701)

* Check for missing basis texts when fetching from packs to packs.
  (John Arbash Meinel, #165290)

* Fall back to showing e-mail in ``log --short/--line`` if the
  committer/author has only e-mail. (Lukáš Lalinský, #157026)

API Breaks
**********

* Deprecate not passing a ``location`` argument to commit reporters'
  ``started`` methods. (Matt Nordhoff)


bzr 1.0rc1
##########

:Released: 2007-11-30

Notes When Upgrading
********************

* The default repository format is now ``pack-0.92``.  This
  default is used when creating new repositories with ``init`` and
  ``init-repo``, and when branching over bzr+ssh or bzr+hpss.
  (See https://bugs.launchpad.net/bugs/164626)

  This format can be read and written by Bazaar 0.92 and later, and
  data can be transferred to and from older formats.

  To upgrade, please reconcile your repository (``bzr reconcile``), and then
  upgrade (``bzr upgrade``).

  ``pack-0.92`` offers substantially better scaling and performance than the
  previous knits format. Some operations are slower where the code already
  had bad scaling characteristics under knits, the pack format makes such
  operations more visible as part of being more scalable overall. We will
  correct such operations over the coming releases and encourage the filing
  of bugs on any operation which you observe to be slower in a packs
  repository. One particular case that we do not intend to fix is pulling
  data from a pack repository into a knit repository over a high latency
  link;  downgrading such data requires reinsertion of the file texts, and
  this is a classic space/time tradeoff. The current implementation is
  conservative on memory usage because we need to support converting data
  from any tree without problems.
  (Robert Collins, Martin Pool, #164476)

Changes
*******

* Disable detection of plink.exe as possible ssh vendor. Plink vendor
  still available if user selects it explicitly with BZR_SSH environment
  variable. (Alexander Belchenko, workaround for bug #107593)

* The pack format is now accessible as "pack-0.92", or "pack-0.92-subtree"
  to enable the subtree functions (for example, for bzr-svn).
  (Martin Pool)

Features
********

* New ``authentication.conf`` file holding the password or other credentials
  for remote servers. This can be used for ssh, sftp, smtp and other
  supported transports.
  (Vincent Ladeuil)

* New rich-root and rich-root-pack formats, recording the same data about
  tree roots that's recorded for all other directories.
  (Aaron Bentley, #164639)

* ``pack-0.92`` repositories can now be reconciled.
  (Robert Collins, #154173)

* ``switch`` command added for changing the branch a lightweight checkout
  is associated with and updating the tree to reflect the latest content
  accordingly. This command was previously part of the BzrTools plug-in.
  (Ian Clatworthy, Aaron Bentley, David Allouche)

* ``reconfigure`` command can now convert branches, trees, or checkouts to
  lightweight checkouts.  (Aaron Bentley)

Performance
***********

* Commit updates the state of the working tree via a delta rather than
  supplying entirely new basis trees. For commit of a single specified file
  this reduces the wall clock time for commit by roughly a 30%.
  (Robert Collins, Martin Pool)

* Commit with many automatically found deleted paths no longer performs
  linear scanning for the children of those paths during inventory
  iteration. This should fix commit performance blowing out when many such
  paths occur during commit. (Robert Collins, #156491)

* Fetch with pack repositories will no longer read the entire history graph.
  (Robert Collins, #88319)

* Revert takes out an appropriate lock when reverting to a basis tree, and
  does not read the basis inventory twice. (Robert Collins)

* Diff does not require an inventory to be generated on dirstate trees.
  (Aaron Bentley, #149254)

* New annotate merge (--merge-type=weave) implementation is fast on
  versionedfiles withough cached annotations, e.g. pack-0.92.
  (Aaron Bentley)

Improvements
************

* ``bzr merge`` now warns when it encounters a criss-cross merge.
  (Aaron Bentley)

* ``bzr send`` now doesn't require the target e-mail address to be
  specified on the command line if an interactive e-mail client is used.
  (Lukáš Lalinský)

* ``bzr tags`` now prints the revision number for each tag, instead of
  the revision id, unless --show-ids is passed. In addition, tags can be
  sorted chronologically instead of lexicographically with --sort=time.
  (Adeodato Simó, #120231)

* Windows standalone version of bzr is able to load system-wide plugins from
  "plugins" subdirectory in installation directory. In addition standalone
  installer write to the registry (HKLM\SOFTWARE\Bazaar) useful info
  about paths and bzr version. (Alexander Belchenko, #129298)

Documentation
*************

Bug Fixes
*********

* A progress bar has been added for knitpack -> knitpack fetching.
  (Robert Collins, #157789, #159147)

* Branching from a branch via smart server now preserves the repository
  format. (Andrew Bennetts,  #164626)

* ``commit`` is now able to invoke an external editor in a non-ascii
  directory. (Daniel Watkins, #84043)

* Catch connection errors for ftp.
  (Vincent Ladeuil, #164567)

* ``check`` no longer reports spurious unreferenced text versions.
  (Robert Collins, John A Meinel, #162931, #165071)

* Conflicts are now resolved recursively by ``revert``.
  (Aaron Bentley, #102739)

* Detect invalid transport reuse attempts by catching invalid URLs.
  (Vincent Ladeuil, #161819)

* Deleting a file without removing it shows a correct diff, not a traceback.
  (Aaron Bentley)

* Do no use timeout in HttpServer anymore.
  (Vincent Ladeuil, #158972).

* Don't catch the exceptions related to the http pipeline status before
  retrying an http request or some programming errors may be masked.
  (Vincent Ladeuil, #160012)

* Fix ``bzr rm`` to not delete modified and ignored files.
  (Lukáš Lalinský, #172598)

* Fix exception when revisionspec contains merge revisons but log
  formatter doesn't support merge revisions. (Kent Gibson, #148908)

* Fix exception when ScopeReplacer is assigned to before any members have
  been retrieved.  (Aaron Bentley)

* Fix multiple connections during checkout --lightweight.
  (Vincent Ladeuil, #159150)

* Fix possible error in insert_data_stream when copying between
  pack repositories over bzr+ssh or bzr+http.
  KnitVersionedFile.get_data_stream now makes sure that requested
  compression parents are sent before any delta hunks that depend
  on them.
  (Martin Pool, #164637)

* Fix typo in limiting offsets coalescing for http, leading to
  whole files being downloaded instead of parts.
  (Vincent Ladeuil, #165061)

* FTP server errors don't error in the error handling code.
  (Robert Collins, #161240)

* Give a clearer message when a pull fails because the source needs
  to be reconciled.
  (Martin Pool, #164443)

* It is clearer when a plugin cannot be loaded because of its name, and a
  suggestion for an acceptable name is given. (Daniel Watkins, #103023)

* Leave port as None in transport objects if user doesn't
  specify a port in urls.
  (vincent Ladeuil, #150860)

* Make sure Repository.fetch(self) is properly a no-op for all
  Repository implementations. (John Arbash Meinel, #158333)

* Mark .bzr directories as "hidden" on Windows.
  (Alexander Belchenko, #71147)

* ``merge --uncommitted`` can now operate on a single file.
  (Aaron Bentley, Lukáš Lalinský, #136890)

* Obsolete packs are now cleaned up by pack and autopack operations.
  (Robert Collins, #153789)

* Operations pulling data from a smart server where the underlying
  repositories are not both annotated/both unannotated will now work.
  (Robert Collins, #165304).

* Reconcile now shows progress bars. (Robert Collins, #159351)

* ``RemoteBranch`` was not initializing ``self._revision_id_to_revno_map``
  properly. (John Arbash Meinel, #162486)

* Removing an already-removed file reports the file does not exist. (Daniel
  Watkins, #152811)

* Rename on Windows is able to change filename case.
  (Alexander Belchenko, #77740)

* Return error instead of a traceback for ``bzr log -r0``.
  (Kent Gibson, #133751)

* Return error instead of a traceback when bzr is unable to create
  symlink on some platforms (e.g. on Windows).
  (Alexander Belchenko, workaround for #81689)

* Revert doesn't crash when restoring a single file from a deleted
  directory. (Aaron Bentley)

* Stderr output via logging mechanism now goes through encoded wrapper
  and no more uses utf-8, but terminal encoding instead. So all unicode
  strings now should be readable in non-utf-8 terminal.
  (Alexander Belchenko, #54173)

* The error message when ``move --after`` should be used makes how to do so
  clearer. (Daniel Watkins, #85237)

* Unicode-safe output from ``bzr info``. The output will be encoded
  using the terminal encoding and unrepresentable characters will be
  replaced by '?'. (Lukáš Lalinský, #151844)

* Working trees are no longer created when pushing into a local no-trees
  repo. (Daniel Watkins, #50582)

* Upgrade util/configobj to version 4.4.0.
  (Vincent Ladeuil, #151208).

* Wrap medusa ftp test server as an FTPServer feature.
  (Vincent Ladeuil, #157752)

API Breaks
**********

* ``osutils.backup_file`` is deprecated. Actually it's not used in bzrlib
  during very long time. (Alexander Belchenko)

* The return value of
  ``VersionedFile.iter_lines_added_or_present_in_versions`` has been
  changed. Previously it was an iterator of lines, now it is an iterator of
  (line, version_id) tuples. This change has been made to aid reconcile and
  fetch operations. (Robert Collins)

* ``bzrlib.repository.get_versioned_file_checker`` is now private.
  (Robert Collins)

* The Repository format registry default has been removed; it was previously
  obsoleted by the bzrdir format default, which implies a default repository
  format.
  (Martin Pool)

Internals
*********

* Added ``ContainerSerialiser`` and ``ContainerPushParser`` to
  ``bzrlib.pack``.  These classes provide more convenient APIs for generating
  and parsing containers from streams rather than from files.  (Andrew
  Bennetts)

* New module ``lru_cache`` providing a cache for use by tasks that need
  semi-random access to large amounts of data. (John A Meinel)

* InventoryEntry.diff is now deprecated.  Please use diff.DiffTree instead.


bzr 0.92
########

:Released: 2007-11-05

Changes
*******

  * New uninstaller on Win32.  (Alexander Belchenko)


bzr 0.92rc1
###########

:Released: 2007-10-29

Changes
*******

* ``bzr`` now returns exit code 4 if an internal error occurred, and
  3 if a normal error occurred.  (Martin Pool)

* ``pull``, ``merge`` and ``push`` will no longer silently correct some
  repository index errors that occured as a result of the Weave disk format.
  Instead the ``reconcile`` command needs to be run to correct those
  problems if they exist (and it has been able to fix most such problems
  since bzr 0.8). Some new problems have been identified during this release
  and you should run ``bzr check`` once on every repository to see if you
  need to reconcile. If you cannot ``pull`` or ``merge`` from a remote
  repository due to mismatched parent errors - a symptom of index errors -
  you should simply take a full copy of that remote repository to a clean
  directory outside any local repositories, then run reconcile on it, and
  finally pull from it locally. (And naturally email the repositories owner
  to ask them to upgrade and run reconcile).
  (Robert Collins)

Features
********

* New ``knitpack-experimental`` repository format. This is interoperable with
  the ``dirstate-tags`` format but uses a smarter storage design that greatly
  speeds up many operations, both local and remote. This new format can be
  used as an option to the ``init``, ``init-repository`` and ``upgrade``
  commands. (Robert Collins)

* For users of bzr-svn (and those testing the prototype subtree support) that
  wish to try packs, a new ``knitpack-subtree-experimental`` format has also
  been added. This is interoperable with the ``dirstate-subtrees`` format.
  (Robert Collins)

* New ``reconfigure`` command. (Aaron Bentley)

* New ``revert --forget-merges`` command, which removes the record of a pending
  merge without affecting the working tree contents.  (Martin Pool)

* New ``bzr_remote_path`` configuration variable allows finer control of
  remote bzr locations than BZR_REMOTE_PATH environment variable.
  (Aaron Bentley)

* New ``launchpad-login`` command to tell Bazaar your Launchpad
  user ID.  This can then be used by other functions of the
  Launchpad plugin. (James Henstridge)

Performance
***********

* Commit in quiet mode is now slightly faster as the information to
  output is no longer calculated. (Ian Clatworthy)

* Commit no longer checks for new text keys during insertion when the
  revision id was deterministically unique. (Robert Collins)

* Committing a change which is not a merge and does not change the number of
  files in the tree is faster by utilising the data about whether files are
  changed to determine if the tree is unchanged rather than recalculating
  it at the end of the commit process. (Robert Collins)

* Inventory serialisation no longer double-sha's the content.
  (Robert Collins)

* Knit text reconstruction now avoids making copies of the lines list for
  interim texts when building a single text. The new ``apply_delta`` method
  on ``KnitContent`` aids this by allowing modification of the revision id
  such objects represent. (Robert Collins)

* Pack indices are now partially parsed for specific key lookup using a
  bisection approach. (Robert Collins)

* Partial commits are now approximately 40% faster by walking over the
  unselected current tree more efficiently. (Robert Collins)

* XML inventory serialisation takes 20% less time while being stricter about
  the contents. (Robert Collins)

* Graph ``heads()`` queries have been fixed to no longer access all history
  unnecessarily. (Robert Collins)

Improvements
************

* ``bzr+https://`` smart server across https now supported.
  (John Ferlito, Martin Pool, #128456)

* Mutt is now a supported mail client; set ``mail_client=mutt`` in your
  bazaar.conf and ``send`` will use mutt. (Keir Mierle)

* New option ``-c``/``--change`` for ``merge`` command for cherrypicking
  changes from one revision. (Alexander Belchenko, #141368)

* Show encodings, locale and list of plugins in the traceback message.
  (Martin Pool, #63894)

* Experimental directory formats can now be marked with
  ``experimental = True`` during registration. (Ian Clatworthy)

Documentation
*************

* New *Bazaar in Five Minutes* guide.  (Matthew Revell)

* The hooks reference documentation is now converted to html as expected.
  (Ian Clatworthy)

Bug Fixes
*********

* Connection error reporting for the smart server has been fixed to
  display a user friendly message instead of a traceback.
  (Ian Clatworthy, #115601)

* Make sure to use ``O_BINARY`` when opening files to check their
  sha1sum. (Alexander Belchenko, John Arbash Meinel, #153493)

* Fix a problem with Win32 handling of the executable bit.
  (John Arbash Meinel, #149113)

* ``bzr+ssh://`` and ``sftp://`` URLs that do not specify ports explicitly
  no longer assume that means port 22.  This allows people using OpenSSH to
  override the default port in their ``~/.ssh/config`` if they wish.  This
  fixes a bug introduced in bzr 0.91.  (Andrew Bennetts, #146715)

* Commands reporting exceptions can now be profiled and still have their
  data correctly dumped to a file. For example, a ``bzr commit`` with
  no changes still reports the operation as pointless but doing so no
  longer throws away the profiling data if this command is run with
  ``--lsprof-file callgrind.out.ci`` say. (Ian Clatworthy)

* Fallback to ftp when paramiko is not installed and sftp can't be used for
  ``tests/commands`` so that the test suite is still usable without
  paramiko.
  (Vincent Ladeuil, #59150)

* Fix commit ordering in corner case. (Aaron Bentley, #94975)

* Fix long standing bug in partial commit when there are renames
  left in tree. (Robert Collins, #140419)

* Fix selftest semi-random noise during http related tests.
  (Vincent Ladeuil, #140614)

* Fix typo in ftp.py making the reconnection fail on temporary errors.
  (Vincent Ladeuil, #154259)

* Fix failing test by comparing real paths to cover the case where the TMPDIR
  contains a symbolic link.
  (Vincent Ladeuil, #141382).

* Fix log against smart server branches that don't support tags.
  (James Westby, #140615)

* Fix pycurl http implementation by defining error codes from
  pycurl instead of relying on an old curl definition.
  (Vincent Ladeuil, #147530)

* Fix 'unprintable error' message when displaying BzrCheckError and
  some other exceptions on Python 2.5.
  (Martin Pool, #144633)

* Fix ``Inventory.copy()`` and add test for it. (Jelmer Vernooij)

* Handles default value for ListOption in cmd_commit.
  (Vincent Ladeuil, #140432)

* HttpServer and FtpServer need to be closed properly or a listening socket
  will remain opened.
  (Vincent Ladeuil, #140055)

* Monitor the .bzr directory created in the top level test
  directory to detect leaking tests.
  (Vincent Ladeuil, #147986)

* The basename, not the full path, is now used when checking whether
  the profiling dump file begins with ``callgrind.out`` or not. This
  fixes a bug reported by Aaron Bentley on IRC. (Ian Clatworthy)

* Trivial fix for invoking command ``reconfigure`` without arguments.
  (Rob Weir, #141629)

* ``WorkingTree.rename_one`` will now raise an error if normalisation of the
  new path causes bzr to be unable to access the file. (Robert Collins)

* Correctly detect a NoSuchFile when using a filezilla server. (Gary van der
  Merwe)

API Breaks
**********

* ``bzrlib.index.GraphIndex`` now requires a size parameter to the
  constructor, for enabling bisection searches. (Robert Collins)

* ``CommitBuilder.record_entry_contents`` now requires the root entry of a
  tree be supplied to it, previously failing to do so would trigger a
  deprecation warning. (Robert Collins)

* ``KnitVersionedFile.add*`` will no longer cache added records even when
  enable_cache() has been called - the caching feature is now exclusively for
  reading existing data. (Robert Collins)

* ``ReadOnlyLockError`` is deprecated; ``LockFailed`` is usually more
  appropriate.  (Martin Pool)

* Removed ``bzrlib.transport.TransportLogger`` - please see the new
  ``trace+`` transport instead. (Robert Collins)

* Removed previously deprecated varargs interface to ``TestCase.run_bzr`` and
  deprecated methods ``TestCase.capture`` and ``TestCase.run_bzr_captured``.
  (Martin Pool)

* Removed previous deprecated ``basis_knit`` parameter to the
  ``KnitVersionedFile`` constructor. (Robert Collins)

* Special purpose method ``TestCase.run_bzr_decode`` is moved to the test_non_ascii
  class that needs it.
  (Martin Pool)

* The class ``bzrlib.repofmt.knitrepo.KnitRepository3`` has been folded into
  ``KnitRepository`` by parameters to the constructor. (Robert Collins)

* The ``VersionedFile`` interface now allows content checks to be bypassed
  by supplying check_content=False.  This saves nearly 30% of the minimum
  cost to store a version of a file. (Robert Collins)

* Tree's with bad state such as files with no length or sha will no longer
  be silently accepted by the repository XML serialiser. To serialise
  inventories without such data, pass working=True to write_inventory.
  (Robert Collins)

* ``VersionedFile.fix_parents`` has been removed as a harmful API.
  ``VersionedFile.join`` will no longer accept different parents on either
  side of a join - it will either ignore them, or error, depending on the
  implementation. See notes when upgrading for more information.
  (Robert Collins)

Internals
*********

* ``bzrlib.transport.Transport.put_file`` now returns the number of bytes
  put by the method call, to allow avoiding stat-after-write or
  housekeeping in callers. (Robert Collins)

* ``bzrlib.xml_serializer.Serializer`` is now responsible for checking that
  mandatory attributes are present on serialisation and deserialisation.
  This fixes some holes in API usage and allows better separation between
  physical storage and object serialisation. (Robert Collins)

* New class ``bzrlib.errors.InternalBzrError`` which is just a convenient
  shorthand for deriving from BzrError and setting internal_error = True.
  (Robert Collins)

* New method ``bzrlib.mutabletree.update_to_one_parent_via_delta`` for
  moving the state of a parent tree to a new version via a delta rather than
  a complete replacement tree. (Robert Collins)

* New method ``bzrlib.osutils.minimum_path_selection`` useful for removing
  duplication from user input, when a user mentions both a path and an item
  contained within that path. (Robert Collins)

* New method ``bzrlib.repository.Repository.is_write_locked`` useful for
  determining if a repository is write locked. (Robert Collins)

* New method on ``bzrlib.tree.Tree`` ``path_content_summary`` provides a
  tuple containing the key information about a path for commit processing
  to complete. (Robert Collins)

* New method on xml serialisers, write_inventory_to_lines, which matches the
  API used by knits for adding content. (Robert Collins)

* New module ``bzrlib.bisect_multi`` with generic multiple-bisection-at-once
  logic, currently only available for byte-based lookup
  (``bisect_multi_bytes``). (Robert Collins)

* New helper ``bzrlib.tuned_gzip.bytes_to_gzip`` which takes a byte string
  and returns a gzipped version of the same. This is used to avoid a bunch
  of api friction during adding of knit hunks. (Robert Collins)

* New parameter on ``bzrlib.transport.Transport.readv``
  ``adjust_for_latency`` which changes readv from returning strictly the
  requested data to inserted return larger ranges and in forward read order
  to reduce the effect of network latency. (Robert Collins)

* New parameter yield_parents on ``Inventory.iter_entries_by_dir`` which
  causes the parents of a selected id to be returned recursively, so all the
  paths from the root down to each element of selected_file_ids are
  returned. (Robert Collins)

* Knit joining has been enhanced to support plain to annotated conversion
  and annotated to plain conversion. (Ian Clatworthy)

* The CommitBuilder method ``record_entry_contents`` now returns summary
  information about the effect of the commit on the repository. This tuple
  contains an inventory delta item if the entry changed from the basis, and a
  boolean indicating whether a new file graph node was recorded.
  (Robert Collins)

* The python path used in the Makefile can now be overridden.
  (Andrew Bennetts, Ian Clatworthy)

Testing
*******

* New transport implementation ``trace+`` which is useful for testing,
  logging activity taken to its _activity attribute. (Robert Collins)

* When running bzr commands within the test suite, internal exceptions are
  not caught and reported in the usual way, but rather allowed to propagate
  up and be visible to the test suite.  A new API ``run_bzr_catch_user_errors``
  makes this behavior available to other users.
  (Martin Pool)

* New method ``TestCase.call_catch_warnings`` for testing methods that
  raises a Python warning.  (Martin Pool)


bzr 0.91
########

:Released: 2007-09-26

Bug Fixes
*********

* Print a warning instead of aborting the ``python setup.py install``
  process if building of a C extension is not possible.
  (Lukáš Lalinský, Alexander Belchenko)

* Fix commit ordering in corner case (Aaron Bentley, #94975)

* Fix ''bzr info bzr://host/'' and other operations on ''bzr://' URLs with
  an implicit port.  We were incorrectly raising PathNotChild due to
  inconsistent treatment of the ''_port'' attribute on the Transport object.
  (Andrew Bennetts, #133965)

* Make RemoteRepository.sprout cope gracefully with servers that don't
  support the ``Repository.tarball`` request.
  (Andrew Bennetts)


bzr 0.91rc2
###########

:Released: 2007-09-11

* Replaced incorrect tarball for previous release; a debug statement was left
  in bzrlib/remote.py.


bzr 0.91rc1
###########

:Released: 2007-09-11

Changes
*******

* The default branch and repository format has changed to
  ``dirstate-tags``, so tag commands are active by default.
  This format is compatible with Bazaar 0.15 and later.
  This incidentally fixes bug #126141.
  (Martin Pool)

* ``--quiet`` or ``-q`` is no longer a global option. If present, it
  must now appear after the command name. Scripts doing things like
  ``bzr -q missing`` need to be rewritten as ``bzr missing -q``.
  (Ian Clatworthy)

Features
********

* New option ``--author`` in ``bzr commit`` to specify the author of the
  change, if it's different from the committer. ``bzr log`` and
  ``bzr annotate`` display the author instead of the committer.
  (Lukáš Lalinský)

* In addition to global options and command specific options, a set of
  standard options are now supported. Standard options are legal for
  all commands. The initial set of standard options are:

  * ``--help`` or ``-h`` - display help message
  * ``--verbose`` or ``-v`` - display additional information
  * ``--quiet``  or ``-q`` - only output warnings and errors.

  Unlike global options, standard options can be used in aliases and
  may have command-specific help. (Ian Clatworthy)

* Verbosity level processing has now been unified. If ``--verbose``
  or ``-v`` is specified on the command line multiple times, the
  verbosity level is made positive the first time then increased.
  If ``--quiet`` or ``-q`` is specified on the command line
  multiple times, the verbosity level is made negative the first
  time then decreased. To get the default verbosity level of zero,
  either specify none of the above , ``--no-verbose`` or ``--no-quiet``.
  Note that most commands currently ignore the magnitude of the
  verbosity level but do respect *quiet vs normal vs verbose* when
  generating output. (Ian Clatworthy)

* ``Branch.hooks`` now supports ``pre_commit`` hook. The hook's signature
  is documented in BranchHooks constructor. (Nam T. Nguyen, #102747)

* New ``Repository.stream_knit_data_for_revisions`` request added to the
  network protocol for greatly reduced roundtrips when retrieving a set of
  revisions. (Andrew Bennetts)

Bug Fixes
*********

* ``bzr plugins`` now lists the version number for each plugin in square
  brackets after the path. (Robert Collins, #125421)

* Pushing, pulling and branching branches with subtree references was not
  copying the subtree weave, preventing the file graph from being accessed
  and causing errors in commits in clones. (Robert Collins)

* Suppress warning "integer argument expected, got float" from Paramiko,
  which sometimes caused false test failures.  (Martin Pool)

* Fix bug in bundle 4 that could cause attempts to write data to wrong
  versionedfile.  (Aaron Bentley)

* Diffs generated using "diff -p" no longer break the patch parser.
  (Aaron Bentley)

* get_transport treats an empty possible_transports list the same as a non-
  empty one.  (Aaron Bentley)

* patch verification for merge directives is reactivated, and works with
  CRLF and CR files.  (Aaron Bentley)

* Accept ..\ as a path in revision specifiers. This fixes for example
  "-r branch:..\other-branch" on Windows.  (Lukáš Lalinský)

* ``BZR_PLUGIN_PATH`` may now contain trailing slashes.
  (Blake Winton, #129299)

* man page no longer lists hidden options (#131667, Aaron Bentley)

* ``uncommit --help`` now explains the -r option adequately.  (Daniel
  Watkins, #106726)

* Error messages are now better formatted with parameters (such as
  filenames) quoted when necessary. This avoids confusion when directory
  names ending in a '.' at the end of messages were confused with a
  full stop that may or not have been there. (Daniel Watkins, #129791)

* Fix ``status FILE -r X..Y``. (Lukáš Lalinský)

* If a particular command is an alias, ``help`` will show the alias
  instead of claiming there is no help for said alias. (Daniel Watkins,
  #133548)

* TreeTransform-based operations, like pull, merge, revert, and branch,
  now roll back if they encounter an error.  (Aaron Bentley, #67699)

* ``bzr commit`` now exits cleanly if a character unsupported by the
  current encoding is used in the commit message.  (Daniel Watkins,
  #116143)

* bzr send uses default values for ranges when only half of an elipsis
  is specified ("-r..5" or "-r5..").  (#61685, Aaron Bentley)

* Avoid trouble when Windows ssh calls itself 'plink' but no plink
  binary is present.  (Martin Albisetti, #107155)

* ``bzr remove`` should remove clean subtrees.  Now it will remove (without
  needing ``--force``) subtrees that contain no files with text changes or
  modified files.  With ``--force`` it removes the subtree regardless of
  text changes or unknown files. Directories with renames in or out (but
  not changed otherwise) will now be removed without needing ``--force``.
  Unknown ignored files will be deleted without needing ``--force``.
  (Marius Kruger, #111665)

* When two plugins conflict, the source of both the losing and now the
  winning definition is shown.  (Konstantin Mikhaylov, #5454)

* When committing to a branch, the location being committed to is
  displayed.  (Daniel Watkins, #52479)

* ``bzr --version`` takes care about encoding of stdout, especially
  when output is redirected. (Alexander Belchenko, #131100)

* Prompt for an ftp password if none is provided.
  (Vincent Ladeuil, #137044)

* Reuse bound branch associated transport to avoid multiple
  connections.
  (Vincent Ladeuil, #128076, #131396)

* Overwrite conflicting tags by ``push`` and ``pull`` if the
  ``--overwrite`` option is specified.  (Lukáš Lalinský, #93947)

* In checkouts, tags are copied into the master branch when created,
  changed or deleted, and are copied into the checkout when it is
  updated.  (Martin Pool, #93856, #93860)

* Print a warning instead of aborting the ``python setup.py install``
  process if building of a C extension is not possible.
  (Lukáš Lalinský, Alexander Belchenko)

Improvements
************

* Add the option "--show-diff" to the commit command in order to display
  the diff during the commit log creation. (Goffredo Baroncelli)

* ``pull`` and ``merge`` are much faster at installing bundle format 4.
  (Aaron Bentley)

* ``pull -v`` no longer includes deltas, making it much faster.
  (Aaron Bentley)

* ``send`` now sends the directive as an attachment by default.
  (Aaron Bentley, Lukáš Lalinský, Alexander Belchenko)

* Documentation updates (Martin Albisetti)

* Help on debug flags is now included in ``help global-options``.
  (Daniel Watkins, #124853)

* Parameters passed on the command line are checked to ensure they are
  supported by the encoding in use. (Daniel Watkins)

* The compression used within the bzr repository has changed from zlib
  level 9 to the zlib default level. This improves commit performance with
  only a small increase in space used (and in some cases a reduction in
  space). (Robert Collins)

* Initial commit no longer SHAs files twice and now reuses the path
  rather than looking it up again, making it faster.
  (Ian Clatworthy)

* New option ``-c``/``--change`` for ``diff`` and ``status`` to show
  changes in one revision.  (Lukáš Lalinský)

* If versioned files match a given ignore pattern, a warning is now
  given. (Daniel Watkins, #48623)

* ``bzr status`` now has -S as a short name for --short and -V as a
  short name for --versioned. These have been added to assist users
  migrating from Subversion: ``bzr status -SV`` is now like
  ``svn status -q``.  (Daniel Watkins, #115990)

* Added C implementation of  ``PatienceSequenceMatcher``, which is about
  10x faster than the Python version. This speeds up commands that
  need file diffing, such as ``bzr commit`` or ``bzr diff``.
  (Lukáš Lalinský)

* HACKING has been extended with a large section on core developer tasks.
  (Ian Clatworthy)

* Add ``branches`` and ``standalone-trees`` as online help topics and
  include them as Concepts within the User Reference.
  (Paul Moore, Ian Clatworthy)

* ``check`` can detect versionedfile parent references that are
  inconsistent with revision and inventory info, and ``reconcile`` can fix
  them.  These faulty references were generated by 0.8-era releases,
  so repositories which were manipulated by old bzrs should be
  checked, and possibly reconciled ASAP.  (Aaron Bentley, Andrew Bennetts)

API Breaks
**********

* ``Branch.append_revision`` is removed altogether; please use
  ``Branch.set_last_revision_info`` instead.  (Martin Pool)

* CommitBuilder now advertises itself as requiring the root entry to be
  supplied. This only affects foreign repository implementations which reuse
  CommitBuilder directly and have changed record_entry_contents to require
  that the root not be supplied. This should be precisely zero plugins
  affected. (Robert Collins)

* The ``add_lines`` methods on ``VersionedFile`` implementations has changed
  its return value to include the sha1 and length of the inserted text. This
  allows the avoidance of double-sha1 calculations during commit.
  (Robert Collins)

* ``Transport.should_cache`` has been removed.  It was not called in the
  previous release.  (Martin Pool)

Testing
*******

* Tests may now raise TestNotApplicable to indicate they shouldn't be
  run in a particular scenario.  (Martin Pool)

* New function multiply_tests_from_modules to give a simpler interface
  to test parameterization.  (Martin Pool, Robert Collins)

* ``Transport.should_cache`` has been removed.  It was not called in the
  previous release.  (Martin Pool)

* NULL_REVISION is returned to indicate the null revision, not None.
  (Aaron Bentley)

* Use UTF-8 encoded StringIO for log tests to avoid failures on
  non-ASCII committer names.  (Lukáš Lalinský)

Internals
*********

* ``bzrlib.plugin.all_plugins`` has been deprecated in favour of
  ``bzrlib.plugin.plugins()`` which returns PlugIn objects that provide
  useful functionality for determining the path of a plugin, its tests, and
  its version information. (Robert Collins)

* Add the option user_encoding to the function 'show_diff_trees()'
  in order to move the user encoding at the UI level. (Goffredo Baroncelli)

* Add the function make_commit_message_template_encoded() and the function
  edit_commit_message_encoded() which handle encoded strings.
  This is done in order to mix the commit messages (which is a unicode
  string), and the diff which is a raw string. (Goffredo Baroncelli)

* CommitBuilder now defaults to using add_lines_with_ghosts, reducing
  overhead on non-weave repositories which don't require all parents to be
  present. (Robert Collins)

* Deprecated method ``find_previous_heads`` on
  ``bzrlib.inventory.InventoryEntry``. This has been superseded by the use
  of ``parent_candidates`` and a separate heads check via the repository
  API. (Robert Collins)

* New trace function ``mutter_callsite`` will print out a subset of the
  stack to the log, which can be useful for gathering debug details.
  (Robert Collins)

* ``bzrlib.pack.ContainerWriter`` now tracks how many records have been
  added via a public attribute records_written. (Robert Collins)

* New method ``bzrlib.transport.Transport.get_recommended_page_size``.
  This provides a hint to users of transports as to the reasonable
  minimum data to read. In principle this can take latency and
  bandwidth into account on a per-connection basis, but for now it
  just has hard coded values based on the url. (e.g. http:// has a large
  page size, file:// has a small one.) (Robert Collins)

* New method on ``bzrlib.transport.Transport`` ``open_write_stream`` allows
  incremental addition of data to a file without requiring that all the
  data be buffered in memory. (Robert Collins)

* New methods on ``bzrlib.knit.KnitVersionedFile``:
  ``get_data_stream(versions)``, ``insert_data_stream(stream)`` and
  ``get_format_signature()``.  These provide some infrastructure for
  efficiently streaming the knit data for a set of versions over the smart
  protocol.

* Knits with no annotation cache still produce correct annotations.
  (Aaron Bentley)

* Three new methods have been added to ``bzrlib.trace``:
  ``set_verbosity_level``, ``get_verbosity_level`` and ``is_verbose``.
  ``set_verbosity_level`` expects a numeric value: negative for quiet,
  zero for normal, positive for verbose. The size of the number can be
  used to determine just how quiet or verbose the application should be.
  The existing ``be_quiet`` and ``is_quiet`` routines have been
  integrated into this new scheme. (Ian Clatworthy)

* Options can now be delcared with a ``custom_callback`` parameter. If
  set, this routine is called after the option is processed. This feature
  is now used by the standard options ``verbose`` and ``quiet`` so that
  setting one implicitly resets the other. (Ian Clatworthy)

* Rather than declaring a new option from scratch in order to provide
  custom help, a centrally registered option can be decorated using the
  new ``bzrlib.Option.custom_help`` routine. In particular, this routine
  is useful when declaring better help for the ``verbose`` and ``quiet``
  standard options as the base definition of these is now more complex
  than before thanks to their use of a custom callback. (Ian Clatworthy)

* Tree._iter_changes(specific_file=[]) now iterates through no files,
  instead of iterating through all files.  None is used to iterate through
  all files.  (Aaron Bentley)

* WorkingTree.revert() now accepts None to revert all files.  The use of
  [] to revert all files is deprecated.  (Aaron Bentley)


bzr 0.90
########

:Released: 2007-08-28

Improvements
************

* Documentation is now organized into multiple directories with a level
  added for different languages or locales. Added the Mini Tutorial
  and Quick Start Summary (en) documents from the Wiki, improving the
  content and readability of the former. Formatted NEWS as Release Notes
  complete with a Table of Conents, one heading per release. Moved the
  Developer Guide into the main document catalog and provided a link
  from the developer document catalog back to the main one.
  (Ian Clatworthy, Sabin Iacob, Alexander Belchenko)


API Changes
***********

* The static convenience method ``BzrDir.create_repository``
  is deprecated.  Callers should instead create a ``BzrDir`` instance
  and call ``create_repository`` on that.  (Martin Pool)


bzr 0.90rc1
###########

:Released: 2007-08-14

Bugfixes
********

* ``bzr init`` should connect to the remote location one time only.  We
  have been connecting several times because we forget to pass around the
  Transport object. This modifies ``BzrDir.create_branch_convenience``,
  so that we can give it the Transport we already have.
  (John Arbash Meinel, Vincent Ladeuil, #111702)

* Get rid of sftp connection cache (get rid of the FTP one too).
  (Vincent Ladeuil, #43731)

* bzr branch {local|remote} remote don't try to create a working tree
  anymore.
  (Vincent Ladeuil, #112173)

* All identified multiple connections for a single bzr command have been
  fixed. See bzrlib/tests/commands directory.
  (Vincent Ladeuil)

* ``bzr rm`` now does not insist on ``--force`` to delete files that
  have been renamed but not otherwise modified.  (Marius Kruger,
  #111664)

* ``bzr selftest --bench`` no longer emits deprecation warnings
  (Lukáš Lalinský)

* ``bzr status`` now honours FILE parameters for conflict lists
  (Aaron Bentley, #127606)

* ``bzr checkout`` now honours -r when reconstituting a working tree.
  It also honours -r 0.  (Aaron Bentley, #127708)

* ``bzr add *`` no more fails on Windows if working tree contains
  non-ascii file names. (Kuno Meyer, #127361)

* allow ``easy_install bzr`` runs without fatal errors.
  (Alexander Belchenko, #125521)

* Graph._filter_candidate_lca does not raise KeyError if a candidate
  is eliminated just before it would normally be examined.  (Aaron Bentley)

* SMTP connection failures produce a nice message, not a traceback.
  (Aaron Bentley)

Improvements
************

* Don't show "dots" progress indicators when run non-interactively, such
  as from cron.  (Martin Pool)

* ``info`` now formats locations more nicely and lists "submit" and
  "public" branches (Aaron Bentley)

* New ``pack`` command that will trigger database compression within
  the repository (Robert Collins)

* Implement ``_KnitIndex._load_data`` in a pyrex extension. The pyrex
  version is approximately 2-3x faster at parsing a ``.kndx`` file.
  Which yields a measurable improvement for commands which have to
  read from the repository, such as a 1s => 0.75s improvement in
  ``bzr diff`` when there are changes to be shown.  (John Arbash Meinel)

* Merge is now faster.  Depending on the scenario, it can be more than 2x
  faster. (Aaron Bentley)

* Give a clearer warning, and allow ``python setup.py install`` to
  succeed even if pyrex is not available.
  (John Arbash Meinel)

* ``DirState._read_dirblocks`` now has an optional Pyrex
  implementation. This improves the speed of any command that has to
  read the entire DirState. (``diff``, ``status``, etc, improve by
  about 10%).
  ``bisect_dirblocks`` has also been improved, which helps all
  ``_get_entry`` type calls (whenever we are searching for a
  particular entry in the in-memory DirState).
  (John Arbash Meinel)

* ``bzr pull`` and ``bzr push`` no longer do a complete walk of the
  branch revision history for ui display unless -v is supplied.
  (Robert Collins)

* ``bzr log -rA..B`` output shifted to the left margin if the log only
  contains merge revisions. (Kent Gibson)

* The ``plugins`` command is now public with improved help.
  (Ian Clatworthy)

* New bundle and merge directive formats are faster to generate, and

* Annotate merge now works when there are local changes. (Aaron Bentley)

* Commit now only shows the progress in terms of directories instead of
  entries. (Ian Clatworthy)

* Fix ``KnitRepository.get_revision_graph`` to not request the graph 2
  times. This makes ``get_revision_graph`` 2x faster. (John Arbash
  Meinel)

* Fix ``VersionedFile.get_graph()`` to avoid using
  ``set.difference_update(other)``, which has bad scaling when
  ``other`` is large. This improves ``VF.get_graph([version_id])`` for
  a 12.5k graph from 2.9s down to 200ms. (John Arbash Meinel)

* The ``--lsprof-file`` option now generates output for KCacheGrind if
  the file starts with ``callgrind.out``. This matches the default file
  filtering done by KCacheGrind's Open Dialog. (Ian Clatworthy)

* Fix ``bzr update`` to avoid an unnecessary
  ``branch.get_master_branch`` call, which avoids 1 extra connection
  to the remote server. (Partial fix for #128076, John Arbash Meinel)

* Log errors from the smart server in the trace file, to make debugging
  test failures (and live failures!) easier.  (Andrew Bennetts)

* The HTML version of the man page has been superceded by a more
  comprehensive manual called the Bazaar User Reference. This manual
  is completed generated from the online help topics. As part of this
  change, limited reStructuredText is now explicitly supported in help
  topics and command help with 'unnatural' markup being removed prior
  to display by the online help or inclusion in the man page.
  (Ian Clatworthy)

* HTML documentation now use files extension ``*.html``
  (Alexander Belchenko)

* The cache of ignore definitions is now cleared in WorkingTree.unlock()
  so that changes to .bzrignore aren't missed. (#129694, Daniel Watkins)

* ``bzr selftest --strict`` fails if there are any missing features or
  expected test failures. (Daniel Watkins, #111914)

* Link to registration survey added to README. (Ian Clatworthy)

* Windows standalone installer show link to registration survey
  when installation finished. (Alexander Belchenko)

Library API Breaks
******************

* Deprecated dictionary ``bzrlib.option.SHORT_OPTIONS`` removed.
  Options are now required to provide a help string and it must
  comply with the style guide by being one or more sentences with an
  initial capital and final period. (Martin Pool)

* KnitIndex.get_parents now returns tuples. (Robert Collins)

* Ancient unused ``Repository.text_store`` attribute has been removed.
  (Robert Collins)

* The ``bzrlib.pack`` interface has changed to use tuples of bytestrings
  rather than just bytestrings, making it easier to represent multiple
  element names. As this interface was not used by any internal facilities
  since it was introduced in 0.18 no API compatibility is being preserved.
  The serialised form of these packs is identical with 0.18 when a single
  element tuple is in use. (Robert Collins)

Internals
*********

* merge now uses ``iter_changes`` to calculate changes, which makes room for
  future performance increases.  It is also more consistent with other
  operations that perform comparisons, and reduces reliance on
  Tree.inventory.  (Aaron Bentley)

* Refactoring of transport classes connected to a remote server.
  ConnectedTransport is a new class that serves as a basis for all
  transports needing to connect to a remote server.  transport.split_url
  have been deprecated, use the static method on the object instead. URL
  tests have been refactored too.
  (Vincent Ladeuil)

* Better connection sharing for ConnectedTransport objects.
  transport.get_transport() now accepts a 'possible_transports' parameter.
  If a newly requested transport can share a connection with one of the
  list, it will.
  (Vincent Ladeuil)

* Most functions now accept ``bzrlib.revision.NULL_REVISION`` to indicate
  the null revision, and consider using ``None`` for this purpose
  deprecated.  (Aaron Bentley)

* New ``index`` module with abstract index functionality. This will be
  used during the planned changes in the repository layer. Currently the
  index layer provides a graph aware immutable index, a builder for the
  same index type to allow creating them, and finally a composer for
  such indices to allow the use of many indices in a single query. The
  index performance is not optimised, however the API is stable to allow
  development on top of the index. (Robert Collins)

* ``bzrlib.dirstate.cmp_by_dirs`` can be used to compare two paths by
  their directory sections. This is equivalent to comparing
  ``path.split('/')``, only without having to split the paths.
  This has a Pyrex implementation available.
  (John Arbash Meinel)

* New transport decorator 'unlistable+' which disables the list_dir
  functionality for testing.

* Deprecated ``change_entry`` in transform.py. (Ian Clatworthy)

* RevisionTree.get_weave is now deprecated.  Tree.plan_merge is now used
  for performing annotate-merge.  (Aaron Bentley)

* New EmailMessage class to create email messages. (Adeodato Simó)

* Unused functions on the private interface KnitIndex have been removed.
  (Robert Collins)

* New ``knit.KnitGraphIndex`` which provides a ``KnitIndex`` layered on top
  of a ``index.GraphIndex``. (Robert Collins)

* New ``knit.KnitVersionedFile.iter_parents`` method that allows querying
  the parents of many knit nodes at once, reducing round trips to the
  underlying index. (Robert Collins)

* Graph now has an is_ancestor method, various bits use it.
  (Aaron Bentley)

* The ``-Dhpss`` flag now includes timing information. As well as
  logging when a new connection is opened. (John Arbash Meinel)

* ``bzrlib.pack.ContainerWriter`` now returns an offset, length tuple to
  callers when inserting data, allowing generation of readv style access
  during pack creation, without needing a separate pass across the output
  pack to gather such details. (Robert Collins)

* ``bzrlib.pack.make_readv_reader`` allows readv based access to pack
  files that are stored on a transport. (Robert Collins)

* New ``Repository.has_same_location`` method that reports if two
  repository objects refer to the same repository (although with some risk
  of false negatives).  (Andrew Bennetts)

* InterTree.compare now passes require_versioned on correctly.
  (Marius Kruger)

* New methods on Repository - ``start_write_group``,
  ``commit_write_group``, ``abort_write_group`` and ``is_in_write_group`` -
  which provide a clean hook point for transactional Repositories - ones
  where all the data for a fetch or commit needs to be made atomically
  available in one step. This allows the write lock to remain while making
  a series of data insertions.  (e.g. data conversion). (Robert Collins)

* In ``bzrlib.knit`` the internal interface has been altered to use
  3-tuples (index, pos, length) rather than two-tuples (pos, length) to
  describe where data in a knit is, allowing knits to be split into
  many files. (Robert Collins)

* ``bzrlib.knit._KnitData`` split into cache management and physical access
  with two access classes - ``_PackAccess`` and ``_KnitAccess`` defined.
  The former provides access into a .pack file, and the latter provides the
  current production repository form of .knit files. (Robert Collins)

Testing
*******

* Remove selftest ``--clean-output``, ``--numbered-dirs`` and
  ``--keep-output`` options, which are obsolete now that tests
  are done within directories in $TMPDIR.  (Martin Pool)

* The SSH_AUTH_SOCK environment variable is now reset to avoid
  interaction with any running ssh agents.  (Jelmer Vernooij, #125955)

* run_bzr_subprocess handles parameters the same way as run_bzr:
  either a string or a list of strings should be passed as the first
  parameter.  Varargs-style parameters are deprecated. (Aaron Bentley)


bzr 0.18
########

:Released:  2007-07-17

Bugfixes
********

* Fix 'bzr add' crash under Win32 (Kuno Meyer)


bzr 0.18rc1
###########

:Released:  2007-07-10

Bugfixes
********

* Do not suppress pipe errors, etc. in non-display commands
  (Alexander Belchenko, #87178)

* Display a useful error message when the user requests to annotate
  a file that is not present in the specified revision.
  (James Westby, #122656)

* Commands that use status flags now have a reference to 'help
  status-flags'.  (Daniel Watkins, #113436)

* Work around python-2.4.1 inhability to correctly parse the
  authentication header.
  (Vincent Ladeuil, #121889)

* Use exact encoding for merge directives. (Adeodato Simó, #120591)

* Fix tempfile permissions error in smart server tar bundling under
  Windows. (Martin _, #119330)

* Fix detection of directory entries in the inventory. (James Westby)

* Fix handling of http code 400: Bad Request When issuing too many ranges.
  (Vincent Ladeuil, #115209)

* Issue a CONNECT request when connecting to an https server
  via a proxy to enable SSL tunneling.
  (Vincent Ladeuil, #120678)

* Fix ``bzr log -r`` to support selecting merge revisions, both
  individually and as part of revision ranges.
  (Kent Gibson, #4663)

* Don't leave cruft behind when failing to acquire a lockdir.
  (Martin Pool, #109169)

* Don't use the '-f' strace option during tests.
  (Vincent Ladeuil, #102019).

* Warn when setting ``push_location`` to a value that will be masked by
  locations.conf.  (Aaron Bentley, #122286)

* Fix commit ordering in corner case (Aaron Bentley, #94975)

*  Make annotate behave in a non-ASCII world (Adeodato Simó).

Improvements
************

* The --lsprof-file option now dumps a text rendering of the profiling
  information if the filename ends in ".txt". It will also convert the
  profiling information to a format suitable for KCacheGrind if the
  output filename ends in ".callgrind". Fixes to the lsprofcalltree
  conversion process by Jean Paul Calderone and Itamar were also merged.
  See http://ddaa.net/blog/python/lsprof-calltree. (Ian Clatworthy)

* ``info`` now defaults to non-verbose mode, displaying only paths and
  abbreviated format info.  ``info -v`` displays all the information
  formerly displayed by ``info``.  (Aaron Bentley, Adeodato Simó)

* ``bzr missing`` now has better option names ``--this`` and ``--other``.
  (Elliot Murphy)

* The internal ``weave-list`` command has become ``versionedfile-list``,
  and now lists knits as well as weaves.  (Aaron Bentley)

* Automatic merge base selection uses a faster algorithm that chooses
  better bases in criss-cross merge situations (Aaron Bentley)

* Progress reporting in ``commit`` has been improved. The various logical
  stages are now reported on as follows, namely:

  * Collecting changes [Entry x/y] - Stage n/m
  * Saving data locally - Stage n/m
  * Uploading data to master branch - Stage n/m
  * Updating the working tree - Stage n/m
  * Running post commit hooks - Stage n/m

  If there is no master branch, the 3rd stage is omitted and the total
  number of stages is adjusted accordingly.

  Each hook that is run after commit is listed with a name (as hooks
  can be slow it is useful feedback).
  (Ian Clatworthy, Robert Collins)

* Various operations that are now faster due to avoiding unnecessary
  topological sorts. (Aaron Bentley)

* Make merge directives robust against broken bundles. (Aaron Bentley)

* The lsprof filename note is emitted via trace.note(), not standard
  output.  (Aaron Bentley)

* ``bzrlib`` now exports explicit API compatibility information to assist
  library users and plugins. See the ``bzrlib.api`` module for details.
  (Robert Collins)

* Remove unnecessary lock probes when acquiring a lockdir.
  (Martin Pool)

* ``bzr --version`` now shows the location of the bzr log file, which
  is especially useful on Windows.  (Martin Pool)

* -D now supports hooks to get debug tracing of hooks (though its currently
  minimal in nature). (Robert Collins)

* Long log format reports deltas on merge revisions.
  (John Arbash Meinel, Kent Gibson)

* Make initial push over ftp more resilient. (John Arbash Meinel)

* Print a summary of changes for update just like pull does.
  (Daniel Watkins, #113990)

* Add a -Dhpss option to trace smart protocol requests and responses.
  (Andrew Bennetts)

Library API Breaks
******************

* Testing cleanups -
  ``bzrlib.repository.RepositoryTestProviderAdapter`` has been moved
  to ``bzrlib.tests.repository_implementations``;
  ``bzrlib.repository.InterRepositoryTestProviderAdapter`` has been moved
  to ``bzrlib.tests.interrepository_implementations``;
  ``bzrlib.transport.TransportTestProviderAdapter`` has moved to
  ``bzrlib.tests.test_transport_implementations``.
  ``bzrlib.branch.BranchTestProviderAdapter`` has moved to
  ``bzrlib.tests.branch_implementations``.
  ``bzrlib.bzrdir.BzrDirTestProviderAdapter`` has moved to
  ``bzrlib.tests.bzrdir_implementations``.
  ``bzrlib.versionedfile.InterVersionedFileTestProviderAdapter`` has moved
  to ``bzrlib.tests.interversionedfile_implementations``.
  ``bzrlib.store.revision.RevisionStoreTestProviderAdapter`` has moved to
  ``bzrlib.tests.revisionstore_implementations``.
  ``bzrlib.workingtree.WorkingTreeTestProviderAdapter`` has moved to
  ``bzrlib.tests.workingtree_implementations``.
  These changes are an API break in the testing infrastructure only.
  (Robert Collins)

* Relocate TestCaseWithRepository to be more central. (Robert Collins)

* ``bzrlib.add.smart_add_tree`` will no longer perform glob expansion on
  win32. Callers of the function should do this and use the new
  ``MutableTree.smart_add`` method instead. (Robert Collins)

* ``bzrlib.add.glob_expand_for_win32`` is now
  ``bzrlib.win32utils.glob_expand``.  (Robert Collins)

* ``bzrlib.add.FastPath`` is now private and moved to
  ``bzrlib.mutabletree._FastPath``. (Robert Collins, Martin Pool)

* ``LockDir.wait`` removed.  (Martin Pool)

* The ``SmartServer`` hooks API has changed for the ``server_started`` and
  ``server_stopped`` hooks. The first parameter is now an iterable of
  backing URLs rather than a single URL. This is to reflect that many
  URLs may map to the external URL of the server. E.g. the server interally
  may have a chrooted URL but also the local file:// URL will be at the
  same location. (Robert Collins)

Internals
*********

* New SMTPConnection class to unify email handling.  (Adeodato Simó)

* Fix documentation of BzrError. (Adeodato Simó)

* Make BzrBadParameter an internal error. (Adeodato Simó)

* Remove use of 'assert False' to raise an exception unconditionally.
  (Martin Pool)

* Give a cleaner error when failing to decode knit index entry.
  (Martin Pool)

* TreeConfig would mistakenly search the top level when asked for options
  from a section. It now respects the section argument and only
  searches the specified section. (James Westby)

* Improve ``make api-docs`` output. (John Arbash Meinel)

* Use os.lstat rather than os.stat for osutils.make_readonly and
  osutils.make_writeable. This makes the difftools plugin more
  robust when dangling symlinks are found. (Elliot Murphy)

* New ``-Dlock`` option to log (to ~/.bzr.log) information on when
  lockdirs are taken or released.  (Martin Pool)

* ``bzrlib`` Hooks are now nameable using ``Hooks.name_hook``. This
  allows a nicer UI when hooks are running as the current hook can
  be displayed. (Robert Collins)

* ``Transport.get`` has had its interface made more clear for ease of use.
  Retrieval of a directory must now fail with either 'PathError' at open
  time, or raise 'ReadError' on a read. (Robert Collins)

* New method ``_maybe_expand_globs`` on the ``Command`` class for
  dealing with unexpanded glob lists - e.g. on the win32 platform. This
  was moved from ``bzrlib.add._prepare_file_list``. (Robert Collins)

* ``bzrlib.add.smart_add`` and ``bzrlib.add.smart_add_tree`` are now
  deprecated in favour of ``MutableTree.smart_add``. (Robert Collins,
  Martin Pool)

* New method ``external_url`` on Transport for obtaining the url to
  hand to external processes. (Robert Collins)

* Teach windows installers to build pyrex/C extensions.
  (Alexander Belchenko)

Testing
*******

* Removed the ``--keep-output`` option from selftest and clean up test
  directories as they're used.  This reduces the IO load from
  running the test suite and cuts the time by about half.
  (Andrew Bennetts, Martin Pool)

* Add scenarios as a public attribute on the TestAdapter classes to allow
  modification of the generated scenarios before adaption and easier
  testing. (Robert Collins)

* New testing support class ``TestScenarioApplier`` which multiplies
  out a single teste by a list of supplied scenarios. (RobertCollins)

* Setting ``repository_to_test_repository`` on a repository_implementations
  test will cause it to be called during repository creation, allowing the
  testing of repository classes which are not based around the Format
  concept. For example a repository adapter can be tested in this manner,
  by altering the repository scenarios to include a scenario that sets this
  attribute during the test parameterisation in
  ``bzrlib.tests.repository.repository_implementations``. (Robert Collins)

* Clean up many of the APIs for blackbox testing of Bazaar.  The standard
  interface is now self.run_bzr.  The command to run can be passed as
  either a list of parameters, a string containing the command line, or
  (deprecated) varargs parameters.  (Martin Pool)

* The base TestCase now isolates tests from -D parameters by clearing
  ``debug.debug_flags`` and restores it afterwards. (Robert Collins)

* Add a relpath parameter to get_transport methods in test framework to
  avoid useless cloning.
  (Vincent Ladeuil, #110448)


bzr 0.17
########

:Released:  2007-06-18

Bugfixes
********

* Fix crash of commit due to wrong lookup of filesystem encoding.
  (Colin Watson, #120647)

* Revert logging just to stderr in commit as broke unicode filenames.
  (Aaron Bentley, Ian Clatworthy, #120930)


bzr 0.17rc1
###########

:Released:  2007-06-12

Notes When Upgrading
********************

* The kind() and is_executable() APIs on the WorkingTree interface no
  longer implicitly (read) locks and unlocks the tree. This *might*
  impact some plug-ins and tools using this part of the API. If you find
  an issue that may be caused by this change, please let us know,
  particularly the plug-in/tool maintainer. If encountered, the API
  fix is to surround kind() and is_executable() calls with lock_read()
  and unlock() like so::

    work_tree.lock_read()
    try:
        kind = work_tree.kind(...)
    finally:
        work_tree.unlock()

Internals
*********
* Rework of LogFormatter API to provide beginning/end of log hooks and to
  encapsulate the details of the revision to be logged in a LogRevision
  object.
  In long log formats, merge revision ids are only shown when --show-ids
  is specified, and are labelled "revision-id:", as per mainline
  revisions, instead of "merged:". (Kent Gibson)

* New ``BranchBuilder`` API which allows the construction of particular
  histories quickly. Useful for testing and potentially other applications
  too. (Robert Collins)

Improvements
************

* There are two new help topics, working-trees and repositories that
  attempt to explain these concepts. (James Westby, John Arbash Meinel,
  Aaron Bentley)

* Added ``bzr log --limit`` to report a limited number of revisions.
  (Kent Gibson, #3659)

* Revert does not try to preserve file contents that were originally
  produced by reverting to a historical revision.  (Aaron Bentley)

* ``bzr log --short`` now includes ``[merge]`` for revisions which
  have more than one parent. This is a small improvement to help
  understanding what changes have occurred
  (John Arbash Meinel, #83887)

* TreeTransform avoids many renames when contructing large trees,
  improving speed.  3.25x speedups have been observed for construction of
  kernel-sized-trees, and checkouts are 1.28x faster.  (Aaron Bentley)

* Commit on large trees is now faster. In my environment, a commit of
  a small change to the Mozilla tree (55k files) has dropped from
  66 seconds to 32 seconds. For a small tree of 600 files, commit of a
  small change is 33% faster. (Ian Clatworthy)

* New --create-prefix option to bzr init, like for push.  (Daniel Watkins,
  #56322)

Bugfixes
********

* ``bzr push`` should only connect to the remote location one time.
  We have been connecting 3 times because we forget to pass around
  the Transport object. This adds ``BzrDir.clone_on_transport()``, so
  that we can pass in the Transport that we already have.
  (John Arbash Meinel, #75721)

* ``DirState.set_state_from_inventory()`` needs to properly order
  based on split paths, not just string paths.
  (John Arbash Meinel, #115947)

* Let TestUIFactoy encode the password prompt with its own stdout.
  (Vincent Ladeuil, #110204)

* pycurl should take use the range header that takes the range hint
  into account.
  (Vincent Ladeuil, #112719)

* WorkingTree4.get_file_sha1 no longer raises an exception when invoked
  on a missing file.  (Aaron Bentley, #118186)

* WorkingTree.remove works correctly with tree references, and when pwd is
  not the tree root. (Aaron Bentley)

* Merge no longer fails when a file is renamed in one tree and deleted
  in the other. (Aaron Bentley, #110279)

* ``revision-info`` now accepts dotted revnos, doesn't require a tree,
  and defaults to the last revision (Matthew Fuller, #90048)

* Tests no longer fail when BZR_REMOTE_PATH is set in the environment.
  (Daniel Watkins, #111958)

* ``bzr branch -r revid:foo`` can be used to branch any revision in
  your repository. (Previously Branch6 only supported revisions in your
  mainline). (John Arbash Meinel, #115343)

bzr 0.16
########

:Released:  2007-05-07

Bugfixes
********

* Handle when you have 2 directories with similar names, but one has a
  hyphen. (``'abc'`` versus ``'abc-2'``). The WT4._iter_changes
  iterator was using direct comparison and ``'abc/a'`` sorts after
  ``'abc-2'``, but ``('abc', 'a')`` sorts before ``('abc-2',)``.
  (John Arbash Meinel, #111227)

* Handle when someone renames a file on disk without telling bzr.
  Previously we would report the first file as missing, but not show
  the new unknown file. (John Arbash Meinel, #111288)

* Avoid error when running hooks after pulling into or pushing from
  a branch bound to a smartserver branch.  (Martin Pool, #111968)

Improvements
************

* Move developer documentation to doc/developers/. This reduces clutter in
  the root of the source tree and allows HACKING to be split into multiple
  files. (Robert Collins, Alexander Belchenko)

* Clean up the ``WorkingTree4._iter_changes()`` internal loops as well as
  ``DirState.update_entry()``. This optimizes the core logic for ``bzr
  diff`` and ``bzr status`` significantly improving the speed of
  both. (John Arbash Meinel)

bzr 0.16rc2
###########

:Released:  2007-04-30

Bugfixes
********

* Handle the case when you delete a file, and then rename another file
  on top of it. Also handle the case of ``bzr rm --keep foo``. ``bzr
  status`` should show the removed file and an unknown file in its
  place. (John Arbash Meinel, #109993)

* Bundles properly read and write revision properties that have an
  empty value. And when the value is not ASCII.
  (John Arbash Meinel, #109613)

* Fix the bzr commit message to be in text mode.
  (Alexander Belchenko, #110901)

* Also handle when you rename a file and create a file where it used
  to be. (John Arbash Meinel, #110256)

* ``WorkingTree4._iter_changes`` should not descend into unversioned
  directories. (John Arbash Meinel, #110399)

bzr 0.16rc1
###########

:Released:  2007-04-26

Notes When Upgrading
********************

* ``bzr remove`` and ``bzr rm`` will now remove the working file, if
  it could be recovered again.
  This has been done for consistency with svn and the unix rm command.
  The old ``remove`` behaviour has been retained in the new option
  ``bzr remove --keep``, which will just stop versioning the file,
  but not delete it.
  ``bzr remove --force`` have been added which will always delete the
  files.
  ``bzr remove`` is also more verbose.
  (Marius Kruger, #82602)

Improvements
************

* Merge directives can now be supplied as input to `merge` and `pull`,
  like bundles can.  (Aaron Bentley)

* Sending the SIGQUIT signal to bzr, which can be done on Unix by
  pressing Control-Backslash, drops bzr into a debugger.  Type ``'c'``
  to continue.  This can be disabled by setting the environment variable
  ``BZR_SIGQUIT_PDB=0``.  (Martin Pool)

* selftest now supports --list-only to list tests instead of running
  them. (Ian Clatworthy)

* selftest now supports --exclude PATTERN (or -x PATTERN) to exclude
  tests with names that match that regular expression.
  (Ian Clatworthy, #102679)

* selftest now supports --randomize SEED to run tests in a random order.
  SEED is typically the value 'now' meaning 'use the current time'.
  (Ian Clatworthy, #102686)

* New option ``--fixes`` to commit, which stores bug fixing annotations as
  revision properties. Built-in support for Launchpad, Debian, Trac and
  Bugzilla bug trackers. (Jonathan Lange, James Henstridge, Robert Collins)

* New API, ``bzrlib.bugtracker.tracker_registry``, for adding support for
  other bug trackers to ``fixes``. (Jonathan Lange, James Henstridge,
  Robert Collins)

* ``selftest`` has new short options ``-f`` and ``-1``.  (Martin
  Pool)

* ``bzrlib.tsort.MergeSorter`` optimizations. Change the inner loop
  into using local variables instead of going through ``self._var``.
  Improves the time to ``merge_sort`` a 10k revision graph by
  approximately 40% (~700->400ms).  (John Arbash Meinel)

* ``make docs`` now creates a man page at ``man1/bzr.1`` fixing bug 107388.
  (Robert Collins)

* ``bzr help`` now provides cross references to other help topics using
  the _see_also facility on command classes. Likewise the bzr_man
  documentation, and the bzr.1 man page also include this information.
  (Robert Collins)

* Tags are now included in logs, that use the long log formatter.
  (Erik Bågfors, Alexander Belchenko)

* ``bzr help`` provides a clearer message when a help topic cannot be
  found. (Robert Collins, #107656)

* ``bzr help`` now accepts optional prefixes for command help. The help
  for all commands can now be found at ``bzr help commands/COMMANDNAME``
  as well as ``bzr help COMMANDNAME`` (which only works for commands
  where the name is not the same as a more general help topic).
  (Robert Collins)

* ``bzr help PLUGINNAME`` will now return the module docstring from the
  plugin PLUGINNAME. (Robert Collins, #50408)

* New help topic ``urlspec`` which lists the availables transports.
  (Goffredo Baroncelli)

* doc/server.txt updated to document the default bzr:// port
  and also update the blurb about the hpss' current status.
  (Robert Collins, #107125).

* ``bzr serve`` now listens on interface 0.0.0.0 by default, making it
  serve out to the local LAN (and anyone in the world that can reach the
  machine running ``bzr serve``. (Robert Collins, #98918)

* A new smart server protocol version has been added.  It prefixes requests
  and responses with an explicit version identifier so that future protocol
  revisions can be dealt with gracefully.  (Andrew Bennetts, Robert Collins)

* The bzr protocol version 2 indicates success or failure in every response
  without depending on particular commands encoding that consistently,
  allowing future client refactorings to be much more robust about error
  handling. (Robert Collins, Martin Pool, Andrew Bennetts)

* The smart protocol over HTTP client has been changed to always post to the
  same ``.bzr/smart`` URL under the original location when it can.  This allows
  HTTP servers to only have to pass URLs ending in .bzr/smart to the smart
  server handler, and not arbitrary ``.bzr/*/smart`` URLs.  (Andrew Bennetts)

* digest authentication is now supported for proxies and HTTP by the urllib
  based http implementation. Tested against Apache 2.0.55 and Squid
  2.6.5. Basic and digest authentication are handled coherently for HTTP
  and proxy: if the user is provided in the url (bzr command line for HTTP,
  proxy environment variables for proxies), the password is prompted for
  (only once). If the password is provided, it is taken into account. Once
  the first authentication is successful, all further authentication
  roundtrips are avoided by preventively setting the right authentication
  header(s).
  (Vincent Ladeuil).

Internals
*********

* bzrlib API compatability with 0.8 has been dropped, cleaning up some
  code paths. (Robert Collins)

* Change the format of chroot urls so that they can be safely manipulated
  by generic url utilities without causing the resulting urls to have
  escaped the chroot. A side effect of this is that creating a chroot
  requires an explicit action using a ChrootServer.
  (Robert Collins, Andrew Bennetts)

* Deprecate ``Branch.get_root_id()`` because branches don't have root ids,
  rather than fixing bug #96847.  (Aaron Bentley)

* ``WorkingTree.apply_inventory_delta`` provides a better alternative to
  ``WorkingTree._write_inventory``.  (Aaron Bentley)

* Convenience method ``TestCase.expectFailure`` ensures that known failures
  do not silently pass.  (Aaron Bentley)

* ``Transport.local_abspath`` now raises ``NotLocalUrl`` rather than
  ``TransportNotPossible``. (Martin Pool, Ian Clatworthy)

* New SmartServer hooks facility. There are two initial hooks documented
  in ``bzrlib.transport.smart.SmartServerHooks``. The two initial hooks allow
  plugins to execute code upon server startup and shutdown.
  (Robert Collins).

* SmartServer in standalone mode will now close its listening socket
  when it stops, rather than waiting for garbage collection. This primarily
  fixes test suite hangs when a test tries to connect to a shutdown server.
  It may also help improve behaviour when dealing with a server running
  on a specific port (rather than dynamically assigned ports).
  (Robert Collins)

* Move most SmartServer code into a new package, bzrlib/smart.
  bzrlib/transport/remote.py contains just the Transport classes that used
  to be in bzrlib/transport/smart.py.  (Andrew Bennetts)

* urllib http implementation avoid roundtrips associated with
  401 (and 407) errors once the authentication succeeds.
  (Vincent Ladeuil).

* urlib http now supports querying the user for a proxy password if
  needed. Realm is shown in the prompt for both HTTP and proxy
  authentication when the user is required to type a password.
  (Vincent Ladeuil).

* Renamed SmartTransport (and subclasses like SmartTCPTransport) to
  RemoteTransport (and subclasses to RemoteTCPTransport, etc).  This is more
  consistent with its new home in ``bzrlib/transport/remote.py``, and because
  it's not really a "smart" transport, just one that does file operations
  via remote procedure calls.  (Andrew Bennetts)

* The ``lock_write`` method of ``LockableFiles``, ``Repository`` and
  ``Branch`` now accept a ``token`` keyword argument, so that separate
  instances of those objects can share a lock if it has the right token.
  (Andrew Bennetts, Robert Collins)

* New method ``get_branch_reference`` on ``BzrDir`` allows the detection of
  branch references - which the smart server component needs.

* The Repository API ``make_working_trees`` is now permitted to return
  False when ``set_make_working_trees`` is not implemented - previously
  an unimplemented ``set_make_working_trees`` implied the result True
  from ``make_working_trees``. This has been changed to accomodate the
  smart server, where it does not make sense (at this point) to ever
  make working trees by default. (Robert Collins)

* Command objects can now declare related help topics by having _see_also
  set to a list of related topic. (Robert Collins)

* ``bzrlib.help`` now delegates to the Command class for Command specific
  help. (Robert Collins)

* New class ``TransportListRegistry``, derived from the Registry class, which
  simplifies tracking the available Transports. (Goffredo Baroncelli)

* New function ``Branch.get_revision_id_to_revno_map`` which will
  return a dictionary mapping revision ids to dotted revnos. Since
  dotted revnos are defined in the context of the branch tip, it makes
  sense to generate them from a ``Branch`` object.
  (John Arbash Meinel)

* Fix the 'Unprintable error' message display to use the repr of the
  exception that prevented printing the error because the str value
  for it is often not useful in debugging (e.g. KeyError('foo') has a
  str() of 'foo' but a repr of 'KeyError('foo')' which is much more
  useful. (Robert Collins)

* ``urlutils.normalize_url`` now unescapes unreserved characters, such as "~".
  (Andrew Bennetts)

Bugfixes
********

* Don't fail bundle selftest if email has 'two' embedded.
  (Ian Clatworthy, #98510)

* Remove ``--verbose`` from ``bzr bundle``. It didn't work anyway.
  (Robert Widhopf-Fenk, #98591)

* Remove ``--basis`` from the checkout/branch commands - it didn't work
  properly and is no longer beneficial.
  (Robert Collins, #53675, #43486)

* Don't produce encoding error when adding duplicate files.
  (Aaron Bentley)

* Fix ``bzr log <file>`` so it only logs the revisions that changed
  the file, and does it faster.
  (Kent Gibson, John Arbash Meinel, #51980, #69477)

* Fix ``InterDirstateTre._iter_changes`` to handle when we come across
  an empty versioned directory, which now has files in it.
  (John Arbash Meinel, #104257)

* Teach ``common_ancestor`` to shortcut when the tip of one branch is
  inside the ancestry of the other. Saves a lot of graph processing
  (with an ancestry of 16k revisions, ``bzr merge ../already-merged``
  changes from 2m10s to 13s).  (John Arbash Meinel, #103757)

* Fix ``show_diff_trees`` to handle the case when a file is modified,
  and the containing directory is renamed. (The file path is different
  in this versus base, but it isn't marked as a rename).
  (John Arbash Meinel, #103870)

* FTP now works even when the FTP server does not support atomic rename.
  (Aaron Bentley, #89436)

* Correct handling in bundles and merge directives of timezones with
  that are not an integer number of hours offset from UTC.  Always
  represent the epoch time in UTC to avoid problems with formatting
  earlier times on win32.  (Martin Pool, Alexander Belchenko, John
  Arbash Meinel)

* Typo in the help for ``register-branch`` fixed. (Robert Collins, #96770)

* "dirstate" and "dirstate-tags" formats now produce branches compatible
  with old versions of bzr. (Aaron Bentley, #107168))

* Handle moving a directory when children have been added, removed,
  and renamed. (John Arbash Meinel, #105479)

* Don't preventively use basic authentication for proxy before receiving a
  407 error. Otherwise people willing to use other authentication schemes
  may expose their password in the clear (or nearly). This add one
  roundtrip in case basic authentication should be used, but plug the
  security hole.
  (Vincent Ladeuil)

* Handle http and proxy digest authentication.
  (Vincent Ladeuil, #94034).

Testing
*******

* Added ``bzrlib.strace.strace`` which will strace a single callable and
  return a StraceResult object which contains just the syscalls involved
  in running it. (Robert Collins)

* New test method ``reduceLockdirTimeout`` to drop the default (ui-centric)
  default time down to one suitable for tests. (Andrew Bennetts)

* Add new ``vfs_transport_factory`` attribute on tests which provides the
  common vfs backing for both the readonly and readwrite transports.
  This allows the RemoteObject tests to back onto local disk or memory,
  and use the existing ``transport_server`` attribute all tests know about
  to be the smart server transport. This in turn allows tests to
  differentiate between 'transport to access the branch', and
  'transport which is a VFS' - which matters in Remote* tests.
  (Robert Collins, Andrew Bennetts)

* The ``make_branch_and_tree`` method for tests will now create a
  lightweight checkout for the tree if the ``vfs_transport_factory`` is not
  a LocalURLServer. (Robert Collins, Andrew Bennetts)

* Branch implementation tests have been audited to ensure that all urls
  passed to Branch APIs use proper urls, except when local-disk paths
  are intended. This is so that tests correctly access the test transport
  which is often not equivalent to local disk in Remote* tests. As part
  of this many tests were adjusted to remove dependencies on local disk
  access.
  (Robert Collins, Andrew Bennetts)

* Mark bzrlib.tests and bzrlib.tests.TestUtil as providing assertFOO helper
  functions by adding a ``__unittest`` global attribute. (Robert Collins,
  Andrew Bennetts, Martin Pool, Jonathan Lange)

* Refactored proxy and authentication handling to simplify the
  implementation of new auth schemes for both http and proxy.
  (Vincent Ladeuil)

bzr 0.15
########

:Released: 2007-04-01

Bugfixes
********

* Handle incompatible repositories as a user issue when fetching.
  (Aaron Bentley)

* Don't give a recommendation to upgrade when branching or
  checking out a branch that contains an old-format working tree.
  (Martin Pool)

bzr 0.15rc3
###########

:Released:  2007-03-26

Changes
*******

* A warning is now displayed when opening working trees in older
  formats, to encourage people to upgrade to WorkingTreeFormat4.
  (Martin Pool)

Improvements
************

* HTTP redirections are now taken into account when a branch (or a
  bundle) is accessed for the first time. A message is issued at each
  redirection to inform the user. In the past, http redirections were
  silently followed for each request which significantly degraded the
  performances. The http redirections are not followed anymore by
  default, instead a RedirectRequested exception is raised. For bzrlib
  users needing to follow http redirections anyway,
  ``bzrlib.transport.do_catching_redirections`` provide an easy transition
  path.  (vila)

Internals
*********

* Added ``ReadLock.temporary_write_lock()`` to allow upgrading an OS read
  lock to an OS write lock. Linux can do this without unlocking, Win32
  needs to unlock in between. (John Arbash Meinel)

* New parameter ``recommend_upgrade`` to ``BzrDir.open_workingtree``
  to silence (when false) warnings about opening old formats.
  (Martin Pool)

* Fix minor performance regression with bzr-0.15 on pre-dirstate
  trees. (We were reading the working inventory too many times).
  (John Arbash Meinel)

* Remove ``Branch.get_transaction()`` in favour of a simple cache of
  ``revision_history``.  Branch subclasses should override
  ``_gen_revision_history`` rather than ``revision_history`` to make use of
  this cache, and call ``_clear_revision_history_cache`` and
  ``_cache_revision_history`` at appropriate times. (Andrew Bennetts)

Bugfixes
********

* Take ``smtp_server`` from user config into account.
  (vila, #92195)

* Restore Unicode filename handling for versioned and unversioned files.
  (John Arbash Meinel, #92608)

* Don't fail during ``bzr commit`` if a file is marked removed, and
  the containing directory is auto-removed.  (John Arbash Meinel, #93681)

* ``bzr status FILENAME`` failed on Windows because of an uncommon
  errno. (``ERROR_DIRECTORY == 267 != ENOTDIR``).
  (Wouter van Heyst, John Arbash Meinel, #90819)

* ``bzr checkout source`` should create a local branch in the same
  format as source. (John Arbash Meinel, #93854)

* ``bzr commit`` with a kind change was failing to update the
  last-changed-revision for directories.  The
  InventoryDirectory._unchanged only looked at the ``parent_id`` and name,
  ignoring the fact that the kind could have changed, too.
  (John Arbash Meinel, #90111)

* ``bzr mv dir/subdir other`` was incorrectly updating files inside
  the directory. So that there was a chance it would break commit,
  etc. (John Arbash Meinel, #94037)

* Correctly handles mutiple permanent http redirections.
  (vila, #88780)

bzr 0.15rc2
###########

:Released:  2007-03-14

Notes When Upgrading
********************

* Release 0.15rc2 of bzr changes the ``bzr init-repo`` command to
  default to ``--trees`` instead of ``--no-trees``.
  Existing shared repositories are not affected.

Improvements
************

* New ``merge-directive`` command to generate machine- and human-readable
  merge requests.  (Aaron Bentley)

* New ``submit:`` revision specifier makes it easy to diff against the
  common ancestor with the submit location (Aaron Bentley)

* Added support for Putty's SSH implementation. (Dmitry Vasiliev)

* Added ``bzr status --versioned`` to report only versioned files,
  not unknowns. (Kent Gibson)

* Merge now autodetects the correct line-ending style for its conflict
  markers.  (Aaron Bentley)

Internals
*********

* Refactored SSH vendor registration into SSHVendorManager class.
  (Dmitry Vasiliev)

Bugfixes
********

* New ``--numbered-dirs`` option to ``bzr selftest`` to use
  numbered dirs for TestCaseInTempDir. This is default behavior
  on Windows. Anyone can force named dirs on Windows
  with ``--no-numbered-dirs``. (Alexander Belchenko)

* Fix ``RevisionSpec_revid`` to handle the Unicode strings passed in
  from the command line. (Marien Zwart, #90501)

* Fix ``TreeTransform._iter_changes`` when both the source and
  destination are missing. (Aaron Bentley, #88842)

* Fix commit of merges with symlinks in dirstate trees.
  (Marien Zwart)

* Switch the ``bzr init-repo`` default from --no-trees to --trees.
  (Wouter van Heyst, #53483)


bzr 0.15rc1
###########

:Released:  2007-03-07

Surprises
*********

* The default disk format has changed. Please run 'bzr upgrade' in your
  working trees to upgrade. This new default is compatible for network
  operations, but not for local operations. That is, if you have two
  versions of bzr installed locally, after upgrading you can only use the
  bzr 0.15 version. This new default does not enable tags or nested-trees
  as they are incompatible with bzr versions before 0.15 over the network.

* For users of bzrlib: Two major changes have been made to the working tree
  api in bzrlib. The first is that many methods and attributes, including
  the inventory attribute, are no longer valid for use until one of
  ``lock_read``/``lock_write``/``lock_tree_write`` has been called,
  and become invalid again after unlock is called. This has been done
  to improve performance and correctness as part of the dirstate
  development.
  (Robert Collins, John A Meinel, Martin Pool, and others).

* For users of bzrlib: The attribute 'tree.inventory' should be considered
  readonly. Previously it was possible to directly alter this attribute, or
  its contents, and have the tree notice this. This has been made
  unsupported - it may work in some tree formats, but in the newer dirstate
  format such actions will have no effect and will be ignored, or even
  cause assertions. All operations possible can still be carried out by a
  combination of the tree API, and the bzrlib.transform API. (Robert
  Collins, John A Meinel, Martin Pool, and others).

Improvements
************

* Support for OS Windows 98. Also .bzr.log on any windows system
  saved in My Documents folder. (Alexander Belchenko)

* ``bzr mv`` enhanced to support already moved files.
  In the past the mv command would have failed if the source file doesn't
  exist. In this situation ``bzr mv`` would now detect that the file has
  already moved and update the repository accordingly, if the target file
  does exist.
  A new option ``--after`` has been added so that if two files already
  exist, you could notify Bazaar that you have moved a (versioned) file
  and replaced it with another. Thus in this case ``bzr move --after``
  will only update the Bazaar identifier.
  (Steffen Eichenberg, Marius Kruger)

* ``ls`` now works on treeless branches and remote branches.
  (Aaron Bentley)

* ``bzr help global-options`` describes the global options.
  (Aaron Bentley)

* ``bzr pull --overwrite`` will now correctly overwrite checkouts.
  (Robert Collins)

* Files are now allowed to change kind (e.g. from file to symlink).
  Supported by ``commit``, ``revert`` and ``status``
  (Aaron Bentley)

* ``inventory`` and ``unknowns`` hidden in favour of ``ls``
  (Aaron Bentley)

* ``bzr help checkouts`` descibes what checkouts are and some possible
  uses of them. (James Westby, Aaron Bentley)

* A new ``-d`` option to push, pull and merge overrides the default
  directory.  (Martin Pool)

* Branch format 6: smaller, and potentially faster than format 5.  Supports
  ``append_history_only`` mode, where the log view and revnos do not change,
  except by being added to.  Stores policy settings in
  ".bzr/branch/branch.conf".

* ``append_only`` branches:  Format 6 branches may be configured so that log
  view and revnos are always consistent.  Either create the branch using
  "bzr init --append-revisions-only" or edit the config file as descriped
  in docs/configuration.txt.

* rebind: Format 6 branches retain the last-used bind location, so if you
  "bzr unbind", you can "bzr bind" to bind to the previously-selected
  bind location.

* Builtin tags support, created and deleted by the ``tag`` command and
  stored in the branch.  Tags can be accessed with the revisionspec
  ``-rtag:``, and listed with ``bzr tags``.  Tags are not versioned
  at present. Tags require a network incompatible upgrade. To perform this
  upgrade, run ``bzr upgrade --dirstate-tags`` in your branch and
  repositories. (Martin Pool)

* The ``bzr://`` transport now has a well-known port number, 4155,
  which it will use by default.  (Andrew Bennetts, Martin Pool)

* Bazaar now looks for user-installed plugins before looking for site-wide
  plugins. (Jonathan Lange)

* ``bzr resolve`` now detects and marks resolved text conflicts.
  (Aaron Bentley)

Internals
*********

* Internally revision ids and file ids are now passed around as utf-8
  bytestrings, rather than treating them as Unicode strings. This has
  performance benefits for Knits, since we no longer need to decode the
  revision id for each line of content, nor for each entry in the index.
  This will also help with the future dirstate format.
  (John Arbash Meinel)

* Reserved ids (any revision-id ending in a colon) are rejected by
  versionedfiles, repositories, branches, and working trees
  (Aaron Bentley)

* Minor performance improvement by not creating a ProgressBar for
  every KnitIndex we create. (about 90ms for a bzr.dev tree)
  (John Arbash Meinel)

* New easier to use Branch hooks facility. There are five initial hooks,
  all documented in bzrlib.branch.BranchHooks.__init__ - ``'set_rh'``,
  ``'post_push'``, ``'post_pull'``, ``'post_commit'``,
  ``'post_uncommit'``. These hooks fire after the matching operation
  on a branch has taken place, and were originally added for the
  branchrss plugin. (Robert Collins)

* New method ``Branch.push()`` which should be used when pushing from a
  branch as it makes performance and policy decisions to match the UI
  level command ``push``. (Robert Collins).

* Add a new method ``Tree.revision_tree`` which allows access to cached
  trees for arbitrary revisions. This allows the in development dirstate
  tree format to provide access to the callers to cached copies of
  inventory data which are cheaper to access than inventories from the
  repository.
  (Robert Collins, Martin Pool)

* New ``Branch.last_revision_info`` method, this is being done to allow
  optimization of requests for both the number of revisions and the last
  revision of a branch with smartservers and potentially future branch
  formats. (Wouter van Heyst, Robert Collins)

* Allow ``'import bzrlib.plugins.NAME'`` to work when the plugin NAME has not
  yet been loaded by ``load_plugins()``. This allows plugins to depend on each
  other for code reuse without requiring users to perform file-renaming
  gymnastics. (Robert Collins)

* New Repository method ``'gather_stats'`` for statistic data collection.
  This is expected to grow to cover a number of related uses mainly
  related to bzr info. (Robert Collins)

* Log formatters are now managed with a registry.
  ``log.register_formatter`` continues to work, but callers accessing
  the FORMATTERS dictionary directly will not.

* Allow a start message to be passed to the ``edit_commit_message``
  function.  This will be placed in the message offered to the user
  for editing above the separator. It allows a template commit message
  to be used more easily. (James Westby)

* ``GPGStrategy.sign()`` will now raise ``BzrBadParameterUnicode`` if
  you pass a Unicode string rather than an 8-bit string. Callers need
  to be updated to encode first. (John Arbash Meinel)

* Branch.push, pull, merge now return Result objects with information
  about what happened, rather than a scattering of various methods.  These
  are also passed to the post hooks.  (Martin Pool)

* File formats and architecture is in place for managing a forest of trees
  in bzr, and splitting up existing trees into smaller subtrees, and
  finally joining trees to make a larger tree. This is the first iteration
  of this support, and the user-facing aspects still require substantial
  work.  If you wish to experiment with it, use ``bzr upgrade
  --dirstate-with-subtree`` in your working trees and repositories.
  You can use the hidden commands ``split`` and ``join`` and to create
  and manipulate nested trees, but please consider using the nested-trees
  branch, which contains substantial UI improvements, instead.
  http://code.aaronbentley.com/bzr/bzrrepo/nested-trees/
  (Aaron Bentley, Martin Pool, Robert Collins).

Bugfixes
********

* ``bzr annotate`` now uses dotted revnos from the viewpoint of the
  branch, rather than the last changed revision of the file.
  (John Arbash Meinel, #82158)

* Lock operations no longer hang if they encounter a permission problem.
  (Aaron Bentley)

* ``bzr push`` can resume a push that was canceled before it finished.
  Also, it can push even if the target directory exists if you supply
  the ``--use-existing-dir`` flag.
  (John Arbash Meinel, #30576, #45504)

* Fix http proxy authentication when user and an optional
  password appears in the ``*_proxy`` vars. (Vincent Ladeuil,
  #83954).

* ``bzr log branch/file`` works for local treeless branches
  (Aaron Bentley, #84247)

* Fix problem with UNC paths on Windows 98. (Alexander Belchenko, #84728)

* Searching location of CA bundle for PyCurl in env variable
  (``CURL_CA_BUNDLE``), and on win32 along the PATH.
  (Alexander Belchenko, #82086)

* ``bzr init`` works with unicode argument LOCATION.
  (Alexander Belchenko, #85599)

* Raise ``DependencyNotPresent`` if pycurl do not support https.
  (Vincent Ladeuil, #85305)

* Invalid proxy env variables should not cause a traceback.
  (Vincent Ladeuil, #87765)

* Ignore patterns normalised to use '/' path separator.
  (Kent Gibson, #86451)

* bzr rocks. It sure does! Fix case. (Vincent Ladeuil, #78026)

* Fix bzrtools shelve command for removed lines beginning with "--"
  (Johan Dahlberg, #75577)

Testing
*******

* New ``--first`` option to ``bzr selftest`` to run specified tests
  before the rest of the suite.  (Martin Pool)


bzr 0.14
########

:Released:  2007-01-23

Improvements
************

* ``bzr help global-options`` describes the global options. (Aaron Bentley)

Bug Fixes
*********

* Skip documentation generation tests if the tools to do so are not
  available. Fixes running selftest for installled copies of bzr.
  (John Arbash Meinel, #80330)

* Fix the code that discovers whether bzr is being run from it's
  working tree to handle the case when it isn't but the directory
  it is in is below a repository. (James Westby, #77306)


bzr 0.14rc1
###########

:Released:  2007-01-16

Improvements
************

* New connection: ``bzr+http://`` which supports tunnelling the smart
  protocol over an HTTP connection. If writing is enabled on the bzr
  server, then you can write over the http connection.
  (Andrew Bennetts, John Arbash Meinel)

* Aliases now support quotation marks, so they can contain whitespace
  (Marius Kruger)

* PyCurlTransport now use a single curl object. By specifying explicitly
  the 'Range' header, we avoid the need to use two different curl objects
  (and two connections to the same server). (Vincent Ladeuil)

* ``bzr commit`` does not prompt for a message until it is very likely to
  succeed.  (Aaron Bentley)

* ``bzr conflicts`` now takes --text to list pathnames of text conflicts
  (Aaron Bentley)

* Fix ``iter_lines_added_or_present_in_versions`` to use a set instead
  of a list while checking if a revision id was requested. Takes 10s
  off of the ``fileids_affected_by_revision_ids`` time, which is 10s
  of the ``bzr branch`` time. Also improve ``fileids_...`` time by
  filtering lines with a regex rather than multiple ``str.find()``
  calls. (saves another 300ms) (John Arbash Meinel)

* Policy can be set for each configuration key. This allows keys to be
  inherited properly across configuration entries. For example, this
  should enable you to do::

    [/home/user/project]
    push_location = sftp://host/srv/project/
    push_location:policy = appendpath

  And then a branch like ``/home/user/project/mybranch`` should get an
  automatic push location of ``sftp://host/srv/project/mybranch``.
  (James Henstridge)

* Added ``bzr status --short`` to make status report svn style flags
  for each file.  For example::

    $ bzr status --short
    A  foo
    A  bar
    D  baz
    ?  wooley

* 'bzr selftest --clean-output' allows easily clean temporary tests
  directories without running tests. (Alexander Belchenko)

* ``bzr help hidden-commands`` lists all hidden commands. (Aaron Bentley)

* ``bzr merge`` now has an option ``--pull`` to fall back to pull if
  local is fully merged into remote. (Jan Hudec)

* ``bzr help formats`` describes available directory formats. (Aaron Bentley)

Internals
*********

* A few tweaks directly to ``fileids_affected_by_revision_ids`` to
  help speed up processing, as well allowing to extract unannotated
  lines. Between the two ``fileids_affected_by_revision_ids`` is
  improved by approx 10%. (John Arbash Meinel)

* Change Revision serialization to only write out millisecond
  resolution. Rather than expecting floating point serialization to
  preserve more resolution than we need. (Henri Weichers, Martin Pool)

* Test suite ends cleanly on Windows.  (Vincent Ladeuil)

* When ``encoding_type`` attribute of class Command is equal to 'exact',
  force sys.stdout to be a binary stream on Windows, and therefore
  keep exact line-endings (without LF -> CRLF conversion).
  (Alexander Belchenko)

* Single-letter short options are no longer globally declared.  (Martin
  Pool)

* Before using detected user/terminal encoding bzr should check
  that Python has corresponding codec. (Alexander Belchenko)

* Formats for end-user selection are provided via a FormatRegistry (Aaron Bentley)

Bug Fixes
*********

* ``bzr missing --verbose`` was showing adds/removals in the wrong
  direction. (John Arbash Meinel)

* ``bzr annotate`` now defaults to showing dotted revnos for merged
  revisions. It cuts them off at a depth of 12 characters, but you can
  supply ``--long`` to see the full number. You can also use
  ``--show-ids`` to display the original revision ids, rather than
  revision numbers and committer names. (John Arbash Meinel, #75637)

* bzr now supports Win32 UNC path (e.g. ``\HOST\path``.
  (Alexander Belchenko, #57869)

* Win32-specific: output of cat, bundle and diff commands don't mangle
  line-endings (Alexander Belchenko, #55276)

* Replace broken fnmatch based ignore pattern matching with custom pattern
  matcher.
  (Kent Gibson, Jan Hudec #57637)

* pycurl and urllib can detect short reads at different places. Update
  the test suite to test more cases. Also detect http error code 416
  which was raised for that specific bug. Also enhance the urllib
  robustness by detecting invalid ranges (and pycurl's one by detecting
  short reads during the initial GET). (Vincent Ladeuil, #73948)

* The urllib connection sharing interacts badly with urllib2
  proxy setting (the connections didn't go thru the proxy
  anymore). Defining a proper ProxyHandler solves the
  problem.  (Vincent Ladeuil, #74759)

* Use urlutils to generate relative URLs, not osutils
  (Aaron Bentley, #76229)

* ``bzr status`` in a readonly directory should work without giving
  lots of errors. (John Arbash Meinel, #76299)

* Mention the revisionspec topic for the revision option help.
  (Wouter van Heyst, #31663)

* Allow plugins import from zip archives.
  (Alexander Belchenko, #68124)


bzr 0.13
########

:Released:  2006-12-05

No changes from 0.13rc


bzr 0.13rc1
###########

:Released:  2006-11-27

Improvements
************

* New command ``bzr remove-tree`` allows the removal of the working
  tree from a branch.
  (Daniel Silverstone)

* urllib uses shared keep-alive connections, so http
  operations are substantially faster.
  (Vincent Ladeuil, #53654)

* ``bzr export`` allows an optional branch parameter, to export a bzr
  tree from some other url. For example:
  ``bzr export bzr.tar.gz http://bazaar-vcs.org/bzr/bzr.dev``
  (Daniel Silverstone)

* Added ``bzr help topics`` to the bzr help system. This gives a
  location for general information, outside of a specific command.
  This includes updates for ``bzr help revisionspec`` the first topic
  included. (Goffredo Baroncelli, John Arbash Meinel, #42714)

* WSGI-compatible HTTP smart server.  See ``doc/http_smart_server.txt``.
  (Andrew Bennetts)

* Knit files will now cache full texts only when the size of the
  deltas is as large as the size of the fulltext. (Or after 200
  deltas, whichever comes first). This has the most benefit on large
  files with small changes, such as the inventory for a large project.
  (eg For a project with 2500 files, and 7500 revisions, it changes
  the size of inventory.knit from 11MB to 5.4MB) (John Arbash Meinel)

Internals
*********

* New -D option given before the command line turns on debugging output
  for particular areas.  -Derror shows tracebacks on all errors.
  (Martin Pool)

* Clean up ``bzr selftest --benchmark bundle`` to correct an import,
  and remove benchmarks that take longer than 10min to run.
  (John Arbash Meinel)

* Use ``time.time()`` instead of ``time.clock()`` to decide on
  progress throttling. Because ``time.clock()`` is actually CPU time,
  so over a high-latency connection, too many updates get throttled.
  (John Arbash Meinel)

* ``MemoryTransport.list_dir()`` would strip the first character for
  files or directories in root directory. (John Arbash Meinel)

* New method ``get_branch_reference`` on 'BzrDir' allows the detection of
  branch references - which the smart server component needs.

* New ``ChrootTransportDecorator``, accessible via the ``chroot+`` url
  prefix.  It disallows any access to locations above a set URL.  (Andrew
  Bennetts)

Bug Fixes
*********

* Now ``_KnitIndex`` properly decode revision ids when loading index data.
  And optimize the knit index parsing code.
  (Dmitry Vasiliev, John Arbash Meinel)

* ``bzrlib/bzrdir.py`` was directly referencing ``bzrlib.workingtree``,
  without importing it. This prevented ``bzr upgrade`` from working
  unless a plugin already imported ``bzrlib.workingtree``
  (John Arbash Meinel, #70716)

* Suppress the traceback on invalid URLs (Vincent Ladeuil, #70803).

* Give nicer error message when an http server returns a 403
  error code. (Vincent Ladeuil, #57644).

* When a multi-range http GET request fails, try a single
  range one. If it fails too, forget about ranges. Remember that until
  the death of the transport and propagates that to the clones.
  (Vincent Ladeuil, #62276, #62029).

* Handles user/passwords supplied in url from command
  line (for the urllib implementation). Don't request already
  known passwords (Vincent Ladeuil, #42383, #44647, #48527)

* ``_KnitIndex.add_versions()`` dictionary compresses revision ids as they
  are added. This fixes bug where fetching remote revisions records
  them as full references rather than integers.
  (John Arbash Meinel, #64789)

* ``bzr ignore`` strips trailing slashes in patterns.
  Also ``bzr ignore`` rejects absolute paths. (Kent Gibson, #4559)

* ``bzr ignore`` takes multiple arguments. (Cheuksan Edward Wang, #29488)

* mv correctly handles paths that traverse symlinks.
  (Aaron Bentley, #66964)

* Give nicer looking error messages when failing to connect over ssh.
  (John Arbash Meinel, #49172)

* Pushing to a remote branch does not currently update the remote working
  tree. After a remote push, ``bzr status`` and ``bzr diff`` on the remote
  machine now show that the working tree is out of date.
  (Cheuksan Edward Wang #48136)

* Use patiencediff instead of difflib for determining deltas to insert
  into knits. This avoids the O(N^3) behavior of difflib. Patience
  diff should be O(N^2). (Cheuksan Edward Wang, #65714)

* Running ``bzr log`` on nonexistent file gives an error instead of the
  entire log history. (Cheuksan Edward Wang #50793)

* ``bzr cat`` can look up contents of removed or renamed files. If the
  pathname is ambiguous, i.e. the files in the old and new trees have
  different id's, the default is the file in the new tree. The user can
  use "--name-from-revision" to select the file in the old tree.
  (Cheuksan Edward Wang, #30190)

Testing
*******

* TestingHTTPRequestHandler really handles the Range header
  (previously it was ignoring it and returning the whole file,).

bzr 0.12
########

:Released:  2006-10-30

Internals
*********

* Clean up ``bzr selftest --benchmark bundle`` to correct an import,
  and remove benchmarks that take longer than 10min to run.
  (John Arbash Meinel)

bzr 0.12rc1
###########

:Released:  2006-10-23

Improvements
************

* ``bzr log`` now shows dotted-decimal revision numbers for all revisions,
  rather than just showing a decimal revision number for revisions on the
  mainline. These revision numbers are not yet accepted as input into bzr
  commands such as log, diff etc. (Robert Collins)

* revisions can now be specified using dotted-decimal revision numbers.
  For instance, ``bzr diff -r 1.2.1..1.2.3``. (Robert Collins)

* ``bzr help commands`` output is now shorter (Aaron Bentley)

* ``bzr`` now uses lazy importing to reduce the startup time. This has
  a moderate effect on lots of actions, especially ones that have
  little to do. For example ``bzr rocks`` time is down to 116ms from
  283ms. (John Arbash Meinel)

* New Registry class to provide name-to-object registry-like support,
  for example for schemes where plugins can register new classes to
  do certain tasks (e.g. log formatters). Also provides lazy registration
  to allow modules to be loaded on request.
  (John Arbash Meinel, Adeodato Simó)

API Incompatability
*******************

* LogFormatter subclasses show now expect the 'revno' parameter to
  show() to be a string rather than an int. (Robert Collins)

Internals
*********

* ``TestCase.run_bzr``, ``run_bzr_captured``, and ``run_bzr_subprocess``
  can take a ``working_dir='foo'`` parameter, which will change directory
  for the command. (John Arbash Meinel)

* ``bzrlib.lazy_regex.lazy_compile`` can be used to create a proxy
  around a regex, which defers compilation until first use.
  (John Arbash Meinel)

* ``TestCase.run_bzr_subprocess`` defaults to supplying the
  ``--no-plugins`` parameter to ensure test reproducability, and avoid
  problems with system-wide installed plugins. (John Arbash Meinel)

* Unique tree root ids are now supported. Newly created trees still
  use the common root id for compatibility with bzr versions before 0.12.
  (Aaron Bentley)

* ``WorkingTree.set_root_id(None)`` is now deprecated. Please
  pass in ``inventory.ROOT_ID`` if you want the default root id value.
  (Robert Collins, John Arbash Meinel)

* New method ``WorkingTree.flush()`` which will write the current memory
  inventory out to disk. At the same time, ``read_working_inventory`` will
  no longer trash the current tree inventory if it has been modified within
  the current lock, and the tree will now ``flush()`` automatically on
  ``unlock()``. ``WorkingTree.set_root_id()`` has been updated to take
  advantage of this functionality. (Robert Collins, John Arbash Meinel)

* ``bzrlib.tsort.merge_sorted`` now accepts ``generate_revnos``. This
  parameter will cause it to add another column to its output, which
  contains the dotted-decimal revno for each revision, as a tuple.
  (Robert Collins)

* ``LogFormatter.show_merge`` is deprecated in favour of
  ``LogFormatter.show_merge_revno``. (Robert Collins)

Bug Fixes
*********

* Avoid circular imports by creating a deprecated function for
  ``bzrlib.tree.RevisionTree``. Callers should have been using
  ``bzrlib.revisontree.RevisionTree`` anyway. (John Arbash Meinel,
  #66349)

* Don't use ``socket.MSG_WAITALL`` as it doesn't exist on all
  platforms. (Martin Pool, #66356)

* Don't require ``Content-Type`` in range responses. Assume they are a
  single range if ``Content-Type`` does not exist.
  (John Arbash Meinel, #62473)

* bzr branch/pull no longer complain about progress bar cleanup when
  interrupted during fetch.  (Aaron Bentley, #54000)

* ``WorkingTree.set_parent_trees()`` uses the trees to directly write
  the basis inventory, rather than going through the repository. This
  allows us to have 1 inventory read, and 2 inventory writes when
  committing a new tree. (John Arbash Meinel)

* When reverting, files that are not locally modified that do not exist
  in the target are deleted, not just unversioned (Aaron Bentley)

* When trying to acquire a lock, don't fail immediately. Instead, try
  a few times (up to 1 hour) before timing out. Also, report why the
  lock is unavailable (John Arbash Meinel, #43521, #49556)

* Leave HttpTransportBase daughter classes decides how they
  implement cloning. (Vincent Ladeuil, #61606)

* diff3 does not indicate conflicts on clean merge. (Aaron Bentley)

* If a commit fails, the commit message is stored in a file at the root of
  the tree for later commit. (Cheuksan Edward Wang, Stefan Metzmacher,
  #32054)

Testing
*******

* New test base class TestCaseWithMemoryTransport offers memory-only
  testing facilities: its not suitable for tests that need to mutate disk
  state, but most tests should not need that and should be converted to
  TestCaseWithMemoryTransport. (Robert Collins)

* ``TestCase.make_branch_and_memory_tree`` now takes a format
  option to set the BzrDir, Repository and Branch formats of the
  created objects. (Robert Collins, John Arbash Meinel)

bzr 0.11
########

:Released:  2006-10-02

* Smart server transport test failures on windows fixed. (Lukáš Lalinský).

bzr 0.11rc2
###########

:Released:  2006-09-27

Bug Fixes
*********

* Test suite hangs on windows fixed. (Andrew Bennets, Alexander Belchenko).

* Commit performance regression fixed. (Aaron Bentley, Robert Collins, John
  Arbash Meinel).

bzr 0.11rc1
###########

:Released:  2006-09-25

Improvements
************

* Knit files now wait to create their contents until the first data is
  added. The old code used to create an empty .knit and a .kndx with just
  the header. However, this caused a lot of extra round trips over sftp.
  This can change the time for ``bzr push`` to create a new remote branch
  from 160s down to 100s. This also affects ``bzr commit`` performance when
  adding new files, ``bzr commit`` on a new kernel-like tree drops from 50s
  down to 40s (John Arbash Meinel, #44692)

* When an entire subtree has been deleted, commit will now report that
  just the top of the subtree has been deleted, rather than reporting
  all the individual items. (Robert Collins)

* Commit performs one less XML parse. (Robert Collins)

* ``bzr checkout`` now operates on readonly branches as well
  as readwrite branches. This fixes bug #39542. (Robert Collins)

* ``bzr bind`` no longer synchronises history with the master branch.
  Binding should be followed by an update or push to synchronise the
  two branches. This is closely related to the fix for bug #39542.
  (Robert Collins)

* ``bzrlib.lazy_import.lazy_import`` function to create on-demand
  objects.  This allows all imports to stay at the global scope, but
  modules will not actually be imported if they are not used.
  (John Arbash Meinel)

* Support ``bzr://`` and ``bzr+ssh://`` urls to work with the new RPC-based
  transport which will be used with the upcoming high-performance smart
  server. The new command ``bzr serve`` will invoke bzr in server mode,
  which processes these requests. (Andrew Bennetts, Robert Collins, Martin
  Pool)

* New command ``bzr version-info`` which can be used to get a summary
  of the current state of the tree. This is especially useful as part
  of a build commands. See ``doc/version_info.txt`` for more information
  (John Arbash Meinel)

Bug Fixes
*********

* ``'bzr inventory [FILE...]'`` allows restricting the file list to a
  specific set of files. (John Arbash Meinel, #3631)

* Don't abort when annotating empty files (John Arbash Meinel, #56814)

* Add ``Stanza.to_unicode()`` which can be passed to another Stanza
  when nesting stanzas. Also, add ``read_stanza_unicode`` to handle when
  reading a nested Stanza. (John Arbash Meinel)

* Transform._set_mode() needs to stat the right file.
  (John Arbash Meinel, #56549)

* Raise WeaveFormatError rather than StopIteration when trying to read
  an empty Weave file. (John Arbash Meinel, #46871)

* Don't access e.code for generic URLErrors, only HTTPErrors have .code.
  (Vincent Ladeuil, #59835)

* Handle boundary="" lines properly to allow access through a Squid proxy.
  (John Arbash Meinel, #57723)

* revert now removes newly-added directories (Aaron Bentley, #54172)

* ``bzr upgrade sftp://`` shouldn't fail to upgrade v6 branches if there
  isn't a working tree. (David Allouche, #40679)

* Give nicer error messages when a user supplies an invalid --revision
  parameter. (John Arbash Meinel, #55420)

* Handle when LANG is not recognized by python. Emit a warning, but
  just revert to using 'ascii'. (John Arbash Meinel, #35392)

* Don't use ``preexec_fn`` on win32, as it is not supported by subprocess.
  (John Arbash Meinel)

* Skip specific tests when the dependencies aren't met. This includes
  some ``setup.py`` tests when ``python-dev`` is not available, and
  some tests that depend on paramiko. (John Arbash Meinel, Mattheiu Moy)

* Fallback to Paramiko properly, if no ``ssh`` executable exists on
  the system. (Andrew Bennetts, John Arbash Meinel)

* ``Branch.bind(other_branch)`` no longer takes a write lock on the
  other branch, and will not push or pull between the two branches.
  API users will need to perform a push or pull or update operation if they
  require branch synchronisation to take place. (Robert Collins, #47344)

* When creating a tarball or zipfile export, export unicode names as utf-8
  paths. This may not work perfectly on all platforms, but has the best
  chance of working in the common case. (John Arbash Meinel, #56816)

* When committing, only files that exist in working tree or basis tree
  may be specified (Aaron Bentley, #50793)

Portability
***********

* Fixes to run on Python 2.5 (Brian M. Carlson, Martin Pool, Marien Zwart)

Internals
*********

* TestCaseInTempDir now creates a separate directory for HOME, rather
  than having HOME set to the same location as the working directory.
  (John Arbash Meinel)

* ``run_bzr_subprocess()`` can take an optional ``env_changes={}`` parameter,
  which will update os.environ inside the spawned child. It also can
  take a ``universal_newlines=True``, which helps when checking the output
  of the command. (John Arbash Meinel)

* Refactor SFTP vendors to allow easier re-use when ssh is used.
  (Andrew Bennetts)

* ``Transport.list_dir()`` and ``Transport.iter_files_recursive()`` should always
  return urlescaped paths. This is now tested (there were bugs in a few
  of the transports) (Andrew Bennetts, David Allouche, John Arbash Meinel)

* New utility function ``symbol_versioning.deprecation_string``. Returns the
  formatted string for a callable, deprecation format pair. (Robert Collins)

* New TestCase helper applyDeprecated. This allows you to call a callable
  which is deprecated without it spewing to the screen, just by supplying
  the deprecation format string issued for it. (Robert Collins)

* Transport.append and Transport.put have been deprecated in favor of
  ``.append_bytes``, ``.append_file``, ``.put_bytes``, and
  ``.put_file``. This removes the ambiguity in what type of object the
  functions take.  ``Transport.non_atomic_put_{bytes,file}`` has also
  been added. Which works similarly to ``Transport.append()`` except for
  SFTP, it doesn't have a round trip when opening the file. Also, it
  provides functionality for creating a parent directory when trying
  to create a file, rather than raise NoSuchFile and forcing the
  caller to repeat their request.
  (John Arbash Meinel)

* WorkingTree has a new api ``unversion`` which allow the unversioning of
  entries by their file id. (Robert Collins)

* ``WorkingTree.pending_merges`` is deprecated.  Please use the
  ``get_parent_ids`` (introduced in 0.10) method instead. (Robert Collins)

* WorkingTree has a new ``lock_tree_write`` method which locks the branch for
  read rather than write. This is appropriate for actions which only need
  the branch data for reference rather than mutation. A new decorator
  ``needs_tree_write_lock`` is provided in the workingtree module. Like the
  ``needs_read_lock`` and ``needs_write_lock`` decorators this allows static
  declaration of the locking requirements of a function to ensure that
  a lock is taken out for casual scripts. (Robert Collins, #54107)

* All WorkingTree methods which write to the tree, but not to the branch
  have been converted to use ``needs_tree_write_lock`` rather than
  ``needs_write_lock``. Also converted is the revert, conflicts and tree
  transform modules. This provides a modest performance improvement on
  metadir style trees, due to the reduce lock-acquisition, and a more
  significant performance improvement on lightweight checkouts from
  remote branches, where trivial operations used to pay a significant
  penalty. It also provides the basis for allowing readonly checkouts.
  (Robert Collins)

* Special case importing the standard library 'copy' module. This shaves
  off 40ms of startup time, while retaining compatibility. See:
  ``bzrlib/inspect_for_copy.py`` for more details. (John Arbash Meinel)

* WorkingTree has a new parent class MutableTree which represents the
  specialisations of Tree which are able to be altered. (Robert Collins)

* New methods mkdir and ``put_file_bytes_non_atomic`` on MutableTree that
  mutate the tree and its contents. (Robert Collins)

* Transport behaviour at the root of the URL is now defined and tested.
  (Andrew Bennetts, Robert Collins)

Testing
*******

* New test helper classs MemoryTree. This is typically accessed via
  ``self.make_branch_and_memory_tree()`` in test cases. (Robert Collins)

* Add ``start_bzr_subprocess`` and ``stop_bzr_subprocess`` to allow test
  code to continue running concurrently with a subprocess of bzr.
  (Andrew Bennetts, Robert Collins)

* Add a new method ``Transport.get_smart_client()``. This is provided to
  allow upgrades to a richer interface than the VFS one provided by
  Transport. (Andrew Bennetts, Martin Pool)

bzr 0.10
########

:Released:  2006-08-29

Improvements
************
* 'merge' now takes --uncommitted, to apply uncommitted changes from a
  tree.  (Aaron Bentley)

* 'bzr add --file-ids-from' can be used to specify another path to use
  for creating file ids, rather than generating all new ones. Internally,
  the 'action' passed to ``smart_add_tree()`` can return ``file_ids`` that
  will be used, rather than having bzrlib generate new ones.
  (John Arbash Meinel, #55781)

* ``bzr selftest --benchmark`` now allows a ``--cache-dir`` parameter.
  This will cache some of the intermediate trees, and decrease the
  setup time for benchmark tests. (John Arbash Meinel)

* Inverse forms are provided for all boolean options.  For example,
  --strict has --no-strict, --no-recurse has --recurse (Aaron Bentley)

* Serialize out Inventories directly, rather than using ElementTree.
  Writing out a kernel sized inventory drops from 2s down to ~350ms.
  (Robert Collins, John Arbash Meinel)

Bug Fixes
*********

* Help diffutils 2.8.4 get along with binary tests (Marien Zwart: #57614)

* Change LockDir so that if the lock directory doesn't exist when
  ``lock_write()`` is called, an attempt will be made to create it.
  (John Arbash Meinel, #56974)

* ``bzr uncommit`` preserves pending merges. (John Arbash Meinel, #57660)

* Active FTP transport now works as intended. (ghozzy, #56472)

* Really fix mutter() so that it won't ever raise a UnicodeError.
  It means it is possible for ~/.bzr.log to contain non UTF-8 characters.
  But it is a debugging log, not a real user file.
  (John Arbash Meinel, #56947, #53880)

* Change Command handle to allow Unicode command and options.
  At present we cannot register Unicode command names, so we will get
  BzrCommandError('unknown command'), or BzrCommandError('unknown option')
  But that is better than a UnicodeError + a traceback.
  (John Arbash Meinel, #57123)

* Handle TZ=UTC properly when reading/writing revisions.
  (John Arbash Meinel, #55783, #56290)

* Use ``GPG_TTY`` to allow gpg --cl to work with gpg-agent in a pipeline,
  (passing text to sign in on stdin). (John Arbash Meinel, #54468)

* External diff does the right thing for binaries even in foreign
  languages. (John Arbash Meinel, #56307)

* Testament handles more cases when content is unicode. Specific bug was
  in handling of revision properties.
  (John Arbash Meinel, Holger Krekel, #54723)

* The bzr selftest was failing on installed versions due to a bug in a new
  test helper. (John Arbash Meinel, Robert Collins, #58057)

Internals
*********

* ``bzrlib.cache_utf8`` contains ``encode()`` and ``decode()`` functions
  which can be used to cache the conversion between utf8 and Unicode.
  Especially helpful for some of the knit annotation code, which has to
  convert revision ids to utf8 to annotate lines in storage.
  (John Arbash Meinel)

* ``setup.py`` now searches the filesystem to find all packages which
  need to be installed. This should help make the life of packagers
  easier. (John Arbash Meinel)

bzr 0.9.0
#########

:Released:  2006-08-11

Surprises
*********

* The hard-coded built-in ignore rules have been removed. There are
  now two rulesets which are enforced. A user global one in
  ``~/.bazaar/ignore`` which will apply to every tree, and the tree
  specific one '.bzrignore'.
  ``~/.bazaar/ignore`` will be created if it does not exist, but with
  a more conservative list than the old default.
  This fixes bugs with default rules being enforced no matter what.
  The old list of ignore rules from bzr is available by
  running 'bzr ignore --old-default-rules'.
  (Robert Collins, Martin Pool, John Arbash Meinel)

* 'branches.conf' has been changed to 'locations.conf', since it can apply
  to more locations than just branch locations.
  (Aaron Bentley)

Improvements
************

* The revision specifier "revno:" is extended to accept the syntax
  revno:N:branch. For example,
  revno:42:http://bazaar-vcs.org/bzr/bzr.dev/ means revision 42 in
  bzr.dev.  (Matthieu Moy)

* Tests updates to ensure proper URL handling, UNICODE support, and
  proper printing when the user's terminal encoding cannot display
  the path of a file that has been versioned.
  ``bzr branch`` can take a target URL rather than only a local directory.
  ``Branch.get_parent()/set_parent()`` now save a relative path if possible,
  and normalize the parent based on root, allowing access across
  different transports. (John Arbash Meinel, Wouter van Heyst, Martin Pool)
  (Malone #48906, #42699, #40675, #5281, #3980, #36363, #43689,
  #42517, #42514)

* On Unix, detect terminal width using an ioctl not just $COLUMNS.
  Use terminal width for single-line logs from ``bzr log --line`` and
  pending-merge display.  (Robert Widhopf-Fenk, Gustavo Niemeyer)
  (Malone #3507)

* On Windows, detect terminal width using GetConsoleScreenBufferInfo.
  (Alexander Belchenko)

* Speedup improvement for 'date:'-revision search. (Guillaume Pinot).

* Show the correct number of revisions pushed when pushing a new branch.
  (Robert Collins).

* 'bzr selftest' now shows a progress bar with the number of tests, and
  progress made. 'make check' shows tests in -v mode, to be more useful
  for the PQM status window. (Robert Collins).
  When using a progress bar, failed tests are printed out, rather than
  being overwritten by the progress bar until the suite finishes.
  (John Arbash Meinel)

* 'bzr selftest --benchmark' will run a new benchmarking selftest.
  'bzr selftest --benchmark --lsprof-timed' will use lsprofile to generate
  profile data for the individual profiled calls, allowing for fine
  grained analysis of performance.
  (Robert Collins, Martin Pool).

* 'bzr commit' shows a progress bar. This is useful for commits over sftp
  where commit can take an appreciable time. (Robert Collins)

* 'bzr add' is now less verbose in telling you what ignore globs were
  matched by files being ignored. Instead it just tells you how many
  were ignored (because you might reasonably be expecting none to be
  ignored). 'bzr add -v' is unchanged and will report every ignored
  file. (Robert Collins).

* ftp now has a test server if medusa is installed. As part of testing,
  ftp support has been improved, including support for supplying a
  non-standard port. (John Arbash Meinel).

* 'bzr log --line' shows the revision number, and uses only the
  first line of the log message (#5162, Alexander Belchenko;
  Matthieu Moy)

* 'bzr status' has had the --all option removed. The 'bzr ls' command
  should be used to retrieve all versioned files. (Robert Collins)

* 'bzr bundle OTHER/BRANCH' will create a bundle which can be sent
  over email, and applied on the other end, while maintaining ancestry.
  This bundle can be applied with either 'bzr merge' or 'bzr pull',
  the same way you would apply another branch.
  (John Arbash Meinel, Aaron Bentley)

* 'bzr whoami' can now be used to set your identity from the command line,
  for a branch or globally.  (Robey Pointer)

* 'bzr checkout' now aliased to 'bzr co', and 'bzr annotate' to 'bzr ann'.
  (Michael Ellerman)

* 'bzr revert DIRECTORY' now reverts the contents of the directory as well.
  (Aaron Bentley)

* 'bzr get sftp://foo' gives a better error when paramiko is not present.
  Also updates things like 'http+pycurl://' if pycurl is not present.
  (John Arbash Meinel) (Malone #47821, #52204)

* New env variable ``BZR_PROGRESS_BAR``, sets the default progress bar type.
  Can be set to 'none' or 'dummy' to disable the progress bar, 'dots' or
  'tty' to create the respective type. (John Arbash Meinel, #42197, #51107)

* Improve the help text for 'bzr diff' to explain what various options do.
  (John Arbash Meinel, #6391)

* 'bzr uncommit -r 10' now uncommits revisions 11.. rather than uncommitting
  revision 10. This makes -r10 more in line with what other commands do.
  'bzr uncommit' also now saves the pending merges of the revisions that
  were removed. So it is safe to uncommit after a merge, fix something,
  and commit again. (John Arbash Meinel, #32526, #31426)

* 'bzr init' now also works on remote locations.
  (Wouter van Heyst, #48904)

* HTTP support has been updated. When using pycurl we now support
  connection keep-alive, which reduces dns requests and round trips.
  And for both urllib and pycurl we support multi-range requests,
  which decreases the number of round-trips. Performance results for
  ``bzr branch http://bazaar-vcs.org/bzr/bzr.dev/`` indicate
  http branching is now 2-3x faster, and ``bzr pull`` in an existing
  branch is as much as 4x faster.
  (Michael Ellerman, Johan Rydberg, John Arbash Meinel, #46768)

* Performance improvements for sftp. Branching and pulling are now up to
  2x faster. Utilize paramiko.readv() support for async requests if it
  is available (paramiko > 1.6) (John Arbash Meinel)

Bug Fixes
*********

* Fix shadowed definition of TestLocationConfig that caused some
  tests not to run.
  (Erik Bågfors, Michael Ellerman, Martin Pool, #32587)

* Fix unnecessary requirement of sign-my-commits that it be run from
  a working directory.  (Martin Pool, Robert Collins)

* 'bzr push location' will only remember the push location if it succeeds
  in connecting to the remote location. (John Arbash Meinel, #49742)

* 'bzr revert' no longer toggles the executable bit on win32
  (John Arbash Meinel, #45010)

* Handle broken pipe under win32 correctly. (John Arbash Meinel)

* sftp tests now work correctly on win32 if you have a newer paramiko
  (John Arbash Meinel)

* Cleanup win32 test suite, and general cleanup of places where
  file handles were being held open. (John Arbash Meinel)

* When specifying filenames for 'diff -r x..y', the name of the file in the
  working directory can be used, even if its name is different in both x
  and y.

* File-ids containing single- or double-quotes are handled correctly by
  push. (Aaron Bentley, #52227)

* Normalize unicode filenames to ensure cross-platform consistency.
  (John Arbash Meinel, #43689)

* The argument parser can now handle '-' as an argument. Currently
  no code interprets it specially (it is mostly handled as a file named
  '-'). But plugins, and future operations can use it.
  (John Arbash meinel, #50984)

* Bundles can properly read binary files with a plain '\r' in them.
  (John Arbash Meinel, #51927)

* Tuning ``iter_entries()`` to be more efficient (John Arbash Meinel, #5444)

* Lots of win32 fixes (the test suite passes again).
  (John Arbash Meinel, #50155)

* Handle openbsd returning None for sys.getfilesystemencoding() (#41183)

* Support ftp APPE (append) to allow Knits to be used over ftp (#42592)

* Removals are only committed if they match the filespec (or if there is
  no filespec).  (#46635, Aaron Bentley)

* smart-add recurses through all supplied directories
  (John Arbash Meinel, #52578)

* Make the bundle reader extra lines before and after the bundle text.
  This allows you to parse an email with the bundle inline.
  (John Arbash Meinel, #49182)

* Change the file id generator to squash a little bit more. Helps when
  working with long filenames on windows. (Also helps for unicode filenames
  not generating hidden files). (John Arbash Meinel, #43801)

* Restore terminal mode on C-c while reading sftp password.  (#48923,
  Nicholas Allen, Martin Pool)

* Timestamps are rounded to 1ms, and revision entries can be recreated
  exactly. (John Arbash Meinel, Jamie Wilkinson, #40693)

* Branch.base has changed to a URL, but ~/.bazaar/locations.conf should
  use local paths, since it is user visible (John Arbash Meinel, #53653)

* ``bzr status foo`` when foo was unversioned used to cause a full delta
  to be generated (John Arbash Meinel, #53638)

* When reading revision properties, an empty value should be considered
  the empty string, not None (John Arbash Meinel, #47782)

* ``bzr diff --diff-options`` can now handle binary files being changed.
  Also, the output is consistent when --diff-options is not supplied.
  (John Arbash Meinel, #54651, #52930)

* Use the right suffixes for loading plugins (John Arbash Meinel, #51810)

* Fix ``Branch.get_parent()`` to handle the case when the parent is not
  accessible (John Arbash Meinel, #52976)

Internals
*********

* Combine the ignore rules into a single regex rather than looping over
  them to reduce the threshold where  N^2 behaviour occurs in operations
  like status. (Jan Hudec, Robert Collins).

* Appending to ``bzrlib.DEFAULT_IGNORE`` is now deprecated. Instead, use
  one of the add functions in bzrlib.ignores. (John Arbash Meinel)

* 'bzr push' should only push the ancestry of the current revision, not
  all of the history in the repository. This is especially important for
  shared repositories. (John Arbash Meinel)

* ``bzrlib.delta.compare_trees`` now iterates in alphabetically sorted order,
  rather than randomly walking the inventories. (John Arbash Meinel)

* Doctests are now run in temporary directories which are cleaned up when
  they finish, rather than using special ScratchDir/ScratchBranch objects.
  (Martin Pool)

* Split ``check`` into separate methods on the branch and on the repository,
  so that it can be specialized in ways that are useful or efficient for
  different formats.  (Martin Pool, Robert Collins)

* Deprecate ``Repository.all_revision_ids``; most methods don't really need
  the global revision graph but only that part leading up to a particular
  revision.  (Martin Pool, Robert Collins)

* Add a BzrDirFormat ``control_formats`` list which allows for control formats
  that do not use '.bzr' to store their data - i.e. '.svn', '.hg' etc.
  (Robert Collins, Jelmer Vernooij).

* ``bzrlib.diff.external_diff`` can be redirected to any file-like object.
  Uses subprocess instead of spawnvp.
  (James Henstridge, John Arbash Meinel, #4047, #48914)

* New command line option '--profile-imports', which will install a custom
  importer to log time to import modules and regex compilation time to
  sys.stderr (John Arbash Meinel)

* 'EmptyTree' is now deprecated, please use ``repository.revision_tree(None)``
  instead. (Robert Collins)

* "RevisionTree" is now in bzrlib/revisiontree.py. (Robert Collins)

bzr 0.8.2
#########

:Released:  2006-05-17

Bug Fixes
*********

* setup.py failed to install launchpad plugin.  (Martin Pool)

bzr 0.8.1
#########

:Released:  2006-05-16

Bug Fixes
*********

* Fix failure to commit a merge in a checkout.  (Martin Pool,
  Robert Collins, Erik Bågfors, #43959)

* Nicer messages from 'commit' in the case of renames, and correct
  messages when a merge has occured. (Robert Collins, Martin Pool)

* Separate functionality from assert statements as they are skipped in
  optimized mode of python. Add the same check to pending merges.
  (Olaf Conradi, #44443)

Changes
*******

* Do not show the None revision in output of bzr ancestry. (Olaf Conradi)

* Add info on standalone branches without a working tree.
  (Olaf Conradi, #44155)

* Fix bug in knits when raising InvalidRevisionId. (Olaf Conradi, #44284)

Changes
*******

* Make editor invocation comply with Debian Policy. First check
  environment variables VISUAL and EDITOR, then try editor from
  alternatives system. If that all fails, fall back to the pre-defined
  list of editors. (Olaf Conradi, #42904)

New Features
************

* New 'register-branch' command registers a public branch into
  Launchpad.net, where it can be associated with bugs, etc.
  (Martin Pool, Bjorn Tillenius, Robert Collins)

Internals
*********

* New public api in InventoryEntry - ``describe_change(old, new)`` which
  provides a human description of the changes between two old and
  new. (Robert Collins, Martin Pool)

Testing
*******

* Fix test case for bzr info in upgrading a standalone branch to metadir,
  uses bzrlib api now. (Olaf Conradi)

bzr 0.8
#######

:Released:  2006-05-08

Notes When Upgrading
********************

Release 0.8 of bzr introduces a new format for history storage, called
'knit', as an evolution of to the 'weave' format used in 0.7.  Local
and remote operations are faster using knits than weaves.  Several
operations including 'init', 'init-repo', and 'upgrade' take a
--format option that controls this.  Branching from an existing branch
will keep the same format.

It is possible to merge, pull and push between branches of different
formats but this is slower than moving data between homogenous
branches.  It is therefore recommended (but not required) that you
upgrade all branches for a project at the same time.  Information on
formats is shown by 'bzr info'.

bzr 0.8 now allows creation of 'repositories', which hold the history
of files and revisions for several branches.  Previously bzr kept all
the history for a branch within the .bzr directory at the root of the
branch, and this is still the default.  To create a repository, use
the new 'bzr init-repo' command.  Branches exist as directories under
the repository and contain just a small amount of information
indicating the current revision of the branch.

bzr 0.8 also supports 'checkouts', which are similar to in cvs and
subversion.  Checkouts are associated with a branch (optionally in a
repository), which contains all the historical information.  The
result is that a checkout can be deleted without losing any
already-committed revisions.  A new 'update' command is also available.

Repositories and checkouts are not supported with the 0.7 storage
format.  To use them you must upgrad to either knits, or to the
'metaweave' format, which uses weaves but changes the .bzr directory
arrangement.


Improvements
************

* sftp paths can now be relative, or local, according to the lftp
  convention. Paths now take the form::

      sftp://user:pass@host:port/~/relative/path
      or
      sftp://user:pass@host:port/absolute/path

* The FTP transport now tries to reconnect after a temporary
  failure. ftp put is made atomic. (Matthieu Moy)

* The FTP transport now maintains a pool of connections, and
  reuses them to avoid multiple connections to the same host (like
  sftp did). (Daniel Silverstone)

* The ``bzr_man.py`` file has been removed. To create the man page now,
  use ``./generate_docs.py man``. The new program can also create other files.
  Run ``python generate_docs.py --help`` for usage information.
  (Hans Ulrich Niedermann & James Blackwell).

* Man Page now gives full help (James Blackwell).
  Help also updated to reflect user config now being stored in .bazaar
  (Hans Ulrich Niedermann)

* It's now possible to set aliases in bazaar.conf (Erik Bågfors)

* Pull now accepts a --revision argument (Erik Bågfors)

* ``bzr re-sign`` now allows multiple revisions to be supplied on the command
  line. You can now use the following command to sign all of your old
  commits::

    find .bzr/revision-store// -name my@email-* \
      | sed 's/.*\/\/..\///' \
      | xargs bzr re-sign

* Upgrade can now upgrade over the network. (Robert Collins)

* Two new commands 'bzr checkout' and 'bzr update' allow for CVS/SVN-alike
  behaviour.  By default they will cache history in the checkout, but
  with --lightweight almost all data is kept in the master branch.
  (Robert Collins)

* 'revert' unversions newly-versioned files, instead of deleting them.

* 'merge' is more robust.  Conflict messages have changed.

* 'merge' and 'revert' no longer clobber existing files that end in '~' or
  '.moved'.

* Default log format can be set in configuration and plugins can register
  their own formatters. (Erik Bågfors)

* New 'reconcile' command will check branch consistency and repair indexes
  that can become out of sync in pre 0.8 formats. (Robert Collins,
  Daniel Silverstone)

* New 'bzr init --format' and 'bzr upgrade --format' option to control
  what storage format is created or produced.  (Robert Collins,
  Martin Pool)

* Add parent location to 'bzr info', if there is one.  (Olaf Conradi)

* New developer commands 'weave-list' and 'weave-join'.  (Martin Pool)

* New 'init-repository' command, plus support for repositories in 'init'
  and 'branch' (Aaron Bentley, Erik Bågfors, Robert Collins)

* Improve output of 'info' command. Show all relevant locations related to
  working tree, branch and repository. Use kibibytes for binary quantities.
  Fix off-by-one error in missing revisions of working tree.  Make 'info'
  work on branches, repositories and remote locations.  Show locations
  relative to the shared repository, if applicable.  Show locking status
  of locations.  (Olaf Conradi)

* Diff and merge now safely handle binary files. (Aaron Bentley)

* 'pull' and 'push' now normalise the revision history, so that any two
  branches with the same tip revision will have the same output from 'log'.
  (Robert Collins)

* 'merge' accepts --remember option to store parent location, like 'push'
  and 'pull'. (Olaf Conradi)

* bzr status and diff when files given as arguments do not exist
  in the relevant trees.  (Martin Pool, #3619)

* Add '.hg' to the default ignore list.  (Martin Pool)

* 'knit' is now the default disk format. This improves disk performance and
  utilization, increases incremental pull performance, robustness with SFTP
  and allows checkouts over SFTP to perform acceptably.
  The initial Knit code was contributed by Johan Rydberg based on a
  specification by Martin Pool.
  (Robert Collins, Aaron Bentley, Johan Rydberg, Martin Pool).

* New tool to generate all-in-one html version of the manual.  (Alexander
  Belchenko)

* Hitting CTRL-C while doing an SFTP push will no longer cause stale locks
  to be left in the SFTP repository. (Robert Collins, Martin Pool).

* New option 'diff --prefix' to control how files are named in diff
  output, with shortcuts '-p0' and '-p1' corresponding to the options for
  GNU patch.  (Alexander Belchenko, Goffredo Baroncelli, Martin Pool)

* Add --revision option to 'annotate' command.  (Olaf Conradi)

* If bzr shows an unexpected revision-history after pulling (perhaps due
  to a reweave) it can now be corrected by 'bzr reconcile'.
  (Robert Collins)

Changes
*******

* Commit is now verbose by default, and shows changed filenames and the
  new revision number.  (Robert Collins, Martin Pool)

* Unify 'mv', 'move', 'rename'.  (Matthew Fuller, #5379)

* 'bzr -h' shows help.  (Martin Pool, Ian Bicking, #35940)

* Make 'pull' and 'push' remember location on failure using --remember.
  (Olaf Conradi)

* For compatibility, make old format for using weaves inside metadir
  available as 'metaweave' format.  Rename format 'metadir' to 'default'.
  Clean up help for option --format in commands 'init', 'init-repo' and
  'upgrade'.  (Olaf Conradi)

Internals
*********

* The internal storage of history, and logical branch identity have now
  been split into Branch, and Repository. The common locking and file
  management routines are now in bzrlib.lockablefiles.
  (Aaron Bentley, Robert Collins, Martin Pool)

* Transports can now raise DependencyNotPresent if they need a library
  which is not installed, and then another implementation will be
  tried.  (Martin Pool)

* Remove obsolete (and no-op) `decode` parameter to `Transport.get`.
  (Martin Pool)

* Using Tree Transform for merge, revert, tree-building

* WorkingTree.create, Branch.create, ``WorkingTree.create_standalone``,
  Branch.initialize are now deprecated. Please see ``BzrDir.create_*`` for
  replacement API's. (Robert Collins)

* New BzrDir class represents the .bzr control directory and manages
  formatting issues. (Robert Collins)

* New repository.InterRepository class encapsulates Repository to
  Repository actions and allows for clean selection of optimised code
  paths. (Robert Collins)

* ``bzrlib.fetch.fetch`` and ``bzrlib.fetch.greedy_fetch`` are now
  deprecated, please use ``branch.fetch`` or ``repository.fetch``
  depending on your needs. (Robert Collins)

* deprecated methods now have a ``is_deprecated`` flag on them that can
  be checked, if you need to determine whether a given callable is
  deprecated at runtime. (Robert Collins)

* Progress bars are now nested - see
  ``bzrlib.ui.ui_factory.nested_progress_bar``.
  (Robert Collins, Robey Pointer)

* New API call ``get_format_description()`` for each type of format.
  (Olaf Conradi)

* Changed ``branch.set_parent()`` to accept None to remove parent.
  (Olaf Conradi)

* Deprecated BzrError AmbiguousBase.  (Olaf Conradi)

* WorkingTree.branch is now a read only property.  (Robert Collins)

* bzrlib.ui.text.TextUIFactory now accepts a ``bar_type`` parameter which
  can be None or a factory that will create a progress bar. This is
  useful for testing or for overriding the bzrlib.progress heuristic.
  (Robert Collins)

* New API method ``get_physical_lock_status()`` to query locks present on a
  transport.  (Olaf Conradi)

* Repository.reconcile now takes a thorough keyword parameter to allow
  requesting an indepth reconciliation, rather than just a data-loss
  check. (Robert Collins)

* ``bzrlib.ui.ui_factory protocol`` now supports ``get_boolean`` to prompt
  the user for yes/no style input. (Robert Collins)

Testing
*******

* SFTP tests now shortcut the SSH negotiation, reducing test overhead
  for testing SFTP protocol support. (Robey Pointer)

* Branch formats are now tested once per implementation (see ``bzrlib.
  tests.branch_implementations``. This is analagous to the transport
  interface tests, and has been followed up with working tree,
  repository and BzrDir tests. (Robert Collins)

* New test base class TestCaseWithTransport provides a transport aware
  test environment, useful for testing any transport-interface using
  code. The test suite option --transport controls the transport used
  by this class (when its not being used as part of implementation
  contract testing). (Robert Collins)

* Close logging handler on disabling the test log. This will remove the
  handler from the internal list inside python's logging module,
  preventing shutdown from closing it twice.  (Olaf Conradi)

* Move test case for uncommit to blackbox tests.  (Olaf Conradi)

* ``run_bzr`` and ``run_bzr_captured`` now accept a 'stdin="foo"'
  parameter which will provide String("foo") to the command as its stdin.

bzr 0.7
#######

:Released: 2006-01-09

Changes
*******

* .bzrignore is excluded from exports, on the grounds that it's a bzr
  internal-use file and may not be wanted.  (Jamie Wilkinson)

* The "bzr directories" command were removed in favor of the new
  --kind option to the "bzr inventory" command.  To list all
  versioned directories, now use "bzr inventory --kind directory".
  (Johan Rydberg)

* Under Windows configuration directory is now ``%APPDATA%\bazaar\2.0``
  by default. (John Arbash Meinel)

* The parent of Bzr configuration directory can be set by ``BZR_HOME``
  environment variable. Now the path for it is searched in ``BZR_HOME``,
  then in HOME. Under Windows the order is: ``BZR_HOME``, ``APPDATA``
  (usually points to ``C:\Documents and Settings\User Name\Application Data``),
  ``HOME``. (John Arbash Meinel)

* Plugins with the same name in different directories in the bzr plugin
  path are no longer loaded: only the first successfully loaded one is
  used. (Robert Collins)

* Use systems' external ssh command to open connections if possible.
  This gives better integration with user settings such as ProxyCommand.
  (James Henstridge)

* Permissions on files underneath .bzr/ are inherited from the .bzr
  directory. So for a shared repository, simply doing 'chmod -R g+w .bzr/'
  will mean that future file will be created with group write permissions.

* configure.in and config.guess are no longer in the builtin default
  ignore list.

* '.sw[nop]' pattern ignored, to ignore vim swap files for nameless
  files.  (John Arbash Meinel, Martin Pool)

Improvements
************

* "bzr INIT dir" now initializes the specified directory, and creates
  it if it does not exist.  (John Arbash Meinel)

* New remerge command (Aaron Bentley)

* Better zsh completion script.  (Steve Borho)

* 'bzr diff' now returns 1 when there are changes in the working
  tree. (Robert Collins)

* 'bzr push' now exists and can push changes to a remote location.
  This uses the transport infrastructure, and can store the remote
  location in the ~/.bazaar/branches.conf configuration file.
  (Robert Collins)

* Test directories are only kept if the test fails and the user requests
  that they be kept.

* Tweaks to short log printing

* Added branch nicks, new nick command, printing them in log output.
  (Aaron Bentley)

* If ``$BZR_PDB`` is set, pop into the debugger when an uncaught exception
  occurs.  (Martin Pool)

* Accept 'bzr resolved' (an alias for 'bzr resolve'), as this is
  the same as Subversion.  (Martin Pool)

* New ftp transport support (on ftplib), for ftp:// and aftp://
  URLs.  (Daniel Silverstone)

* Commit editor temporary files now start with ``bzr_log.``, to allow
  text editors to match the file name and set up appropriate modes or
  settings.  (Magnus Therning)

* Improved performance when integrating changes from a remote weave.
  (Goffredo Baroncelli)

* Sftp will attempt to cache the connection, so it is more likely that
  a connection will be reused, rather than requiring multiple password
  requests.

* bzr revno now takes an optional argument indicating the branch whose
  revno should be printed.  (Michael Ellerman)

* bzr cat defaults to printing the last version of the file.
  (Matthieu Moy, #3632)

* New global option 'bzr --lsprof COMMAND' runs bzr under the lsprof
  profiler.  (Denys Duchier)

* Faster commits by reading only the headers of affected weave files.
  (Denys Duchier)

* 'bzr add' now takes a --dry-run parameter which shows you what would be
  added, but doesn't actually add anything. (Michael Ellerman)

* 'bzr add' now lists how many files were ignored per glob.  add --verbose
  lists the specific files.  (Aaron Bentley)

* 'bzr missing' now supports displaying changes in diverged trees and can
  be limited to show what either end of the comparison is missing.
  (Aaron Bently, with a little prompting from Daniel Silverstone)

Bug Fixes
*********

* SFTP can walk up to the root path without index errors. (Robert Collins)

* Fix bugs in running bzr with 'python -O'.  (Martin Pool)

* Error when run with -OO

* Fix bug in reporting http errors that don't have an http error code.
  (Martin Pool)

* Handle more cases of pipe errors in display commands

* Change status to 3 for all errors

* Files that are added and unlinked before committing are completely
  ignored by diff and status

* Stores with some compressed texts and some uncompressed texts are now
  able to be used. (John A Meinel)

* Fix for bzr pull failing sometimes under windows

* Fix for sftp transport under windows when using interactive auth

* Show files which are both renamed and modified as such in 'bzr
  status' output.  (Daniel Silverstone, #4503)

* Make annotate cope better with revisions committed without a valid
  email address.  (Marien Zwart)

* Fix representation of tab characters in commit messages.
  (Harald Meland)

* List of plugin directories in ``BZR_PLUGIN_PATH`` environment variable is
  now parsed properly under Windows. (Alexander Belchenko)

* Show number of revisions pushed/pulled/merged. (Robey Pointer)

* Keep a cached copy of the basis inventory to speed up operations
  that need to refer to it.  (Johan Rydberg, Martin Pool)

* Fix bugs in bzr status display of non-ascii characters.
  (Martin Pool)

* Remove Makefile.in from default ignore list.
  (Tollef Fog Heen, Martin Pool, #6413)

* Fix failure in 'bzr added'.  (Nathan McCallum, Martin Pool)

Testing
*******

* Fix selftest asking for passwords when there are no SFTP keys.
  (Robey Pointer, Jelmer Vernooij)

* Fix selftest run with 'python -O'.  (Martin Pool)

* Fix HTTP tests under Windows. (John Arbash Meinel)

* Make tests work even if HOME is not set (Aaron Bentley)

* Updated ``build_tree`` to use fixed line-endings for tests which read
  the file cotents and compare. Make some tests use this to pass under
  Windows. (John Arbash Meinel)

* Skip stat and symlink tests under Windows. (Alexander Belchenko)

* Delay in selftest/testhashcash is now issued under win32 and Cygwin.
  (John Arbash Meinel)

* Use terminal width to align verbose test output.  (Martin Pool)

* Blackbox tests are maintained within the bzrlib.tests.blackbox directory.
  If adding a new test script please add that to
  ``bzrlib.tests.blackbox.__init__``. (Robert Collins)

* Much better error message if one of the test suites can't be
  imported.  (Martin Pool)

* Make check now runs the test suite twice - once with the default locale,
  and once with all locales forced to C, to expose bugs. This is not
  trivially done within python, so for now its only triggered by running
  Make check. Integrators and packagers who wish to check for full
  platform support should run 'make check' to test the source.
  (Robert Collins)

* Tests can now run TestSkipped if they can't execute for any reason.
  (Martin Pool) (NB: TestSkipped should only be raised for correctable
  reasons - see the wiki spec ImprovingBzrTestSuite).

* Test sftp with relative, absolute-in-homedir and absolute-not-in-homedir
  paths for the transport tests. Introduce blackbox remote sftp tests that
  test the same permutations. (Robert Collins, Robey Pointer)

* Transport implementation tests are now independent of the local file
  system, which allows tests for esoteric transports, and for features
  not available in the local file system. They also repeat for variations
  on the URL scheme that can introduce issues in the transport code,
  see bzrlib.transport.TransportTestProviderAdapter() for this.
  (Robert Collins).

* ``TestCase.build_tree`` uses the transport interface to build trees,
  pass in a transport parameter to give it an existing connection.
  (Robert Collins).

Internals
*********

* WorkingTree.pull has been split across Branch and WorkingTree,
  to allow Branch only pulls. (Robert Collins)

* ``commands.display_command`` now returns the result of the decorated
  function. (Robert Collins)

* LocationConfig now has a ``set_user_option(key, value)`` call to save
  a setting in its matching location section (a new one is created
  if needed). (Robert Collins)

* Branch has two new methods, ``get_push_location`` and
  ``set_push_location`` to respectively, get and set the push location.
  (Robert Collins)

* ``commands.register_command`` now takes an optional flag to signal that
  the registrant is planning to decorate an existing command. When
  given multiple plugins registering a command is not an error, and
  the original command class (whether built in or a plugin based one) is
  returned to the caller. There is a new error 'MustUseDecorated' for
  signalling when a wrapping command should switch to the original
  version. (Robert Collins)

* Some option parsing errors will raise 'BzrOptionError', allowing
  granular detection for decorating commands. (Robert Collins).

* ``Branch.read_working_inventory`` has moved to
  ``WorkingTree.read_working_inventory``. This necessitated changes to
  ``Branch.get_root_id``, and a move of ``Branch.set_inventory`` to
  WorkingTree as well. To make it clear that a WorkingTree cannot always
  be obtained ``Branch.working_tree()`` will raise
  ``errors.NoWorkingTree`` if one cannot be obtained. (Robert Collins)

* All pending merges operations from Branch are now on WorkingTree.
  (Robert Collins)

* The follow operations from Branch have moved to WorkingTree::

      add()
      commit()
      move()
      rename_one()
      unknowns()

  (Robert Collins)

* ``bzrlib.add.smart_add_branch`` is now ``smart_add_tree``. (Robert Collins)

* New "rio" serialization format, similar to rfc-822. (Martin Pool)

* Rename selftests to ``bzrlib.tests.test_foo``.  (John A Meinel, Martin
  Pool)

* ``bzrlib.plugin.all_plugins`` has been changed from an attribute to a
  query method. (Robert Collins)

* New options to read only the table-of-contents of a weave.
  (Denys Duchier)

* Raise NoSuchFile when someone tries to add a non-existant file.
  (Michael Ellerman)

* Simplify handling of DivergedBranches in ``cmd_pull()``.
  (Michael Ellerman)

* Branch.controlfile* logic has moved to lockablefiles.LockableFiles, which
  is exposed as ``Branch().control_files``. Also this has been altered with the
  controlfile pre/suffix replaced by simple method names like 'get' and
  'put'. (Aaron Bentley, Robert Collins).

* Deprecated functions and methods can now be marked as such using the
  ``bzrlib.symbol_versioning`` module. Marked method have their docstring
  updated and will issue a DeprecationWarning using the warnings module
  when they are used. (Robert Collins)

* ``bzrlib.osutils.safe_unicode`` now exists to provide parameter coercion
  for functions that need unicode strings. (Robert Collins)

bzr 0.6
#######

:Released: 2005-10-28

Improvements
************

* pull now takes --verbose to show you what revisions are added or removed
  (John A Meinel)

* merge now takes a --show-base option to include the base text in
  conflicts.
  (Aaron Bentley)

* The config files are now read using ConfigObj, so '=' should be used as
  a separator, not ':'.
  (Aaron Bentley)

* New 'bzr commit --strict' option refuses to commit if there are
  any unknown files in the tree.  To commit, make sure all files are
  either ignored, added, or deleted.  (Michael Ellerman)

* The config directory is now ~/.bazaar, and there is a single file
  ~/.bazaar/bazaar.conf storing email, editor and other preferences.
  (Robert Collins)

* 'bzr add' no longer takes a --verbose option, and a --quiet option
  has been added that suppresses all output.

* Improved zsh completion support in contrib/zsh, from Clint
  Adams.

* Builtin 'bzr annotate' command, by Martin Pool with improvements from
  Goffredo Baroncelli.

* 'bzr check' now accepts -v for verbose reporting, and checks for
  ghosts in the branch. (Robert Collins)

* New command 're-sign' which will regenerate the gpg signature for
  a revision. (Robert Collins)

* If you set ``check_signatures=require`` for a path in
  ``~/.bazaar/branches.conf`` then bzr will invoke your
  ``gpg_signing_command`` (defaults to gpg) and record a digital signature
  of your commit. (Robert Collins)

* New sftp transport, based on Paramiko.  (Robey Pointer)

* 'bzr pull' now accepts '--clobber' which will discard local changes
  and make this branch identical to the source branch. (Robert Collins)

* Just give a quieter warning if a plugin can't be loaded, and
  put the details in .bzr.log.  (Martin Pool)

* 'bzr branch' will now set the branch-name to the last component of the
  output directory, if one was supplied.

* If the option ``post_commit`` is set to one (or more) python function
  names (must be in the bzrlib namespace), then they will be invoked
  after the commit has completed, with the branch and ``revision_id`` as
  parameters. (Robert Collins)

* Merge now has a retcode of 1 when conflicts occur. (Robert Collins)

* --merge-type weave is now supported for file contents.  Tree-shape
  changes are still three-way based.  (Martin Pool, Aaron Bentley)

* 'bzr check' allows the first revision on revision-history to have
  parents - something that is expected for cheap checkouts, and occurs
  when conversions from baz do not have all history.  (Robert Collins).

* 'bzr merge' can now graft unrelated trees together, if your specify
  0 as a base. (Aaron Bentley)

* 'bzr commit branch' and 'bzr commit branch/file1 branch/file2' now work
  (Aaron Bentley)

* Add '.sconsign*' to default ignore list.  (Alexander Belchenko)

* 'bzr merge --reprocess' minimizes conflicts

Testing
*******

* The 'bzr selftest --pattern' option for has been removed, now
  test specifiers on the command line can be simple strings, or
  regexps, or both. (Robert Collins)

* Passing -v to selftest will now show the time each test took to
  complete, which will aid in analysing performance regressions and
  related questions. (Robert Collins)

* 'bzr selftest' runs all tests, even if one fails, unless '--one'
  is given. (Martin Pool)

* There is a new method for TestCaseInTempDir, assertFileEqual, which
  will check that a given content is equal to the content of the named
  file. (Robert Collins)

* Fix test suite's habit of leaving many temporary log files in $TMPDIR.
  (Martin Pool)

Internals
*********

* New 'testament' command and concept for making gpg-signatures
  of revisions that are not tied to a particular internal
  representation.  (Martin Pool).

* Per-revision properties ('revprops') as key-value associated
  strings on each revision created when the revision is committed.
  Intended mainly for the use of external tools.  (Martin Pool).

* Config options have moved from bzrlib.osutils to bzrlib.config.
  (Robert Collins)

* Improved command line option definitions allowing explanations
  for individual options, among other things.  Contributed by
  Magnus Therning.

* Config options have moved from bzrlib.osutils to bzrlib.config.
  Configuration is now done via the config.Config interface:
  Depending on whether you have a Branch, a Location or no information
  available, construct a ``*Config``, and use its ``signature_checking``,
  ``username`` and ``user_email`` methods. (Robert Collins)

* Plugins are now loaded under bzrlib.plugins, not bzrlib.plugin, and
  they are made available for other plugins to use. You should not
  import other plugins during the ``__init__`` of your plugin though, as
  no ordering is guaranteed, and the plugins directory is not on the
  python path. (Robert Collins)

* Branch.relpath has been moved to WorkingTree.relpath. WorkingTree no
  no longer takes an inventory, rather it takes an option branch
  parameter, and if None is given will open the branch at basedir
  implicitly. (Robert Collins)

* Cleaner exception structure and error reporting.  Suggested by
  Scott James Remnant.  (Martin Pool)

* Branch.remove has been moved to WorkingTree, which has also gained
  ``lock_read``, ``lock_write`` and ``unlock`` methods for convenience.
  (Robert Collins)

* Two decorators, ``needs_read_lock`` and ``needs_write_lock`` have been
  added to the branch module. Use these to cause a function to run in a
  read or write lock respectively. (Robert Collins)

* ``Branch.open_containing`` now returns a tuple (Branch, relative-path),
  which allows direct access to the common case of 'get me this file
  from its branch'. (Robert Collins)

* Transports can register using ``register_lazy_transport``, and they
  will be loaded when first used.  (Martin Pool)

* 'pull' has been factored out of the command as ``WorkingTree.pull()``.
  A new option to WorkingTree.pull has been added, clobber, which will
  ignore diverged history and pull anyway.
  (Robert Collins)

* config.Config has a ``get_user_option`` call that accepts an option name.
  This will be looked up in branches.conf and bazaar.conf as normal.
  It is intended that this be used by plugins to support options -
  options of built in programs should have specific methods on the config.
  (Robert Collins)

* ``merge.merge_inner`` now has tempdir as an optional parameter.
  (Robert Collins)

* Tree.kind is not recorded at the top level of the hierarchy, as it was
  missing on EmptyTree, leading to a bug with merge on EmptyTrees.
  (Robert Collins)

* ``WorkingTree.__del__`` has been removed, it was non deterministic and not
  doing what it was intended to. See ``WorkingTree.__init__`` for a comment
  about future directions. (Robert Collins/Martin Pool)

* bzrlib.transport.http has been modified so that only 404 urllib errors
  are returned as NoSuchFile. Other exceptions will propagate as normal.
  This allows debuging of actual errors. (Robert Collins)

* bzrlib.transport.Transport now accepts *ONLY* url escaped relative paths
  to apis like 'put', 'get' and 'has'. This is to provide consistent
  behaviour - it operates on url's only. (Robert Collins)

* Transports can register using ``register_lazy_transport``, and they
  will be loaded when first used.  (Martin Pool)

* ``merge_flex`` no longer calls ``conflict_handler.finalize()``, instead that
  is called by ``merge_inner``. This is so that the conflict count can be
  retrieved (and potentially manipulated) before returning to the caller
  of ``merge_inner``. Likewise 'merge' now returns the conflict count to the
  caller. (Robert Collins)

* ``revision.revision_graph`` can handle having only partial history for
  a revision - that is no revisions in the graph with no parents.
  (Robert Collins).

* New ``builtins.branch_files`` uses the standard ``file_list`` rules to
  produce a branch and a list of paths, relative to that branch
  (Aaron Bentley)

* New TestCase.addCleanup facility.

* New ``bzrlib.version_info`` tuple (similar to ``sys.version_info``),
  which can be used by programs importing bzrlib.

Bug Fixes
*********

* Better handling of branches in directories with non-ascii names.
  (Joel Rosdahl, Panagiotis Papadakos)

* Upgrades of trees with no commits will not fail due to accessing
  [-1] in the revision-history. (Andres Salomon)


bzr 0.1.1
#########

:Released: 2005-10-12

Bug Fixes
*********

* Fix problem in pulling over http from machines that do not
  allow directories to be listed.

* Avoid harmless warning about invalid hash cache after
  upgrading branch format.

Performance
***********

* Avoid some unnecessary http operations in branch and pull.


bzr 0.1
#######

:Released: 2005-10-11

Notes
*****

* 'bzr branch' over http initially gives a very high estimate
  of completion time but it should fall as the first few
  revisions are pulled in.  branch is still slow on
  high-latency connections.

Bug Fixes
*********

* bzr-man.py has been updated to work again. Contributed by
  Rob Weir.

* Locking is now done with fcntl.lockf which works with NFS
  file systems. Contributed by Harald Meland.

* When a merge encounters a file that has been deleted on
  one side and modified on the other, the old contents are
  written out to foo.BASE and foo.SIDE, where SIDE is this
  or OTHER. Contributed by Aaron Bentley.

* Export was choosing incorrect file paths for the content of
  the tarball, this has been fixed by Aaron Bentley.

* Commit will no longer commit without a log message, an
  error is returned instead. Contributed by Jelmer Vernooij.

* If you commit a specific file in a sub directory, any of its
  parent directories that are added but not listed will be
  automatically included. Suggested by Michael Ellerman.

* bzr commit and upgrade did not correctly record new revisions
  for files with only a change to their executable status.
  bzr will correct this when it encounters it. Fixed by
  Robert Collins

* HTTP tests now force off the use of ``http_proxy`` for the duration.
  Contributed by Gustavo Niemeyer.

* Fix problems in merging weave-based branches that have
  different partial views of history.

* Symlink support: working with symlinks when not in the root of a
  bzr tree was broken, patch from Scott James Remnant.

Improvements
************

* 'branch' now accepts a --basis parameter which will take advantage
  of local history when making a new branch. This allows faster
  branching of remote branches. Contributed by Aaron Bentley.

* New tree format based on weave files, called version 5.
  Existing branches can be upgraded to this format using
  'bzr upgrade'.

* Symlinks are now versionable. Initial patch by
  Erik Toubro Nielsen, updated to head by Robert Collins.

* Executable bits are tracked on files. Patch from Gustavo
  Niemeyer.

* 'bzr status' now shows unknown files inside a selected directory.
  Patch from Heikki Paajanen.

* Merge conflicts are recorded in .bzr. Two new commands 'conflicts'
  and 'resolve' have needed added, which list and remove those
  merge conflicts respectively. A conflicted tree cannot be committed
  in. Contributed by Aaron Bentley.

* 'rm' is now an alias for 'remove'.

* Stores now split out their content in a single byte prefixed hash,
  dropping the density of files per directory by 256. Contributed by
  Gustavo Niemeyer.

* 'bzr diff -r branch:URL' will now perform a diff between two branches.
  Contributed by Robert Collins.

* 'bzr log' with the default formatter will show merged revisions,
  indented to the right. Initial implementation contributed by Gustavo
  Niemeyer, made incremental by Robert Collins.


Internals
*********

* Test case failures have the exception printed after the log
  for your viewing pleasure.

* InventoryEntry is now an abstract base class, use one of the
  concrete InventoryDirectory etc classes instead.

* Branch raises an UnsupportedFormatError when it detects a
  bzr branch it cannot understand. This allows for precise
  handling of such circumstances.

* Remove RevisionReference class; ``Revision.parent_ids`` is now simply a
  list of their ids and ``parent_sha1s`` is a list of their corresponding
  sha1s (for old branches only at the moment.)

* New method-object style interface for Commit() and Fetch().

* Renamed ``Branch.last_patch()`` to ``Branch.last_revision()``, since
  we call them revisions not patches.

* Move ``copy_branch`` to ``bzrlib.clone.copy_branch``.  The destination
  directory is created if it doesn't exist.

* Inventories now identify the files which were present by
  giving the revision *of that file*.

* Inventory and Revision XML contains a version identifier.
  This must be consistent with the overall branch version
  but allows for more flexibility in future upgrades.

Testing
*******

* Removed testsweet module so that tests can be run after
  bzr installed by 'bzr selftest'.

* 'bzr selftest' command-line arguments can now be partial ids
  of tests to run, e.g. ``bzr selftest test_weave``


bzr 0.0.9
#########

:Released: 2005-09-23

Bug Fixes
*********

* Fixed "branch -r" option.

* Fix remote access to branches containing non-compressed history.
  (Robert Collins).

* Better reliability of http server tests.  (John Arbash-Meinel)

* Merge graph maximum distance calculation fix.  (Aaron Bentley)

* Various minor bug in windows support have been fixed, largely in the
  test suite. Contributed by Alexander Belchenko.

Improvements
************

* Status now accepts a -r argument to give status between chosen
  revisions. Contributed by Heikki Paajanen.

* Revision arguments no longer use +/-/= to control ranges, instead
  there is a 'before' namespace, which limits the successive namespace.
  For example '$ bzr log -r date:yesterday..before:date:today' will
  select everything from yesterday and before today. Contributed by
  Robey Pointer

* There is now a bzr.bat file created by distutils when building on
  Windows. Contributed by Alexander Belchenko.

Internals
*********

* Removed uuid() as it was unused.

* Improved 'fetch' code for pulling revisions from one branch into
  another (used by pull, merged, etc.)


bzr 0.0.8
#########

:Released: 2005-09-20


Improvements
************

* Adding a file whose parent directory is not versioned will
  implicitly add the parent, and so on up to the root. This means
  you should never need to explictly add a directory, they'll just
  get added when you add a file in the directory.  Contributed by
  Michael Ellerman.

* Ignore ``.DS_Store`` (contains Mac metadata) by default.
  (Nir Soffer)

* If you set ``BZR_EDITOR`` in the environment, it is checked in
  preference to EDITOR and the config file for the interactive commit
  editing program. Related to this is a bugfix where a missing program
  set in EDITOR would cause editing to fail, now the fallback program
  for the operating system is still tried.

* Files that are not directories/symlinks/regular files will no longer
  cause bzr to fail, it will just ignore them by default. You cannot add
  them to the tree though - they are not versionable.


Internals
*********

* Refactor xml packing/unpacking.

Bug Fixes
*********

* Fixed 'bzr mv' by Ollie Rutherfurd.

* Fixed strange error when trying to access a nonexistent http
  branch.

* Make sure that the hashcache gets written out if it can't be
  read.


Portability
***********

* Various Windows fixes from Ollie Rutherfurd.

* Quieten warnings about locking; patch from Matt Lavin.


bzr-0.0.7
#########

:Released: 2005-09-02

New Features
************

* ``bzr shell-complete`` command contributed by Clint Adams to
  help with intelligent shell completion.

* New expert command ``bzr find-merge-base`` for debugging merges.


Enhancements
************

* Much better merge support.

* merge3 conflicts are now reported with markers like '<<<<<<<'
  (seven characters) which is the same as CVS and pleases things
  like emacs smerge.


Bug Fixes
*********

* ``bzr upgrade`` no longer fails when trying to fix trees that
  mention revisions that are not present.

* Fixed bugs in listing plugins from ``bzr plugins``.

* Fix case of $EDITOR containing options for the editor.

* Fix log -r refusing to show the last revision.
  (Patch from Goffredo Baroncelli.)


Changes
*******

* ``bzr log --show-ids`` shows the revision ids of all parents.

* Externally provided commands on your $BZRPATH no longer need
  to recognize --bzr-usage to work properly, and can just handle
  --help themselves.


Library
*******

* Changed trace messages to go through the standard logging
  framework, so that they can more easily be redirected by
  libraries.



bzr-0.0.6
#########

:Released: 2005-08-18

New Features
************

* Python plugins, automatically loaded from the directories on
  ``BZR_PLUGIN_PATH`` or ``~/.bzr.conf/plugins`` by default.

* New 'bzr mkdir' command.

* Commit mesage is fetched from an editor if not given on the
  command line; patch from Torsten Marek.

* ``bzr log -m FOO`` displays commits whose message matches regexp
  FOO.

* ``bzr add`` with no arguments adds everything under the current directory.

* ``bzr mv`` does move or rename depending on its arguments, like
  the Unix command.

* ``bzr missing`` command shows a summary of the differences
  between two trees.  (Merged from John Arbash-Meinel.)

* An email address for commits to a particular tree can be
  specified by putting it into .bzr/email within a branch.  (Based
  on a patch from Heikki Paajanen.)


Enhancements
************

* Faster working tree operations.


Changes
*******

* 3rd-party modules shipped with bzr are copied within the bzrlib
  python package, so that they can be installed by the setup
  script without clashing with anything already existing on the
  system.  (Contributed by Gustavo Niemeyer.)

* Moved plugins directory to bzrlib/, so that there's a standard
  plugin directory which is not only installed with bzr itself but
  is also available when using bzr from the development tree.
  ``BZR_PLUGIN_PATH`` and ``DEFAULT_PLUGIN_PATH`` are then added to the
  standard plugins directory.

* When exporting to a tarball with ``bzr export --format tgz``, put
  everything under a top directory rather than dumping it into the
  current directory.   This can be overridden with the ``--root``
  option.  Patch from William Dodé and John Meinel.

* New ``bzr upgrade`` command to upgrade the format of a branch,
  replacing ``bzr check --update``.

* Files within store directories are no longer marked readonly on
  disk.

* Changed ``bzr log`` output to a more compact form suggested by
  John A Meinel.  Old format is available with the ``--long`` or
  ``-l`` option, patched by William Dodé.

* By default the commit command refuses to record a revision with
  no changes unless the ``--unchanged`` option is given.

* The ``--no-plugins``, ``--profile`` and ``--builtin`` command
  line options must come before the command name because they
  affect what commands are available; all other options must come
  after the command name because their interpretation depends on
  it.

* ``branch`` and ``clone`` added as aliases for ``branch``.

* Default log format is back to the long format; the compact one
  is available with ``--short``.


Bug Fixes
*********

* Fix bugs in committing only selected files or within a subdirectory.


bzr-0.0.5
#########

:Released:  2005-06-15

Changes
*******

* ``bzr`` with no command now shows help rather than giving an
  error.  Suggested by Michael Ellerman.

* ``bzr status`` output format changed, because svn-style output
  doesn't really match the model of bzr.  Now files are grouped by
  status and can be shown with their IDs.  ``bzr status --all``
  shows all versioned files and unknown files but not ignored files.

* ``bzr log`` runs from most-recent to least-recent, the reverse
  of the previous order.  The previous behaviour can be obtained
  with the ``--forward`` option.

* ``bzr inventory`` by default shows only filenames, and also ids
  if ``--show-ids`` is given, in which case the id is the second
  field.


Enhancements
************

* New 'bzr whoami --email' option shows only the email component
  of the user identification, from Jo Vermeulen.

* New ``bzr ignore PATTERN`` command.

* Nicer error message for broken pipe, interrupt and similar
  conditions that don't indicate an internal error.

* Add ``.*.sw[nop] .git .*.tmp *,v`` to default ignore patterns.

* Per-branch locks keyed on ``.bzr/branch-lock``, available in
  either read or write mode.

* New option ``bzr log --show-ids`` shows revision and file ids.

* New usage ``bzr log FILENAME`` shows only revisions that
  affected that file.

* Changed format for describing changes in ``bzr log -v``.

* New option ``bzr commit --file`` to take a message from a file,
  suggested by LarstiQ.

* New syntax ``bzr status [FILE...]`` contributed by Bartosz
  Oler.  File may be in a branch other than the working directory.

* ``bzr log`` and ``bzr root`` can be given an http URL instead of
  a filename.

* Commands can now be defined by external programs or scripts
  in a directory on $BZRPATH.

* New "stat cache" avoids reading the contents of files if they
  haven't changed since the previous time.

* If the Python interpreter is too old, try to find a better one
  or give an error.  Based on a patch from Fredrik Lundh.

* New optional parameter ``bzr info [BRANCH]``.

* New form ``bzr commit SELECTED`` to commit only selected files.

* New form ``bzr log -r FROM:TO`` shows changes in selected
  range; contributed by John A Meinel.

* New option ``bzr diff --diff-options 'OPTS'`` allows passing
  options through to an external GNU diff.

* New option ``bzr add --no-recurse`` to add a directory but not
  their contents.

* ``bzr --version`` now shows more information if bzr is being run
  from a branch.


Bug Fixes
*********

* Fixed diff format so that added and removed files will be
  handled properly by patch.  Fix from Lalo Martins.

* Various fixes for files whose names contain spaces or other
  metacharacters.


Testing
*******

* Converted black-box test suites from Bourne shell into Python;
  now run using ``./testbzr``.  Various structural improvements to
  the tests.

* testbzr by default runs the version of bzr found in the same
  directory as the tests, or the one given as the first parameter.

* testbzr also runs the internal tests, so the only command
  required to check is just ``./testbzr``.

* testbzr requires python2.4, but can be used to test bzr running
  under a different version.

* Tests added for many other changes in this release.


Internal
********

* Included ElementTree library upgraded to 1.2.6 by Fredrik Lundh.

* Refactor command functions into Command objects based on HCT by
  Scott James Remnant.

* Better help messages for many commands.

* Expose ``bzrlib.open_tracefile()`` to start the tracefile; until
  this is called trace messages are just discarded.

* New internal function ``find_touching_revisions()`` and hidden
  command touching-revisions trace the changes to a given file.

* Simpler and faster ``compare_inventories()`` function.

* ``bzrlib.open_tracefile()`` takes a tracefilename parameter.

* New AtomicFile class.

* New developer commands ``added``, ``modified``.


Portability
***********

* Cope on Windows on python2.3 by using the weaker random seed.
  2.4 is now only recommended.


bzr-0.0.4
#########

:Released:  2005-04-22

Enhancements
************

* 'bzr diff' optionally takes a list of files to diff.  Still a bit
  basic.  Patch from QuantumG.

* More default ignore patterns.

* New 'bzr log --verbose' shows a list of files changed in the
  changeset.  Patch from Sebastian Cote.

* Roll over ~/.bzr.log if it gets too large.

* Command abbreviations 'ci', 'st', 'stat', '?' based on a patch
  by Jason Diamon.

* New 'bzr help commands' based on a patch from Denys Duchier.


Changes
*******

* User email is determined by looking at $BZREMAIL or ~/.bzr.email
  or $EMAIL.  All are decoded by the locale preferred encoding.
  If none of these are present user@hostname is used.  The host's
  fully-qualified name is not used because that tends to fail when
  there are DNS problems.

* New 'bzr whoami' command instead of username user-email.


Bug Fixes
*********

* Make commit safe for hardlinked bzr trees.

* Some Unicode/locale fixes.

* Partial workaround for ``difflib.unified_diff`` not handling
  trailing newlines properly.


Internal
********

* Allow docstrings for help to be in PEP0257 format.  Patch from
  Matt Brubeck.

* More tests in test.sh.

* Write profile data to a temporary file not into working
  directory and delete it when done.

* Smaller .bzr.log with process ids.


Portability
***********

* Fix opening of ~/.bzr.log on Windows.  Patch from Andrew
  Bennetts.

* Some improvements in handling paths on Windows, based on a patch
  from QuantumG.


bzr-0.0.3
#########

:Released:  2005-04-06

Enhancements
************

* New "directories" internal command lists versioned directories
  in the tree.

* Can now say "bzr commit --help".

* New "rename" command to rename one file to a different name
  and/or directory.

* New "move" command to move one or more files into a different
  directory.

* New "renames" command lists files renamed since base revision.

* New cat command contributed by janmar.

Changes
*******

* .bzr.log is placed in $HOME (not pwd) and is always written in
  UTF-8.  (Probably not a completely good long-term solution, but
  will do for now.)

Portability
***********

* Workaround for difflib bug in Python 2.3 that causes an
  exception when comparing empty files.  Reported by Erik Toubro
  Nielsen.

Internal
********

* Refactored inventory storage to insert a root entry at the top.

Testing
*******

* Start of shell-based black-box testing in test.sh.


bzr-0.0.2.1
###########

Portability
***********

* Win32 fixes from Steve Brown.


bzr-0.0.2
#########

:Codename: "black cube"
:Released: 2005-03-31

Enhancements
************

* Default ignore list extended (see bzrlib/__init__.py).

* Patterns in .bzrignore are now added to the default ignore list,
  rather than replacing it.

* Ignore list isn't reread for every file.

* More help topics.

* Reinstate the 'bzr check' command to check invariants of the
  branch.

* New 'ignored' command lists which files are ignored and why;
  'deleted' lists files deleted in the current working tree.

* Performance improvements.

* New global --profile option.

* Ignore patterns like './config.h' now correctly match files in
  the root directory only.


bzr-0.0.1
#########

:Released:  2005-03-26

Enhancements
************

* More information from info command.

* Can now say "bzr help COMMAND" for more detailed help.

* Less file flushing and faster performance when writing logs and
  committing to stores.

* More useful verbose output from some commands.

Bug Fixes
*********

* Fix inverted display of 'R' and 'M' during 'commit -v'.

Portability
***********

* Include a subset of ElementTree-1.2.20040618 to make
  installation easier.

* Fix time.localtime call to work with Python 2.3 (the minimum
  supported).


bzr-0.0.0.69
############

:Released:  2005-03-22

Enhancements
************

* First public release.

* Storage of local versions: init, add, remove, rm, info, log,
  diff, status, etc.


bzr ?.?.? (not released yet)
############################

:Codename: template
:2.0.2: ???

Compatibility Breaks
********************

New Features
************

Bug Fixes
*********

Improvements
************

Documentation
*************

API Changes
***********

Internals
*********

Testing
*******



..
   vim: tw=74 ft=rst ff=unix<|MERGE_RESOLUTION|>--- conflicted
+++ resolved
@@ -16,6 +16,12 @@
 
 New Features
 ************
+
+* The ``suppress_warnings`` configuration option has been introduced and
+  accept the ``format_deprecation`` value to disable the corresponding
+  warning for repositories. It can be set to in either ``bazaar.conf``,
+  ``locations.conf`` or ``branch.conf``.
+  (Ted Gould, Matthew Fuller, Vincent Ladeuil)
 
 Bug Fixes
 *********
@@ -101,7 +107,6 @@
 * ``bzr commit`` now has a ``--commit-time`` option.
   (Alexander Sack, #459276)
 
-<<<<<<< HEAD
 * ``-Dhpss`` now increases logging done when run on the bzr server,
   similarly to how it works on the client. (John Arbash Meinel)
 
@@ -114,13 +119,6 @@
   appropriate. Pagers can use it to get a better control of the line
   lengths. 
   (Vincent Ladeuil)
-=======
-* The ``suppresss_warnings`` configuration option has been introduced and
-  accept the ``format_deprecation`` value to disable the corresponding
-  warning for repositories. It can be set to in either ``bazaar.conf``,
-  ``locations.conf`` or ``branch.conf``.
-  (Ted Gould, Matthew Fuller, Vincent Ladeuil)
->>>>>>> 6c8ae027
 
 Bug Fixes
 *********
