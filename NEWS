IN DEVELOPMENT

  BUGFIXES:

    * Do not suppress pipe errors, etc. in non-display commands
      (Alexander Belchenko, #87178)

    * Display a useful error message when the user requests to annotate
      a file that is not present in the specified revision.
      (James Westby, #122656)

<<<<<<< HEAD
    * Commands that use status flags now have a reference to 'help
      status-flags'.  (Daniel Watkins, #113436)

    * Work around python-2.4.1 inhability to correctly parse the
      authentication header.
      (Vincent Ladeuil, #121889)

    * Issue a CONNECT request when connecting to an https server
      via a proxy to enable SSL tunneling.
     (Vincent Ladeuil, #120678)

    * Fix ``bzr log -r`` to support selecting merge revisions, both 
      individually and as part of revision ranges.
      (Kent Gibson, #4663)
 
    * Don't leave cruft behind when failing to acquire a lockdir.
      (Martin Pool, #109169)
=======
    * Don't use the '-f' strace option during tests.
      (Vincent Ladeuil, #102019).
>>>>>>> 16dcb41f

  IMPROVEMENTS:

    * The --lsprof-file option now dumps a text rendering of the profiling
      information if the filename ends in ".txt". It will also convert the
      profiling information to a format suitable for KCacheGrind if the
      output filename ends in ".callgrind". Fixes to the lsprofcalltree
      conversion process by Jean Paul Calderone and Itamar were also merged.
      See http://ddaa.net/blog/python/lsprof-calltree. (Ian Clatworthy)

    * ``info`` now defaults to non-verbose mode, displaying only paths and
      abbreviated format info.  ``info -v`` displays all the information
      formerly displayed by ``info``.  (Aaron Bentley)

    * ``bzr missing`` now has better option names ``--this`` and ``--other``.
      (Elliot Murphy)

    * The internal ``weave-list`` command has become ``versionedfile-list``,
      and now lists knits as well as weaves.  (Aaron Bentley)

    * Automatic merge base selection uses a faster algorithm that chooses
      better bases in criss-cross merge situations (Aaron Bentley)

    * Progress reporting in ``commit`` has been improved. The various logical
      stages are now reported on as follows, namely:

      * Collecting changes [Entry x/y] - Stage n/m
      * Saving data locally - Stage n/m
      * Uploading data to master branch - Stage n/m
      * Updating the working tree - Stage n/m
      * Running post commit hooks - Stage n/m
      
      If there is no master branch, the 3rd stage is omitted and the total
      number of stages is adjusted accordingly.

      Each hook that is run after commit is listed with a name (as hooks
      can be slow it is useful feedback).
      (Ian Clatworthy, Robert Collins)

    * Various operations that are now faster due to avoiding unnecessary
      topological sorts. (Aaron Bentley)

    * The lsprof filename note is emitted via trace.note(), not standard
      output.  (Aaron Bentley)

    * ``bzrlib`` now exports explicit API compatibility information to assist
      library users and plugins. See the ``bzrlib.api`` module for details.
      (Robert Collins)

    * Remove unnecessary lock probes when acquiring a lockdir.
      (Martin Pool)

    * ``bzr --version`` now shows the location of the bzr log file, which
      is especially useful on Windows.  (Martin Pool)

    * -D now supports hooks to get debug tracing of hooks (though its currently
      minimal in nature). (Robert Collins)

    * Long log format reports deltas on merge revisions. 
      (John Arbash Meinel, Kent Gibson)

  LIBRARY API BREAKS:

    * Testing cleanups - 
     ``bzrlib.repository.RepositoryTestProviderAdapter`` has been moved
      to ``bzrlib.tests.repository_implementations``;
      ``bzrlib.repository.InterRepositoryTestProviderAdapter`` has been moved
      to ``bzrlib.tests.interrepository_implementations``;
      ``bzrlib.transport.TransportTestProviderAdapter`` has moved to 
      ``bzrlib.tests.test_transport_implementations``.
      ``bzrlib.branch.BranchTestProviderAdapter`` has moved to
      ``bzrlib.tests.branch_implementations``.
      ``bzrlib.bzrdir.BzrDirTestProviderAdapter`` has moved to 
      ``bzrlib.tests.bzrdir_implementations``.
      ``bzrlib.versionedfile.InterVersionedFileTestProviderAdapter`` has moved
      to ``bzrlib.tests.interversionedfile_implementations``.
      ``bzrlib.store.revision.RevisionStoreTestProviderAdapter`` has moved to
      ``bzrlib.tests.revisionstore_implementations``.
      ``bzrlib.workingtree.WorkingTreeTestProviderAdapter`` has moved to
      ``bzrlib.tests.workingtree_implementations``.
      These changes are an API break in the testing infrastructure only.
      (Robert Collins)

    * ``bzrlib.add.smart_add_tree`` will no longer perform glob expansion on
      win32. Callers of the function should do this and use the new
      ``MutableTree.smart_add`` method instead. (Robert Collins)

    * ``bzrlib.add.glob_expand_for_win32`` is now
      ``bzrlib.win32utils.glob_expand``.  (Robert Collins)

    * ``bzrlib.add.FastPath`` is now private and moved to 
      ``bzrlib.mutabletree._FastPath``. (Robert Collins, Martin Pool)

    * ``LockDir.wait`` removed.  (Martin Pool)

  INTERNALS:

    * New SMTPConnection class to unify email handling.  (Adeodato Simó)

    * New ``-Dlock`` option to log (to ~/.bzr.log) information on when 
      lockdirs are taken or released.  (Martin Pool)

    * ``bzrlib`` Hooks are now nameable using ``Hooks.name_hook``. This 
      allows a nicer UI when hooks are running as the current hook can
      be displayed. (Robert Collins)

    * New method ``_maybe_expand_globs`` on the ``Command`` class for 
      dealing with unexpanded glob lists - e.g. on the win32 platform. This
      was moved from ``bzrlib.add._prepare_file_list``. (Robert Collins)

    * ``bzrlib.add.smart_add`` and ``bzrlib.add.smart_add_tree`` are now
      deprecated in favour of ``MutableTree.smart_add``. (Robert Collins,
      Martin Pool)

  TESTING:

    * Removed the ``--keep-output`` option from selftest and clean up test
      directories as they're used.  This reduces the IO load from 
      running the test suite and cuts the time by about half.
      (Andrew Bennetts, Martin Pool)

    * Add scenarios as a public attribute on the TestAdapter classes to allow
      modification of the generated scenarios before adaption and easier
      testing. (Robert Collins)

    * New testing support class ``TestScenarioApplier`` which multiplies
      out a single teste by a list of supplied scenarios. (RobertCollins)

    * Setting ``repository_to_test_repository`` on a repository_implementations
      test will cause it to be called during repository creation, allowing the
      testing of repository classes which are not based around the Format
      concept. For example a repository adapter can be tested in this manner,
      by altering the repository scenarios to include a scenario that sets this
      attribute during the test parameterisation in
      ``bzrlib.tests.repository.repository_implementations``. (Robert Collins)

    * Clean up many of the APIs for blackbox testing of Bazaar.  The standard 
      interface is now self.run_bzr.  The command to run can be passed as
      either a list of parameters, a string containing the command line, or
      (deprecated) varargs parameters.  (Martin Pool)

    * The base TestCase now isolates tests from -D parameters by clearing
      ``debug.debug_flags`` and restores it afterwards. (Robert Collins)

    * Add a relpath parameter to get_transport methods in test framework to
      avoid useless cloning.
      (Vincent Ladeuil, #110448)


bzr 0.17  2007-06-18

  BUGFIXES:

    * Fix crash of commit due to wrong lookup of filesystem encoding.
      (Colin Watson, #120647)

    * Revert logging just to stderr in commit as broke unicode filenames.
      (Aaron Bentley, Ian Clatworthy, #120930)


bzr 0.17rc1  2007-06-12

  NOTES WHEN UPGRADING:

    * The kind() and is_executable() APIs on the WorkingTree interface no
      longer implicitly (read) locks and unlocks the tree. This *might*
      impact some plug-ins and tools using this part of the API. If you find
      an issue that may be caused by this change, please let us know,
      particularly the plug-in/tool maintainer. If encountered, the API
      fix is to surround kind() and is_executable() calls with lock_read()
      and unlock() like so::

        work_tree.lock_read()
        try:
            kind = work_tree.kind(...)
        finally:
            work_tree.unlock()

  INTERNALS:
    * Rework of LogFormatter API to provide beginning/end of log hooks and to
      encapsulate the details of the revision to be logged in a LogRevision
      object.
      In long log formats, merge revision ids are only shown when --show-ids
      is specified, and are labelled "revision-id:", as per mainline
      revisions, instead of "merged:". (Kent Gibson)

    * New ``BranchBuilder`` API which allows the construction of particular
      histories quickly. Useful for testing and potentially other applications
      too. (Robert Collins)

  IMPROVEMENTS:
  
    * There are two new help topics, working-trees and repositories that
      attempt to explain these concepts. (James Westby, John Arbash Meinel,
      Aaron Bentley)

    * Added ``bzr log --limit`` to report a limited number of revisions.
      (Kent Gibson, #3659)

    * Revert does not try to preserve file contents that were originally
      produced by reverting to a historical revision.  (Aaron Bentley)

    * ``bzr log --short`` now includes ``[merge]`` for revisions which
      have more than one parent. This is a small improvement to help
      understanding what changes have occurred
      (John Arbash Meinel, #83887)

    * TreeTransform avoids many renames when contructing large trees,
      improving speed.  3.25x speedups have been observed for construction of
      kernel-sized-trees, and checkouts are 1.28x faster.  (Aaron Bentley)

    * Commit on large trees is now faster. In my environment, a commit of
      a small change to the Mozilla tree (55k files) has dropped from
      66 seconds to 32 seconds. For a small tree of 600 files, commit of a
      small change is 33% faster. (Ian Clatworthy)

    * New --create-prefix option to bzr init, like for push.  (Daniel Watkins,
      #56322)

  BUGFIXES:

    * ``bzr push`` should only connect to the remote location one time.
      We have been connecting 3 times because we forget to pass around
      the Transport object. This adds ``BzrDir.clone_on_transport()``, so
      that we can pass in the Transport that we already have.
      (John Arbash Meinel, #75721)

    * ``DirState.set_state_from_inventory()`` needs to properly order
      based on split paths, not just string paths.
      (John Arbash Meinel, #115947)

    * Let TestUIFactoy encode the password prompt with its own stdout.
      (Vincent Ladeuil, #110204)

    * pycurl should take use the range header that takes the range hint
      into account.
      (Vincent Ladeuil, #112719)

    * WorkingTree4.get_file_sha1 no longer raises an exception when invoked
      on a missing file.  (Aaron Bentley, #118186)

    * WorkingTree.remove works correctly with tree references, and when pwd is
      not the tree root. (Aaron Bentley)

    * Merge no longer fails when a file is renamed in one tree and deleted
      in the other. (Aaron Bentley, #110279)

    * ``revision-info`` now accepts dotted revnos, doesn't require a tree,
      and defaults to the last revision (Matthew Fuller, #90048)

    * Tests no longer fail when BZR_REMOTE_PATH is set in the environment.
      (Daniel Watkins, #111958)

    * ``bzr branch -r revid:foo`` can be used to branch any revision in
      your repository. (Previously Branch6 only supported revisions in your
      mainline). (John Arbash Meinel, #115343)

bzr 0.16  2007-05-07
  
  BUGFIXES:

    * Handle when you have 2 directories with similar names, but one has a
      hyphen. (``'abc'`` versus ``'abc-2'``). The WT4._iter_changes
      iterator was using direct comparison and ``'abc/a'`` sorts after
      ``'abc-2'``, but ``('abc', 'a')`` sorts before ``('abc-2',)``.
      (John Arbash Meinel, #111227)

    * Handle when someone renames a file on disk without telling bzr.
      Previously we would report the first file as missing, but not show
      the new unknown file. (John Arbash Meinel, #111288)

    * Avoid error when running hooks after pulling into or pushing from
      a branch bound to a smartserver branch.  (Martin Pool, #111968)

  IMPROVEMENTS:

    * Move developer documentation to doc/developers/. This reduces clutter in
      the root of the source tree and allows HACKING to be split into multiple
      files. (Robert Collins, Alexander Belchenko)

    * Clean up the ``WorkingTree4._iter_changes()`` internal loops as well as
      ``DirState.update_entry()``. This optimizes the core logic for ``bzr
      diff`` and ``bzr status`` significantly improving the speed of
      both. (John Arbash Meinel)

bzr 0.16rc2  2007-04-30

  BUGFIXES:

    * Handle the case when you delete a file, and then rename another file
      on top of it. Also handle the case of ``bzr rm --keep foo``. ``bzr
      status`` should show the removed file and an unknown file in its
      place. (John Arbash Meinel, #109993)

    * Bundles properly read and write revision properties that have an
      empty value. And when the value is not ASCII.
      (John Arbash Meinel, #109613)

    * Fix the bzr commit message to be in text mode.
      (Alexander Belchenko, #110901)

    * Also handle when you rename a file and create a file where it used
      to be. (John Arbash Meinel, #110256)

    * ``WorkingTree4._iter_changes`` should not descend into unversioned
      directories. (John Arbash Meinel, #110399)

bzr 0.16rc1  2007-04-26

  NOTES WHEN UPGRADING:

    * ``bzr remove`` and ``bzr rm`` will now remove the working file, if
      it could be recovered again.
      This has been done for consistency with svn and the unix rm command.
      The old ``remove`` behaviour has been retained in the new option
      ``bzr remove --keep``, which will just stop versioning the file,
      but not delete it.
      ``bzr remove --force`` have been added which will always delete the
      files.
      ``bzr remove`` is also more verbose.
      (Marius Kruger, #82602)

  IMPROVEMENTS:

    * Merge directives can now be supplied as input to `merge` and `pull`,
      like bundles can.  (Aaron Bentley)

    * Sending the SIGQUIT signal to bzr, which can be done on Unix by
      pressing Control-Backslash, drops bzr into a debugger.  Type ``'c'``
      to continue.  This can be disabled by setting the environment variable
      ``BZR_SIGQUIT_PDB=0``.  (Martin Pool)

    * selftest now supports --list-only to list tests instead of running
      them. (Ian Clatworthy)

    * selftest now supports --exclude PATTERN (or -x PATTERN) to exclude
      tests with names that match that regular expression.
      (Ian Clatworthy, #102679)

    * selftest now supports --randomize SEED to run tests in a random order.
      SEED is typically the value 'now' meaning 'use the current time'.
      (Ian Clatworthy, #102686)

    * New option ``--fixes`` to commit, which stores bug fixing annotations as
      revision properties. Built-in support for Launchpad, Debian, Trac and
      Bugzilla bug trackers. (Jonathan Lange, James Henstridge, Robert Collins)

    * New API, ``bzrlib.bugtracker.tracker_registry``, for adding support for
      other bug trackers to ``fixes``. (Jonathan Lange, James Henstridge,
      Robert Collins)

    * ``selftest`` has new short options ``-f`` and ``-1``.  (Martin
      Pool)

    * ``bzrlib.tsort.MergeSorter`` optimizations. Change the inner loop
      into using local variables instead of going through ``self._var``.
      Improves the time to ``merge_sort`` a 10k revision graph by
      approximately 40% (~700->400ms).  (John Arbash Meinel)

    * ``make docs`` now creates a man page at ``man1/bzr.1`` fixing bug 107388.
      (Robert Collins)

    * ``bzr help`` now provides cross references to other help topics using
      the _see_also facility on command classes. Likewise the bzr_man
      documentation, and the bzr.1 man page also include this information.
      (Robert Collins)

    * Tags are now included in logs, that use the long log formatter. 
      (Erik Bågfors, Alexander Belchenko)

    * ``bzr help`` provides a clearer message when a help topic cannot be
      found. (Robert Collins, #107656)

    * ``bzr help`` now accepts optional prefixes for command help. The help
      for all commands can now be found at ``bzr help commands/COMMANDNAME``
      as well as ``bzr help COMMANDNAME`` (which only works for commands 
      where the name is not the same as a more general help topic). 
      (Robert Collins)

    * ``bzr help PLUGINNAME`` will now return the module docstring from the
      plugin PLUGINNAME. (Robert Collins, #50408)

    * New help topic ``urlspec`` which lists the availables transports.
      (Goffredo Baroncelli)

    * doc/server.txt updated to document the default bzr:// port
      and also update the blurb about the hpss' current status.
      (Robert Collins, #107125).

    * ``bzr serve`` now listens on interface 0.0.0.0 by default, making it
      serve out to the local LAN (and anyone in the world that can reach the
      machine running ``bzr serve``. (Robert Collins, #98918)

    * A new smart server protocol version has been added.  It prefixes requests
      and responses with an explicit version identifier so that future protocol
      revisions can be dealt with gracefully.  (Andrew Bennetts, Robert Collins)

    * The bzr protocol version 2 indicates success or failure in every response
      without depending on particular commands encoding that consistently,
      allowing future client refactorings to be much more robust about error
      handling. (Robert Collins, Martin Pool, Andrew Bennetts)

    * The smart protocol over HTTP client has been changed to always post to the
      same ``.bzr/smart`` URL under the original location when it can.  This allows
      HTTP servers to only have to pass URLs ending in .bzr/smart to the smart
      server handler, and not arbitrary ``.bzr/*/smart`` URLs.  (Andrew Bennetts)

    * digest authentication is now supported for proxies and HTTP by the urllib
      based http implementation. Tested against Apache 2.0.55 and Squid
      2.6.5. Basic and digest authentication are handled coherently for HTTP
      and proxy: if the user is provided in the url (bzr command line for HTTP,
      proxy environment variables for proxies), the password is prompted for
      (only once). If the password is provided, it is taken into account. Once
      the first authentication is successful, all further authentication
      roundtrips are avoided by preventively setting the right authentication
      header(s).
      (Vincent Ladeuil).

  INTERNALS:

    * bzrlib API compatability with 0.8 has been dropped, cleaning up some
      code paths. (Robert Collins)

    * Change the format of chroot urls so that they can be safely manipulated
      by generic url utilities without causing the resulting urls to have
      escaped the chroot. A side effect of this is that creating a chroot
      requires an explicit action using a ChrootServer.
      (Robert Collins, Andrew Bennetts)

    * Deprecate ``Branch.get_root_id()`` because branches don't have root ids,
      rather than fixing bug #96847.  (Aaron Bentley)

    * ``WorkingTree.apply_inventory_delta`` provides a better alternative to
      ``WorkingTree._write_inventory``.  (Aaron Bentley)

    * Convenience method ``TestCase.expectFailure`` ensures that known failures
      do not silently pass.  (Aaron Bentley)

    * ``Transport.local_abspath`` now raises ``NotLocalUrl`` rather than 
      ``TransportNotPossible``. (Martin Pool, Ian Clatworthy)

    * New SmartServer hooks facility. There are two initial hooks documented
      in ``bzrlib.transport.smart.SmartServerHooks``. The two initial hooks allow
      plugins to execute code upon server startup and shutdown.
      (Robert Collins).

    * SmartServer in standalone mode will now close its listening socket
      when it stops, rather than waiting for garbage collection. This primarily
      fixes test suite hangs when a test tries to connect to a shutdown server.
      It may also help improve behaviour when dealing with a server running
      on a specific port (rather than dynamically assigned ports).
      (Robert Collins)

    * Move most SmartServer code into a new package, bzrlib/smart.
      bzrlib/transport/remote.py contains just the Transport classes that used
      to be in bzrlib/transport/smart.py.  (Andrew Bennetts)

    * urllib http implementation avoid roundtrips associated with
      401 (and 407) errors once the authentication succeeds.
      (Vincent Ladeuil).

    * urlib http now supports querying the user for a proxy password if
      needed. Realm is shown in the prompt for both HTTP and proxy
      authentication when the user is required to type a password. 
      (Vincent Ladeuil).

    * Renamed SmartTransport (and subclasses like SmartTCPTransport) to
      RemoteTransport (and subclasses to RemoteTCPTransport, etc).  This is more
      consistent with its new home in ``bzrlib/transport/remote.py``, and because
      it's not really a "smart" transport, just one that does file operations
      via remote procedure calls.  (Andrew Bennetts)
 
    * The ``lock_write`` method of ``LockableFiles``, ``Repository`` and
      ``Branch`` now accept a ``token`` keyword argument, so that separate
      instances of those objects can share a lock if it has the right token.
      (Andrew Bennetts, Robert Collins)

    * New method ``get_branch_reference`` on ``BzrDir`` allows the detection of
      branch references - which the smart server component needs.

    * The Repository API ``make_working_trees`` is now permitted to return
      False when ``set_make_working_trees`` is not implemented - previously
      an unimplemented ``set_make_working_trees`` implied the result True
      from ``make_working_trees``. This has been changed to accomodate the
      smart server, where it does not make sense (at this point) to ever
      make working trees by default. (Robert Collins)

    * Command objects can now declare related help topics by having _see_also
      set to a list of related topic. (Robert Collins)

    * ``bzrlib.help`` now delegates to the Command class for Command specific
      help. (Robert Collins)

    * New class ``TransportListRegistry``, derived from the Registry class, which 
      simplifies tracking the available Transports. (Goffredo Baroncelli)

    * New function ``Branch.get_revision_id_to_revno_map`` which will
      return a dictionary mapping revision ids to dotted revnos. Since
      dotted revnos are defined in the context of the branch tip, it makes
      sense to generate them from a ``Branch`` object.
      (John Arbash Meinel)

    * Fix the 'Unprintable error' message display to use the repr of the 
      exception that prevented printing the error because the str value
      for it is often not useful in debugging (e.g. KeyError('foo') has a
      str() of 'foo' but a repr of 'KeyError('foo')' which is much more
      useful. (Robert Collins)

    * ``urlutils.normalize_url`` now unescapes unreserved characters, such as "~".
      (Andrew Bennetts)

  BUGFIXES:

    * Don't fail bundle selftest if email has 'two' embedded.  
      (Ian Clatworthy, #98510)

    * Remove ``--verbose`` from ``bzr bundle``. It didn't work anyway.
      (Robert Widhopf-Fenk, #98591)

    * Remove ``--basis`` from the checkout/branch commands - it didn't work
      properly and is no longer beneficial.
      (Robert Collins, #53675, #43486)

    * Don't produce encoding error when adding duplicate files.
      (Aaron Bentley)

    * Fix ``bzr log <file>`` so it only logs the revisions that changed
      the file, and does it faster.
      (Kent Gibson, John Arbash Meinel, #51980, #69477)
 
    * Fix ``InterDirstateTre._iter_changes`` to handle when we come across
      an empty versioned directory, which now has files in it.
      (John Arbash Meinel, #104257)

    * Teach ``common_ancestor`` to shortcut when the tip of one branch is
      inside the ancestry of the other. Saves a lot of graph processing
      (with an ancestry of 16k revisions, ``bzr merge ../already-merged``
      changes from 2m10s to 13s).  (John Arbash Meinel, #103757)

    * Fix ``show_diff_trees`` to handle the case when a file is modified,
      and the containing directory is renamed. (The file path is different
      in this versus base, but it isn't marked as a rename).
      (John Arbash Meinel, #103870)

    * FTP now works even when the FTP server does not support atomic rename.
      (Aaron Bentley, #89436)

    * Correct handling in bundles and merge directives of timezones with
      that are not an integer number of hours offset from UTC.  Always 
      represent the epoch time in UTC to avoid problems with formatting 
      earlier times on win32.  (Martin Pool, Alexander Belchenko, John
      Arbash Meinel)

    * Typo in the help for ``register-branch`` fixed. (Robert Collins, #96770)

    * "dirstate" and "dirstate-tags" formats now produce branches compatible
      with old versions of bzr. (Aaron Bentley, #107168))

    * Handle moving a directory when children have been added, removed,
      and renamed. (John Arbash Meinel, #105479)

    * Don't preventively use basic authentication for proxy before receiving a
      407 error. Otherwise people willing to use other authentication schemes
      may expose their password in the clear (or nearly). This add one
      roundtrip in case basic authentication should be used, but plug the
      security hole.
      (Vincent Ladeuil)

    * Handle http and proxy digest authentication.
      (Vincent Ladeuil, #94034).

  TESTING:

    * Added ``bzrlib.strace.strace`` which will strace a single callable and
      return a StraceResult object which contains just the syscalls involved
      in running it. (Robert Collins)

    * New test method ``reduceLockdirTimeout`` to drop the default (ui-centric)
      default time down to one suitable for tests. (Andrew Bennetts)

    * Add new ``vfs_transport_factory`` attribute on tests which provides the 
      common vfs backing for both the readonly and readwrite transports.
      This allows the RemoteObject tests to back onto local disk or memory,
      and use the existing ``transport_server`` attribute all tests know about
      to be the smart server transport. This in turn allows tests to 
      differentiate between 'transport to access the branch', and 
      'transport which is a VFS' - which matters in Remote* tests.
      (Robert Collins, Andrew Bennetts)

    * The ``make_branch_and_tree`` method for tests will now create a 
      lightweight checkout for the tree if the ``vfs_transport_factory`` is not
      a LocalURLServer. (Robert Collins, Andrew Bennetts)

    * Branch implementation tests have been audited to ensure that all urls 
      passed to Branch APIs use proper urls, except when local-disk paths
      are intended. This is so that tests correctly access the test transport
      which is often not equivalent to local disk in Remote* tests. As part
      of this many tests were adjusted to remove dependencies on local disk
      access.
      (Robert Collins, Andrew Bennetts)

    * Mark bzrlib.tests and bzrlib.tests.TestUtil as providing assertFOO helper
      functions by adding a ``__unittest`` global attribute. (Robert Collins,
      Andrew Bennetts, Martin Pool, Jonathan Lange)

    * Refactored proxy and authentication handling to simplify the
      implementation of new auth schemes for both http and proxy. 
      (Vincent Ladeuil)

bzr 0.15 2007-04-01

  BUGFIXES:

    * Handle incompatible repositories as a user issue when fetching.
      (Aaron Bentley)

    * Don't give a recommendation to upgrade when branching or 
      checking out a branch that contains an old-format working tree.
      (Martin Pool)

bzr 0.15rc3  2007-03-26

  CHANGES:
 
    * A warning is now displayed when opening working trees in older 
      formats, to encourage people to upgrade to WorkingTreeFormat4.
      (Martin Pool)

  IMPROVEMENTS:

    * HTTP redirections are now taken into account when a branch (or a
      bundle) is accessed for the first time. A message is issued at each
      redirection to inform the user. In the past, http redirections were
      silently followed for each request which significantly degraded the
      performances. The http redirections are not followed anymore by
      default, instead a RedirectRequested exception is raised. For bzrlib
      users needing to follow http redirections anyway,
      ``bzrlib.transport.do_catching_redirections`` provide an easy transition
      path.  (vila)

  INTERNALS:

    * Added ``ReadLock.temporary_write_lock()`` to allow upgrading an OS read
      lock to an OS write lock. Linux can do this without unlocking, Win32
      needs to unlock in between. (John Arbash Meinel)
 
    * New parameter ``recommend_upgrade`` to ``BzrDir.open_workingtree``
      to silence (when false) warnings about opening old formats.
      (Martin Pool)

    * Fix minor performance regression with bzr-0.15 on pre-dirstate
      trees. (We were reading the working inventory too many times).
      (John Arbash Meinel)

    * Remove ``Branch.get_transaction()`` in favour of a simple cache of
      ``revision_history``.  Branch subclasses should override
      ``_gen_revision_history`` rather than ``revision_history`` to make use of
      this cache, and call ``_clear_revision_history_cache`` and
      ``_cache_revision_history`` at appropriate times. (Andrew Bennetts)

  BUGFIXES:

    * Take ``smtp_server`` from user config into account.
      (vila, #92195)

    * Restore Unicode filename handling for versioned and unversioned files.
      (John Arbash Meinel, #92608)

    * Don't fail during ``bzr commit`` if a file is marked removed, and
      the containing directory is auto-removed.  (John Arbash Meinel, #93681)

    * ``bzr status FILENAME`` failed on Windows because of an uncommon
      errno. (``ERROR_DIRECTORY == 267 != ENOTDIR``).
      (Wouter van Heyst, John Arbash Meinel, #90819)

    * ``bzr checkout source`` should create a local branch in the same
      format as source. (John Arbash Meinel, #93854)

    * ``bzr commit`` with a kind change was failing to update the
      last-changed-revision for directories.  The
      InventoryDirectory._unchanged only looked at the ``parent_id`` and name,
      ignoring the fact that the kind could have changed, too.
      (John Arbash Meinel, #90111)

    * ``bzr mv dir/subdir other`` was incorrectly updating files inside
      the directory. So that there was a chance it would break commit,
      etc. (John Arbash Meinel, #94037)
 
    * Correctly handles mutiple permanent http redirections.
      (vila, #88780)

bzr 0.15rc2  2007-03-14

  NOTES WHEN UPGRADING:
        
    * Release 0.15rc2 of bzr changes the ``bzr init-repo`` command to
      default to ``--trees`` instead of ``--no-trees``.
      Existing shared repositories are not affected.

  IMPROVEMENTS:

    * New ``merge-directive`` command to generate machine- and human-readable
      merge requests.  (Aaron Bentley)

    * New ``submit:`` revision specifier makes it easy to diff against the
      common ancestor with the submit location (Aaron Bentley)

    * Added support for Putty's SSH implementation. (Dmitry Vasiliev)

    * Added ``bzr status --versioned`` to report only versioned files, 
      not unknowns. (Kent Gibson)

    * Merge now autodetects the correct line-ending style for its conflict
      markers.  (Aaron Bentley)

  INTERNALS:

    * Refactored SSH vendor registration into SSHVendorManager class.
      (Dmitry Vasiliev)

  BUGFIXES:

    * New ``--numbered-dirs`` option to ``bzr selftest`` to use
      numbered dirs for TestCaseInTempDir. This is default behavior
      on Windows. Anyone can force named dirs on Windows
      with ``--no-numbered-dirs``. (Alexander Belchenko)

    * Fix ``RevisionSpec_revid`` to handle the Unicode strings passed in
      from the command line. (Marien Zwart, #90501)

    * Fix ``TreeTransform._iter_changes`` when both the source and
      destination are missing. (Aaron Bentley, #88842)

    * Fix commit of merges with symlinks in dirstate trees.
      (Marien Zwart)
    
    * Switch the ``bzr init-repo`` default from --no-trees to --trees. 
      (Wouter van Heyst, #53483)


bzr 0.15rc1  2007-03-07

  SURPRISES:

    * The default disk format has changed. Please run 'bzr upgrade' in your
      working trees to upgrade. This new default is compatible for network
      operations, but not for local operations. That is, if you have two
      versions of bzr installed locally, after upgrading you can only use the
      bzr 0.15 version. This new default does not enable tags or nested-trees
      as they are incompatible with bzr versions before 0.15 over the network.

    * For users of bzrlib: Two major changes have been made to the working tree
      api in bzrlib. The first is that many methods and attributes, including
      the inventory attribute, are no longer valid for use until one of
      ``lock_read``/``lock_write``/``lock_tree_write`` has been called,
      and become invalid again after unlock is called. This has been done
      to improve performance and correctness as part of the dirstate
      development.
      (Robert Collins, John A Meinel, Martin Pool, and others).

    * For users of bzrlib: The attribute 'tree.inventory' should be considered
      readonly. Previously it was possible to directly alter this attribute, or
      its contents, and have the tree notice this. This has been made
      unsupported - it may work in some tree formats, but in the newer dirstate
      format such actions will have no effect and will be ignored, or even
      cause assertions. All operations possible can still be carried out by a
      combination of the tree API, and the bzrlib.transform API. (Robert
      Collins, John A Meinel, Martin Pool, and others).

  IMPROVEMENTS:

    * Support for OS Windows 98. Also .bzr.log on any windows system
      saved in My Documents folder. (Alexander Belchenko)

    * ``bzr mv`` enhanced to support already moved files.
      In the past the mv command would have failed if the source file doesn't
      exist. In this situation ``bzr mv`` would now detect that the file has
      already moved and update the repository accordingly, if the target file
      does exist.
      A new option ``--after`` has been added so that if two files already
      exist, you could notify Bazaar that you have moved a (versioned) file
      and replaced it with another. Thus in this case ``bzr move --after``
      will only update the Bazaar identifier.
      (Steffen Eichenberg, Marius Kruger)

    * ``ls`` now works on treeless branches and remote branches.
      (Aaron Bentley)

    * ``bzr help global-options`` describes the global options.
      (Aaron Bentley)

    * ``bzr pull --overwrite`` will now correctly overwrite checkouts.
      (Robert Collins)

    * Files are now allowed to change kind (e.g. from file to symlink).
      Supported by ``commit``, ``revert`` and ``status``
      (Aaron Bentley)

    * ``inventory`` and ``unknowns`` hidden in favour of ``ls``
      (Aaron Bentley)

    * ``bzr help checkouts`` descibes what checkouts are and some possible
      uses of them. (James Westby, Aaron Bentley)

    * A new ``-d`` option to push, pull and merge overrides the default 
      directory.  (Martin Pool)

    * Branch format 6: smaller, and potentially faster than format 5.  Supports
      ``append_history_only`` mode, where the log view and revnos do not change,
      except by being added to.  Stores policy settings in
      ".bzr/branch/branch.conf".

    * ``append_only`` branches:  Format 6 branches may be configured so that log
      view and revnos are always consistent.  Either create the branch using
      "bzr init --append-revisions-only" or edit the config file as descriped
      in docs/configuration.txt.

    * rebind: Format 6 branches retain the last-used bind location, so if you
      "bzr unbind", you can "bzr bind" to bind to the previously-selected
      bind location.

    * Builtin tags support, created and deleted by the ``tag`` command and
      stored in the branch.  Tags can be accessed with the revisionspec
      ``-rtag:``, and listed with ``bzr tags``.  Tags are not versioned 
      at present. Tags require a network incompatible upgrade. To perform this
      upgrade, run ``bzr upgrade --dirstate-tags`` in your branch and
      repositories. (Martin Pool)

    * The ``bzr://`` transport now has a well-known port number, 4155,
      which it will use by default.  (Andrew Bennetts, Martin Pool)

    * Bazaar now looks for user-installed plugins before looking for site-wide
      plugins. (Jonathan Lange)

    * ``bzr resolve`` now detects and marks resolved text conflicts.
      (Aaron Bentley)

  INTERNALS:

    * Internally revision ids and file ids are now passed around as utf-8
      bytestrings, rather than treating them as Unicode strings. This has
      performance benefits for Knits, since we no longer need to decode the
      revision id for each line of content, nor for each entry in the index.
      This will also help with the future dirstate format.
      (John Arbash Meinel)

    * Reserved ids (any revision-id ending in a colon) are rejected by
      versionedfiles, repositories, branches, and working trees
      (Aaron Bentley)

    * Minor performance improvement by not creating a ProgressBar for
      every KnitIndex we create. (about 90ms for a bzr.dev tree)
      (John Arbash Meinel)

    * New easier to use Branch hooks facility. There are five initial hooks,
      all documented in bzrlib.branch.BranchHooks.__init__ - ``'set_rh'``,
      ``'post_push'``, ``'post_pull'``, ``'post_commit'``,
      ``'post_uncommit'``. These hooks fire after the matching operation
      on a branch has taken place, and were originally added for the
      branchrss plugin. (Robert Collins)

    * New method ``Branch.push()`` which should be used when pushing from a
      branch as it makes performance and policy decisions to match the UI
      level command ``push``. (Robert Collins).

    * Add a new method ``Tree.revision_tree`` which allows access to cached
      trees for arbitrary revisions. This allows the in development dirstate
      tree format to provide access to the callers to cached copies of 
      inventory data which are cheaper to access than inventories from the
      repository.
      (Robert Collins, Martin Pool)

    * New ``Branch.last_revision_info`` method, this is being done to allow
      optimization of requests for both the number of revisions and the last
      revision of a branch with smartservers and potentially future branch
      formats. (Wouter van Heyst, Robert Collins)

    * Allow ``'import bzrlib.plugins.NAME'`` to work when the plugin NAME has not
      yet been loaded by ``load_plugins()``. This allows plugins to depend on each
      other for code reuse without requiring users to perform file-renaming
      gymnastics. (Robert Collins)

    * New Repository method ``'gather_stats'`` for statistic data collection.
      This is expected to grow to cover a number of related uses mainly
      related to bzr info. (Robert Collins)

    * Log formatters are now managed with a registry.
      ``log.register_formatter`` continues to work, but callers accessing
      the FORMATTERS dictionary directly will not.

    * Allow a start message to be passed to the ``edit_commit_message``
      function.  This will be placed in the message offered to the user
      for editing above the separator. It allows a template commit message
      to be used more easily. (James Westby)

    * ``GPGStrategy.sign()`` will now raise ``BzrBadParameterUnicode`` if
      you pass a Unicode string rather than an 8-bit string. Callers need
      to be updated to encode first. (John Arbash Meinel)

    * Branch.push, pull, merge now return Result objects with information
      about what happened, rather than a scattering of various methods.  These
      are also passed to the post hooks.  (Martin Pool)

    * File formats and architecture is in place for managing a forest of trees
      in bzr, and splitting up existing trees into smaller subtrees, and
      finally joining trees to make a larger tree. This is the first iteration
      of this support, and the user-facing aspects still require substantial
      work.  If you wish to experiment with it, use ``bzr upgrade
      --dirstate-with-subtree`` in your working trees and repositories.
      You can use the hidden commands ``split`` and ``join`` and to create
      and manipulate nested trees, but please consider using the nested-trees
      branch, which contains substantial UI improvements, instead.
      http://code.aaronbentley.com/bzr/bzrrepo/nested-trees/
      (Aaron Bentley, Martin Pool, Robert Collins).

  BUGFIXES:

    * ``bzr annotate`` now uses dotted revnos from the viewpoint of the
      branch, rather than the last changed revision of the file.
      (John Arbash Meinel, #82158)

    * Lock operations no longer hang if they encounter a permission problem.
      (Aaron Bentley)

    * ``bzr push`` can resume a push that was canceled before it finished.
      Also, it can push even if the target directory exists if you supply
      the ``--use-existing-dir`` flag.
      (John Arbash Meinel, #30576, #45504)

    * Fix http proxy authentication when user and an optional
      password appears in the ``*_proxy`` vars. (Vincent Ladeuil,
      #83954).

    * ``bzr log branch/file`` works for local treeless branches
      (Aaron Bentley, #84247)

    * Fix problem with UNC paths on Windows 98. (Alexander Belchenko, #84728)

    * Searching location of CA bundle for PyCurl in env variable
      (``CURL_CA_BUNDLE``), and on win32 along the PATH.
      (Alexander Belchenko, #82086)

    * ``bzr init`` works with unicode argument LOCATION.
      (Alexander Belchenko, #85599)

    * Raise ``DependencyNotPresent`` if pycurl do not support https. 
      (Vincent Ladeuil, #85305)

    * Invalid proxy env variables should not cause a traceback.
      (Vincent Ladeuil, #87765)

    * Ignore patterns normalised to use '/' path separator.
      (Kent Gibson, #86451)

    * bzr rocks. It sure does! Fix case. (Vincent Ladeuil, #78026)

    * Fix bzrtools shelve command for removed lines beginning with "--"
      (Johan Dahlberg, #75577)

  TESTING:

    * New ``--first`` option to ``bzr selftest`` to run specified tests
      before the rest of the suite.  (Martin Pool)


bzr 0.14  2007-01-23

  IMPROVEMENTS:

    * ``bzr help global-options`` describes the global options. (Aaron Bentley)

  BUG FIXES:
    
    * Skip documentation generation tests if the tools to do so are not
      available. Fixes running selftest for installled copies of bzr. 
      (John Arbash Meinel, #80330)

    * Fix the code that discovers whether bzr is being run from it's
      working tree to handle the case when it isn't but the directory
      it is in is below a repository. (James Westby, #77306)


bzr 0.14rc1  2007-01-16

  IMPROVEMENTS:

    * New connection: ``bzr+http://`` which supports tunnelling the smart
      protocol over an HTTP connection. If writing is enabled on the bzr
      server, then you can write over the http connection.
      (Andrew Bennetts, John Arbash Meinel)

    * Aliases now support quotation marks, so they can contain whitespace
      (Marius Kruger)

    * PyCurlTransport now use a single curl object. By specifying explicitly
      the 'Range' header, we avoid the need to use two different curl objects
      (and two connections to the same server). (Vincent Ladeuil)

    * ``bzr commit`` does not prompt for a message until it is very likely to
      succeed.  (Aaron Bentley)

    * ``bzr conflicts`` now takes --text to list pathnames of text conflicts
      (Aaron Bentley)

    * Fix ``iter_lines_added_or_present_in_versions`` to use a set instead
      of a list while checking if a revision id was requested. Takes 10s
      off of the ``fileids_affected_by_revision_ids`` time, which is 10s
      of the ``bzr branch`` time. Also improve ``fileids_...`` time by
      filtering lines with a regex rather than multiple ``str.find()``
      calls. (saves another 300ms) (John Arbash Meinel)

    * Policy can be set for each configuration key. This allows keys to be
      inherited properly across configuration entries. For example, this
      should enable you to do::
        
        [/home/user/project]
        push_location = sftp://host/srv/project/
        push_location:policy = appendpath

      And then a branch like ``/home/user/project/mybranch`` should get an
      automatic push location of ``sftp://host/srv/project/mybranch``.
      (James Henstridge)

    * Added ``bzr status --short`` to make status report svn style flags
      for each file.  For example::

        $ bzr status --short
        A  foo
        A  bar
        D  baz
        ?  wooley

    * 'bzr selftest --clean-output' allows easily clean temporary tests 
      directories without running tests. (Alexander Belchenko)

    * ``bzr help hidden-commands`` lists all hidden commands. (Aaron Bentley)

    * ``bzr merge`` now has an option ``--pull`` to fall back to pull if
      local is fully merged into remote. (Jan Hudec)

    * ``bzr help formats`` describes available directory formats. (Aaron Bentley)

  INTERNALS:

    * A few tweaks directly to ``fileids_affected_by_revision_ids`` to
      help speed up processing, as well allowing to extract unannotated
      lines. Between the two ``fileids_affected_by_revision_ids`` is
      improved by approx 10%. (John Arbash Meinel)

    * Change Revision serialization to only write out millisecond
      resolution. Rather than expecting floating point serialization to
      preserve more resolution than we need. (Henri Weichers, Martin Pool)

    * Test suite ends cleanly on Windows.  (Vincent Ladeuil)

    * When ``encoding_type`` attribute of class Command is equal to 'exact', 
      force sys.stdout to be a binary stream on Windows, and therefore
      keep exact line-endings (without LF -> CRLF conversion).
      (Alexander Belchenko)

    * Single-letter short options are no longer globally declared.  (Martin
      Pool)

    * Before using detected user/terminal encoding bzr should check
      that Python has corresponding codec. (Alexander Belchenko)

    * Formats for end-user selection are provided via a FormatRegistry (Aaron Bentley)

  BUG FIXES:

    * ``bzr missing --verbose`` was showing adds/removals in the wrong
      direction. (John Arbash Meinel)

    * ``bzr annotate`` now defaults to showing dotted revnos for merged
      revisions. It cuts them off at a depth of 12 characters, but you can
      supply ``--long`` to see the full number. You can also use
      ``--show-ids`` to display the original revision ids, rather than
      revision numbers and committer names. (John Arbash Meinel, #75637)

    * bzr now supports Win32 UNC path (e.g. ``\HOST\path``. 
      (Alexander Belchenko, #57869)

    * Win32-specific: output of cat, bundle and diff commands don't mangle
      line-endings (Alexander Belchenko, #55276)

    * Replace broken fnmatch based ignore pattern matching with custom pattern
      matcher.
      (Kent Gibson, Jan Hudec #57637)

    * pycurl and urllib can detect short reads at different places. Update
      the test suite to test more cases. Also detect http error code 416
      which was raised for that specific bug. Also enhance the urllib
      robustness by detecting invalid ranges (and pycurl's one by detecting
      short reads during the initial GET). (Vincent Ladeuil, #73948)

    * The urllib connection sharing interacts badly with urllib2
      proxy setting (the connections didn't go thru the proxy
      anymore). Defining a proper ProxyHandler solves the
      problem.  (Vincent Ladeuil, #74759)

    * Use urlutils to generate relative URLs, not osutils 
      (Aaron Bentley, #76229)

    * ``bzr status`` in a readonly directory should work without giving
      lots of errors. (John Arbash Meinel, #76299)

    * Mention the revisionspec topic for the revision option help.
      (Wouter van Heyst, #31663)

    * Allow plugins import from zip archives.
      (Alexander Belchenko, #68124)


bzr 0.13  2006-12-05
    
  No changes from 0.13rc1
    
bzr 0.13rc1  2006-11-27

  IMPROVEMENTS:

    * New command ``bzr remove-tree`` allows the removal of the working
      tree from a branch.
      (Daniel Silverstone)

    * urllib uses shared keep-alive connections, so http 
      operations are substantially faster.
      (Vincent Ladeuil, #53654)

    * ``bzr export`` allows an optional branch parameter, to export a bzr
      tree from some other url. For example:
      ``bzr export bzr.tar.gz http://bazaar-vcs.org/bzr/bzr.dev``
      (Daniel Silverstone)

    * Added ``bzr help topics`` to the bzr help system. This gives a
      location for general information, outside of a specific command.
      This includes updates for ``bzr help revisionspec`` the first topic
      included. (Goffredo Baroncelli, John Arbash Meinel, #42714)

    * WSGI-compatible HTTP smart server.  See ``doc/http_smart_server.txt``.
      (Andrew Bennetts)

    * Knit files will now cache full texts only when the size of the
      deltas is as large as the size of the fulltext. (Or after 200
      deltas, whichever comes first). This has the most benefit on large
      files with small changes, such as the inventory for a large project.
      (eg For a project with 2500 files, and 7500 revisions, it changes
      the size of inventory.knit from 11MB to 5.4MB) (John Arbash Meinel)

  INTERNALS:

    * New -D option given before the command line turns on debugging output
      for particular areas.  -Derror shows tracebacks on all errors.
      (Martin Pool)

    * Clean up ``bzr selftest --benchmark bundle`` to correct an import,
      and remove benchmarks that take longer than 10min to run.
      (John Arbash Meinel)

    * Use ``time.time()`` instead of ``time.clock()`` to decide on
      progress throttling. Because ``time.clock()`` is actually CPU time,
      so over a high-latency connection, too many updates get throttled.
      (John Arbash Meinel)

    * ``MemoryTransport.list_dir()`` would strip the first character for
      files or directories in root directory. (John Arbash Meinel)

    * New method ``get_branch_reference`` on 'BzrDir' allows the detection of 
      branch references - which the smart server component needs.
  
    * New ``ChrootTransportDecorator``, accessible via the ``chroot+`` url
      prefix.  It disallows any access to locations above a set URL.  (Andrew
      Bennetts)

  BUG FIXES:

    * Now ``_KnitIndex`` properly decode revision ids when loading index data.
      And optimize the knit index parsing code. 
      (Dmitry Vasiliev, John Arbash Meinel)

    * ``bzrlib/bzrdir.py`` was directly referencing ``bzrlib.workingtree``,
      without importing it. This prevented ``bzr upgrade`` from working
      unless a plugin already imported ``bzrlib.workingtree``
      (John Arbash Meinel, #70716)

    * Suppress the traceback on invalid URLs (Vincent Ladeuil, #70803).

    * Give nicer error message when an http server returns a 403
      error code. (Vincent Ladeuil, #57644).

    * When a multi-range http GET request fails, try a single
      range one. If it fails too, forget about ranges. Remember that until 
      the death of the transport and propagates that to the clones.
      (Vincent Ladeuil, #62276, #62029).

    * Handles user/passwords supplied in url from command
      line (for the urllib implementation). Don't request already
      known passwords (Vincent Ladeuil, #42383, #44647, #48527)

    * ``_KnitIndex.add_versions()`` dictionary compresses revision ids as they
      are added. This fixes bug where fetching remote revisions records
      them as full references rather than integers.
      (John Arbash Meinel, #64789)

    * ``bzr ignore`` strips trailing slashes in patterns.
      Also ``bzr ignore`` rejects absolute paths. (Kent Gibson, #4559)

    * ``bzr ignore`` takes multiple arguments. (Cheuksan Edward Wang, #29488)

    * mv correctly handles paths that traverse symlinks. 
      (Aaron Bentley, #66964)

    * Give nicer looking error messages when failing to connect over ssh.
      (John Arbash Meinel, #49172)

    * Pushing to a remote branch does not currently update the remote working
      tree. After a remote push, ``bzr status`` and ``bzr diff`` on the remote
      machine now show that the working tree is out of date.
      (Cheuksan Edward Wang #48136)

    * Use patiencediff instead of difflib for determining deltas to insert
      into knits. This avoids the O(N^3) behavior of difflib. Patience
      diff should be O(N^2). (Cheuksan Edward Wang, #65714)

    * Running ``bzr log`` on nonexistent file gives an error instead of the
      entire log history. (Cheuksan Edward Wang #50793)

    * ``bzr cat`` can look up contents of removed or renamed files. If the
      pathname is ambiguous, i.e. the files in the old and new trees have
      different id's, the default is the file in the new tree. The user can
      use "--name-from-revision" to select the file in the old tree.
      (Cheuksan Edward Wang, #30190)

  TESTING:

    * TestingHTTPRequestHandler really handles the Range header
      (previously it was ignoring it and returning the whole file,).

bzr 0.12  2006-10-30

  INTERNALS:

    * Clean up ``bzr selftest --benchmark bundle`` to correct an import,
      and remove benchmarks that take longer than 10min to run.
      (John Arbash Meinel)
  
bzr 0.12rc1  2006-10-23

  IMPROVEMENTS:

    * ``bzr log`` now shows dotted-decimal revision numbers for all revisions,
      rather than just showing a decimal revision number for revisions on the
      mainline. These revision numbers are not yet accepted as input into bzr
      commands such as log, diff etc. (Robert Collins)

    * revisions can now be specified using dotted-decimal revision numbers.
      For instance, ``bzr diff -r 1.2.1..1.2.3``. (Robert Collins)

    * ``bzr help commands`` output is now shorter (Aaron Bentley)

    * ``bzr`` now uses lazy importing to reduce the startup time. This has
      a moderate effect on lots of actions, especially ones that have
      little to do. For example ``bzr rocks`` time is down to 116ms from
      283ms. (John Arbash Meinel)

    * New Registry class to provide name-to-object registry-like support,
      for example for schemes where plugins can register new classes to
      do certain tasks (e.g. log formatters). Also provides lazy registration
      to allow modules to be loaded on request.
      (John Arbash Meinel, Adeodato Simó)

  API INCOMPATABILITY:
  
    * LogFormatter subclasses show now expect the 'revno' parameter to 
      show() to be a string rather than an int. (Robert Collins)

  INTERNALS:

    * ``TestCase.run_bzr``, ``run_bzr_captured``, and ``run_bzr_subprocess``
      can take a ``working_dir='foo'`` parameter, which will change directory 
      for the command. (John Arbash Meinel)

    * ``bzrlib.lazy_regex.lazy_compile`` can be used to create a proxy
      around a regex, which defers compilation until first use. 
      (John Arbash Meinel)

    * ``TestCase.run_bzr_subprocess`` defaults to supplying the
      ``--no-plugins`` parameter to ensure test reproducability, and avoid
      problems with system-wide installed plugins. (John Arbash Meinel)

    * Unique tree root ids are now supported. Newly created trees still
      use the common root id for compatibility with bzr versions before 0.12.
      (Aaron Bentley)

    * ``WorkingTree.set_root_id(None)`` is now deprecated. Please
      pass in ``inventory.ROOT_ID`` if you want the default root id value.
      (Robert Collins, John Arbash Meinel)

    * New method ``WorkingTree.flush()`` which will write the current memory
      inventory out to disk. At the same time, ``read_working_inventory`` will
      no longer trash the current tree inventory if it has been modified within
      the current lock, and the tree will now ``flush()`` automatically on
      ``unlock()``. ``WorkingTree.set_root_id()`` has been updated to take
      advantage of this functionality. (Robert Collins, John Arbash Meinel)

    * ``bzrlib.tsort.merge_sorted`` now accepts ``generate_revnos``. This
      parameter will cause it to add another column to its output, which
      contains the dotted-decimal revno for each revision, as a tuple.
      (Robert Collins)

    * ``LogFormatter.show_merge`` is deprecated in favour of
      ``LogFormatter.show_merge_revno``. (Robert Collins)

  BUG FIXES:

    * Avoid circular imports by creating a deprecated function for
      ``bzrlib.tree.RevisionTree``. Callers should have been using
      ``bzrlib.revisontree.RevisionTree`` anyway. (John Arbash Meinel,
      #63360, #66349)

    * Don't use ``socket.MSG_WAITALL`` as it doesn't exist on all
      platforms. (Martin Pool, #66356)

    * Don't require ``Content-Type`` in range responses. Assume they are a
      single range if ``Content-Type`` does not exist.
      (John Arbash Meinel, #62473)

    * bzr branch/pull no longer complain about progress bar cleanup when
      interrupted during fetch.  (Aaron Bentley, #54000)

    * ``WorkingTree.set_parent_trees()`` uses the trees to directly write
      the basis inventory, rather than going through the repository. This
      allows us to have 1 inventory read, and 2 inventory writes when
      committing a new tree. (John Arbash Meinel)

    * When reverting, files that are not locally modified that do not exist
      in the target are deleted, not just unversioned (Aaron Bentley)

    * When trying to acquire a lock, don't fail immediately. Instead, try
      a few times (up to 1 hour) before timing out. Also, report why the
      lock is unavailable (John Arbash Meinel, #43521, #49556)

    * Leave HttpTransportBase daughter classes decides how they
      implement cloning. (Vincent Ladeuil, #61606)

    * diff3 does not indicate conflicts on clean merge. (Aaron Bentley)

    * If a commit fails, the commit message is stored in a file at the root of
      the tree for later commit. (Cheuksan Edward Wang, Stefan Metzmacher,
      #32054)

  TESTING:

    * New test base class TestCaseWithMemoryTransport offers memory-only
      testing facilities: its not suitable for tests that need to mutate disk
      state, but most tests should not need that and should be converted to
      TestCaseWithMemoryTransport. (Robert Collins)

    * ``TestCase.make_branch_and_memory_tree`` now takes a format
      option to set the BzrDir, Repository and Branch formats of the
      created objects. (Robert Collins, John Arbash Meinel)

bzr 0.11  2006-10-02

    * Smart server transport test failures on windows fixed. (Lukáš Lalinský).

bzr 0.11rc2  2006-09-27

  BUG FIXES:

    * Test suite hangs on windows fixed. (Andrew Bennets, Alexander Belchenko).
    
    * Commit performance regression fixed. (Aaron Bentley, Robert Collins, John
      Arbash Meinel).

bzr 0.11rc1  2006-09-25

  IMPROVEMENTS:

    * Knit files now wait to create their contents until the first data is
      added. The old code used to create an empty .knit and a .kndx with just
      the header. However, this caused a lot of extra round trips over sftp.
      This can change the time for ``bzr push`` to create a new remote branch
      from 160s down to 100s. This also affects ``bzr commit`` performance when
      adding new files, ``bzr commit`` on a new kernel-like tree drops from 50s
      down to 40s (John Arbash Meinel, #44692)

    * When an entire subtree has been deleted, commit will now report that
      just the top of the subtree has been deleted, rather than reporting
      all the individual items. (Robert Collins)

    * Commit performs one less XML parse. (Robert Collins)

    * ``bzr checkout`` now operates on readonly branches as well
      as readwrite branches. This fixes bug #39542. (Robert Collins)

    * ``bzr bind`` no longer synchronises history with the master branch.
      Binding should be followed by an update or push to synchronise the 
      two branches. This is closely related to the fix for bug #39542.
      (Robert Collins)

    * ``bzrlib.lazy_import.lazy_import`` function to create on-demand 
      objects.  This allows all imports to stay at the global scope, but
      modules will not actually be imported if they are not used.
      (John Arbash Meinel)

    * Support ``bzr://`` and ``bzr+ssh://`` urls to work with the new RPC-based
      transport which will be used with the upcoming high-performance smart
      server. The new command ``bzr serve`` will invoke bzr in server mode,
      which processes these requests. (Andrew Bennetts, Robert Collins, Martin
      Pool)

    * New command ``bzr version-info`` which can be used to get a summary
      of the current state of the tree. This is especially useful as part
      of a build commands. See ``doc/version_info.txt`` for more information 
      (John Arbash Meinel)

  BUG FIXES:

    * ``'bzr inventory [FILE...]'`` allows restricting the file list to a
      specific set of files. (John Arbash Meinel, #3631)

    * Don't abort when annotating empty files (John Arbash Meinel, #56814)

    * Add ``Stanza.to_unicode()`` which can be passed to another Stanza
      when nesting stanzas. Also, add ``read_stanza_unicode`` to handle when
      reading a nested Stanza. (John Arbash Meinel)

    * Transform._set_mode() needs to stat the right file. 
      (John Arbash Meinel, #56549)

    * Raise WeaveFormatError rather than StopIteration when trying to read
      an empty Weave file. (John Arbash Meinel, #46871)

    * Don't access e.code for generic URLErrors, only HTTPErrors have .code.
      (Vincent Ladeuil, #59835)

    * Handle boundary="" lines properly to allow access through a Squid proxy.
      (John Arbash Meinel, #57723)

    * revert now removes newly-added directories (Aaron Bentley, #54172)

    * ``bzr upgrade sftp://`` shouldn't fail to upgrade v6 branches if there 
      isn't a working tree. (David Allouche, #40679)

    * Give nicer error messages when a user supplies an invalid --revision
      parameter. (John Arbash Meinel, #55420)

    * Handle when LANG is not recognized by python. Emit a warning, but
      just revert to using 'ascii'. (John Arbash Meinel, #35392)

    * Don't use ``preexec_fn`` on win32, as it is not supported by subprocess.
      (John Arbash Meinel)

    * Skip specific tests when the dependencies aren't met. This includes
      some ``setup.py`` tests when ``python-dev`` is not available, and
      some tests that depend on paramiko. (John Arbash Meinel, Mattheiu Moy)

    * Fallback to Paramiko properly, if no ``ssh`` executable exists on
      the system. (Andrew Bennetts, John Arbash Meinel)

    * ``Branch.bind(other_branch)`` no longer takes a write lock on the
      other branch, and will not push or pull between the two branches.
      API users will need to perform a push or pull or update operation if they
      require branch synchronisation to take place. (Robert Collins, #47344)

    * When creating a tarball or zipfile export, export unicode names as utf-8
      paths. This may not work perfectly on all platforms, but has the best
      chance of working in the common case. (John Arbash Meinel, #56816)

    * When committing, only files that exist in working tree or basis tree
      may be specified (Aaron Bentley, #50793)

  PORTABILITY:

    * Fixes to run on Python 2.5 (Brian M. Carlson, Martin Pool, Marien Zwart)

  INTERNALS:

    * TestCaseInTempDir now creates a separate directory for HOME, rather
      than having HOME set to the same location as the working directory.
      (John Arbash Meinel)

    * ``run_bzr_subprocess()`` can take an optional ``env_changes={}`` parameter,
      which will update os.environ inside the spawned child. It also can
      take a ``universal_newlines=True``, which helps when checking the output
      of the command. (John Arbash Meinel)

    * Refactor SFTP vendors to allow easier re-use when ssh is used. 
      (Andrew Bennetts)

    * ``Transport.list_dir()`` and ``Transport.iter_files_recursive()`` should always
      return urlescaped paths. This is now tested (there were bugs in a few
      of the transports) (Andrew Bennetts, David Allouche, John Arbash Meinel)

    * New utility function ``symbol_versioning.deprecation_string``. Returns the
      formatted string for a callable, deprecation format pair. (Robert Collins)

    * New TestCase helper applyDeprecated. This allows you to call a callable
      which is deprecated without it spewing to the screen, just by supplying
      the deprecation format string issued for it. (Robert Collins)

    * Transport.append and Transport.put have been deprecated in favor of
      ``.append_bytes``, ``.append_file``, ``.put_bytes``, and
      ``.put_file``. This removes the ambiguity in what type of object the
      functions take.  ``Transport.non_atomic_put_{bytes,file}`` has also
      been added. Which works similarly to ``Transport.append()`` except for
      SFTP, it doesn't have a round trip when opening the file. Also, it
      provides functionality for creating a parent directory when trying
      to create a file, rather than raise NoSuchFile and forcing the
      caller to repeat their request.
      (John Arbash Meinel)

    * WorkingTree has a new api ``unversion`` which allow the unversioning of
      entries by their file id. (Robert Collins)

    * ``WorkingTree.pending_merges`` is deprecated.  Please use the
      ``get_parent_ids`` (introduced in 0.10) method instead. (Robert Collins)

    * WorkingTree has a new ``lock_tree_write`` method which locks the branch for
      read rather than write. This is appropriate for actions which only need
      the branch data for reference rather than mutation. A new decorator
      ``needs_tree_write_lock`` is provided in the workingtree module. Like the
      ``needs_read_lock`` and ``needs_write_lock`` decorators this allows static 
      declaration of the locking requirements of a function to ensure that
      a lock is taken out for casual scripts. (Robert Collins, #54107)

    * All WorkingTree methods which write to the tree, but not to the branch
      have been converted to use ``needs_tree_write_lock`` rather than 
      ``needs_write_lock``. Also converted is the revert, conflicts and tree
      transform modules. This provides a modest performance improvement on 
      metadir style trees, due to the reduce lock-acquisition, and a more
      significant performance improvement on lightweight checkouts from 
      remote branches, where trivial operations used to pay a significant 
      penalty. It also provides the basis for allowing readonly checkouts.
      (Robert Collins)

    * Special case importing the standard library 'copy' module. This shaves
      off 40ms of startup time, while retaining compatibility. See:
      ``bzrlib/inspect_for_copy.py`` for more details. (John Arbash Meinel)

    * WorkingTree has a new parent class MutableTree which represents the 
      specialisations of Tree which are able to be altered. (Robert Collins)

    * New methods mkdir and ``put_file_bytes_non_atomic`` on MutableTree that
      mutate the tree and its contents. (Robert Collins)

    * Transport behaviour at the root of the URL is now defined and tested.
      (Andrew Bennetts, Robert Collins)

  TESTING:

    * New test helper classs MemoryTree. This is typically accessed via
      ``self.make_branch_and_memory_tree()`` in test cases. (Robert Collins)
      
    * Add ``start_bzr_subprocess`` and ``stop_bzr_subprocess`` to allow test
      code to continue running concurrently with a subprocess of bzr.
      (Andrew Bennetts, Robert Collins)

    * Add a new method ``Transport.get_smart_client()``. This is provided to
      allow upgrades to a richer interface than the VFS one provided by
      Transport. (Andrew Bennetts, Martin Pool)

bzr 0.10  2006-08-29
  
  IMPROVEMENTS:
    * 'merge' now takes --uncommitted, to apply uncommitted changes from a
      tree.  (Aaron Bentley)
  
    * 'bzr add --file-ids-from' can be used to specify another path to use
      for creating file ids, rather than generating all new ones. Internally,
      the 'action' passed to ``smart_add_tree()`` can return ``file_ids`` that
      will be used, rather than having bzrlib generate new ones.
      (John Arbash Meinel, #55781)

    * ``bzr selftest --benchmark`` now allows a ``--cache-dir`` parameter.
      This will cache some of the intermediate trees, and decrease the
      setup time for benchmark tests. (John Arbash Meinel)

    * Inverse forms are provided for all boolean options.  For example,
      --strict has --no-strict, --no-recurse has --recurse (Aaron Bentley)

    * Serialize out Inventories directly, rather than using ElementTree.
      Writing out a kernel sized inventory drops from 2s down to ~350ms.
      (Robert Collins, John Arbash Meinel)

  BUG FIXES:

    * Help diffutils 2.8.4 get along with binary tests (Marien Zwart: #57614)

    * Change LockDir so that if the lock directory doesn't exist when
      ``lock_write()`` is called, an attempt will be made to create it.
      (John Arbash Meinel, #56974)

    * ``bzr uncommit`` preserves pending merges. (John Arbash Meinel, #57660)

    * Active FTP transport now works as intended. (ghozzy, #56472)

    * Really fix mutter() so that it won't ever raise a UnicodeError.
      It means it is possible for ~/.bzr.log to contain non UTF-8 characters.
      But it is a debugging log, not a real user file.
      (John Arbash Meinel, #56947, #53880)

    * Change Command handle to allow Unicode command and options.
      At present we cannot register Unicode command names, so we will get
      BzrCommandError('unknown command'), or BzrCommandError('unknown option')
      But that is better than a UnicodeError + a traceback.
      (John Arbash Meinel, #57123)

    * Handle TZ=UTC properly when reading/writing revisions.
      (John Arbash Meinel, #55783, #56290)

    * Use ``GPG_TTY`` to allow gpg --cl to work with gpg-agent in a pipeline,
      (passing text to sign in on stdin). (John Arbash Meinel, #54468)

    * External diff does the right thing for binaries even in foreign 
      languages. (John Arbash Meinel, #56307)

    * Testament handles more cases when content is unicode. Specific bug was
      in handling of revision properties.
      (John Arbash Meinel, Holger Krekel, #54723)

    * The bzr selftest was failing on installed versions due to a bug in a new
      test helper. (John Arbash Meinel, Robert Collins, #58057)

  INTERNALS:

    * ``bzrlib.cache_utf8`` contains ``encode()`` and ``decode()`` functions
      which can be used to cache the conversion between utf8 and Unicode.
      Especially helpful for some of the knit annotation code, which has to
      convert revision ids to utf8 to annotate lines in storage.
      (John Arbash Meinel)

    * ``setup.py`` now searches the filesystem to find all packages which
      need to be installed. This should help make the life of packagers
      easier. (John Arbash Meinel)

bzr 0.9.0  2006-08-11

  SURPRISES:

   * The hard-coded built-in ignore rules have been removed. There are
     now two rulesets which are enforced. A user global one in 
     ``~/.bazaar/ignore`` which will apply to every tree, and the tree
     specific one '.bzrignore'.
     ``~/.bazaar/ignore`` will be created if it does not exist, but with
     a more conservative list than the old default.
     This fixes bugs with default rules being enforced no matter what. 
     The old list of ignore rules from bzr is available by
     running 'bzr ignore --old-default-rules'.
     (Robert Collins, Martin Pool, John Arbash Meinel)

   * 'branches.conf' has been changed to 'locations.conf', since it can apply
     to more locations than just branch locations.
     (Aaron Bentley)
   
  IMPROVEMENTS:

   * The revision specifier "revno:" is extended to accept the syntax
     revno:N:branch. For example,
     revno:42:http://bazaar-vcs.org/bzr/bzr.dev/ means revision 42 in
     bzr.dev.  (Matthieu Moy)

   * Tests updates to ensure proper URL handling, UNICODE support, and
     proper printing when the user's terminal encoding cannot display 
     the path of a file that has been versioned.
     ``bzr branch`` can take a target URL rather than only a local directory.
     ``Branch.get_parent()/set_parent()`` now save a relative path if possible,
     and normalize the parent based on root, allowing access across
     different transports. (John Arbash Meinel, Wouter van Heyst, Martin Pool)
     (Malone #48906, #42699, #40675, #5281, #3980, #36363, #43689,
     #42517, #42514)

   * On Unix, detect terminal width using an ioctl not just $COLUMNS.
     Use terminal width for single-line logs from ``bzr log --line`` and
     pending-merge display.  (Robert Widhopf-Fenk, Gustavo Niemeyer)
     (Malone #3507)

   * On Windows, detect terminal width using GetConsoleScreenBufferInfo.
     (Alexander Belchenko)

   * Speedup improvement for 'date:'-revision search. (Guillaume Pinot).

   * Show the correct number of revisions pushed when pushing a new branch.
     (Robert Collins).

   * 'bzr selftest' now shows a progress bar with the number of tests, and 
     progress made. 'make check' shows tests in -v mode, to be more useful
     for the PQM status window. (Robert Collins).
     When using a progress bar, failed tests are printed out, rather than
     being overwritten by the progress bar until the suite finishes.
     (John Arbash Meinel)

   * 'bzr selftest --benchmark' will run a new benchmarking selftest.
     'bzr selftest --benchmark --lsprof-timed' will use lsprofile to generate
     profile data for the individual profiled calls, allowing for fine
     grained analysis of performance.
     (Robert Collins, Martin Pool).

   * 'bzr commit' shows a progress bar. This is useful for commits over sftp
     where commit can take an appreciable time. (Robert Collins)

   * 'bzr add' is now less verbose in telling you what ignore globs were
     matched by files being ignored. Instead it just tells you how many 
     were ignored (because you might reasonably be expecting none to be
     ignored). 'bzr add -v' is unchanged and will report every ignored
     file. (Robert Collins).

   * ftp now has a test server if medusa is installed. As part of testing,
     ftp support has been improved, including support for supplying a
     non-standard port. (John Arbash Meinel).

   * 'bzr log --line' shows the revision number, and uses only the
     first line of the log message (#5162, Alexander Belchenko;
     Matthieu Moy)

   * 'bzr status' has had the --all option removed. The 'bzr ls' command
     should be used to retrieve all versioned files. (Robert Collins)

   * 'bzr bundle OTHER/BRANCH' will create a bundle which can be sent
     over email, and applied on the other end, while maintaining ancestry.
     This bundle can be applied with either 'bzr merge' or 'bzr pull',
     the same way you would apply another branch.
     (John Arbash Meinel, Aaron Bentley)
  
   * 'bzr whoami' can now be used to set your identity from the command line,
     for a branch or globally.  (Robey Pointer)

   * 'bzr checkout' now aliased to 'bzr co', and 'bzr annotate' to 'bzr ann'.
     (Michael Ellerman)

   * 'bzr revert DIRECTORY' now reverts the contents of the directory as well.
     (Aaron Bentley)

   * 'bzr get sftp://foo' gives a better error when paramiko is not present.
     Also updates things like 'http+pycurl://' if pycurl is not present.
     (John Arbash Meinel) (Malone #47821, #52204)

   * New env variable ``BZR_PROGRESS_BAR``, sets the default progress bar type.
     Can be set to 'none' or 'dummy' to disable the progress bar, 'dots' or 
     'tty' to create the respective type. (John Arbash Meinel, #42197, #51107)

   * Improve the help text for 'bzr diff' to explain what various options do.
     (John Arbash Meinel, #6391)

   * 'bzr uncommit -r 10' now uncommits revisions 11.. rather than uncommitting
     revision 10. This makes -r10 more in line with what other commands do.
     'bzr uncommit' also now saves the pending merges of the revisions that
     were removed. So it is safe to uncommit after a merge, fix something,
     and commit again. (John Arbash Meinel, #32526, #31426)

   * 'bzr init' now also works on remote locations.
     (Wouter van Heyst, #48904)

   * HTTP support has been updated. When using pycurl we now support 
     connection keep-alive, which reduces dns requests and round trips.
     And for both urllib and pycurl we support multi-range requests, 
     which decreases the number of round-trips. Performance results for
     ``bzr branch http://bazaar-vcs.org/bzr/bzr.dev/`` indicate
     http branching is now 2-3x faster, and ``bzr pull`` in an existing 
     branch is as much as 4x faster.
     (Michael Ellerman, Johan Rydberg, John Arbash Meinel, #46768)

   * Performance improvements for sftp. Branching and pulling are now up to
     2x faster. Utilize paramiko.readv() support for async requests if it
     is available (paramiko > 1.6) (John Arbash Meinel)

  BUG FIXES:

    * Fix shadowed definition of TestLocationConfig that caused some 
      tests not to run.
      (Erik Bågfors, Michael Ellerman, Martin Pool, #32587)

    * Fix unnecessary requirement of sign-my-commits that it be run from
      a working directory.  (Martin Pool, Robert Collins)

    * 'bzr push location' will only remember the push location if it succeeds
      in connecting to the remote location. (John Arbash Meinel, #49742)

    * 'bzr revert' no longer toggles the executable bit on win32
      (John Arbash Meinel, #45010)

    * Handle broken pipe under win32 correctly. (John Arbash Meinel)
    
    * sftp tests now work correctly on win32 if you have a newer paramiko
      (John Arbash Meinel)

    * Cleanup win32 test suite, and general cleanup of places where
      file handles were being held open. (John Arbash Meinel)

    * When specifying filenames for 'diff -r x..y', the name of the file in the
      working directory can be used, even if its name is different in both x
      and y.

    * File-ids containing single- or double-quotes are handled correctly by
      push. (Aaron Bentley, #52227)

    * Normalize unicode filenames to ensure cross-platform consistency.
      (John Arbash Meinel, #43689)

    * The argument parser can now handle '-' as an argument. Currently
      no code interprets it specially (it is mostly handled as a file named 
      '-'). But plugins, and future operations can use it.
      (John Arbash meinel, #50984)

    * Bundles can properly read binary files with a plain '\r' in them.
      (John Arbash Meinel, #51927)

    * Tuning ``iter_entries()`` to be more efficient (John Arbash Meinel, #5444)

    * Lots of win32 fixes (the test suite passes again).
      (John Arbash Meinel, #50155)

    * Handle openbsd returning None for sys.getfilesystemencoding() (#41183) 

    * Support ftp APPE (append) to allow Knits to be used over ftp (#42592)

    * Removals are only committed if they match the filespec (or if there is
      no filespec).  (#46635, Aaron Bentley)

    * smart-add recurses through all supplied directories 
      (John Arbash Meinel, #52578)

    * Make the bundle reader extra lines before and after the bundle text.
      This allows you to parse an email with the bundle inline.
      (John Arbash Meinel, #49182)

    * Change the file id generator to squash a little bit more. Helps when
      working with long filenames on windows. (Also helps for unicode filenames
      not generating hidden files). (John Arbash Meinel, #43801)

    * Restore terminal mode on C-c while reading sftp password.  (#48923, 
      Nicholas Allen, Martin Pool)

    * Timestamps are rounded to 1ms, and revision entries can be recreated
      exactly. (John Arbash Meinel, Jamie Wilkinson, #40693)

    * Branch.base has changed to a URL, but ~/.bazaar/locations.conf should
      use local paths, since it is user visible (John Arbash Meinel, #53653)

    * ``bzr status foo`` when foo was unversioned used to cause a full delta
      to be generated (John Arbash Meinel, #53638)

    * When reading revision properties, an empty value should be considered
      the empty string, not None (John Arbash Meinel, #47782)

    * ``bzr diff --diff-options`` can now handle binary files being changed.
      Also, the output is consistent when --diff-options is not supplied.
      (John Arbash Meinel, #54651, #52930)

    * Use the right suffixes for loading plugins (John Arbash Meinel, #51810)

    * Fix ``Branch.get_parent()`` to handle the case when the parent is not 
      accessible (John Arbash Meinel, #52976)

  INTERNALS:

    * Combine the ignore rules into a single regex rather than looping over
      them to reduce the threshold where  N^2 behaviour occurs in operations
      like status. (Jan Hudec, Robert Collins).

    * Appending to ``bzrlib.DEFAULT_IGNORE`` is now deprecated. Instead, use
      one of the add functions in bzrlib.ignores. (John Arbash Meinel)

    * 'bzr push' should only push the ancestry of the current revision, not
      all of the history in the repository. This is especially important for
      shared repositories. (John Arbash Meinel)

    * ``bzrlib.delta.compare_trees`` now iterates in alphabetically sorted order,
      rather than randomly walking the inventories. (John Arbash Meinel)

    * Doctests are now run in temporary directories which are cleaned up when
      they finish, rather than using special ScratchDir/ScratchBranch objects.
      (Martin Pool)

    * Split ``check`` into separate methods on the branch and on the repository,
      so that it can be specialized in ways that are useful or efficient for
      different formats.  (Martin Pool, Robert Collins)

    * Deprecate ``Repository.all_revision_ids``; most methods don't really need
      the global revision graph but only that part leading up to a particular
      revision.  (Martin Pool, Robert Collins)

    * Add a BzrDirFormat ``control_formats`` list which allows for control formats
      that do not use '.bzr' to store their data - i.e. '.svn', '.hg' etc.
      (Robert Collins, Jelmer Vernooij).

    * ``bzrlib.diff.external_diff`` can be redirected to any file-like object.
      Uses subprocess instead of spawnvp.
      (James Henstridge, John Arbash Meinel, #4047, #48914)

    * New command line option '--profile-imports', which will install a custom
      importer to log time to import modules and regex compilation time to 
      sys.stderr (John Arbash Meinel)

    * 'EmptyTree' is now deprecated, please use ``repository.revision_tree(None)``
      instead. (Robert Collins)

    * "RevisionTree" is now in bzrlib/revisiontree.py. (Robert Collins)

bzr 0.8.2  2006-05-17
  
  BUG FIXES:
   
    * setup.py failed to install launchpad plugin.  (Martin Pool)

bzr 0.8.1  2006-05-16

  BUG FIXES:

    * Fix failure to commit a merge in a checkout.  (Martin Pool, 
      Robert Collins, Erik Bågfors, #43959)

    * Nicer messages from 'commit' in the case of renames, and correct
      messages when a merge has occured. (Robert Collins, Martin Pool)

    * Separate functionality from assert statements as they are skipped in
      optimized mode of python. Add the same check to pending merges.
      (Olaf Conradi, #44443)

  CHANGES:

    * Do not show the None revision in output of bzr ancestry. (Olaf Conradi)

    * Add info on standalone branches without a working tree.
      (Olaf Conradi, #44155)

    * Fix bug in knits when raising InvalidRevisionId. (Olaf Conradi, #44284)

  CHANGES:

    * Make editor invocation comply with Debian Policy. First check
      environment variables VISUAL and EDITOR, then try editor from
      alternatives system. If that all fails, fall back to the pre-defined
      list of editors. (Olaf Conradi, #42904)

  NEW FEATURES:

    * New 'register-branch' command registers a public branch into 
      Launchpad.net, where it can be associated with bugs, etc.
      (Martin Pool, Bjorn Tillenius, Robert Collins)

  INTERNALS:

    * New public api in InventoryEntry - ``describe_change(old, new)`` which
      provides a human description of the changes between two old and
      new. (Robert Collins, Martin Pool)

  TESTING:

    * Fix test case for bzr info in upgrading a standalone branch to metadir,
      uses bzrlib api now. (Olaf Conradi)

bzr 0.8  2006-05-08

  NOTES WHEN UPGRADING:

    Release 0.8 of bzr introduces a new format for history storage, called
    'knit', as an evolution of to the 'weave' format used in 0.7.  Local 
    and remote operations are faster using knits than weaves.  Several
    operations including 'init', 'init-repo', and 'upgrade' take a 
    --format option that controls this.  Branching from an existing branch
    will keep the same format.

    It is possible to merge, pull and push between branches of different
    formats but this is slower than moving data between homogenous
    branches.  It is therefore recommended (but not required) that you
    upgrade all branches for a project at the same time.  Information on
    formats is shown by 'bzr info'.

    bzr 0.8 now allows creation of 'repositories', which hold the history 
    of files and revisions for several branches.  Previously bzr kept all
    the history for a branch within the .bzr directory at the root of the
    branch, and this is still the default.  To create a repository, use
    the new 'bzr init-repo' command.  Branches exist as directories under
    the repository and contain just a small amount of information
    indicating the current revision of the branch.

    bzr 0.8 also supports 'checkouts', which are similar to in cvs and
    subversion.  Checkouts are associated with a branch (optionally in a
    repository), which contains all the historical information.  The
    result is that a checkout can be deleted without losing any
    already-committed revisions.  A new 'update' command is also available. 

    Repositories and checkouts are not supported with the 0.7 storage
    format.  To use them you must upgrad to either knits, or to the
    'metaweave' format, which uses weaves but changes the .bzr directory
    arrangement.
    

  IMPROVEMENTS:

    * Sftp paths can now be relative, or local, according to the lftp
      convention. Paths now take the form::

          sftp://user:pass@host:port/~/relative/path
          or
          sftp://user:pass@host:port/absolute/path

    * The FTP transport now tries to reconnect after a temporary
      failure. ftp put is made atomic. (Matthieu Moy)

    * The FTP transport now maintains a pool of connections, and
      reuses them to avoid multiple connections to the same host (like
      sftp did). (Daniel Silverstone)

    * The ``bzr_man.py`` file has been removed. To create the man page now,
      use ``./generate_docs.py man``. The new program can also create other files.
      Run ``python generate_docs.py --help`` for usage information.
      (Hans Ulrich Niedermann & James Blackwell).

    * Man Page now gives full help (James Blackwell).
      Help also updated to reflect user config now being stored in .bazaar
      (Hans Ulrich Niedermann)

    * It's now possible to set aliases in bazaar.conf (Erik Bågfors)

    * Pull now accepts a --revision argument (Erik Bågfors)

    * ``bzr re-sign`` now allows multiple revisions to be supplied on the command
      line. You can now use the following command to sign all of your old
      commits::

        find .bzr/revision-store// -name my@email-* \
          | sed 's/.*\/\/..\///' \
          | xargs bzr re-sign

    * Upgrade can now upgrade over the network. (Robert Collins)

    * Two new commands 'bzr checkout' and 'bzr update' allow for CVS/SVN-alike
      behaviour.  By default they will cache history in the checkout, but
      with --lightweight almost all data is kept in the master branch.
      (Robert Collins)

    * 'revert' unversions newly-versioned files, instead of deleting them.

    * 'merge' is more robust.  Conflict messages have changed.

    * 'merge' and 'revert' no longer clobber existing files that end in '~' or
      '.moved'.

    * Default log format can be set in configuration and plugins can register
      their own formatters. (Erik Bågfors)

    * New 'reconcile' command will check branch consistency and repair indexes
      that can become out of sync in pre 0.8 formats. (Robert Collins,
      Daniel Silverstone)

    * New 'bzr init --format' and 'bzr upgrade --format' option to control 
      what storage format is created or produced.  (Robert Collins, 
      Martin Pool)

    * Add parent location to 'bzr info', if there is one.  (Olaf Conradi)

    * New developer commands 'weave-list' and 'weave-join'.  (Martin Pool)

    * New 'init-repository' command, plus support for repositories in 'init'
      and 'branch' (Aaron Bentley, Erik Bågfors, Robert Collins)

    * Improve output of 'info' command. Show all relevant locations related to
      working tree, branch and repository. Use kibibytes for binary quantities.
      Fix off-by-one error in missing revisions of working tree.  Make 'info'
      work on branches, repositories and remote locations.  Show locations
      relative to the shared repository, if applicable.  Show locking status
      of locations.  (Olaf Conradi)

    * Diff and merge now safely handle binary files. (Aaron Bentley)

    * 'pull' and 'push' now normalise the revision history, so that any two
      branches with the same tip revision will have the same output from 'log'.
      (Robert Collins)

    * 'merge' accepts --remember option to store parent location, like 'push'
      and 'pull'. (Olaf Conradi)

    * bzr status and diff when files given as arguments do not exist
      in the relevant trees.  (Martin Pool, #3619)

    * Add '.hg' to the default ignore list.  (Martin Pool)

    * 'knit' is now the default disk format. This improves disk performance and
      utilization, increases incremental pull performance, robustness with SFTP
      and allows checkouts over SFTP to perform acceptably. 
      The initial Knit code was contributed by Johan Rydberg based on a
      specification by Martin Pool.
      (Robert Collins, Aaron Bentley, Johan Rydberg, Martin Pool).

    * New tool to generate all-in-one html version of the manual.  (Alexander
      Belchenko)

    * Hitting CTRL-C while doing an SFTP push will no longer cause stale locks
      to be left in the SFTP repository. (Robert Collins, Martin Pool).

    * New option 'diff --prefix' to control how files are named in diff
      output, with shortcuts '-p0' and '-p1' corresponding to the options for 
      GNU patch.  (Alexander Belchenko, Goffredo Baroncelli, Martin Pool)

    * Add --revision option to 'annotate' command.  (Olaf Conradi)

    * If bzr shows an unexpected revision-history after pulling (perhaps due
      to a reweave) it can now be corrected by 'bzr reconcile'.
      (Robert Collins)

  CHANGES:

    * Commit is now verbose by default, and shows changed filenames and the 
      new revision number.  (Robert Collins, Martin Pool)

    * Unify 'mv', 'move', 'rename'.  (Matthew Fuller, #5379)

    * 'bzr -h' shows help.  (Martin Pool, Ian Bicking, #35940)

    * Make 'pull' and 'push' remember location on failure using --remember.
      (Olaf Conradi)

    * For compatibility, make old format for using weaves inside metadir
      available as 'metaweave' format.  Rename format 'metadir' to 'default'.
      Clean up help for option --format in commands 'init', 'init-repo' and
      'upgrade'.  (Olaf Conradi)

  INTERNALS:
  
    * The internal storage of history, and logical branch identity have now
      been split into Branch, and Repository. The common locking and file 
      management routines are now in bzrlib.lockablefiles. 
      (Aaron Bentley, Robert Collins, Martin Pool)

    * Transports can now raise DependencyNotPresent if they need a library
      which is not installed, and then another implementation will be 
      tried.  (Martin Pool)

    * Remove obsolete (and no-op) `decode` parameter to `Transport.get`.  
      (Martin Pool)

    * Using Tree Transform for merge, revert, tree-building

    * WorkingTree.create, Branch.create, ``WorkingTree.create_standalone``,
      Branch.initialize are now deprecated. Please see ``BzrDir.create_*`` for
      replacement API's. (Robert Collins)

    * New BzrDir class represents the .bzr control directory and manages
      formatting issues. (Robert Collins)

    * New repository.InterRepository class encapsulates Repository to 
      Repository actions and allows for clean selection of optimised code
      paths. (Robert Collins)

    * ``bzrlib.fetch.fetch`` and ``bzrlib.fetch.greedy_fetch`` are now
      deprecated, please use ``branch.fetch`` or ``repository.fetch``
      depending on your needs. (Robert Collins)

    * deprecated methods now have a ``is_deprecated`` flag on them that can
      be checked, if you need to determine whether a given callable is 
      deprecated at runtime. (Robert Collins)

    * Progress bars are now nested - see
      ``bzrlib.ui.ui_factory.nested_progress_bar``.
      (Robert Collins, Robey Pointer)

    * New API call ``get_format_description()`` for each type of format.
      (Olaf Conradi)

    * Changed ``branch.set_parent()`` to accept None to remove parent.
      (Olaf Conradi)

    * Deprecated BzrError AmbiguousBase.  (Olaf Conradi)

    * WorkingTree.branch is now a read only property.  (Robert Collins)

    * bzrlib.ui.text.TextUIFactory now accepts a ``bar_type`` parameter which
      can be None or a factory that will create a progress bar. This is
      useful for testing or for overriding the bzrlib.progress heuristic.
      (Robert Collins)

    * New API method ``get_physical_lock_status()`` to query locks present on a
      transport.  (Olaf Conradi)

    * Repository.reconcile now takes a thorough keyword parameter to allow
      requesting an indepth reconciliation, rather than just a data-loss 
      check. (Robert Collins)

    * ``bzrlib.ui.ui_factory protocol`` now supports ``get_boolean`` to prompt
      the user for yes/no style input. (Robert Collins)

  TESTING:

    * SFTP tests now shortcut the SSH negotiation, reducing test overhead
      for testing SFTP protocol support. (Robey Pointer)

    * Branch formats are now tested once per implementation (see ``bzrlib.
      tests.branch_implementations``. This is analagous to the transport
      interface tests, and has been followed up with working tree,
      repository and BzrDir tests. (Robert Collins)

    * New test base class TestCaseWithTransport provides a transport aware
      test environment, useful for testing any transport-interface using
      code. The test suite option --transport controls the transport used
      by this class (when its not being used as part of implementation
      contract testing). (Robert Collins)

    * Close logging handler on disabling the test log. This will remove the
      handler from the internal list inside python's logging module,
      preventing shutdown from closing it twice.  (Olaf Conradi)

    * Move test case for uncommit to blackbox tests.  (Olaf Conradi)

    * ``run_bzr`` and ``run_bzr_captured`` now accept a 'stdin="foo"'
      parameter which will provide String("foo") to the command as its stdin.

bzr 0.7 2006-01-09

  CHANGES:

    * .bzrignore is excluded from exports, on the grounds that it's a bzr 
      internal-use file and may not be wanted.  (Jamie Wilkinson)

    * The "bzr directories" command were removed in favor of the new
      --kind option to the "bzr inventory" command.  To list all 
      versioned directories, now use "bzr inventory --kind directory".  
      (Johan Rydberg)

    * Under Windows configuration directory is now ``%APPDATA%\bazaar\2.0``
      by default. (John Arbash Meinel)

    * The parent of Bzr configuration directory can be set by ``BZR_HOME``
      environment variable. Now the path for it is searched in ``BZR_HOME``,
      then in HOME. Under Windows the order is: ``BZR_HOME``, ``APPDATA``
      (usually points to ``C:\Documents and Settings\User Name\Application Data``),
      ``HOME``. (John Arbash Meinel)

    * Plugins with the same name in different directories in the bzr plugin
      path are no longer loaded: only the first successfully loaded one is
      used. (Robert Collins)

    * Use systems' external ssh command to open connections if possible.  
      This gives better integration with user settings such as ProxyCommand.
      (James Henstridge)

    * Permissions on files underneath .bzr/ are inherited from the .bzr 
      directory. So for a shared repository, simply doing 'chmod -R g+w .bzr/'
      will mean that future file will be created with group write permissions.

    * configure.in and config.guess are no longer in the builtin default 
      ignore list.

    * '.sw[nop]' pattern ignored, to ignore vim swap files for nameless
      files.  (John Arbash Meinel, Martin Pool)

  IMPROVEMENTS:

    * "bzr INIT dir" now initializes the specified directory, and creates 
      it if it does not exist.  (John Arbash Meinel)

    * New remerge command (Aaron Bentley)

    * Better zsh completion script.  (Steve Borho)

    * 'bzr diff' now returns 1 when there are changes in the working 
      tree. (Robert Collins)

    * 'bzr push' now exists and can push changes to a remote location. 
      This uses the transport infrastructure, and can store the remote
      location in the ~/.bazaar/branches.conf configuration file.
      (Robert Collins)

    * Test directories are only kept if the test fails and the user requests
      that they be kept.

    * Tweaks to short log printing

    * Added branch nicks, new nick command, printing them in log output. 
      (Aaron Bentley)

    * If ``$BZR_PDB`` is set, pop into the debugger when an uncaught exception 
      occurs.  (Martin Pool)

    * Accept 'bzr resolved' (an alias for 'bzr resolve'), as this is
      the same as Subversion.  (Martin Pool)

    * New ftp transport support (on ftplib), for ftp:// and aftp:// 
      URLs.  (Daniel Silverstone)

    * Commit editor temporary files now start with ``bzr_log.``, to allow 
      text editors to match the file name and set up appropriate modes or 
      settings.  (Magnus Therning)

    * Improved performance when integrating changes from a remote weave.  
      (Goffredo Baroncelli)

    * Sftp will attempt to cache the connection, so it is more likely that
      a connection will be reused, rather than requiring multiple password
      requests.

    * bzr revno now takes an optional argument indicating the branch whose
      revno should be printed.  (Michael Ellerman)

    * bzr cat defaults to printing the last version of the file.  
      (Matthieu Moy, #3632)

    * New global option 'bzr --lsprof COMMAND' runs bzr under the lsprof 
      profiler.  (Denys Duchier)

    * Faster commits by reading only the headers of affected weave files. 
      (Denys Duchier)

    * 'bzr add' now takes a --dry-run parameter which shows you what would be
      added, but doesn't actually add anything. (Michael Ellerman)

    * 'bzr add' now lists how many files were ignored per glob.  add --verbose
      lists the specific files.  (Aaron Bentley)

    * 'bzr missing' now supports displaying changes in diverged trees and can
      be limited to show what either end of the comparison is missing.
      (Aaron Bently, with a little prompting from Daniel Silverstone)

  BUG FIXES:

    * SFTP can walk up to the root path without index errors. (Robert Collins)

    * Fix bugs in running bzr with 'python -O'.  (Martin Pool)

    * Error when run with -OO

    * Fix bug in reporting http errors that don't have an http error code.
      (Martin Pool)

    * Handle more cases of pipe errors in display commands

    * Change status to 3 for all errors

    * Files that are added and unlinked before committing are completely
      ignored by diff and status

    * Stores with some compressed texts and some uncompressed texts are now
      able to be used. (John A Meinel)

    * Fix for bzr pull failing sometimes under windows

    * Fix for sftp transport under windows when using interactive auth

    * Show files which are both renamed and modified as such in 'bzr 
      status' output.  (Daniel Silverstone, #4503)

    * Make annotate cope better with revisions committed without a valid 
      email address.  (Marien Zwart)

    * Fix representation of tab characters in commit messages.
      (Harald Meland)

    * List of plugin directories in ``BZR_PLUGIN_PATH`` environment variable is
      now parsed properly under Windows. (Alexander Belchenko)

    * Show number of revisions pushed/pulled/merged. (Robey Pointer)

    * Keep a cached copy of the basis inventory to speed up operations 
      that need to refer to it.  (Johan Rydberg, Martin Pool)

    * Fix bugs in bzr status display of non-ascii characters.
      (Martin Pool)

    * Remove Makefile.in from default ignore list.
      (Tollef Fog Heen, Martin Pool, #6413)

    * Fix failure in 'bzr added'.  (Nathan McCallum, Martin Pool)

  TESTING:

    * Fix selftest asking for passwords when there are no SFTP keys.  
      (Robey Pointer, Jelmer Vernooij) 

    * Fix selftest run with 'python -O'.  (Martin Pool)

    * Fix HTTP tests under Windows. (John Arbash Meinel)

    * Make tests work even if HOME is not set (Aaron Bentley)

    * Updated ``build_tree`` to use fixed line-endings for tests which read 
      the file cotents and compare. Make some tests use this to pass under
      Windows. (John Arbash Meinel)

    * Skip stat and symlink tests under Windows. (Alexander Belchenko)

    * Delay in selftest/testhashcash is now issued under win32 and Cygwin.
      (John Arbash Meinel)

    * Use terminal width to align verbose test output.  (Martin Pool)

    * Blackbox tests are maintained within the bzrlib.tests.blackbox directory.
      If adding a new test script please add that to
      ``bzrlib.tests.blackbox.__init__``. (Robert Collins)

    * Much better error message if one of the test suites can't be 
      imported.  (Martin Pool)

    * Make check now runs the test suite twice - once with the default locale,
      and once with all locales forced to C, to expose bugs. This is not 
      trivially done within python, so for now its only triggered by running
      Make check. Integrators and packagers who wish to check for full 
      platform support should run 'make check' to test the source.
      (Robert Collins)

    * Tests can now run TestSkipped if they can't execute for any reason.
      (Martin Pool) (NB: TestSkipped should only be raised for correctable
      reasons - see the wiki spec ImprovingBzrTestSuite).

    * Test sftp with relative, absolute-in-homedir and absolute-not-in-homedir
      paths for the transport tests. Introduce blackbox remote sftp tests that
      test the same permutations. (Robert Collins, Robey Pointer)

    * Transport implementation tests are now independent of the local file
      system, which allows tests for esoteric transports, and for features
      not available in the local file system. They also repeat for variations
      on the URL scheme that can introduce issues in the transport code,
      see bzrlib.transport.TransportTestProviderAdapter() for this.
      (Robert Collins).

    * ``TestCase.build_tree`` uses the transport interface to build trees,
      pass in a transport parameter to give it an existing connection.
      (Robert Collins).

  INTERNALS:

    * WorkingTree.pull has been split across Branch and WorkingTree,
      to allow Branch only pulls. (Robert Collins)

    * ``commands.display_command`` now returns the result of the decorated 
      function. (Robert Collins)

    * LocationConfig now has a ``set_user_option(key, value)`` call to save
      a setting in its matching location section (a new one is created
      if needed). (Robert Collins)

    * Branch has two new methods, ``get_push_location`` and
      ``set_push_location`` to respectively, get and set the push location.
      (Robert Collins)

    * ``commands.register_command`` now takes an optional flag to signal that
      the registrant is planning to decorate an existing command. When 
      given multiple plugins registering a command is not an error, and
      the original command class (whether built in or a plugin based one) is
      returned to the caller. There is a new error 'MustUseDecorated' for
      signalling when a wrapping command should switch to the original
      version. (Robert Collins)

    * Some option parsing errors will raise 'BzrOptionError', allowing 
      granular detection for decorating commands. (Robert Collins).

    * ``Branch.read_working_inventory`` has moved to
      ``WorkingTree.read_working_inventory``. This necessitated changes to
      ``Branch.get_root_id``, and a move of ``Branch.set_inventory`` to
      WorkingTree as well. To make it clear that a WorkingTree cannot always
      be obtained ``Branch.working_tree()`` will raise
      ``errors.NoWorkingTree`` if one cannot be obtained. (Robert Collins)

    * All pending merges operations from Branch are now on WorkingTree.
      (Robert Collins)

    * The follow operations from Branch have moved to WorkingTree::

          add()
          commit()
          move()
          rename_one()
          unknowns()

      (Robert Collins)

    * ``bzrlib.add.smart_add_branch`` is now ``smart_add_tree``. (Robert Collins)

    * New "rio" serialization format, similar to rfc-822. (Martin Pool)

    * Rename selftests to ``bzrlib.tests.test_foo``.  (John A Meinel, Martin 
      Pool)

    * ``bzrlib.plugin.all_plugins`` has been changed from an attribute to a 
      query method. (Robert Collins)
 
    * New options to read only the table-of-contents of a weave.  
      (Denys Duchier)

    * Raise NoSuchFile when someone tries to add a non-existant file.
      (Michael Ellerman)

    * Simplify handling of DivergedBranches in ``cmd_pull()``.
      (Michael Ellerman)
   
    * Branch.controlfile* logic has moved to lockablefiles.LockableFiles, which
      is exposed as ``Branch().control_files``. Also this has been altered with the
      controlfile pre/suffix replaced by simple method names like 'get' and
      'put'. (Aaron Bentley, Robert Collins).

    * Deprecated functions and methods can now be marked as such using the 
      ``bzrlib.symbol_versioning`` module. Marked method have their docstring
      updated and will issue a DeprecationWarning using the warnings module
      when they are used. (Robert Collins)

    * ``bzrlib.osutils.safe_unicode`` now exists to provide parameter coercion
      for functions that need unicode strings. (Robert Collins)

bzr 0.6 2005-10-28

  IMPROVEMENTS:
  
    * pull now takes --verbose to show you what revisions are added or removed
      (John A Meinel)

    * merge now takes a --show-base option to include the base text in
      conflicts.
      (Aaron Bentley)

    * The config files are now read using ConfigObj, so '=' should be used as
      a separator, not ':'.
      (Aaron Bentley)

    * New 'bzr commit --strict' option refuses to commit if there are 
      any unknown files in the tree.  To commit, make sure all files are 
      either ignored, added, or deleted.  (Michael Ellerman)

    * The config directory is now ~/.bazaar, and there is a single file 
      ~/.bazaar/bazaar.conf storing email, editor and other preferences.
      (Robert Collins)

    * 'bzr add' no longer takes a --verbose option, and a --quiet option
      has been added that suppresses all output.

    * Improved zsh completion support in contrib/zsh, from Clint
      Adams.

    * Builtin 'bzr annotate' command, by Martin Pool with improvements from 
      Goffredo Baroncelli.
    
    * 'bzr check' now accepts -v for verbose reporting, and checks for
      ghosts in the branch. (Robert Collins)

    * New command 're-sign' which will regenerate the gpg signature for 
      a revision. (Robert Collins)

    * If you set ``check_signatures=require`` for a path in 
      ``~/.bazaar/branches.conf`` then bzr will invoke your
      ``gpg_signing_command`` (defaults to gpg) and record a digital signature
      of your commit. (Robert Collins)

    * New sftp transport, based on Paramiko.  (Robey Pointer)

    * 'bzr pull' now accepts '--clobber' which will discard local changes
      and make this branch identical to the source branch. (Robert Collins)

    * Just give a quieter warning if a plugin can't be loaded, and 
      put the details in .bzr.log.  (Martin Pool)

    * 'bzr branch' will now set the branch-name to the last component of the
      output directory, if one was supplied.

    * If the option ``post_commit`` is set to one (or more) python function
      names (must be in the bzrlib namespace), then they will be invoked
      after the commit has completed, with the branch and ``revision_id`` as
      parameters. (Robert Collins)

    * Merge now has a retcode of 1 when conflicts occur. (Robert Collins)

    * --merge-type weave is now supported for file contents.  Tree-shape
      changes are still three-way based.  (Martin Pool, Aaron Bentley)

    * 'bzr check' allows the first revision on revision-history to have
      parents - something that is expected for cheap checkouts, and occurs
      when conversions from baz do not have all history.  (Robert Collins).

   * 'bzr merge' can now graft unrelated trees together, if your specify
     0 as a base. (Aaron Bentley)

   * 'bzr commit branch' and 'bzr commit branch/file1 branch/file2' now work
     (Aaron Bentley)

    * Add '.sconsign*' to default ignore list.  (Alexander Belchenko)

   * 'bzr merge --reprocess' minimizes conflicts

  TESTING:

    * The 'bzr selftest --pattern' option for has been removed, now 
      test specifiers on the command line can be simple strings, or 
      regexps, or both. (Robert Collins)

    * Passing -v to selftest will now show the time each test took to 
      complete, which will aid in analysing performance regressions and
      related questions. (Robert Collins)

    * 'bzr selftest' runs all tests, even if one fails, unless '--one'
      is given. (Martin Pool)

    * There is a new method for TestCaseInTempDir, assertFileEqual, which
      will check that a given content is equal to the content of the named
      file. (Robert Collins)

    * Fix test suite's habit of leaving many temporary log files in $TMPDIR.
      (Martin Pool)

  INTERNALS:

    * New 'testament' command and concept for making gpg-signatures 
      of revisions that are not tied to a particular internal
      representation.  (Martin Pool).

    * Per-revision properties ('revprops') as key-value associated 
      strings on each revision created when the revision is committed.
      Intended mainly for the use of external tools.  (Martin Pool).

    * Config options have moved from bzrlib.osutils to bzrlib.config.
      (Robert Collins)

    * Improved command line option definitions allowing explanations
      for individual options, among other things.  Contributed by 
      Magnus Therning.

    * Config options have moved from bzrlib.osutils to bzrlib.config.
      Configuration is now done via the config.Config interface:
      Depending on whether you have a Branch, a Location or no information
      available, construct a ``*Config``, and use its ``signature_checking``,
      ``username`` and ``user_email`` methods. (Robert Collins)

    * Plugins are now loaded under bzrlib.plugins, not bzrlib.plugin, and
      they are made available for other plugins to use. You should not 
      import other plugins during the ``__init__`` of your plugin though, as 
      no ordering is guaranteed, and the plugins directory is not on the
      python path. (Robert Collins)

    * Branch.relpath has been moved to WorkingTree.relpath. WorkingTree no
      no longer takes an inventory, rather it takes an option branch
      parameter, and if None is given will open the branch at basedir 
      implicitly. (Robert Collins)

    * Cleaner exception structure and error reporting.  Suggested by 
      Scott James Remnant.  (Martin Pool)

    * Branch.remove has been moved to WorkingTree, which has also gained
      ``lock_read``, ``lock_write`` and ``unlock`` methods for convenience.
      (Robert Collins)

    * Two decorators, ``needs_read_lock`` and ``needs_write_lock`` have been
      added to the branch module. Use these to cause a function to run in a
      read or write lock respectively. (Robert Collins)

    * ``Branch.open_containing`` now returns a tuple (Branch, relative-path),
      which allows direct access to the common case of 'get me this file
      from its branch'. (Robert Collins)

    * Transports can register using ``register_lazy_transport``, and they 
      will be loaded when first used.  (Martin Pool)

    * 'pull' has been factored out of the command as ``WorkingTree.pull()``.
      A new option to WorkingTree.pull has been added, clobber, which will
      ignore diverged history and pull anyway.
      (Robert Collins)

    * config.Config has a ``get_user_option`` call that accepts an option name.
      This will be looked up in branches.conf and bazaar.conf as normal.
      It is intended that this be used by plugins to support options - 
      options of built in programs should have specific methods on the config.
      (Robert Collins)

    * ``merge.merge_inner`` now has tempdir as an optional parameter.
      (Robert Collins)

    * Tree.kind is not recorded at the top level of the hierarchy, as it was
      missing on EmptyTree, leading to a bug with merge on EmptyTrees.
      (Robert Collins)

    * ``WorkingTree.__del__`` has been removed, it was non deterministic and not 
      doing what it was intended to. See ``WorkingTree.__init__`` for a comment
      about future directions. (Robert Collins/Martin Pool)

    * bzrlib.transport.http has been modified so that only 404 urllib errors
      are returned as NoSuchFile. Other exceptions will propogate as normal.
      This allows debuging of actual errors. (Robert Collins)

    * bzrlib.transport.Transport now accepts *ONLY* url escaped relative paths
      to apis like 'put', 'get' and 'has'. This is to provide consistent
      behaviour - it operates on url's only. (Robert Collins)

    * Transports can register using ``register_lazy_transport``, and they 
      will be loaded when first used.  (Martin Pool)

    * ``merge_flex`` no longer calls ``conflict_handler.finalize()``, instead that
      is called by ``merge_inner``. This is so that the conflict count can be 
      retrieved (and potentially manipulated) before returning to the caller
      of ``merge_inner``. Likewise 'merge' now returns the conflict count to the
      caller. (Robert Collins)

    * ``revision.revision_graph`` can handle having only partial history for
      a revision - that is no revisions in the graph with no parents.
      (Robert Collins).

    * New ``builtins.branch_files`` uses the standard ``file_list`` rules to
      produce a branch and a list of paths, relative to that branch
      (Aaron Bentley)

    * New TestCase.addCleanup facility.

    * New ``bzrlib.version_info`` tuple (similar to ``sys.version_info``),
      which can be used by programs importing bzrlib.

  BUG FIXES:

    * Better handling of branches in directories with non-ascii names. 
      (Joel Rosdahl, Panagiotis Papadakos)

    * Upgrades of trees with no commits will not fail due to accessing
      [-1] in the revision-history. (Andres Salomon)


bzr 0.1.1 2005-10-12

  BUG FIXES:

    * Fix problem in pulling over http from machines that do not 
      allow directories to be listed.

    * Avoid harmless warning about invalid hash cache after 
      upgrading branch format.

  PERFORMANCE: 
  
    * Avoid some unnecessary http operations in branch and pull.


bzr 0.1 2005-10-11

  NOTES:

    * 'bzr branch' over http initially gives a very high estimate
      of completion time but it should fall as the first few 
      revisions are pulled in.  branch is still slow on 
      high-latency connections.

  BUG FIXES:
  
    * bzr-man.py has been updated to work again. Contributed by
      Rob Weir.

    * Locking is now done with fcntl.lockf which works with NFS
      file systems. Contributed by Harald Meland.

    * When a merge encounters a file that has been deleted on
      one side and modified on the other, the old contents are
      written out to foo.BASE and foo.SIDE, where SIDE is this
      or OTHER. Contributed by Aaron Bentley.

    * Export was choosing incorrect file paths for the content of
      the tarball, this has been fixed by Aaron Bentley.

    * Commit will no longer commit without a log message, an 
      error is returned instead. Contributed by Jelmer Vernooij.

    * If you commit a specific file in a sub directory, any of its
      parent directories that are added but not listed will be 
      automatically included. Suggested by Michael Ellerman.

    * bzr commit and upgrade did not correctly record new revisions
      for files with only a change to their executable status.
      bzr will correct this when it encounters it. Fixed by
      Robert Collins

    * HTTP tests now force off the use of ``http_proxy`` for the duration.
      Contributed by Gustavo Niemeyer.

    * Fix problems in merging weave-based branches that have 
      different partial views of history.

    * Symlink support: working with symlinks when not in the root of a 
      bzr tree was broken, patch from Scott James Remnant.

  IMPROVEMENTS:

    * 'branch' now accepts a --basis parameter which will take advantage
      of local history when making a new branch. This allows faster 
      branching of remote branches. Contributed by Aaron Bentley.

    * New tree format based on weave files, called version 5.
      Existing branches can be upgraded to this format using 
      'bzr upgrade'.

    * Symlinks are now versionable. Initial patch by 
      Erik Toubro Nielsen, updated to head by Robert Collins.

    * Executable bits are tracked on files. Patch from Gustavo
      Niemeyer.

    * 'bzr status' now shows unknown files inside a selected directory.
      Patch from Heikki Paajanen.

    * Merge conflicts are recorded in .bzr. Two new commands 'conflicts'
      and 'resolve' have needed added, which list and remove those 
      merge conflicts respectively. A conflicted tree cannot be committed
      in. Contributed by Aaron Bentley.

    * 'rm' is now an alias for 'remove'.

    * Stores now split out their content in a single byte prefixed hash,
      dropping the density of files per directory by 256. Contributed by
      Gustavo Niemeyer.

    * 'bzr diff -r branch:URL' will now perform a diff between two branches.
      Contributed by Robert Collins.

    * 'bzr log' with the default formatter will show merged revisions,
      indented to the right. Initial implementation contributed by Gustavo
      Niemeyer, made incremental by Robert Collins.


  INTERNALS:

    * Test case failures have the exception printed after the log 
      for your viewing pleasure.

    * InventoryEntry is now an abstract base class, use one of the
      concrete InventoryDirectory etc classes instead.

    * Branch raises an UnsupportedFormatError when it detects a 
      bzr branch it cannot understand. This allows for precise
      handling of such circumstances.

    * Remove RevisionReference class; ``Revision.parent_ids`` is now simply a
      list of their ids and ``parent_sha1s`` is a list of their corresponding
      sha1s (for old branches only at the moment.)

    * New method-object style interface for Commit() and Fetch().

    * Renamed ``Branch.last_patch()`` to ``Branch.last_revision()``, since
      we call them revisions not patches.

    * Move ``copy_branch`` to ``bzrlib.clone.copy_branch``.  The destination
      directory is created if it doesn't exist.

    * Inventories now identify the files which were present by 
      giving the revision *of that file*.

    * Inventory and Revision XML contains a version identifier.  
      This must be consistent with the overall branch version
      but allows for more flexibility in future upgrades.

  TESTING:

    * Removed testsweet module so that tests can be run after 
      bzr installed by 'bzr selftest'.

    * 'bzr selftest' command-line arguments can now be partial ids
      of tests to run, e.g. ``bzr selftest test_weave``

      
bzr 0.0.9 2005-09-23

  BUG FIXES:

    * Fixed "branch -r" option.

    * Fix remote access to branches containing non-compressed history.
      (Robert Collins).

    * Better reliability of http server tests.  (John Arbash-Meinel)

    * Merge graph maximum distance calculation fix.  (Aaron Bentley)
   
    * Various minor bug in windows support have been fixed, largely in the
      test suite. Contributed by Alexander Belchenko.

  IMPROVEMENTS:

    * Status now accepts a -r argument to give status between chosen
      revisions. Contributed by Heikki Paajanen.

    * Revision arguments no longer use +/-/= to control ranges, instead
      there is a 'before' namespace, which limits the successive namespace.
      For example '$ bzr log -r date:yesterday..before:date:today' will
      select everything from yesterday and before today. Contributed by
      Robey Pointer

    * There is now a bzr.bat file created by distutils when building on 
      Windows. Contributed by Alexander Belchenko.

  INTERNALS:

    * Removed uuid() as it was unused.

    * Improved 'fetch' code for pulling revisions from one branch into
      another (used by pull, merged, etc.)


bzr 0.0.8 2005-09-20

  IMPROVEMENTS:

    * Adding a file whose parent directory is not versioned will
      implicitly add the parent, and so on up to the root. This means
      you should never need to explictly add a directory, they'll just
      get added when you add a file in the directory.  Contributed by
      Michael Ellerman.

    * Ignore ``.DS_Store`` (contains Mac metadata) by default.
      (Nir Soffer)

    * If you set ``BZR_EDITOR`` in the environment, it is checked in
      preference to EDITOR and the config file for the interactive commit
      editing program. Related to this is a bugfix where a missing program
      set in EDITOR would cause editing to fail, now the fallback program
      for the operating system is still tried.

    * Files that are not directories/symlinks/regular files will no longer
      cause bzr to fail, it will just ignore them by default. You cannot add
      them to the tree though - they are not versionable.


  INTERNALS:

    * Refactor xml packing/unpacking.

  BUG FIXES: 

    * Fixed 'bzr mv' by Ollie Rutherfurd.

    * Fixed strange error when trying to access a nonexistent http
      branch.

    * Make sure that the hashcache gets written out if it can't be
      read.


  PORTABILITY:

    * Various Windows fixes from Ollie Rutherfurd.

    * Quieten warnings about locking; patch from Matt Lavin.


bzr-0.0.7 2005-09-02

  NEW FEATURES:

    * ``bzr shell-complete`` command contributed by Clint Adams to
      help with intelligent shell completion.

    * New expert command ``bzr find-merge-base`` for debugging merges.


  ENHANCEMENTS:

    * Much better merge support.

    * merge3 conflicts are now reported with markers like '<<<<<<<'
      (seven characters) which is the same as CVS and pleases things
      like emacs smerge.


  BUG FIXES:

    * ``bzr upgrade`` no longer fails when trying to fix trees that
      mention revisions that are not present.

    * Fixed bugs in listing plugins from ``bzr plugins``.

    * Fix case of $EDITOR containing options for the editor.

    * Fix log -r refusing to show the last revision.
      (Patch from Goffredo Baroncelli.)


  CHANGES:

    * ``bzr log --show-ids`` shows the revision ids of all parents.

    * Externally provided commands on your $BZRPATH no longer need
      to recognize --bzr-usage to work properly, and can just handle
      --help themselves.


  LIBRARY:

    * Changed trace messages to go through the standard logging
      framework, so that they can more easily be redirected by
      libraries.



bzr-0.0.6 2005-08-18

  NEW FEATURES:

    * Python plugins, automatically loaded from the directories on
      ``BZR_PLUGIN_PATH`` or ``~/.bzr.conf/plugins`` by default.

    * New 'bzr mkdir' command.

    * Commit mesage is fetched from an editor if not given on the
      command line; patch from Torsten Marek.

    * ``bzr log -m FOO`` displays commits whose message matches regexp 
      FOO.
      
    * ``bzr add`` with no arguments adds everything under the current directory.

    * ``bzr mv`` does move or rename depending on its arguments, like
      the Unix command.

    * ``bzr missing`` command shows a summary of the differences
      between two trees.  (Merged from John Arbash-Meinel.)

    * An email address for commits to a particular tree can be
      specified by putting it into .bzr/email within a branch.  (Based
      on a patch from Heikki Paajanen.)


  ENHANCEMENTS:

    * Faster working tree operations.


  CHANGES:

    * 3rd-party modules shipped with bzr are copied within the bzrlib
      python package, so that they can be installed by the setup
      script without clashing with anything already existing on the
      system.  (Contributed by Gustavo Niemeyer.)

    * Moved plugins directory to bzrlib/, so that there's a standard
      plugin directory which is not only installed with bzr itself but
      is also available when using bzr from the development tree.
      ``BZR_PLUGIN_PATH`` and ``DEFAULT_PLUGIN_PATH`` are then added to the
      standard plugins directory.

    * When exporting to a tarball with ``bzr export --format tgz``, put 
      everything under a top directory rather than dumping it into the
      current directory.   This can be overridden with the ``--root`` 
      option.  Patch from William Dodé and John Meinel.

    * New ``bzr upgrade`` command to upgrade the format of a branch,
      replacing ``bzr check --update``.

    * Files within store directories are no longer marked readonly on
      disk.

    * Changed ``bzr log`` output to a more compact form suggested by
      John A Meinel.  Old format is available with the ``--long`` or
      ``-l`` option, patched by William Dodé.

    * By default the commit command refuses to record a revision with
      no changes unless the ``--unchanged`` option is given.

    * The ``--no-plugins``, ``--profile`` and ``--builtin`` command
      line options must come before the command name because they 
      affect what commands are available; all other options must come 
      after the command name because their interpretation depends on
      it.

    * ``branch`` and ``clone`` added as aliases for ``branch``.

    * Default log format is back to the long format; the compact one
      is available with ``--short``.
      
      
  BUG FIXES:
  
    * Fix bugs in committing only selected files or within a subdirectory.


bzr-0.0.5  2005-06-15
  
  CHANGES:

    * ``bzr`` with no command now shows help rather than giving an
      error.  Suggested by Michael Ellerman.

    * ``bzr status`` output format changed, because svn-style output
      doesn't really match the model of bzr.  Now files are grouped by
      status and can be shown with their IDs.  ``bzr status --all``
      shows all versioned files and unknown files but not ignored files.

    * ``bzr log`` runs from most-recent to least-recent, the reverse
      of the previous order.  The previous behaviour can be obtained
      with the ``--forward`` option.
        
    * ``bzr inventory`` by default shows only filenames, and also ids
      if ``--show-ids`` is given, in which case the id is the second
      field.


  ENHANCEMENTS:

    * New 'bzr whoami --email' option shows only the email component
      of the user identification, from Jo Vermeulen.

    * New ``bzr ignore PATTERN`` command.

    * Nicer error message for broken pipe, interrupt and similar
      conditions that don't indicate an internal error.

    * Add ``.*.sw[nop] .git .*.tmp *,v`` to default ignore patterns.

    * Per-branch locks keyed on ``.bzr/branch-lock``, available in
      either read or write mode.

    * New option ``bzr log --show-ids`` shows revision and file ids.

    * New usage ``bzr log FILENAME`` shows only revisions that
      affected that file.

    * Changed format for describing changes in ``bzr log -v``.

    * New option ``bzr commit --file`` to take a message from a file,
      suggested by LarstiQ.

    * New syntax ``bzr status [FILE...]`` contributed by Bartosz
      Oler.  File may be in a branch other than the working directory.

    * ``bzr log`` and ``bzr root`` can be given an http URL instead of
      a filename.

    * Commands can now be defined by external programs or scripts
      in a directory on $BZRPATH.

    * New "stat cache" avoids reading the contents of files if they 
      haven't changed since the previous time.

    * If the Python interpreter is too old, try to find a better one
      or give an error.  Based on a patch from Fredrik Lundh.

    * New optional parameter ``bzr info [BRANCH]``.

    * New form ``bzr commit SELECTED`` to commit only selected files.

    * New form ``bzr log -r FROM:TO`` shows changes in selected
      range; contributed by John A Meinel.

    * New option ``bzr diff --diff-options 'OPTS'`` allows passing
      options through to an external GNU diff.

    * New option ``bzr add --no-recurse`` to add a directory but not
      their contents.

    * ``bzr --version`` now shows more information if bzr is being run
      from a branch.

  
  BUG FIXES:

    * Fixed diff format so that added and removed files will be
      handled properly by patch.  Fix from Lalo Martins.

    * Various fixes for files whose names contain spaces or other
      metacharacters.


  TESTING:

    * Converted black-box test suites from Bourne shell into Python;
      now run using ``./testbzr``.  Various structural improvements to
      the tests.

    * testbzr by default runs the version of bzr found in the same
      directory as the tests, or the one given as the first parameter.

    * testbzr also runs the internal tests, so the only command
      required to check is just ``./testbzr``.

    * testbzr requires python2.4, but can be used to test bzr running
      under a different version.

    * Tests added for many other changes in this release.


  INTERNAL:

    * Included ElementTree library upgraded to 1.2.6 by Fredrik Lundh.

    * Refactor command functions into Command objects based on HCT by
      Scott James Remnant.

    * Better help messages for many commands.

    * Expose ``bzrlib.open_tracefile()`` to start the tracefile; until
      this is called trace messages are just discarded.

    * New internal function ``find_touching_revisions()`` and hidden
      command touching-revisions trace the changes to a given file.

    * Simpler and faster ``compare_inventories()`` function.

    * ``bzrlib.open_tracefile()`` takes a tracefilename parameter.

    * New AtomicFile class.

    * New developer commands ``added``, ``modified``.


  PORTABILITY:

    * Cope on Windows on python2.3 by using the weaker random seed.
      2.4 is now only recommended.


bzr-0.0.4  2005-04-22

  ENHANCEMENTS:

    * 'bzr diff' optionally takes a list of files to diff.  Still a bit
      basic.  Patch from QuantumG.

    * More default ignore patterns.

    * New 'bzr log --verbose' shows a list of files changed in the
      changeset.  Patch from Sebastian Cote.

    * Roll over ~/.bzr.log if it gets too large.

    * Command abbreviations 'ci', 'st', 'stat', '?' based on a patch
      by Jason Diamon.

    * New 'bzr help commands' based on a patch from Denys Duchier.


  CHANGES:

    * User email is determined by looking at $BZREMAIL or ~/.bzr.email
      or $EMAIL.  All are decoded by the locale preferred encoding.
      If none of these are present user@hostname is used.  The host's
      fully-qualified name is not used because that tends to fail when
      there are DNS problems.

    * New 'bzr whoami' command instead of username user-email.


  BUG FIXES: 

    * Make commit safe for hardlinked bzr trees.

    * Some Unicode/locale fixes.

    * Partial workaround for ``difflib.unified_diff`` not handling
      trailing newlines properly.


  INTERNAL:

    * Allow docstrings for help to be in PEP0257 format.  Patch from
      Matt Brubeck.

    * More tests in test.sh.

    * Write profile data to a temporary file not into working
      directory and delete it when done.

    * Smaller .bzr.log with process ids.


  PORTABILITY:

    * Fix opening of ~/.bzr.log on Windows.  Patch from Andrew
      Bennetts.

    * Some improvements in handling paths on Windows, based on a patch
      from QuantumG.


bzr-0.0.3  2005-04-06

  ENHANCEMENTS:

    * New "directories" internal command lists versioned directories
      in the tree.

    * Can now say "bzr commit --help".

    * New "rename" command to rename one file to a different name
      and/or directory.

    * New "move" command to move one or more files into a different
      directory.

    * New "renames" command lists files renamed since base revision.

    * New cat command contributed by janmar.

  CHANGES:

    * .bzr.log is placed in $HOME (not pwd) and is always written in
      UTF-8.  (Probably not a completely good long-term solution, but
      will do for now.)

  PORTABILITY:

    * Workaround for difflib bug in Python 2.3 that causes an
      exception when comparing empty files.  Reported by Erik Toubro
      Nielsen.

  INTERNAL:

    * Refactored inventory storage to insert a root entry at the top.

  TESTING:

    * Start of shell-based black-box testing in test.sh.


bzr-0.0.2.1

  PORTABILITY:

    * Win32 fixes from Steve Brown.


bzr-0.0.2  "black cube"  2005-03-31

  ENHANCEMENTS:

    * Default ignore list extended (see bzrlib/__init__.py).

    * Patterns in .bzrignore are now added to the default ignore list,
      rather than replacing it.

    * Ignore list isn't reread for every file.

    * More help topics.

    * Reinstate the 'bzr check' command to check invariants of the
      branch.

    * New 'ignored' command lists which files are ignored and why;
      'deleted' lists files deleted in the current working tree.

    * Performance improvements.

    * New global --profile option.
    
    * Ignore patterns like './config.h' now correctly match files in
      the root directory only.


bzr-0.0.1  2005-03-26

  ENHANCEMENTS:

    * More information from info command.

    * Can now say "bzr help COMMAND" for more detailed help.

    * Less file flushing and faster performance when writing logs and
      committing to stores.

    * More useful verbose output from some commands.

  BUG FIXES:

    * Fix inverted display of 'R' and 'M' during 'commit -v'.

  PORTABILITY:

    * Include a subset of ElementTree-1.2.20040618 to make
      installation easier.

    * Fix time.localtime call to work with Python 2.3 (the minimum
      supported).


bzr-0.0.0.69  2005-03-22

  ENHANCEMENTS:

    * First public release.

    * Storage of local versions: init, add, remove, rm, info, log,
      diff, status, etc.<|MERGE_RESOLUTION|>--- conflicted
+++ resolved
@@ -9,7 +9,6 @@
       a file that is not present in the specified revision.
       (James Westby, #122656)
 
-<<<<<<< HEAD
     * Commands that use status flags now have a reference to 'help
       status-flags'.  (Daniel Watkins, #113436)
 
@@ -27,10 +26,9 @@
  
     * Don't leave cruft behind when failing to acquire a lockdir.
       (Martin Pool, #109169)
-=======
+
     * Don't use the '-f' strace option during tests.
       (Vincent Ladeuil, #102019).
->>>>>>> 16dcb41f
 
   IMPROVEMENTS:
 
