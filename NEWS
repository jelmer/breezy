--------------------
Bazaar Release Notes
--------------------

.. contents::


IN DEVELOPMENT
--------------

  COMPATIBILITY BREAKS:

    * ``bzr log --line`` now indicates which revisions are merges with
      `[merge]` after the date.  Scripts which parse the output of this
      command may need to be adjusted.
      (Neil Martinsen-Burrell)

  NEW FEATURES:

    * ``bzr reconfigure`` now supports --with-trees and --with-no-trees
      options to change the default tree-creation policy of shared
      repositories.  (Matthew Fuller, Marius Kruger, #145033)

    * Debug flags can now be set in ``~/.bazaar/bazaar.conf``.
      (Martin Pool)

    * Filtered views provide a mask over the tree so that users can focus
      on a subset of a tree when doing their work. See ``Filtered views``
      in chapter 7 of the User Guide and ``bzr help view`` for details.
      (Ian Clatworthy)

    * GNU Changelog output can now be produced by ``bzr log --format
      gnu-changelog``.  (Andrea Bolognani, Martin Pool)

    * The ``-Dmemory`` flag now gives memory information on Windows.
      (John Arbash Meinel)

    * Multiple authors for a commit can now be recorded by using the "--author"
      option multiple times. (James Westby, #185772)

    * New clean-tree command, from bzrtools.  (Aaron Bentley, Jelmer Vernoij)

    * New command ``bzr launchpad-open`` opens a Launchpad web page for that
      branch in your web browser, as long as the branch is on Launchpad at all.
      (Jonathan Lange)

  IMPROVEMENTS:

    * ``bzr add`` no longer prints ``add completed`` on success. Failure
      still prints an error message. (Robert Collins)

    * ``bzr branch`` now has a ``--no-tree`` option which turns off the
      generation of a working tree in the new branch.
      (Daniel Watkins, John Klinger, #273993)

    * Bazaar will now point out ``bzr+ssh://`` to the user when they 
      use ssh://. (Jelmer Vernooij, #330535)

    * ``bzr -v info`` now omits the number of committers branch statistic,
      making it many times faster for large projects. To include that
      statistic in the output, use ``bzr -vv info``.
      (Ian Clatworthy)

    * ``bzr push`` to a ``bzr`` url (``bzr://``, ``bzr+ssh://`` etc) will
      stream if the server is version 1.13 or greater, reducing roundtrips
      significantly. (Andrew Bennetts, Robert Collins)

    * Lightweight Checkouts and Stacked Branches should both be much
      faster over remote connections. Building the working tree now
      batches up requests into approx 5MB requests, rather than a separate
      request for each file. (John Arbash Meinel)

    * Support for GSSAPI authentication when using HTTP or HTTPS. 
      (Jelmer Vernooij)

    * The ``bzr shelve`` prompt now includes a '?' help option to explain the
      short options better. (Daniel Watkins, #327429)

    * ``bzr lp-open`` now falls back to the push location if it cannot find a
      public location. (Jonathan Lange, #332372)

    * ``bzr lp-open`` will try to find the Launchpad URL for the location
      passed on the command line. This makes ``bzr lp-open lp:foo`` work as
      expected. (Jonathan Lange, #332705)

    * ``bzr send`` now supports MH-E via ``emacsclient``. (Eric Gillespie)

  BUG FIXES:

<<<<<<< HEAD
    * Bazaar now gives a better message including the filename if it's
      unable to read a file in the working directory, for example because
      of a permission error.  (Martin Pool, #338653)

    * ``bzr send`` help is more specific about how to apply merge
      directives.  (Neil Martinsen-Burrell, #253470)
=======
    * ``bzr ignore`` gives a more informative message when existing
      version controlled files match the ignore pattern. (Neil
      Martinsen-Burrell, #248895)
>>>>>>> 941495ee

    * ``bzr missing`` now uses ``Repository.get_revision_delta()`` rather
      than fetching trees and determining a delta itself. (Jelmer
      Vernooij, #315048)

    * ``bzr push`` to a smart server no longer causes "Revision
      {set([('null:',)])} not present ..." errors when the branch has
      multiple root revisions. (Andrew Bennetts, #317654)

    * ``bzr shelve`` now properly handle patches with no terminating newline.
      (Benoît PIERRE, #303569)

    * ``bzr unshelve`` gives a more palatable error if passed a non-integer
      shelf id. (Daniel Watkins)

    * Export now handles files that are not present in the tree.
      (James Westby, #174539)

    * Fixed "sprout() got an unexpected keyword argument 'source_branch'"
      error branching from old repositories.
      (Martin Pool, #321695)

    * Make ``bzr push --quiet <non-local location>`` less chatty.
      (Kent Gibson, #221461)

    * Many Branch hooks would not fire with ``bzr://`` and ``bzr+ssh://``
      branches, and this was not noticed due to a bug in the test logic
      for branches. This is now fixed and a test added to prevent it
      reoccuring. (Robert Collins, Andrew Bennetts)

    * Restore the progress bar on Windows. We were disabling it when TERM
      wasn't set, but Windows doesn't set TERM. (Alexander Belchenko)

    * ``setup.py build_ext`` now gives a proper error when an extension
      fails to build. (John Arbash Meinel)

    * Under rare circumstances (aka nobody reported a bug about it), the ftp
      transport could revert to ascii mode. It now stays in binary mode except
      when needed.
      (Vincent Ladeuil)

    * Unshelve does not generate warnings about progress bars.
      (Aaron Bentley, #328148)

  DOCUMENTATION:

    * Added ``Organizing your workspace`` to the User Guide appendices,
      summarizing some common ways of organizing trees, branches and
      repositories and the processes/workflows implied/enabled by each.
      (Ian Clatworthy)

    * The documentation for ``shelve`` and ``unshelve`` has been clarified.
      (Daniel Watkins, #327421, #327425)

  API CHANGES:

    * ``bzr selftest`` now fails if the bazaar sources contain trailing
      whitespace, non-unix style line endings and files not ending in a
      newline. About 372 files and 3243 lines with trailing whitespace was
      updated to comply with this. The code already complied with the other
      criteria, but now it is enforced. (Marius Kruger)

    * ``Branch.fetch`` and ``Repository.fetch`` now return None rather
      than a count of copied revisions and failed revisions. A while back
      we stopped ever reporting failed revisions because we started
      erroring instead, and the copied revisions count is not used in the
      UI at all - indeed it only reflects the repository status not
      changes to the branch itself. (Robert Collins)

    * MutableTree.commit now favours the "authors" argument, with the old
      "author" argument being deprecated.

    * Remove deprecated EmptyTree.  (Martin Pool)

    * ``Repository.fetch`` now accepts an optional ``fetch_spec``
      parameter.  A ``SearchResult`` or ``MiniSearchResult`` may be passed
      to ``fetch_spec`` instead of a ``last_revision`` to specify exactly
      which revisions to fetch. (Andrew Bennetts)

    * ``RepositoryAcquisitionPolicy.acquire_repository`` now returns a
      tuple of ``(repository, is_new_flag)``, rather than just the
      repository.  (Andrew Bennetts)

    * Revision.get_apparent_author() is now deprecated, replaced by
      Revision.get_apparent_authors(), which returns a list. The former
      now returns the first item that would be returned from the second.

    * The ``BranchBuilder`` test helper now accepts a ``timestamp``
      parameter to ``build_commit`` and ``build_snapshot``.  (Martin Pool)

    * The ``_fetch_*`` attributes on ``Repository`` are now on
      ``RepositoryFormat``, more accurately reflecting their intent (they
      describe a disk format capability, not state of a particular
      repository of that format). (Robert Collins)

  INTERNALS:

    * Branching from a non-stacked branch on a smart protocol is now
      free of virtual file system methods.
      (Robert Collins, Andrew Bennetts)

    * Branch and Repository creation on a bzr+ssh://server are now done
      via RPC calls rather than VFS calls, reducing round trips for
      pushing new branches substantially. (Robert Collins)

    * ``Branch.clone`` now takes the ``repository_policy`` formerly used
      inside ``BzrDir.clone_on_transport``, allowing stacking to be
      configured before the branch tags and revision tip are set. This
      fixes a race condition cloning stacked branches that would cause
      plugins to have hooks called on non-stacked instances.
      (Robert Collins, #334187)

    * ``BzrDir.cloning_metadir`` now has a RPC call. (Robert Collins)

    * ``BzrDirFormat.__str__`` now uses the human readable description
      rather than the sometimes-absent disk label. (Robert Collins)

    * ``bzrlib.fetch`` is now composed of a sender and a sink component
      allowing for decoupling over a network connection. Fetching from
      or into a RemoteRepository with a 1.13 server will use this to
      stream the operation.
      (Andrew Bennetts, Robert Collins)

    * ``bzrlib.tests.run_suite`` accepts a runner_class parameter
      supporting the use of different runners. (Robert Collins)

    * Change how file_ids and revision_ids are interned as part of
      inventory deserialization. Now we use the real ``intern()``, rather
      than our own workaround that would also cache a Unicode copy of the
      string, and never emptied the cache. This should slightly reduce
      memory consumption. (John Arbash Meinel)

    * New branch method ``create_clone_on_transport`` that returns a
      branch object. (Robert Collins)

    * New hook Commands['extend_command'] to allow plugins to access a
      command object before the command is run (or help generated from
      it), without overriding the command. (Robert Collins)

    * New version of the ``BzrDir.find_repository`` verb supporting
      ``_network_name`` to support removing more _ensure_real calls.
      (Robert Collins)

    * ``RemoteBranchFormat`` no longer claims to have a disk format string.
      (Robert Collins)

    * ``Repository`` objects now have ``suspend_write_group`` and
      ``resume_write_group`` methods.  These are currently only useful
      with pack repositories. (Andrew Bennetts, Robert Collins)

    * ``BzrDirFormat``, ``BranchFormat`` and ``RepositoryFormat`` objects
      now have a ``network_name`` for passing the format across RPC calls.
      (Robert Collins, Andrew Bennetts)

    * ``RepositoryFormat`` objects now all have a new attribute
      ``_serializer`` used by fetch when reserialising is required.
      (Robert Collins, Andrew Bennetts)

    * Some methods have been pulled up from ``BzrBranch`` to ``Branch``
      to aid branch types that are not bzr branch objects (like
      RemoteBranch). (Robert Collins, Andrew Bennetts)

    * Test adaptation has been made consistent throughout the built in
      tests. ``TestScenarioApplier``, ``multiply_tests_from_modules``,
      ``adapt_tests``, ``adapt_modules`` have all been deleted. Please
      use ``multiply_tests``, or for lower level needs ``apply_scenarios``
      and ``apply_scenario``. (Robert Collins)

    * ``TestSkipped`` is now detected by TestCase and passed to the
      ``TestResult`` by calling ``addSkip``. For older TestResult objects,
      where ``addSkip`` is not available, ``addError`` is still called.
      This permits test filtering in subunit to strip out skipped tests
      resulting in a faster fix-shrink-list-run cycle. This is compatible
      with the testtools protocol for skips. (Robert Collins)

    * The ``_index`` of ``KnitVersionedFiles`` now supports the ability
      to scan an underlying index that is going to be incorporated into
      the ``KnitVersionedFiles`` object, to determine if it has missing
      delta references. The method is ``scan_unvalidated_index``.
      (Andrew Bennetts, Robert Collins)

    * There is a RemoteSink object which handles pushing to smart servers.
      (Andrew Bennetts, Robert Collins)

    * ``TransportTraceDecorator`` now logs ``put_bytes_non_atomic`` and
      ``rmdir`` calls. (Robert Collins)

    * ``VersionedFiles`` record adapters have had their signature change
      from ``(record, record.get_bytes_as(record.storage_kind))`` to
      ``(record)`` reducing excess duplication and allowing adapters
      to access private data in record to obtain content more
      efficiently. (Robert Collins)

    * We no longer probe to see if we should create a working tree during
      clone if we cannot get a local_abspath for the new bzrdir.
      (Robert Collins)


bzr 1.12 "1234567890" 2009-02-13
--------------------------------

This release of Bazaar contains many improvements to the speed,
documentation and functionality of ``bzr log`` and the display of logged
revisions by ``bzr status``.  bzr now also gives a better indication of
progress, both in the way operations are drawn onto a text terminal, and
by showing the rate of network IO.

  BUG FIXES:

    * ``bzr init --development-wt5[-rich-root]`` would fail because of
      circular import errors. (John Arbash Meinel, #328135)

  DOCUMENTATION:

    * Expanded the help for log and added a new help topic called
      ``log-formats``.  (Ian Clatworthy)


bzr 1.12rc1 "1234567890" 2009-02-10
-----------------------------------

  COMPATIBILITY BREAKS:

    * By default, ``bzr status`` after a merge now shows just the pending
      merge tip revisions. This improves the signal-to-noise ratio after
      merging from trunk and completes much faster. To see all merged
      revisions, use the new ``-v`` flag.  (Ian Clatworthy)

    * ``bzr log --line`` now shows any tags after the date and before
      the commit message. If you have scripts which parse the output
      from this command, you may need to adjust them accordingly.
      (Ian Clatworthy)

    * ``bzr log --short`` now shows any additional revision properties
      after the date and before the commit message.  Scripts that parse 
      output of the log command in this situation may need to adjust.
      (Neil Martinsen-Burrell)

    * The experimental formats ``1.12-preview`` and ``1.12-preview-rich-root``
      have been renamed ``development-wt5`` and ``development-wt5-rich-root``
      respectively, given they are not ready for release in 1.12.
      (Ian Clatworthy)

    * ``read_bundle_from_url`` has been deprecated. (Vincent Ladeuil)

  NEW FEATURES:

    * Add support for filtering ``bzr missing`` on revisions.  Remote revisions
      can be filtered using ``bzr missing -r -20..-10`` and local revisions can
      be filtered using ``bzr missing --my-revision -20..-10``.
      (Marius Kruger)

    * ``bzr log -p`` displays the patch diff for each revision.
      When logging a file, the diff only includes changes to that file.
      (Ian Clatworthy, #202331, #227335)

    * ``bzr log`` supports a new option called ``-n N`` or ``--level N``.
      A value of 0 (zero) means "show all nested merge revisions" while
      a value of 1 (one) means "show just the top level". Values above
      1 can be used to see a limited amount of nesting. That can be
      useful for seeing the level or two below PQM submits for example.
      To force the ``--short`` and ``--line`` formats to display all nested
      merge revisions just like ``--long`` does by default, use a command
      like ``bzr log --short -n0``. To display just the mainline using
      ``--long`` format, ``bzr log --long -n1``.
      (Ian Clatworthy)

  IMPROVEMENTS:

    * ``bzr add`` more clearly communicates success vs failure.
      (Daniel Watkins)

    * ``bzr init`` will now print a little less verbose output.
      (Marius Kruger)

    * ``bzr log`` is now much faster in many use cases, particularly
      at incrementally displaying results and filtering by a
      revision range. (Ian Clatworthy)

    * ``bzr log --short`` and ``bzr log --line`` now show tags, if any,
      for each revision. The tags are shown comma-separated inside
      ``{}``. For short format, the tags appear at the end of line
      before the optional ``[merge]`` indicator. For line format,
      the tags appear after the date. (Ian Clatworthy)

    * Progress bars now show the rate of activity for some sftp 
      operations, and they are drawn different.  (Martin Pool, #172741)

    * Progress bars now show the rate of activity for urllib and pycurl based
      http client implementations. The operations are tracked at the socket
      level for better precision.
      (Vincent Ladeuil)

    * Rule-based preferences can now accept multiple patterns for a set of
      rules.  (Marius Kruger)

    * The ``ancestor:`` revision spec will now default to referring to the
      parent of the branch if no other location is given.
      (Daniel Watkins, #198417)

    * The debugger started as a result of setting ``$BZR_PDB`` works
      around a bug in ``pdb``, http://bugs.python.org/issue4150.  The bug
      can cause truncated tracebacks in Python versions before 2.6.
      (Andrew Bennetts)

    * VirtualVersionedFiles now implements
      ``iter_lines_added_or_present_in_keys``. This allows the creation of 
      new branches based on stacked bzr-svn branches. (#311997)

  BUG FIXES:

    * ``bzr annotate --show-ids`` doesn't give a backtrace on empty files
      anymore.
      (Anne Mohsen, Vincent Ladeuil, #314525)

    * ``bzr log FILE`` now correctly shows mainline revisions merging
      a change to FILE when the ``--short`` and ``--line`` log formats
      are used. (Ian Clatworthy, #317417)

    * ``bzr log -rX..Y FILE`` now shows the history of FILE provided
      it existed in Y or X, even if the file has since been deleted or
      renamed. If no range is given, the current/basis tree and
      initial tree are searched in that order. More generally, log
      now interprets filenames in their historical context.
      (Ian Clatworthy, #175520)

    * ``bzr status`` now reports nonexistent files and continues, then
      errors (with code 3) at the end.  (Karl Fogel, #306394)

    * Don't require the present compression base in knits to be the same
      when adding records in knits. (Jelmer Vernooij, #307394)

    * Fix a problem with CIFS client/server lag on Windows colliding with
      an invariant-per-process algorithm for generating AtomicFile names
      (Adrian Wilkins, #304023)

    * Many socket operations now handle EINTR by retrying the operation.
      Previously EINTR was treated as an unrecoverable failure.  There is
      a new ``until_no_eintr`` helper function in ``bzrlib.osutils``.
      (Andrew Bennetts)

    * Support symlinks with non-ascii characters in the symlink filename.
      (Jelmer Vernooij, #319323)

    * There was a bug in how we handled resolving when a file is deleted
      in one branch, and modified in the other. If there was a criss-cross
      merge, we would cause the deletion to conflict a second time.
      (Vincent Ladeuil, John Arbash Meinel)

    * There was another bug in how we chose the correct intermediate LCA in
      criss-cross merges leading to several kind of changes be incorrectly
      handled.
      (John Arbash Meinel, Vincent Ladeuil)

    * Unshelve now handles deleted paths without crashing. (Robert Collins)

  DOCUMENTATION:

    * Improved plugin developer documentation.  (Martin Pool)

  API CHANGES:

    * ``ProgressBarStack`` is deprecated; instead use
      ``ui_factory.nested_progress_bar`` to create new progress bars.
      (Martin Pool)

    * ForeignVcsMapping() now requires a ForeignVcs object as first
      argument. (Jelmer Vernooij)

    * ForeignVcsMapping.show_foreign_revid() has been moved to
      ForeignVcs. (Jelmer Vernooij)

    * ``read_bundle_from_url`` is deprecated in favor of
      ``read_mergeable_from_url``.  (Vincent Ladeuil)

    * Revision specifiers are now registered in
      ``bzrlib.revisionspec.revspec_registry``, and the old list of 
      revisionspec classes (``bzrlib.revisionspec.SPEC_TYPES``) has been
      deprecated. (Jelmer Vernooij, #321183)

    * The progress and UI classes have changed; the main APIs remain the
      same but code that provides a new UI or progress bar class may
      need to be updated.  (Martin Pool)

  INTERNALS:

    * Default User Interface (UI) is CLIUIFactory when bzr runs in a dumb
      terminal. It is sometimes desirable do override this default by forcing
      bzr to use TextUIFactory. This can be achieved by setting the
      BZR_USE_TEXT_UI environment variable (emacs shells, as opposed to
      compile buffers, are such an example).
      (Vincent Ladeuil)

    * New API ``Branch.iter_merge_sorted_revisions()`` that iterates over
      ``(revision_id, depth, revno, end_of_merge)`` tuples.
      (Ian Clatworthy)

    * New ``Branch.dotted_revno_to_revision_id()`` and
      ``Branch.revision_id_to_dotted_revno()`` APIs that pick the most
      efficient way of doing the mapping.
      (Ian Clatworthy)

    * Refactor cmd_serve so that it's a little easier to build commands that
      extend it, and perhaps even a bit easier to read.  (Jonathan Lange)

    * ``TreeDelta.show()`` now accepts a ``filter`` parameter allowing log
      formatters to retrict the output.
      (Vincent Ladeuil)


bzr 1.11 "Eyes up!" 2009-01-19
------------------------------

This first monthly release of Bazaar for 2009 improves Bazaar's operation
in Windows, Mac OS X, and other situations where file names are matched
without regard to capitalization: Bazaar tries to match the case of an
existing file.  This release of Bazaar also improves the efficiency of
Tortoise Windows Shell integration and lets it work on 64-bit platforms.

The UI through which Bazaar supports historic formats has been improved,
so 'bzr help formats' now gives a simpler and shorter list, with clear
advice.

This release also fixes a number of bugs, particularly a glitch that can
occur when there are concurrent writes to a pack repository.

  BUG FIXES:

    * Fix failing test when CompiledChunksToLines is not available.
      (Vincent Ladeuil)

    * Stacked branches don't repeatedly open their transport connection.
      (John Arbash Meinel)



bzr 1.11rc1 "Eyes up!" 2009-01-09
---------------------------------

  CHANGES:

    * Formats using Knit-based repository formats are now explicitly
      marked as deprecated. (Ian Clatworthy)

  NEW FEATURES:

    * Add support for `bzr tags -r 1..2`, that is we now support showing
      tags applicable for a specified revision range. (Marius Kruger)

    * ``authentication.conf`` now accepts pluggable read-only credential
      stores. Such a plugin (``netrc_credential_store``) is now included,
      handles the ``$HOME/.netrc`` file and can server as an example to
      implement other plugins.
      (Vincent Ladeuil)

    * ``shelve --list`` can now be used to list shelved changes.
      (Aaron Bentley)

  IMPROVEMENTS:

    * Add trailing slash to directories in all output of ``bzr ls``, except
      ``bzr ls --null``. (Gordon P. Hemsley, #306424)

    * ``bzr revision-info`` now supports a -d option to specify an
      alternative branch. (Michael Hudson)

    * Add connection to a C++ implementation of the Windows Shell Extension
      which is able to fully replace the current Python implemented one.
      Advantages include 64bit support and reduction in overhead for
      processes which drag in shell extensions.
      (Mark Hammond)

    * Support the Claws mail client directly, rather than via
      xdg-email. This prevents the display of an unnecessary modal
      dialog in Claws, informing the user that a file has been
      attached to the message, and works around bug #291847 in
      xdg-utils which corrupts the destination address.

    * When working on a case-insensitive case-preserving file-system, as
      commonly found with Windows, bzr will often ignore the case of the
      arguments specified by the user in preference to the case of an existing
      item on the file-system or in the inventory to help prevent
      counter-intuitive behaviour on Windows. (Mark Hammond)

  BUG FIXES:
  
    * Allow BzrDir implementation to implement backing up of 
      control directory. (#139691)

    * ``bzr push`` creating a new stacked branch will now only open a
      single connection to the target machine. (John Arbash Meinel)

    * Don't call iteritems on transport_list_registry, because it may
      change during iteration.  (Martin Pool, #277048)

    * Don't make a broken branch when pushing an unstackable-format branch
      that's in a stackable shared repository to a location with default
      stack-on location.  (Andrew Bennetts, #291046)

    * Don't require embedding user in HTTP(S) URLs do use authentication.conf.
      (Ben Jansen, Vincent Ladeuil, #300347)

    * Fix a problem with CIFS client/server lag on windows colliding with
      an invariant-per-process algorithm for generating AtomicFile names
      (Adrian Wilkins, #304023)

    * Fix bogus setUp signature in UnavailableFTPServer.
      (Gary van der Merwe, #313498)

    * Fix compilation error in ``_dirstate_helpers_c`` on SunOS/Solaris.
      (Jari Aalto)

    * Fix SystemError in ``_patiencediff_c`` module by calling
      PyErr_NoMemory() before returning NULL in PatienceSequenceMatcher_new.
      (Andrew Bennetts, #303206)

    * Give proper error message for diff with non-existent dotted revno.
      (Marius Kruger, #301969)

    * Handle EACCES (permission denied) errors when launching a message
      editor, and emit warnings when a configured editor cannot be
      started. (Andrew Bennetts)

    * ``$HOME/.netrc`` file is now recognized as a read-only credential store
      if configured in ``authentication.conf`` with 'password_encoding=netrc'
      in the appropriate sections.
      (Vincent Ladeuil, #103029)

    * Opening a stacked branch now properly shares the connection, rather
      than opening a new connection for the stacked-on branch.
      (John Arbash meinel)

    * Preserve transport decorators while following redirections.
      (Vincent Ladeuil, #245964, #270863)

    * Provides a finer and more robust filter for accepted redirections.
      (Vincent Ladeuil, #303959, #265070)

    * ``shelve`` paths are now interpreted relative to the current working
      tree.  (Aaron Bentley)

    * ``Transport.readv()`` defaults to not reading more than 100MB in a
      single array. Further ``RemoteTransport.readv`` sets this to 5MB to
      work better with how it splits its requests.
      (John Arbash Meinel, #303538)

    * Pack repositories are now able to reload the pack listing and retry
      the current operation if another action causes the data to be
      repacked.  (John Arbash Meinel, #153786)

    * ``pull -v`` now respects the log_format configuration variable.
      (Aaron Bentley)

    * ``push -v`` now works on non-initial pushes.  (Aaron Bentley)

    * Use the short status format when the short format is used for log.
      (Vincent Ladeuil, #87179)

    * Allow files to be renamed or moved via remove + add-by-id. (Charles
      Duffy, #314251)

  DOCUMENTATION:

    * Improved the formats help topic to explain why multiple formats
      exist and to provide guidelines in selecting one. Introduced
      two new supporting help topics: current-formats and other-formats.
      (Ian Clatworthy)

  API CHANGES:

    * ``LRUCache(after_cleanup_size)`` was renamed to
      ``after_cleanup_count`` and the old name deprecated. The new name is
      used for clarity, and to avoid confusion with
      ``LRUSizeCache(after_cleanup_size)``. (John Arbash Meinel)

    * New ``ForeignRepository`` base class, to help with foreign branch 
      support (e.g. svn).  (Jelmer Vernooij)

    * ``node_distances`` and ``select_farthest`` can no longer be imported
      from ``bzrlib.graph``.  They can still be imported from
      ``bzrlib.deprecated_graph``, which has been the preferred way to
      import them since before 1.0.  (Andrew Bennetts)
      
    * The logic in commit now delegates inventory basis calculations to
      the ``CommitBuilder`` object; this requires that the commit builder
      in use has been updated to support the new ``recording_deletes`` and
      ``record_delete`` methods. (Robert Collins)

  TESTING:

    * An HTTPS server is now available (it requires python-2.6). Future bzr
      versions will allow the use of the python-2.6 ssl module that can be
      installed for 2.5 and 2.4.

    * ``bzr selftest`` now fails if new trailing white space is added to
      the bazaar sources. It only checks changes not committed yet. This
      means that PQM will now reject changes that introduce new trailing
      whitespace. (Marius Kruger)

    * Introduced new experimental formats called ``1.12-preview`` and
      ``1.12-preview-rich-root`` to enable testing of related pending
      features, namely content filtering and filtered views.
      (Ian Clatworthy)

  INTERNALS:

    * Added an ``InventoryEntry`` cache when deserializing inventories.
      Can cut the time to iterate over multiple RevisionsTrees in half.
      (John Arbash Meinel)

    * Added ``bzrlib.fifo_cache.FIFOCache`` which is designed to have
      minimal overhead versus using a plain dict for cache hits, at the
      cost of not preserving the 'active' set as well as an ``LRUCache``.
      (John Arbash Meinel)

    * ``bzrlib.patience_diff.unified_diff`` now properly uses a tab
      character to separate the filename from the date stamp, and doesn't
      add trailing whitespace when a date stamp is not supplied.
      (Adeodato Simó, John Arbash Meinel)

    * ``DirStateWorkingTree`` and ``DirStateWorkingTreeFormat`` added
      as base classes of ``WorkingTree4`` and ``WorkingTreeFormat4``
      respectively. (Ian Clatworthy)

    * ``KnitVersionedFiles._check_should_delta()`` now uses the
      ``get_build_details`` api to avoid multiple hits to the index, and
      to properly follow the ``compression_parent`` rather than assuming
      it is the left-hand parent. (John Arbash Meinel)

    * ``KnitVersionedFiles.get_record_stream()`` will now chose a
      more optimal ordering when the keys are requested 'unordered'.
      Previously the order was fully random, now the records should be
      returned from each pack in turn, in forward I/O order.
      (John Arbash Meinel)
    
    * ``mutter()`` will now flush the ``~/.bzr.log`` if it has been more
      than 2s since the last time it flushed. (John Arbash Meinel)

    * New method ``bzrlib.repository.Repository.add_inventory_by_delta``
      allows adding an inventory via an inventory delta, which can be
      more efficient for some repository types. (Robert Collins)

    * Repository ``CommitBuilder`` objects can now accumulate an inventory
      delta. To enable this functionality call ``builder.recording_deletes``
      and additionally call ``builder.record_delete`` when a delete
      against the basis occurs. (Robert Collins)

    * The default http handler has been changed from pycurl to urllib.
      The default is still pycurl for https connections. (The only
      advantage of pycurl is that it checks ssl certificates.)
      (John Arbash Meinel)

    * ``VersionedFiles.get_record_stream()`` can now return objects with a
      storage_kind of ``chunked``. This is a collection (list/tuple) of
      strings. You can use ``osutils.chunks_to_lines()`` to turn them into
      guaranteed 'lines' or you can use ``''.join(chunks)`` to turn it
      into a fulltext. This allows for some very good memory savings when
      asking for many texts that share ancestry, as the individual chunks
      can be shared between versions of the file. (John Arbash Meinel)

    * ``pull -v`` and ``push -v`` use new function
      ``bzrlib.log.show_branch_change`` (Aaron Bentley)



bzr 1.10 2008-12-05
-------------------

Bazaar 1.10 has several performance improvements for copying revisions
(especially for small updates to large projects).  There has also been a
significant amount of effort in polishing stacked branches.  The commands
``shelve`` and ``unshelve`` have become core commands, with an improved
implementation.

The only changes versus bzr-1.10rc1 are bugfixes for stacked branches.

  BUG FIXES:

    * Don't set a pack write cache size from RepoFetcher, because the
      cache is not coherent with reads and causes ShortReadvErrors.
      This reverses the change that fixed #294479.
      (Martin Pool, #303856)

    * Properly handle when a revision can be inserted as a delta versus
      when it needs to be expanded to a fulltext for stacked branches.
      There was a bug involving merge revisions. As a method to help
      prevent future difficulties, also make stacked fetches sort
      topologically. (John Arbash Meinel, #304841)


bzr 1.10rc1 2008-11-28
----------------------

This release of Bazaar focuses on performance improvements when pushing
and pulling revisions, both locally and to remote networks.  The popular
``shelve`` and ``unshelve`` commands, used to interactively revert and
restore work in progress, have been merged from bzrtools into the bzr
core.  There are also bug fixes for portability, and for stacked branches.

  NEW FEATURES:

    * New ``commit_message_template`` hook that is called by the commit
      code to generate a template commit message. (Jelmer Vernooij)

    * New `shelve` and `unshelve` commands allow undoing and redoing changes.
      (Aaron Bentley)

  IMPROVEMENTS:

    * ``(Remote)Branch.copy_content_into`` no longer generates the full revision
      history just to set the last revision info.
      (Andrew Bennetts, John Arbash Meinel)

    * Fetches between formats with different serializers (such as
      pack-0.92-subtree and 1.9-rich-root) are faster now.  This is due to
      operating on batches of 100 revisions at time rather than
      one-by-one.  (Andrew Bennetts, John Arbash Meinel)

    * Search index files corresponding to pack files we've already used
      before searching others, because they are more likely to have the
      keys we're looking for.  This reduces the number of iix and tix
      files accessed when pushing 1 new revision, for instance.
      (John Arbash Meinel)

    * Signatures to transfer are calculated more efficiently in
      ``item_keys_introduced_by``.  (Andrew Bennetts, John Arbash Meinel)

    * The generic fetch code can once again copy revisions and signatures
      without extracting them completely to fulltexts and then serializing
      them back down into byte strings. This is a significant performance
      improvement when fetching from a stacked branch.
      (John Arbash Meinel, #300289)

    * When making a large readv() request over ``bzr+ssh``, break up the
      request into more manageable chunks. Because the RPC is not yet able
      to stream, this helps keep us from buffering too much information at
      once. (John Arbash Meinel)

  BUG FIXES:

    * Better message when the user needs to set their Launchpad ID.
      (Martin Pool, #289148)

    * ``bzr commit --local`` doesn't access the master branch anymore.
      This fixes a regression introduced in 1.9.  (Marius Kruger, #299313)

    * Don't call the system ``chdir()`` with an empty path. Sun OS seems
      to give an error in that case.  Also, don't count on ``getcwd()``
      being able to allocate a new buffer, which is a gnu extension.
      (John Arbash Meinel, Martin Pool, Harry Hirsch, #297831)

    * Don't crash when requesting log --forward <file> for a revision range
      starting with a dotted revno.
      (Vincent Ladeuil, #300055)

    * Don't create text deltas spanning stacked repositories; this could
      cause "Revision X not present in Y" when later accessing them.
      (Martin Pool, #288751)

    * Pack repositories are now able to reload the pack listing and retry
      the current operation if another action causes the data to be
      repacked.  (John Arbash Meinel, #153786)

    * PermissionDenied errors from smart servers no longer cause
      "PermissionDenied: "None"" on the client.
      (Andrew Bennetts, #299254)

    * Pushing to a stacked pack repository now batches writes, the same
      way writes are batched to ordinary pack repository.  This makes
      pushing to a stacked branch over the network much faster.
      (Andrew Bennetts, #294479)

    * TooManyConcurrentRequests no longer occur when a fetch fails and
      tries to abort a write group.  This allows the root cause (e.g. a
      network interruption) to be reported.  (Andrew Bennetts, #297014)

    * RemoteRepository.get_parent_map now uses fallback repositories.
      (Aaron Bentley, #297991?, #293679?)

  API CHANGES:

    * ``CommitBuilder`` now validates the strings it will be committing,
      to ensure that they do not have characters that will not be properly
      round-tripped. For now, it just checks for characters that are
      invalid in the XML form. (John Arbash Meinel, #295161)

    * Constructor parameters for NewPack (internal to pack repositories)
      have changed incompatibly.

    * ``Repository.abort_write_group`` now accepts an optional
      ``suppress_errors`` flag.  Repository implementations that override
      ``abort_write_group`` will need to be updated to accept the new
      argument.  Subclasses that only override ``_abort_write_group``
      don't need to change.

    * Transport implementations must provide copy_tree_to_transport.  A default
      implementation is provided for Transport subclasses.

  TESTING:

    * ``bzr selftest`` now fails if no doctests are found in a module
      that's expected to have them.  (Martin Pool)

    * Doctests now only report the first failure.  (Martin Pool)


bzr 1.9 2008-11-07
------------------

This release of Bazaar adds a new repository format, ``1.9``, with smaller
and more efficient index files.  This format can be specified when
creating a new repository, or used to losslessly upgrade an existing
repository.  bzr 1.9 also speeds most operations over the smart server
protocol, makes annotate faster, and uses less memory when making
checkouts or pulling large amounts of data.

  BUG FIXES:

   * Fix "invalid property value 'branch-nick' for None" regression with
     branches bound to svn branches.  (Martin Pool, #293440)

   * Fix SSL/https on Python2.6.  (Vincent Ladeuil, #293054)

   * ``SFTPTransport.readv()`` had a bug when requests were out-of-order.
     This only triggers some-of-the-time on Knit format repositories.
     (John Arbash Meinel, #293746)


bzr 1.9rc1 2008-10-31
---------------------

  NEW FEATURES:

    * New Branch hook ``transform_fallback_location`` allows a function to
      be called when looking up the stacked source. (Michael Hudson)

    * New repository formats ``1.9`` and ``1.9-rich-root``. These have all
      the functionality of ``1.6``, but use the new btree indexes.
      These indexes are both smaller and faster for access to historical
      information.  (John Arbash Meinel)

  IMPROVEMENTS:

    * ``BTreeIndex`` code now is able to prefetch extra pages to help tune
      the tradeoff between bandwidth and latency. Should be tuned
      appropriately to not impact commands which need minimal information,
      but provide a significant boost to ones that need more context. Only
      has a direct impact on the ``--development2`` format which uses
      btree's for the indexes. (John Arbash Meinel)

    * ``bzr dump-btree`` is a hidden command introduced to allow dumping
      the contents of a compressed btree file.  (John Arbash Meinel)

    * ``bzr pack`` now tells the index builders to optimize for size. For
      btree index repositories, this can save 25% of the index size
      (mostly in the text indexes). (John Arbash Meinel)

    * ``bzr push`` to an existing branch or repository on a smart server
      is faster, due to Bazaar making more use of the ``get_parent_map``
      RPC when querying the remote branch's revision graph.
      (Andrew Bennetts)

    * default username for bzr+ssh and sftp can be configured in
      authentication.conf. (Aaron Bentley)

    * launchpad-login now provides a default username for bzr+ssh and sftp
      URLs, allowing username-free URLs to work for everyone. (Aaron Bentley)

    * ``lp:`` lookups no longer include usernames, making them shareable and
      shorter. (Aaron Bentley)

    * New ``PackRepository.autopack`` smart server RPC, which does
      autopacking entirely on the server.  This is much faster than
      autopacking via plain file methods, which downloads a large amount
      of pack data and then re-uploads the same pack data into a single
      file.  This fixes a major (although infrequent) cause of lengthy
      delays when using a smart server.  For example, pushing the 10th
      revision to a repository with 9 packs now takes 44 RPCs rather than
      179, and much less bandwidth too.  This requires Bazaar 1.9 on both
      the client and the server, otherwise the client will fallback to the
      slower method.  (Andrew Bennetts)

  BUG FIXES:

    * A failure to load a plugin due to an IncompatibleAPI exception is
      now correctly reported. (Robert Collins, #279451)

    * API versioning support now has a multiple-version checking api
      ``require_any_api``. (Robert Collins, #279447)

    * ``bzr branch --stacked`` from a smart server to a standalone branch
      works again.  This fixes a regression in 1.7 and 1.8.
      (Andrew Bennetts, #270397)

    * ``bzr co`` uses less memory. It used to unpack the entire WT into
      memory before writing it to disk. This was a little bit faster, but
      consumed lots of memory. (John Arbash Meinel, #269456)

    * ``bzr missing --quiet`` no longer prints messages about whether
      there are missing revisions.  The exit code indicates whether there
      were or not.  (Martin Pool, #284748)

    * Fixes to the ``annotate`` code. The fast-path which re-used the
      stored deltas was accidentally disabled all the time, instead of
      only when a branch was stacked. Second, the code would accidentally
      re-use a delta even if it wasn't against the left-parent, this
      could only happen if ``bzr reconcile`` decided that the parent
      ordering was incorrect in the file graph.  (John Arbash Meinel)

    * "Permission denied" errors that occur when pushing a new branch to a
      smart server no longer cause tracebacks.  (Andrew Bennetts, #278673)

    * Some compatibility fixes for building the extensions with MSVC and
      for python2.4. (John Arbash Meinel, #277484)

    * The index logic is now able to reload the list of pack files if and
      index ends up disappearing. We still don't reload if the pack data
      itself goes missing after checking the index. This bug appears as a
      transient failure (file not found) when another process is writing
      to the repository.  (John Arbash Meinel, #153786)

    * ``bzr switch`` and ``bzr bind`` will now update the branch nickname if
      it was previously set. All checkouts will now refer to the bound branch
      for a nickname if one was not explicitly set.
      (Marius Kruger, #230903)

  DOCUMENTATION:

    * Improved hook documentation. (Michael Ernst)

  API CHANGES:

    * commands.plugins_cmds is now a CommandRegistry, not a dict.

  INTERNALS:

     * New AuthenticationConfig.set_credentials method allows easy programmatic
       configuration of authetication credentials.


bzr 1.8 2008-10-16
------------------

Bazaar 1.8 includes several fixes that improve working tree performance,
display of revision logs, and merges.  The bzr testsuite now passes on OS
X and Python 2.6, and almost completely passes on Windows.  The
smartserver code has gained several bug fixes and performance
improvements, and can now run server-side hooks within an http server.

  BUG FIXES:

   * Fix "Must end write group" error when another error occurs during
     ``bzr push``.  (Andrew Bennetts, #230902)

  PORTABILITY:

   * Some Pyrex versions require the WIN32 macro defined to compile on
     that platform.  (Alexander Belchenko, Martin Pool, #277481)


bzr 1.8rc1 2008-10-07
---------------------

  CHANGES:

    * ``bzr log file`` has been changed. It now uses a different method
      for determining which revisions to show as merging the changes to
      the file. It now only shows revisions which merged the change
      towards your mainline. This simplifies the output, makes it faster,
      and reduces memory consumption.  (John Arbash Meinel)

    * ``bzr merge`` now defaults to having ``--reprocess`` set, whenever
      ``--show-base`` is not supplied.  (John Arbash Meinel)

    * ``bzr+http//`` will now optionally load plugins and write logs on the
      server. (Marius Kruger)

    * ``bzrlib._dirstate_helpers_c.pyx`` does not compile correctly with
      Pyrex 0.9.4.1 (it generates C code which causes segfaults). We
      explicitly blacklist that version of the compiler for that
      extension. Packaged versions will include .c files created with
      pyrex >= 0.9.6 so it doesn't effect releases, only users running
      from the source tree. (John Arbash Meinel, #276868)

  FEATURES:

    * bzr is now compatible with python-2.6. python-2.6 is not yet officially
      supported (nor released, tests were conducted with the dev version of
      python-2.6rc2), but all known problems have been fixed.  Feedback
      welcome.
      (Vincent Ladeuil, #269535)

  IMPROVEMENTS:

    * ``bzr annotate`` will now include uncommitted changes from the local
      working tree by default. Such uncommitted changes are given the
      revision number they would get if a commit was done, followed with a
      ? to indicate that its not actually known. (Robert Collins, #3439)

    * ``bzr branch`` now accepts a ``--standalone`` option, which creates a
      standalone branch regardless of the presence of shared repositories.
      (Daniel Watkins)

    * ``bzr push`` is faster in the case there are no new revisions to
      push.  It is also faster if there are no tags in the local branch.
      (Andrew Bennetts)

    * File changes during a commit will update the tree stat cache.
      (Robert Collins)

    * Location aliases can now accept a trailing path.  (Micheal Hudson)

    * New hooks ``Lock.hooks`` when LockDirs are acquired and released.
      (Robert Collins, MartinPool)

    * Switching in heavyweight checkouts uses the master branch's context, not
      the checkout's context.  (Adrian Wilkins)

    * ``status`` on large trees is now faster, due to optimisations in the
      walkdirs code. Of particular note, the walkdirs code now performs
      a temporary ``chdir()`` while reading a single directory; if your
      platform has non thread-local current working directories (and is
      not windows which has its own implementation), this may introduce a
      race condition during concurrent uses of bzrlib. The bzrlib CLI
      will not encounter this as it is single threaded for working tree
      operations. (Robert Collins)

    * The C extensions now build on python 2.4 (Robert Collins, #271939)

    * The ``-Dhpss`` debug flag now reports the number of smart server
      calls per medium to stderr.  This is in addition to the existing
      detailed logging to the .bzr.log trace file.  (Andrew Bennetts)

  BUG FIXES:

    * Avoid random failures arising from misinterpreted ``errno`` values
      in ``_readdir_pyx.read_dir``.
      (Martin Pool, #279381)

    * Branching from a shared repository on a smart server into a new
      repository now preserves the repository format.
      (Andrew Bennetts, #269214)

    * ``bzr log`` now accepts a ``--change`` option.
      (Vincent Ladeuil, #248427)

    * ``bzr missing`` now accepts an ``--include-merges`` option.
      (Vincent Ladeuil, #233817)

    * Don't try to filter (internally) '.bzr' from the files to be deleted if
      it's not there.
      (Vincent Ladeuil, #272648)

    * Fix '_in_buffer' AttributeError when using the -Dhpss debug flag.
      (Andrew Bennetts)

    * Fix TooManyConcurrentRequests errors caused by a connection failure
      when doing ``bzr pull`` or ``bzr merge`` from a ``bzr+ssh`` URL.
      (Andrew Bennetts, #246233)

    * Fixed ``bzr st -r branch:PATH_TO_BRANCH`` where the other branch
      is in a different repository than the current one.
      (Lukáš Lalinský, #144421)

    * Make the first line of the manpage preamble a comment again.
      (David Futcher, #242106)

    * Remove use of optional parameter in GSSAPI FTP support, since
      it breaks newer versions of Python-Kerberos. (Jelmer Vernooij)

    * The autopacking logic will now always create a single new pack from
      all of the content which it deems is worth moving. This avoids the
      'repack a single pack' bug and should result in better packing
      overall.  (John Arbash Meinel, #242510, #172644)

    * Trivial documentation fix.
      (John Arbash Meinel, #270471)

    * ``bzr switch`` and ``bzr bind`` will now update the branch nickname if
      it was previously set. All checkouts will now refer to the bound branch
      for a nickname if one was not explicitly set.
      (Marius Kruger, #230903)

  DOCUMENTATION:

    * Explain revision/range identifiers. (Daniel Clemente)

  API CHANGES:

    * ``CommitBuilder.record_entry_contents`` returns one more element in
      its result tuple - an optional file system hash for the hash cache
      to use. (Robert Collins)

    * ``dirstate.DirState.update_entry`` will now only calculate the sha1
      of a file if it is likely to be needed in determining the output
      of iter_changes. (Robert Collins)

    * The PackRepository, RepositoryPackCollection, NewPack classes have a
      slightly changed interface to support different index types; as a
      result other users of these classes need to supply the index types
      they want. (Robert Collins)

  TESTING:

    * ``bzrlib.tests.repository_implementations`` has been renamed to
      ``bzrlib.tests.per_repository`` so that we have a common structure
      (and it is shorter). (John Arbash Meinel, #239343)

    * ``LocalTransport.abspath()`` now returns a drive letter if the
      transport has one, fixing numerous tests on Windows.
      (Mark Hammond)

    * PreviewTree is now tested via intertree_implementations.
      (Aaron Bentley)

    * The full test suite is passing again on OSX.
      (Guillermo Gonzalez, Vincent Ladeuil)

    * The full test suite passes when run with ``-Eallow_debug``.
      (Andrew Bennetts)

  INTERNALS:

    * A new hook, ``Branch.open``, has been added, which is called when
      branch objects are opened. (Robert Collins)

    * ``bzrlib.osutils._walkdirs_utf8`` has been refactored into common
      tree walking, and modular directory listing code to aid future
      performance optimisations and refactoring. (Robert Collins)

    * ``bzrlib.trace.debug_memory`` can be used to get a quick memory dump
      in the middle of processing. It only reports memory if
      ``/proc/PID/status`` is available. (John Arbash Meinel)

    * New method ``RevisionSpec.as_tree`` for representing the revision
      specifier as a revision tree object. (Lukáš Lalinský)

    * New race-free method on MutableTree ``get_file_with_stat`` for use
      when generating stat cache results. (Robert Collins)

    * New win32utils.get_local_appdata_location() provides access to a local
      directory for storing data.  (Mark Hammond)

    * To be compatible with python-2.6 a few new rules should be
      observed. 'message' attribute can't be used anymore in exception
      classes, 'sha' and 'md5' modules have been deprecated (use
      osutils.[md5|sha]), object__init__ and object.__new__ don't accept
      parameters anymore.
      (Vincent Ladeuil)


bzr 1.7.1 2008-10-01
--------------------

  No changes from 1.7.1rc1.


bzr 1.7.1rc1 2008-09-24
-----------------------

This release just includes an update to how the merge algorithm handles
file paths when we encounter complex history.

  FEATURES:

    * If we encounter a criss-cross in history, use information from
      direct Least Common Ancestors to resolve inventory shape (locations
      of files, adds, deletes, etc). This is similar in concept to using
      ``--lca`` for merging file texts, only applied to paths.
      (John Arbash Meinel)


bzr 1.7 2008-09-23
------------------

This release includes many bug fixes and a few performance and feature
improvements.  ``bzr rm`` will now scan for missing files and remove them,
like how ``bzr add`` scans for unknown files and adds them. A bit more
polish has been applied to the stacking code. The b-tree indexing code has
been brought in, with an eye on using it in a future repository format.
There are only minor installer changes since bzr-1.7rc2.

  FEATURES

    * Some small updates to the win32 installer. Include localization
      files found in plugins, and include the builtin distutils as part of
      packaging qbzr. (Mark Hammond)


bzr 1.7rc2 2008-09-17
---------------------

A few bug fixes from 1.7rc1. The biggest change is a new
``RemoteBranch.get_stacked_on_url`` rpc. This allows clients that are
trying to access a Stacked branch over the smart protocol, to properly
connect to the stacked-on location.

  BUG FIXES:

    * Branching from a shared repository on a smart server into a new
      repository now preserves the repository format.
      (Andrew Bennetts, #269214)

   * Branching from a stacked branch via ``bzr+ssh`` can properly connect
     to the stacked-on branch.  (Martin Pool, #261315)

    * ``bzr init`` no longer re-opens the BzrDir multiple times.
      (Vincent Ladeuil)

    * Fix '_in_buffer' AttributeError when using the -Dhpss debug flag.
      (Andrew Bennetts)


bzr 1.7rc1 2008-09-09
---------------------

This release candidate for bzr 1.7 has several bug fixes and a few
performance and feature improvements.  ``bzr rm`` will now scan for
missing files and remove them, like how ``bzr add`` scans for unknown
files and adds them. A bit more polish has been applied to the stacking
code. The b-tree indexing code has been brought in, with an eye on using
it in a future repository format.


  CHANGES:

    * ``bzr export`` can now export a subdirectory of a project.
      (Robert Collins)

    * ``bzr remove-tree`` will now refuse to remove a tree with uncommitted
      changes, unless the ``--force`` option is specified.
      (Lukáš Lalinský, #74101)

    * ``bzr rm`` will now scan for files that are missing and remove just
      them automatically, much as ``bzr add`` scans for new files that
      are not ignored and adds them automatically. (Robert Collins)

  FEATURES

    * Support for GSSAPI authentication when using FTP as documented in
      RFC2228. (Jelmer Vernooij, #49623)

    * Add support for IPv6 in the smart server. (Jelmer Vernooij, #165014)

  IMPROVEMENTS:

    * A url like ``log+file:///tmp`` will log all access to that Transport
      to ``.bzr.log``, which may help in debugging or profiling.
      (Martin Pool)

    * ``bzr branch`` and ``bzr push`` use the default stacking policy if the
      branch format supports it. (Aaron Bentley)

    * ``bzr init`` and ``bzr init-repo`` will now print out the same as
      ``bzr info`` if it completed successfully.
      (Marius Kruger)

    * ``bzr uncommit`` logs the old tip revision id, and displays how to
      restore the branch to that tip using ``bzr pull``.  This allows you
      to recover if you realize you uncommitted the wrong thing.
      (John Arbash Meinel)

    * Fix problems in accessing stacked repositories over ``bzr://``.
      (Martin Pool, #261315)

    * ``SFTPTransport.readv()`` was accidentally using ``list += string``,
      which 'works', but adds each character separately to the list,
      rather than using ``list.append(string)``. Fixing this makes the
      SFTP transport a little bit faster (~20%) and use a bit less memory.
      (John Arbash Meinel)

    * When reading index files, if we happen to read the whole file in a
      single request treat it as a ``_buffer_all`` request. This happens
      most often on small indexes over remote transports, where we default
      to reading 64kB. It saves a round trip for each small index during
      fetch operations. Also, if we have read more than 50% of an index
      file, trigger a ``_buffer_all`` on the next request. This works
      around some inefficiencies because reads don't fall neatly on page
      boundaries, so we would ignore those bytes, but request them again
      later. This could trigger a total read size of more than the whole
      file. (John Arbash Meinel)

  BUG FIXES:

    * ``bzr rm`` is now aliased to ``bzr del`` for the convenience of svn
      users. (Robert Collins, #205416)

    * Catch the infamous "select/poll returned error" which occurs when
      pycurl try to send a body request to an HTTP/1.0 server which has
      already refused to handle the request. (Vincent Ladeuil, #225020)

    * Fix ``ObjectNotLocked`` errors when using various commands
      (including ``bzr cat`` and ``bzr annotate``) in combination with a
      smart server URL.  (Andrew Bennetts, #237067)

    * ``FTPTransport.stat()`` would return ``0000`` as the permission bits
      for the containing ``.bzr/`` directory (it does not implement
      permissions). This would cause us to set all subdirectories to
      ``0700`` and files to ``0600`` rather than leaving them unmodified.
      Now we ignore ``0000`` as the permissions and assume they are
      invalid. (John Arbash Meinel, #259855)

    * Merging from a previously joined branch will no longer cause
      a traceback. (Jelmer Vernooij, #203376)

    * Pack operations on windows network shares will work even with large
      files. (Robert Collins, #255656)

    * Running ``bzr st PATH_TO_TREE`` will no longer suppress merge
      status. Status is also about 7% faster on mozilla sized trees
      when the path to the root of the tree has been given. Users of
      the internal ``show_tree_status`` function should be aware that
      the show_pending flag is now authoritative for showing pending
      merges, as it was originally. (Robert Collins, #225204)

    * Set valid default _param_name for Option so that ListOption can embed
      '-' in names. (Vincent Ladeuil, #263249)

    * Show proper error rather than traceback when an unknown revision
      id is specified to ``bzr cat-revision``. (Jelmer Vernooij, #175569)

    * Trailing text in the dirstate file could cause the C dirstate parser
      to try to allocate an invalid amount of memory. We now properly
      check and test for parsing a dirstate with invalid trailing data.
      (John Arbash Meinel, #186014)

    * Unexpected error responses from a smart server no longer cause the
      client to traceback.  (Andrew Bennetts, #263527)

    * Use a Windows api function to get a Unicode host name, rather than
      assuming the host name is ascii.
      (Mark Hammond, John Arbash Meinel, #256550)

    * ``WorkingTree4`` trees will now correctly report missing-and-new
      paths in the output of ``iter_changes``. (Robert Collins)

  DOCUMENTATION:

    * Updated developer documentation.  (Martin Pool)

  API CHANGES:

    * Exporters now take 4 parameters. (Robert Collins)

    * ``Tree.iter_changes`` will now return False for the content change
      field when a file is missing in the basis tree and not present in
      the target tree. Previously it returned True unconditionally.
      (Robert Collins)

    * The deprecated ``Branch.abspath`` and unimplemented
      ``Branch.rename_one`` and ``Branch.move`` were removed. (Jelmer Vernooij)

    * BzrDir.clone_on_transport implementations must now accept a stacked_on
      parameter.  (Aaron Bentley)

    * BzrDir.cloning_metadir implementations must now take a require_stacking
      parameter.  (Aaron Bentley)

  TESTING:

    * ``addCleanup`` now takes ``*arguments`` and ``**keyword_arguments``
      which are then passed to the cleanup callable as it is run. In
      addition, addCleanup no longer requires that the callables passed to
      it be unique. (Jonathan Lange)

    * Fix some tests that fail on Windows because files are deleted while
      still in use.
      (Mark Hammond)

    * ``selftest``'s ``--starting-with`` option can now use predefined
      prefixes so that one can say ``bzr selftest -s bp.loom`` instead of
      ``bzr selftest -s bzrlib.plugins.loom``. (Vincent Ladeuil)

    * ``selftest``'s ``--starting-with`` option now accepts multiple values.
      (Vincent Ladeuil)

  INTERNALS:

    * A new plugin interface, ``bzrlib.log.log_adapters``, has been added.
      This allows dynamic log output filtering by plugins.
      (Robert Collins)

    * ``bzrlib.btree_index`` is now available, providing a b-tree index
      layer. The design is memory conservative (limited memory cache),
      faster to seek (approx 100 nodes per page, gives 100-way fan out),
      and stores compressed pages allowing more keys per page.
      (Robert Collins, John Arbash Meinel)

    * ``bzrlib.diff.DiffTree.show_diff`` now skips changes where the kind
      is unknown in both source and target.
      (Robert Collins, Aaron Bentley)

    * ``GraphIndexBuilder.add_node`` and ``BTreeBuilder`` have been
      streamlined a bit. This should make creating large indexes faster.
      (In benchmarking, it now takes less time to create a BTree index than
      it takes to read the GraphIndex one.) (John Arbash Meinel)

    * Mail clients for `bzr send` are now listed in a registry.  This
      allows plugins to add new clients by registering them with
      ``bzrlib.mail_client.mail_client_registry``.  All of the built-in
      clients now use this mechanism.  (Neil Martinsen-Burrell)


bzr 1.6.1 2008-09-05
--------------------

A couple regressions were found in the 1.6 release. There was a
performance issue when using ``bzr+ssh`` to branch large repositories,
and some problems with stacking and ``rich-root`` capable repositories.


bzr 1.6.1rc2 2008-09-03
-----------------------

  BUG FIXES:

    * Copying between ``rich-root`` and ``rich-root-pack`` (and vice
      versa) was accidentally using the inter-model fetcher, instead of
      recognizing that both were 'rich root' formats.
      (John Arbash Meinel, #264321)


bzr 1.6.1rc1 2008-08-29
-----------------------

This release fixes a few regressions found in the 1.6 client. Fetching
changes was using an O(N^2) buffering algorithm, so for large projects it
would cause memory thrashing. There is also a specific problem with the
``--1.6-rich-root`` format, which prevented stacking on top of
``--rich-root-pack`` repositories, and could allow users to accidentally
fetch experimental data (``-subtree``) without representing it properly.
The ``--1.6-rich-root`` format has been deprecated and users are
recommended to upgrade to ``--1.6.1-rich-root`` immediately.  Also we
re-introduced a workaround for users who have repositories with incorrect
nodes (not possible if you only used official releases).
I should also clarify that none of this is data loss level issues, but
still sufficient enough to warrant an updated release.

  BUG FIXES:

    * ``RemoteTransport.readv()`` was being inefficient about how it
      buffered the readv data and processed it. It would keep appending to
      the same string (causing many copies) and then pop bytes out of the
      start of the string (causing more copies).
      With this patch "bzr+ssh://local" can improve dramatically,
      especially for projects with large files.
      (John Arbash Meinel)

    * Revision texts were always meant to be stored as fulltexts. There
      was a bug in a bzr.dev version that would accidentally create deltas
      when copying from a Pack repo to a Knit repo. This has been fixed,
      but to support those repositories, we know always request full texts
      for Revision texts. (John Arbash Meinel, #261339)

    * The previous ``--1.6-rich-root`` format used an incorrect xml
      serializer, which would accidentally support fetching from a
      repository that supported subtrees, even though the local one would
      not. We deprecated that format, and introduced a new one that uses
      the correct serializer ``--1.6.1-rich-root``.
      (John Arbash Meinel, #262333)


bzr 1.6 2008-08-25
------------------

Finally, the long awaited bzr 1.6 has been released. This release includes
new features like Stacked Branches, improved weave merge, and an updated
server protocol (now on v3) which will allow for better cross version
compatibility. With this release we have deprecated Knit format
repositories, and recommend that users upgrade them, we will continue to
support reading and writing them for the forseeable future, but we will
not be tuning them for performance as pack repositories have proven to be
better at scaling. This will also be the first release to bundle
TortoiseBzr in the standalone Windows installer.


bzr 1.6rc5 2008-08-19
---------------------

  BUG FIXES:

    * Disable automatic detection of stacking based on a containing
      directory of the target. It interacted badly with push, and needs a
      bit more work to get the edges polished before it should happen
      automatically. (John Arbash Meinel, #259275)
      (This change was reverted when merged to bzr.dev)


bzr 1.6rc4 2008-08-18
---------------------

  BUG FIXES:

    * Fix a regression in knit => pack fetching.  We had a logic
      inversion, causing the fetch to insert fulltexts in random order,
      rather than preserving deltas.  (John Arbash Meinel, #256757)


bzr 1.6rc3 2008-08-14
---------------------

  CHANGES:

    * Disable reading ``.bzrrules`` as a per-branch rule preferences
      file. The feature was not quite ready for a full release.
      (Robert Collins)

  IMPROVEMENTS:

    * Update the windows installer to bundle TortoiseBzr and ``qbzr``
      into the standalone installer. This will be the first official
      windows release that installs Tortoise by default.
      (Mark Hammond)

  BUG FIXES:

    * Fix a regression in ``bzr+http`` support. There was a missing
      function (``_read_line``) that needed to be carried over from
      ``bzr+ssh`` support. (Andrew Bennetts)

    * ``GraphIndex`` objects will internally read an entire index if more
      than 1/20th of their keyspace is requested in a single operation.
      This largely mitigates a performance regression in ``bzr log FILE``
      and completely corrects the performance regression in ``bzr log``.
      The regression was caused by removing an accomodation which had been
      supporting the index format in use. A newer index format is in
      development which is substantially faster. (Robert Collins)


bzr 1.6rc2 2008-08-13
---------------------

This release candidate has a few minor bug fixes, and some regression
fixes for Windows.

  BUG FIXES:

    * ``bzr upgrade`` on remote branches accessed via bzr:// and
      bzr+ssh:// now works.  (Andrew Bennetts)

    * Change the ``get_format_description()`` strings for
      ``RepositoryFormatKnitPack5`` et al to be single line messages.
      (Aaron Bentley)

    * Fix for a regression on Win32 where we would try to call
      ``os.listdir()`` on a file and not catch the exception properly.
      (Windows raises a different exception.) This would manifest in
      places like ``bzr rm file`` or ``bzr switch``.
      (Mark Hammond, John Arbash Meinel)

    * ``Inventory.copy()`` was failing to set the revision property for
      the root entry. (Jelmer Vernooij)

    * sftp transport: added missing ``FileExists`` case to
      ``_translate_io_exception`` (Christophe Troestler, #123475)

    * The help for ``bzr ignored`` now suggests ``bzr ls --ignored`` for
      scripting use. (Robert Collins, #3834)

    * The default ``annotate`` logic will now always assign the
      last-modified value of a line to one of the revisions that modified
      it, rather than a merge revision. This would happen when both sides
      claimed to have modified the line resulting in the same text. The
      choice is arbitrary but stable, so merges in different directions
      will get the same results.  (John Arbash Meinel, #232188)


bzr 1.6rc1 2008-08-06
---------------------

This release candidate for bzr 1.6 solidifies the new branch stacking
feature.  Bazaar now recommends that users upgrade all knit repositories,
because later formats are much faster.  However, we plan to continue read/write and
upgrade support for knit repostories for the forseeable future.  Several
other bugs and performance issues were fixed.

  CHANGES:

    * Knit format repositories are deprecated and bzr will now emit
      warnings whenever it encounters one.  Use ``bzr upgrade`` to upgrade
      knit repositories to pack format.  (Andrew Bennetts)

  IMPROVEMENTS:

    * ``bzr check`` can now be told which elements at a location it should
      check.  (Daniel Watkins)

    * Commit now supports ``--exclude`` (or ``-x``) to exclude some files
      from the commit. (Robert Collins, #3117)

    * Fetching data between repositories that have the same model but no
      optimised fetcher will not reserialise all the revisions, increasing
      performance. (Robert Collins, John Arbash Meinel)

    * Give a more specific error when target branch is not reachable.
      (James Westby)

    * Implemented a custom ``walkdirs_utf8`` implementation for win32.
      This uses a pyrex extension to get direct access to the
      ``FindFirstFileW`` style apis, rather than using ``listdir`` +
      ``lstat``. Shows a very strong improvement in commands like
      ``status`` and ``diff`` which have to iterate the working tree.
      Anywhere from 2x-6x faster depending on the size of the tree (bigger
      trees, bigger benefit.) (John Arbash Meinel)

    * New registry for log properties handles  and the method in
      LongLogFormatter to display the custom properties returned by the
      registered handlers. (Guillermo Gonzalez, #162469)

  BUG FIXES:

    * Add more tests that stacking does not create deltas spanning
      physical repository boundaries.
      (Martin Pool, #252428)

    * Better message about incompatible repositories.
      (Martin Pool, #206258)

    * ``bzr branch --stacked`` ensures the destination branch format can
      support stacking, even if the origin does not.
      (Martin Pool)

    * ``bzr export`` no longer exports ``.bzrrules``.
      (Ian Clatworthy)

    * ``bzr serve --directory=/`` now correctly allows the whole
      filesystem to be accessed on Windows, not just the root of the drive
      that Python is running from.
      (Adrian Wilkins, #240910)

    * Deleting directories by hand before running ``bzr rm`` will not
      cause subsequent errors in ``bzr st`` and ``bzr commit``.
      (Robert Collins, #150438)

    * Fix a test case that was failing if encoding wasn't UTF-8.
      (John Arbash Meinel, #247585)

    * Fix "no buffer space available" error when branching with the new
      smart server protocol to or from Windows.
      (Andrew Bennetts, #246180)

    * Fixed problem in branching from smart server.
      (#249256, Michael Hudson, Martin Pool)

    * Handle a file turning in to a directory in TreeTransform.
      (James Westby, #248448)

  API CHANGES:

    * ``MutableTree.commit`` has an extra optional keywork parameter
      ``exclude`` that will be unconditionally supplied by the command
      line UI - plugins that add tree formats may need an update.
      (Robert Collins)

    * The API minimum version for plugin compatibility has been raised to
      1.6 - there are significant changes throughout the code base.
      (Robert Collins)

    * The generic fetch code now uses three attributes on Repository objects
      to control fetch. The streams requested are controlled via :
      ``_fetch_order`` and ``_fetch_uses_deltas``. Setting these
      appropriately allows different repository implementations to recieve
      data in their optimial form. If the ``_fetch_reconcile`` is set then
      a reconcile operation is triggered at the end of the fetch.
      (Robert Collins)

    * The ``put_on_disk`` and ``get_tar_item`` methods in
      ``InventoryEntry`` were deprecated. (Ian Clatworthy)

    * ``Repository.is_shared`` doesn't take a read lock. It didn't
      need one in the first place (nobody cached the value, and
      ``RemoteRepository`` wasn't taking one either). This saves a round
      trip when probing Pack repositories, as they read the ``pack-names``
      file when locked. And during probe, locking the repo isn't very
      useful. (John Arbash Meinel)

  INTERNALS:

    * ``bzrlib.branchbuilder.BranchBuilder`` is now much more capable of
      putting together a real history without having to create a full
      WorkingTree. It is recommended that tests that are not directly
      testing the WorkingTree use BranchBuilder instead.  See
      ``BranchBuilder.build_snapshot`` or
      ``TestCaseWithMemoryTree.make_branch_builder``.  (John Arbash Meinel)

    * ``bzrlib.builtins.internal_tree_files`` broken into two giving a new
      helper ``safe_relpath_files`` - used by the new ``exclude``
      parameter to commit. (Robert Collins)

    * Make it easier to introduce new WorkingTree formats.
      (Ian Clatworthy)

    * The code for exporting trees was refactored not to use the
      deprecated ``InventoryEntry`` methods. (Ian Clatworthy)

    * RuleSearchers return () instead of [] now when there are no matches.
      (Ian Clatworthy)


bzr 1.6beta3 2008-07-17
-----------------------

This release adds a new 'stacked branches' feature allowing branches to
share storage without being in the same repository or on the same machine.
(See the user guide for more details.)  It also adds a new hook, improved
weaves, aliases for related locations, faster bzr+ssh push, and several
bug fixes.

  FEATURES:

    * New ``pre_change_branch_tip`` hook that is called before the
      branch tip is moved, while the branch is write-locked.  See the User
      Reference for signature details.  (Andrew Bennetts)

    * Rule-based preferences can now be defined for selected files in
      selected branches, allowing commands and plugins to provide
      custom behaviour for files matching defined patterns.
      See ``Rule-based preferences`` (part of ``Configuring Bazaar``)
      in the User Guide and ``bzr help rules`` for more information.
      (Ian Clatworthy)

    * Sites may suggest a branch to stack new branches on.  (Aaron Bentley)

    * Stacked branches are now supported. See ``bzr help branch`` and
      ``bzr help push``.  Branches must be in the ``development1`` format
      to stack, though the stacked-on branch can be of any format.
      (Robert Collins)

  IMPROVEMENTS:

    * ``bzr export --format=tgz --root=NAME -`` to export a gzipped tarball
      to stdout; also ``tar`` and ``tbz2``.
      (Martin Pool)

    * ``bzr (re)merge --weave`` will now use a standard Weave algorithm,
      rather than the annotation-based merge it was using. It does so by
      building up a Weave of the important texts, without needing to build
      the full ancestry. (John Arbash Meinel, #238895)

    * ``bzr send`` documents and better supports ``emacsclient`` (proper
      escaping of mail headers and handling of the MUA Mew).
      (Christophe Troestler)

    * Remembered locations can be specified by aliases, e.g. :parent, :public,
      :submit.  (Aaron Bentley)

    * The smart protocol now has improved support for setting branches'
      revision info directly.  This makes operations like push
      faster.  The new request method name is
      ``Branch.set_last_revision_ex``.  (Andrew Bennetts)

  BUG FIXES:

    * Bazaar is now able to be a client to the web server of IIS 6 and 7.
      The broken implementations of RFC822 in Python and RFC2046 in IIS
      combined with boundary-line checking in Bazaar previously made this
      impossible. (NB, IIS 5 does not suffer from this problem).
      (Adrian Wilkins, #247585)

    * ``bzr log --long`` with a ghost in your mainline now handles that
      ghost properly. (John Arbash Meinel, #243536)

    * ``check`` handles the split-up .bzr layout correctly, so no longer
      requires a branch to be present.
      (Daniel Watkins, #64783)

    * Clearer message about how to set the PYTHONPATH if bzrlib can't be
      loaded.
      (Martin Pool, #205230)

    * Errors about missing libraries are now shown without a traceback,
      and with a suggestion to install the library.  The full traceback is
      still in ``.bzr.log`` and can be shown with ``-Derror``.
      (Martin Pool, #240161)

    * Fetch from a stacked branch copies all required data.
      (Aaron Bentley, #248506)

    * Handle urls such as ftp://user@host.com@www.host.com where the user
      name contains an @.
      (Neil Martinsen-Burrell, #228058)

    * ``needs_read_lock`` and ``needs_write_lock`` now suppress an error during
      ``unlock`` if there was an error in the original function. This helps
      most when there is a failure with a smart server action, since often the
      connection closes and we cannot unlock.
      (Andrew Bennetts, John Arbash Meinel, #125784)

    * Obsolete hidden command ``bzr fetch`` removed.
      (Martin Pool, #172870)

    * Raise the correct exception when doing ``-rbefore:0`` or ``-c0``.
      (John Arbash Meinel, #239933)

    * You can now compare file revisions in Windows diff programs from
      Cygwin Bazaar.
      (Matt McClure, #209281)

    * revision_history now tolerates mainline ghosts for Branch format 6.
      (Aaron Bentley, #235055)

    * Set locale from environment for third party libs.
      (Martin von Gagern, #128496)

  DOCUMENTATION:

    * Added *Using stacked branches* to the User Guide.
      (Ian Clatworthy)

    * Updated developer documentation.
      (Martin Pool)

  TESTING:

   * ``-Dmemory`` will cause /proc/PID/status to be catted before bzr
     exits, allowing low-key analysis of peak memory use. (Robert Collins)

   * ``TestCaseWithTransport.make_branch_and_tree`` tries harder to return
     a tree with a ``branch`` attribute of the right format.  This was
     preventing some ``RemoteBranch`` tests from actually running with
     ``RemoteBranch`` instances.  (Andrew Bennetts)

  API CHANGES:

    * Removed ``Repository.text_store``, ``control_store``, etc.  Instead,
      there are new attributes ``texts, inventories, revisions,
      signatures``, each of which is a ``VersionedFiles``.  See the
      Repository docstring for more details.
      (Robert Collins)

    * ``Branch.pull`` now accepts an ``_override_hook_target`` optional
      parameter.  If you have a subclass of ``Branch`` that overrides
      ``pull`` then you should add this parameter.  (Andrew Bennetts)

    * ``bzrlib.check.check()`` has been deprecated in favour of the more
      aptly-named ``bzrlib.check.check_branch()``.
      (Daniel Watkins)

    * ``Tree.print_file`` and ``Repository.print_file`` are deprecated.
      These methods are bad APIs because they write directly to sys.stdout.
      bzrlib does not use them internally, and there are no direct tests
      for them. (Alexander Belchenko)

  INTERNALS:

    * ``cat`` command no longer uses ``Tree.print_file()`` internally.
      (Alexander Belchenko)

    * New class method ``BzrDir.open_containing_tree_branch_or_repository``
      which eases the discovery of the tree, the branch and the repository
      containing a given location.
      (Daniel Watkins)

    * New ``versionedfile.KeyMapper`` interface to abstract out the access to
      underlying .knit/.kndx etc files in repositories with partitioned
      storage. (Robert Collins)

    * Obsolete developer-use command ``weave-join`` has been removed.
      (Robert Collins)

    * ``RemoteToOtherFetcher`` and ``get_data_stream_for_search`` removed,
      to support new ``VersionedFiles`` layering.
      (Robert Collins)


bzr 1.6beta2 2008-06-10
-----------------------

This release contains further progress towards our 1.6 goals of shallow
repositories, and contains a fix for some user-affecting bugs in the
repository layer.  Building working trees during checkout and branch is
now faster.

  BUG FIXES:

    * Avoid KnitCorrupt error extracting inventories from some repositories.
      (The data is not corrupt; an internal check is detecting a problem
      reading from the repository.)
      (Martin Pool, Andrew Bennetts, Robert Collins, #234748)

    * ``bzr status`` was breaking if you merged the same revision twice.
      (John Arbash Meinel, #235407)

    * Fix infinite loop consuming 100% CPU when a connection is lost while
      reading a response body via the smart protocol v1 or v2.
      (Andrew Bennetts)

    * Inserting a bundle which changes the contents of a file with no trailing
      end of line, causing a knit snapshot in a 'knits' repository will no longer
      cause KnitCorrupt. (Robert Collins)

    * ``RemoteBranch.pull`` needs to return the ``self._real_branch``'s
      pull result. It was instead just returning None, which breaks ``bzr
      pull``. (John Arbash Meinel, #238149)

    * Sanitize branch nick before using it as an attachment filename in
      ``bzr send``. (Lukáš Lalinský, #210218)

    * Squash ``inv_entry.symlink_target`` to a plain string when
      generating DirState details. This prevents from getting a
      ``UnicodeError`` when you have symlinks and non-ascii filenames.
      (John Arbash Meinel, #135320)

  IMPROVEMENTS:

    * Added the 'alias' command to set/unset and display aliases. (Tim Penhey)

    * ``added``, ``modified``, and ``unknowns`` behaviour made consistent (all three
      now quote paths where required). Added ``--null`` option to ``added`` and
      ``modified`` (for null-separated unknowns, use ``ls --unknown --null``)
      (Adrian Wilkins)

    * Faster branching (1.09x) and lightweight checkouts (1.06x) on large trees.
      (Ian Clatworthy, Aaron Bentley)

  DOCUMENTATION:

    * Added *Bazaar Zen* section to the User Guide. (Ian Clatworthy)

  TESTING:

    * Fix the test HTTPServer to be isolated from chdir calls made while it is
      running, allowing it to be used in blackbox tests. (Robert Collins)

  API CHANGES:

    * ``WorkingTree.set_parent_(ids/trees)`` will now filter out revisions
      which are in the ancestry of other revisions. So if you merge the same
      tree twice, or merge an ancestor of an existing merge, it will only
      record the newest. (If you merge a descendent, it will replace its
      ancestor). (John Arbash Meinel, #235407)

    * ``RepositoryPolicy.__init__`` now requires stack_on and stack_on_pwd,
      through the derived classes do not.  (Aaron Bentley)

  INTERNALS:

    * ``bzrlib.bzrdir.BzrDir.sprout`` now accepts ``stacked`` to control
      creating stacked branches. (Robert Collins)

    * Knit record serialisation is now stricter on what it will accept, to
      guard against potential internal bugs, or broken input. (Robert Collins)


bzr 1.6beta1 2008-06-02
-----------------------


Commands that work on the revision history such as push, pull, missing,
uncommit and log are now substantially faster.  This release adds a
translation of some of the user documentation into Spanish.  (Contributions of
other translations would be very welcome.)  Bazaar 1.6beta1 adds a new network
protocol which is used by default and which allows for more efficient transfers
and future extensions.


  NOTES WHEN UPGRADING:

    * There is a new version of the network protocol used for bzr://, bzr+ssh://
      and bzr+http:// connections.  This will allow more efficient requests and
      responses, and more graceful fallback when a server is too old to
      recognise a request from a more recent client.  Bazaar 1.6 will
      interoperate with 0.16 and later versions, but servers should be upgraded
      when possible.  Bazaar 1.6 no longer interoperates with 0.15 and earlier via
      these protocols.  Use alternatives like SFTP or upgrade those servers.
      (Andrew Bennetts, #83935)

  CHANGES:

    * Deprecation warnings will not be suppressed when running ``bzr selftest``
      so that developers can see if their code is using deprecated functions.
      (John Arbash Meinel)

  FEATURES:

    * Adding ``-Derror`` will now display a traceback when a plugin fails to
      load. (James Westby)

  IMPROVEMENTS:

    * ``bzr branch/push/pull -r XXX`` now have a helper function for finding
      the revno of the new revision (``Graph.find_distance_to_null``). This
      should make something like ``bzr branch -r -100`` in a shared, no-trees
      repository much snappier. (John Arbash Meinel)

    * ``bzr log --short -r X..Y`` no longer needs to access the full revision
      history. This makes it noticeably faster when logging the last few
      revisions. (John Arbash Meinel)

    * ``bzr ls`` now accepts ``-V`` as an alias for ``--versioned``.
      (Jerad Cramp, #165086)

    * ``bzr missing`` uses the new ``Graph.find_unique_ancestors`` and
      ``Graph.find_differences`` to determine missing revisions without having
      to search the whole ancestry. (John Arbash Meinel, #174625)

    * ``bzr uncommit`` now uses partial history access, rather than always
      extracting the full revision history for a branch. This makes it
      resolve the appropriate revisions much faster (in testing it drops
      uncommit from 1.5s => 0.4s). It also means ``bzr log --short`` is one
      step closer to not using full revision history.
      (John Arbash Meinel, #172649)

  BUGFIXES:

    * ``bzr merge --lca`` should handle when two revisions have no common
      ancestor other than NULL_REVISION. (John Arbash Meinel, #235715)

    * ``bzr status`` was breaking if you merged the same revision twice.
      (John Arbash Meinel, #235407)

    * ``bzr push`` with both ``--overwrite`` and ``-r NNN`` options no longer
      fails.  (Andrew Bennetts, #234229)

    * Correctly track the base URL of a smart medium when using bzr+http://
      URLs, which was causing spurious "No repository present" errors with
      branches in shared repositories accessed over bzr+http.
      (Andrew Bennetts, #230550)

    * Define ``_remote_is_at_least_1_2`` on ``SmartClientMedium`` so that all
      implementations have the attribute.  Fixes 'PyCurlTransport' object has no
      attribute '_remote_is_at_least_1_2' attribute errors.
      (Andrew Bennetts, #220806)

    * Failure to delete an obsolete pack file should just give a warning
      message, not a fatal error.  It may for example fail if the file is still
      in use by another process.
      (Martin Pool)

    * Fix MemoryError during large fetches over HTTP by limiting the amount of
      data we try to read per ``recv`` call.  The problem was observed with
      Windows and a proxy, but might affect other environments as well.
      (Eric Holmberg, #215426)

    * Handle old merge directives correctly in Merger.from_mergeable.  Stricter
      get_parent_map requirements exposed a latent bug here.  (Aaron Bentley)

    * Issue a warning and ignore passwords declared in authentication.conf when
      used for an ssh scheme (sftp or bzr+ssh).
      (Vincent Ladeuil, #203186)

    * Make both http implementations raise appropriate exceptions on 403
      Forbidden when POSTing smart requests.
      (Vincent Ladeuil, #230223)

    * Properly *title* header names in http requests instead of capitalizing
      them.
      (Vincent Ladeuil, #229076)

    * The "Unable to obtain lock" error message now also suggests using
      ``bzr break-lock`` to fix it.  (Martin Albisetti, #139202)

    * Treat an encoding of '' as ascii; this can happen when bzr is run
      under vim on Mac OS X.
      (Neil Martinsen-Burrell)

    * ``VersionedFile.make_mpdiffs()`` was raising an exception that wasn't in
      scope. (Daniel Fischer #235687)

  DOCUMENTATION:

    * Added directory structure and started translation of docs in spanish.
      (Martin Albisetti, Lucio Albenga)

    * Incorporate feedback from Jelmer Vernooij and Neil Martinsen-Burrell
      on the plugin and integration chapters of the User Guide.
      (Ian Clatworthy)

    * More Bazaar developer documentation about packaging and release process,
      and about use of Python reprs.
      (Martin Pool, Martin Albisetti)

    * Updated Tortise strategy document. (Mark Hammond)

  TESTING:

    * ``bzrlib.tests.adapt_tests`` was broken and unused - it has been fixed.
      (Robert Collins)

    * Fix the test HTTPServer to be isolated from chdir calls made while it is
      running, allowing it to be used in blackbox tests. (Robert Collins)

    * New helper function for splitting test suites
      ``split_suite_by_condition``. (Robert Collins)

  INTERNALS:

    * ``Branch.missing_revisions`` has been deprecated. Similar functionality
      can be obtained using ``bzrlib.missing.find_unmerged``. The api was
      fairly broken, and the function was unused, so we are getting rid of it.
      (John Arbash Meinel)

  API CHANGES:

    * ``Branch.abspath`` is deprecated; use the Tree or Transport
      instead.  (Martin Pool)

    * ``Branch.update_revisions`` now takes an optional ``Graph``
      object. This can be used by ``update_revisions`` when it is
      checking ancestry, and allows callers to prefer request to go to a
      local branch.  (John Arbash Meinel)

    * Branch, Repository, Tree and BzrDir should expose a Transport as an
      attribute if they have one, rather than having it indirectly accessible
      as ``.control_files._transport``.  This doesn't add a requirement
      to support a Transport in cases where it was not needed before;
      it just simplifies the way it is reached.  (Martin Pool)

    * ``bzr missing --mine-only`` will return status code 0 if you have no
      new revisions, but the remote does. Similarly for ``--theirs-only``.
      The new code only checks one side, so it doesn't know if the other
      side has changes. This seems more accurate with the request anyway.
      It also changes the output to print '[This|Other] branch is up to
      date.' rather than displaying nothing.  (John Arbash Meinel)

    * ``LockableFiles.put_utf8``, ``put_bytes`` and ``controlfilename``
      are now deprecated in favor of using Transport operations.
      (Martin Pool)

    * Many methods on ``VersionedFile``, ``Repository`` and in
      ``bzrlib.revision``  deprecated before bzrlib 1.5 have been removed.
      (Robert Collins)

    * ``RevisionSpec.wants_revision_history`` can be set to False for a given
      ``RevisionSpec``. This will disable the existing behavior of passing in
      the full revision history to ``self._match_on``. Useful for specs that
      don't actually need access to the full history. (John Arbash Meinel)

    * The constructors of ``SmartClientMedium`` and its subclasses now require a
      ``base`` parameter.  ``SmartClientMedium`` implementations now also need
      to provide a ``remote_path_from_transport`` method.  (Andrew Bennetts)

    * The default permissions for creating new files and directories
      should now be obtained from ``BzrDir._get_file_mode()`` and
      ``_get_dir_mode()``, rather than from LockableFiles.  The ``_set_file_mode``
      and ``_set_dir_mode`` variables on LockableFiles which were advertised
      as a way for plugins to control this are no longer consulted.
      (Martin Pool)

    * ``VersionedFile.join`` is deprecated. This method required local
      instances of both versioned file objects and was thus hostile to being
      used for streaming from a smart server. The new get_record_stream and
      insert_record_stream are meant to efficiently replace this method.
      (Robert Collins)

    * ``WorkingTree.set_parent_(ids/trees)`` will now filter out revisions
      which are in the ancestry of other revisions. So if you merge the same
      tree twice, or merge an ancestor of an existing merge, it will only
      record the newest. (If you merge a descendent, it will replace its
      ancestor). (John Arbash Meinel, #235407)

    * ``WorkingTreeFormat2.stub_initialize_remote`` is now private.
      (Martin Pool)


bzr 1.5 2008-05-16
------------------

This release of Bazaar includes several updates to the documentation, and fixes
to prepare for making rich root support the default format. Many bugs have been
squashed, including fixes to log, bzr+ssh inter-operation with older servers.

  CHANGES:

    * Suppress deprecation warnings when bzrlib is a 'final' release. This way
      users of packaged software won't be bothered with DeprecationWarnings,
      but developers and testers will still see them. (John Arbash Meinel)

  DOCUMENTATION:

    * Incorporate feedback from Jelmer Vernooij and Neil Martinsen-Burrell
      on the plugin and integration chapters of the User Guide.
      (Ian Clatworthy)


bzr 1.5rc1 2008-05-09
---------------------

  NOTES WHEN UPGRADING:

  CHANGES:

    * Broader support of GNU Emacs mail clients. Set
      ``mail_client=emacsclient`` in your bazaar.conf and ``send`` will pop the
      bundle in a mail buffer according to the value of ``mail-user-agent``
      variable. (Xavier Maillard)

  FEATURES:

  IMPROVEMENTS:

    * Diff now handles revision specs like "branch:" and "submit:" more
      efficiently.  (Aaron Bentley, #202928)

    * More friendly error given when attempt to start the smart server
      on an address already in use. (Andrea Corbellini, #200575)

    * Pull completes much faster when there is nothing to pull.
      (Aaron Bentley)

  BUGFIXES:

    * Authentication.conf can define sections without password.
      (Vincent Ladeuil, #199440)

    * Avoid muttering every time a child update does not cause a progress bar
      update. (John Arbash Meinel, #213771)

    * ``Branch.reconcile()`` is now implemented. This allows ``bzr reconcile``
      to fix when a Branch has a non-canonical mainline history. ``bzr check``
      also detects this condition. (John Arbash Meinel, #177855)

    * ``bzr log -r ..X bzr://`` was failing, because it was getting a request
      for ``revision_id=None`` which was not a string.
      (John Arbash Meinel, #211661)

    * ``bzr commit`` now works with Microsoft's FTP service.
      (Andreas Deininger)

    * Catch definitions outside sections in authentication.conf.
      (Vincent Ladeuil, #217650)

    * Conversion from non-rich-root to rich-root(-pack) updates inventory
      sha1s, even when bundles are used.  (Aaron Bentley, #181391)

    * Conversion from non-rich-root to rich-root(-pack) works correctly even
      though search keys are not topologically sorted.  (Aaron Bentley)

    * Conversion from non-rich-root to rich-root(-pack) works even when a
      parent revision has a different root id.  (Aaron Bentley, #177874)

    * Disable strace testing until strace is fixed (see bug #103133) and emit a
      warning when selftest ends to remind us of leaking tests.
      (Vincent Ladeuil, #226769)

    * Fetching all revisions from a repository does not cause pack collisions.
      (Robert Collins, Aaron Bentley, #212908)

    * Fix error about "attempt to add line-delta in non-delta knit".
      (Andrew Bennetts, #217701)

    * Pushing a branch in "dirstate" format (Branch5) over bzr+ssh would break
      if the remote server was < version 1.2. This was due to a bug in the
      RemoteRepository.get_parent_map() fallback code.
      (John Arbash Meinel, #214894)

    * Remove leftover code in ``bzr_branch`` that inappropriately creates
      a ``branch-name`` file in the branch control directory.
      (Martin Pool)

    * Set SO_REUSEADDR on server sockets of ``bzr serve`` to avoid problems
      rebinding the socket when starting the server a second time.
      (John Arbash Meinel, Martin Pool, #164288)

    * Severe performance degradation in fetching from knit repositories to
      knits and packs due to parsing the entire revisions.kndx on every graph
      walk iteration fixed by using the Repository.get_graph API.  There was
      another regression in knit => knit fetching which re-read the index for
      every revision each side had in common.
      (Robert Collins, John Arbash Meinel)

    * When logging the changes to a particular file, there was a bug if there
      were ghosts in the revision ancestry. (John Arbash Meinel, #209948)

    * xs4all's ftp server returns a temporary error when trying to list an
      empty directory, rather than returning an empty list. Adding a
      workaround so that we don't get spurious failures.
      (John Arbash Meinel, #215522)

  DOCUMENTATION:

    * Expanded the User Guide to include new chapters on popular plugins and
      integrating Bazaar into your environment. The *Best practices* chapter
      was renamed to *Miscellaneous topics* as suggested by community
      feedback as well. (Ian Clatworthy)

    * Document outlining strategies for TortoiseBzr. (Mark Hammond)

    * Improved the documentation on hooks. (Ian Clatworthy)

    * Update authentication docs regarding ssh agents.
      (Vincent Ladeuil, #183705)

  TESTING:

    * Add ``thread_name_suffix`` parameter to SmartTCPServer_for_testing, to
      make it easy to identify which test spawned a thread with an unhandled
      exception. (Andrew Bennetts)

    * New ``--debugflag``/``-E`` option to ``bzr selftest`` for setting
      options for debugging tests, these are complementary to the the -D
      options.  The ``-Dselftest_debug`` global option has been replaced by the
      ``-E=allow_debug`` option for selftest. (Andrew Bennetts)

    * Parameterised test ids are preserved correctly to aid diagnosis of test
      failures. (Robert Collins, Andrew Bennetts)

    * selftest now accepts --starting-with <id> to load only the tests whose id
      starts with the one specified. This greatly speeds up running the test
      suite on a limited set of tests and can be used to run the tests for a
      single module, a single class or even a single test.  (Vincent Ladeuil)

    * The test suite modules have been modified to define load_tests() instead
      of test_suite(). That speeds up selective loading (via --load-list)
      significantly and provides many examples on how to migrate (grep for
      load_tests).  (Vincent Ladeuil)

  INTERNALS:

    * ``Hooks.install_hook`` is now deprecated in favour of
      ``Hooks.install_named_hook`` which adds a required ``name`` parameter, to
      avoid having to call ``Hooks.name_hook``. (Daniel Watkins)

    * Implement xml8 serializer.  (Aaron Bentley)

    * New form ``@deprecated_method(deprecated_in(1, 5, 0))`` for making
      deprecation wrappers.  (Martin Pool)

    * ``Repository.revision_parents`` is now deprecated in favour of
      ``Repository.get_parent_map([revid])[revid]``. (Jelmer Vernooij)

    * The Python ``assert`` statement is no longer used in Bazaar source, and
      a test checks this.  (Martin Pool)

  API CHANGES:

    * ``bzrlib.status.show_pending_merges`` requires the repository to be
      locked by the caller. Callers should have been doing it anyway, but it
      will now raise an exception if they do not. (John Arbash Meinel)

    * Repository.get_data_stream, Repository.get_data_stream_for_search(),
      Repository.get_deltas_for_revsions(), Repository.revision_trees(),
      Repository.item_keys_introduced_by() no longer take read locks.
      (Aaron Bentley)

    * ``LockableFiles.get_utf8`` and ``.get`` are deprecated, as a start
      towards removing LockableFiles and ``.control_files`` entirely.
      (Martin Pool)

    * Methods deprecated prior to 1.1 have been removed.
      (Martin Pool)


bzr 1.4 2008-04-28
------------------

This release of Bazaar includes handy improvements to the speed of log and
status, new options for several commands, improved documentation, and better
hooks, including initial code for server-side hooks.  A number of bugs have
been fixed, particularly in interoperability between different formats or
different releases of Bazaar over there network.  There's been substantial
internal work in both the repository and network code to enable new features
and faster performance.

  BUG FIXES:

    * Pushing a branch in "dirstate" format (Branch5) over bzr+ssh would break
      if the remote server was < version 1.2.  This was due to a bug in the
      RemoteRepository.get_parent_map() fallback code.
      (John Arbash Meinel, Andrew Bennetts, #214894)


bzr 1.4rc2 2008-04-21
---------------------

  BUG FIXES:

    * ``bzr log -r ..X bzr://`` was failing, because it was getting a request
      for ``revision_id=None`` which was not a string.
      (John Arbash Meinel, #211661)

    * Fixed a bug in handling ghost revisions when logging changes in a
      particular file.  (John Arbash Meinel, #209948)

    * Fix error about "attempt to add line-delta in non-delta knit".
      (Andrew Bennetts, #205156)

    * Fixed performance degradation in fetching from knit repositories to
      knits and packs due to parsing the entire revisions.kndx on every graph
      walk iteration fixed by using the Repository.get_graph API.  There was
      another regression in knit => knit fetching which re-read the index for
      every revision each side had in common.
      (Robert Collins, John Arbash Meinel)


bzr 1.4rc1 2008-04-11
---------------------

  CHANGES:

   * bzr main script cannot be imported (Benjamin Peterson)

   * On Linux bzr additionally looks for plugins in arch-independent site
     directory. (Toshio Kuratomi)

   * The ``set_rh`` branch hook is now deprecated. Please migrate
     any plugins using this hook to use an alternative, e.g.
     ``post_change_branch_tip``. (Ian Clatworthy)

   * When a plugin cannot be loaded as the file path is not a valid
     python module name bzr will now strip a ``bzr_`` prefix from the
     front of the suggested name, as many plugins (e.g. bzr-svn)
     want to be installed without this prefix. It is a common mistake
     to have a folder named "bzr-svn" for that plugin, especially
     as this is what bzr branch lp:bzr-svn will give you. (James Westby,
     Andrew Cowie)

   * UniqueIntegerBugTracker now appends bug-ids instead of joining
     them to the base URL. Plugins that register bug trackers may
     need a trailing / added to the base URL if one is not already there.
     (James Wesby, Andrew Cowie)

  FEATURES:

    * Added start_commit hook for mutable trees. (Jelmer Vernooij, #186422)

    * ``status`` now accepts ``--no-pending`` to show the status without
      listing pending merges, which speeds up the command a lot on large
      histories.  (James Westby, #202830)

    * New ``post_change_branch_tip`` hook that is called after the
      branch tip is moved but while the branch is still write-locked.
      See the User Reference for signature details.
      (Ian Clatworthy, James Henstridge)

    * Reconfigure can convert a branch to be standalone or to use a shared
      repository.  (Aaron Bentley)

  IMPROVEMENTS:

    * The smart protocol now has support for setting branches' revision info
      directly.  This should make operations like push slightly faster, and is a
      step towards server-side hooks.  The new request method name is
      ``Branch.set_last_revision_info``.  (Andrew Bennetts)

    * ``bzr commit --fixes`` now recognises "gnome" as a tag by default.
      (James Westby, Andrew Cowie)

    * ``bzr switch`` will attempt to find branches to switch to relative to the
      current branch. E.g. ``bzr switch branchname`` will look for
      ``current_branch/../branchname``. (Robert Collins, Jelmer Vernooij,
      Wouter van Heyst)

    * Diff is now more specific about execute-bit changes it describes
      (Chad Miller)

    * Fetching data over HTTP is a bit faster when urllib is used.  This is done
      by forcing it to recv 64k at a time when reading lines in HTTP headers,
      rather than just 1 byte at a time.  (Andrew Bennetts)

    * Log --short and --line are much faster when -r is not specified.
      (Aaron Bentley)

    * Merge is faster.  We no longer check a file's existence unnecessarily
      when merging the execute bit.  (Aaron Bentley)

    * ``bzr status`` on an explicit list of files no longer shows pending
      merges, making it much faster on large trees. (John Arbash Meinel)

    * The launchpad directory service now warns the user if they have not set
      their launchpad login and are trying to resolve a URL using it, just
      in case they want to do a write operation with it.  (James Westby)

    * The smart protocol client is slightly faster, because it now only queries
      the server for the protocol version once per connection.  Also, the HTTP
      transport will now automatically probe for and use a smart server if
      one is present.  You can use the new ``nosmart+`` transport decorator
      to get the old behaviour.  (Andrew Bennetts)

    * The ``version`` command takes a ``--short`` option to print just the
      version number, for easier use in scripts.  (Martin Pool)

    * Various operations with revision specs and commands that calculate
      revnos and revision ids are faster.  (John A. Meinel, Aaron Bentley)

  BUGFIXES:

    * Add ``root_client_path`` parameter to SmartWSGIApp and
      SmartServerRequest.  This makes it possible to publish filesystem
      locations that don't exactly match URL paths. SmartServerRequest
      subclasses should use the new ``translate_client_path`` and
      ``transport_from_client_path`` methods when dealing with paths received
      from a client to take this into account.  (Andrew Bennetts, #124089)

    * ``bzr mv a b`` can be now used also to rename previously renamed
      directories, not only files. (Lukáš Lalinský, #107967)

    * ``bzr uncommit --local`` can now remove revisions from the local
      branch to be symmetric with ``bzr commit --local``.
      (John Arbash Meinel, #93412)

    * Don't ask for a password if there is no real terminal.
      (Alexander Belchenko, #69851)

    * Fix a bug causing a ValueError crash in ``parse_line_delta_iter`` when
      fetching revisions from a knit to pack repository or vice versa using
      bzr:// (including over http or ssh).
      (#208418, Andrew Bennetts, Martin Pool, Robert Collins)

    * Fixed ``_get_line`` in ``bzrlib.smart.medium``, which was buggy.  Also
      fixed ``_get_bytes`` in the same module to use the push back buffer.
      These bugs had no known impact in normal use, but were problematic for
      developers working on the code, and were likely to cause real bugs sooner
      or later.  (Andrew Bennetts)

    * Implement handling of basename parameter for DefaultMail.  (James Westby)

    * Incompatibility with Paramiko versions newer than 1.7.2 was fixed.
      (Andrew Bennetts, #213425)

    * Launchpad locations (lp: URLs) can be pulled.  (Aaron Bentley, #181945)

    * Merges that add files to deleted root directories complete.  They
      do create conflicts.  (Aaron Bentley, #210092)

    * vsftp's return ``550 RNFR command failed.`` supported.
      (Marcus Trautwig, #129786)

  DOCUMENTATION:

    * Improved documentation on send/merge relationship. (Peter Schuller)

    * Minor fixes to the User Guide. (Matthew Fuller)

    * Reduced the evangelism in the User Guide. (Ian Clatworthy)

    * Added Integrating with Bazaar document for developers (Martin Albisetti)

  API BREAKS:

    * Attempting to pull data from a ghost aware repository (e.g. knits) into a
      non-ghost aware repository such as weaves will now fail if there are
      ghosts.  (Robert Collins)

    * ``KnitVersionedFile`` no longer accepts an ``access_mode`` parameter, and
      now requires the ``index`` and ``access_method`` parameters to be
      supplied. A compatible shim has been kept in the new function
      ``knit.make_file_knit``. (Robert Collins)

    * Log formatters must now provide log_revision instead of show and
      show_merge_revno methods. The latter had been deprecated since the 0.17
      release. (James Westby)

    * ``LoopbackSFTP`` is now called ``SocketAsChannelAdapter``.
      (Andrew Bennetts)

    * ``osutils.backup_file`` is removed. (Alexander Belchenko)

    * ``Repository.get_revision_graph`` is deprecated, with no replacement
      method. The method was size(history) and not desirable. (Robert Collins)

    * ``revision.revision_graph`` is deprecated, with no replacement function.
      The function was size(history) and not desirable. (Robert Collins)

    * ``Transport.get_shared_medium`` is deprecated.  Use
      ``Transport.get_smart_medium`` instead.  (Andrew Bennetts)

    * ``VersionedFile`` factories now accept a get_scope parameter rather
      than using a call to ``transaction_finished``, allowing the removal of
      the fixed list of versioned files per repository. (Robert Collins)

    * ``VersionedFile.annotate_iter`` is deprecated. While in principle this
      allowed lower memory use, all users of annotations wanted full file
      annotations, and there is no storage format suitable for incremental
      line-by-line annotation. (Robert Collins)

    * ``VersionedFile.clone_text`` is deprecated. This performance optimisation
      is no longer used - reading the content of a file that is undergoing a
      file level merge to identical state on two branches is rare enough, and
      not expensive enough to special case. (Robert Collins)

    * ``VersionedFile.clear_cache`` and ``enable_cache`` are deprecated.
      These methods added significant complexity to the ``VersionedFile``
      implementation, but were only used for optimising fetches from knits -
      which can be done from outside the knit layer, or via a caching
      decorator. As knits are not the default format, the complexity is no
      longer worth paying. (Robert Collins)

    * ``VersionedFile.create_empty`` is removed. This method presupposed a
      sensible mapping to a transport for individual files, but pack backed
      versioned files have no such mapping. (Robert Collins)

    * ``VersionedFile.get_graph`` is deprecated, with no replacement method.
      The method was size(history) and not desirable. (Robert Collins)

    * ``VersionedFile.get_graph_with_ghosts`` is deprecated, with no
      replacement method.  The method was size(history) and not desirable.
      (Robert Collins)

    * ``VersionedFile.get_parents`` is deprecated, please use
      ``VersionedFile.get_parent_map``. (Robert Collins)

    * ``VersionedFile.get_sha1`` is deprecated, please use
      ``VersionedFile.get_sha1s``. (Robert Collins)

    * ``VersionedFile.has_ghost`` is now deprecated, as it is both expensive
      and unused outside of a single test. (Robert Collins)

    * ``VersionedFile.iter_parents`` is now deprecated in favour of
      ``get_parent_map`` which can be used to instantiate a Graph on a
      VersionedFile. (Robert Collins)

    * ``VersionedFileStore`` no longer uses the transaction parameter given
      to most methods; amongst other things this means that the
      get_weave_or_empty method no longer guarantees errors on a missing weave
      in a readonly transaction, and no longer caches versioned file instances
      which reduces memory pressure (but requires more careful management by
      callers to preserve performance). (Robert Collins)

  TESTING:

    * New -Dselftest_debug flag disables clearing of the debug flags during
      tests.  This is useful if you want to use e.g. -Dhpss to help debug a
      failing test.  Be aware that using this feature is likely to cause
      spurious test failures if used with the full suite. (Andrew Bennetts)

    * selftest --load-list now uses a new more agressive test loader that will
      avoid loading unneeded modules and building their tests. Plugins can use
      this new loader by defining a load_tests function instead of a test_suite
      function. (a forthcoming patch will provide many examples on how to
      implement this).
      (Vincent Ladeuil)

    * selftest --load-list now does some sanity checks regarding duplicate test
      IDs and tests present in the list but not found in the actual test suite.
      (Vincent Ladeuil)

    * Slightly more concise format for the selftest progress bar, so there's
      more space to show the test name.  (Martin Pool) ::

        [2500/10884, 1fail, 3miss in 1m29s] test_revisionnamespaces.TestRev

    * The test suite takes much less memory to run, and is a bit faster.  This
      is done by clearing most attributes of TestCases after running them, if
      they succeeded.  (Andrew Bennetts)

  INTERNALS:

    * Added ``_build_client_protocol`` to ``_SmartClient``.  (Andrew Bennetts)

    * Added basic infrastructure for automatic plugin suggestion.
      (Martin Albisetti)

    * If a ``LockableFiles`` object is not explicitly unlocked (for example
      because of a missing ``try/finally`` block, it will give a warning but
      not automatically unlock itself.  (Previously they did.)  This
      sometimes caused knock-on errors if for example the network connection
      had already failed, and should not be relied upon by code.
      (Martin Pool, #109520)

    * ``make dist`` target to build a release tarball, and also
      ``check-dist-tarball`` and ``dist-upload-escudero``.  (Martin Pool)

    * The ``read_response_tuple`` method of ``SmartClientRequestProtocol*``
      classes will now raise ``UnknownSmartMethod`` when appropriate, so that
      callers don't need to try distinguish unknown request errors from other
      errors.  (Andrew Bennetts)

    * ``set_make_working_trees`` is now implemented provided on all repository
      implementations (Aaron Bentley)

    * ``VersionedFile`` now has a new method ``get_parent_map`` which, like
      ``Graph.get_parent_map`` returns a dict of key:parents. (Robert Collins)


bzr 1.3.1 2008-04-09
--------------------

  No changes from 1.3.1rc1.


bzr 1.3rc1 2008-04-04
---------------------

  BUG FIXES:

    * Fix a bug causing a ValueError crash in ``parse_line_delta_iter`` when
      fetching revisions from a knit to pack repository or vice versa using
      bzr:// (including over http or ssh).
      (#208418, Andrew Bennetts, Martin Pool, Robert Collins)


bzr 1.3 2008-03-20
------------------

Bazaar has become part of the GNU project <http://www.gnu.org>

Many operations that act on history, including ``log`` and ``annotate`` are now
substantially faster.  Several bugs have been fixed and several new options and
features have been added.

  TESTING:

    * Avoid spurious failure of ``TestVersion.test_version`` matching
      directory names.
      (#202778, Martin Pool)


bzr 1.3rc1 2008-03-16
---------------------

  NOTES WHEN UPGRADING:

    * The backup directory created by ``upgrade`` is now called
      ``backup.bzr``, not ``.bzr.backup``. (Martin Albisetti)

  CHANGES:

    * A new repository format 'development' has been added. This format will
      represent the latest 'in-progress' format that the bzr developers are
      interested in getting early-adopter testing and feedback on.
      ``doc/developers/development-repo.txt`` has detailed information.
      (Robert Collins)

    * BZR_LOG environment variable controls location of .bzr.log trace file.
      User can suppress writing messages to .bzr.log by using '/dev/null'
      filename (on Linux) or 'NUL' (on Windows). If BZR_LOG variable
      is not defined but BZR_HOME is defined then default location
      for .bzr.log trace file is ``$BZR_HOME/.bzr.log``.
      (Alexander Belchenko, #106117)

    * ``launchpad`` builtin plugin now shipped as separate part in standalone
      bzr.exe, installed to ``C:\Program Files\Bazaar\plugins`` directory,
      and standalone installer allows user to skip installation of this plugin.
      (Alexander Belchenko)

    * Restore auto-detection of plink.exe on Windows. (Dmitry Vasiliev)

    * Version number is now shown as "1.2" or "1.2pr2", without zeroed or
      missing final fields.  (Martin Pool)

  FEATURES:

    * ``branch`` and ``checkout`` can hard-link working tree files, which is
      faster and saves space.  (Aaron Bentley)

    * ``bzr send`` will now also look at the ``child_submit_to`` setting in
      the submit branch to determine the email address to send to.
      (Jelmer Vernooij)

  IMPROVEMENTS:

    * BzrBranch._lefthand_history is faster on pack repos.  (Aaron Bentley)

    * Branch6.generate_revision_history is faster.  (Aaron Bentley)

    * Directory services can now be registered, allowing special URLs to be
      dereferenced into real URLs.  This is a generalization and cleanup of
      the lp: transport lookup.  (Aaron Bentley)

    * Merge directives that are automatically attached to emails have nicer
      filenames, based on branch-nick + revno. (Aaron Bentley)

    * ``push`` has a ``--revision`` option, to specify what revision to push up
      to.  (Daniel Watkins)

    * Significantly reducing execution time and network traffic for trivial
      case of running ``bzr missing`` command for two identical branches.
      (Alexander Belchenko)

    * Speed up operations that look at the revision graph (such as 'bzr log').
      ``KnitPackRepositor.get_revision_graph`` uses ``Graph.iter_ancestry`` to
      extract the revision history. This allows filtering ghosts while
      stepping instead of needing to peek ahead. (John Arbash Meinel)

    * The ``hooks`` command lists installed hooks, to assist in debugging.
      (Daniel Watkins)

    * Updates to how ``annotate`` work. Should see a measurable improvement in
      performance and memory consumption for file with a lot of merges.
      Also, correctly handle when a line is introduced by both parents (it
      should be attributed to the first merge which notices this, and not
      to all subsequent merges.) (John Arbash Meinel)

  BUGFIXES:

    * Autopacking no longer holds the full set of inventory lines in
      memory while copying. For large repositories, this can amount to
      hundreds of MB of ram consumption.
      (Ian Clatworthy, John Arbash Meinel)

    * Cherrypicking when using ``--format=merge3`` now explictly excludes
      BASE lines. (John Arbash Meinel, #151731)

    * Disable plink's interactive prompt for password.
      (#107593, Dmitry Vasiliev)

    * Encode command line arguments from unicode to user_encoding before
      invoking external mail client in `bzr send` command.
      (#139318, Alexander Belchenko)

    * Fixed problem connecting to ``bzr+https://`` servers.
      (#198793, John Ferlito)

    * Improved error reporting in the Launchpad plugin. (Daniel Watkins,
      #196618)

    * Include quick-start-summary.svg file to python-based installer(s)
      for Windows. (#192924, Alexander Belchenko)

    * lca merge now respects specified files. (Aaron Bentley)

    * Make version-info --custom imply --all. (#195560, James Westby)

    * ``merge --preview`` now works for merges that add or modify
      symlinks (James Henstridge)

    * Redirecting the output from ``bzr merge`` (when the remembered
      location is used) now works. (John Arbash Meinel)

    * setup.py script explicitly checks for Python version.
      (Jari Aalto, Alexander Belchenko, #200569)

    * UnknownFormatErrors no longer refer to branches regardless of kind of
      unknown format. (Daniel Watkins, #173980)

    * Upgrade bundled ConfigObj to version 4.5.2, which properly quotes #
      signs, among other small improvements. (Matt Nordhoff, #86838)

    * Use correct indices when emitting LCA conflicts.  This fixes IndexError
      errors.  (Aaron Bentley, #196780)

  DOCUMENTATION:

    * Explained how to use ``version-info --custom`` in the User Guide.
      (Neil Martinsen-Burrell)

  API BREAKS:

    * Support for loading plugins from zip files and
      ``bzrlib.plugin.load_from_zip()`` function are deprecated.
      (Alexander Belchenko)

  TESTING:

    * Added missing blackbox tests for ``modified`` (Adrian Wilkins)

    * The branch interface tests were invalid for branches using rich-root
      repositories because the empty string is not a valid file-id.
      (Robert Collins)

  INTERNALS:

    * ``Graph.iter_ancestry`` returns the ancestry of revision ids. Similar to
      ``Repository.get_revision_graph()`` except it includes ghosts and you can
      stop part-way through. (John Arbash Meinel)

    * New module ``tools/package_mf.py`` provide custom module finder for
      python packages (improves standard python library's modulefinder.py)
      used by ``setup.py`` script while building standalone bzr.exe.
      (Alexander Belchenko)

    * New remote method ``RemoteBzrDir.find_repositoryV2`` adding support for
      detecting external lookup support on remote repositories. This method is
      now attempted first when lookup up repositories, leading to an extra
      round trip on older bzr smart servers. (Robert Collins)

    * Repository formats have a new supported-feature attribute
      ``supports_external_lookups`` used to indicate repositories which support
      falling back to other repositories when they have partial data.
      (Robert Collins)

    * ``Repository.get_revision_graph_with_ghosts`` and
      ``bzrlib.revision.(common_ancestor,MultipleRevisionSources,common_graph)``
      have been deprecated.  (John Arbash Meinel)

    * ``Tree.iter_changes`` is now a public API, replacing the work-in-progress
      ``Tree._iter_changes``. The api is now considered stable and ready for
      external users.  (Aaron Bentley)

    * The bzrdir format registry now accepts an ``alias`` keyword to
      register_metadir, used to indicate that a format name is an alias for
      some other format and thus should not be reported when describing the
      format. (Robert Collins)


bzr 1.2 2008-02-15
------------------

  BUG FIXES:

    * Fix failing test in Launchpad plugin. (Martin Pool)


bzr 1.2rc1 2008-02-13
---------------------

  NOTES WHEN UPGRADING:

    * Fetching via the smart protocol may need to reconnect once during a fetch
      if the remote server is running Bazaar 1.1 or earlier, because the client
      attempts to use more efficient requests that confuse older servers.  You
      may be required to re-enter a password or passphrase when this happens.
      This won't happen if the server is upgraded to Bazaar 1.2.
      (Andrew Bennetts)

  CHANGES:

    * Fetching via bzr+ssh will no longer fill ghosts by default (this is
      consistent with pack-0.92 fetching over SFTP). (Robert Collins)

    * Formatting of ``bzr plugins`` output is changed to be more human-
      friendly. Full path of plugins locations will be shown only with
      ``--verbose`` command-line option. (Alexander Belchenko)

    * ``merge`` now prefers to use the submit branch, but will fall back to
      parent branch.  For many users, this has no effect.  But some users who
      pull and merge on the same branch will notice a change.  This change
      makes it easier to work on a branch on two different machines, pulling
      between the machines, while merging from the upstream.
      ``merge --remember`` can now be used to set the submit_branch.
      (Aaron Bentley)

  FEATURES:

    * ``merge --preview`` produces a diff of the changes merge would make,
      but does not actually perform the merge.  (Aaron Bentley)

    * New smart method ``Repository.get_parent_map`` for getting revision
      parent data. This returns additional parent information topologically
      adjacent to the requested data to reduce round trip latency impacts.
      (Robert Collins)

    * New smart method, ``Repository.stream_revisions_chunked``, for fetching
      revision data that streams revision data via a chunked encoding.  This
      avoids buffering large amounts of revision data on the server and on the
      client, and sends less data to the server to request the revisions.
      (Andrew Bennetts, Robert Collins, #178353)

    * The launchpad plugin now handles lp urls of the form
      ``lp://staging/``, ``lp://demo/``, ``lp://dev/`` to use the appropriate
      launchpad instance to do the resolution of the branch identities.
      This is primarily of use to Launchpad developers, but can also
      be used by other users who want to try out Launchpad as
      a branch location without messing up their public Launchpad
      account.  Branches that are pushed to the staging environment
      have an expected lifetime of one day. (Tim Penhey)

  IMPROVEMENTS:

    * Creating a new branch no longer tries to read the entire revision-history
      unnecessarily over smart server operations. (Robert Collins)

    * Fetching between different repository formats with compatible models now
      takes advantage of the smart method to stream revisions.  (Andrew Bennetts)

    * The ``--coverage`` option is now global, rather specific to ``bzr
      selftest``.  (Andrew Bennetts)

    * The ``register-branch`` command will now use the public url of the branch
      containing the current directory, if one has been set and no explicit
      branch is provided.  (Robert Collins)

    * Tweak the ``reannotate`` code path to optimize the 2-parent case.
      Speeds up ``bzr annotate`` with a pack repository by approx 3:2.
      (John Arbash Meinel)

  BUGFIXES:

    * Calculate remote path relative to the shared medium in _SmartClient.  This
      is related to the problem in bug #124089.  (Andrew Bennetts)

    * Cleanly handle connection errors in smart protocol version two, the same
      way as they are handled by version one.  (Andrew Bennetts)

    * Clearer error when ``version-info --custom`` is used without
      ``--template`` (Lukáš Lalinský)

    * Don't raise UnavailableFeature during test setup when medusa is not
      available or tearDown is never called leading to nasty side effects.
      (#137823, Vincent Ladeuil)

    * If a plugin's test suite cannot be loaded, for example because of a syntax
      error in the tests, then ``selftest`` fails, rather than just printing
      a warning.  (Martin Pool, #189771)

    * List possible values for BZR_SSH environment variable in env-variables
      help topic. (Alexander Belchenko, #181842)

    * New methods ``push_log_file`` and ``pop_log_file`` to intercept messages:
      popping the log redirection now precisely restores the previous state,
      which makes it easier to use bzr log output from other programs.
      TestCaseInTempDir no longer depends on a log redirection being established
      by the test framework, which lets bzr tests cleanly run from a normal
      unittest runner.
      (#124153, #124849, Martin Pool, Jonathan Lange)

    * ``pull --quiet`` is now more quiet, in particular a message is no longer
      printed when the remembered pull location is used. (James Westby,
      #185907)

    * ``reconfigure`` can safely be interrupted while fetching.
      (Aaron Bentley, #179316)

    * ``reconfigure`` preserves tags when converting to and from lightweight
      checkouts.  (Aaron Bentley, #182040)

    * Stop polluting /tmp when running selftest.
      (Vincent Ladeuil, #123623)

    * Switch from NFKC => NFC for normalization checks. NFC allows a few
      more characters which should be considered valid.
      (John Arbash Meinel, #185458)

    * The launchpad plugin now uses the ``edge`` xmlrpc server to avoid
      interacting badly with a bug on the launchpad side. (Robert Collins)

    * Unknown hostnames when connecting to a ``bzr://`` URL no longer cause
      tracebacks.  (Andrew Bennetts, #182849)

  API BREAKS:

    * Classes implementing Merge types like Merge3Merger must now accept (and
      honour) a do_merge flag in their constructor.  (Aaron Bentley)

    * ``Repository.add_inventory`` and ``add_revision`` now require the caller
      to previously take a write lock (and start a write group.)
      (Martin Pool)

  TESTING:

    * selftest now accepts --load-list <file> to load a test id list. This
      speeds up running the test suite on a limited set of tests.
      (Vincent Ladeuil)

  INTERNALS:

    * Add a new method ``get_result`` to graph search objects. The resulting
      ``SearchResult`` can be used to recreate the search later, which will
      be useful in reducing network traffic. (Robert Collins)

    * Use convenience function to check whether two repository handles
      are referring to the same repository in ``Repository.get_graph``.
      (Jelmer Vernooij, #187162)

    * Fetching now passes the find_ghosts flag through to the
      ``InterRepository.missing_revision_ids`` call consistently for all
      repository types. This will enable faster missing revision discovery with
      bzr+ssh. (Robert Collins)

    * Fix error handling in Repository.insert_data_stream. (Lukas Lalinsky)

    * ``InterRepository.missing_revision_ids`` is now deprecated in favour of
      ``InterRepository.search_missing_revision_ids`` which returns a
      ``bzrlib.graph.SearchResult`` suitable for making requests from the smart
      server. (Robert Collins)

    * New error ``NoPublicBranch`` for commands that need a public branch to
      operate. (Robert Collins)

    * New method ``iter_inventories`` on Repository for access to many
      inventories. This is primarily used by the ``revision_trees`` method, as
      direct access to inventories is discouraged. (Robert Collins)

    * New method ``next_with_ghosts`` on the Graph breadth-first-search objects
      which will split out ghosts and present parents into two separate sets,
      useful for code which needs to be aware of ghosts (e.g. fetching data
      cares about ghosts during revision selection). (Robert Collins)

    * Record a timestamp against each mutter to the trace file, relative to the
      first import of bzrlib.  (Andrew Bennetts)

    * ``Repository.get_data_stream`` is now deprecated in favour of
      ``Repository.get_data_stream_for_search`` which allows less network
      traffic when requesting data streams over a smart server. (Robert Collins)

    * ``RemoteBzrDir._get_tree_branch`` no longer triggers ``_ensure_real``,
      removing one round trip on many network operations. (Robert Collins)

    * RemoteTransport's ``recommended_page_size`` method now returns 64k, like
      SFTPTransport and HttpTransportBase.  (Andrew Bennetts)

    * Repository has a new method ``has_revisions`` which signals the presence
      of many revisions by returning a set of the revisions listed which are
      present. This can be done by index queries without reading data for parent
      revision names etc. (Robert Collins)


bzr 1.1 2008-01-15
------------------

(no changes from 1.1rc1)

bzr 1.1rc1 2008-01-05
---------------------

  CHANGES:

   * Dotted revision numbers have been revised. Instead of growing longer with
     nested branches the branch number just increases. (eg instead of 1.1.1.1.1
     we now report 1.2.1.) This helps scale long lived branches which have many
     feature branches merged between them. (John Arbash Meinel)

   * The syntax ``bzr diff branch1 branch2`` is no longer supported.
     Use ``bzr diff branch1 --new branch2`` instead. This change has
     been made to remove the ambiguity where ``branch2`` is in fact a
     specific file to diff within ``branch1``.

  FEATURES:

   * New option to use custom template-based formats in  ``bzr version-info``.
     (Lukáš Lalinský)

   * diff '--using' allows an external diff tool to be used for files.
     (Aaron Bentley)

   * New "lca" merge-type for fast everyday merging that also supports
     criss-cross merges.  (Aaron Bentley)

  IMPROVEMENTS:

   * ``annotate`` now doesn't require a working tree. (Lukáš Lalinský,
     #90049)

   * ``branch`` and ``checkout`` can now use files from a working tree to
     to speed up the process.  For checkout, this requires the new
     --files-from flag.  (Aaron Bentley)

   * ``bzr diff`` now sorts files in alphabetical order.  (Aaron Bentley)

   * ``bzr diff`` now works on branches without working trees. Tree-less
     branches can also be compared to each other and to working trees using
     the new diff options ``--old`` and ``--new``. Diffing between branches,
     with or without trees, now supports specific file filtering as well.
     (Ian Clatworthy, #6700)

   * ``bzr pack`` now orders revision texts in topological order, with newest
     at the start of the file, promoting linear reads for ``bzr log`` and the
     like. This partially fixes #154129. (Robert Collins)

   * Merge directives now fetch prerequisites from the target branch if
     needed.  (Aaron Bentley)

   * pycurl now handles digest authentication.
     (Vincent Ladeuil)

   * ``reconfigure`` can now convert from repositories.  (Aaron Bentley)

   * ``-l`` is now a short form for ``--limit`` in ``log``.  (Matt Nordhoff)

   * ``merge`` now warns when merge directives cause cherrypicks.
     (Aaron Bentley)

   * ``split`` now supported, to enable splitting large trees into smaller
     pieces.  (Aaron Bentley)

  BUGFIXES:

   * Avoid AttributeError when unlocking a pack repository when an error occurs.
     (Martin Pool, #180208)

   * Better handle short reads when processing multiple range requests.
     (Vincent Ladeuil, #179368)

   * build_tree acceleration uses the correct path when a file has been moved.
     (Aaron Bentley)

   * ``commit`` now succeeds when a checkout and its master branch share a
     repository.  (Aaron Bentley, #177592)

   * Fixed error reporting of unsupported timezone format in
     ``log --timezone``. (Lukáš Lalinský, #178722)

   * Fixed Unicode encoding error in ``ignored`` when the output is
     redirected to a pipe. (Lukáš Lalinský)

   * Fix traceback when sending large response bodies over the smart protocol
     on Windows. (Andrew Bennetts, #115781)

   * Fix ``urlutils.relative_url`` for the case of two ``file:///`` URLs
     pointed to different logical drives on Windows.
     (Alexander Belchenko, #90847)

   * HTTP test servers are now compatible with the http protocol version 1.1.
     (Vincent Ladeuil, #175524)

   * _KnitParentsProvider.get_parent_map now handles requests for ghosts
     correctly, instead of erroring or attributing incorrect parents to ghosts.
     (Aaron Bentley)

   * ``merge --weave --uncommitted`` now works.  (Aaron Bentley)

   * pycurl authentication handling was broken and incomplete. Fix handling of
     user:pass embedded in the urls.
     (Vincent Ladeuil, #177643)

   * Files inside non-directories are now handled like other conflict types.
     (Aaron Bentley, #177390)

   * ``reconfigure`` is able to convert trees into lightweight checkouts.
     (Aaron Bentley)

   * Reduce lockdir timeout to 0 when running ``bzr serve``.  (Andrew Bennetts,
     #148087)

   * Test that the old ``version_info_format`` functions still work, even
     though they are deprecated. (John Arbash Meinel, ShenMaq, #177872)

   * Transform failures no longer cause ImmortalLimbo errors (Aaron Bentley,
     #137681)

   * ``uncommit`` works even when the commit messages of revisions to be
     removed use characters not supported in the terminal encoding.
     (Aaron Bentley)

   * When dumb http servers return whole files instead of the requested ranges,
     read the remaining bytes by chunks to avoid overflowing network buffers.
     (Vincent Ladeuil, #175886)

  DOCUMENTATION:

   * Minor tweaks made to the bug tracker integration documentation.
     (Ian Clatworthy)

   * Reference material has now be moved out of the User Guide and added
     to the User Reference. The User Reference has gained 4 sections as
     a result: Authenication Settings, Configuration Settings, Conflicts
     and Hooks. All help topics are now dumped into text format in the
     doc/en/user-reference directory for those who like browsing that
     information in their editor. (Ian Clatworthy)

   * *Using Bazaar with Launchpad* tutorial added. (Ian Clatworthy)

  INTERNALS:

    * find_* methods available for BzrDirs, Branches and WorkingTrees.
      (Aaron Bentley)

    * Help topics can now be loaded from files.
      (Ian Clatworthy, Alexander Belchenko)

    * get_parent_map now always provides tuples as its output.  (Aaron Bentley)

    * Parent Providers should now implement ``get_parent_map`` returning a
      dictionary instead of ``get_parents`` returning a list.
      ``Graph.get_parents`` is now deprecated. (John Arbash Meinel,
      Robert Collins)

    * Patience Diff now supports arbitrary python objects, as long as they
      support ``hash()``. (John Arbash Meinel)

    * Reduce selftest overhead to establish test names by memoization.
      (Vincent Ladeuil)

  API BREAKS:

  TESTING:

   * Modules can now customise their tests by defining a ``load_tests``
     attribute. ``pydoc bzrlib.tests.TestUtil.TestLoader.loadTestsFromModule``
     for the documentation on this attribute. (Robert Collins)

   * New helper function ``bzrlib.tests.condition_id_re`` which helps
     filter tests based on a regular expression search on the tests id.
     (Robert Collins)

   * New helper function ``bzrlib.tests.condition_isinstance`` which helps
     filter tests based on class. (Robert Collins)

   * New helper function ``bzrlib.tests.exclude_suite_by_condition`` which
     generalises the ``exclude_suite_by_re`` function. (Robert Collins)

   * New helper function ``bzrlib.tests.filter_suite_by_condition`` which
     generalises the ``filter_suite_by_re`` function. (Robert Collins)

   * New helper method ``bzrlib.tests.exclude_tests_by_re`` which gives a new
     TestSuite that does not contain tests from the input that matched a
     regular expression. (Robert Collins)

   * New helper method ``bzrlib.tests.randomize_suite`` which returns a
     randomized copy of the input suite. (Robert Collins)

   * New helper method ``bzrlib.tests.split_suite_by_re`` which splits a test
     suite into two according to a regular expression. (Robert Collins)

   * Parametrize all http tests for the transport implementations, the http
     protocol versions (1.0 and 1.1) and the authentication schemes.
     (Vincent Ladeuil)

   * The ``exclude_pattern`` and ``random_order`` parameters to the function
     ``bzrlib.tests.filter_suite_by_re`` have been deprecated. (Robert Collins)

   * The method ``bzrlib.tests.sort_suite_by_re`` has been deprecated. It is
     replaced by the new helper methods added in this release. (Robert Collins)


bzr 1.0 2007-12-14
------------------

  DOCUMENTATION:

   * More improvements and fixes to the User Guide.  (Ian Clatworthy)

   * Add information on cherrypicking/rebasing to the User Guide.
     (Ian Clatworthy)

   * Improve bug tracker integration documentation. (Ian Clatworthy)

   * Minor edits to ``Bazaar in five minutes`` from David Roberts and
     to the rebasing section of the User Guide from Aaron Bentley.
     (Ian Clatworthy)


bzr 1.0rc3 2007-12-11
---------------------

  CHANGES:

   * If a traceback occurs, users are now asked to report the bug
     through Launchpad (https://bugs.launchpad.net/bzr/), rather than
     by mail to the mailing list.
     (Martin Pool)

  BUGFIXES:

   * Fix Makefile rules for doc generation. (Ian Clatworthy, #175207)

   * Give more feedback during long http downloads by making readv deliver data
     as it arrives for urllib, and issue more requests for pycurl. High latency
     networks are better handled by urllib, the pycurl implementation give more
     feedback but also incur more latency.
     (Vincent Ladeuil, #173010)

   * Implement _make_parents_provider on RemoteRepository, allowing generating
     bundles against branches on a smart server.  (Andrew Bennetts, #147836)

  DOCUMENTATION:

   * Improved user guide.  (Ian Clatworthy)

   * The single-page quick reference guide is now available as a PDF.
     (Ian Clatworthy)

  INTERNALS:

    * readv urllib http implementation is now a real iterator above the
      underlying socket and deliver data as soon as it arrives. 'get' still
      wraps its output in a StringIO.
      (Vincent Ladeuil)


bzr 1.0rc2 2007-12-07
---------------------

  IMPROVEMENTS:

   * Added a --coverage option to selftest. (Andrew Bennetts)

   * Annotate merge (merge-type=weave) now supports cherrypicking.
     (Aaron Bentley)

   * ``bzr commit`` now doesn't print the revision number twice. (Matt
     Nordhoff, #172612)

   * New configuration option ``bugtracker_<tracker_abbrevation>_url`` to
     define locations of bug trackers that are not directly supported by
     bzr or a plugin. The URL will be treated as a template and ``{id}``
     placeholders will be replaced by specific bug IDs.  (Lukáš Lalinský)

   * Support logging single merge revisions with short and line log formatters.
     (Kent Gibson)

   * User Guide enhanced with suggested readability improvements from
     Matt Revell and corrections from John Arbash Meinel. (Ian Clatworthy)

   * Quick Start Guide renamed to Quick Start Card, moved down in
     the catalog, provided in pdf and png format and updated to refer
     to ``send`` instead of ``bundle``. (Ian Clatworthy, #165080)

   * ``switch`` can now be used on heavyweight checkouts as well as
     lightweight ones. After switching a heavyweight checkout, the
     local branch is a mirror/cache of the new bound branch and
     uncommitted changes in the working tree are merged. As a safety
     check, if there are local commits in a checkout which have not
     been committed to the previously bound branch, then ``switch``
     fails unless the ``--force`` option is given. This option is
     now also required if the branch a lightweight checkout is pointing
     to has been moved. (Ian Clatworthy)

  INTERNALS:

    * New -Dhttp debug option reports http connections, requests and responses.
      (Vincent Ladeuil)

    * New -Dmerge debug option, which emits merge plans for merge-type=weave.

  BUGFIXES:

   * Better error message when running ``bzr cat`` on a non-existant branch.
     (Lukáš Lalinský, #133782)

   * Catch OSError 17 (file exists) in final phase of tree transform and show
     filename to user.
     (Alexander Belchenko, #111758)

   * Catch ShortReadvErrors while using pycurl. Also make readv more robust by
     allowing multiple GET requests to be issued if too many ranges are
     required.
     (Vincent Ladeuil, #172701)

   * Check for missing basis texts when fetching from packs to packs.
     (John Arbash Meinel, #165290)

   * Fall back to showing e-mail in ``log --short/--line`` if the
     committer/author has only e-mail. (Lukáš Lalinský, #157026)

  API BREAKS:

   * Deprecate not passing a ``location`` argument to commit reporters'
     ``started`` methods. (Matt Nordhoff)


bzr 1.0rc1 2007-11-30
---------------------

  NOTES WHEN UPGRADING:

   * The default repository format is now ``pack-0.92``.  This
     default is used when creating new repositories with ``init`` and
     ``init-repo``, and when branching over bzr+ssh or bzr+hpss.
     (See https://bugs.launchpad.net/bugs/164626)

     This format can be read and written by Bazaar 0.92 and later, and
     data can be transferred to and from older formats.

     To upgrade, please reconcile your repository (``bzr reconcile``), and then
     upgrade (``bzr upgrade``).

     ``pack-0.92`` offers substantially better scaling and performance than the
     previous knits format. Some operations are slower where the code already
     had bad scaling characteristics under knits, the pack format makes such
     operations more visible as part of being more scalable overall. We will
     correct such operations over the coming releases and encourage the filing
     of bugs on any operation which you observe to be slower in a packs
     repository. One particular case that we do not intend to fix is pulling
     data from a pack repository into a knit repository over a high latency
     link;  downgrading such data requires reinsertion of the file texts, and
     this is a classic space/time tradeoff. The current implementation is
     conservative on memory usage because we need to support converting data
     from any tree without problems.
     (Robert Collins, Martin Pool, #164476)

  CHANGES:

   * Disable detection of plink.exe as possible ssh vendor. Plink vendor
     still available if user selects it explicitly with BZR_SSH environment
     variable. (Alexander Belchenko, workaround for bug #107593)

   * The pack format is now accessible as "pack-0.92", or "pack-0.92-subtree"
     to enable the subtree functions (for example, for bzr-svn).
     See http://doc.bazaar-vcs.org/latest/developer/packrepo.html
     (Martin Pool)

  FEATURES:

   * New ``authentication.conf`` file holding the password or other credentials
     for remote servers. This can be used for ssh, sftp, smtp and other
     supported transports.
     (Vincent Ladeuil)

   * New rich-root and rich-root-pack formats, recording the same data about
     tree roots that's recorded for all other directories.
     (Aaron Bentley, #164639)

   * ``pack-0.92`` repositories can now be reconciled.
     (Robert Collins, #154173)

   * ``switch`` command added for changing the branch a lightweight checkout
     is associated with and updating the tree to reflect the latest content
     accordingly. This command was previously part of the BzrTools plug-in.
     (Ian Clatworthy, Aaron Bentley, David Allouche)

   * ``reconfigure`` command can now convert branches, trees, or checkouts to
     lightweight checkouts.  (Aaron Bentley)

  PERFORMANCE:

   * Commit updates the state of the working tree via a delta rather than
     supplying entirely new basis trees. For commit of a single specified file
     this reduces the wall clock time for commit by roughly a 30%.
     (Robert Collins, Martin Pool)

   * Commit with many automatically found deleted paths no longer performs
     linear scanning for the children of those paths during inventory
     iteration. This should fix commit performance blowing out when many such
     paths occur during commit. (Robert Collins, #156491)

   * Fetch with pack repositories will no longer read the entire history graph.
     (Robert Collins, #88319)

   * Revert takes out an appropriate lock when reverting to a basis tree, and
     does not read the basis inventory twice. (Robert Collins)

   * Diff does not require an inventory to be generated on dirstate trees.
     (Aaron Bentley, #149254)

   * New annotate merge (--merge-type=weave) implementation is fast on
     versionedfiles withough cached annotations, e.g. pack-0.92.
     (Aaron Bentley)

  IMPROVEMENTS:

   * ``bzr merge`` now warns when it encounters a criss-cross merge.
     (Aaron Bentley)

   * ``bzr send`` now doesn't require the target e-mail address to be
     specified on the command line if an interactive e-mail client is used.
     (Lukáš Lalinský)

   * ``bzr tags`` now prints the revision number for each tag, instead of
     the revision id, unless --show-ids is passed. In addition, tags can be
     sorted chronologically instead of lexicographically with --sort=time.
     (Adeodato Simó, #120231)

   * Windows standalone version of bzr is able to load system-wide plugins from
     "plugins" subdirectory in installation directory. In addition standalone
     installer write to the registry (HKLM\SOFTWARE\Bazaar) useful info
     about paths and bzr version. (Alexander Belchenko, #129298)

  DOCUMENTATION:

  BUG FIXES:

   * A progress bar has been added for knitpack -> knitpack fetching.
     (Robert Collins, #157789, #159147)

   * Branching from a branch via smart server now preserves the repository
     format. (Andrew Bennetts,  #164626)

   * ``commit`` is now able to invoke an external editor in a non-ascii
     directory. (Daniel Watkins, #84043)

   * Catch connection errors for ftp.
     (Vincent Ladeuil, #164567)

   * ``check`` no longer reports spurious unreferenced text versions.
     (Robert Collins, John A Meinel, #162931, #165071)

   * Conflicts are now resolved recursively by ``revert``.
     (Aaron Bentley, #102739)

   * Detect invalid transport reuse attempts by catching invalid URLs.
     (Vincent Ladeuil, #161819)

   * Deleting a file without removing it shows a correct diff, not a traceback.
     (Aaron Bentley)

   * Do no use timeout in HttpServer anymore.
     (Vincent Ladeuil, #158972).

   * Don't catch the exceptions related to the http pipeline status before
     retrying an http request or some programming errors may be masked.
     (Vincent Ladeuil, #160012)

   * Fix ``bzr rm`` to not delete modified and ignored files.
     (Lukáš Lalinský, #172598)

   * Fix exception when revisionspec contains merge revisons but log
     formatter doesn't support merge revisions. (Kent Gibson, #148908)

   * Fix exception when ScopeReplacer is assigned to before any members have
     been retrieved.  (Aaron Bentley)

   * Fix multiple connections during checkout --lightweight.
     (Vincent Ladeuil, #159150)

   * Fix possible error in insert_data_stream when copying between
     pack repositories over bzr+ssh or bzr+http.
     KnitVersionedFile.get_data_stream now makes sure that requested
     compression parents are sent before any delta hunks that depend
     on them.
     (Martin Pool, #164637)

   * Fix typo in limiting offsets coalescing for http, leading to
     whole files being downloaded instead of parts.
     (Vincent Ladeuil, #165061)

   * FTP server errors don't error in the error handling code.
     (Robert Collins, #161240)

   * Give a clearer message when a pull fails because the source needs
     to be reconciled.
     (Martin Pool, #164443)

   * It is clearer when a plugin cannot be loaded because of its name, and a
     suggestion for an acceptable name is given. (Daniel Watkins, #103023)

   * Leave port as None in transport objects if user doesn't
     specify a port in urls.
     (vincent Ladeuil, #150860)

   * Make sure Repository.fetch(self) is properly a no-op for all
     Repository implementations. (John Arbash Meinel, #158333)

   * Mark .bzr directories as "hidden" on Windows.
     (Alexander Belchenko, #71147)

   * ``merge --uncommitted`` can now operate on a single file.
     (Aaron Bentley, Lukáš Lalinský, #136890)

   * Obsolete packs are now cleaned up by pack and autopack operations.
     (Robert Collins, #153789)

   * Operations pulling data from a smart server where the underlying
     repositories are not both annotated/both unannotated will now work.
     (Robert Collins, #165304).

   * Reconcile now shows progress bars. (Robert Collins, #159351)

   * ``RemoteBranch`` was not initializing ``self._revision_id_to_revno_map``
     properly. (John Arbash Meinel, #162486)

   * Removing an already-removed file reports the file does not exist. (Daniel
     Watkins, #152811)

   * Rename on Windows is able to change filename case.
     (Alexander Belchenko, #77740)

   * Return error instead of a traceback for ``bzr log -r0``.
     (Kent Gibson, #133751)

   * Return error instead of a traceback when bzr is unable to create
     symlink on some platforms (e.g. on Windows).
     (Alexander Belchenko, workaround for #81689)

   * Revert doesn't crash when restoring a single file from a deleted
     directory. (Aaron Bentley)

   * Stderr output via logging mechanism now goes through encoded wrapper
     and no more uses utf-8, but terminal encoding instead. So all unicode
     strings now should be readable in non-utf-8 terminal.
     (Alexander Belchenko, #54173)

   * The error message when ``move --after`` should be used makes how to do so
     clearer. (Daniel Watkins, #85237)

   * Unicode-safe output from ``bzr info``. The output will be encoded
     using the terminal encoding and unrepresentable characters will be
     replaced by '?'. (Lukáš Lalinský, #151844)

   * Working trees are no longer created when pushing into a local no-trees
     repo. (Daniel Watkins, #50582)

   * Upgrade util/configobj to version 4.4.0.
     (Vincent Ladeuil, #151208).

   * Wrap medusa ftp test server as an FTPServer feature.
     (Vincent Ladeuil, #157752)

  API BREAKS:

   * ``osutils.backup_file`` is deprecated. Actually it's not used in bzrlib
     during very long time. (Alexander Belchenko)

   * The return value of
     ``VersionedFile.iter_lines_added_or_present_in_versions`` has been
     changed. Previously it was an iterator of lines, now it is an iterator of
     (line, version_id) tuples. This change has been made to aid reconcile and
     fetch operations. (Robert Collins)

   * ``bzrlib.repository.get_versioned_file_checker`` is now private.
     (Robert Collins)

   * The Repository format registry default has been removed; it was previously
     obsoleted by the bzrdir format default, which implies a default repository
     format.
     (Martin Pool)

  INTERNALS:

   * Added ``ContainerSerialiser`` and ``ContainerPushParser`` to
     ``bzrlib.pack``.  These classes provide more convenient APIs for generating
     and parsing containers from streams rather than from files.  (Andrew
     Bennetts)

   * New module ``lru_cache`` providing a cache for use by tasks that need
     semi-random access to large amounts of data. (John A Meinel)

   * InventoryEntry.diff is now deprecated.  Please use diff.DiffTree instead.

  TESTING:


bzr 0.92 2007-11-05
-------------------

  CHANGES:

  * New uninstaller on Win32.  (Alexander Belchenko)


bzr 0.92rc1 2007-10-29
----------------------

  NOTES WHEN UPGRADING:

  CHANGES:

   * ``bzr`` now returns exit code 4 if an internal error occurred, and
     3 if a normal error occurred.  (Martin Pool)

   * ``pull``, ``merge`` and ``push`` will no longer silently correct some
     repository index errors that occured as a result of the Weave disk format.
     Instead the ``reconcile`` command needs to be run to correct those
     problems if they exist (and it has been able to fix most such problems
     since bzr 0.8). Some new problems have been identified during this release
     and you should run ``bzr check`` once on every repository to see if you
     need to reconcile. If you cannot ``pull`` or ``merge`` from a remote
     repository due to mismatched parent errors - a symptom of index errors -
     you should simply take a full copy of that remote repository to a clean
     directory outside any local repositories, then run reconcile on it, and
     finally pull from it locally. (And naturally email the repositories owner
     to ask them to upgrade and run reconcile).
     (Robert Collins)

  FEATURES:

   * New ``knitpack-experimental`` repository format. This is interoperable with
     the ``dirstate-tags`` format but uses a smarter storage design that greatly
     speeds up many operations, both local and remote. This new format can be
     used as an option to the ``init``, ``init-repository`` and ``upgrade``
     commands. See http://doc.bazaar-vcs.org/0.92/developers/knitpack.html
     for further details. (Robert Collins)

   * For users of bzr-svn (and those testing the prototype subtree support) that
     wish to try packs, a new ``knitpack-subtree-experimental`` format has also
     been added. This is interoperable with the ``dirstate-subtrees`` format.
     (Robert Collins)

   * New ``reconfigure`` command. (Aaron Bentley)

   * New ``revert --forget-merges`` command, which removes the record of a pending
     merge without affecting the working tree contents.  (Martin Pool)

   * New ``bzr_remote_path`` configuration variable allows finer control of
     remote bzr locations than BZR_REMOTE_PATH environment variable.
     (Aaron Bentley)

   * New ``launchpad-login`` command to tell Bazaar your Launchpad
     user ID.  This can then be used by other functions of the
     Launchpad plugin. (James Henstridge)

  PERFORMANCE:

   * Commit in quiet mode is now slightly faster as the information to
     output is no longer calculated. (Ian Clatworthy)

   * Commit no longer checks for new text keys during insertion when the
     revision id was deterministically unique. (Robert Collins)

   * Committing a change which is not a merge and does not change the number of
     files in the tree is faster by utilising the data about whether files are
     changed to determine if the tree is unchanged rather than recalculating
     it at the end of the commit process. (Robert Collins)

   * Inventory serialisation no longer double-sha's the content.
     (Robert Collins)

   * Knit text reconstruction now avoids making copies of the lines list for
     interim texts when building a single text. The new ``apply_delta`` method
     on ``KnitContent`` aids this by allowing modification of the revision id
     such objects represent. (Robert Collins)

   * Pack indices are now partially parsed for specific key lookup using a
     bisection approach. (Robert Collins)

   * Partial commits are now approximately 40% faster by walking over the
     unselected current tree more efficiently. (Robert Collins)

   * XML inventory serialisation takes 20% less time while being stricter about
     the contents. (Robert Collins)

   * Graph ``heads()`` queries have been fixed to no longer access all history
     unnecessarily. (Robert Collins)

  IMPROVEMENTS:

   * ``bzr+https://`` smart server across https now supported.
     (John Ferlito, Martin Pool, #128456)

   * Mutt is now a supported mail client; set ``mail_client=mutt`` in your
     bazaar.conf and ``send`` will use mutt. (Keir Mierle)

   * New option ``-c``/``--change`` for ``merge`` command for cherrypicking
     changes from one revision. (Alexander Belchenko, #141368)

   * Show encodings, locale and list of plugins in the traceback message.
     (Martin Pool, #63894)

   * Experimental directory formats can now be marked with
     ``experimental = True`` during registration. (Ian Clatworthy)

  DOCUMENTATION:

   * New *Bazaar in Five Minutes* guide.  (Matthew Revell)

   * The hooks reference documentation is now converted to html as expected.
     (Ian Clatworthy)

  BUG FIXES:

   * Connection error reporting for the smart server has been fixed to
     display a user friendly message instead of a traceback.
     (Ian Clatworthy, #115601)

   * Make sure to use ``O_BINARY`` when opening files to check their
     sha1sum. (Alexander Belchenko, John Arbash Meinel, #153493)

   * Fix a problem with Win32 handling of the executable bit.
     (John Arbash Meinel, #149113)

   * ``bzr+ssh://`` and ``sftp://`` URLs that do not specify ports explicitly
     no longer assume that means port 22.  This allows people using OpenSSH to
     override the default port in their ``~/.ssh/config`` if they wish.  This
     fixes a bug introduced in bzr 0.91.  (Andrew Bennetts, #146715)

   * Commands reporting exceptions can now be profiled and still have their
     data correctly dumped to a file. For example, a ``bzr commit`` with
     no changes still reports the operation as pointless but doing so no
     longer throws away the profiling data if this command is run with
     ``--lsprof-file callgrind.out.ci`` say. (Ian Clatworthy)

   * Fallback to ftp when paramiko is not installed and sftp can't be used for
     ``tests/commands`` so that the test suite is still usable without
     paramiko.
     (Vincent Ladeuil, #59150)

   * Fix commit ordering in corner case. (Aaron Bentley, #94975)

   * Fix long standing bug in partial commit when there are renames
     left in tree. (Robert Collins, #140419)

   * Fix selftest semi-random noise during http related tests.
     (Vincent Ladeuil, #140614)

   * Fix typo in ftp.py making the reconnection fail on temporary errors.
     (Vincent Ladeuil, #154259)

   * Fix failing test by comparing real paths to cover the case where the TMPDIR
     contains a symbolic link.
     (Vincent Ladeuil, #141382).

   * Fix log against smart server branches that don't support tags.
     (James Westby, #140615)

   * Fix pycurl http implementation by defining error codes from
     pycurl instead of relying on an old curl definition.
     (Vincent Ladeuil, #147530)

   * Fix 'unprintable error' message when displaying BzrCheckError and
     some other exceptions on Python 2.5.
     (Martin Pool, #144633)

   * Fix ``Inventory.copy()`` and add test for it. (Jelmer Vernooij)

   * Handles default value for ListOption in cmd_commit.
     (Vincent Ladeuil, #140432)

   * HttpServer and FtpServer need to be closed properly or a listening socket
     will remain opened.
     (Vincent Ladeuil, #140055)

   * Monitor the .bzr directory created in the top level test
     directory to detect leaking tests.
     (Vincent Ladeuil, #147986)

   * The basename, not the full path, is now used when checking whether
     the profiling dump file begins with ``callgrind.out`` or not. This
     fixes a bug reported by Aaron Bentley on IRC. (Ian Clatworthy)

   * Trivial fix for invoking command ``reconfigure`` without arguments.
     (Rob Weir, #141629)

   * ``WorkingTree.rename_one`` will now raise an error if normalisation of the
     new path causes bzr to be unable to access the file. (Robert Collins)

   * Correctly detect a NoSuchFile when using a filezilla server. (Gary van der
     Merwe)

  API BREAKS:

   * ``bzrlib.index.GraphIndex`` now requires a size parameter to the
     constructor, for enabling bisection searches. (Robert Collins)

   * ``CommitBuilder.record_entry_contents`` now requires the root entry of a
     tree be supplied to it, previously failing to do so would trigger a
     deprecation warning. (Robert Collins)

   * ``KnitVersionedFile.add*`` will no longer cache added records even when
     enable_cache() has been called - the caching feature is now exclusively for
     reading existing data. (Robert Collins)

   * ``ReadOnlyLockError`` is deprecated; ``LockFailed`` is usually more
     appropriate.  (Martin Pool)

   * Removed ``bzrlib.transport.TransportLogger`` - please see the new
     ``trace+`` transport instead. (Robert Collins)

   * Removed previously deprecated varargs interface to ``TestCase.run_bzr`` and
     deprecated methods ``TestCase.capture`` and ``TestCase.run_bzr_captured``.
     (Martin Pool)

   * Removed previous deprecated ``basis_knit`` parameter to the
     ``KnitVersionedFile`` constructor. (Robert Collins)

   * Special purpose method ``TestCase.run_bzr_decode`` is moved to the test_non_ascii
     class that needs it.
     (Martin Pool)

   * The class ``bzrlib.repofmt.knitrepo.KnitRepository3`` has been folded into
     ``KnitRepository`` by parameters to the constructor. (Robert Collins)

   * The ``VersionedFile`` interface now allows content checks to be bypassed
     by supplying check_content=False.  This saves nearly 30% of the minimum
     cost to store a version of a file. (Robert Collins)

   * Tree's with bad state such as files with no length or sha will no longer
     be silently accepted by the repository XML serialiser. To serialise
     inventories without such data, pass working=True to write_inventory.
     (Robert Collins)

   * ``VersionedFile.fix_parents`` has been removed as a harmful API.
     ``VersionedFile.join`` will no longer accept different parents on either
     side of a join - it will either ignore them, or error, depending on the
     implementation. See notes when upgrading for more information.
     (Robert Collins)

  INTERNALS:

   * ``bzrlib.transport.Transport.put_file`` now returns the number of bytes
     put by the method call, to allow avoiding stat-after-write or
     housekeeping in callers. (Robert Collins)

   * ``bzrlib.xml_serializer.Serializer`` is now responsible for checking that
     mandatory attributes are present on serialisation and deserialisation.
     This fixes some holes in API usage and allows better separation between
     physical storage and object serialisation. (Robert Collins)

   * New class ``bzrlib.errors.InternalBzrError`` which is just a convenient
     shorthand for deriving from BzrError and setting internal_error = True.
     (Robert Collins)

   * New method ``bzrlib.mutabletree.update_to_one_parent_via_delta`` for
     moving the state of a parent tree to a new version via a delta rather than
     a complete replacement tree. (Robert Collins)

   * New method ``bzrlib.osutils.minimum_path_selection`` useful for removing
     duplication from user input, when a user mentions both a path and an item
     contained within that path. (Robert Collins)

   * New method ``bzrlib.repository.Repository.is_write_locked`` useful for
     determining if a repository is write locked. (Robert Collins)

   * New method on ``bzrlib.tree.Tree`` ``path_content_summary`` provides a
     tuple containing the key information about a path for commit processing
     to complete. (Robert Collins)

   * New method on xml serialisers, write_inventory_to_lines, which matches the
     API used by knits for adding content. (Robert Collins)

   * New module ``bzrlib.bisect_multi`` with generic multiple-bisection-at-once
     logic, currently only available for byte-based lookup
     (``bisect_multi_bytes``). (Robert Collins)

   * New helper ``bzrlib.tuned_gzip.bytes_to_gzip`` which takes a byte string
     and returns a gzipped version of the same. This is used to avoid a bunch
     of api friction during adding of knit hunks. (Robert Collins)

   * New parameter on ``bzrlib.transport.Transport.readv``
     ``adjust_for_latency`` which changes readv from returning strictly the
     requested data to inserted return larger ranges and in forward read order
     to reduce the effect of network latency. (Robert Collins)

   * New parameter yield_parents on ``Inventory.iter_entries_by_dir`` which
     causes the parents of a selected id to be returned recursively, so all the
     paths from the root down to each element of selected_file_ids are
     returned. (Robert Collins)

   * Knit joining has been enhanced to support plain to annotated conversion
     and annotated to plain conversion. (Ian Clatworthy)

   * The CommitBuilder method ``record_entry_contents`` now returns summary
     information about the effect of the commit on the repository. This tuple
     contains an inventory delta item if the entry changed from the basis, and a
     boolean indicating whether a new file graph node was recorded.
     (Robert Collins)

   * The python path used in the Makefile can now be overridden.
     (Andrew Bennetts, Ian Clatworthy)

  TESTING:

   * New transport implementation ``trace+`` which is useful for testing,
     logging activity taken to its _activity attribute. (Robert Collins)

   * When running bzr commands within the test suite, internal exceptions are
     not caught and reported in the usual way, but rather allowed to propagate
     up and be visible to the test suite.  A new API ``run_bzr_catch_user_errors``
     makes this behavior available to other users.
     (Martin Pool)

   * New method ``TestCase.call_catch_warnings`` for testing methods that
     raises a Python warning.  (Martin Pool)


bzr 0.91 2007-09-26
-------------------

  BUG FIXES:

   * Print a warning instead of aborting the ``python setup.py install``
     process if building of a C extension is not possible.
     (Lukáš Lalinský, Alexander Belchenko)

   * Fix commit ordering in corner case (Aaron Bentley, #94975)

   * Fix ''bzr info bzr://host/'' and other operations on ''bzr://' URLs with
     an implicit port.  We were incorrectly raising PathNotChild due to
     inconsistent treatment of the ''_port'' attribute on the Transport object.
     (Andrew Bennetts, #133965)

   * Make RemoteRepository.sprout cope gracefully with servers that don't
     support the ``Repository.tarball`` request.
     (Andrew Bennetts)


bzr 0.91rc2 2007-09-11
----------------------

   * Replaced incorrect tarball for previous release; a debug statement was left
     in bzrlib/remote.py.


bzr 0.91rc1 2007-09-11
----------------------

  CHANGES:

   * The default branch and repository format has changed to
     ``dirstate-tags``, so tag commands are active by default.
     This format is compatible with Bazaar 0.15 and later.
     This incidentally fixes bug #126141.
     (Martin Pool)

   * ``--quiet`` or ``-q`` is no longer a global option. If present, it
     must now appear after the command name. Scripts doing things like
     ``bzr -q missing`` need to be rewritten as ``bzr missing -q``.
     (Ian Clatworthy)

  FEATURES:

   * New option ``--author`` in ``bzr commit`` to specify the author of the
     change, if it's different from the committer. ``bzr log`` and
     ``bzr annotate`` display the author instead of the committer.
     (Lukáš Lalinský)

   * In addition to global options and command specific options, a set of
     standard options are now supported. Standard options are legal for
     all commands. The initial set of standard options are:

     * ``--help`` or ``-h`` - display help message
     * ``--verbose`` or ``-v`` - display additional information
     * ``--quiet``  or ``-q`` - only output warnings and errors.

     Unlike global options, standard options can be used in aliases and
     may have command-specific help. (Ian Clatworthy)

   * Verbosity level processing has now been unified. If ``--verbose``
     or ``-v`` is specified on the command line multiple times, the
     verbosity level is made positive the first time then increased.
     If ``--quiet`` or ``-q`` is specified on the command line
     multiple times, the verbosity level is made negative the first
     time then decreased. To get the default verbosity level of zero,
     either specify none of the above , ``--no-verbose`` or ``--no-quiet``.
     Note that most commands currently ignore the magnitude of the
     verbosity level but do respect *quiet vs normal vs verbose* when
     generating output. (Ian Clatworthy)

   * ``Branch.hooks`` now supports ``pre_commit`` hook. The hook's signature
     is documented in BranchHooks constructor. (Nam T. Nguyen, #102747)

   * New ``Repository.stream_knit_data_for_revisions`` request added to the
     network protocol for greatly reduced roundtrips when retrieving a set of
     revisions. (Andrew Bennetts)

  BUG FIXES:

   * ``bzr plugins`` now lists the version number for each plugin in square
     brackets after the path. (Robert Collins, #125421)

   * Pushing, pulling and branching branches with subtree references was not
     copying the subtree weave, preventing the file graph from being accessed
     and causing errors in commits in clones. (Robert Collins)

   * Suppress warning "integer argument expected, got float" from Paramiko,
     which sometimes caused false test failures.  (Martin Pool)

   * Fix bug in bundle 4 that could cause attempts to write data to wrong
     versionedfile.  (Aaron Bentley)

   * Diffs generated using "diff -p" no longer break the patch parser.
     (Aaron Bentley)

   * get_transport treats an empty possible_transports list the same as a non-
     empty one.  (Aaron Bentley)

   * patch verification for merge directives is reactivated, and works with
     CRLF and CR files.  (Aaron Bentley)

   * Accept ..\ as a path in revision specifiers. This fixes for example
     "-r branch:..\other-branch" on Windows.  (Lukáš Lalinský)

   * ``BZR_PLUGIN_PATH`` may now contain trailing slashes.
     (Blake Winton, #129299)

   * man page no longer lists hidden options (#131667, Aaron Bentley)

   * ``uncommit --help`` now explains the -r option adequately.  (Daniel
     Watkins, #106726)

   * Error messages are now better formatted with parameters (such as
     filenames) quoted when necessary. This avoids confusion when directory
     names ending in a '.' at the end of messages were confused with a
     full stop that may or not have been there. (Daniel Watkins, #129791)

   * Fix ``status FILE -r X..Y``. (Lukáš Lalinský)

   * If a particular command is an alias, ``help`` will show the alias
     instead of claiming there is no help for said alias. (Daniel Watkins,
     #133548)

   * TreeTransform-based operations, like pull, merge, revert, and branch,
     now roll back if they encounter an error.  (Aaron Bentley, #67699)

   * ``bzr commit`` now exits cleanly if a character unsupported by the
     current encoding is used in the commit message.  (Daniel Watkins,
     #116143)

   * bzr send uses default values for ranges when only half of an elipsis
     is specified ("-r..5" or "-r5..").  (#61685, Aaron Bentley)

   * Avoid trouble when Windows ssh calls itself 'plink' but no plink
     binary is present.  (Martin Albisetti, #107155)

   * ``bzr remove`` should remove clean subtrees.  Now it will remove (without
     needing ``--force``) subtrees that contain no files with text changes or
     modified files.  With ``--force`` it removes the subtree regardless of
     text changes or unknown files. Directories with renames in or out (but
     not changed otherwise) will now be removed without needing ``--force``.
     Unknown ignored files will be deleted without needing ``--force``.
     (Marius Kruger, #111665)

   * When two plugins conflict, the source of both the losing and now the
     winning definition is shown.  (Konstantin Mikhaylov, #5454)

   * When committing to a branch, the location being committed to is
     displayed.  (Daniel Watkins, #52479)

   * ``bzr --version`` takes care about encoding of stdout, especially
     when output is redirected. (Alexander Belchenko, #131100)

   * Prompt for an ftp password if none is provided.
     (Vincent Ladeuil, #137044)

   * Reuse bound branch associated transport to avoid multiple
     connections.
     (Vincent Ladeuil, #128076, #131396)

   * Overwrite conflicting tags by ``push`` and ``pull`` if the
     ``--overwrite`` option is specified.  (Lukáš Lalinský, #93947)

   * In checkouts, tags are copied into the master branch when created,
     changed or deleted, and are copied into the checkout when it is
     updated.  (Martin Pool, #93856, #93860)

   * Print a warning instead of aborting the ``python setup.py install``
     process if building of a C extension is not possible.
     (Lukáš Lalinský, Alexander Belchenko)

  IMPROVEMENTS:

   * Add the option "--show-diff" to the commit command in order to display
     the diff during the commit log creation. (Goffredo Baroncelli)

   * ``pull`` and ``merge`` are much faster at installing bundle format 4.
     (Aaron Bentley)

   * ``pull -v`` no longer includes deltas, making it much faster.
     (Aaron Bentley)

   * ``send`` now sends the directive as an attachment by default.
     (Aaron Bentley, Lukáš Lalinský, Alexander Belchenko)

   * Documentation updates (Martin Albisetti)

   * Help on debug flags is now included in ``help global-options``.
     (Daniel Watkins, #124853)

   * Parameters passed on the command line are checked to ensure they are
     supported by the encoding in use. (Daniel Watkins)

   * The compression used within the bzr repository has changed from zlib
     level 9 to the zlib default level. This improves commit performance with
     only a small increase in space used (and in some cases a reduction in
     space). (Robert Collins)

   * Initial commit no longer SHAs files twice and now reuses the path
     rather than looking it up again, making it faster.
     (Ian Clatworthy)

   * New option ``-c``/``--change`` for ``diff`` and ``status`` to show
     changes in one revision.  (Lukáš Lalinský)

   * If versioned files match a given ignore pattern, a warning is now
     given. (Daniel Watkins, #48623)

   * ``bzr status`` now has -S as a short name for --short and -V as a
     short name for --versioned. These have been added to assist users
     migrating from Subversion: ``bzr status -SV`` is now like
     ``svn status -q``.  (Daniel Watkins, #115990)

   * Added C implementation of  ``PatienceSequenceMatcher``, which is about
     10x faster than the Python version. This speeds up commands that
     need file diffing, such as ``bzr commit`` or ``bzr diff``.
     (Lukáš Lalinský)

   * HACKING has been extended with a large section on core developer tasks.
     (Ian Clatworthy)

   * Add ``branches`` and ``standalone-trees`` as online help topics and
     include them as Concepts within the User Reference.
     (Paul Moore, Ian Clatworthy)

    * ``check`` can detect versionedfile parent references that are
      inconsistent with revision and inventory info, and ``reconcile`` can fix
      them.  These faulty references were generated by 0.8-era releases,
      so repositories which were manipulated by old bzrs should be
      checked, and possibly reconciled ASAP.  (Aaron Bentley, Andrew Bennetts)

  API BREAKS:

   * ``Branch.append_revision`` is removed altogether; please use
     ``Branch.set_last_revision_info`` instead.  (Martin Pool)

   * CommitBuilder now advertises itself as requiring the root entry to be
     supplied. This only affects foreign repository implementations which reuse
     CommitBuilder directly and have changed record_entry_contents to require
     that the root not be supplied. This should be precisely zero plugins
     affected. (Robert Collins)

   * The ``add_lines`` methods on ``VersionedFile`` implementations has changed
     its return value to include the sha1 and length of the inserted text. This
     allows the avoidance of double-sha1 calculations during commit.
     (Robert Collins)

   * ``Transport.should_cache`` has been removed.  It was not called in the
     previous release.  (Martin Pool)

  TESTING:

   * Tests may now raise TestNotApplicable to indicate they shouldn't be
     run in a particular scenario.  (Martin Pool)

   * New function multiply_tests_from_modules to give a simpler interface
     to test parameterization.  (Martin Pool, Robert Collins)

   * ``Transport.should_cache`` has been removed.  It was not called in the
     previous release.  (Martin Pool)

   * NULL_REVISION is returned to indicate the null revision, not None.
     (Aaron Bentley)

   * Use UTF-8 encoded StringIO for log tests to avoid failures on
     non-ASCII committer names.  (Lukáš Lalinský)

  INTERNALS:

   * ``bzrlib.plugin.all_plugins`` has been deprecated in favour of
     ``bzrlib.plugin.plugins()`` which returns PlugIn objects that provide
     useful functionality for determining the path of a plugin, its tests, and
     its version information. (Robert Collins)

   * Add the option user_encoding to the function 'show_diff_trees()'
     in order to move the user encoding at the UI level. (Goffredo Baroncelli)

   * Add the function make_commit_message_template_encoded() and the function
     edit_commit_message_encoded() which handle encoded strings.
     This is done in order to mix the commit messages (which is a unicode
     string), and the diff which is a raw string. (Goffredo Baroncelli)

   * CommitBuilder now defaults to using add_lines_with_ghosts, reducing
     overhead on non-weave repositories which don't require all parents to be
     present. (Robert Collins)

   * Deprecated method ``find_previous_heads`` on
     ``bzrlib.inventory.InventoryEntry``. This has been superseded by the use
     of ``parent_candidates`` and a separate heads check via the repository
     API. (Robert Collins)

   * New trace function ``mutter_callsite`` will print out a subset of the
     stack to the log, which can be useful for gathering debug details.
     (Robert Collins)

   * ``bzrlib.pack.ContainerWriter`` now tracks how many records have been
     added via a public attribute records_written. (Robert Collins)

   * New method ``bzrlib.transport.Transport.get_recommended_page_size``.
     This provides a hint to users of transports as to the reasonable
     minimum data to read. In principle this can take latency and
     bandwidth into account on a per-connection basis, but for now it
     just has hard coded values based on the url. (e.g. http:// has a large
     page size, file:// has a small one.) (Robert Collins)

   * New method on ``bzrlib.transport.Transport`` ``open_write_stream`` allows
     incremental addition of data to a file without requiring that all the
     data be buffered in memory. (Robert Collins)

   * New methods on ``bzrlib.knit.KnitVersionedFile``:
     ``get_data_stream(versions)``, ``insert_data_stream(stream)`` and
     ``get_format_signature()``.  These provide some infrastructure for
     efficiently streaming the knit data for a set of versions over the smart
     protocol.

   * Knits with no annotation cache still produce correct annotations.
     (Aaron Bentley)

   * Three new methods have been added to ``bzrlib.trace``:
     ``set_verbosity_level``, ``get_verbosity_level`` and ``is_verbose``.
     ``set_verbosity_level`` expects a numeric value: negative for quiet,
     zero for normal, positive for verbose. The size of the number can be
     used to determine just how quiet or verbose the application should be.
     The existing ``be_quiet`` and ``is_quiet`` routines have been
     integrated into this new scheme. (Ian Clatworthy)

   * Options can now be delcared with a ``custom_callback`` parameter. If
     set, this routine is called after the option is processed. This feature
     is now used by the standard options ``verbose`` and ``quiet`` so that
     setting one implicitly resets the other. (Ian Clatworthy)

   * Rather than declaring a new option from scratch in order to provide
     custom help, a centrally registered option can be decorated using the
     new ``bzrlib.Option.custom_help`` routine. In particular, this routine
     is useful when declaring better help for the ``verbose`` and ``quiet``
     standard options as the base definition of these is now more complex
     than before thanks to their use of a custom callback. (Ian Clatworthy)

    * Tree._iter_changes(specific_file=[]) now iterates through no files,
      instead of iterating through all files.  None is used to iterate through
      all files.  (Aaron Bentley)

    * WorkingTree.revert() now accepts None to revert all files.  The use of
      [] to revert all files is deprecated.  (Aaron Bentley)


bzr 0.90 2007-08-28
-------------------

  IMPROVEMENTS:

    * Documentation is now organized into multiple directories with a level
      added for different languages or locales. Added the Mini Tutorial
      and Quick Start Summary (en) documents from the Wiki, improving the
      content and readability of the former. Formatted NEWS as Release Notes
      complete with a Table of Conents, one heading per release. Moved the
      Developer Guide into the main document catalog and provided a link
      from the developer document catalog back to the main one.
      (Ian Clatworthy, Sabin Iacob, Alexander Belchenko)


  API CHANGES:

    * The static convenience method ``BzrDir.create_repository``
      is deprecated.  Callers should instead create a ``BzrDir`` instance
      and call ``create_repository`` on that.  (Martin Pool)


bzr 0.90rc1 2007-08-14
----------------------

  BUGFIXES:

    * ``bzr init`` should connect to the remote location one time only.  We
      have been connecting several times because we forget to pass around the
      Transport object. This modifies ``BzrDir.create_branch_convenience``,
      so that we can give it the Transport we already have.
      (John Arbash Meinel, Vincent Ladeuil, #111702)

    * Get rid of sftp connection cache (get rid of the FTP one too).
      (Vincent Ladeuil, #43731)

    * bzr branch {local|remote} remote don't try to create a working tree
      anymore.
      (Vincent Ladeuil, #112173)

    * All identified multiple connections for a single bzr command have been
      fixed. See bzrlib/tests/commands directory.
      (Vincent Ladeuil)

    * ``bzr rm`` now does not insist on ``--force`` to delete files that
      have been renamed but not otherwise modified.  (Marius Kruger,
      #111664)

    * ``bzr selftest --bench`` no longer emits deprecation warnings
      (Lukáš Lalinský)

    * ``bzr status`` now honours FILE parameters for conflict lists
      (Aaron Bentley, #127606)

    * ``bzr checkout`` now honours -r when reconstituting a working tree.
      It also honours -r 0.  (Aaron Bentley, #127708)

    * ``bzr add *`` no more fails on Windows if working tree contains
      non-ascii file names. (Kuno Meyer, #127361)

    * allow ``easy_install bzr`` runs without fatal errors.
      (Alexander Belchenko, #125521)

    * Graph._filter_candidate_lca does not raise KeyError if a candidate
      is eliminated just before it would normally be examined.  (Aaron Bentley)

    * SMTP connection failures produce a nice message, not a traceback.
      (Aaron Bentley)

  IMPROVEMENTS:

    * Don't show "dots" progress indicators when run non-interactively, such
      as from cron.  (Martin Pool)

    * ``info`` now formats locations more nicely and lists "submit" and
      "public" branches (Aaron Bentley)

    * New ``pack`` command that will trigger database compression within
      the repository (Robert Collins)

    * Implement ``_KnitIndex._load_data`` in a pyrex extension. The pyrex
      version is approximately 2-3x faster at parsing a ``.kndx`` file.
      Which yields a measurable improvement for commands which have to
      read from the repository, such as a 1s => 0.75s improvement in
      ``bzr diff`` when there are changes to be shown.  (John Arbash Meinel)

    * Merge is now faster.  Depending on the scenario, it can be more than 2x
      faster. (Aaron Bentley)

    * Give a clearer warning, and allow ``python setup.py install`` to
      succeed even if pyrex is not available.
      (John Arbash Meinel)

    * ``DirState._read_dirblocks`` now has an optional Pyrex
      implementation. This improves the speed of any command that has to
      read the entire DirState. (``diff``, ``status``, etc, improve by
      about 10%).
      ``bisect_dirblocks`` has also been improved, which helps all
      ``_get_entry`` type calls (whenever we are searching for a
      particular entry in the in-memory DirState).
      (John Arbash Meinel)

    * ``bzr pull`` and ``bzr push`` no longer do a complete walk of the
      branch revision history for ui display unless -v is supplied.
      (Robert Collins)

    * ``bzr log -rA..B`` output shifted to the left margin if the log only
      contains merge revisions. (Kent Gibson)

    * The ``plugins`` command is now public with improved help.
      (Ian Clatworthy)

    * New bundle and merge directive formats are faster to generate, and

    * Annotate merge now works when there are local changes. (Aaron Bentley)

    * Commit now only shows the progress in terms of directories instead of
      entries. (Ian Clatworthy)

    * Fix ``KnitRepository.get_revision_graph`` to not request the graph 2
      times. This makes ``get_revision_graph`` 2x faster. (John Arbash
      Meinel)

    * Fix ``VersionedFile.get_graph()`` to avoid using
      ``set.difference_update(other)``, which has bad scaling when
      ``other`` is large. This improves ``VF.get_graph([version_id])`` for
      a 12.5k graph from 2.9s down to 200ms. (John Arbash Meinel)

    * The ``--lsprof-file`` option now generates output for KCacheGrind if
      the file starts with ``callgrind.out``. This matches the default file
      filtering done by KCacheGrind's Open Dialog. (Ian Clatworthy)

    * Fix ``bzr update`` to avoid an unnecessary
      ``branch.get_master_branch`` call, which avoids 1 extra connection
      to the remote server. (Partial fix for #128076, John Arbash Meinel)

    * Log errors from the smart server in the trace file, to make debugging
      test failures (and live failures!) easier.  (Andrew Bennetts)

    * The HTML version of the man page has been superceded by a more
      comprehensive manual called the Bazaar User Reference. This manual
      is completed generated from the online help topics. As part of this
      change, limited reStructuredText is now explicitly supported in help
      topics and command help with 'unnatural' markup being removed prior
      to display by the online help or inclusion in the man page.
      (Ian Clatworthy)

    * HTML documentation now use files extension ``*.html``
      (Alexander Belchenko)

    * The cache of ignore definitions is now cleared in WorkingTree.unlock()
      so that changes to .bzrignore aren't missed. (#129694, Daniel Watkins)

    * ``bzr selftest --strict`` fails if there are any missing features or
      expected test failures. (Daniel Watkins, #111914)

    * Link to registration survey added to README. (Ian Clatworthy)

    * Windows standalone installer show link to registration survey
      when installation finished. (Alexander Belchenko)

  LIBRARY API BREAKS:

    * Deprecated dictionary ``bzrlib.option.SHORT_OPTIONS`` removed.
      Options are now required to provide a help string and it must
      comply with the style guide by being one or more sentences with an
      initial capital and final period. (Martin Pool)

    * KnitIndex.get_parents now returns tuples. (Robert Collins)

    * Ancient unused ``Repository.text_store`` attribute has been removed.
      (Robert Collins)

    * The ``bzrlib.pack`` interface has changed to use tuples of bytestrings
      rather than just bytestrings, making it easier to represent multiple
      element names. As this interface was not used by any internal facilities
      since it was introduced in 0.18 no API compatibility is being preserved.
      The serialised form of these packs is identical with 0.18 when a single
      element tuple is in use. (Robert Collins)

  INTERNALS:

    * merge now uses ``iter_changes`` to calculate changes, which makes room for
      future performance increases.  It is also more consistent with other
      operations that perform comparisons, and reduces reliance on
      Tree.inventory.  (Aaron Bentley)

    * Refactoring of transport classes connected to a remote server.
      ConnectedTransport is a new class that serves as a basis for all
      transports needing to connect to a remote server.  transport.split_url
      have been deprecated, use the static method on the object instead. URL
      tests have been refactored too.
      (Vincent Ladeuil)

    * Better connection sharing for ConnectedTransport objects.
      transport.get_transport() now accepts a 'possible_transports' parameter.
      If a newly requested transport can share a connection with one of the
      list, it will.
      (Vincent Ladeuil)

    * Most functions now accept ``bzrlib.revision.NULL_REVISION`` to indicate
      the null revision, and consider using ``None`` for this purpose
      deprecated.  (Aaron Bentley)

    * New ``index`` module with abstract index functionality. This will be
      used during the planned changes in the repository layer. Currently the
      index layer provides a graph aware immutable index, a builder for the
      same index type to allow creating them, and finally a composer for
      such indices to allow the use of many indices in a single query. The
      index performance is not optimised, however the API is stable to allow
      development on top of the index. (Robert Collins)

    * ``bzrlib.dirstate.cmp_by_dirs`` can be used to compare two paths by
      their directory sections. This is equivalent to comparing
      ``path.split('/')``, only without having to split the paths.
      This has a Pyrex implementation available.
      (John Arbash Meinel)

    * New transport decorator 'unlistable+' which disables the list_dir
      functionality for testing.

    * Deprecated ``change_entry`` in transform.py. (Ian Clatworthy)

    * RevisionTree.get_weave is now deprecated.  Tree.plan_merge is now used
      for performing annotate-merge.  (Aaron Bentley)

    * New EmailMessage class to create email messages. (Adeodato Simó)

    * Unused functions on the private interface KnitIndex have been removed.
      (Robert Collins)

    * New ``knit.KnitGraphIndex`` which provides a ``KnitIndex`` layered on top
      of a ``index.GraphIndex``. (Robert Collins)

    * New ``knit.KnitVersionedFile.iter_parents`` method that allows querying
      the parents of many knit nodes at once, reducing round trips to the
      underlying index. (Robert Collins)

    * Graph now has an is_ancestor method, various bits use it.
      (Aaron Bentley)

    * The ``-Dhpss`` flag now includes timing information. As well as
      logging when a new connection is opened. (John Arbash Meinel)

    * ``bzrlib.pack.ContainerWriter`` now returns an offset, length tuple to
      callers when inserting data, allowing generation of readv style access
      during pack creation, without needing a separate pass across the output
      pack to gather such details. (Robert Collins)

    * ``bzrlib.pack.make_readv_reader`` allows readv based access to pack
      files that are stored on a transport. (Robert Collins)

    * New ``Repository.has_same_location`` method that reports if two
      repository objects refer to the same repository (although with some risk
      of false negatives).  (Andrew Bennetts)

    * InterTree.compare now passes require_versioned on correctly.
      (Marius Kruger)

    * New methods on Repository - ``start_write_group``,
      ``commit_write_group``, ``abort_write_group`` and ``is_in_write_group`` -
      which provide a clean hook point for transactional Repositories - ones
      where all the data for a fetch or commit needs to be made atomically
      available in one step. This allows the write lock to remain while making
      a series of data insertions.  (e.g. data conversion). (Robert Collins)

    * In ``bzrlib.knit`` the internal interface has been altered to use
      3-tuples (index, pos, length) rather than two-tuples (pos, length) to
      describe where data in a knit is, allowing knits to be split into
      many files. (Robert Collins)

    * ``bzrlib.knit._KnitData`` split into cache management and physical access
      with two access classes - ``_PackAccess`` and ``_KnitAccess`` defined.
      The former provides access into a .pack file, and the latter provides the
      current production repository form of .knit files. (Robert Collins)

  TESTING:

    * Remove selftest ``--clean-output``, ``--numbered-dirs`` and
      ``--keep-output`` options, which are obsolete now that tests
      are done within directories in $TMPDIR.  (Martin Pool)

    * The SSH_AUTH_SOCK environment variable is now reset to avoid
      interaction with any running ssh agents.  (Jelmer Vernooij, #125955)

    * run_bzr_subprocess handles parameters the same way as run_bzr:
      either a string or a list of strings should be passed as the first
      parameter.  Varargs-style parameters are deprecated. (Aaron Bentley)


bzr 0.18  2007-07-17
--------------------

  BUGFIXES:

    * Fix 'bzr add' crash under Win32 (Kuno Meyer)


bzr 0.18rc1  2007-07-10
-----------------------

  BUGFIXES:

    * Do not suppress pipe errors, etc. in non-display commands
      (Alexander Belchenko, #87178)

    * Display a useful error message when the user requests to annotate
      a file that is not present in the specified revision.
      (James Westby, #122656)

    * Commands that use status flags now have a reference to 'help
      status-flags'.  (Daniel Watkins, #113436)

    * Work around python-2.4.1 inhability to correctly parse the
      authentication header.
      (Vincent Ladeuil, #121889)

    * Use exact encoding for merge directives. (Adeodato Simó, #120591)

    * Fix tempfile permissions error in smart server tar bundling under
      Windows. (Martin _, #119330)

    * Fix detection of directory entries in the inventory. (James Westby)

    * Fix handling of http code 400: Bad Request When issuing too many ranges.
      (Vincent Ladeuil, #115209)

    * Issue a CONNECT request when connecting to an https server
      via a proxy to enable SSL tunneling.
      (Vincent Ladeuil, #120678)

    * Fix ``bzr log -r`` to support selecting merge revisions, both
      individually and as part of revision ranges.
      (Kent Gibson, #4663)

    * Don't leave cruft behind when failing to acquire a lockdir.
      (Martin Pool, #109169)

    * Don't use the '-f' strace option during tests.
      (Vincent Ladeuil, #102019).

    * Warn when setting ``push_location`` to a value that will be masked by
      locations.conf.  (Aaron Bentley, #122286)

    * Fix commit ordering in corner case (Aaron Bentley, #94975)

    *  Make annotate behave in a non-ASCII world (Adeodato Simó).

  IMPROVEMENTS:

    * The --lsprof-file option now dumps a text rendering of the profiling
      information if the filename ends in ".txt". It will also convert the
      profiling information to a format suitable for KCacheGrind if the
      output filename ends in ".callgrind". Fixes to the lsprofcalltree
      conversion process by Jean Paul Calderone and Itamar were also merged.
      See http://ddaa.net/blog/python/lsprof-calltree. (Ian Clatworthy)

    * ``info`` now defaults to non-verbose mode, displaying only paths and
      abbreviated format info.  ``info -v`` displays all the information
      formerly displayed by ``info``.  (Aaron Bentley, Adeodato Simó)

    * ``bzr missing`` now has better option names ``--this`` and ``--other``.
      (Elliot Murphy)

    * The internal ``weave-list`` command has become ``versionedfile-list``,
      and now lists knits as well as weaves.  (Aaron Bentley)

    * Automatic merge base selection uses a faster algorithm that chooses
      better bases in criss-cross merge situations (Aaron Bentley)

    * Progress reporting in ``commit`` has been improved. The various logical
      stages are now reported on as follows, namely:

      * Collecting changes [Entry x/y] - Stage n/m
      * Saving data locally - Stage n/m
      * Uploading data to master branch - Stage n/m
      * Updating the working tree - Stage n/m
      * Running post commit hooks - Stage n/m

      If there is no master branch, the 3rd stage is omitted and the total
      number of stages is adjusted accordingly.

      Each hook that is run after commit is listed with a name (as hooks
      can be slow it is useful feedback).
      (Ian Clatworthy, Robert Collins)

    * Various operations that are now faster due to avoiding unnecessary
      topological sorts. (Aaron Bentley)

    * Make merge directives robust against broken bundles. (Aaron Bentley)

    * The lsprof filename note is emitted via trace.note(), not standard
      output.  (Aaron Bentley)

    * ``bzrlib`` now exports explicit API compatibility information to assist
      library users and plugins. See the ``bzrlib.api`` module for details.
      (Robert Collins)

    * Remove unnecessary lock probes when acquiring a lockdir.
      (Martin Pool)

    * ``bzr --version`` now shows the location of the bzr log file, which
      is especially useful on Windows.  (Martin Pool)

    * -D now supports hooks to get debug tracing of hooks (though its currently
      minimal in nature). (Robert Collins)

    * Long log format reports deltas on merge revisions.
      (John Arbash Meinel, Kent Gibson)

    * Make initial push over ftp more resilient. (John Arbash Meinel)

    * Print a summary of changes for update just like pull does.
      (Daniel Watkins, #113990)

    * Add a -Dhpss option to trace smart protocol requests and responses.
      (Andrew Bennetts)

  LIBRARY API BREAKS:

    * Testing cleanups -
      ``bzrlib.repository.RepositoryTestProviderAdapter`` has been moved
      to ``bzrlib.tests.repository_implementations``;
      ``bzrlib.repository.InterRepositoryTestProviderAdapter`` has been moved
      to ``bzrlib.tests.interrepository_implementations``;
      ``bzrlib.transport.TransportTestProviderAdapter`` has moved to
      ``bzrlib.tests.test_transport_implementations``.
      ``bzrlib.branch.BranchTestProviderAdapter`` has moved to
      ``bzrlib.tests.branch_implementations``.
      ``bzrlib.bzrdir.BzrDirTestProviderAdapter`` has moved to
      ``bzrlib.tests.bzrdir_implementations``.
      ``bzrlib.versionedfile.InterVersionedFileTestProviderAdapter`` has moved
      to ``bzrlib.tests.interversionedfile_implementations``.
      ``bzrlib.store.revision.RevisionStoreTestProviderAdapter`` has moved to
      ``bzrlib.tests.revisionstore_implementations``.
      ``bzrlib.workingtree.WorkingTreeTestProviderAdapter`` has moved to
      ``bzrlib.tests.workingtree_implementations``.
      These changes are an API break in the testing infrastructure only.
      (Robert Collins)

    * Relocate TestCaseWithRepository to be more central. (Robert Collins)

    * ``bzrlib.add.smart_add_tree`` will no longer perform glob expansion on
      win32. Callers of the function should do this and use the new
      ``MutableTree.smart_add`` method instead. (Robert Collins)

    * ``bzrlib.add.glob_expand_for_win32`` is now
      ``bzrlib.win32utils.glob_expand``.  (Robert Collins)

    * ``bzrlib.add.FastPath`` is now private and moved to
      ``bzrlib.mutabletree._FastPath``. (Robert Collins, Martin Pool)

    * ``LockDir.wait`` removed.  (Martin Pool)

    * The ``SmartServer`` hooks API has changed for the ``server_started`` and
      ``server_stopped`` hooks. The first parameter is now an iterable of
      backing URLs rather than a single URL. This is to reflect that many
      URLs may map to the external URL of the server. E.g. the server interally
      may have a chrooted URL but also the local file:// URL will be at the
      same location. (Robert Collins)

  INTERNALS:

    * New SMTPConnection class to unify email handling.  (Adeodato Simó)

    * Fix documentation of BzrError. (Adeodato Simó)

    * Make BzrBadParameter an internal error. (Adeodato Simó)

    * Remove use of 'assert False' to raise an exception unconditionally.
      (Martin Pool)

    * Give a cleaner error when failing to decode knit index entry.
      (Martin Pool)

    * TreeConfig would mistakenly search the top level when asked for options
      from a section. It now respects the section argument and only
      searches the specified section. (James Westby)

    * Improve ``make api-docs`` output. (John Arbash Meinel)

    * Use os.lstat rather than os.stat for osutils.make_readonly and
      osutils.make_writeable. This makes the difftools plugin more
      robust when dangling symlinks are found. (Elliot Murphy)

    * New ``-Dlock`` option to log (to ~/.bzr.log) information on when
      lockdirs are taken or released.  (Martin Pool)

    * ``bzrlib`` Hooks are now nameable using ``Hooks.name_hook``. This
      allows a nicer UI when hooks are running as the current hook can
      be displayed. (Robert Collins)

    * ``Transport.get`` has had its interface made more clear for ease of use.
      Retrieval of a directory must now fail with either 'PathError' at open
      time, or raise 'ReadError' on a read. (Robert Collins)

    * New method ``_maybe_expand_globs`` on the ``Command`` class for
      dealing with unexpanded glob lists - e.g. on the win32 platform. This
      was moved from ``bzrlib.add._prepare_file_list``. (Robert Collins)

    * ``bzrlib.add.smart_add`` and ``bzrlib.add.smart_add_tree`` are now
      deprecated in favour of ``MutableTree.smart_add``. (Robert Collins,
      Martin Pool)

    * New method ``external_url`` on Transport for obtaining the url to
      hand to external processes. (Robert Collins)

    * Teach windows installers to build pyrex/C extensions.
      (Alexander Belchenko)

  TESTING:

    * Removed the ``--keep-output`` option from selftest and clean up test
      directories as they're used.  This reduces the IO load from
      running the test suite and cuts the time by about half.
      (Andrew Bennetts, Martin Pool)

    * Add scenarios as a public attribute on the TestAdapter classes to allow
      modification of the generated scenarios before adaption and easier
      testing. (Robert Collins)

    * New testing support class ``TestScenarioApplier`` which multiplies
      out a single teste by a list of supplied scenarios. (RobertCollins)

    * Setting ``repository_to_test_repository`` on a repository_implementations
      test will cause it to be called during repository creation, allowing the
      testing of repository classes which are not based around the Format
      concept. For example a repository adapter can be tested in this manner,
      by altering the repository scenarios to include a scenario that sets this
      attribute during the test parameterisation in
      ``bzrlib.tests.repository.repository_implementations``. (Robert Collins)

    * Clean up many of the APIs for blackbox testing of Bazaar.  The standard
      interface is now self.run_bzr.  The command to run can be passed as
      either a list of parameters, a string containing the command line, or
      (deprecated) varargs parameters.  (Martin Pool)

    * The base TestCase now isolates tests from -D parameters by clearing
      ``debug.debug_flags`` and restores it afterwards. (Robert Collins)

    * Add a relpath parameter to get_transport methods in test framework to
      avoid useless cloning.
      (Vincent Ladeuil, #110448)


bzr 0.17  2007-06-18
--------------------

  BUGFIXES:

    * Fix crash of commit due to wrong lookup of filesystem encoding.
      (Colin Watson, #120647)

    * Revert logging just to stderr in commit as broke unicode filenames.
      (Aaron Bentley, Ian Clatworthy, #120930)


bzr 0.17rc1  2007-06-12
-----------------------

  NOTES WHEN UPGRADING:

    * The kind() and is_executable() APIs on the WorkingTree interface no
      longer implicitly (read) locks and unlocks the tree. This *might*
      impact some plug-ins and tools using this part of the API. If you find
      an issue that may be caused by this change, please let us know,
      particularly the plug-in/tool maintainer. If encountered, the API
      fix is to surround kind() and is_executable() calls with lock_read()
      and unlock() like so::

        work_tree.lock_read()
        try:
            kind = work_tree.kind(...)
        finally:
            work_tree.unlock()

  INTERNALS:
    * Rework of LogFormatter API to provide beginning/end of log hooks and to
      encapsulate the details of the revision to be logged in a LogRevision
      object.
      In long log formats, merge revision ids are only shown when --show-ids
      is specified, and are labelled "revision-id:", as per mainline
      revisions, instead of "merged:". (Kent Gibson)

    * New ``BranchBuilder`` API which allows the construction of particular
      histories quickly. Useful for testing and potentially other applications
      too. (Robert Collins)

  IMPROVEMENTS:

    * There are two new help topics, working-trees and repositories that
      attempt to explain these concepts. (James Westby, John Arbash Meinel,
      Aaron Bentley)

    * Added ``bzr log --limit`` to report a limited number of revisions.
      (Kent Gibson, #3659)

    * Revert does not try to preserve file contents that were originally
      produced by reverting to a historical revision.  (Aaron Bentley)

    * ``bzr log --short`` now includes ``[merge]`` for revisions which
      have more than one parent. This is a small improvement to help
      understanding what changes have occurred
      (John Arbash Meinel, #83887)

    * TreeTransform avoids many renames when contructing large trees,
      improving speed.  3.25x speedups have been observed for construction of
      kernel-sized-trees, and checkouts are 1.28x faster.  (Aaron Bentley)

    * Commit on large trees is now faster. In my environment, a commit of
      a small change to the Mozilla tree (55k files) has dropped from
      66 seconds to 32 seconds. For a small tree of 600 files, commit of a
      small change is 33% faster. (Ian Clatworthy)

    * New --create-prefix option to bzr init, like for push.  (Daniel Watkins,
      #56322)

  BUGFIXES:

    * ``bzr push`` should only connect to the remote location one time.
      We have been connecting 3 times because we forget to pass around
      the Transport object. This adds ``BzrDir.clone_on_transport()``, so
      that we can pass in the Transport that we already have.
      (John Arbash Meinel, #75721)

    * ``DirState.set_state_from_inventory()`` needs to properly order
      based on split paths, not just string paths.
      (John Arbash Meinel, #115947)

    * Let TestUIFactoy encode the password prompt with its own stdout.
      (Vincent Ladeuil, #110204)

    * pycurl should take use the range header that takes the range hint
      into account.
      (Vincent Ladeuil, #112719)

    * WorkingTree4.get_file_sha1 no longer raises an exception when invoked
      on a missing file.  (Aaron Bentley, #118186)

    * WorkingTree.remove works correctly with tree references, and when pwd is
      not the tree root. (Aaron Bentley)

    * Merge no longer fails when a file is renamed in one tree and deleted
      in the other. (Aaron Bentley, #110279)

    * ``revision-info`` now accepts dotted revnos, doesn't require a tree,
      and defaults to the last revision (Matthew Fuller, #90048)

    * Tests no longer fail when BZR_REMOTE_PATH is set in the environment.
      (Daniel Watkins, #111958)

    * ``bzr branch -r revid:foo`` can be used to branch any revision in
      your repository. (Previously Branch6 only supported revisions in your
      mainline). (John Arbash Meinel, #115343)

bzr 0.16  2007-05-07
--------------------

  BUGFIXES:

    * Handle when you have 2 directories with similar names, but one has a
      hyphen. (``'abc'`` versus ``'abc-2'``). The WT4._iter_changes
      iterator was using direct comparison and ``'abc/a'`` sorts after
      ``'abc-2'``, but ``('abc', 'a')`` sorts before ``('abc-2',)``.
      (John Arbash Meinel, #111227)

    * Handle when someone renames a file on disk without telling bzr.
      Previously we would report the first file as missing, but not show
      the new unknown file. (John Arbash Meinel, #111288)

    * Avoid error when running hooks after pulling into or pushing from
      a branch bound to a smartserver branch.  (Martin Pool, #111968)

  IMPROVEMENTS:

    * Move developer documentation to doc/developers/. This reduces clutter in
      the root of the source tree and allows HACKING to be split into multiple
      files. (Robert Collins, Alexander Belchenko)

    * Clean up the ``WorkingTree4._iter_changes()`` internal loops as well as
      ``DirState.update_entry()``. This optimizes the core logic for ``bzr
      diff`` and ``bzr status`` significantly improving the speed of
      both. (John Arbash Meinel)

bzr 0.16rc2  2007-04-30
-----------------------

  BUGFIXES:

    * Handle the case when you delete a file, and then rename another file
      on top of it. Also handle the case of ``bzr rm --keep foo``. ``bzr
      status`` should show the removed file and an unknown file in its
      place. (John Arbash Meinel, #109993)

    * Bundles properly read and write revision properties that have an
      empty value. And when the value is not ASCII.
      (John Arbash Meinel, #109613)

    * Fix the bzr commit message to be in text mode.
      (Alexander Belchenko, #110901)

    * Also handle when you rename a file and create a file where it used
      to be. (John Arbash Meinel, #110256)

    * ``WorkingTree4._iter_changes`` should not descend into unversioned
      directories. (John Arbash Meinel, #110399)

bzr 0.16rc1  2007-04-26
-----------------------

  NOTES WHEN UPGRADING:

    * ``bzr remove`` and ``bzr rm`` will now remove the working file, if
      it could be recovered again.
      This has been done for consistency with svn and the unix rm command.
      The old ``remove`` behaviour has been retained in the new option
      ``bzr remove --keep``, which will just stop versioning the file,
      but not delete it.
      ``bzr remove --force`` have been added which will always delete the
      files.
      ``bzr remove`` is also more verbose.
      (Marius Kruger, #82602)

  IMPROVEMENTS:

    * Merge directives can now be supplied as input to `merge` and `pull`,
      like bundles can.  (Aaron Bentley)

    * Sending the SIGQUIT signal to bzr, which can be done on Unix by
      pressing Control-Backslash, drops bzr into a debugger.  Type ``'c'``
      to continue.  This can be disabled by setting the environment variable
      ``BZR_SIGQUIT_PDB=0``.  (Martin Pool)

    * selftest now supports --list-only to list tests instead of running
      them. (Ian Clatworthy)

    * selftest now supports --exclude PATTERN (or -x PATTERN) to exclude
      tests with names that match that regular expression.
      (Ian Clatworthy, #102679)

    * selftest now supports --randomize SEED to run tests in a random order.
      SEED is typically the value 'now' meaning 'use the current time'.
      (Ian Clatworthy, #102686)

    * New option ``--fixes`` to commit, which stores bug fixing annotations as
      revision properties. Built-in support for Launchpad, Debian, Trac and
      Bugzilla bug trackers. (Jonathan Lange, James Henstridge, Robert Collins)

    * New API, ``bzrlib.bugtracker.tracker_registry``, for adding support for
      other bug trackers to ``fixes``. (Jonathan Lange, James Henstridge,
      Robert Collins)

    * ``selftest`` has new short options ``-f`` and ``-1``.  (Martin
      Pool)

    * ``bzrlib.tsort.MergeSorter`` optimizations. Change the inner loop
      into using local variables instead of going through ``self._var``.
      Improves the time to ``merge_sort`` a 10k revision graph by
      approximately 40% (~700->400ms).  (John Arbash Meinel)

    * ``make docs`` now creates a man page at ``man1/bzr.1`` fixing bug 107388.
      (Robert Collins)

    * ``bzr help`` now provides cross references to other help topics using
      the _see_also facility on command classes. Likewise the bzr_man
      documentation, and the bzr.1 man page also include this information.
      (Robert Collins)

    * Tags are now included in logs, that use the long log formatter.
      (Erik Bågfors, Alexander Belchenko)

    * ``bzr help`` provides a clearer message when a help topic cannot be
      found. (Robert Collins, #107656)

    * ``bzr help`` now accepts optional prefixes for command help. The help
      for all commands can now be found at ``bzr help commands/COMMANDNAME``
      as well as ``bzr help COMMANDNAME`` (which only works for commands
      where the name is not the same as a more general help topic).
      (Robert Collins)

    * ``bzr help PLUGINNAME`` will now return the module docstring from the
      plugin PLUGINNAME. (Robert Collins, #50408)

    * New help topic ``urlspec`` which lists the availables transports.
      (Goffredo Baroncelli)

    * doc/server.txt updated to document the default bzr:// port
      and also update the blurb about the hpss' current status.
      (Robert Collins, #107125).

    * ``bzr serve`` now listens on interface 0.0.0.0 by default, making it
      serve out to the local LAN (and anyone in the world that can reach the
      machine running ``bzr serve``. (Robert Collins, #98918)

    * A new smart server protocol version has been added.  It prefixes requests
      and responses with an explicit version identifier so that future protocol
      revisions can be dealt with gracefully.  (Andrew Bennetts, Robert Collins)

    * The bzr protocol version 2 indicates success or failure in every response
      without depending on particular commands encoding that consistently,
      allowing future client refactorings to be much more robust about error
      handling. (Robert Collins, Martin Pool, Andrew Bennetts)

    * The smart protocol over HTTP client has been changed to always post to the
      same ``.bzr/smart`` URL under the original location when it can.  This allows
      HTTP servers to only have to pass URLs ending in .bzr/smart to the smart
      server handler, and not arbitrary ``.bzr/*/smart`` URLs.  (Andrew Bennetts)

    * digest authentication is now supported for proxies and HTTP by the urllib
      based http implementation. Tested against Apache 2.0.55 and Squid
      2.6.5. Basic and digest authentication are handled coherently for HTTP
      and proxy: if the user is provided in the url (bzr command line for HTTP,
      proxy environment variables for proxies), the password is prompted for
      (only once). If the password is provided, it is taken into account. Once
      the first authentication is successful, all further authentication
      roundtrips are avoided by preventively setting the right authentication
      header(s).
      (Vincent Ladeuil).

  INTERNALS:

    * bzrlib API compatability with 0.8 has been dropped, cleaning up some
      code paths. (Robert Collins)

    * Change the format of chroot urls so that they can be safely manipulated
      by generic url utilities without causing the resulting urls to have
      escaped the chroot. A side effect of this is that creating a chroot
      requires an explicit action using a ChrootServer.
      (Robert Collins, Andrew Bennetts)

    * Deprecate ``Branch.get_root_id()`` because branches don't have root ids,
      rather than fixing bug #96847.  (Aaron Bentley)

    * ``WorkingTree.apply_inventory_delta`` provides a better alternative to
      ``WorkingTree._write_inventory``.  (Aaron Bentley)

    * Convenience method ``TestCase.expectFailure`` ensures that known failures
      do not silently pass.  (Aaron Bentley)

    * ``Transport.local_abspath`` now raises ``NotLocalUrl`` rather than
      ``TransportNotPossible``. (Martin Pool, Ian Clatworthy)

    * New SmartServer hooks facility. There are two initial hooks documented
      in ``bzrlib.transport.smart.SmartServerHooks``. The two initial hooks allow
      plugins to execute code upon server startup and shutdown.
      (Robert Collins).

    * SmartServer in standalone mode will now close its listening socket
      when it stops, rather than waiting for garbage collection. This primarily
      fixes test suite hangs when a test tries to connect to a shutdown server.
      It may also help improve behaviour when dealing with a server running
      on a specific port (rather than dynamically assigned ports).
      (Robert Collins)

    * Move most SmartServer code into a new package, bzrlib/smart.
      bzrlib/transport/remote.py contains just the Transport classes that used
      to be in bzrlib/transport/smart.py.  (Andrew Bennetts)

    * urllib http implementation avoid roundtrips associated with
      401 (and 407) errors once the authentication succeeds.
      (Vincent Ladeuil).

    * urlib http now supports querying the user for a proxy password if
      needed. Realm is shown in the prompt for both HTTP and proxy
      authentication when the user is required to type a password.
      (Vincent Ladeuil).

    * Renamed SmartTransport (and subclasses like SmartTCPTransport) to
      RemoteTransport (and subclasses to RemoteTCPTransport, etc).  This is more
      consistent with its new home in ``bzrlib/transport/remote.py``, and because
      it's not really a "smart" transport, just one that does file operations
      via remote procedure calls.  (Andrew Bennetts)

    * The ``lock_write`` method of ``LockableFiles``, ``Repository`` and
      ``Branch`` now accept a ``token`` keyword argument, so that separate
      instances of those objects can share a lock if it has the right token.
      (Andrew Bennetts, Robert Collins)

    * New method ``get_branch_reference`` on ``BzrDir`` allows the detection of
      branch references - which the smart server component needs.

    * The Repository API ``make_working_trees`` is now permitted to return
      False when ``set_make_working_trees`` is not implemented - previously
      an unimplemented ``set_make_working_trees`` implied the result True
      from ``make_working_trees``. This has been changed to accomodate the
      smart server, where it does not make sense (at this point) to ever
      make working trees by default. (Robert Collins)

    * Command objects can now declare related help topics by having _see_also
      set to a list of related topic. (Robert Collins)

    * ``bzrlib.help`` now delegates to the Command class for Command specific
      help. (Robert Collins)

    * New class ``TransportListRegistry``, derived from the Registry class, which
      simplifies tracking the available Transports. (Goffredo Baroncelli)

    * New function ``Branch.get_revision_id_to_revno_map`` which will
      return a dictionary mapping revision ids to dotted revnos. Since
      dotted revnos are defined in the context of the branch tip, it makes
      sense to generate them from a ``Branch`` object.
      (John Arbash Meinel)

    * Fix the 'Unprintable error' message display to use the repr of the
      exception that prevented printing the error because the str value
      for it is often not useful in debugging (e.g. KeyError('foo') has a
      str() of 'foo' but a repr of 'KeyError('foo')' which is much more
      useful. (Robert Collins)

    * ``urlutils.normalize_url`` now unescapes unreserved characters, such as "~".
      (Andrew Bennetts)

  BUGFIXES:

    * Don't fail bundle selftest if email has 'two' embedded.
      (Ian Clatworthy, #98510)

    * Remove ``--verbose`` from ``bzr bundle``. It didn't work anyway.
      (Robert Widhopf-Fenk, #98591)

    * Remove ``--basis`` from the checkout/branch commands - it didn't work
      properly and is no longer beneficial.
      (Robert Collins, #53675, #43486)

    * Don't produce encoding error when adding duplicate files.
      (Aaron Bentley)

    * Fix ``bzr log <file>`` so it only logs the revisions that changed
      the file, and does it faster.
      (Kent Gibson, John Arbash Meinel, #51980, #69477)

    * Fix ``InterDirstateTre._iter_changes`` to handle when we come across
      an empty versioned directory, which now has files in it.
      (John Arbash Meinel, #104257)

    * Teach ``common_ancestor`` to shortcut when the tip of one branch is
      inside the ancestry of the other. Saves a lot of graph processing
      (with an ancestry of 16k revisions, ``bzr merge ../already-merged``
      changes from 2m10s to 13s).  (John Arbash Meinel, #103757)

    * Fix ``show_diff_trees`` to handle the case when a file is modified,
      and the containing directory is renamed. (The file path is different
      in this versus base, but it isn't marked as a rename).
      (John Arbash Meinel, #103870)

    * FTP now works even when the FTP server does not support atomic rename.
      (Aaron Bentley, #89436)

    * Correct handling in bundles and merge directives of timezones with
      that are not an integer number of hours offset from UTC.  Always
      represent the epoch time in UTC to avoid problems with formatting
      earlier times on win32.  (Martin Pool, Alexander Belchenko, John
      Arbash Meinel)

    * Typo in the help for ``register-branch`` fixed. (Robert Collins, #96770)

    * "dirstate" and "dirstate-tags" formats now produce branches compatible
      with old versions of bzr. (Aaron Bentley, #107168))

    * Handle moving a directory when children have been added, removed,
      and renamed. (John Arbash Meinel, #105479)

    * Don't preventively use basic authentication for proxy before receiving a
      407 error. Otherwise people willing to use other authentication schemes
      may expose their password in the clear (or nearly). This add one
      roundtrip in case basic authentication should be used, but plug the
      security hole.
      (Vincent Ladeuil)

    * Handle http and proxy digest authentication.
      (Vincent Ladeuil, #94034).

  TESTING:

    * Added ``bzrlib.strace.strace`` which will strace a single callable and
      return a StraceResult object which contains just the syscalls involved
      in running it. (Robert Collins)

    * New test method ``reduceLockdirTimeout`` to drop the default (ui-centric)
      default time down to one suitable for tests. (Andrew Bennetts)

    * Add new ``vfs_transport_factory`` attribute on tests which provides the
      common vfs backing for both the readonly and readwrite transports.
      This allows the RemoteObject tests to back onto local disk or memory,
      and use the existing ``transport_server`` attribute all tests know about
      to be the smart server transport. This in turn allows tests to
      differentiate between 'transport to access the branch', and
      'transport which is a VFS' - which matters in Remote* tests.
      (Robert Collins, Andrew Bennetts)

    * The ``make_branch_and_tree`` method for tests will now create a
      lightweight checkout for the tree if the ``vfs_transport_factory`` is not
      a LocalURLServer. (Robert Collins, Andrew Bennetts)

    * Branch implementation tests have been audited to ensure that all urls
      passed to Branch APIs use proper urls, except when local-disk paths
      are intended. This is so that tests correctly access the test transport
      which is often not equivalent to local disk in Remote* tests. As part
      of this many tests were adjusted to remove dependencies on local disk
      access.
      (Robert Collins, Andrew Bennetts)

    * Mark bzrlib.tests and bzrlib.tests.TestUtil as providing assertFOO helper
      functions by adding a ``__unittest`` global attribute. (Robert Collins,
      Andrew Bennetts, Martin Pool, Jonathan Lange)

    * Refactored proxy and authentication handling to simplify the
      implementation of new auth schemes for both http and proxy.
      (Vincent Ladeuil)

bzr 0.15 2007-04-01
-------------------

  BUGFIXES:

    * Handle incompatible repositories as a user issue when fetching.
      (Aaron Bentley)

    * Don't give a recommendation to upgrade when branching or
      checking out a branch that contains an old-format working tree.
      (Martin Pool)

bzr 0.15rc3  2007-03-26
-----------------------

  CHANGES:

    * A warning is now displayed when opening working trees in older
      formats, to encourage people to upgrade to WorkingTreeFormat4.
      (Martin Pool)

  IMPROVEMENTS:

    * HTTP redirections are now taken into account when a branch (or a
      bundle) is accessed for the first time. A message is issued at each
      redirection to inform the user. In the past, http redirections were
      silently followed for each request which significantly degraded the
      performances. The http redirections are not followed anymore by
      default, instead a RedirectRequested exception is raised. For bzrlib
      users needing to follow http redirections anyway,
      ``bzrlib.transport.do_catching_redirections`` provide an easy transition
      path.  (vila)

  INTERNALS:

    * Added ``ReadLock.temporary_write_lock()`` to allow upgrading an OS read
      lock to an OS write lock. Linux can do this without unlocking, Win32
      needs to unlock in between. (John Arbash Meinel)

    * New parameter ``recommend_upgrade`` to ``BzrDir.open_workingtree``
      to silence (when false) warnings about opening old formats.
      (Martin Pool)

    * Fix minor performance regression with bzr-0.15 on pre-dirstate
      trees. (We were reading the working inventory too many times).
      (John Arbash Meinel)

    * Remove ``Branch.get_transaction()`` in favour of a simple cache of
      ``revision_history``.  Branch subclasses should override
      ``_gen_revision_history`` rather than ``revision_history`` to make use of
      this cache, and call ``_clear_revision_history_cache`` and
      ``_cache_revision_history`` at appropriate times. (Andrew Bennetts)

  BUGFIXES:

    * Take ``smtp_server`` from user config into account.
      (vila, #92195)

    * Restore Unicode filename handling for versioned and unversioned files.
      (John Arbash Meinel, #92608)

    * Don't fail during ``bzr commit`` if a file is marked removed, and
      the containing directory is auto-removed.  (John Arbash Meinel, #93681)

    * ``bzr status FILENAME`` failed on Windows because of an uncommon
      errno. (``ERROR_DIRECTORY == 267 != ENOTDIR``).
      (Wouter van Heyst, John Arbash Meinel, #90819)

    * ``bzr checkout source`` should create a local branch in the same
      format as source. (John Arbash Meinel, #93854)

    * ``bzr commit`` with a kind change was failing to update the
      last-changed-revision for directories.  The
      InventoryDirectory._unchanged only looked at the ``parent_id`` and name,
      ignoring the fact that the kind could have changed, too.
      (John Arbash Meinel, #90111)

    * ``bzr mv dir/subdir other`` was incorrectly updating files inside
      the directory. So that there was a chance it would break commit,
      etc. (John Arbash Meinel, #94037)

    * Correctly handles mutiple permanent http redirections.
      (vila, #88780)

bzr 0.15rc2  2007-03-14
-----------------------

  NOTES WHEN UPGRADING:

    * Release 0.15rc2 of bzr changes the ``bzr init-repo`` command to
      default to ``--trees`` instead of ``--no-trees``.
      Existing shared repositories are not affected.

  IMPROVEMENTS:

    * New ``merge-directive`` command to generate machine- and human-readable
      merge requests.  (Aaron Bentley)

    * New ``submit:`` revision specifier makes it easy to diff against the
      common ancestor with the submit location (Aaron Bentley)

    * Added support for Putty's SSH implementation. (Dmitry Vasiliev)

    * Added ``bzr status --versioned`` to report only versioned files,
      not unknowns. (Kent Gibson)

    * Merge now autodetects the correct line-ending style for its conflict
      markers.  (Aaron Bentley)

  INTERNALS:

    * Refactored SSH vendor registration into SSHVendorManager class.
      (Dmitry Vasiliev)

  BUGFIXES:

    * New ``--numbered-dirs`` option to ``bzr selftest`` to use
      numbered dirs for TestCaseInTempDir. This is default behavior
      on Windows. Anyone can force named dirs on Windows
      with ``--no-numbered-dirs``. (Alexander Belchenko)

    * Fix ``RevisionSpec_revid`` to handle the Unicode strings passed in
      from the command line. (Marien Zwart, #90501)

    * Fix ``TreeTransform._iter_changes`` when both the source and
      destination are missing. (Aaron Bentley, #88842)

    * Fix commit of merges with symlinks in dirstate trees.
      (Marien Zwart)

    * Switch the ``bzr init-repo`` default from --no-trees to --trees.
      (Wouter van Heyst, #53483)


bzr 0.15rc1  2007-03-07
-----------------------

  SURPRISES:

    * The default disk format has changed. Please run 'bzr upgrade' in your
      working trees to upgrade. This new default is compatible for network
      operations, but not for local operations. That is, if you have two
      versions of bzr installed locally, after upgrading you can only use the
      bzr 0.15 version. This new default does not enable tags or nested-trees
      as they are incompatible with bzr versions before 0.15 over the network.

    * For users of bzrlib: Two major changes have been made to the working tree
      api in bzrlib. The first is that many methods and attributes, including
      the inventory attribute, are no longer valid for use until one of
      ``lock_read``/``lock_write``/``lock_tree_write`` has been called,
      and become invalid again after unlock is called. This has been done
      to improve performance and correctness as part of the dirstate
      development.
      (Robert Collins, John A Meinel, Martin Pool, and others).

    * For users of bzrlib: The attribute 'tree.inventory' should be considered
      readonly. Previously it was possible to directly alter this attribute, or
      its contents, and have the tree notice this. This has been made
      unsupported - it may work in some tree formats, but in the newer dirstate
      format such actions will have no effect and will be ignored, or even
      cause assertions. All operations possible can still be carried out by a
      combination of the tree API, and the bzrlib.transform API. (Robert
      Collins, John A Meinel, Martin Pool, and others).

  IMPROVEMENTS:

    * Support for OS Windows 98. Also .bzr.log on any windows system
      saved in My Documents folder. (Alexander Belchenko)

    * ``bzr mv`` enhanced to support already moved files.
      In the past the mv command would have failed if the source file doesn't
      exist. In this situation ``bzr mv`` would now detect that the file has
      already moved and update the repository accordingly, if the target file
      does exist.
      A new option ``--after`` has been added so that if two files already
      exist, you could notify Bazaar that you have moved a (versioned) file
      and replaced it with another. Thus in this case ``bzr move --after``
      will only update the Bazaar identifier.
      (Steffen Eichenberg, Marius Kruger)

    * ``ls`` now works on treeless branches and remote branches.
      (Aaron Bentley)

    * ``bzr help global-options`` describes the global options.
      (Aaron Bentley)

    * ``bzr pull --overwrite`` will now correctly overwrite checkouts.
      (Robert Collins)

    * Files are now allowed to change kind (e.g. from file to symlink).
      Supported by ``commit``, ``revert`` and ``status``
      (Aaron Bentley)

    * ``inventory`` and ``unknowns`` hidden in favour of ``ls``
      (Aaron Bentley)

    * ``bzr help checkouts`` descibes what checkouts are and some possible
      uses of them. (James Westby, Aaron Bentley)

    * A new ``-d`` option to push, pull and merge overrides the default
      directory.  (Martin Pool)

    * Branch format 6: smaller, and potentially faster than format 5.  Supports
      ``append_history_only`` mode, where the log view and revnos do not change,
      except by being added to.  Stores policy settings in
      ".bzr/branch/branch.conf".

    * ``append_only`` branches:  Format 6 branches may be configured so that log
      view and revnos are always consistent.  Either create the branch using
      "bzr init --append-revisions-only" or edit the config file as descriped
      in docs/configuration.txt.

    * rebind: Format 6 branches retain the last-used bind location, so if you
      "bzr unbind", you can "bzr bind" to bind to the previously-selected
      bind location.

    * Builtin tags support, created and deleted by the ``tag`` command and
      stored in the branch.  Tags can be accessed with the revisionspec
      ``-rtag:``, and listed with ``bzr tags``.  Tags are not versioned
      at present. Tags require a network incompatible upgrade. To perform this
      upgrade, run ``bzr upgrade --dirstate-tags`` in your branch and
      repositories. (Martin Pool)

    * The ``bzr://`` transport now has a well-known port number, 4155,
      which it will use by default.  (Andrew Bennetts, Martin Pool)

    * Bazaar now looks for user-installed plugins before looking for site-wide
      plugins. (Jonathan Lange)

    * ``bzr resolve`` now detects and marks resolved text conflicts.
      (Aaron Bentley)

  INTERNALS:

    * Internally revision ids and file ids are now passed around as utf-8
      bytestrings, rather than treating them as Unicode strings. This has
      performance benefits for Knits, since we no longer need to decode the
      revision id for each line of content, nor for each entry in the index.
      This will also help with the future dirstate format.
      (John Arbash Meinel)

    * Reserved ids (any revision-id ending in a colon) are rejected by
      versionedfiles, repositories, branches, and working trees
      (Aaron Bentley)

    * Minor performance improvement by not creating a ProgressBar for
      every KnitIndex we create. (about 90ms for a bzr.dev tree)
      (John Arbash Meinel)

    * New easier to use Branch hooks facility. There are five initial hooks,
      all documented in bzrlib.branch.BranchHooks.__init__ - ``'set_rh'``,
      ``'post_push'``, ``'post_pull'``, ``'post_commit'``,
      ``'post_uncommit'``. These hooks fire after the matching operation
      on a branch has taken place, and were originally added for the
      branchrss plugin. (Robert Collins)

    * New method ``Branch.push()`` which should be used when pushing from a
      branch as it makes performance and policy decisions to match the UI
      level command ``push``. (Robert Collins).

    * Add a new method ``Tree.revision_tree`` which allows access to cached
      trees for arbitrary revisions. This allows the in development dirstate
      tree format to provide access to the callers to cached copies of
      inventory data which are cheaper to access than inventories from the
      repository.
      (Robert Collins, Martin Pool)

    * New ``Branch.last_revision_info`` method, this is being done to allow
      optimization of requests for both the number of revisions and the last
      revision of a branch with smartservers and potentially future branch
      formats. (Wouter van Heyst, Robert Collins)

    * Allow ``'import bzrlib.plugins.NAME'`` to work when the plugin NAME has not
      yet been loaded by ``load_plugins()``. This allows plugins to depend on each
      other for code reuse without requiring users to perform file-renaming
      gymnastics. (Robert Collins)

    * New Repository method ``'gather_stats'`` for statistic data collection.
      This is expected to grow to cover a number of related uses mainly
      related to bzr info. (Robert Collins)

    * Log formatters are now managed with a registry.
      ``log.register_formatter`` continues to work, but callers accessing
      the FORMATTERS dictionary directly will not.

    * Allow a start message to be passed to the ``edit_commit_message``
      function.  This will be placed in the message offered to the user
      for editing above the separator. It allows a template commit message
      to be used more easily. (James Westby)

    * ``GPGStrategy.sign()`` will now raise ``BzrBadParameterUnicode`` if
      you pass a Unicode string rather than an 8-bit string. Callers need
      to be updated to encode first. (John Arbash Meinel)

    * Branch.push, pull, merge now return Result objects with information
      about what happened, rather than a scattering of various methods.  These
      are also passed to the post hooks.  (Martin Pool)

    * File formats and architecture is in place for managing a forest of trees
      in bzr, and splitting up existing trees into smaller subtrees, and
      finally joining trees to make a larger tree. This is the first iteration
      of this support, and the user-facing aspects still require substantial
      work.  If you wish to experiment with it, use ``bzr upgrade
      --dirstate-with-subtree`` in your working trees and repositories.
      You can use the hidden commands ``split`` and ``join`` and to create
      and manipulate nested trees, but please consider using the nested-trees
      branch, which contains substantial UI improvements, instead.
      http://code.aaronbentley.com/bzr/bzrrepo/nested-trees/
      (Aaron Bentley, Martin Pool, Robert Collins).

  BUGFIXES:

    * ``bzr annotate`` now uses dotted revnos from the viewpoint of the
      branch, rather than the last changed revision of the file.
      (John Arbash Meinel, #82158)

    * Lock operations no longer hang if they encounter a permission problem.
      (Aaron Bentley)

    * ``bzr push`` can resume a push that was canceled before it finished.
      Also, it can push even if the target directory exists if you supply
      the ``--use-existing-dir`` flag.
      (John Arbash Meinel, #30576, #45504)

    * Fix http proxy authentication when user and an optional
      password appears in the ``*_proxy`` vars. (Vincent Ladeuil,
      #83954).

    * ``bzr log branch/file`` works for local treeless branches
      (Aaron Bentley, #84247)

    * Fix problem with UNC paths on Windows 98. (Alexander Belchenko, #84728)

    * Searching location of CA bundle for PyCurl in env variable
      (``CURL_CA_BUNDLE``), and on win32 along the PATH.
      (Alexander Belchenko, #82086)

    * ``bzr init`` works with unicode argument LOCATION.
      (Alexander Belchenko, #85599)

    * Raise ``DependencyNotPresent`` if pycurl do not support https.
      (Vincent Ladeuil, #85305)

    * Invalid proxy env variables should not cause a traceback.
      (Vincent Ladeuil, #87765)

    * Ignore patterns normalised to use '/' path separator.
      (Kent Gibson, #86451)

    * bzr rocks. It sure does! Fix case. (Vincent Ladeuil, #78026)

    * Fix bzrtools shelve command for removed lines beginning with "--"
      (Johan Dahlberg, #75577)

  TESTING:

    * New ``--first`` option to ``bzr selftest`` to run specified tests
      before the rest of the suite.  (Martin Pool)


bzr 0.14  2007-01-23
--------------------

  IMPROVEMENTS:

    * ``bzr help global-options`` describes the global options. (Aaron Bentley)

  BUG FIXES:

    * Skip documentation generation tests if the tools to do so are not
      available. Fixes running selftest for installled copies of bzr.
      (John Arbash Meinel, #80330)

    * Fix the code that discovers whether bzr is being run from it's
      working tree to handle the case when it isn't but the directory
      it is in is below a repository. (James Westby, #77306)


bzr 0.14rc1  2007-01-16
-----------------------

  IMPROVEMENTS:

    * New connection: ``bzr+http://`` which supports tunnelling the smart
      protocol over an HTTP connection. If writing is enabled on the bzr
      server, then you can write over the http connection.
      (Andrew Bennetts, John Arbash Meinel)

    * Aliases now support quotation marks, so they can contain whitespace
      (Marius Kruger)

    * PyCurlTransport now use a single curl object. By specifying explicitly
      the 'Range' header, we avoid the need to use two different curl objects
      (and two connections to the same server). (Vincent Ladeuil)

    * ``bzr commit`` does not prompt for a message until it is very likely to
      succeed.  (Aaron Bentley)

    * ``bzr conflicts`` now takes --text to list pathnames of text conflicts
      (Aaron Bentley)

    * Fix ``iter_lines_added_or_present_in_versions`` to use a set instead
      of a list while checking if a revision id was requested. Takes 10s
      off of the ``fileids_affected_by_revision_ids`` time, which is 10s
      of the ``bzr branch`` time. Also improve ``fileids_...`` time by
      filtering lines with a regex rather than multiple ``str.find()``
      calls. (saves another 300ms) (John Arbash Meinel)

    * Policy can be set for each configuration key. This allows keys to be
      inherited properly across configuration entries. For example, this
      should enable you to do::

        [/home/user/project]
        push_location = sftp://host/srv/project/
        push_location:policy = appendpath

      And then a branch like ``/home/user/project/mybranch`` should get an
      automatic push location of ``sftp://host/srv/project/mybranch``.
      (James Henstridge)

    * Added ``bzr status --short`` to make status report svn style flags
      for each file.  For example::

        $ bzr status --short
        A  foo
        A  bar
        D  baz
        ?  wooley

    * 'bzr selftest --clean-output' allows easily clean temporary tests
      directories without running tests. (Alexander Belchenko)

    * ``bzr help hidden-commands`` lists all hidden commands. (Aaron Bentley)

    * ``bzr merge`` now has an option ``--pull`` to fall back to pull if
      local is fully merged into remote. (Jan Hudec)

    * ``bzr help formats`` describes available directory formats. (Aaron Bentley)

  INTERNALS:

    * A few tweaks directly to ``fileids_affected_by_revision_ids`` to
      help speed up processing, as well allowing to extract unannotated
      lines. Between the two ``fileids_affected_by_revision_ids`` is
      improved by approx 10%. (John Arbash Meinel)

    * Change Revision serialization to only write out millisecond
      resolution. Rather than expecting floating point serialization to
      preserve more resolution than we need. (Henri Weichers, Martin Pool)

    * Test suite ends cleanly on Windows.  (Vincent Ladeuil)

    * When ``encoding_type`` attribute of class Command is equal to 'exact',
      force sys.stdout to be a binary stream on Windows, and therefore
      keep exact line-endings (without LF -> CRLF conversion).
      (Alexander Belchenko)

    * Single-letter short options are no longer globally declared.  (Martin
      Pool)

    * Before using detected user/terminal encoding bzr should check
      that Python has corresponding codec. (Alexander Belchenko)

    * Formats for end-user selection are provided via a FormatRegistry (Aaron Bentley)

  BUG FIXES:

    * ``bzr missing --verbose`` was showing adds/removals in the wrong
      direction. (John Arbash Meinel)

    * ``bzr annotate`` now defaults to showing dotted revnos for merged
      revisions. It cuts them off at a depth of 12 characters, but you can
      supply ``--long`` to see the full number. You can also use
      ``--show-ids`` to display the original revision ids, rather than
      revision numbers and committer names. (John Arbash Meinel, #75637)

    * bzr now supports Win32 UNC path (e.g. ``\HOST\path``.
      (Alexander Belchenko, #57869)

    * Win32-specific: output of cat, bundle and diff commands don't mangle
      line-endings (Alexander Belchenko, #55276)

    * Replace broken fnmatch based ignore pattern matching with custom pattern
      matcher.
      (Kent Gibson, Jan Hudec #57637)

    * pycurl and urllib can detect short reads at different places. Update
      the test suite to test more cases. Also detect http error code 416
      which was raised for that specific bug. Also enhance the urllib
      robustness by detecting invalid ranges (and pycurl's one by detecting
      short reads during the initial GET). (Vincent Ladeuil, #73948)

    * The urllib connection sharing interacts badly with urllib2
      proxy setting (the connections didn't go thru the proxy
      anymore). Defining a proper ProxyHandler solves the
      problem.  (Vincent Ladeuil, #74759)

    * Use urlutils to generate relative URLs, not osutils
      (Aaron Bentley, #76229)

    * ``bzr status`` in a readonly directory should work without giving
      lots of errors. (John Arbash Meinel, #76299)

    * Mention the revisionspec topic for the revision option help.
      (Wouter van Heyst, #31663)

    * Allow plugins import from zip archives.
      (Alexander Belchenko, #68124)


bzr 0.13  2006-12-05
--------------------

  No changes from 0.13rc1

bzr 0.13rc1  2006-11-27
-----------------------

  IMPROVEMENTS:

    * New command ``bzr remove-tree`` allows the removal of the working
      tree from a branch.
      (Daniel Silverstone)

    * urllib uses shared keep-alive connections, so http
      operations are substantially faster.
      (Vincent Ladeuil, #53654)

    * ``bzr export`` allows an optional branch parameter, to export a bzr
      tree from some other url. For example:
      ``bzr export bzr.tar.gz http://bazaar-vcs.org/bzr/bzr.dev``
      (Daniel Silverstone)

    * Added ``bzr help topics`` to the bzr help system. This gives a
      location for general information, outside of a specific command.
      This includes updates for ``bzr help revisionspec`` the first topic
      included. (Goffredo Baroncelli, John Arbash Meinel, #42714)

    * WSGI-compatible HTTP smart server.  See ``doc/http_smart_server.txt``.
      (Andrew Bennetts)

    * Knit files will now cache full texts only when the size of the
      deltas is as large as the size of the fulltext. (Or after 200
      deltas, whichever comes first). This has the most benefit on large
      files with small changes, such as the inventory for a large project.
      (eg For a project with 2500 files, and 7500 revisions, it changes
      the size of inventory.knit from 11MB to 5.4MB) (John Arbash Meinel)

  INTERNALS:

    * New -D option given before the command line turns on debugging output
      for particular areas.  -Derror shows tracebacks on all errors.
      (Martin Pool)

    * Clean up ``bzr selftest --benchmark bundle`` to correct an import,
      and remove benchmarks that take longer than 10min to run.
      (John Arbash Meinel)

    * Use ``time.time()`` instead of ``time.clock()`` to decide on
      progress throttling. Because ``time.clock()`` is actually CPU time,
      so over a high-latency connection, too many updates get throttled.
      (John Arbash Meinel)

    * ``MemoryTransport.list_dir()`` would strip the first character for
      files or directories in root directory. (John Arbash Meinel)

    * New method ``get_branch_reference`` on 'BzrDir' allows the detection of
      branch references - which the smart server component needs.

    * New ``ChrootTransportDecorator``, accessible via the ``chroot+`` url
      prefix.  It disallows any access to locations above a set URL.  (Andrew
      Bennetts)

  BUG FIXES:

    * Now ``_KnitIndex`` properly decode revision ids when loading index data.
      And optimize the knit index parsing code.
      (Dmitry Vasiliev, John Arbash Meinel)

    * ``bzrlib/bzrdir.py`` was directly referencing ``bzrlib.workingtree``,
      without importing it. This prevented ``bzr upgrade`` from working
      unless a plugin already imported ``bzrlib.workingtree``
      (John Arbash Meinel, #70716)

    * Suppress the traceback on invalid URLs (Vincent Ladeuil, #70803).

    * Give nicer error message when an http server returns a 403
      error code. (Vincent Ladeuil, #57644).

    * When a multi-range http GET request fails, try a single
      range one. If it fails too, forget about ranges. Remember that until
      the death of the transport and propagates that to the clones.
      (Vincent Ladeuil, #62276, #62029).

    * Handles user/passwords supplied in url from command
      line (for the urllib implementation). Don't request already
      known passwords (Vincent Ladeuil, #42383, #44647, #48527)

    * ``_KnitIndex.add_versions()`` dictionary compresses revision ids as they
      are added. This fixes bug where fetching remote revisions records
      them as full references rather than integers.
      (John Arbash Meinel, #64789)

    * ``bzr ignore`` strips trailing slashes in patterns.
      Also ``bzr ignore`` rejects absolute paths. (Kent Gibson, #4559)

    * ``bzr ignore`` takes multiple arguments. (Cheuksan Edward Wang, #29488)

    * mv correctly handles paths that traverse symlinks.
      (Aaron Bentley, #66964)

    * Give nicer looking error messages when failing to connect over ssh.
      (John Arbash Meinel, #49172)

    * Pushing to a remote branch does not currently update the remote working
      tree. After a remote push, ``bzr status`` and ``bzr diff`` on the remote
      machine now show that the working tree is out of date.
      (Cheuksan Edward Wang #48136)

    * Use patiencediff instead of difflib for determining deltas to insert
      into knits. This avoids the O(N^3) behavior of difflib. Patience
      diff should be O(N^2). (Cheuksan Edward Wang, #65714)

    * Running ``bzr log`` on nonexistent file gives an error instead of the
      entire log history. (Cheuksan Edward Wang #50793)

    * ``bzr cat`` can look up contents of removed or renamed files. If the
      pathname is ambiguous, i.e. the files in the old and new trees have
      different id's, the default is the file in the new tree. The user can
      use "--name-from-revision" to select the file in the old tree.
      (Cheuksan Edward Wang, #30190)

  TESTING:

    * TestingHTTPRequestHandler really handles the Range header
      (previously it was ignoring it and returning the whole file,).

bzr 0.12  2006-10-30
--------------------

  INTERNALS:

    * Clean up ``bzr selftest --benchmark bundle`` to correct an import,
      and remove benchmarks that take longer than 10min to run.
      (John Arbash Meinel)

bzr 0.12rc1  2006-10-23
-----------------------

  IMPROVEMENTS:

    * ``bzr log`` now shows dotted-decimal revision numbers for all revisions,
      rather than just showing a decimal revision number for revisions on the
      mainline. These revision numbers are not yet accepted as input into bzr
      commands such as log, diff etc. (Robert Collins)

    * revisions can now be specified using dotted-decimal revision numbers.
      For instance, ``bzr diff -r 1.2.1..1.2.3``. (Robert Collins)

    * ``bzr help commands`` output is now shorter (Aaron Bentley)

    * ``bzr`` now uses lazy importing to reduce the startup time. This has
      a moderate effect on lots of actions, especially ones that have
      little to do. For example ``bzr rocks`` time is down to 116ms from
      283ms. (John Arbash Meinel)

    * New Registry class to provide name-to-object registry-like support,
      for example for schemes where plugins can register new classes to
      do certain tasks (e.g. log formatters). Also provides lazy registration
      to allow modules to be loaded on request.
      (John Arbash Meinel, Adeodato Simó)

  API INCOMPATABILITY:

    * LogFormatter subclasses show now expect the 'revno' parameter to
      show() to be a string rather than an int. (Robert Collins)

  INTERNALS:

    * ``TestCase.run_bzr``, ``run_bzr_captured``, and ``run_bzr_subprocess``
      can take a ``working_dir='foo'`` parameter, which will change directory
      for the command. (John Arbash Meinel)

    * ``bzrlib.lazy_regex.lazy_compile`` can be used to create a proxy
      around a regex, which defers compilation until first use.
      (John Arbash Meinel)

    * ``TestCase.run_bzr_subprocess`` defaults to supplying the
      ``--no-plugins`` parameter to ensure test reproducability, and avoid
      problems with system-wide installed plugins. (John Arbash Meinel)

    * Unique tree root ids are now supported. Newly created trees still
      use the common root id for compatibility with bzr versions before 0.12.
      (Aaron Bentley)

    * ``WorkingTree.set_root_id(None)`` is now deprecated. Please
      pass in ``inventory.ROOT_ID`` if you want the default root id value.
      (Robert Collins, John Arbash Meinel)

    * New method ``WorkingTree.flush()`` which will write the current memory
      inventory out to disk. At the same time, ``read_working_inventory`` will
      no longer trash the current tree inventory if it has been modified within
      the current lock, and the tree will now ``flush()`` automatically on
      ``unlock()``. ``WorkingTree.set_root_id()`` has been updated to take
      advantage of this functionality. (Robert Collins, John Arbash Meinel)

    * ``bzrlib.tsort.merge_sorted`` now accepts ``generate_revnos``. This
      parameter will cause it to add another column to its output, which
      contains the dotted-decimal revno for each revision, as a tuple.
      (Robert Collins)

    * ``LogFormatter.show_merge`` is deprecated in favour of
      ``LogFormatter.show_merge_revno``. (Robert Collins)

  BUG FIXES:

    * Avoid circular imports by creating a deprecated function for
      ``bzrlib.tree.RevisionTree``. Callers should have been using
      ``bzrlib.revisontree.RevisionTree`` anyway. (John Arbash Meinel,
      #63360, #66349)

    * Don't use ``socket.MSG_WAITALL`` as it doesn't exist on all
      platforms. (Martin Pool, #66356)

    * Don't require ``Content-Type`` in range responses. Assume they are a
      single range if ``Content-Type`` does not exist.
      (John Arbash Meinel, #62473)

    * bzr branch/pull no longer complain about progress bar cleanup when
      interrupted during fetch.  (Aaron Bentley, #54000)

    * ``WorkingTree.set_parent_trees()`` uses the trees to directly write
      the basis inventory, rather than going through the repository. This
      allows us to have 1 inventory read, and 2 inventory writes when
      committing a new tree. (John Arbash Meinel)

    * When reverting, files that are not locally modified that do not exist
      in the target are deleted, not just unversioned (Aaron Bentley)

    * When trying to acquire a lock, don't fail immediately. Instead, try
      a few times (up to 1 hour) before timing out. Also, report why the
      lock is unavailable (John Arbash Meinel, #43521, #49556)

    * Leave HttpTransportBase daughter classes decides how they
      implement cloning. (Vincent Ladeuil, #61606)

    * diff3 does not indicate conflicts on clean merge. (Aaron Bentley)

    * If a commit fails, the commit message is stored in a file at the root of
      the tree for later commit. (Cheuksan Edward Wang, Stefan Metzmacher,
      #32054)

  TESTING:

    * New test base class TestCaseWithMemoryTransport offers memory-only
      testing facilities: its not suitable for tests that need to mutate disk
      state, but most tests should not need that and should be converted to
      TestCaseWithMemoryTransport. (Robert Collins)

    * ``TestCase.make_branch_and_memory_tree`` now takes a format
      option to set the BzrDir, Repository and Branch formats of the
      created objects. (Robert Collins, John Arbash Meinel)

bzr 0.11  2006-10-02
--------------------

    * Smart server transport test failures on windows fixed. (Lukáš Lalinský).

bzr 0.11rc2  2006-09-27
-----------------------

  BUG FIXES:

    * Test suite hangs on windows fixed. (Andrew Bennets, Alexander Belchenko).

    * Commit performance regression fixed. (Aaron Bentley, Robert Collins, John
      Arbash Meinel).

bzr 0.11rc1  2006-09-25
-----------------------

  IMPROVEMENTS:

    * Knit files now wait to create their contents until the first data is
      added. The old code used to create an empty .knit and a .kndx with just
      the header. However, this caused a lot of extra round trips over sftp.
      This can change the time for ``bzr push`` to create a new remote branch
      from 160s down to 100s. This also affects ``bzr commit`` performance when
      adding new files, ``bzr commit`` on a new kernel-like tree drops from 50s
      down to 40s (John Arbash Meinel, #44692)

    * When an entire subtree has been deleted, commit will now report that
      just the top of the subtree has been deleted, rather than reporting
      all the individual items. (Robert Collins)

    * Commit performs one less XML parse. (Robert Collins)

    * ``bzr checkout`` now operates on readonly branches as well
      as readwrite branches. This fixes bug #39542. (Robert Collins)

    * ``bzr bind`` no longer synchronises history with the master branch.
      Binding should be followed by an update or push to synchronise the
      two branches. This is closely related to the fix for bug #39542.
      (Robert Collins)

    * ``bzrlib.lazy_import.lazy_import`` function to create on-demand
      objects.  This allows all imports to stay at the global scope, but
      modules will not actually be imported if they are not used.
      (John Arbash Meinel)

    * Support ``bzr://`` and ``bzr+ssh://`` urls to work with the new RPC-based
      transport which will be used with the upcoming high-performance smart
      server. The new command ``bzr serve`` will invoke bzr in server mode,
      which processes these requests. (Andrew Bennetts, Robert Collins, Martin
      Pool)

    * New command ``bzr version-info`` which can be used to get a summary
      of the current state of the tree. This is especially useful as part
      of a build commands. See ``doc/version_info.txt`` for more information
      (John Arbash Meinel)

  BUG FIXES:

    * ``'bzr inventory [FILE...]'`` allows restricting the file list to a
      specific set of files. (John Arbash Meinel, #3631)

    * Don't abort when annotating empty files (John Arbash Meinel, #56814)

    * Add ``Stanza.to_unicode()`` which can be passed to another Stanza
      when nesting stanzas. Also, add ``read_stanza_unicode`` to handle when
      reading a nested Stanza. (John Arbash Meinel)

    * Transform._set_mode() needs to stat the right file.
      (John Arbash Meinel, #56549)

    * Raise WeaveFormatError rather than StopIteration when trying to read
      an empty Weave file. (John Arbash Meinel, #46871)

    * Don't access e.code for generic URLErrors, only HTTPErrors have .code.
      (Vincent Ladeuil, #59835)

    * Handle boundary="" lines properly to allow access through a Squid proxy.
      (John Arbash Meinel, #57723)

    * revert now removes newly-added directories (Aaron Bentley, #54172)

    * ``bzr upgrade sftp://`` shouldn't fail to upgrade v6 branches if there
      isn't a working tree. (David Allouche, #40679)

    * Give nicer error messages when a user supplies an invalid --revision
      parameter. (John Arbash Meinel, #55420)

    * Handle when LANG is not recognized by python. Emit a warning, but
      just revert to using 'ascii'. (John Arbash Meinel, #35392)

    * Don't use ``preexec_fn`` on win32, as it is not supported by subprocess.
      (John Arbash Meinel)

    * Skip specific tests when the dependencies aren't met. This includes
      some ``setup.py`` tests when ``python-dev`` is not available, and
      some tests that depend on paramiko. (John Arbash Meinel, Mattheiu Moy)

    * Fallback to Paramiko properly, if no ``ssh`` executable exists on
      the system. (Andrew Bennetts, John Arbash Meinel)

    * ``Branch.bind(other_branch)`` no longer takes a write lock on the
      other branch, and will not push or pull between the two branches.
      API users will need to perform a push or pull or update operation if they
      require branch synchronisation to take place. (Robert Collins, #47344)

    * When creating a tarball or zipfile export, export unicode names as utf-8
      paths. This may not work perfectly on all platforms, but has the best
      chance of working in the common case. (John Arbash Meinel, #56816)

    * When committing, only files that exist in working tree or basis tree
      may be specified (Aaron Bentley, #50793)

  PORTABILITY:

    * Fixes to run on Python 2.5 (Brian M. Carlson, Martin Pool, Marien Zwart)

  INTERNALS:

    * TestCaseInTempDir now creates a separate directory for HOME, rather
      than having HOME set to the same location as the working directory.
      (John Arbash Meinel)

    * ``run_bzr_subprocess()`` can take an optional ``env_changes={}`` parameter,
      which will update os.environ inside the spawned child. It also can
      take a ``universal_newlines=True``, which helps when checking the output
      of the command. (John Arbash Meinel)

    * Refactor SFTP vendors to allow easier re-use when ssh is used.
      (Andrew Bennetts)

    * ``Transport.list_dir()`` and ``Transport.iter_files_recursive()`` should always
      return urlescaped paths. This is now tested (there were bugs in a few
      of the transports) (Andrew Bennetts, David Allouche, John Arbash Meinel)

    * New utility function ``symbol_versioning.deprecation_string``. Returns the
      formatted string for a callable, deprecation format pair. (Robert Collins)

    * New TestCase helper applyDeprecated. This allows you to call a callable
      which is deprecated without it spewing to the screen, just by supplying
      the deprecation format string issued for it. (Robert Collins)

    * Transport.append and Transport.put have been deprecated in favor of
      ``.append_bytes``, ``.append_file``, ``.put_bytes``, and
      ``.put_file``. This removes the ambiguity in what type of object the
      functions take.  ``Transport.non_atomic_put_{bytes,file}`` has also
      been added. Which works similarly to ``Transport.append()`` except for
      SFTP, it doesn't have a round trip when opening the file. Also, it
      provides functionality for creating a parent directory when trying
      to create a file, rather than raise NoSuchFile and forcing the
      caller to repeat their request.
      (John Arbash Meinel)

    * WorkingTree has a new api ``unversion`` which allow the unversioning of
      entries by their file id. (Robert Collins)

    * ``WorkingTree.pending_merges`` is deprecated.  Please use the
      ``get_parent_ids`` (introduced in 0.10) method instead. (Robert Collins)

    * WorkingTree has a new ``lock_tree_write`` method which locks the branch for
      read rather than write. This is appropriate for actions which only need
      the branch data for reference rather than mutation. A new decorator
      ``needs_tree_write_lock`` is provided in the workingtree module. Like the
      ``needs_read_lock`` and ``needs_write_lock`` decorators this allows static
      declaration of the locking requirements of a function to ensure that
      a lock is taken out for casual scripts. (Robert Collins, #54107)

    * All WorkingTree methods which write to the tree, but not to the branch
      have been converted to use ``needs_tree_write_lock`` rather than
      ``needs_write_lock``. Also converted is the revert, conflicts and tree
      transform modules. This provides a modest performance improvement on
      metadir style trees, due to the reduce lock-acquisition, and a more
      significant performance improvement on lightweight checkouts from
      remote branches, where trivial operations used to pay a significant
      penalty. It also provides the basis for allowing readonly checkouts.
      (Robert Collins)

    * Special case importing the standard library 'copy' module. This shaves
      off 40ms of startup time, while retaining compatibility. See:
      ``bzrlib/inspect_for_copy.py`` for more details. (John Arbash Meinel)

    * WorkingTree has a new parent class MutableTree which represents the
      specialisations of Tree which are able to be altered. (Robert Collins)

    * New methods mkdir and ``put_file_bytes_non_atomic`` on MutableTree that
      mutate the tree and its contents. (Robert Collins)

    * Transport behaviour at the root of the URL is now defined and tested.
      (Andrew Bennetts, Robert Collins)

  TESTING:

    * New test helper classs MemoryTree. This is typically accessed via
      ``self.make_branch_and_memory_tree()`` in test cases. (Robert Collins)

    * Add ``start_bzr_subprocess`` and ``stop_bzr_subprocess`` to allow test
      code to continue running concurrently with a subprocess of bzr.
      (Andrew Bennetts, Robert Collins)

    * Add a new method ``Transport.get_smart_client()``. This is provided to
      allow upgrades to a richer interface than the VFS one provided by
      Transport. (Andrew Bennetts, Martin Pool)

bzr 0.10  2006-08-29
--------------------

  IMPROVEMENTS:
    * 'merge' now takes --uncommitted, to apply uncommitted changes from a
      tree.  (Aaron Bentley)

    * 'bzr add --file-ids-from' can be used to specify another path to use
      for creating file ids, rather than generating all new ones. Internally,
      the 'action' passed to ``smart_add_tree()`` can return ``file_ids`` that
      will be used, rather than having bzrlib generate new ones.
      (John Arbash Meinel, #55781)

    * ``bzr selftest --benchmark`` now allows a ``--cache-dir`` parameter.
      This will cache some of the intermediate trees, and decrease the
      setup time for benchmark tests. (John Arbash Meinel)

    * Inverse forms are provided for all boolean options.  For example,
      --strict has --no-strict, --no-recurse has --recurse (Aaron Bentley)

    * Serialize out Inventories directly, rather than using ElementTree.
      Writing out a kernel sized inventory drops from 2s down to ~350ms.
      (Robert Collins, John Arbash Meinel)

  BUG FIXES:

    * Help diffutils 2.8.4 get along with binary tests (Marien Zwart: #57614)

    * Change LockDir so that if the lock directory doesn't exist when
      ``lock_write()`` is called, an attempt will be made to create it.
      (John Arbash Meinel, #56974)

    * ``bzr uncommit`` preserves pending merges. (John Arbash Meinel, #57660)

    * Active FTP transport now works as intended. (ghozzy, #56472)

    * Really fix mutter() so that it won't ever raise a UnicodeError.
      It means it is possible for ~/.bzr.log to contain non UTF-8 characters.
      But it is a debugging log, not a real user file.
      (John Arbash Meinel, #56947, #53880)

    * Change Command handle to allow Unicode command and options.
      At present we cannot register Unicode command names, so we will get
      BzrCommandError('unknown command'), or BzrCommandError('unknown option')
      But that is better than a UnicodeError + a traceback.
      (John Arbash Meinel, #57123)

    * Handle TZ=UTC properly when reading/writing revisions.
      (John Arbash Meinel, #55783, #56290)

    * Use ``GPG_TTY`` to allow gpg --cl to work with gpg-agent in a pipeline,
      (passing text to sign in on stdin). (John Arbash Meinel, #54468)

    * External diff does the right thing for binaries even in foreign
      languages. (John Arbash Meinel, #56307)

    * Testament handles more cases when content is unicode. Specific bug was
      in handling of revision properties.
      (John Arbash Meinel, Holger Krekel, #54723)

    * The bzr selftest was failing on installed versions due to a bug in a new
      test helper. (John Arbash Meinel, Robert Collins, #58057)

  INTERNALS:

    * ``bzrlib.cache_utf8`` contains ``encode()`` and ``decode()`` functions
      which can be used to cache the conversion between utf8 and Unicode.
      Especially helpful for some of the knit annotation code, which has to
      convert revision ids to utf8 to annotate lines in storage.
      (John Arbash Meinel)

    * ``setup.py`` now searches the filesystem to find all packages which
      need to be installed. This should help make the life of packagers
      easier. (John Arbash Meinel)

bzr 0.9.0  2006-08-11
---------------------

  SURPRISES:

   * The hard-coded built-in ignore rules have been removed. There are
     now two rulesets which are enforced. A user global one in
     ``~/.bazaar/ignore`` which will apply to every tree, and the tree
     specific one '.bzrignore'.
     ``~/.bazaar/ignore`` will be created if it does not exist, but with
     a more conservative list than the old default.
     This fixes bugs with default rules being enforced no matter what.
     The old list of ignore rules from bzr is available by
     running 'bzr ignore --old-default-rules'.
     (Robert Collins, Martin Pool, John Arbash Meinel)

   * 'branches.conf' has been changed to 'locations.conf', since it can apply
     to more locations than just branch locations.
     (Aaron Bentley)

  IMPROVEMENTS:

   * The revision specifier "revno:" is extended to accept the syntax
     revno:N:branch. For example,
     revno:42:http://bazaar-vcs.org/bzr/bzr.dev/ means revision 42 in
     bzr.dev.  (Matthieu Moy)

   * Tests updates to ensure proper URL handling, UNICODE support, and
     proper printing when the user's terminal encoding cannot display
     the path of a file that has been versioned.
     ``bzr branch`` can take a target URL rather than only a local directory.
     ``Branch.get_parent()/set_parent()`` now save a relative path if possible,
     and normalize the parent based on root, allowing access across
     different transports. (John Arbash Meinel, Wouter van Heyst, Martin Pool)
     (Malone #48906, #42699, #40675, #5281, #3980, #36363, #43689,
     #42517, #42514)

   * On Unix, detect terminal width using an ioctl not just $COLUMNS.
     Use terminal width for single-line logs from ``bzr log --line`` and
     pending-merge display.  (Robert Widhopf-Fenk, Gustavo Niemeyer)
     (Malone #3507)

   * On Windows, detect terminal width using GetConsoleScreenBufferInfo.
     (Alexander Belchenko)

   * Speedup improvement for 'date:'-revision search. (Guillaume Pinot).

   * Show the correct number of revisions pushed when pushing a new branch.
     (Robert Collins).

   * 'bzr selftest' now shows a progress bar with the number of tests, and
     progress made. 'make check' shows tests in -v mode, to be more useful
     for the PQM status window. (Robert Collins).
     When using a progress bar, failed tests are printed out, rather than
     being overwritten by the progress bar until the suite finishes.
     (John Arbash Meinel)

   * 'bzr selftest --benchmark' will run a new benchmarking selftest.
     'bzr selftest --benchmark --lsprof-timed' will use lsprofile to generate
     profile data for the individual profiled calls, allowing for fine
     grained analysis of performance.
     (Robert Collins, Martin Pool).

   * 'bzr commit' shows a progress bar. This is useful for commits over sftp
     where commit can take an appreciable time. (Robert Collins)

   * 'bzr add' is now less verbose in telling you what ignore globs were
     matched by files being ignored. Instead it just tells you how many
     were ignored (because you might reasonably be expecting none to be
     ignored). 'bzr add -v' is unchanged and will report every ignored
     file. (Robert Collins).

   * ftp now has a test server if medusa is installed. As part of testing,
     ftp support has been improved, including support for supplying a
     non-standard port. (John Arbash Meinel).

   * 'bzr log --line' shows the revision number, and uses only the
     first line of the log message (#5162, Alexander Belchenko;
     Matthieu Moy)

   * 'bzr status' has had the --all option removed. The 'bzr ls' command
     should be used to retrieve all versioned files. (Robert Collins)

   * 'bzr bundle OTHER/BRANCH' will create a bundle which can be sent
     over email, and applied on the other end, while maintaining ancestry.
     This bundle can be applied with either 'bzr merge' or 'bzr pull',
     the same way you would apply another branch.
     (John Arbash Meinel, Aaron Bentley)

   * 'bzr whoami' can now be used to set your identity from the command line,
     for a branch or globally.  (Robey Pointer)

   * 'bzr checkout' now aliased to 'bzr co', and 'bzr annotate' to 'bzr ann'.
     (Michael Ellerman)

   * 'bzr revert DIRECTORY' now reverts the contents of the directory as well.
     (Aaron Bentley)

   * 'bzr get sftp://foo' gives a better error when paramiko is not present.
     Also updates things like 'http+pycurl://' if pycurl is not present.
     (John Arbash Meinel) (Malone #47821, #52204)

   * New env variable ``BZR_PROGRESS_BAR``, sets the default progress bar type.
     Can be set to 'none' or 'dummy' to disable the progress bar, 'dots' or
     'tty' to create the respective type. (John Arbash Meinel, #42197, #51107)

   * Improve the help text for 'bzr diff' to explain what various options do.
     (John Arbash Meinel, #6391)

   * 'bzr uncommit -r 10' now uncommits revisions 11.. rather than uncommitting
     revision 10. This makes -r10 more in line with what other commands do.
     'bzr uncommit' also now saves the pending merges of the revisions that
     were removed. So it is safe to uncommit after a merge, fix something,
     and commit again. (John Arbash Meinel, #32526, #31426)

   * 'bzr init' now also works on remote locations.
     (Wouter van Heyst, #48904)

   * HTTP support has been updated. When using pycurl we now support
     connection keep-alive, which reduces dns requests and round trips.
     And for both urllib and pycurl we support multi-range requests,
     which decreases the number of round-trips. Performance results for
     ``bzr branch http://bazaar-vcs.org/bzr/bzr.dev/`` indicate
     http branching is now 2-3x faster, and ``bzr pull`` in an existing
     branch is as much as 4x faster.
     (Michael Ellerman, Johan Rydberg, John Arbash Meinel, #46768)

   * Performance improvements for sftp. Branching and pulling are now up to
     2x faster. Utilize paramiko.readv() support for async requests if it
     is available (paramiko > 1.6) (John Arbash Meinel)

  BUG FIXES:

    * Fix shadowed definition of TestLocationConfig that caused some
      tests not to run.
      (Erik Bågfors, Michael Ellerman, Martin Pool, #32587)

    * Fix unnecessary requirement of sign-my-commits that it be run from
      a working directory.  (Martin Pool, Robert Collins)

    * 'bzr push location' will only remember the push location if it succeeds
      in connecting to the remote location. (John Arbash Meinel, #49742)

    * 'bzr revert' no longer toggles the executable bit on win32
      (John Arbash Meinel, #45010)

    * Handle broken pipe under win32 correctly. (John Arbash Meinel)

    * sftp tests now work correctly on win32 if you have a newer paramiko
      (John Arbash Meinel)

    * Cleanup win32 test suite, and general cleanup of places where
      file handles were being held open. (John Arbash Meinel)

    * When specifying filenames for 'diff -r x..y', the name of the file in the
      working directory can be used, even if its name is different in both x
      and y.

    * File-ids containing single- or double-quotes are handled correctly by
      push. (Aaron Bentley, #52227)

    * Normalize unicode filenames to ensure cross-platform consistency.
      (John Arbash Meinel, #43689)

    * The argument parser can now handle '-' as an argument. Currently
      no code interprets it specially (it is mostly handled as a file named
      '-'). But plugins, and future operations can use it.
      (John Arbash meinel, #50984)

    * Bundles can properly read binary files with a plain '\r' in them.
      (John Arbash Meinel, #51927)

    * Tuning ``iter_entries()`` to be more efficient (John Arbash Meinel, #5444)

    * Lots of win32 fixes (the test suite passes again).
      (John Arbash Meinel, #50155)

    * Handle openbsd returning None for sys.getfilesystemencoding() (#41183)

    * Support ftp APPE (append) to allow Knits to be used over ftp (#42592)

    * Removals are only committed if they match the filespec (or if there is
      no filespec).  (#46635, Aaron Bentley)

    * smart-add recurses through all supplied directories
      (John Arbash Meinel, #52578)

    * Make the bundle reader extra lines before and after the bundle text.
      This allows you to parse an email with the bundle inline.
      (John Arbash Meinel, #49182)

    * Change the file id generator to squash a little bit more. Helps when
      working with long filenames on windows. (Also helps for unicode filenames
      not generating hidden files). (John Arbash Meinel, #43801)

    * Restore terminal mode on C-c while reading sftp password.  (#48923,
      Nicholas Allen, Martin Pool)

    * Timestamps are rounded to 1ms, and revision entries can be recreated
      exactly. (John Arbash Meinel, Jamie Wilkinson, #40693)

    * Branch.base has changed to a URL, but ~/.bazaar/locations.conf should
      use local paths, since it is user visible (John Arbash Meinel, #53653)

    * ``bzr status foo`` when foo was unversioned used to cause a full delta
      to be generated (John Arbash Meinel, #53638)

    * When reading revision properties, an empty value should be considered
      the empty string, not None (John Arbash Meinel, #47782)

    * ``bzr diff --diff-options`` can now handle binary files being changed.
      Also, the output is consistent when --diff-options is not supplied.
      (John Arbash Meinel, #54651, #52930)

    * Use the right suffixes for loading plugins (John Arbash Meinel, #51810)

    * Fix ``Branch.get_parent()`` to handle the case when the parent is not
      accessible (John Arbash Meinel, #52976)

  INTERNALS:

    * Combine the ignore rules into a single regex rather than looping over
      them to reduce the threshold where  N^2 behaviour occurs in operations
      like status. (Jan Hudec, Robert Collins).

    * Appending to ``bzrlib.DEFAULT_IGNORE`` is now deprecated. Instead, use
      one of the add functions in bzrlib.ignores. (John Arbash Meinel)

    * 'bzr push' should only push the ancestry of the current revision, not
      all of the history in the repository. This is especially important for
      shared repositories. (John Arbash Meinel)

    * ``bzrlib.delta.compare_trees`` now iterates in alphabetically sorted order,
      rather than randomly walking the inventories. (John Arbash Meinel)

    * Doctests are now run in temporary directories which are cleaned up when
      they finish, rather than using special ScratchDir/ScratchBranch objects.
      (Martin Pool)

    * Split ``check`` into separate methods on the branch and on the repository,
      so that it can be specialized in ways that are useful or efficient for
      different formats.  (Martin Pool, Robert Collins)

    * Deprecate ``Repository.all_revision_ids``; most methods don't really need
      the global revision graph but only that part leading up to a particular
      revision.  (Martin Pool, Robert Collins)

    * Add a BzrDirFormat ``control_formats`` list which allows for control formats
      that do not use '.bzr' to store their data - i.e. '.svn', '.hg' etc.
      (Robert Collins, Jelmer Vernooij).

    * ``bzrlib.diff.external_diff`` can be redirected to any file-like object.
      Uses subprocess instead of spawnvp.
      (James Henstridge, John Arbash Meinel, #4047, #48914)

    * New command line option '--profile-imports', which will install a custom
      importer to log time to import modules and regex compilation time to
      sys.stderr (John Arbash Meinel)

    * 'EmptyTree' is now deprecated, please use ``repository.revision_tree(None)``
      instead. (Robert Collins)

    * "RevisionTree" is now in bzrlib/revisiontree.py. (Robert Collins)

bzr 0.8.2  2006-05-17
---------------------

  BUG FIXES:

    * setup.py failed to install launchpad plugin.  (Martin Pool)

bzr 0.8.1  2006-05-16
---------------------

  BUG FIXES:

    * Fix failure to commit a merge in a checkout.  (Martin Pool,
      Robert Collins, Erik Bågfors, #43959)

    * Nicer messages from 'commit' in the case of renames, and correct
      messages when a merge has occured. (Robert Collins, Martin Pool)

    * Separate functionality from assert statements as they are skipped in
      optimized mode of python. Add the same check to pending merges.
      (Olaf Conradi, #44443)

  CHANGES:

    * Do not show the None revision in output of bzr ancestry. (Olaf Conradi)

    * Add info on standalone branches without a working tree.
      (Olaf Conradi, #44155)

    * Fix bug in knits when raising InvalidRevisionId. (Olaf Conradi, #44284)

  CHANGES:

    * Make editor invocation comply with Debian Policy. First check
      environment variables VISUAL and EDITOR, then try editor from
      alternatives system. If that all fails, fall back to the pre-defined
      list of editors. (Olaf Conradi, #42904)

  NEW FEATURES:

    * New 'register-branch' command registers a public branch into
      Launchpad.net, where it can be associated with bugs, etc.
      (Martin Pool, Bjorn Tillenius, Robert Collins)

  INTERNALS:

    * New public api in InventoryEntry - ``describe_change(old, new)`` which
      provides a human description of the changes between two old and
      new. (Robert Collins, Martin Pool)

  TESTING:

    * Fix test case for bzr info in upgrading a standalone branch to metadir,
      uses bzrlib api now. (Olaf Conradi)

bzr 0.8  2006-05-08
-------------------

  NOTES WHEN UPGRADING:

    Release 0.8 of bzr introduces a new format for history storage, called
    'knit', as an evolution of to the 'weave' format used in 0.7.  Local
    and remote operations are faster using knits than weaves.  Several
    operations including 'init', 'init-repo', and 'upgrade' take a
    --format option that controls this.  Branching from an existing branch
    will keep the same format.

    It is possible to merge, pull and push between branches of different
    formats but this is slower than moving data between homogenous
    branches.  It is therefore recommended (but not required) that you
    upgrade all branches for a project at the same time.  Information on
    formats is shown by 'bzr info'.

    bzr 0.8 now allows creation of 'repositories', which hold the history
    of files and revisions for several branches.  Previously bzr kept all
    the history for a branch within the .bzr directory at the root of the
    branch, and this is still the default.  To create a repository, use
    the new 'bzr init-repo' command.  Branches exist as directories under
    the repository and contain just a small amount of information
    indicating the current revision of the branch.

    bzr 0.8 also supports 'checkouts', which are similar to in cvs and
    subversion.  Checkouts are associated with a branch (optionally in a
    repository), which contains all the historical information.  The
    result is that a checkout can be deleted without losing any
    already-committed revisions.  A new 'update' command is also available.

    Repositories and checkouts are not supported with the 0.7 storage
    format.  To use them you must upgrad to either knits, or to the
    'metaweave' format, which uses weaves but changes the .bzr directory
    arrangement.


  IMPROVEMENTS:

    * Sftp paths can now be relative, or local, according to the lftp
      convention. Paths now take the form::

          sftp://user:pass@host:port/~/relative/path
          or
          sftp://user:pass@host:port/absolute/path

    * The FTP transport now tries to reconnect after a temporary
      failure. ftp put is made atomic. (Matthieu Moy)

    * The FTP transport now maintains a pool of connections, and
      reuses them to avoid multiple connections to the same host (like
      sftp did). (Daniel Silverstone)

    * The ``bzr_man.py`` file has been removed. To create the man page now,
      use ``./generate_docs.py man``. The new program can also create other files.
      Run ``python generate_docs.py --help`` for usage information.
      (Hans Ulrich Niedermann & James Blackwell).

    * Man Page now gives full help (James Blackwell).
      Help also updated to reflect user config now being stored in .bazaar
      (Hans Ulrich Niedermann)

    * It's now possible to set aliases in bazaar.conf (Erik Bågfors)

    * Pull now accepts a --revision argument (Erik Bågfors)

    * ``bzr re-sign`` now allows multiple revisions to be supplied on the command
      line. You can now use the following command to sign all of your old
      commits::

        find .bzr/revision-store// -name my@email-* \
          | sed 's/.*\/\/..\///' \
          | xargs bzr re-sign

    * Upgrade can now upgrade over the network. (Robert Collins)

    * Two new commands 'bzr checkout' and 'bzr update' allow for CVS/SVN-alike
      behaviour.  By default they will cache history in the checkout, but
      with --lightweight almost all data is kept in the master branch.
      (Robert Collins)

    * 'revert' unversions newly-versioned files, instead of deleting them.

    * 'merge' is more robust.  Conflict messages have changed.

    * 'merge' and 'revert' no longer clobber existing files that end in '~' or
      '.moved'.

    * Default log format can be set in configuration and plugins can register
      their own formatters. (Erik Bågfors)

    * New 'reconcile' command will check branch consistency and repair indexes
      that can become out of sync in pre 0.8 formats. (Robert Collins,
      Daniel Silverstone)

    * New 'bzr init --format' and 'bzr upgrade --format' option to control
      what storage format is created or produced.  (Robert Collins,
      Martin Pool)

    * Add parent location to 'bzr info', if there is one.  (Olaf Conradi)

    * New developer commands 'weave-list' and 'weave-join'.  (Martin Pool)

    * New 'init-repository' command, plus support for repositories in 'init'
      and 'branch' (Aaron Bentley, Erik Bågfors, Robert Collins)

    * Improve output of 'info' command. Show all relevant locations related to
      working tree, branch and repository. Use kibibytes for binary quantities.
      Fix off-by-one error in missing revisions of working tree.  Make 'info'
      work on branches, repositories and remote locations.  Show locations
      relative to the shared repository, if applicable.  Show locking status
      of locations.  (Olaf Conradi)

    * Diff and merge now safely handle binary files. (Aaron Bentley)

    * 'pull' and 'push' now normalise the revision history, so that any two
      branches with the same tip revision will have the same output from 'log'.
      (Robert Collins)

    * 'merge' accepts --remember option to store parent location, like 'push'
      and 'pull'. (Olaf Conradi)

    * bzr status and diff when files given as arguments do not exist
      in the relevant trees.  (Martin Pool, #3619)

    * Add '.hg' to the default ignore list.  (Martin Pool)

    * 'knit' is now the default disk format. This improves disk performance and
      utilization, increases incremental pull performance, robustness with SFTP
      and allows checkouts over SFTP to perform acceptably.
      The initial Knit code was contributed by Johan Rydberg based on a
      specification by Martin Pool.
      (Robert Collins, Aaron Bentley, Johan Rydberg, Martin Pool).

    * New tool to generate all-in-one html version of the manual.  (Alexander
      Belchenko)

    * Hitting CTRL-C while doing an SFTP push will no longer cause stale locks
      to be left in the SFTP repository. (Robert Collins, Martin Pool).

    * New option 'diff --prefix' to control how files are named in diff
      output, with shortcuts '-p0' and '-p1' corresponding to the options for
      GNU patch.  (Alexander Belchenko, Goffredo Baroncelli, Martin Pool)

    * Add --revision option to 'annotate' command.  (Olaf Conradi)

    * If bzr shows an unexpected revision-history after pulling (perhaps due
      to a reweave) it can now be corrected by 'bzr reconcile'.
      (Robert Collins)

  CHANGES:

    * Commit is now verbose by default, and shows changed filenames and the
      new revision number.  (Robert Collins, Martin Pool)

    * Unify 'mv', 'move', 'rename'.  (Matthew Fuller, #5379)

    * 'bzr -h' shows help.  (Martin Pool, Ian Bicking, #35940)

    * Make 'pull' and 'push' remember location on failure using --remember.
      (Olaf Conradi)

    * For compatibility, make old format for using weaves inside metadir
      available as 'metaweave' format.  Rename format 'metadir' to 'default'.
      Clean up help for option --format in commands 'init', 'init-repo' and
      'upgrade'.  (Olaf Conradi)

  INTERNALS:

    * The internal storage of history, and logical branch identity have now
      been split into Branch, and Repository. The common locking and file
      management routines are now in bzrlib.lockablefiles.
      (Aaron Bentley, Robert Collins, Martin Pool)

    * Transports can now raise DependencyNotPresent if they need a library
      which is not installed, and then another implementation will be
      tried.  (Martin Pool)

    * Remove obsolete (and no-op) `decode` parameter to `Transport.get`.
      (Martin Pool)

    * Using Tree Transform for merge, revert, tree-building

    * WorkingTree.create, Branch.create, ``WorkingTree.create_standalone``,
      Branch.initialize are now deprecated. Please see ``BzrDir.create_*`` for
      replacement API's. (Robert Collins)

    * New BzrDir class represents the .bzr control directory and manages
      formatting issues. (Robert Collins)

    * New repository.InterRepository class encapsulates Repository to
      Repository actions and allows for clean selection of optimised code
      paths. (Robert Collins)

    * ``bzrlib.fetch.fetch`` and ``bzrlib.fetch.greedy_fetch`` are now
      deprecated, please use ``branch.fetch`` or ``repository.fetch``
      depending on your needs. (Robert Collins)

    * deprecated methods now have a ``is_deprecated`` flag on them that can
      be checked, if you need to determine whether a given callable is
      deprecated at runtime. (Robert Collins)

    * Progress bars are now nested - see
      ``bzrlib.ui.ui_factory.nested_progress_bar``.
      (Robert Collins, Robey Pointer)

    * New API call ``get_format_description()`` for each type of format.
      (Olaf Conradi)

    * Changed ``branch.set_parent()`` to accept None to remove parent.
      (Olaf Conradi)

    * Deprecated BzrError AmbiguousBase.  (Olaf Conradi)

    * WorkingTree.branch is now a read only property.  (Robert Collins)

    * bzrlib.ui.text.TextUIFactory now accepts a ``bar_type`` parameter which
      can be None or a factory that will create a progress bar. This is
      useful for testing or for overriding the bzrlib.progress heuristic.
      (Robert Collins)

    * New API method ``get_physical_lock_status()`` to query locks present on a
      transport.  (Olaf Conradi)

    * Repository.reconcile now takes a thorough keyword parameter to allow
      requesting an indepth reconciliation, rather than just a data-loss
      check. (Robert Collins)

    * ``bzrlib.ui.ui_factory protocol`` now supports ``get_boolean`` to prompt
      the user for yes/no style input. (Robert Collins)

  TESTING:

    * SFTP tests now shortcut the SSH negotiation, reducing test overhead
      for testing SFTP protocol support. (Robey Pointer)

    * Branch formats are now tested once per implementation (see ``bzrlib.
      tests.branch_implementations``. This is analagous to the transport
      interface tests, and has been followed up with working tree,
      repository and BzrDir tests. (Robert Collins)

    * New test base class TestCaseWithTransport provides a transport aware
      test environment, useful for testing any transport-interface using
      code. The test suite option --transport controls the transport used
      by this class (when its not being used as part of implementation
      contract testing). (Robert Collins)

    * Close logging handler on disabling the test log. This will remove the
      handler from the internal list inside python's logging module,
      preventing shutdown from closing it twice.  (Olaf Conradi)

    * Move test case for uncommit to blackbox tests.  (Olaf Conradi)

    * ``run_bzr`` and ``run_bzr_captured`` now accept a 'stdin="foo"'
      parameter which will provide String("foo") to the command as its stdin.

bzr 0.7 2006-01-09
------------------

  CHANGES:

    * .bzrignore is excluded from exports, on the grounds that it's a bzr
      internal-use file and may not be wanted.  (Jamie Wilkinson)

    * The "bzr directories" command were removed in favor of the new
      --kind option to the "bzr inventory" command.  To list all
      versioned directories, now use "bzr inventory --kind directory".
      (Johan Rydberg)

    * Under Windows configuration directory is now ``%APPDATA%\bazaar\2.0``
      by default. (John Arbash Meinel)

    * The parent of Bzr configuration directory can be set by ``BZR_HOME``
      environment variable. Now the path for it is searched in ``BZR_HOME``,
      then in HOME. Under Windows the order is: ``BZR_HOME``, ``APPDATA``
      (usually points to ``C:\Documents and Settings\User Name\Application Data``),
      ``HOME``. (John Arbash Meinel)

    * Plugins with the same name in different directories in the bzr plugin
      path are no longer loaded: only the first successfully loaded one is
      used. (Robert Collins)

    * Use systems' external ssh command to open connections if possible.
      This gives better integration with user settings such as ProxyCommand.
      (James Henstridge)

    * Permissions on files underneath .bzr/ are inherited from the .bzr
      directory. So for a shared repository, simply doing 'chmod -R g+w .bzr/'
      will mean that future file will be created with group write permissions.

    * configure.in and config.guess are no longer in the builtin default
      ignore list.

    * '.sw[nop]' pattern ignored, to ignore vim swap files for nameless
      files.  (John Arbash Meinel, Martin Pool)

  IMPROVEMENTS:

    * "bzr INIT dir" now initializes the specified directory, and creates
      it if it does not exist.  (John Arbash Meinel)

    * New remerge command (Aaron Bentley)

    * Better zsh completion script.  (Steve Borho)

    * 'bzr diff' now returns 1 when there are changes in the working
      tree. (Robert Collins)

    * 'bzr push' now exists and can push changes to a remote location.
      This uses the transport infrastructure, and can store the remote
      location in the ~/.bazaar/branches.conf configuration file.
      (Robert Collins)

    * Test directories are only kept if the test fails and the user requests
      that they be kept.

    * Tweaks to short log printing

    * Added branch nicks, new nick command, printing them in log output.
      (Aaron Bentley)

    * If ``$BZR_PDB`` is set, pop into the debugger when an uncaught exception
      occurs.  (Martin Pool)

    * Accept 'bzr resolved' (an alias for 'bzr resolve'), as this is
      the same as Subversion.  (Martin Pool)

    * New ftp transport support (on ftplib), for ftp:// and aftp://
      URLs.  (Daniel Silverstone)

    * Commit editor temporary files now start with ``bzr_log.``, to allow
      text editors to match the file name and set up appropriate modes or
      settings.  (Magnus Therning)

    * Improved performance when integrating changes from a remote weave.
      (Goffredo Baroncelli)

    * Sftp will attempt to cache the connection, so it is more likely that
      a connection will be reused, rather than requiring multiple password
      requests.

    * bzr revno now takes an optional argument indicating the branch whose
      revno should be printed.  (Michael Ellerman)

    * bzr cat defaults to printing the last version of the file.
      (Matthieu Moy, #3632)

    * New global option 'bzr --lsprof COMMAND' runs bzr under the lsprof
      profiler.  (Denys Duchier)

    * Faster commits by reading only the headers of affected weave files.
      (Denys Duchier)

    * 'bzr add' now takes a --dry-run parameter which shows you what would be
      added, but doesn't actually add anything. (Michael Ellerman)

    * 'bzr add' now lists how many files were ignored per glob.  add --verbose
      lists the specific files.  (Aaron Bentley)

    * 'bzr missing' now supports displaying changes in diverged trees and can
      be limited to show what either end of the comparison is missing.
      (Aaron Bently, with a little prompting from Daniel Silverstone)

  BUG FIXES:

    * SFTP can walk up to the root path without index errors. (Robert Collins)

    * Fix bugs in running bzr with 'python -O'.  (Martin Pool)

    * Error when run with -OO

    * Fix bug in reporting http errors that don't have an http error code.
      (Martin Pool)

    * Handle more cases of pipe errors in display commands

    * Change status to 3 for all errors

    * Files that are added and unlinked before committing are completely
      ignored by diff and status

    * Stores with some compressed texts and some uncompressed texts are now
      able to be used. (John A Meinel)

    * Fix for bzr pull failing sometimes under windows

    * Fix for sftp transport under windows when using interactive auth

    * Show files which are both renamed and modified as such in 'bzr
      status' output.  (Daniel Silverstone, #4503)

    * Make annotate cope better with revisions committed without a valid
      email address.  (Marien Zwart)

    * Fix representation of tab characters in commit messages.
      (Harald Meland)

    * List of plugin directories in ``BZR_PLUGIN_PATH`` environment variable is
      now parsed properly under Windows. (Alexander Belchenko)

    * Show number of revisions pushed/pulled/merged. (Robey Pointer)

    * Keep a cached copy of the basis inventory to speed up operations
      that need to refer to it.  (Johan Rydberg, Martin Pool)

    * Fix bugs in bzr status display of non-ascii characters.
      (Martin Pool)

    * Remove Makefile.in from default ignore list.
      (Tollef Fog Heen, Martin Pool, #6413)

    * Fix failure in 'bzr added'.  (Nathan McCallum, Martin Pool)

  TESTING:

    * Fix selftest asking for passwords when there are no SFTP keys.
      (Robey Pointer, Jelmer Vernooij)

    * Fix selftest run with 'python -O'.  (Martin Pool)

    * Fix HTTP tests under Windows. (John Arbash Meinel)

    * Make tests work even if HOME is not set (Aaron Bentley)

    * Updated ``build_tree`` to use fixed line-endings for tests which read
      the file cotents and compare. Make some tests use this to pass under
      Windows. (John Arbash Meinel)

    * Skip stat and symlink tests under Windows. (Alexander Belchenko)

    * Delay in selftest/testhashcash is now issued under win32 and Cygwin.
      (John Arbash Meinel)

    * Use terminal width to align verbose test output.  (Martin Pool)

    * Blackbox tests are maintained within the bzrlib.tests.blackbox directory.
      If adding a new test script please add that to
      ``bzrlib.tests.blackbox.__init__``. (Robert Collins)

    * Much better error message if one of the test suites can't be
      imported.  (Martin Pool)

    * Make check now runs the test suite twice - once with the default locale,
      and once with all locales forced to C, to expose bugs. This is not
      trivially done within python, so for now its only triggered by running
      Make check. Integrators and packagers who wish to check for full
      platform support should run 'make check' to test the source.
      (Robert Collins)

    * Tests can now run TestSkipped if they can't execute for any reason.
      (Martin Pool) (NB: TestSkipped should only be raised for correctable
      reasons - see the wiki spec ImprovingBzrTestSuite).

    * Test sftp with relative, absolute-in-homedir and absolute-not-in-homedir
      paths for the transport tests. Introduce blackbox remote sftp tests that
      test the same permutations. (Robert Collins, Robey Pointer)

    * Transport implementation tests are now independent of the local file
      system, which allows tests for esoteric transports, and for features
      not available in the local file system. They also repeat for variations
      on the URL scheme that can introduce issues in the transport code,
      see bzrlib.transport.TransportTestProviderAdapter() for this.
      (Robert Collins).

    * ``TestCase.build_tree`` uses the transport interface to build trees,
      pass in a transport parameter to give it an existing connection.
      (Robert Collins).

  INTERNALS:

    * WorkingTree.pull has been split across Branch and WorkingTree,
      to allow Branch only pulls. (Robert Collins)

    * ``commands.display_command`` now returns the result of the decorated
      function. (Robert Collins)

    * LocationConfig now has a ``set_user_option(key, value)`` call to save
      a setting in its matching location section (a new one is created
      if needed). (Robert Collins)

    * Branch has two new methods, ``get_push_location`` and
      ``set_push_location`` to respectively, get and set the push location.
      (Robert Collins)

    * ``commands.register_command`` now takes an optional flag to signal that
      the registrant is planning to decorate an existing command. When
      given multiple plugins registering a command is not an error, and
      the original command class (whether built in or a plugin based one) is
      returned to the caller. There is a new error 'MustUseDecorated' for
      signalling when a wrapping command should switch to the original
      version. (Robert Collins)

    * Some option parsing errors will raise 'BzrOptionError', allowing
      granular detection for decorating commands. (Robert Collins).

    * ``Branch.read_working_inventory`` has moved to
      ``WorkingTree.read_working_inventory``. This necessitated changes to
      ``Branch.get_root_id``, and a move of ``Branch.set_inventory`` to
      WorkingTree as well. To make it clear that a WorkingTree cannot always
      be obtained ``Branch.working_tree()`` will raise
      ``errors.NoWorkingTree`` if one cannot be obtained. (Robert Collins)

    * All pending merges operations from Branch are now on WorkingTree.
      (Robert Collins)

    * The follow operations from Branch have moved to WorkingTree::

          add()
          commit()
          move()
          rename_one()
          unknowns()

      (Robert Collins)

    * ``bzrlib.add.smart_add_branch`` is now ``smart_add_tree``. (Robert Collins)

    * New "rio" serialization format, similar to rfc-822. (Martin Pool)

    * Rename selftests to ``bzrlib.tests.test_foo``.  (John A Meinel, Martin
      Pool)

    * ``bzrlib.plugin.all_plugins`` has been changed from an attribute to a
      query method. (Robert Collins)

    * New options to read only the table-of-contents of a weave.
      (Denys Duchier)

    * Raise NoSuchFile when someone tries to add a non-existant file.
      (Michael Ellerman)

    * Simplify handling of DivergedBranches in ``cmd_pull()``.
      (Michael Ellerman)

    * Branch.controlfile* logic has moved to lockablefiles.LockableFiles, which
      is exposed as ``Branch().control_files``. Also this has been altered with the
      controlfile pre/suffix replaced by simple method names like 'get' and
      'put'. (Aaron Bentley, Robert Collins).

    * Deprecated functions and methods can now be marked as such using the
      ``bzrlib.symbol_versioning`` module. Marked method have their docstring
      updated and will issue a DeprecationWarning using the warnings module
      when they are used. (Robert Collins)

    * ``bzrlib.osutils.safe_unicode`` now exists to provide parameter coercion
      for functions that need unicode strings. (Robert Collins)

bzr 0.6 2005-10-28
------------------

  IMPROVEMENTS:

    * pull now takes --verbose to show you what revisions are added or removed
      (John A Meinel)

    * merge now takes a --show-base option to include the base text in
      conflicts.
      (Aaron Bentley)

    * The config files are now read using ConfigObj, so '=' should be used as
      a separator, not ':'.
      (Aaron Bentley)

    * New 'bzr commit --strict' option refuses to commit if there are
      any unknown files in the tree.  To commit, make sure all files are
      either ignored, added, or deleted.  (Michael Ellerman)

    * The config directory is now ~/.bazaar, and there is a single file
      ~/.bazaar/bazaar.conf storing email, editor and other preferences.
      (Robert Collins)

    * 'bzr add' no longer takes a --verbose option, and a --quiet option
      has been added that suppresses all output.

    * Improved zsh completion support in contrib/zsh, from Clint
      Adams.

    * Builtin 'bzr annotate' command, by Martin Pool with improvements from
      Goffredo Baroncelli.

    * 'bzr check' now accepts -v for verbose reporting, and checks for
      ghosts in the branch. (Robert Collins)

    * New command 're-sign' which will regenerate the gpg signature for
      a revision. (Robert Collins)

    * If you set ``check_signatures=require`` for a path in
      ``~/.bazaar/branches.conf`` then bzr will invoke your
      ``gpg_signing_command`` (defaults to gpg) and record a digital signature
      of your commit. (Robert Collins)

    * New sftp transport, based on Paramiko.  (Robey Pointer)

    * 'bzr pull' now accepts '--clobber' which will discard local changes
      and make this branch identical to the source branch. (Robert Collins)

    * Just give a quieter warning if a plugin can't be loaded, and
      put the details in .bzr.log.  (Martin Pool)

    * 'bzr branch' will now set the branch-name to the last component of the
      output directory, if one was supplied.

    * If the option ``post_commit`` is set to one (or more) python function
      names (must be in the bzrlib namespace), then they will be invoked
      after the commit has completed, with the branch and ``revision_id`` as
      parameters. (Robert Collins)

    * Merge now has a retcode of 1 when conflicts occur. (Robert Collins)

    * --merge-type weave is now supported for file contents.  Tree-shape
      changes are still three-way based.  (Martin Pool, Aaron Bentley)

    * 'bzr check' allows the first revision on revision-history to have
      parents - something that is expected for cheap checkouts, and occurs
      when conversions from baz do not have all history.  (Robert Collins).

   * 'bzr merge' can now graft unrelated trees together, if your specify
     0 as a base. (Aaron Bentley)

   * 'bzr commit branch' and 'bzr commit branch/file1 branch/file2' now work
     (Aaron Bentley)

    * Add '.sconsign*' to default ignore list.  (Alexander Belchenko)

   * 'bzr merge --reprocess' minimizes conflicts

  TESTING:

    * The 'bzr selftest --pattern' option for has been removed, now
      test specifiers on the command line can be simple strings, or
      regexps, or both. (Robert Collins)

    * Passing -v to selftest will now show the time each test took to
      complete, which will aid in analysing performance regressions and
      related questions. (Robert Collins)

    * 'bzr selftest' runs all tests, even if one fails, unless '--one'
      is given. (Martin Pool)

    * There is a new method for TestCaseInTempDir, assertFileEqual, which
      will check that a given content is equal to the content of the named
      file. (Robert Collins)

    * Fix test suite's habit of leaving many temporary log files in $TMPDIR.
      (Martin Pool)

  INTERNALS:

    * New 'testament' command and concept for making gpg-signatures
      of revisions that are not tied to a particular internal
      representation.  (Martin Pool).

    * Per-revision properties ('revprops') as key-value associated
      strings on each revision created when the revision is committed.
      Intended mainly for the use of external tools.  (Martin Pool).

    * Config options have moved from bzrlib.osutils to bzrlib.config.
      (Robert Collins)

    * Improved command line option definitions allowing explanations
      for individual options, among other things.  Contributed by
      Magnus Therning.

    * Config options have moved from bzrlib.osutils to bzrlib.config.
      Configuration is now done via the config.Config interface:
      Depending on whether you have a Branch, a Location or no information
      available, construct a ``*Config``, and use its ``signature_checking``,
      ``username`` and ``user_email`` methods. (Robert Collins)

    * Plugins are now loaded under bzrlib.plugins, not bzrlib.plugin, and
      they are made available for other plugins to use. You should not
      import other plugins during the ``__init__`` of your plugin though, as
      no ordering is guaranteed, and the plugins directory is not on the
      python path. (Robert Collins)

    * Branch.relpath has been moved to WorkingTree.relpath. WorkingTree no
      no longer takes an inventory, rather it takes an option branch
      parameter, and if None is given will open the branch at basedir
      implicitly. (Robert Collins)

    * Cleaner exception structure and error reporting.  Suggested by
      Scott James Remnant.  (Martin Pool)

    * Branch.remove has been moved to WorkingTree, which has also gained
      ``lock_read``, ``lock_write`` and ``unlock`` methods for convenience.
      (Robert Collins)

    * Two decorators, ``needs_read_lock`` and ``needs_write_lock`` have been
      added to the branch module. Use these to cause a function to run in a
      read or write lock respectively. (Robert Collins)

    * ``Branch.open_containing`` now returns a tuple (Branch, relative-path),
      which allows direct access to the common case of 'get me this file
      from its branch'. (Robert Collins)

    * Transports can register using ``register_lazy_transport``, and they
      will be loaded when first used.  (Martin Pool)

    * 'pull' has been factored out of the command as ``WorkingTree.pull()``.
      A new option to WorkingTree.pull has been added, clobber, which will
      ignore diverged history and pull anyway.
      (Robert Collins)

    * config.Config has a ``get_user_option`` call that accepts an option name.
      This will be looked up in branches.conf and bazaar.conf as normal.
      It is intended that this be used by plugins to support options -
      options of built in programs should have specific methods on the config.
      (Robert Collins)

    * ``merge.merge_inner`` now has tempdir as an optional parameter.
      (Robert Collins)

    * Tree.kind is not recorded at the top level of the hierarchy, as it was
      missing on EmptyTree, leading to a bug with merge on EmptyTrees.
      (Robert Collins)

    * ``WorkingTree.__del__`` has been removed, it was non deterministic and not
      doing what it was intended to. See ``WorkingTree.__init__`` for a comment
      about future directions. (Robert Collins/Martin Pool)

    * bzrlib.transport.http has been modified so that only 404 urllib errors
      are returned as NoSuchFile. Other exceptions will propogate as normal.
      This allows debuging of actual errors. (Robert Collins)

    * bzrlib.transport.Transport now accepts *ONLY* url escaped relative paths
      to apis like 'put', 'get' and 'has'. This is to provide consistent
      behaviour - it operates on url's only. (Robert Collins)

    * Transports can register using ``register_lazy_transport``, and they
      will be loaded when first used.  (Martin Pool)

    * ``merge_flex`` no longer calls ``conflict_handler.finalize()``, instead that
      is called by ``merge_inner``. This is so that the conflict count can be
      retrieved (and potentially manipulated) before returning to the caller
      of ``merge_inner``. Likewise 'merge' now returns the conflict count to the
      caller. (Robert Collins)

    * ``revision.revision_graph`` can handle having only partial history for
      a revision - that is no revisions in the graph with no parents.
      (Robert Collins).

    * New ``builtins.branch_files`` uses the standard ``file_list`` rules to
      produce a branch and a list of paths, relative to that branch
      (Aaron Bentley)

    * New TestCase.addCleanup facility.

    * New ``bzrlib.version_info`` tuple (similar to ``sys.version_info``),
      which can be used by programs importing bzrlib.

  BUG FIXES:

    * Better handling of branches in directories with non-ascii names.
      (Joel Rosdahl, Panagiotis Papadakos)

    * Upgrades of trees with no commits will not fail due to accessing
      [-1] in the revision-history. (Andres Salomon)


bzr 0.1.1 2005-10-12
--------------------

  BUG FIXES:

    * Fix problem in pulling over http from machines that do not
      allow directories to be listed.

    * Avoid harmless warning about invalid hash cache after
      upgrading branch format.

  PERFORMANCE:

    * Avoid some unnecessary http operations in branch and pull.


bzr 0.1 2005-10-11
------------------

  NOTES:

    * 'bzr branch' over http initially gives a very high estimate
      of completion time but it should fall as the first few
      revisions are pulled in.  branch is still slow on
      high-latency connections.

  BUG FIXES:

    * bzr-man.py has been updated to work again. Contributed by
      Rob Weir.

    * Locking is now done with fcntl.lockf which works with NFS
      file systems. Contributed by Harald Meland.

    * When a merge encounters a file that has been deleted on
      one side and modified on the other, the old contents are
      written out to foo.BASE and foo.SIDE, where SIDE is this
      or OTHER. Contributed by Aaron Bentley.

    * Export was choosing incorrect file paths for the content of
      the tarball, this has been fixed by Aaron Bentley.

    * Commit will no longer commit without a log message, an
      error is returned instead. Contributed by Jelmer Vernooij.

    * If you commit a specific file in a sub directory, any of its
      parent directories that are added but not listed will be
      automatically included. Suggested by Michael Ellerman.

    * bzr commit and upgrade did not correctly record new revisions
      for files with only a change to their executable status.
      bzr will correct this when it encounters it. Fixed by
      Robert Collins

    * HTTP tests now force off the use of ``http_proxy`` for the duration.
      Contributed by Gustavo Niemeyer.

    * Fix problems in merging weave-based branches that have
      different partial views of history.

    * Symlink support: working with symlinks when not in the root of a
      bzr tree was broken, patch from Scott James Remnant.

  IMPROVEMENTS:

    * 'branch' now accepts a --basis parameter which will take advantage
      of local history when making a new branch. This allows faster
      branching of remote branches. Contributed by Aaron Bentley.

    * New tree format based on weave files, called version 5.
      Existing branches can be upgraded to this format using
      'bzr upgrade'.

    * Symlinks are now versionable. Initial patch by
      Erik Toubro Nielsen, updated to head by Robert Collins.

    * Executable bits are tracked on files. Patch from Gustavo
      Niemeyer.

    * 'bzr status' now shows unknown files inside a selected directory.
      Patch from Heikki Paajanen.

    * Merge conflicts are recorded in .bzr. Two new commands 'conflicts'
      and 'resolve' have needed added, which list and remove those
      merge conflicts respectively. A conflicted tree cannot be committed
      in. Contributed by Aaron Bentley.

    * 'rm' is now an alias for 'remove'.

    * Stores now split out their content in a single byte prefixed hash,
      dropping the density of files per directory by 256. Contributed by
      Gustavo Niemeyer.

    * 'bzr diff -r branch:URL' will now perform a diff between two branches.
      Contributed by Robert Collins.

    * 'bzr log' with the default formatter will show merged revisions,
      indented to the right. Initial implementation contributed by Gustavo
      Niemeyer, made incremental by Robert Collins.


  INTERNALS:

    * Test case failures have the exception printed after the log
      for your viewing pleasure.

    * InventoryEntry is now an abstract base class, use one of the
      concrete InventoryDirectory etc classes instead.

    * Branch raises an UnsupportedFormatError when it detects a
      bzr branch it cannot understand. This allows for precise
      handling of such circumstances.

    * Remove RevisionReference class; ``Revision.parent_ids`` is now simply a
      list of their ids and ``parent_sha1s`` is a list of their corresponding
      sha1s (for old branches only at the moment.)

    * New method-object style interface for Commit() and Fetch().

    * Renamed ``Branch.last_patch()`` to ``Branch.last_revision()``, since
      we call them revisions not patches.

    * Move ``copy_branch`` to ``bzrlib.clone.copy_branch``.  The destination
      directory is created if it doesn't exist.

    * Inventories now identify the files which were present by
      giving the revision *of that file*.

    * Inventory and Revision XML contains a version identifier.
      This must be consistent with the overall branch version
      but allows for more flexibility in future upgrades.

  TESTING:

    * Removed testsweet module so that tests can be run after
      bzr installed by 'bzr selftest'.

    * 'bzr selftest' command-line arguments can now be partial ids
      of tests to run, e.g. ``bzr selftest test_weave``


bzr 0.0.9 2005-09-23
--------------------

  BUG FIXES:

    * Fixed "branch -r" option.

    * Fix remote access to branches containing non-compressed history.
      (Robert Collins).

    * Better reliability of http server tests.  (John Arbash-Meinel)

    * Merge graph maximum distance calculation fix.  (Aaron Bentley)

    * Various minor bug in windows support have been fixed, largely in the
      test suite. Contributed by Alexander Belchenko.

  IMPROVEMENTS:

    * Status now accepts a -r argument to give status between chosen
      revisions. Contributed by Heikki Paajanen.

    * Revision arguments no longer use +/-/= to control ranges, instead
      there is a 'before' namespace, which limits the successive namespace.
      For example '$ bzr log -r date:yesterday..before:date:today' will
      select everything from yesterday and before today. Contributed by
      Robey Pointer

    * There is now a bzr.bat file created by distutils when building on
      Windows. Contributed by Alexander Belchenko.

  INTERNALS:

    * Removed uuid() as it was unused.

    * Improved 'fetch' code for pulling revisions from one branch into
      another (used by pull, merged, etc.)


bzr 0.0.8 2005-09-20
--------------------

  IMPROVEMENTS:

    * Adding a file whose parent directory is not versioned will
      implicitly add the parent, and so on up to the root. This means
      you should never need to explictly add a directory, they'll just
      get added when you add a file in the directory.  Contributed by
      Michael Ellerman.

    * Ignore ``.DS_Store`` (contains Mac metadata) by default.
      (Nir Soffer)

    * If you set ``BZR_EDITOR`` in the environment, it is checked in
      preference to EDITOR and the config file for the interactive commit
      editing program. Related to this is a bugfix where a missing program
      set in EDITOR would cause editing to fail, now the fallback program
      for the operating system is still tried.

    * Files that are not directories/symlinks/regular files will no longer
      cause bzr to fail, it will just ignore them by default. You cannot add
      them to the tree though - they are not versionable.


  INTERNALS:

    * Refactor xml packing/unpacking.

  BUG FIXES:

    * Fixed 'bzr mv' by Ollie Rutherfurd.

    * Fixed strange error when trying to access a nonexistent http
      branch.

    * Make sure that the hashcache gets written out if it can't be
      read.


  PORTABILITY:

    * Various Windows fixes from Ollie Rutherfurd.

    * Quieten warnings about locking; patch from Matt Lavin.


bzr-0.0.7 2005-09-02
--------------------

  NEW FEATURES:

    * ``bzr shell-complete`` command contributed by Clint Adams to
      help with intelligent shell completion.

    * New expert command ``bzr find-merge-base`` for debugging merges.


  ENHANCEMENTS:

    * Much better merge support.

    * merge3 conflicts are now reported with markers like '<<<<<<<'
      (seven characters) which is the same as CVS and pleases things
      like emacs smerge.


  BUG FIXES:

    * ``bzr upgrade`` no longer fails when trying to fix trees that
      mention revisions that are not present.

    * Fixed bugs in listing plugins from ``bzr plugins``.

    * Fix case of $EDITOR containing options for the editor.

    * Fix log -r refusing to show the last revision.
      (Patch from Goffredo Baroncelli.)


  CHANGES:

    * ``bzr log --show-ids`` shows the revision ids of all parents.

    * Externally provided commands on your $BZRPATH no longer need
      to recognize --bzr-usage to work properly, and can just handle
      --help themselves.


  LIBRARY:

    * Changed trace messages to go through the standard logging
      framework, so that they can more easily be redirected by
      libraries.



bzr-0.0.6 2005-08-18
--------------------

  NEW FEATURES:

    * Python plugins, automatically loaded from the directories on
      ``BZR_PLUGIN_PATH`` or ``~/.bzr.conf/plugins`` by default.

    * New 'bzr mkdir' command.

    * Commit mesage is fetched from an editor if not given on the
      command line; patch from Torsten Marek.

    * ``bzr log -m FOO`` displays commits whose message matches regexp
      FOO.

    * ``bzr add`` with no arguments adds everything under the current directory.

    * ``bzr mv`` does move or rename depending on its arguments, like
      the Unix command.

    * ``bzr missing`` command shows a summary of the differences
      between two trees.  (Merged from John Arbash-Meinel.)

    * An email address for commits to a particular tree can be
      specified by putting it into .bzr/email within a branch.  (Based
      on a patch from Heikki Paajanen.)


  ENHANCEMENTS:

    * Faster working tree operations.


  CHANGES:

    * 3rd-party modules shipped with bzr are copied within the bzrlib
      python package, so that they can be installed by the setup
      script without clashing with anything already existing on the
      system.  (Contributed by Gustavo Niemeyer.)

    * Moved plugins directory to bzrlib/, so that there's a standard
      plugin directory which is not only installed with bzr itself but
      is also available when using bzr from the development tree.
      ``BZR_PLUGIN_PATH`` and ``DEFAULT_PLUGIN_PATH`` are then added to the
      standard plugins directory.

    * When exporting to a tarball with ``bzr export --format tgz``, put
      everything under a top directory rather than dumping it into the
      current directory.   This can be overridden with the ``--root``
      option.  Patch from William Dodé and John Meinel.

    * New ``bzr upgrade`` command to upgrade the format of a branch,
      replacing ``bzr check --update``.

    * Files within store directories are no longer marked readonly on
      disk.

    * Changed ``bzr log`` output to a more compact form suggested by
      John A Meinel.  Old format is available with the ``--long`` or
      ``-l`` option, patched by William Dodé.

    * By default the commit command refuses to record a revision with
      no changes unless the ``--unchanged`` option is given.

    * The ``--no-plugins``, ``--profile`` and ``--builtin`` command
      line options must come before the command name because they
      affect what commands are available; all other options must come
      after the command name because their interpretation depends on
      it.

    * ``branch`` and ``clone`` added as aliases for ``branch``.

    * Default log format is back to the long format; the compact one
      is available with ``--short``.


  BUG FIXES:

    * Fix bugs in committing only selected files or within a subdirectory.


bzr-0.0.5  2005-06-15
---------------------

  CHANGES:

    * ``bzr`` with no command now shows help rather than giving an
      error.  Suggested by Michael Ellerman.

    * ``bzr status`` output format changed, because svn-style output
      doesn't really match the model of bzr.  Now files are grouped by
      status and can be shown with their IDs.  ``bzr status --all``
      shows all versioned files and unknown files but not ignored files.

    * ``bzr log`` runs from most-recent to least-recent, the reverse
      of the previous order.  The previous behaviour can be obtained
      with the ``--forward`` option.

    * ``bzr inventory`` by default shows only filenames, and also ids
      if ``--show-ids`` is given, in which case the id is the second
      field.


  ENHANCEMENTS:

    * New 'bzr whoami --email' option shows only the email component
      of the user identification, from Jo Vermeulen.

    * New ``bzr ignore PATTERN`` command.

    * Nicer error message for broken pipe, interrupt and similar
      conditions that don't indicate an internal error.

    * Add ``.*.sw[nop] .git .*.tmp *,v`` to default ignore patterns.

    * Per-branch locks keyed on ``.bzr/branch-lock``, available in
      either read or write mode.

    * New option ``bzr log --show-ids`` shows revision and file ids.

    * New usage ``bzr log FILENAME`` shows only revisions that
      affected that file.

    * Changed format for describing changes in ``bzr log -v``.

    * New option ``bzr commit --file`` to take a message from a file,
      suggested by LarstiQ.

    * New syntax ``bzr status [FILE...]`` contributed by Bartosz
      Oler.  File may be in a branch other than the working directory.

    * ``bzr log`` and ``bzr root`` can be given an http URL instead of
      a filename.

    * Commands can now be defined by external programs or scripts
      in a directory on $BZRPATH.

    * New "stat cache" avoids reading the contents of files if they
      haven't changed since the previous time.

    * If the Python interpreter is too old, try to find a better one
      or give an error.  Based on a patch from Fredrik Lundh.

    * New optional parameter ``bzr info [BRANCH]``.

    * New form ``bzr commit SELECTED`` to commit only selected files.

    * New form ``bzr log -r FROM:TO`` shows changes in selected
      range; contributed by John A Meinel.

    * New option ``bzr diff --diff-options 'OPTS'`` allows passing
      options through to an external GNU diff.

    * New option ``bzr add --no-recurse`` to add a directory but not
      their contents.

    * ``bzr --version`` now shows more information if bzr is being run
      from a branch.


  BUG FIXES:

    * Fixed diff format so that added and removed files will be
      handled properly by patch.  Fix from Lalo Martins.

    * Various fixes for files whose names contain spaces or other
      metacharacters.


  TESTING:

    * Converted black-box test suites from Bourne shell into Python;
      now run using ``./testbzr``.  Various structural improvements to
      the tests.

    * testbzr by default runs the version of bzr found in the same
      directory as the tests, or the one given as the first parameter.

    * testbzr also runs the internal tests, so the only command
      required to check is just ``./testbzr``.

    * testbzr requires python2.4, but can be used to test bzr running
      under a different version.

    * Tests added for many other changes in this release.


  INTERNAL:

    * Included ElementTree library upgraded to 1.2.6 by Fredrik Lundh.

    * Refactor command functions into Command objects based on HCT by
      Scott James Remnant.

    * Better help messages for many commands.

    * Expose ``bzrlib.open_tracefile()`` to start the tracefile; until
      this is called trace messages are just discarded.

    * New internal function ``find_touching_revisions()`` and hidden
      command touching-revisions trace the changes to a given file.

    * Simpler and faster ``compare_inventories()`` function.

    * ``bzrlib.open_tracefile()`` takes a tracefilename parameter.

    * New AtomicFile class.

    * New developer commands ``added``, ``modified``.


  PORTABILITY:

    * Cope on Windows on python2.3 by using the weaker random seed.
      2.4 is now only recommended.


bzr-0.0.4  2005-04-22
---------------------

  ENHANCEMENTS:

    * 'bzr diff' optionally takes a list of files to diff.  Still a bit
      basic.  Patch from QuantumG.

    * More default ignore patterns.

    * New 'bzr log --verbose' shows a list of files changed in the
      changeset.  Patch from Sebastian Cote.

    * Roll over ~/.bzr.log if it gets too large.

    * Command abbreviations 'ci', 'st', 'stat', '?' based on a patch
      by Jason Diamon.

    * New 'bzr help commands' based on a patch from Denys Duchier.


  CHANGES:

    * User email is determined by looking at $BZREMAIL or ~/.bzr.email
      or $EMAIL.  All are decoded by the locale preferred encoding.
      If none of these are present user@hostname is used.  The host's
      fully-qualified name is not used because that tends to fail when
      there are DNS problems.

    * New 'bzr whoami' command instead of username user-email.


  BUG FIXES:

    * Make commit safe for hardlinked bzr trees.

    * Some Unicode/locale fixes.

    * Partial workaround for ``difflib.unified_diff`` not handling
      trailing newlines properly.


  INTERNAL:

    * Allow docstrings for help to be in PEP0257 format.  Patch from
      Matt Brubeck.

    * More tests in test.sh.

    * Write profile data to a temporary file not into working
      directory and delete it when done.

    * Smaller .bzr.log with process ids.


  PORTABILITY:

    * Fix opening of ~/.bzr.log on Windows.  Patch from Andrew
      Bennetts.

    * Some improvements in handling paths on Windows, based on a patch
      from QuantumG.


bzr-0.0.3  2005-04-06
---------------------

  ENHANCEMENTS:

    * New "directories" internal command lists versioned directories
      in the tree.

    * Can now say "bzr commit --help".

    * New "rename" command to rename one file to a different name
      and/or directory.

    * New "move" command to move one or more files into a different
      directory.

    * New "renames" command lists files renamed since base revision.

    * New cat command contributed by janmar.

  CHANGES:

    * .bzr.log is placed in $HOME (not pwd) and is always written in
      UTF-8.  (Probably not a completely good long-term solution, but
      will do for now.)

  PORTABILITY:

    * Workaround for difflib bug in Python 2.3 that causes an
      exception when comparing empty files.  Reported by Erik Toubro
      Nielsen.

  INTERNAL:

    * Refactored inventory storage to insert a root entry at the top.

  TESTING:

    * Start of shell-based black-box testing in test.sh.


bzr-0.0.2.1
-----------

  PORTABILITY:

    * Win32 fixes from Steve Brown.


bzr-0.0.2  "black cube"  2005-03-31
-----------------------------------

  ENHANCEMENTS:

    * Default ignore list extended (see bzrlib/__init__.py).

    * Patterns in .bzrignore are now added to the default ignore list,
      rather than replacing it.

    * Ignore list isn't reread for every file.

    * More help topics.

    * Reinstate the 'bzr check' command to check invariants of the
      branch.

    * New 'ignored' command lists which files are ignored and why;
      'deleted' lists files deleted in the current working tree.

    * Performance improvements.

    * New global --profile option.

    * Ignore patterns like './config.h' now correctly match files in
      the root directory only.


bzr-0.0.1  2005-03-26
---------------------

  ENHANCEMENTS:

    * More information from info command.

    * Can now say "bzr help COMMAND" for more detailed help.

    * Less file flushing and faster performance when writing logs and
      committing to stores.

    * More useful verbose output from some commands.

  BUG FIXES:

    * Fix inverted display of 'R' and 'M' during 'commit -v'.

  PORTABILITY:

    * Include a subset of ElementTree-1.2.20040618 to make
      installation easier.

    * Fix time.localtime call to work with Python 2.3 (the minimum
      supported).


bzr-0.0.0.69  2005-03-22
------------------------

  ENHANCEMENTS:

    * First public release.

    * Storage of local versions: init, add, remove, rm, info, log,
      diff, status, etc.

..
   vim: tw=74 ft=rst ff=unix<|MERGE_RESOLUTION|>--- conflicted
+++ resolved
@@ -87,18 +87,16 @@
 
   BUG FIXES:
 
-<<<<<<< HEAD
     * Bazaar now gives a better message including the filename if it's
       unable to read a file in the working directory, for example because
       of a permission error.  (Martin Pool, #338653)
 
     * ``bzr send`` help is more specific about how to apply merge
       directives.  (Neil Martinsen-Burrell, #253470)
-=======
+
     * ``bzr ignore`` gives a more informative message when existing
       version controlled files match the ignore pattern. (Neil
       Martinsen-Burrell, #248895)
->>>>>>> 941495ee
 
     * ``bzr missing`` now uses ``Repository.get_revision_delta()`` rather
       than fetching trees and determining a delta itself. (Jelmer
