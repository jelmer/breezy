UNRELEASED CHANGES

  INTERNALS:

    * New 'manifest' command and concept for making gpg-signatures 
      of revisions that are not tied to a particular internal
      representation.

  IMPROVEMENTS:

    * The config directory is now ~/.bazaar, and there is a single file 
      ~/.bazaar/bazaar.conf storing email, editor and other preferences.
      (Robert Collins)

    * 'bzr add' no longer takes a --verbose option, and a --quiet option
      has been added that suppresses all output.
<<<<<<< HEAD
 
    * 'bzr check' now accepts -v for verbose reporting, and checks for
      ghosts in the branch.


=======
    
>>>>>>> d3dd1e81
  INTERNALS:

    * Config options have moved from bzrlib.osutils to bzrlib.config.
      (Robert Collins)

  TESTING:

    * The --pattern option has been removed, now test specifiers on the
      command line can be simple strings, or regexps, or both.

    * Passing -v to selftest will now show the time each test took to 
      complete, which will aid in analysing performance regressions and
      related questions.


bzr 0.1.1 2005-10-12

  BUG FIXES:

    * Fix problem in pulling over http from machines that do not 
      allow directories to be listed.

    * Avoid harmless warning about invalid hash cache after 
      upgrading branch format.

  PERFORMANCE: 
  
    * Avoid some unnecessary http operations in branch and pull.


bzr 0.1 2005-10-11

  NOTES:

    * 'bzr branch' over http initially gives a very high estimate
      of completion time but it should fall as the first few 
      revisions are pulled in.  branch is still slow on 
      high-latency connections.

  BUG FIXES:
  
    * bzr-man.py has been updated to work again. Contributed by
      Rob Weir.

    * Locking is now done with fcntl.lockf which works with NFS
      file systems. Contributed by Harald Meland.

    * When a merge encounters a file that has been deleted on
      one side and modified on the other, the old contents are
      written out to foo.BASE and foo.SIDE, where SIDE is this
      or OTHER. Contributed by Aaron Bentley.

    * Export was choosing incorrect file paths for the content of
      the tarball, this has been fixed by Aaron Bentley.

    * Commit will no longer commit without a log message, an 
      error is returned instead. Contributed by Jelmer Vernooij.

    * If you commit a specific file in a sub directory, any of its
      parent directories that are added but not listed will be 
      automatically included. Suggested by Michael Ellerman.

    * bzr commit and upgrade did not correctly record new revisions
      for files with only a change to their executable status.
      bzr will correct this when it encounters it. Fixed by
      Robert Collins

    * HTTP tests now force off the use of http_proxy for the duration.
      Contributed by Gustavo Niemeyer.

    * Fix problems in merging weave-based branches that have 
      different partial views of history.

    * Symlink support: working with symlinks when not in the root of a 
      bzr tree was broken, patch from Scott James Remnant.


  IMPROVEMENTS:

    * 'branch' now accepts a --basis parameter which will take advantage
      of local history when making a new branch. This allows faster 
      branching of remote branches. Contributed by Aaron Bentley.

    * New tree format based on weave files, called version 5.
      Existing branches can be upgraded to this format using 
      'bzr upgrade'.

    * Symlinks are now versionable. Initial patch by 
      Erik Toubro Nielsen, updated to head by Robert Collins.

    * Executable bits are tracked on files. Patch from Gustavo
      Niemeyer.

    * 'bzr status' now shows unknown files inside a selected directory.
      Patch from Heikki Paajanen.

    * Merge conflicts are recorded in .bzr. Two new commands 'conflicts'
      and 'resolve' have needed added, which list and remove those 
      merge conflicts respectively. A conflicted tree cannot be committed
      in. Contributed by Aaron Bentley.

    * 'rm' is now an alias for 'remove'.

    * Stores now split out their content in a single byte prefixed hash,
      dropping the density of files per directory by 256. Contributed by
      Gustavo Niemeyer.

    * 'bzr diff -r branch:URL' will now perform a diff between two branches.
      Contributed by Robert Collins.

    * 'bzr log' with the default formatter will show merged revisions,
      indented to the right. Initial implementation contributed by Gustavo
      Niemeyer, made incremental by Robert Collins.


  INTERNALS:

    * Test case failures have the exception printed after the log 
      for your viewing pleasure.

    * InventoryEntry is now an abstract base class, use one of the
      concrete InventoryDirectory etc classes instead.

    * Branch raises an UnsupportedFormatError when it detects a 
      bzr branch it cannot understand. This allows for precise
      handling of such circumstances.


  TESTING:

    * Removed testsweet module so that tests can be run after 
      bzr installed by 'bzr selftest'.

    * 'bzr selftest' command-line arguments can now be partial ids
      of tests to run, e.g. 'bzr selftest test_weave'

      
bzr 0.0.9 2005-09-23

  BUG FIXES:

    * Fixed "branch -r" option.

    * Fix remote access to branches containing non-compressed history.
      (Robert Collins).

    * Better reliability of http server tests.  (John Arbash-Meinel)

    * Merge graph maximum distance calculation fix.  (Aaron Bentley)
   
    * Various minor bug in windows support have been fixed, largely in the
      test suite. Contributed by Alexander Belchenko.

  IMPROVEMENTS:

    * Status now accepts a -r argument to give status between chosen
      revisions. Contributed by Heikki Paajanen.

    * Revision arguments no longer use +/-/= to control ranges, instead
      there is a 'before' namespace, which limits the successive namespace.
      For example '$ bzr log -r date:yesterday..before:date:today' will
      select everything from yesterday and before today. Contributed by
      Robey Pointer

    * There is now a bzr.bat file created by distutils when building on 
      Windows. Contributed by Alexander Belchenko.

  INTERNALS:

    * Removed uuid() as it was unused.

    * Improved 'fetch' code for pulling revisions from one branch into
      another (used by pull, merged, etc.)


bzr 0.0.8 2005-09-20

  IMPROVEMENTS:

    * Adding a file whose parent directory is not versioned will
      implicitly add the parent, and so on up to the root. This means
      you should never need to explictly add a directory, they'll just
      get added when you add a file in the directory.  Contributed by
      Michael Ellerman.

    * Ignore .DS_Store (contains Mac metadata) by default.  Patch from
      Nir Soffer.

    * If you set BZR_EDITOR in the environment, it is checked in
      preference to EDITOR and the config file for the interactive commit
      editing program. Related to this is a bugfix where a missing program
      set in EDITOR would cause editing to fail, now the fallback program
      for the operating system is still tried.

    * Files that are not directories/symlinks/regular files will no longer
      cause bzr to fail, it will just ignore them by default. You cannot add
      them to the tree though - they are not versionable.


  INTERNALS:

    * Refactor xml packing/unpacking.

  BUG FIXES: 

    * Fixed 'bzr mv' by Ollie Rutherfurd.

    * Fixed strange error when trying to access a nonexistent http
      branch.

    * Make sure that the hashcache gets written out if it can't be
      read.


  PORTABILITY:

    * Various Windows fixes from Ollie Rutherfurd.

    * Quieten warnings about locking; patch from Matt Lavin.


bzr-0.0.7 2005-09-02

  NEW FEATURES:

    * ``bzr shell-complete`` command contributed by Clint Adams to
      help with intelligent shell completion.

    * New expert command ``bzr find-merge-base`` for debugging merges.


  ENHANCEMENTS:

    * Much better merge support.

    * merge3 conflicts are now reported with markers like '<<<<<<<'
      (seven characters) which is the same as CVS and pleases things
      like emacs smerge.


  BUG FIXES:

    * ``bzr upgrade`` no longer fails when trying to fix trees that
      mention revisions that are not present.

    * Fixed bugs in listing plugins from ``bzr plugins``.

    * Fix case of $EDITOR containing options for the editor.

    * Fix log -r refusing to show the last revision.
      (Patch from Goffredo Baroncelli.)


  CHANGES:

    * ``bzr log --show-ids`` shows the revision ids of all parents.

    * Externally provided commands on your $BZRPATH no longer need
      to recognize --bzr-usage to work properly, and can just handle
      --help themselves.


  LIBRARY:

    * Changed trace messages to go through the standard logging
      framework, so that they can more easily be redirected by
      libraries.



bzr-0.0.6 2005-08-18

  NEW FEATURES:

    * Python plugins, automatically loaded from the directories on
      BZR_PLUGIN_PATH or ~/.bzr.conf/plugins by default.

    * New 'bzr mkdir' command.

    * Commit mesage is fetched from an editor if not given on the
      command line; patch from Torsten Marek.

    * ``bzr log -m FOO`` displays commits whose message matches regexp 
      FOO.
      
    * ``bzr add`` with no arguments adds everything under the current directory.

    * ``bzr mv`` does move or rename depending on its arguments, like
      the Unix command.

    * ``bzr missing`` command shows a summary of the differences
      between two trees.  (Merged from John Arbash-Meinel.)

    * An email address for commits to a particular tree can be
      specified by putting it into .bzr/email within a branch.  (Based
      on a patch from Heikki Paajanen.)


  ENHANCEMENTS:

    * Faster working tree operations.


  CHANGES:

    * 3rd-party modules shipped with bzr are copied within the bzrlib
      python package, so that they can be installed by the setup
      script without clashing with anything already existing on the
      system.  (Contributed by Gustavo Niemeyer.)

    * Moved plugins directory to bzrlib/, so that there's a standard
      plugin directory which is not only installed with bzr itself but
      is also available when using bzr from the development tree.
      BZR_PLUGIN_PATH and DEFAULT_PLUGIN_PATH are then added to the
      standard plugins directory.

    * When exporting to a tarball with ``bzr export --format tgz``, put 
      everything under a top directory rather than dumping it into the
      current directory.   This can be overridden with the ``--root`` 
      option.  Patch from William Dodé and John Meinel.

    * New ``bzr upgrade`` command to upgrade the format of a branch,
      replacing ``bzr check --update``.

    * Files within store directories are no longer marked readonly on
      disk.

    * Changed ``bzr log`` output to a more compact form suggested by
      John A Meinel.  Old format is available with the ``--long`` or
      ``-l`` option, patched by William Dodé.

    * By default the commit command refuses to record a revision with
      no changes unless the ``--unchanged`` option is given.

    * The ``--no-plugins``, ``--profile`` and ``--builtin`` command
      line options must come before the command name because they 
      affect what commands are available; all other options must come 
      after the command name because their interpretation depends on
      it.

    * ``branch`` and ``clone`` added as aliases for ``branch``.

    * Default log format is back to the long format; the compact one
      is available with ``--short``.
      
      
  BUG FIXES:
  
    * Fix bugs in committing only selected files or within a subdirectory.


bzr-0.0.5  2005-06-15
  
  CHANGES:

    * ``bzr`` with no command now shows help rather than giving an
      error.  Suggested by Michael Ellerman.

    * ``bzr status`` output format changed, because svn-style output
      doesn't really match the model of bzr.  Now files are grouped by
      status and can be shown with their IDs.  ``bzr status --all``
      shows all versioned files and unknown files but not ignored files.

    * ``bzr log`` runs from most-recent to least-recent, the reverse
      of the previous order.  The previous behaviour can be obtained
      with the ``--forward`` option.
        
    * ``bzr inventory`` by default shows only filenames, and also ids
      if ``--show-ids`` is given, in which case the id is the second
      field.


  ENHANCEMENTS:

    * New 'bzr whoami --email' option shows only the email component
      of the user identification, from Jo Vermeulen.

    * New ``bzr ignore PATTERN`` command.

    * Nicer error message for broken pipe, interrupt and similar
      conditions that don't indicate an internal error.

    * Add ``.*.sw[nop] .git .*.tmp *,v`` to default ignore patterns.

    * Per-branch locks keyed on ``.bzr/branch-lock``, available in
      either read or write mode.

    * New option ``bzr log --show-ids`` shows revision and file ids.

    * New usage ``bzr log FILENAME`` shows only revisions that
      affected that file.

    * Changed format for describing changes in ``bzr log -v``.

    * New option ``bzr commit --file`` to take a message from a file,
      suggested by LarstiQ.

    * New syntax ``bzr status [FILE...]`` contributed by Bartosz
      Oler.  File may be in a branch other than the working directory.

    * ``bzr log`` and ``bzr root`` can be given an http URL instead of
      a filename.

    * Commands can now be defined by external programs or scripts
      in a directory on $BZRPATH.

    * New "stat cache" avoids reading the contents of files if they 
      haven't changed since the previous time.

    * If the Python interpreter is too old, try to find a better one
      or give an error.  Based on a patch from Fredrik Lundh.

    * New optional parameter ``bzr info [BRANCH]``.

    * New form ``bzr commit SELECTED`` to commit only selected files.

    * New form ``bzr log -r FROM:TO`` shows changes in selected
      range; contributed by John A Meinel.

    * New option ``bzr diff --diff-options 'OPTS'`` allows passing
      options through to an external GNU diff.

    * New option ``bzr add --no-recurse`` to add a directory but not
      their contents.

    * ``bzr --version`` now shows more information if bzr is being run
      from a branch.

  
  BUG FIXES:

    * Fixed diff format so that added and removed files will be
      handled properly by patch.  Fix from Lalo Martins.

    * Various fixes for files whose names contain spaces or other
      metacharacters.


  TESTING:

    * Converted black-box test suites from Bourne shell into Python;
      now run using ``./testbzr``.  Various structural improvements to
      the tests.

    * testbzr by default runs the version of bzr found in the same
      directory as the tests, or the one given as the first parameter.

    * testbzr also runs the internal tests, so the only command
      required to check is just ``./testbzr``.

    * testbzr requires python2.4, but can be used to test bzr running
      under a different version.

    * Tests added for many other changes in this release.


  INTERNAL:

    * Included ElementTree library upgraded to 1.2.6 by Fredrik Lundh.

    * Refactor command functions into Command objects based on HCT by
      Scott James Remnant.

    * Better help messages for many commands.

    * Expose bzrlib.open_tracefile() to start the tracefile; until
      this is called trace messages are just discarded.

    * New internal function find_touching_revisions() and hidden
      command touching-revisions trace the changes to a given file.

    * Simpler and faster compare_inventories() function.

    * bzrlib.open_tracefile() takes a tracefilename parameter.

    * New AtomicFile class.

    * New developer commands ``added``, ``modified``.


  PORTABILITY:

    * Cope on Windows on python2.3 by using the weaker random seed.
      2.4 is now only recommended.


bzr-0.0.4  2005-04-22

  ENHANCEMENTS:

    * 'bzr diff' optionally takes a list of files to diff.  Still a bit
      basic.  Patch from QuantumG.

    * More default ignore patterns.

    * New 'bzr log --verbose' shows a list of files changed in the
      changeset.  Patch from Sebastian Cote.

    * Roll over ~/.bzr.log if it gets too large.

    * Command abbreviations 'ci', 'st', 'stat', '?' based on a patch
      by Jason Diamon.

    * New 'bzr help commands' based on a patch from Denys Duchier.


  CHANGES:

    * User email is determined by looking at $BZREMAIL or ~/.bzr.email
      or $EMAIL.  All are decoded by the locale preferred encoding.
      If none of these are present user@hostname is used.  The host's
      fully-qualified name is not used because that tends to fail when
      there are DNS problems.

    * New 'bzr whoami' command instead of username user-email.


  BUG FIXES: 

    * Make commit safe for hardlinked bzr trees.

    * Some Unicode/locale fixes.

    * Partial workaround for difflib.unified_diff not handling
      trailing newlines properly.


  INTERNAL:

    * Allow docstrings for help to be in PEP0257 format.  Patch from
      Matt Brubeck.

    * More tests in test.sh.

    * Write profile data to a temporary file not into working
      directory and delete it when done.

    * Smaller .bzr.log with process ids.


  PORTABILITY:

    * Fix opening of ~/.bzr.log on Windows.  Patch from Andrew
      Bennetts.

    * Some improvements in handling paths on Windows, based on a patch
      from QuantumG.


bzr-0.0.3  2005-04-06

  ENHANCEMENTS:

    * New "directories" internal command lists versioned directories
      in the tree.

    * Can now say "bzr commit --help".

    * New "rename" command to rename one file to a different name
      and/or directory.

    * New "move" command to move one or more files into a different
      directory.

    * New "renames" command lists files renamed since base revision.

    * New cat command contributed by janmar.

  CHANGES:

    * .bzr.log is placed in $HOME (not pwd) and is always written in
      UTF-8.  (Probably not a completely good long-term solution, but
      will do for now.)

  PORTABILITY:

    * Workaround for difflib bug in Python 2.3 that causes an
      exception when comparing empty files.  Reported by Erik Toubro
      Nielsen.

  INTERNAL:

    * Refactored inventory storage to insert a root entry at the top.

  TESTING:

    * Start of shell-based black-box testing in test.sh.


bzr-0.0.2.1

  PORTABILITY:

    * Win32 fixes from Steve Brown.


bzr-0.0.2  "black cube"  2005-03-31

  ENHANCEMENTS:

    * Default ignore list extended (see bzrlib/__init__.py).

    * Patterns in .bzrignore are now added to the default ignore list,
      rather than replacing it.

    * Ignore list isn't reread for every file.

    * More help topics.

    * Reinstate the 'bzr check' command to check invariants of the
      branch.

    * New 'ignored' command lists which files are ignored and why;
      'deleted' lists files deleted in the current working tree.

    * Performance improvements.

    * New global --profile option.
    
    * Ignore patterns like './config.h' now correctly match files in
      the root directory only.


bzr-0.0.1  2005-03-26

  ENHANCEMENTS:

    * More information from info command.

    * Can now say "bzr help COMMAND" for more detailed help.

    * Less file flushing and faster performance when writing logs and
      committing to stores.

    * More useful verbose output from some commands.

  BUG FIXES:

    * Fix inverted display of 'R' and 'M' during 'commit -v'.

  PORTABILITY:

    * Include a subset of ElementTree-1.2.20040618 to make
      installation easier.

    * Fix time.localtime call to work with Python 2.3 (the minimum
      supported).


bzr-0.0.0.69  2005-03-22

  ENHANCEMENTS:

    * First public release.

    * Storage of local versions: init, add, remove, rm, info, log,
      diff, status, etc.<|MERGE_RESOLUTION|>--- conflicted
+++ resolved
@@ -14,15 +14,11 @@
 
     * 'bzr add' no longer takes a --verbose option, and a --quiet option
       has been added that suppresses all output.
-<<<<<<< HEAD
  
     * 'bzr check' now accepts -v for verbose reporting, and checks for
       ghosts in the branch.
 
 
-=======
-    
->>>>>>> d3dd1e81
   INTERNALS:
 
     * Config options have moved from bzrlib.osutils to bzrlib.config.
