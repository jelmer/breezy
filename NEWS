--- conflicted
+++ resolved
@@ -64,11 +64,6 @@
   that has a ghost in the mainline ancestry.
   (John Arbash Meinel, #419241)
 
-<<<<<<< HEAD
-* Fix assertion error about "_remember_remote_is_before" when pushing to
-  older smart servers.
-  (Andrew Bennetts, #418931)
-=======
 * ``groupcompress`` sort order is now more stable, rather than relying on
   ``topo_sort`` ordering. The implementation is now
   ``KnownGraph.gc_sort``. (John Arbash Meinel)
@@ -88,12 +83,15 @@
 Documentation
 *************
 
+* Fix assertion error about "_remember_remote_is_before" when pushing to
+  older smart servers.
+  (Andrew Bennetts, #418931)
+
 * Help on hooks no longer says 'Not deprecated' for hooks that are
   currently supported. (Ian Clatworthy, #422415)
 
 * The main table of contents now provides links to the new Migration Docs
   and Plugins Guide. (Ian Clatworthy)
->>>>>>> 8b198901
 
 
 bzr 2.0rc1
