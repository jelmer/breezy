--------------------
Bazaar Release Notes
--------------------

.. contents::


bzr 1.11rc1 "Eyes up!" 2009-01-09
---------------------------------

This first monthly release of Bazaar for 2009 improves Bazaar's operation
in Windows, Mac OS X, and other situations where file names are matched
without regard to capitalization: Bazaar tries to match the case of an
existing file.  This release of Bazaar also improves the efficiency of
Tortoise Windows Shell integration and lets it work on 64-bit platforms.

The UI through which Bazaar supports historic formats has been improved,
so 'bzr help formats' now gives a simpler and shorter list, with clear
advice.

This release also fixes a number of bugs, particularly a glitch that can
occur when there are concurrent writes to a pack repository.

  CHANGES:

    * Formats using Knit-based repository formats are now explicitly
      marked as deprecated. (Ian Clatworthy)

  NEW FEATURES:

    * Add support for `bzr tags -r 1..2`, that is we now support showing
      tags applicable for a specified revision range. (Marius Kruger)

    * ``authentication.conf`` now accepts pluggable read-only credential
      stores. Such a plugin (``netrc_credential_store``) is now included,
      handles the ``$HOME/.netrc`` file and can server as an example to
      implement other plugins.
      (Vincent Ladeuil)

    * ``shelve --list`` can now be used to list shelved changes.
      (Aaron Bentley)

  IMPROVEMENTS:

    * Add trailing slash to directories in all output of ``bzr ls``, except
      ``bzr ls --null``. (Gordon P. Hemsley, #306424)

    * ``bzr revision-info`` now supports a -d option to specify an
      alternative branch. (Michael Hudson)

    * Add connection to a C++ implementation of the Windows Shell Extension
      which is able to fully replace the current Python implemented one.
      Advantages include 64bit support and reduction in overhead for
      processes which drag in shell extensions.
      (Mark Hammond)

    * Support the Claws mail client directly, rather than via
      xdg-email. This prevents the display of an unnecessary modal
      dialog in Claws, informing the user that a file has been
      attached to the message, and works around bug #291847 in
      xdg-utils which corrupts the destination address.

    * When working on a case-insensitive case-preserving file-system, as
      commonly found with Windows, bzr will often ignore the case of the
      arguments specified by the user in preference to the case of an existing
      item on the file-system or in the inventory to help prevent
      counter-intuitive behaviour on Windows. (Mark Hammond)

  BUG FIXES:
  
<<<<<<< HEAD
=======
    * Fix a problem with CIFS client/server lag on Windows colliding with
      an invariant-per-process algorithm for generating AtomicFile names
      (Adrian Wilkins, #304023)

>>>>>>> 557893f6
    * Allow BzrDir implementation to implement backing up of 
      control directory. (#139691)

    * ``bzr push`` creating a new stacked branch will now only open a
      single connection to the target machine. (John Arbash Meinel)

    * Don't call iteritems on transport_list_registry, because it may
      change during iteration.  (Martin Pool, #277048)

    * Don't make a broken branch when pushing an unstackable-format branch
      that's in a stackable shared repository to a location with default
      stack-on location.  (Andrew Bennetts, #291046)

    * Don't require embedding user in HTTP(S) URLs do use authentication.conf.
      (Ben Jansen, Vincent Ladeuil, #300347)

    * Fix a problem with CIFS client/server lag on windows colliding with
      an invariant-per-process algorithm for generating AtomicFile names
      (Adrian Wilkins, #304023)

    * Fix bogus setUp signature in UnavailableFTPServer.
      (Gary van der Merwe, #313498)

    * Fix compilation error in ``_dirstate_helpers_c`` on SunOS/Solaris.
      (Jari Aalto)

    * Fix SystemError in ``_patiencediff_c`` module by calling
      PyErr_NoMemory() before returning NULL in PatienceSequenceMatcher_new.
      (Andrew Bennetts, #303206)

    * Give proper error message for diff with non-existent dotted revno.
      (Marius Kruger, #301969)

    * Handle EACCES (permission denied) errors when launching a message
      editor, and emit warnings when a configured editor cannot be
      started. (Andrew Bennetts)

    * ``$HOME/.netrc`` file is now recognized as a read-only credential store
      if configured in ``authentication.conf`` with 'password_encoding=netrc'
      in the appropriate sections.
      (Vincent Ladeuil, #103029)

    * Opening a stacked branch now properly shares the connection, rather
      than opening a new connection for the stacked-on branch.
      (John Arbash meinel)

    * Preserve transport decorators while following redirections.
      (Vincent Ladeuil, #245964, #270863)

    * Provides a finer and more robust filter for accepted redirections.
      (Vincent Ladeuil, #303959, #265070)

    * ``shelve`` paths are now interpreted relative to the current working
      tree.  (Aaron Bentley)

    * ``Transport.readv()`` defaults to not reading more than 100MB in a
      single array. Further ``RemoteTransport.readv`` sets this to 5MB to
      work better with how it splits its requests.
      (John Arbash Meinel, #303538)

    * Pack repositories are now able to reload the pack listing and retry
      the current operation if another action causes the data to be
      repacked.  (John Arbash Meinel, #153786)

    * ``pull -v`` now respects the log_format configuration variable.
      (Aaron Bentley)

    * ``push -v`` now works on non-initial pushes.  (Aaron Bentley)

    * Use the short status format when the short format is used for log.
      (Vincent Ladeuil, #87179)

    * Allow files to be renamed or moved via remove + add-by-id. (Charles
      Duffy, #314251)

  DOCUMENTATION:

    * Improved the formats help topic to explain why multiple formats
      exist and to provide guidelines in selecting one. Introduced
      two new supporting help topics: current-formats and other-formats.
      (Ian Clatworthy)

  API CHANGES:

    * ``LRUCache(after_cleanup_size)`` was renamed to
      ``after_cleanup_count`` and the old name deprecated. The new name is
      used for clarity, and to avoid confusion with
      ``LRUSizeCache(after_cleanup_size)``. (John Arbash Meinel)

    * New ``ForeignRepository`` base class, to help with foreign branch 
      support (e.g. svn).  (Jelmer Vernooij)

    * ``node_distances`` and ``select_farthest`` can no longer be imported
      from ``bzrlib.graph``.  They can still be imported from
      ``bzrlib.deprecated_graph``, which has been the preferred way to
      import them since before 1.0.  (Andrew Bennetts)
      
    * The logic in commit now delegates inventory basis calculations to
      the ``CommitBuilder`` object; this requires that the commit builder
      in use has been updated to support the new ``recording_deletes`` and
      ``record_delete`` methods. (Robert Collins)

  TESTING:

    * An HTTPS server is now available (it requires python-2.6). Future bzr
      versions will allow the use of the python-2.6 ssl module that can be
      installed for 2.5 and 2.4.

    * ``bzr selftest`` now fails if new trailing white space is added to
      the bazaar sources. It only checks changes not committed yet. This
      means that PQM will now reject changes that introduce new trailing
      whitespace. (Marius Kruger)

    * Introduced new experimental formats called ``1.12-preview`` and
      ``1.12-preview-rich-root`` to enable testing of related pending
      features, namely content filtering and filtered views.
      (Ian Clatworthy)

  INTERNALS:

    * Added an ``InventoryEntry`` cache when deserializing inventories.
      Can cut the time to iterate over multiple RevisionsTrees in half.
      (John Arbash Meinel)

    * Added ``bzrlib.fifo_cache.FIFOCache`` which is designed to have
      minimal overhead versus using a plain dict for cache hits, at the
      cost of not preserving the 'active' set as well as an ``LRUCache``.
      (John Arbash Meinel)

    * ``bzrlib.patience_diff.unified_diff`` now properly uses a tab
      character to separate the filename from the date stamp, and doesn't
      add trailing whitespace when a date stamp is not supplied.
      (Adeodato Simó, John Arbash Meinel)

    * ``DirStateWorkingTree`` and ``DirStateWorkingTreeFormat`` added
      as base classes of ``WorkingTree4`` and ``WorkingTreeFormat4``
      respectively. (Ian Clatworthy)

    * ``KnitVersionedFiles._check_should_delta()`` now uses the
      ``get_build_details`` api to avoid multiple hits to the index, and
      to properly follow the ``compression_parent`` rather than assuming
      it is the left-hand parent. (John Arbash Meinel)

    * ``KnitVersionedFiles.get_record_stream()`` will now chose a
      more optimal ordering when the keys are requested 'unordered'.
      Previously the order was fully random, now the records should be
      returned from each pack in turn, in forward I/O order.
      (John Arbash Meinel)
    
    * ``mutter()`` will now flush the ``~/.bzr.log`` if it has been more
      than 2s since the last time it flushed. (John Arbash Meinel)

    * New method ``bzrlib.repository.Repository.add_inventory_by_delta``
      allows adding an inventory via an inventory delta, which can be
      more efficient for some repository types. (Robert Collins)

    * Repository ``CommitBuilder`` objects can now accumulate an inventory
      delta. To enable this functionality call ``builder.recording_deletes``
      and additionally call ``builder.record_delete`` when a delete
      against the basis occurs. (Robert Collins)

    * The default http handler has been changed from pycurl to urllib.
      The default is still pycurl for https connections. (The only
      advantage of pycurl is that it checks ssl certificates.)
      (John Arbash Meinel)

    * ``VersionedFiles.get_record_stream()`` can now return objects with a
      storage_kind of ``chunked``. This is a collection (list/tuple) of
      strings. You can use ``osutils.chunks_to_lines()`` to turn them into
      guaranteed 'lines' or you can use ``''.join(chunks)`` to turn it
      into a fulltext. This allows for some very good memory savings when
      asking for many texts that share ancestry, as the individual chunks
      can be shared between versions of the file. (John Arbash Meinel)

    * ``pull -v`` and ``push -v`` use new function
      ``bzrlib.log.show_branch_change`` (Aaron Bentley)



bzr 1.10 2008-12-05
-------------------

Bazaar 1.10 has several performance improvements for copying revisions
(especially for small updates to large projects).  There has also been a
significant amount of effort in polishing stacked branches.  The commands
``shelve`` and ``unshelve`` have become core commands, with an improved
implementation.

The only changes versus bzr-1.10rc1 are bugfixes for stacked branches.

  BUG FIXES:

    * Don't set a pack write cache size from RepoFetcher, because the
      cache is not coherent with reads and causes ShortReadvErrors.
      This reverses the change that fixed #294479.
      (Martin Pool, #303856)

    * Properly handle when a revision can be inserted as a delta versus
      when it needs to be expanded to a fulltext for stacked branches.
      There was a bug involving merge revisions. As a method to help
      prevent future difficulties, also make stacked fetches sort
      topologically. (John Arbash Meinel, #304841)


bzr 1.10rc1 2008-11-28
----------------------

This release of Bazaar focuses on performance improvements when pushing
and pulling revisions, both locally and to remote networks.  The popular
``shelve`` and ``unshelve`` commands, used to interactively revert and
restore work in progress, have been merged from bzrtools into the bzr
core.  There are also bug fixes for portability, and for stacked branches.

  NEW FEATURES:

    * New ``commit_message_template`` hook that is called by the commit
      code to generate a template commit message. (Jelmer Vernooij)

    * New `shelve` and `unshelve` commands allow undoing and redoing changes.
      (Aaron Bentley)

  IMPROVEMENTS:

    * ``(Remote)Branch.copy_content_into`` no longer generates the full revision
      history just to set the last revision info.
      (Andrew Bennetts, John Arbash Meinel)

    * Fetches between formats with different serializers (such as
      pack-0.92-subtree and 1.9-rich-root) are faster now.  This is due to
      operating on batches of 100 revisions at time rather than
      one-by-one.  (Andrew Bennetts, John Arbash Meinel)

    * Search index files corresponding to pack files we've already used
      before searching others, because they are more likely to have the
      keys we're looking for.  This reduces the number of iix and tix
      files accessed when pushing 1 new revision, for instance.
      (John Arbash Meinel)

    * Signatures to transfer are calculated more efficiently in
      ``item_keys_introduced_by``.  (Andrew Bennetts, John Arbash Meinel)

    * The generic fetch code can once again copy revisions and signatures
      without extracting them completely to fulltexts and then serializing
      them back down into byte strings. This is a significant performance
      improvement when fetching from a stacked branch.
      (John Arbash Meinel, #300289)

    * When making a large readv() request over ``bzr+ssh``, break up the
      request into more manageable chunks. Because the RPC is not yet able
      to stream, this helps keep us from buffering too much information at
      once. (John Arbash Meinel)

  BUG FIXES:

    * Better message when the user needs to set their Launchpad ID.
      (Martin Pool, #289148)

    * ``bzr commit --local`` doesn't access the master branch anymore.
      This fixes a regression introduced in 1.9.  (Marius Kruger, #299313)

    * Don't call the system ``chdir()`` with an empty path. Sun OS seems
      to give an error in that case.  Also, don't count on ``getcwd()``
      being able to allocate a new buffer, which is a gnu extension.
      (John Arbash Meinel, Martin Pool, Harry Hirsch, #297831)

    * Don't crash when requesting log --forward <file> for a revision range
      starting with a dotted revno.
      (Vincent Ladeuil, #300055)

    * Don't create text deltas spanning stacked repositories; this could
      cause "Revision X not present in Y" when later accessing them.
      (Martin Pool, #288751)

    * Pack repositories are now able to reload the pack listing and retry
      the current operation if another action causes the data to be
      repacked.  (John Arbash Meinel, #153786)

    * PermissionDenied errors from smart servers no longer cause
      "PermissionDenied: "None"" on the client.
      (Andrew Bennetts, #299254)

    * Pushing to a stacked pack repository now batches writes, the same
      way writes are batched to ordinary pack repository.  This makes
      pushing to a stacked branch over the network much faster.
      (Andrew Bennetts, #294479)

    * TooManyConcurrentRequests no longer occur when a fetch fails and
      tries to abort a write group.  This allows the root cause (e.g. a
      network interruption) to be reported.  (Andrew Bennetts, #297014)

    * RemoteRepository.get_parent_map now uses fallback repositories.
      (Aaron Bentley, #297991?, #293679?)

  API CHANGES:

    * ``CommitBuilder`` now validates the strings it will be committing,
      to ensure that they do not have characters that will not be properly
      round-tripped. For now, it just checks for characters that are
      invalid in the XML form. (John Arbash Meinel, #295161)

    * Constructor parameters for NewPack (internal to pack repositories)
      have changed incompatibly.

    * ``Repository.abort_write_group`` now accepts an optional
      ``suppress_errors`` flag.  Repository implementations that override
      ``abort_write_group`` will need to be updated to accept the new
      argument.  Subclasses that only override ``_abort_write_group``
      don't need to change.

    * Transport implementations must provide copy_tree_to_transport.  A default
      implementation is provided for Transport subclasses.

  TESTING:

    * ``bzr selftest`` now fails if no doctests are found in a module
      that's expected to have them.  (Martin Pool)

    * Doctests now only report the first failure.  (Martin Pool)


bzr 1.9 2008-11-07
------------------

This release of Bazaar adds a new repository format, ``1.9``, with smaller
and more efficient index files.  This format can be specified when
creating a new repository, or used to losslessly upgrade an existing
repository.  bzr 1.9 also speeds most operations over the smart server
protocol, makes annotate faster, and uses less memory when making
checkouts or pulling large amounts of data.

  BUG FIXES:

   * Fix "invalid property value 'branch-nick' for None" regression with
     branches bound to svn branches.  (Martin Pool, #293440)

   * Fix SSL/https on Python2.6.  (Vincent Ladeuil, #293054)

   * ``SFTPTransport.readv()`` had a bug when requests were out-of-order.
     This only triggers some-of-the-time on Knit format repositories.
     (John Arbash Meinel, #293746)


bzr 1.9rc1 2008-10-31
---------------------

  NEW FEATURES:

    * New Branch hook ``transform_fallback_location`` allows a function to
      be called when looking up the stacked source. (Michael Hudson)

    * New repository formats ``1.9`` and ``1.9-rich-root``. These have all
      the functionality of ``1.6``, but use the new btree indexes.
      These indexes are both smaller and faster for access to historical
      information.  (John Arbash Meinel)

  IMPROVEMENTS:

    * ``BTreeIndex`` code now is able to prefetch extra pages to help tune
      the tradeoff between bandwidth and latency. Should be tuned
      appropriately to not impact commands which need minimal information,
      but provide a significant boost to ones that need more context. Only
      has a direct impact on the ``--development2`` format which uses
      btree's for the indexes. (John Arbash Meinel)

    * ``bzr dump-btree`` is a hidden command introduced to allow dumping
      the contents of a compressed btree file.  (John Arbash Meinel)

    * ``bzr pack`` now tells the index builders to optimize for size. For
      btree index repositories, this can save 25% of the index size
      (mostly in the text indexes). (John Arbash Meinel)

    * ``bzr push`` to an existing branch or repository on a smart server
      is faster, due to Bazaar making more use of the ``get_parent_map``
      RPC when querying the remote branch's revision graph.
      (Andrew Bennetts)

    * default username for bzr+ssh and sftp can be configured in
      authentication.conf. (Aaron Bentley)

    * launchpad-login now provides a default username for bzr+ssh and sftp
      URLs, allowing username-free URLs to work for everyone. (Aaron Bentley)

    * ``lp:`` lookups no longer include usernames, making them shareable and
      shorter. (Aaron Bentley)

    * New ``PackRepository.autopack`` smart server RPC, which does
      autopacking entirely on the server.  This is much faster than
      autopacking via plain file methods, which downloads a large amount
      of pack data and then re-uploads the same pack data into a single
      file.  This fixes a major (although infrequent) cause of lengthy
      delays when using a smart server.  For example, pushing the 10th
      revision to a repository with 9 packs now takes 44 RPCs rather than
      179, and much less bandwidth too.  This requires Bazaar 1.9 on both
      the client and the server, otherwise the client will fallback to the
      slower method.  (Andrew Bennetts)

  BUG FIXES:

    * A failure to load a plugin due to an IncompatibleAPI exception is
      now correctly reported. (Robert Collins, #279451)

    * API versioning support now has a multiple-version checking api
      ``require_any_api``. (Robert Collins, #279447)

    * ``bzr branch --stacked`` from a smart server to a standalone branch
      works again.  This fixes a regression in 1.7 and 1.8.
      (Andrew Bennetts, #270397)

    * ``bzr co`` uses less memory. It used to unpack the entire WT into
      memory before writing it to disk. This was a little bit faster, but
      consumed lots of memory. (John Arbash Meinel, #269456)

    * ``bzr missing --quiet`` no longer prints messages about whether
      there are missing revisions.  The exit code indicates whether there
      were or not.  (Martin Pool, #284748)

    * Fixes to the ``annotate`` code. The fast-path which re-used the
      stored deltas was accidentally disabled all the time, instead of
      only when a branch was stacked. Second, the code would accidentally
      re-use a delta even if it wasn't against the left-parent, this
      could only happen if ``bzr reconcile`` decided that the parent
      ordering was incorrect in the file graph.  (John Arbash Meinel)

    * "Permission denied" errors that occur when pushing a new branch to a
      smart server no longer cause tracebacks.  (Andrew Bennetts, #278673)

    * Some compatibility fixes for building the extensions with MSVC and
      for python2.4. (John Arbash Meinel, #277484)

    * The index logic is now able to reload the list of pack files if and
      index ends up disappearing. We still don't reload if the pack data
      itself goes missing after checking the index. This bug appears as a
      transient failure (file not found) when another process is writing
      to the repository.  (John Arbash Meinel, #153786)

    * ``bzr switch`` and ``bzr bind`` will now update the branch nickname if
      it was previously set. All checkouts will now refer to the bound branch
      for a nickname if one was not explicitly set.
      (Marius Kruger, #230903)

  DOCUMENTATION:

    * Improved hook documentation. (Michael Ernst)

  API CHANGES:

    * commands.plugins_cmds is now a CommandRegistry, not a dict.

  INTERNALS:

     * New AuthenticationConfig.set_credentials method allows easy programmatic
       configuration of authetication credentials.


bzr 1.8 2008-10-16
------------------

Bazaar 1.8 includes several fixes that improve working tree performance,
display of revision logs, and merges.  The bzr testsuite now passes on OS
X and Python 2.6, and almost completely passes on Windows.  The
smartserver code has gained several bug fixes and performance
improvements, and can now run server-side hooks within an http server.

  BUG FIXES:

   * Fix "Must end write group" error when another error occurs during
     ``bzr push``.  (Andrew Bennetts, #230902)

  PORTABILITY:

   * Some Pyrex versions require the WIN32 macro defined to compile on
     that platform.  (Alexander Belchenko, Martin Pool, #277481)


bzr 1.8rc1 2008-10-07
---------------------

  CHANGES:

    * ``bzr log file`` has been changed. It now uses a different method
      for determining which revisions to show as merging the changes to
      the file. It now only shows revisions which merged the change
      towards your mainline. This simplifies the output, makes it faster,
      and reduces memory consumption.  (John Arbash Meinel)

    * ``bzr merge`` now defaults to having ``--reprocess`` set, whenever
      ``--show-base`` is not supplied.  (John Arbash Meinel)

    * ``bzr+http//`` will now optionally load plugins and write logs on the
      server. (Marius Kruger)

    * ``bzrlib._dirstate_helpers_c.pyx`` does not compile correctly with
      Pyrex 0.9.4.1 (it generates C code which causes segfaults). We
      explicitly blacklist that version of the compiler for that
      extension. Packaged versions will include .c files created with
      pyrex >= 0.9.6 so it doesn't effect releases, only users running
      from the source tree. (John Arbash Meinel, #276868)

  FEATURES:

    * bzr is now compatible with python-2.6. python-2.6 is not yet officially
      supported (nor released, tests were conducted with the dev version of
      python-2.6rc2), but all known problems have been fixed.  Feedback
      welcome.
      (Vincent Ladeuil, #269535)

  IMPROVEMENTS:

    * ``bzr annotate`` will now include uncommitted changes from the local
      working tree by default. Such uncommitted changes are given the
      revision number they would get if a commit was done, followed with a
      ? to indicate that its not actually known. (Robert Collins, #3439)

    * ``bzr branch`` now accepts a ``--standalone`` option, which creates a
      standalone branch regardless of the presence of shared repositories.
      (Daniel Watkins)

    * ``bzr push`` is faster in the case there are no new revisions to
      push.  It is also faster if there are no tags in the local branch.
      (Andrew Bennetts)

    * File changes during a commit will update the tree stat cache.
      (Robert Collins)

    * Location aliases can now accept a trailing path.  (Micheal Hudson)

    * New hooks ``Lock.hooks`` when LockDirs are acquired and released.
      (Robert Collins, MartinPool)

    * Switching in heavyweight checkouts uses the master branch's context, not
      the checkout's context.  (Adrian Wilkins)

    * ``status`` on large trees is now faster, due to optimisations in the
      walkdirs code. Of particular note, the walkdirs code now performs
      a temporary ``chdir()`` while reading a single directory; if your
      platform has non thread-local current working directories (and is
      not windows which has its own implementation), this may introduce a
      race condition during concurrent uses of bzrlib. The bzrlib CLI
      will not encounter this as it is single threaded for working tree
      operations. (Robert Collins)

    * The C extensions now build on python 2.4 (Robert Collins, #271939)

    * The ``-Dhpss`` debug flag now reports the number of smart server
      calls per medium to stderr.  This is in addition to the existing
      detailed logging to the .bzr.log trace file.  (Andrew Bennetts)

  BUG FIXES:

    * Avoid random failures arising from misinterpreted ``errno`` values
      in ``_readdir_pyx.read_dir``.
      (Martin Pool, #279381)

    * Branching from a shared repository on a smart server into a new
      repository now preserves the repository format.
      (Andrew Bennetts, #269214)

    * ``bzr log`` now accepts a ``--change`` option.
      (Vincent Ladeuil, #248427)

    * ``bzr missing`` now accepts an ``--include-merges`` option.
      (Vincent Ladeuil, #233817)

    * Don't try to filter (internally) '.bzr' from the files to be deleted if
      it's not there.
      (Vincent Ladeuil, #272648)

    * Fix '_in_buffer' AttributeError when using the -Dhpss debug flag.
      (Andrew Bennetts)

    * Fix TooManyConcurrentRequests errors caused by a connection failure
      when doing ``bzr pull`` or ``bzr merge`` from a ``bzr+ssh`` URL.
      (Andrew Bennetts, #246233)

    * Fixed ``bzr st -r branch:PATH_TO_BRANCH`` where the other branch
      is in a different repository than the current one.
      (Lukáš Lalinský, #144421)

    * Make the first line of the manpage preamble a comment again.
      (David Futcher, #242106)

    * Remove use of optional parameter in GSSAPI FTP support, since
      it breaks newer versions of Python-Kerberos. (Jelmer Vernooij)

    * The autopacking logic will now always create a single new pack from
      all of the content which it deems is worth moving. This avoids the
      'repack a single pack' bug and should result in better packing
      overall.  (John Arbash Meinel, #242510, #172644)

    * Trivial documentation fix.
      (John Arbash Meinel, #270471)

    * ``bzr switch`` and ``bzr bind`` will now update the branch nickname if
      it was previously set. All checkouts will now refer to the bound branch
      for a nickname if one was not explicitly set.
      (Marius Kruger, #230903)

  DOCUMENTATION:

    * Explain revision/range identifiers. (Daniel Clemente)

  API CHANGES:

    * ``CommitBuilder.record_entry_contents`` returns one more element in
      its result tuple - an optional file system hash for the hash cache
      to use. (Robert Collins)

    * ``dirstate.DirState.update_entry`` will now only calculate the sha1
      of a file if it is likely to be needed in determining the output
      of iter_changes. (Robert Collins)

    * The PackRepository, RepositoryPackCollection, NewPack classes have a
      slightly changed interface to support different index types; as a
      result other users of these classes need to supply the index types
      they want. (Robert Collins)

  TESTING:

    * ``bzrlib.tests.repository_implementations`` has been renamed to
      ``bzrlib.tests.per_repository`` so that we have a common structure
      (and it is shorter). (John Arbash Meinel, #239343)

    * ``LocalTransport.abspath()`` now returns a drive letter if the
      transport has one, fixing numerous tests on Windows.
      (Mark Hammond)

    * PreviewTree is now tested via intertree_implementations.
      (Aaron Bentley)

    * The full test suite is passing again on OSX.
      (Guillermo Gonzalez, Vincent Ladeuil)

    * The full test suite passes when run with ``-Eallow_debug``.
      (Andrew Bennetts)

  INTERNALS:

    * A new hook, ``Branch.open``, has been added, which is called when
      branch objects are opened. (Robert Collins)

    * ``bzrlib.osutils._walkdirs_utf8`` has been refactored into common
      tree walking, and modular directory listing code to aid future
      performance optimisations and refactoring. (Robert Collins)

    * ``bzrlib.trace.debug_memory`` can be used to get a quick memory dump
      in the middle of processing. It only reports memory if
      ``/proc/PID/status`` is available. (John Arbash Meinel)

    * New method ``RevisionSpec.as_tree`` for representing the revision
      specifier as a revision tree object. (Lukáš Lalinský)

    * New race-free method on MutableTree ``get_file_with_stat`` for use
      when generating stat cache results. (Robert Collins)

    * New win32utils.get_local_appdata_location() provides access to a local
      directory for storing data.  (Mark Hammond)

    * To be compatible with python-2.6 a few new rules should be
      observed. 'message' attribute can't be used anymore in exception
      classes, 'sha' and 'md5' modules have been deprecated (use
      osutils.[md5|sha]), object__init__ and object.__new__ don't accept
      parameters anymore.
      (Vincent Ladeuil)


bzr 1.7.1 2008-10-01
--------------------

  No changes from 1.7.1rc1.


bzr 1.7.1rc1 2008-09-24
-----------------------

This release just includes an update to how the merge algorithm handles
file paths when we encounter complex history.

  FEATURES:

    * If we encounter a criss-cross in history, use information from
      direct Least Common Ancestors to resolve inventory shape (locations
      of files, adds, deletes, etc). This is similar in concept to using
      ``--lca`` for merging file texts, only applied to paths.
      (John Arbash Meinel)


bzr 1.7 2008-09-23
------------------

This release includes many bug fixes and a few performance and feature
improvements.  ``bzr rm`` will now scan for missing files and remove them,
like how ``bzr add`` scans for unknown files and adds them. A bit more
polish has been applied to the stacking code. The b-tree indexing code has
been brought in, with an eye on using it in a future repository format.
There are only minor installer changes since bzr-1.7rc2.

  FEATURES

    * Some small updates to the win32 installer. Include localization
      files found in plugins, and include the builtin distutils as part of
      packaging qbzr. (Mark Hammond)


bzr 1.7rc2 2008-09-17
---------------------

A few bug fixes from 1.7rc1. The biggest change is a new
``RemoteBranch.get_stacked_on_url`` rpc. This allows clients that are
trying to access a Stacked branch over the smart protocol, to properly
connect to the stacked-on location.

  BUG FIXES:

    * Branching from a shared repository on a smart server into a new
      repository now preserves the repository format.
      (Andrew Bennetts, #269214)

   * Branching from a stacked branch via ``bzr+ssh`` can properly connect
     to the stacked-on branch.  (Martin Pool, #261315)

    * ``bzr init`` no longer re-opens the BzrDir multiple times.
      (Vincent Ladeuil)

    * Fix '_in_buffer' AttributeError when using the -Dhpss debug flag.
      (Andrew Bennetts)


bzr 1.7rc1 2008-09-09
---------------------

This release candidate for bzr 1.7 has several bug fixes and a few
performance and feature improvements.  ``bzr rm`` will now scan for
missing files and remove them, like how ``bzr add`` scans for unknown
files and adds them. A bit more polish has been applied to the stacking
code. The b-tree indexing code has been brought in, with an eye on using
it in a future repository format.


  CHANGES:

    * ``bzr export`` can now export a subdirectory of a project.
      (Robert Collins)

    * ``bzr remove-tree`` will now refuse to remove a tree with uncommitted
      changes, unless the ``--force`` option is specified.
      (Lukáš Lalinský, #74101)

    * ``bzr rm`` will now scan for files that are missing and remove just
      them automatically, much as ``bzr add`` scans for new files that
      are not ignored and adds them automatically. (Robert Collins)

  FEATURES

    * Support for GSSAPI authentication when using FTP as documented in
      RFC2228. (Jelmer Vernooij, #49623)

    * Add support for IPv6 in the smart server. (Jelmer Vernooij, #165014)

  IMPROVEMENTS:

    * A url like ``log+file:///tmp`` will log all access to that Transport
      to ``.bzr.log``, which may help in debugging or profiling.
      (Martin Pool)

    * ``bzr branch`` and ``bzr push`` use the default stacking policy if the
      branch format supports it. (Aaron Bentley)

    * ``bzr init`` and ``bzr init-repo`` will now print out the same as
      ``bzr info`` if it completed successfully.
      (Marius Kruger)

    * ``bzr uncommit`` logs the old tip revision id, and displays how to
      restore the branch to that tip using ``bzr pull``.  This allows you
      to recover if you realize you uncommitted the wrong thing.
      (John Arbash Meinel)

    * Fix problems in accessing stacked repositories over ``bzr://``.
      (Martin Pool, #261315)

    * ``SFTPTransport.readv()`` was accidentally using ``list += string``,
      which 'works', but adds each character separately to the list,
      rather than using ``list.append(string)``. Fixing this makes the
      SFTP transport a little bit faster (~20%) and use a bit less memory.
      (John Arbash Meinel)

    * When reading index files, if we happen to read the whole file in a
      single request treat it as a ``_buffer_all`` request. This happens
      most often on small indexes over remote transports, where we default
      to reading 64kB. It saves a round trip for each small index during
      fetch operations. Also, if we have read more than 50% of an index
      file, trigger a ``_buffer_all`` on the next request. This works
      around some inefficiencies because reads don't fall neatly on page
      boundaries, so we would ignore those bytes, but request them again
      later. This could trigger a total read size of more than the whole
      file. (John Arbash Meinel)

  BUG FIXES:

    * ``bzr rm`` is now aliased to ``bzr del`` for the convenience of svn
      users. (Robert Collins, #205416)

    * Catch the infamous "select/poll returned error" which occurs when
      pycurl try to send a body request to an HTTP/1.0 server which has
      already refused to handle the request. (Vincent Ladeuil, #225020)

    * Fix ``ObjectNotLocked`` errors when using various commands
      (including ``bzr cat`` and ``bzr annotate``) in combination with a
      smart server URL.  (Andrew Bennetts, #237067)

    * ``FTPTransport.stat()`` would return ``0000`` as the permission bits
      for the containing ``.bzr/`` directory (it does not implement
      permissions). This would cause us to set all subdirectories to
      ``0700`` and files to ``0600`` rather than leaving them unmodified.
      Now we ignore ``0000`` as the permissions and assume they are
      invalid. (John Arbash Meinel, #259855)

    * Merging from a previously joined branch will no longer cause
      a traceback. (Jelmer Vernooij, #203376)

    * Pack operations on windows network shares will work even with large
      files. (Robert Collins, #255656)

    * Running ``bzr st PATH_TO_TREE`` will no longer suppress merge
      status. Status is also about 7% faster on mozilla sized trees
      when the path to the root of the tree has been given. Users of
      the internal ``show_tree_status`` function should be aware that
      the show_pending flag is now authoritative for showing pending
      merges, as it was originally. (Robert Collins, #225204)

    * Set valid default _param_name for Option so that ListOption can embed
      '-' in names. (Vincent Ladeuil, #263249)

    * Show proper error rather than traceback when an unknown revision
      id is specified to ``bzr cat-revision``. (Jelmer Vernooij, #175569)

    * Trailing text in the dirstate file could cause the C dirstate parser
      to try to allocate an invalid amount of memory. We now properly
      check and test for parsing a dirstate with invalid trailing data.
      (John Arbash Meinel, #186014)

    * Unexpected error responses from a smart server no longer cause the
      client to traceback.  (Andrew Bennetts, #263527)

    * Use a Windows api function to get a Unicode host name, rather than
      assuming the host name is ascii.
      (Mark Hammond, John Arbash Meinel, #256550)

    * ``WorkingTree4`` trees will now correctly report missing-and-new
      paths in the output of ``iter_changes``. (Robert Collins)

  DOCUMENTATION:

    * Updated developer documentation.  (Martin Pool)

  API CHANGES:

    * Exporters now take 4 parameters. (Robert Collins)

    * ``Tree.iter_changes`` will now return False for the content change
      field when a file is missing in the basis tree and not present in
      the target tree. Previously it returned True unconditionally.
      (Robert Collins)

    * The deprecated ``Branch.abspath`` and unimplemented
      ``Branch.rename_one`` and ``Branch.move`` were removed. (Jelmer Vernooij)

    * BzrDir.clone_on_transport implementations must now accept a stacked_on
      parameter.  (Aaron Bentley)

    * BzrDir.cloning_metadir implementations must now take a require_stacking
      parameter.  (Aaron Bentley)

  TESTING:

    * ``addCleanup`` now takes ``*arguments`` and ``**keyword_arguments``
      which are then passed to the cleanup callable as it is run. In
      addition, addCleanup no longer requires that the callables passed to
      it be unique. (Jonathan Lange)

    * Fix some tests that fail on Windows because files are deleted while
      still in use.
      (Mark Hammond)

    * ``selftest``'s ``--starting-with`` option can now use predefined
      prefixes so that one can say ``bzr selftest -s bp.loom`` instead of
      ``bzr selftest -s bzrlib.plugins.loom``. (Vincent Ladeuil)

    * ``selftest``'s ``--starting-with`` option now accepts multiple values.
      (Vincent Ladeuil)

  INTERNALS:

    * A new plugin interface, ``bzrlib.log.log_adapters``, has been added.
      This allows dynamic log output filtering by plugins.
      (Robert Collins)

    * ``bzrlib.btree_index`` is now available, providing a b-tree index
      layer. The design is memory conservative (limited memory cache),
      faster to seek (approx 100 nodes per page, gives 100-way fan out),
      and stores compressed pages allowing more keys per page.
      (Robert Collins, John Arbash Meinel)

    * ``bzrlib.diff.DiffTree.show_diff`` now skips changes where the kind
      is unknown in both source and target.
      (Robert Collins, Aaron Bentley)

    * ``GraphIndexBuilder.add_node`` and ``BTreeBuilder`` have been
      streamlined a bit. This should make creating large indexes faster.
      (In benchmarking, it now takes less time to create a BTree index than
      it takes to read the GraphIndex one.) (John Arbash Meinel)

    * Mail clients for `bzr send` are now listed in a registry.  This
      allows plugins to add new clients by registering them with
      ``bzrlib.mail_client.mail_client_registry``.  All of the built-in
      clients now use this mechanism.  (Neil Martinsen-Burrell)


bzr 1.6.1 2008-09-05
--------------------

A couple regressions were found in the 1.6 release. There was a
performance issue when using ``bzr+ssh`` to branch large repositories,
and some problems with stacking and ``rich-root`` capable repositories.


bzr 1.6.1rc2 2008-09-03
-----------------------

  BUG FIXES:

    * Copying between ``rich-root`` and ``rich-root-pack`` (and vice
      versa) was accidentally using the inter-model fetcher, instead of
      recognizing that both were 'rich root' formats.
      (John Arbash Meinel, #264321)


bzr 1.6.1rc1 2008-08-29
-----------------------

This release fixes a few regressions found in the 1.6 client. Fetching
changes was using an O(N^2) buffering algorithm, so for large projects it
would cause memory thrashing. There is also a specific problem with the
``--1.6-rich-root`` format, which prevented stacking on top of
``--rich-root-pack`` repositories, and could allow users to accidentally
fetch experimental data (``-subtree``) without representing it properly.
The ``--1.6-rich-root`` format has been deprecated and users are
recommended to upgrade to ``--1.6.1-rich-root`` immediately.  Also we
re-introduced a workaround for users who have repositories with incorrect
nodes (not possible if you only used official releases).
I should also clarify that none of this is data loss level issues, but
still sufficient enough to warrant an updated release.

  BUG FIXES:

    * ``RemoteTransport.readv()`` was being inefficient about how it
      buffered the readv data and processed it. It would keep appending to
      the same string (causing many copies) and then pop bytes out of the
      start of the string (causing more copies).
      With this patch "bzr+ssh://local" can improve dramatically,
      especially for projects with large files.
      (John Arbash Meinel)

    * Revision texts were always meant to be stored as fulltexts. There
      was a bug in a bzr.dev version that would accidentally create deltas
      when copying from a Pack repo to a Knit repo. This has been fixed,
      but to support those repositories, we know always request full texts
      for Revision texts. (John Arbash Meinel, #261339)

    * The previous ``--1.6-rich-root`` format used an incorrect xml
      serializer, which would accidentally support fetching from a
      repository that supported subtrees, even though the local one would
      not. We deprecated that format, and introduced a new one that uses
      the correct serializer ``--1.6.1-rich-root``.
      (John Arbash Meinel, #262333)


bzr 1.6 2008-08-25
------------------

Finally, the long awaited bzr 1.6 has been released. This release includes
new features like Stacked Branches, improved weave merge, and an updated
server protocol (now on v3) which will allow for better cross version
compatibility. With this release we have deprecated Knit format
repositories, and recommend that users upgrade them, we will continue to
support reading and writing them for the forseeable future, but we will
not be tuning them for performance as pack repositories have proven to be
better at scaling. This will also be the first release to bundle
TortoiseBzr in the standalone Windows installer.


bzr 1.6rc5 2008-08-19
---------------------

  BUG FIXES:

    * Disable automatic detection of stacking based on a containing
      directory of the target. It interacted badly with push, and needs a
      bit more work to get the edges polished before it should happen
      automatically. (John Arbash Meinel, #259275)
      (This change was reverted when merged to bzr.dev)


bzr 1.6rc4 2008-08-18
---------------------

  BUG FIXES:

    * Fix a regression in knit => pack fetching.  We had a logic
      inversion, causing the fetch to insert fulltexts in random order,
      rather than preserving deltas.  (John Arbash Meinel, #256757)


bzr 1.6rc3 2008-08-14
---------------------

  CHANGES:

    * Disable reading ``.bzrrules`` as a per-branch rule preferences
      file. The feature was not quite ready for a full release.
      (Robert Collins)

  IMPROVEMENTS:

    * Update the windows installer to bundle TortoiseBzr and ``qbzr``
      into the standalone installer. This will be the first official
      windows release that installs Tortoise by default.
      (Mark Hammond)

  BUG FIXES:

    * Fix a regression in ``bzr+http`` support. There was a missing
      function (``_read_line``) that needed to be carried over from
      ``bzr+ssh`` support. (Andrew Bennetts)

    * ``GraphIndex`` objects will internally read an entire index if more
      than 1/20th of their keyspace is requested in a single operation.
      This largely mitigates a performance regression in ``bzr log FILE``
      and completely corrects the performance regression in ``bzr log``.
      The regression was caused by removing an accomodation which had been
      supporting the index format in use. A newer index format is in
      development which is substantially faster. (Robert Collins)


bzr 1.6rc2 2008-08-13
---------------------

This release candidate has a few minor bug fixes, and some regression
fixes for Windows.

  BUG FIXES:

    * ``bzr upgrade`` on remote branches accessed via bzr:// and
      bzr+ssh:// now works.  (Andrew Bennetts)

    * Change the ``get_format_description()`` strings for
      ``RepositoryFormatKnitPack5`` et al to be single line messages.
      (Aaron Bentley)

    * Fix for a regression on Win32 where we would try to call
      ``os.listdir()`` on a file and not catch the exception properly.
      (Windows raises a different exception.) This would manifest in
      places like ``bzr rm file`` or ``bzr switch``.
      (Mark Hammond, John Arbash Meinel)

    * ``Inventory.copy()`` was failing to set the revision property for
      the root entry. (Jelmer Vernooij)

    * sftp transport: added missing ``FileExists`` case to
      ``_translate_io_exception`` (Christophe Troestler, #123475)

    * The help for ``bzr ignored`` now suggests ``bzr ls --ignored`` for
      scripting use. (Robert Collins, #3834)

    * The default ``annotate`` logic will now always assign the
      last-modified value of a line to one of the revisions that modified
      it, rather than a merge revision. This would happen when both sides
      claimed to have modified the line resulting in the same text. The
      choice is arbitrary but stable, so merges in different directions
      will get the same results.  (John Arbash Meinel, #232188)


bzr 1.6rc1 2008-08-06
---------------------

This release candidate for bzr 1.6 solidifies the new branch stacking
feature.  Bazaar now recommends that users upgrade all knit repositories,
because later formats are much faster.  However, we plan to continue read/write and
upgrade support for knit repostories for the forseeable future.  Several
other bugs and performance issues were fixed.

  CHANGES:

    * Knit format repositories are deprecated and bzr will now emit
      warnings whenever it encounters one.  Use ``bzr upgrade`` to upgrade
      knit repositories to pack format.  (Andrew Bennetts)

  IMPROVEMENTS:

    * ``bzr check`` can now be told which elements at a location it should
      check.  (Daniel Watkins)

    * Commit now supports ``--exclude`` (or ``-x``) to exclude some files
      from the commit. (Robert Collins, #3117)

    * Fetching data between repositories that have the same model but no
      optimised fetcher will not reserialise all the revisions, increasing
      performance. (Robert Collins, John Arbash Meinel)

    * Give a more specific error when target branch is not reachable.
      (James Westby)

    * Implemented a custom ``walkdirs_utf8`` implementation for win32.
      This uses a pyrex extension to get direct access to the
      ``FindFirstFileW`` style apis, rather than using ``listdir`` +
      ``lstat``. Shows a very strong improvement in commands like
      ``status`` and ``diff`` which have to iterate the working tree.
      Anywhere from 2x-6x faster depending on the size of the tree (bigger
      trees, bigger benefit.) (John Arbash Meinel)

    * New registry for log properties handles  and the method in
      LongLogFormatter to display the custom properties returned by the
      registered handlers. (Guillermo Gonzalez, #162469)

  BUG FIXES:

    * Add more tests that stacking does not create deltas spanning
      physical repository boundaries.
      (Martin Pool, #252428)

    * Better message about incompatible repositories.
      (Martin Pool, #206258)

    * ``bzr branch --stacked`` ensures the destination branch format can
      support stacking, even if the origin does not.
      (Martin Pool)

    * ``bzr export`` no longer exports ``.bzrrules``.
      (Ian Clatworthy)

    * ``bzr serve --directory=/`` now correctly allows the whole
      filesystem to be accessed on Windows, not just the root of the drive
      that Python is running from.
      (Adrian Wilkins, #240910)

    * Deleting directories by hand before running ``bzr rm`` will not
      cause subsequent errors in ``bzr st`` and ``bzr commit``.
      (Robert Collins, #150438)

    * Fix a test case that was failing if encoding wasn't UTF-8.
      (John Arbash Meinel, #247585)

    * Fix "no buffer space available" error when branching with the new
      smart server protocol to or from Windows.
      (Andrew Bennetts, #246180)

    * Fixed problem in branching from smart server.
      (#249256, Michael Hudson, Martin Pool)

    * Handle a file turning in to a directory in TreeTransform.
      (James Westby, #248448)

  API CHANGES:

    * ``MutableTree.commit`` has an extra optional keywork parameter
      ``exclude`` that will be unconditionally supplied by the command
      line UI - plugins that add tree formats may need an update.
      (Robert Collins)

    * The API minimum version for plugin compatibility has been raised to
      1.6 - there are significant changes throughout the code base.
      (Robert Collins)

    * The generic fetch code now uses three attributes on Repository objects
      to control fetch. The streams requested are controlled via :
      ``_fetch_order`` and ``_fetch_uses_deltas``. Setting these
      appropriately allows different repository implementations to recieve
      data in their optimial form. If the ``_fetch_reconcile`` is set then
      a reconcile operation is triggered at the end of the fetch.
      (Robert Collins)

    * The ``put_on_disk`` and ``get_tar_item`` methods in
      ``InventoryEntry`` were deprecated. (Ian Clatworthy)

    * ``Repository.is_shared`` doesn't take a read lock. It didn't
      need one in the first place (nobody cached the value, and
      ``RemoteRepository`` wasn't taking one either). This saves a round
      trip when probing Pack repositories, as they read the ``pack-names``
      file when locked. And during probe, locking the repo isn't very
      useful. (John Arbash Meinel)

  INTERNALS:

    * ``bzrlib.branchbuilder.BranchBuilder`` is now much more capable of
      putting together a real history without having to create a full
      WorkingTree. It is recommended that tests that are not directly
      testing the WorkingTree use BranchBuilder instead.  See
      ``BranchBuilder.build_snapshot`` or
      ``TestCaseWithMemoryTree.make_branch_builder``.  (John Arbash Meinel)

    * ``bzrlib.builtins.internal_tree_files`` broken into two giving a new
      helper ``safe_relpath_files`` - used by the new ``exclude``
      parameter to commit. (Robert Collins)

    * Make it easier to introduce new WorkingTree formats.
      (Ian Clatworthy)

    * The code for exporting trees was refactored not to use the
      deprecated ``InventoryEntry`` methods. (Ian Clatworthy)

    * RuleSearchers return () instead of [] now when there are no matches.
      (Ian Clatworthy)


bzr 1.6beta3 2008-07-17
-----------------------

This release adds a new 'stacked branches' feature allowing branches to
share storage without being in the same repository or on the same machine.
(See the user guide for more details.)  It also adds a new hook, improved
weaves, aliases for related locations, faster bzr+ssh push, and several
bug fixes.

  FEATURES:

    * New ``pre_change_branch_tip`` hook that is called before the
      branch tip is moved, while the branch is write-locked.  See the User
      Reference for signature details.  (Andrew Bennetts)

    * Rule-based preferences can now be defined for selected files in
      selected branches, allowing commands and plugins to provide
      custom behaviour for files matching defined patterns.
      See ``Rule-based preferences`` (part of ``Configuring Bazaar``)
      in the User Guide and ``bzr help rules`` for more information.
      (Ian Clatworthy)

    * Sites may suggest a branch to stack new branches on.  (Aaron Bentley)

    * Stacked branches are now supported. See ``bzr help branch`` and
      ``bzr help push``.  Branches must be in the ``development1`` format
      to stack, though the stacked-on branch can be of any format.
      (Robert Collins)

  IMPROVEMENTS:

    * ``bzr export --format=tgz --root=NAME -`` to export a gzipped tarball
      to stdout; also ``tar`` and ``tbz2``.
      (Martin Pool)

    * ``bzr (re)merge --weave`` will now use a standard Weave algorithm,
      rather than the annotation-based merge it was using. It does so by
      building up a Weave of the important texts, without needing to build
      the full ancestry. (John Arbash Meinel, #238895)

    * ``bzr send`` documents and better supports ``emacsclient`` (proper
      escaping of mail headers and handling of the MUA Mew).
      (Christophe Troestler)

    * Remembered locations can be specified by aliases, e.g. :parent, :public,
      :submit.  (Aaron Bentley)

    * The smart protocol now has improved support for setting branches'
      revision info directly.  This makes operations like push
      faster.  The new request method name is
      ``Branch.set_last_revision_ex``.  (Andrew Bennetts)

  BUG FIXES:

    * Bazaar is now able to be a client to the web server of IIS 6 and 7.
      The broken implementations of RFC822 in Python and RFC2046 in IIS
      combined with boundary-line checking in Bazaar previously made this
      impossible. (NB, IIS 5 does not suffer from this problem).
      (Adrian Wilkins, #247585)

    * ``bzr log --long`` with a ghost in your mainline now handles that
      ghost properly. (John Arbash Meinel, #243536)

    * ``check`` handles the split-up .bzr layout correctly, so no longer
      requires a branch to be present.
      (Daniel Watkins, #64783)

    * Clearer message about how to set the PYTHONPATH if bzrlib can't be
      loaded.
      (Martin Pool, #205230)

    * Errors about missing libraries are now shown without a traceback,
      and with a suggestion to install the library.  The full traceback is
      still in ``.bzr.log`` and can be shown with ``-Derror``.
      (Martin Pool, #240161)

    * Fetch from a stacked branch copies all required data.
      (Aaron Bentley, #248506)

    * Handle urls such as ftp://user@host.com@www.host.com where the user
      name contains an @.
      (Neil Martinsen-Burrell, #228058)

    * ``needs_read_lock`` and ``needs_write_lock`` now suppress an error during
      ``unlock`` if there was an error in the original function. This helps
      most when there is a failure with a smart server action, since often the
      connection closes and we cannot unlock.
      (Andrew Bennetts, John Arbash Meinel, #125784)

    * Obsolete hidden command ``bzr fetch`` removed.
      (Martin Pool, #172870)

    * Raise the correct exception when doing ``-rbefore:0`` or ``-c0``.
      (John Arbash Meinel, #239933)

    * You can now compare file revisions in Windows diff programs from
      Cygwin Bazaar.
      (Matt McClure, #209281)

    * revision_history now tolerates mainline ghosts for Branch format 6.
      (Aaron Bentley, #235055)

    * Set locale from environment for third party libs.
      (Martin von Gagern, #128496)

  DOCUMENTATION:

    * Added *Using stacked branches* to the User Guide.
      (Ian Clatworthy)

    * Updated developer documentation.
      (Martin Pool)

  TESTING:

   * ``-Dmemory`` will cause /proc/PID/status to be catted before bzr
     exits, allowing low-key analysis of peak memory use. (Robert Collins)

   * ``TestCaseWithTransport.make_branch_and_tree`` tries harder to return
     a tree with a ``branch`` attribute of the right format.  This was
     preventing some ``RemoteBranch`` tests from actually running with
     ``RemoteBranch`` instances.  (Andrew Bennetts)

  API CHANGES:

    * Removed ``Repository.text_store``, ``control_store``, etc.  Instead,
      there are new attributes ``texts, inventories, revisions,
      signatures``, each of which is a ``VersionedFiles``.  See the
      Repository docstring for more details.
      (Robert Collins)

    * ``Branch.pull`` now accepts an ``_override_hook_target`` optional
      parameter.  If you have a subclass of ``Branch`` that overrides
      ``pull`` then you should add this parameter.  (Andrew Bennetts)

    * ``bzrlib.check.check()`` has been deprecated in favour of the more
      aptly-named ``bzrlib.check.check_branch()``.
      (Daniel Watkins)

    * ``Tree.print_file`` and ``Repository.print_file`` are deprecated.
      These methods are bad APIs because they write directly to sys.stdout.
      bzrlib does not use them internally, and there are no direct tests
      for them. (Alexander Belchenko)

  INTERNALS:

    * ``cat`` command no longer uses ``Tree.print_file()`` internally.
      (Alexander Belchenko)

    * New class method ``BzrDir.open_containing_tree_branch_or_repository``
      which eases the discovery of the tree, the branch and the repository
      containing a given location.
      (Daniel Watkins)

    * New ``versionedfile.KeyMapper`` interface to abstract out the access to
      underlying .knit/.kndx etc files in repositories with partitioned
      storage. (Robert Collins)

    * Obsolete developer-use command ``weave-join`` has been removed.
      (Robert Collins)

    * ``RemoteToOtherFetcher`` and ``get_data_stream_for_search`` removed,
      to support new ``VersionedFiles`` layering.
      (Robert Collins)


bzr 1.6beta2 2008-06-10
-----------------------

This release contains further progress towards our 1.6 goals of shallow
repositories, and contains a fix for some user-affecting bugs in the
repository layer.  Building working trees during checkout and branch is
now faster.

  BUG FIXES:

    * Avoid KnitCorrupt error extracting inventories from some repositories.
      (The data is not corrupt; an internal check is detecting a problem
      reading from the repository.)
      (Martin Pool, Andrew Bennetts, Robert Collins, #234748)

    * ``bzr status`` was breaking if you merged the same revision twice.
      (John Arbash Meinel, #235407)

    * Fix infinite loop consuming 100% CPU when a connection is lost while
      reading a response body via the smart protocol v1 or v2.
      (Andrew Bennetts)

    * Inserting a bundle which changes the contents of a file with no trailing
      end of line, causing a knit snapshot in a 'knits' repository will no longer
      cause KnitCorrupt. (Robert Collins)

    * ``RemoteBranch.pull`` needs to return the ``self._real_branch``'s
      pull result. It was instead just returning None, which breaks ``bzr
      pull``. (John Arbash Meinel, #238149)

    * Sanitize branch nick before using it as an attachment filename in
      ``bzr send``. (Lukáš Lalinský, #210218)

    * Squash ``inv_entry.symlink_target`` to a plain string when
      generating DirState details. This prevents from getting a
      ``UnicodeError`` when you have symlinks and non-ascii filenames.
      (John Arbash Meinel, #135320)

  IMPROVEMENTS:

    * Added the 'alias' command to set/unset and display aliases. (Tim Penhey)

    * ``added``, ``modified``, and ``unknowns`` behaviour made consistent (all three
      now quote paths where required). Added ``--null`` option to ``added`` and
      ``modified`` (for null-separated unknowns, use ``ls --unknown --null``)
      (Adrian Wilkins)

    * Faster branching (1.09x) and lightweight checkouts (1.06x) on large trees.
      (Ian Clatworthy, Aaron Bentley)

  DOCUMENTATION:

    * Added *Bazaar Zen* section to the User Guide. (Ian Clatworthy)

  TESTING:

    * Fix the test HTTPServer to be isolated from chdir calls made while it is
      running, allowing it to be used in blackbox tests. (Robert Collins)

  API CHANGES:

    * ``WorkingTree.set_parent_(ids/trees)`` will now filter out revisions
      which are in the ancestry of other revisions. So if you merge the same
      tree twice, or merge an ancestor of an existing merge, it will only
      record the newest. (If you merge a descendent, it will replace its
      ancestor). (John Arbash Meinel, #235407)

    * ``RepositoryPolicy.__init__`` now requires stack_on and stack_on_pwd,
      through the derived classes do not.  (Aaron Bentley)

  INTERNALS:

    * ``bzrlib.bzrdir.BzrDir.sprout`` now accepts ``stacked`` to control
      creating stacked branches. (Robert Collins)

    * Knit record serialisation is now stricter on what it will accept, to
      guard against potential internal bugs, or broken input. (Robert Collins)


bzr 1.6beta1 2008-06-02
-----------------------


Commands that work on the revision history such as push, pull, missing,
uncommit and log are now substantially faster.  This release adds a
translation of some of the user documentation into Spanish.  (Contributions of
other translations would be very welcome.)  Bazaar 1.6beta1 adds a new network
protocol which is used by default and which allows for more efficient transfers
and future extensions.


  NOTES WHEN UPGRADING:

    * There is a new version of the network protocol used for bzr://, bzr+ssh://
      and bzr+http:// connections.  This will allow more efficient requests and
      responses, and more graceful fallback when a server is too old to
      recognise a request from a more recent client.  Bazaar 1.6 will
      interoperate with 0.16 and later versions, but servers should be upgraded
      when possible.  Bazaar 1.6 no longer interoperates with 0.15 and earlier via
      these protocols.  Use alternatives like SFTP or upgrade those servers.
      (Andrew Bennetts, #83935)

  CHANGES:

    * Deprecation warnings will not be suppressed when running ``bzr selftest``
      so that developers can see if their code is using deprecated functions.
      (John Arbash Meinel)

  FEATURES:

    * Adding ``-Derror`` will now display a traceback when a plugin fails to
      load. (James Westby)

  IMPROVEMENTS:

    * ``bzr branch/push/pull -r XXX`` now have a helper function for finding
      the revno of the new revision (``Graph.find_distance_to_null``). This
      should make something like ``bzr branch -r -100`` in a shared, no-trees
      repository much snappier. (John Arbash Meinel)

    * ``bzr log --short -r X..Y`` no longer needs to access the full revision
      history. This makes it noticeably faster when logging the last few
      revisions. (John Arbash Meinel)

    * ``bzr ls`` now accepts ``-V`` as an alias for ``--versioned``.
      (Jerad Cramp, #165086)

    * ``bzr missing`` uses the new ``Graph.find_unique_ancestors`` and
      ``Graph.find_differences`` to determine missing revisions without having
      to search the whole ancestry. (John Arbash Meinel, #174625)

    * ``bzr uncommit`` now uses partial history access, rather than always
      extracting the full revision history for a branch. This makes it
      resolve the appropriate revisions much faster (in testing it drops
      uncommit from 1.5s => 0.4s). It also means ``bzr log --short`` is one
      step closer to not using full revision history.
      (John Arbash Meinel, #172649)

  BUGFIXES:

    * ``bzr merge --lca`` should handle when two revisions have no common
      ancestor other than NULL_REVISION. (John Arbash Meinel, #235715)

    * ``bzr status`` was breaking if you merged the same revision twice.
      (John Arbash Meinel, #235407)

    * ``bzr push`` with both ``--overwrite`` and ``-r NNN`` options no longer
      fails.  (Andrew Bennetts, #234229)

    * Correctly track the base URL of a smart medium when using bzr+http://
      URLs, which was causing spurious "No repository present" errors with
      branches in shared repositories accessed over bzr+http.
      (Andrew Bennetts, #230550)

    * Define ``_remote_is_at_least_1_2`` on ``SmartClientMedium`` so that all
      implementations have the attribute.  Fixes 'PyCurlTransport' object has no
      attribute '_remote_is_at_least_1_2' attribute errors.
      (Andrew Bennetts, #220806)

    * Failure to delete an obsolete pack file should just give a warning
      message, not a fatal error.  It may for example fail if the file is still
      in use by another process.
      (Martin Pool)

    * Fix MemoryError during large fetches over HTTP by limiting the amount of
      data we try to read per ``recv`` call.  The problem was observed with
      Windows and a proxy, but might affect other environments as well.
      (Eric Holmberg, #215426)

    * Handle old merge directives correctly in Merger.from_mergeable.  Stricter
      get_parent_map requirements exposed a latent bug here.  (Aaron Bentley)

    * Issue a warning and ignore passwords declared in authentication.conf when
      used for an ssh scheme (sftp or bzr+ssh).
      (Vincent Ladeuil, #203186)

    * Make both http implementations raise appropriate exceptions on 403
      Forbidden when POSTing smart requests.
      (Vincent Ladeuil, #230223)

    * Properly *title* header names in http requests instead of capitalizing
      them.
      (Vincent Ladeuil, #229076)

    * The "Unable to obtain lock" error message now also suggests using
      ``bzr break-lock`` to fix it.  (Martin Albisetti, #139202)

    * Treat an encoding of '' as ascii; this can happen when bzr is run
      under vim on Mac OS X.
      (Neil Martinsen-Burrell)

    * ``VersionedFile.make_mpdiffs()`` was raising an exception that wasn't in
      scope. (Daniel Fischer #235687)

  DOCUMENTATION:

    * Added directory structure and started translation of docs in spanish.
      (Martin Albisetti, Lucio Albenga)

    * Incorporate feedback from Jelmer Vernooij and Neil Martinsen-Burrell
      on the plugin and integration chapters of the User Guide.
      (Ian Clatworthy)

    * More Bazaar developer documentation about packaging and release process,
      and about use of Python reprs.
      (Martin Pool, Martin Albisetti)

    * Updated Tortise strategy document. (Mark Hammond)

  TESTING:

    * ``bzrlib.tests.adapt_tests`` was broken and unused - it has been fixed.
      (Robert Collins)

    * Fix the test HTTPServer to be isolated from chdir calls made while it is
      running, allowing it to be used in blackbox tests. (Robert Collins)

    * New helper function for splitting test suites
      ``split_suite_by_condition``. (Robert Collins)

  INTERNALS:

    * ``Branch.missing_revisions`` has been deprecated. Similar functionality
      can be obtained using ``bzrlib.missing.find_unmerged``. The api was
      fairly broken, and the function was unused, so we are getting rid of it.
      (John Arbash Meinel)

  API CHANGES:

    * ``Branch.abspath`` is deprecated; use the Tree or Transport
      instead.  (Martin Pool)

    * ``Branch.update_revisions`` now takes an optional ``Graph``
      object. This can be used by ``update_revisions`` when it is
      checking ancestry, and allows callers to prefer request to go to a
      local branch.  (John Arbash Meinel)

    * Branch, Repository, Tree and BzrDir should expose a Transport as an
      attribute if they have one, rather than having it indirectly accessible
      as ``.control_files._transport``.  This doesn't add a requirement
      to support a Transport in cases where it was not needed before;
      it just simplifies the way it is reached.  (Martin Pool)

    * ``bzr missing --mine-only`` will return status code 0 if you have no
      new revisions, but the remote does. Similarly for ``--theirs-only``.
      The new code only checks one side, so it doesn't know if the other
      side has changes. This seems more accurate with the request anyway.
      It also changes the output to print '[This|Other] branch is up to
      date.' rather than displaying nothing.  (John Arbash Meinel)

    * ``LockableFiles.put_utf8``, ``put_bytes`` and ``controlfilename``
      are now deprecated in favor of using Transport operations.
      (Martin Pool)

    * Many methods on ``VersionedFile``, ``Repository`` and in
      ``bzrlib.revision``  deprecated before bzrlib 1.5 have been removed.
      (Robert Collins)

    * ``RevisionSpec.wants_revision_history`` can be set to False for a given
      ``RevisionSpec``. This will disable the existing behavior of passing in
      the full revision history to ``self._match_on``. Useful for specs that
      don't actually need access to the full history. (John Arbash Meinel)

    * The constructors of ``SmartClientMedium`` and its subclasses now require a
      ``base`` parameter.  ``SmartClientMedium`` implementations now also need
      to provide a ``remote_path_from_transport`` method.  (Andrew Bennetts)

    * The default permissions for creating new files and directories
      should now be obtained from ``BzrDir._get_file_mode()`` and
      ``_get_dir_mode()``, rather than from LockableFiles.  The ``_set_file_mode``
      and ``_set_dir_mode`` variables on LockableFiles which were advertised
      as a way for plugins to control this are no longer consulted.
      (Martin Pool)

    * ``VersionedFile.join`` is deprecated. This method required local
      instances of both versioned file objects and was thus hostile to being
      used for streaming from a smart server. The new get_record_stream and
      insert_record_stream are meant to efficiently replace this method.
      (Robert Collins)

    * ``WorkingTree.set_parent_(ids/trees)`` will now filter out revisions
      which are in the ancestry of other revisions. So if you merge the same
      tree twice, or merge an ancestor of an existing merge, it will only
      record the newest. (If you merge a descendent, it will replace its
      ancestor). (John Arbash Meinel, #235407)

    * ``WorkingTreeFormat2.stub_initialize_remote`` is now private.
      (Martin Pool)


bzr 1.5 2008-05-16
------------------

This release of Bazaar includes several updates to the documentation, and fixes
to prepare for making rich root support the default format. Many bugs have been
squashed, including fixes to log, bzr+ssh inter-operation with older servers.

  CHANGES:

    * Suppress deprecation warnings when bzrlib is a 'final' release. This way
      users of packaged software won't be bothered with DeprecationWarnings,
      but developers and testers will still see them. (John Arbash Meinel)

  DOCUMENTATION:

    * Incorporate feedback from Jelmer Vernooij and Neil Martinsen-Burrell
      on the plugin and integration chapters of the User Guide.
      (Ian Clatworthy)


bzr 1.5rc1 2008-05-09
---------------------

  NOTES WHEN UPGRADING:

  CHANGES:

    * Broader support of GNU Emacs mail clients. Set
      ``mail_client=emacsclient`` in your bazaar.conf and ``send`` will pop the
      bundle in a mail buffer according to the value of ``mail-user-agent``
      variable. (Xavier Maillard)

  FEATURES:

  IMPROVEMENTS:

    * Diff now handles revision specs like "branch:" and "submit:" more
      efficiently.  (Aaron Bentley, #202928)

    * More friendly error given when attempt to start the smart server
      on an address already in use. (Andrea Corbellini, #200575)

    * Pull completes much faster when there is nothing to pull.
      (Aaron Bentley)

  BUGFIXES:

    * Authentication.conf can define sections without password.
      (Vincent Ladeuil, #199440)

    * Avoid muttering every time a child update does not cause a progress bar
      update. (John Arbash Meinel, #213771)

    * ``Branch.reconcile()`` is now implemented. This allows ``bzr reconcile``
      to fix when a Branch has a non-canonical mainline history. ``bzr check``
      also detects this condition. (John Arbash Meinel, #177855)

    * ``bzr log -r ..X bzr://`` was failing, because it was getting a request
      for ``revision_id=None`` which was not a string.
      (John Arbash Meinel, #211661)

    * ``bzr commit`` now works with Microsoft's FTP service.
      (Andreas Deininger)

    * Catch definitions outside sections in authentication.conf.
      (Vincent Ladeuil, #217650)

    * Conversion from non-rich-root to rich-root(-pack) updates inventory
      sha1s, even when bundles are used.  (Aaron Bentley, #181391)

    * Conversion from non-rich-root to rich-root(-pack) works correctly even
      though search keys are not topologically sorted.  (Aaron Bentley)

    * Conversion from non-rich-root to rich-root(-pack) works even when a
      parent revision has a different root id.  (Aaron Bentley, #177874)

    * Disable strace testing until strace is fixed (see bug #103133) and emit a
      warning when selftest ends to remind us of leaking tests.
      (Vincent Ladeuil, #226769)

    * Fetching all revisions from a repository does not cause pack collisions.
      (Robert Collins, Aaron Bentley, #212908)

    * Fix error about "attempt to add line-delta in non-delta knit".
      (Andrew Bennetts, #217701)

    * Pushing a branch in "dirstate" format (Branch5) over bzr+ssh would break
      if the remote server was < version 1.2. This was due to a bug in the
      RemoteRepository.get_parent_map() fallback code.
      (John Arbash Meinel, #214894)

    * Remove leftover code in ``bzr_branch`` that inappropriately creates
      a ``branch-name`` file in the branch control directory.
      (Martin Pool)

    * Set SO_REUSEADDR on server sockets of ``bzr serve`` to avoid problems
      rebinding the socket when starting the server a second time.
      (John Arbash Meinel, Martin Pool, #164288)

    * Severe performance degradation in fetching from knit repositories to
      knits and packs due to parsing the entire revisions.kndx on every graph
      walk iteration fixed by using the Repository.get_graph API.  There was
      another regression in knit => knit fetching which re-read the index for
      every revision each side had in common.
      (Robert Collins, John Arbash Meinel)

    * When logging the changes to a particular file, there was a bug if there
      were ghosts in the revision ancestry. (John Arbash Meinel, #209948)

    * xs4all's ftp server returns a temporary error when trying to list an
      empty directory, rather than returning an empty list. Adding a
      workaround so that we don't get spurious failures.
      (John Arbash Meinel, #215522)

  DOCUMENTATION:

    * Expanded the User Guide to include new chapters on popular plugins and
      integrating Bazaar into your environment. The *Best practices* chapter
      was renamed to *Miscellaneous topics* as suggested by community
      feedback as well. (Ian Clatworthy)

    * Document outlining strategies for TortoiseBzr. (Mark Hammond)

    * Improved the documentation on hooks. (Ian Clatworthy)

    * Update authentication docs regarding ssh agents.
      (Vincent Ladeuil, #183705)

  TESTING:

    * Add ``thread_name_suffix`` parameter to SmartTCPServer_for_testing, to
      make it easy to identify which test spawned a thread with an unhandled
      exception. (Andrew Bennetts)

    * New ``--debugflag``/``-E`` option to ``bzr selftest`` for setting
      options for debugging tests, these are complementary to the the -D
      options.  The ``-Dselftest_debug`` global option has been replaced by the
      ``-E=allow_debug`` option for selftest. (Andrew Bennetts)

    * Parameterised test ids are preserved correctly to aid diagnosis of test
      failures. (Robert Collins, Andrew Bennetts)

    * selftest now accepts --starting-with <id> to load only the tests whose id
      starts with the one specified. This greatly speeds up running the test
      suite on a limited set of tests and can be used to run the tests for a
      single module, a single class or even a single test.  (Vincent Ladeuil)

    * The test suite modules have been modified to define load_tests() instead
      of test_suite(). That speeds up selective loading (via --load-list)
      significantly and provides many examples on how to migrate (grep for
      load_tests).  (Vincent Ladeuil)

  INTERNALS:

    * ``Hooks.install_hook`` is now deprecated in favour of
      ``Hooks.install_named_hook`` which adds a required ``name`` parameter, to
      avoid having to call ``Hooks.name_hook``. (Daniel Watkins)

    * Implement xml8 serializer.  (Aaron Bentley)

    * New form ``@deprecated_method(deprecated_in(1, 5, 0))`` for making
      deprecation wrappers.  (Martin Pool)

    * ``Repository.revision_parents`` is now deprecated in favour of
      ``Repository.get_parent_map([revid])[revid]``. (Jelmer Vernooij)

    * The Python ``assert`` statement is no longer used in Bazaar source, and
      a test checks this.  (Martin Pool)

  API CHANGES:

    * ``bzrlib.status.show_pending_merges`` requires the repository to be
      locked by the caller. Callers should have been doing it anyway, but it
      will now raise an exception if they do not. (John Arbash Meinel)

    * Repository.get_data_stream, Repository.get_data_stream_for_search(),
      Repository.get_deltas_for_revsions(), Repository.revision_trees(),
      Repository.item_keys_introduced_by() no longer take read locks.
      (Aaron Bentley)

    * ``LockableFiles.get_utf8`` and ``.get`` are deprecated, as a start
      towards removing LockableFiles and ``.control_files`` entirely.
      (Martin Pool)

    * Methods deprecated prior to 1.1 have been removed.
      (Martin Pool)


bzr 1.4 2008-04-28
------------------

This release of Bazaar includes handy improvements to the speed of log and
status, new options for several commands, improved documentation, and better
hooks, including initial code for server-side hooks.  A number of bugs have
been fixed, particularly in interoperability between different formats or
different releases of Bazaar over there network.  There's been substantial
internal work in both the repository and network code to enable new features
and faster performance.

  BUG FIXES:

    * Pushing a branch in "dirstate" format (Branch5) over bzr+ssh would break
      if the remote server was < version 1.2.  This was due to a bug in the
      RemoteRepository.get_parent_map() fallback code.
      (John Arbash Meinel, Andrew Bennetts, #214894)


bzr 1.4rc2 2008-04-21
---------------------

  BUG FIXES:

    * ``bzr log -r ..X bzr://`` was failing, because it was getting a request
      for ``revision_id=None`` which was not a string.
      (John Arbash Meinel, #211661)

    * Fixed a bug in handling ghost revisions when logging changes in a
      particular file.  (John Arbash Meinel, #209948)

    * Fix error about "attempt to add line-delta in non-delta knit".
      (Andrew Bennetts, #205156)

    * Fixed performance degradation in fetching from knit repositories to
      knits and packs due to parsing the entire revisions.kndx on every graph
      walk iteration fixed by using the Repository.get_graph API.  There was
      another regression in knit => knit fetching which re-read the index for
      every revision each side had in common.
      (Robert Collins, John Arbash Meinel)


bzr 1.4rc1 2008-04-11
---------------------

  CHANGES:

   * bzr main script cannot be imported (Benjamin Peterson)

   * On Linux bzr additionally looks for plugins in arch-independent site
     directory. (Toshio Kuratomi)

   * The ``set_rh`` branch hook is now deprecated. Please migrate
     any plugins using this hook to use an alternative, e.g.
     ``post_change_branch_tip``. (Ian Clatworthy)

   * When a plugin cannot be loaded as the file path is not a valid
     python module name bzr will now strip a ``bzr_`` prefix from the
     front of the suggested name, as many plugins (e.g. bzr-svn)
     want to be installed without this prefix. It is a common mistake
     to have a folder named "bzr-svn" for that plugin, especially
     as this is what bzr branch lp:bzr-svn will give you. (James Westby,
     Andrew Cowie)

   * UniqueIntegerBugTracker now appends bug-ids instead of joining
     them to the base URL. Plugins that register bug trackers may
     need a trailing / added to the base URL if one is not already there.
     (James Wesby, Andrew Cowie)

  FEATURES:

    * Added start_commit hook for mutable trees. (Jelmer Vernooij, #186422)

    * ``status`` now accepts ``--no-pending`` to show the status without
      listing pending merges, which speeds up the command a lot on large
      histories.  (James Westby, #202830)

    * New ``post_change_branch_tip`` hook that is called after the
      branch tip is moved but while the branch is still write-locked.
      See the User Reference for signature details.
      (Ian Clatworthy, James Henstridge)

    * Reconfigure can convert a branch to be standalone or to use a shared
      repository.  (Aaron Bentley)

  IMPROVEMENTS:

    * The smart protocol now has support for setting branches' revision info
      directly.  This should make operations like push slightly faster, and is a
      step towards server-side hooks.  The new request method name is
      ``Branch.set_last_revision_info``.  (Andrew Bennetts)

    * ``bzr commit --fixes`` now recognises "gnome" as a tag by default.
      (James Westby, Andrew Cowie)

    * ``bzr switch`` will attempt to find branches to switch to relative to the
      current branch. E.g. ``bzr switch branchname`` will look for
      ``current_branch/../branchname``. (Robert Collins, Jelmer Vernooij,
      Wouter van Heyst)

    * Diff is now more specific about execute-bit changes it describes
      (Chad Miller)

    * Fetching data over HTTP is a bit faster when urllib is used.  This is done
      by forcing it to recv 64k at a time when reading lines in HTTP headers,
      rather than just 1 byte at a time.  (Andrew Bennetts)

    * Log --short and --line are much faster when -r is not specified.
      (Aaron Bentley)

    * Merge is faster.  We no longer check a file's existence unnecessarily
      when merging the execute bit.  (Aaron Bentley)

    * ``bzr status`` on an explicit list of files no longer shows pending
      merges, making it much faster on large trees. (John Arbash Meinel)

    * The launchpad directory service now warns the user if they have not set
      their launchpad login and are trying to resolve a URL using it, just
      in case they want to do a write operation with it.  (James Westby)

    * The smart protocol client is slightly faster, because it now only queries
      the server for the protocol version once per connection.  Also, the HTTP
      transport will now automatically probe for and use a smart server if
      one is present.  You can use the new ``nosmart+`` transport decorator
      to get the old behaviour.  (Andrew Bennetts)

    * The ``version`` command takes a ``--short`` option to print just the
      version number, for easier use in scripts.  (Martin Pool)

    * Various operations with revision specs and commands that calculate
      revnos and revision ids are faster.  (John A. Meinel, Aaron Bentley)

  BUGFIXES:

    * Add ``root_client_path`` parameter to SmartWSGIApp and
      SmartServerRequest.  This makes it possible to publish filesystem
      locations that don't exactly match URL paths. SmartServerRequest
      subclasses should use the new ``translate_client_path`` and
      ``transport_from_client_path`` methods when dealing with paths received
      from a client to take this into account.  (Andrew Bennetts, #124089)

    * ``bzr mv a b`` can be now used also to rename previously renamed
      directories, not only files. (Lukáš Lalinský, #107967)

    * ``bzr uncommit --local`` can now remove revisions from the local
      branch to be symmetric with ``bzr commit --local``.
      (John Arbash Meinel, #93412)

    * Don't ask for a password if there is no real terminal.
      (Alexander Belchenko, #69851)

    * Fix a bug causing a ValueError crash in ``parse_line_delta_iter`` when
      fetching revisions from a knit to pack repository or vice versa using
      bzr:// (including over http or ssh).
      (#208418, Andrew Bennetts, Martin Pool, Robert Collins)

    * Fixed ``_get_line`` in ``bzrlib.smart.medium``, which was buggy.  Also
      fixed ``_get_bytes`` in the same module to use the push back buffer.
      These bugs had no known impact in normal use, but were problematic for
      developers working on the code, and were likely to cause real bugs sooner
      or later.  (Andrew Bennetts)

    * Implement handling of basename parameter for DefaultMail.  (James Westby)

    * Incompatibility with Paramiko versions newer than 1.7.2 was fixed.
      (Andrew Bennetts, #213425)

    * Launchpad locations (lp: URLs) can be pulled.  (Aaron Bentley, #181945)

    * Merges that add files to deleted root directories complete.  They
      do create conflicts.  (Aaron Bentley, #210092)

    * vsftp's return ``550 RNFR command failed.`` supported.
      (Marcus Trautwig, #129786)

  DOCUMENTATION:

    * Improved documentation on send/merge relationship. (Peter Schuller)

    * Minor fixes to the User Guide. (Matthew Fuller)

    * Reduced the evangelism in the User Guide. (Ian Clatworthy)

    * Added Integrating with Bazaar document for developers (Martin Albisetti)

  API BREAKS:

    * Attempting to pull data from a ghost aware repository (e.g. knits) into a
      non-ghost aware repository such as weaves will now fail if there are
      ghosts.  (Robert Collins)

    * ``KnitVersionedFile`` no longer accepts an ``access_mode`` parameter, and
      now requires the ``index`` and ``access_method`` parameters to be
      supplied. A compatible shim has been kept in the new function
      ``knit.make_file_knit``. (Robert Collins)

    * Log formatters must now provide log_revision instead of show and
      show_merge_revno methods. The latter had been deprecated since the 0.17
      release. (James Westby)

    * ``LoopbackSFTP`` is now called ``SocketAsChannelAdapter``.
      (Andrew Bennetts)

    * ``osutils.backup_file`` is removed. (Alexander Belchenko)

    * ``Repository.get_revision_graph`` is deprecated, with no replacement
      method. The method was size(history) and not desirable. (Robert Collins)

    * ``revision.revision_graph`` is deprecated, with no replacement function.
      The function was size(history) and not desirable. (Robert Collins)

    * ``Transport.get_shared_medium`` is deprecated.  Use
      ``Transport.get_smart_medium`` instead.  (Andrew Bennetts)

    * ``VersionedFile`` factories now accept a get_scope parameter rather
      than using a call to ``transaction_finished``, allowing the removal of
      the fixed list of versioned files per repository. (Robert Collins)

    * ``VersionedFile.annotate_iter`` is deprecated. While in principle this
      allowed lower memory use, all users of annotations wanted full file
      annotations, and there is no storage format suitable for incremental
      line-by-line annotation. (Robert Collins)

    * ``VersionedFile.clone_text`` is deprecated. This performance optimisation
      is no longer used - reading the content of a file that is undergoing a
      file level merge to identical state on two branches is rare enough, and
      not expensive enough to special case. (Robert Collins)

    * ``VersionedFile.clear_cache`` and ``enable_cache`` are deprecated.
      These methods added significant complexity to the ``VersionedFile``
      implementation, but were only used for optimising fetches from knits -
      which can be done from outside the knit layer, or via a caching
      decorator. As knits are not the default format, the complexity is no
      longer worth paying. (Robert Collins)

    * ``VersionedFile.create_empty`` is removed. This method presupposed a
      sensible mapping to a transport for individual files, but pack backed
      versioned files have no such mapping. (Robert Collins)

    * ``VersionedFile.get_graph`` is deprecated, with no replacement method.
      The method was size(history) and not desirable. (Robert Collins)

    * ``VersionedFile.get_graph_with_ghosts`` is deprecated, with no
      replacement method.  The method was size(history) and not desirable.
      (Robert Collins)

    * ``VersionedFile.get_parents`` is deprecated, please use
      ``VersionedFile.get_parent_map``. (Robert Collins)

    * ``VersionedFile.get_sha1`` is deprecated, please use
      ``VersionedFile.get_sha1s``. (Robert Collins)

    * ``VersionedFile.has_ghost`` is now deprecated, as it is both expensive
      and unused outside of a single test. (Robert Collins)

    * ``VersionedFile.iter_parents`` is now deprecated in favour of
      ``get_parent_map`` which can be used to instantiate a Graph on a
      VersionedFile. (Robert Collins)

    * ``VersionedFileStore`` no longer uses the transaction parameter given
      to most methods; amongst other things this means that the
      get_weave_or_empty method no longer guarantees errors on a missing weave
      in a readonly transaction, and no longer caches versioned file instances
      which reduces memory pressure (but requires more careful management by
      callers to preserve performance). (Robert Collins)

  TESTING:

    * New -Dselftest_debug flag disables clearing of the debug flags during
      tests.  This is useful if you want to use e.g. -Dhpss to help debug a
      failing test.  Be aware that using this feature is likely to cause
      spurious test failures if used with the full suite. (Andrew Bennetts)

    * selftest --load-list now uses a new more agressive test loader that will
      avoid loading unneeded modules and building their tests. Plugins can use
      this new loader by defining a load_tests function instead of a test_suite
      function. (a forthcoming patch will provide many examples on how to
      implement this).
      (Vincent Ladeuil)

    * selftest --load-list now does some sanity checks regarding duplicate test
      IDs and tests present in the list but not found in the actual test suite.
      (Vincent Ladeuil)

    * Slightly more concise format for the selftest progress bar, so there's
      more space to show the test name.  (Martin Pool) ::

        [2500/10884, 1fail, 3miss in 1m29s] test_revisionnamespaces.TestRev

    * The test suite takes much less memory to run, and is a bit faster.  This
      is done by clearing most attributes of TestCases after running them, if
      they succeeded.  (Andrew Bennetts)

  INTERNALS:

    * Added ``_build_client_protocol`` to ``_SmartClient``.  (Andrew Bennetts)

    * Added basic infrastructure for automatic plugin suggestion.
      (Martin Albisetti)

    * If a ``LockableFiles`` object is not explicitly unlocked (for example
      because of a missing ``try/finally`` block, it will give a warning but
      not automatically unlock itself.  (Previously they did.)  This
      sometimes caused knock-on errors if for example the network connection
      had already failed, and should not be relied upon by code.
      (Martin Pool, #109520)

    * ``make dist`` target to build a release tarball, and also
      ``check-dist-tarball`` and ``dist-upload-escudero``.  (Martin Pool)

    * The ``read_response_tuple`` method of ``SmartClientRequestProtocol*``
      classes will now raise ``UnknownSmartMethod`` when appropriate, so that
      callers don't need to try distinguish unknown request errors from other
      errors.  (Andrew Bennetts)

    * ``set_make_working_trees`` is now implemented provided on all repository
      implementations (Aaron Bentley)

    * ``VersionedFile`` now has a new method ``get_parent_map`` which, like
      ``Graph.get_parent_map`` returns a dict of key:parents. (Robert Collins)


bzr 1.3.1 2008-04-09
--------------------

  No changes from 1.3.1rc1.


bzr 1.3rc1 2008-04-04
---------------------

  BUG FIXES:

    * Fix a bug causing a ValueError crash in ``parse_line_delta_iter`` when
      fetching revisions from a knit to pack repository or vice versa using
      bzr:// (including over http or ssh).
      (#208418, Andrew Bennetts, Martin Pool, Robert Collins)


bzr 1.3 2008-03-20
------------------

Bazaar has become part of the GNU project <http://www.gnu.org>

Many operations that act on history, including ``log`` and ``annotate`` are now
substantially faster.  Several bugs have been fixed and several new options and
features have been added.

  TESTING:

    * Avoid spurious failure of ``TestVersion.test_version`` matching
      directory names.
      (#202778, Martin Pool)


bzr 1.3rc1 2008-03-16
---------------------

  NOTES WHEN UPGRADING:

    * The backup directory created by ``upgrade`` is now called
      ``backup.bzr``, not ``.bzr.backup``. (Martin Albisetti)

  CHANGES:

    * A new repository format 'development' has been added. This format will
      represent the latest 'in-progress' format that the bzr developers are
      interested in getting early-adopter testing and feedback on.
      ``doc/developers/development-repo.txt`` has detailed information.
      (Robert Collins)

    * BZR_LOG environment variable controls location of .bzr.log trace file.
      User can suppress writing messages to .bzr.log by using '/dev/null'
      filename (on Linux) or 'NUL' (on Windows). If BZR_LOG variable
      is not defined but BZR_HOME is defined then default location
      for .bzr.log trace file is ``$BZR_HOME/.bzr.log``.
      (Alexander Belchenko, #106117)

    * ``launchpad`` builtin plugin now shipped as separate part in standalone
      bzr.exe, installed to ``C:\Program Files\Bazaar\plugins`` directory,
      and standalone installer allows user to skip installation of this plugin.
      (Alexander Belchenko)

    * Restore auto-detection of plink.exe on Windows. (Dmitry Vasiliev)

    * Version number is now shown as "1.2" or "1.2pr2", without zeroed or
      missing final fields.  (Martin Pool)

  FEATURES:

    * ``branch`` and ``checkout`` can hard-link working tree files, which is
      faster and saves space.  (Aaron Bentley)

    * ``bzr send`` will now also look at the ``child_submit_to`` setting in
      the submit branch to determine the email address to send to.
      (Jelmer Vernooij)

  IMPROVEMENTS:

    * BzrBranch._lefthand_history is faster on pack repos.  (Aaron Bentley)

    * Branch6.generate_revision_history is faster.  (Aaron Bentley)

    * Directory services can now be registered, allowing special URLs to be
      dereferenced into real URLs.  This is a generalization and cleanup of
      the lp: transport lookup.  (Aaron Bentley)

    * Merge directives that are automatically attached to emails have nicer
      filenames, based on branch-nick + revno. (Aaron Bentley)

    * ``push`` has a ``--revision`` option, to specify what revision to push up
      to.  (Daniel Watkins)

    * Significantly reducing execution time and network traffic for trivial
      case of running ``bzr missing`` command for two identical branches.
      (Alexander Belchenko)

    * Speed up operations that look at the revision graph (such as 'bzr log').
      ``KnitPackRepositor.get_revision_graph`` uses ``Graph.iter_ancestry`` to
      extract the revision history. This allows filtering ghosts while
      stepping instead of needing to peek ahead. (John Arbash Meinel)

    * The ``hooks`` command lists installed hooks, to assist in debugging.
      (Daniel Watkins)

    * Updates to how ``annotate`` work. Should see a measurable improvement in
      performance and memory consumption for file with a lot of merges.
      Also, correctly handle when a line is introduced by both parents (it
      should be attributed to the first merge which notices this, and not
      to all subsequent merges.) (John Arbash Meinel)

  BUGFIXES:

    * Autopacking no longer holds the full set of inventory lines in
      memory while copying. For large repositories, this can amount to
      hundreds of MB of ram consumption.
      (Ian Clatworthy, John Arbash Meinel)

    * Cherrypicking when using ``--format=merge3`` now explictly excludes
      BASE lines. (John Arbash Meinel, #151731)

    * Disable plink's interactive prompt for password.
      (#107593, Dmitry Vasiliev)

    * Encode command line arguments from unicode to user_encoding before
      invoking external mail client in `bzr send` command.
      (#139318, Alexander Belchenko)

    * Fixed problem connecting to ``bzr+https://`` servers.
      (#198793, John Ferlito)

    * Improved error reporting in the Launchpad plugin. (Daniel Watkins,
      #196618)

    * Include quick-start-summary.svg file to python-based installer(s)
      for Windows. (#192924, Alexander Belchenko)

    * lca merge now respects specified files. (Aaron Bentley)

    * Make version-info --custom imply --all. (#195560, James Westby)

    * ``merge --preview`` now works for merges that add or modify
      symlinks (James Henstridge)

    * Redirecting the output from ``bzr merge`` (when the remembered
      location is used) now works. (John Arbash Meinel)

    * setup.py script explicitly checks for Python version.
      (Jari Aalto, Alexander Belchenko, #200569)

    * UnknownFormatErrors no longer refer to branches regardless of kind of
      unknown format. (Daniel Watkins, #173980)

    * Upgrade bundled ConfigObj to version 4.5.2, which properly quotes #
      signs, among other small improvements. (Matt Nordhoff, #86838)

    * Use correct indices when emitting LCA conflicts.  This fixes IndexError
      errors.  (Aaron Bentley, #196780)

  DOCUMENTATION:

    * Explained how to use ``version-info --custom`` in the User Guide.
      (Neil Martinsen-Burrell)

  API BREAKS:

    * Support for loading plugins from zip files and
      ``bzrlib.plugin.load_from_zip()`` function are deprecated.
      (Alexander Belchenko)

  TESTING:

    * Added missing blackbox tests for ``modified`` (Adrian Wilkins)

    * The branch interface tests were invalid for branches using rich-root
      repositories because the empty string is not a valid file-id.
      (Robert Collins)

  INTERNALS:

    * ``Graph.iter_ancestry`` returns the ancestry of revision ids. Similar to
      ``Repository.get_revision_graph()`` except it includes ghosts and you can
      stop part-way through. (John Arbash Meinel)

    * New module ``tools/package_mf.py`` provide custom module finder for
      python packages (improves standard python library's modulefinder.py)
      used by ``setup.py`` script while building standalone bzr.exe.
      (Alexander Belchenko)

    * New remote method ``RemoteBzrDir.find_repositoryV2`` adding support for
      detecting external lookup support on remote repositories. This method is
      now attempted first when lookup up repositories, leading to an extra
      round trip on older bzr smart servers. (Robert Collins)

    * Repository formats have a new supported-feature attribute
      ``supports_external_lookups`` used to indicate repositories which support
      falling back to other repositories when they have partial data.
      (Robert Collins)

    * ``Repository.get_revision_graph_with_ghosts`` and
      ``bzrlib.revision.(common_ancestor,MultipleRevisionSources,common_graph)``
      have been deprecated.  (John Arbash Meinel)

    * ``Tree.iter_changes`` is now a public API, replacing the work-in-progress
      ``Tree._iter_changes``. The api is now considered stable and ready for
      external users.  (Aaron Bentley)

    * The bzrdir format registry now accepts an ``alias`` keyword to
      register_metadir, used to indicate that a format name is an alias for
      some other format and thus should not be reported when describing the
      format. (Robert Collins)


bzr 1.2 2008-02-15
------------------

  BUG FIXES:

    * Fix failing test in Launchpad plugin. (Martin Pool)


bzr 1.2rc1 2008-02-13
---------------------

  NOTES WHEN UPGRADING:

    * Fetching via the smart protocol may need to reconnect once during a fetch
      if the remote server is running Bazaar 1.1 or earlier, because the client
      attempts to use more efficient requests that confuse older servers.  You
      may be required to re-enter a password or passphrase when this happens.
      This won't happen if the server is upgraded to Bazaar 1.2.
      (Andrew Bennetts)

  CHANGES:

    * Fetching via bzr+ssh will no longer fill ghosts by default (this is
      consistent with pack-0.92 fetching over SFTP). (Robert Collins)

    * Formatting of ``bzr plugins`` output is changed to be more human-
      friendly. Full path of plugins locations will be shown only with
      ``--verbose`` command-line option. (Alexander Belchenko)

    * ``merge`` now prefers to use the submit branch, but will fall back to
      parent branch.  For many users, this has no effect.  But some users who
      pull and merge on the same branch will notice a change.  This change
      makes it easier to work on a branch on two different machines, pulling
      between the machines, while merging from the upstream.
      ``merge --remember`` can now be used to set the submit_branch.
      (Aaron Bentley)

  FEATURES:

    * ``merge --preview`` produces a diff of the changes merge would make,
      but does not actually perform the merge.  (Aaron Bentley)

    * New smart method ``Repository.get_parent_map`` for getting revision
      parent data. This returns additional parent information topologically
      adjacent to the requested data to reduce round trip latency impacts.
      (Robert Collins)

    * New smart method, ``Repository.stream_revisions_chunked``, for fetching
      revision data that streams revision data via a chunked encoding.  This
      avoids buffering large amounts of revision data on the server and on the
      client, and sends less data to the server to request the revisions.
      (Andrew Bennetts, Robert Collins, #178353)

    * The launchpad plugin now handles lp urls of the form
      ``lp://staging/``, ``lp://demo/``, ``lp://dev/`` to use the appropriate
      launchpad instance to do the resolution of the branch identities.
      This is primarily of use to Launchpad developers, but can also
      be used by other users who want to try out Launchpad as
      a branch location without messing up their public Launchpad
      account.  Branches that are pushed to the staging environment
      have an expected lifetime of one day. (Tim Penhey)

  IMPROVEMENTS:

    * Creating a new branch no longer tries to read the entire revision-history
      unnecessarily over smart server operations. (Robert Collins)

    * Fetching between different repository formats with compatible models now
      takes advantage of the smart method to stream revisions.  (Andrew Bennetts)

    * The ``--coverage`` option is now global, rather specific to ``bzr
      selftest``.  (Andrew Bennetts)

    * The ``register-branch`` command will now use the public url of the branch
      containing the current directory, if one has been set and no explicit
      branch is provided.  (Robert Collins)

    * Tweak the ``reannotate`` code path to optimize the 2-parent case.
      Speeds up ``bzr annotate`` with a pack repository by approx 3:2.
      (John Arbash Meinel)

  BUGFIXES:

    * Calculate remote path relative to the shared medium in _SmartClient.  This
      is related to the problem in bug #124089.  (Andrew Bennetts)

    * Cleanly handle connection errors in smart protocol version two, the same
      way as they are handled by version one.  (Andrew Bennetts)

    * Clearer error when ``version-info --custom`` is used without
      ``--template`` (Lukáš Lalinský)

    * Don't raise UnavailableFeature during test setup when medusa is not
      available or tearDown is never called leading to nasty side effects.
      (#137823, Vincent Ladeuil)

    * If a plugin's test suite cannot be loaded, for example because of a syntax
      error in the tests, then ``selftest`` fails, rather than just printing
      a warning.  (Martin Pool, #189771)

    * List possible values for BZR_SSH environment variable in env-variables
      help topic. (Alexander Belchenko, #181842)

    * New methods ``push_log_file`` and ``pop_log_file`` to intercept messages:
      popping the log redirection now precisely restores the previous state,
      which makes it easier to use bzr log output from other programs.
      TestCaseInTempDir no longer depends on a log redirection being established
      by the test framework, which lets bzr tests cleanly run from a normal
      unittest runner.
      (#124153, #124849, Martin Pool, Jonathan Lange)

    * ``pull --quiet`` is now more quiet, in particular a message is no longer
      printed when the remembered pull location is used. (James Westby,
      #185907)

    * ``reconfigure`` can safely be interrupted while fetching.
      (Aaron Bentley, #179316)

    * ``reconfigure`` preserves tags when converting to and from lightweight
      checkouts.  (Aaron Bentley, #182040)

    * Stop polluting /tmp when running selftest.
      (Vincent Ladeuil, #123623)

    * Switch from NFKC => NFC for normalization checks. NFC allows a few
      more characters which should be considered valid.
      (John Arbash Meinel, #185458)

    * The launchpad plugin now uses the ``edge`` xmlrpc server to avoid
      interacting badly with a bug on the launchpad side. (Robert Collins)

    * Unknown hostnames when connecting to a ``bzr://`` URL no longer cause
      tracebacks.  (Andrew Bennetts, #182849)

  API BREAKS:

    * Classes implementing Merge types like Merge3Merger must now accept (and
      honour) a do_merge flag in their constructor.  (Aaron Bentley)

    * ``Repository.add_inventory`` and ``add_revision`` now require the caller
      to previously take a write lock (and start a write group.)
      (Martin Pool)

  TESTING:

    * selftest now accepts --load-list <file> to load a test id list. This
      speeds up running the test suite on a limited set of tests.
      (Vincent Ladeuil)

  INTERNALS:

    * Add a new method ``get_result`` to graph search objects. The resulting
      ``SearchResult`` can be used to recreate the search later, which will
      be useful in reducing network traffic. (Robert Collins)

    * Use convenience function to check whether two repository handles
      are referring to the same repository in ``Repository.get_graph``.
      (Jelmer Vernooij, #187162)

    * Fetching now passes the find_ghosts flag through to the
      ``InterRepository.missing_revision_ids`` call consistently for all
      repository types. This will enable faster missing revision discovery with
      bzr+ssh. (Robert Collins)

    * Fix error handling in Repository.insert_data_stream. (Lukas Lalinsky)

    * ``InterRepository.missing_revision_ids`` is now deprecated in favour of
      ``InterRepository.search_missing_revision_ids`` which returns a
      ``bzrlib.graph.SearchResult`` suitable for making requests from the smart
      server. (Robert Collins)

    * New error ``NoPublicBranch`` for commands that need a public branch to
      operate. (Robert Collins)

    * New method ``iter_inventories`` on Repository for access to many
      inventories. This is primarily used by the ``revision_trees`` method, as
      direct access to inventories is discouraged. (Robert Collins)

    * New method ``next_with_ghosts`` on the Graph breadth-first-search objects
      which will split out ghosts and present parents into two separate sets,
      useful for code which needs to be aware of ghosts (e.g. fetching data
      cares about ghosts during revision selection). (Robert Collins)

    * Record a timestamp against each mutter to the trace file, relative to the
      first import of bzrlib.  (Andrew Bennetts)

    * ``Repository.get_data_stream`` is now deprecated in favour of
      ``Repository.get_data_stream_for_search`` which allows less network
      traffic when requesting data streams over a smart server. (Robert Collins)

    * ``RemoteBzrDir._get_tree_branch`` no longer triggers ``_ensure_real``,
      removing one round trip on many network operations. (Robert Collins)

    * RemoteTransport's ``recommended_page_size`` method now returns 64k, like
      SFTPTransport and HttpTransportBase.  (Andrew Bennetts)

    * Repository has a new method ``has_revisions`` which signals the presence
      of many revisions by returning a set of the revisions listed which are
      present. This can be done by index queries without reading data for parent
      revision names etc. (Robert Collins)


bzr 1.1 2008-01-15
------------------

(no changes from 1.1rc1)

bzr 1.1rc1 2008-01-05
---------------------

  CHANGES:

   * Dotted revision numbers have been revised. Instead of growing longer with
     nested branches the branch number just increases. (eg instead of 1.1.1.1.1
     we now report 1.2.1.) This helps scale long lived branches which have many
     feature branches merged between them. (John Arbash Meinel)

   * The syntax ``bzr diff branch1 branch2`` is no longer supported.
     Use ``bzr diff branch1 --new branch2`` instead. This change has
     been made to remove the ambiguity where ``branch2`` is in fact a
     specific file to diff within ``branch1``.

  FEATURES:

   * New option to use custom template-based formats in  ``bzr version-info``.
     (Lukáš Lalinský)

   * diff '--using' allows an external diff tool to be used for files.
     (Aaron Bentley)

   * New "lca" merge-type for fast everyday merging that also supports
     criss-cross merges.  (Aaron Bentley)

  IMPROVEMENTS:

   * ``annotate`` now doesn't require a working tree. (Lukáš Lalinský,
     #90049)

   * ``branch`` and ``checkout`` can now use files from a working tree to
     to speed up the process.  For checkout, this requires the new
     --files-from flag.  (Aaron Bentley)

   * ``bzr diff`` now sorts files in alphabetical order.  (Aaron Bentley)

   * ``bzr diff`` now works on branches without working trees. Tree-less
     branches can also be compared to each other and to working trees using
     the new diff options ``--old`` and ``--new``. Diffing between branches,
     with or without trees, now supports specific file filtering as well.
     (Ian Clatworthy, #6700)

   * ``bzr pack`` now orders revision texts in topological order, with newest
     at the start of the file, promoting linear reads for ``bzr log`` and the
     like. This partially fixes #154129. (Robert Collins)

   * Merge directives now fetch prerequisites from the target branch if
     needed.  (Aaron Bentley)

   * pycurl now handles digest authentication.
     (Vincent Ladeuil)

   * ``reconfigure`` can now convert from repositories.  (Aaron Bentley)

   * ``-l`` is now a short form for ``--limit`` in ``log``.  (Matt Nordhoff)

   * ``merge`` now warns when merge directives cause cherrypicks.
     (Aaron Bentley)

   * ``split`` now supported, to enable splitting large trees into smaller
     pieces.  (Aaron Bentley)

  BUGFIXES:

   * Avoid AttributeError when unlocking a pack repository when an error occurs.
     (Martin Pool, #180208)

   * Better handle short reads when processing multiple range requests.
     (Vincent Ladeuil, #179368)

   * build_tree acceleration uses the correct path when a file has been moved.
     (Aaron Bentley)

   * ``commit`` now succeeds when a checkout and its master branch share a
     repository.  (Aaron Bentley, #177592)

   * Fixed error reporting of unsupported timezone format in
     ``log --timezone``. (Lukáš Lalinský, #178722)

   * Fixed Unicode encoding error in ``ignored`` when the output is
     redirected to a pipe. (Lukáš Lalinský)

   * Fix traceback when sending large response bodies over the smart protocol
     on Windows. (Andrew Bennetts, #115781)

   * Fix ``urlutils.relative_url`` for the case of two ``file:///`` URLs
     pointed to different logical drives on Windows.
     (Alexander Belchenko, #90847)

   * HTTP test servers are now compatible with the http protocol version 1.1.
     (Vincent Ladeuil, #175524)

   * _KnitParentsProvider.get_parent_map now handles requests for ghosts
     correctly, instead of erroring or attributing incorrect parents to ghosts.
     (Aaron Bentley)

   * ``merge --weave --uncommitted`` now works.  (Aaron Bentley)

   * pycurl authentication handling was broken and incomplete. Fix handling of
     user:pass embedded in the urls.
     (Vincent Ladeuil, #177643)

   * Files inside non-directories are now handled like other conflict types.
     (Aaron Bentley, #177390)

   * ``reconfigure`` is able to convert trees into lightweight checkouts.
     (Aaron Bentley)

   * Reduce lockdir timeout to 0 when running ``bzr serve``.  (Andrew Bennetts,
     #148087)

   * Test that the old ``version_info_format`` functions still work, even
     though they are deprecated. (John Arbash Meinel, ShenMaq, #177872)

   * Transform failures no longer cause ImmortalLimbo errors (Aaron Bentley,
     #137681)

   * ``uncommit`` works even when the commit messages of revisions to be
     removed use characters not supported in the terminal encoding.
     (Aaron Bentley)

   * When dumb http servers return whole files instead of the requested ranges,
     read the remaining bytes by chunks to avoid overflowing network buffers.
     (Vincent Ladeuil, #175886)

  DOCUMENTATION:

   * Minor tweaks made to the bug tracker integration documentation.
     (Ian Clatworthy)

   * Reference material has now be moved out of the User Guide and added
     to the User Reference. The User Reference has gained 4 sections as
     a result: Authenication Settings, Configuration Settings, Conflicts
     and Hooks. All help topics are now dumped into text format in the
     doc/en/user-reference directory for those who like browsing that
     information in their editor. (Ian Clatworthy)

   * *Using Bazaar with Launchpad* tutorial added. (Ian Clatworthy)

  INTERNALS:

    * find_* methods available for BzrDirs, Branches and WorkingTrees.
      (Aaron Bentley)

    * Help topics can now be loaded from files.
      (Ian Clatworthy, Alexander Belchenko)

    * get_parent_map now always provides tuples as its output.  (Aaron Bentley)

    * Parent Providers should now implement ``get_parent_map`` returning a
      dictionary instead of ``get_parents`` returning a list.
      ``Graph.get_parents`` is now deprecated. (John Arbash Meinel,
      Robert Collins)

    * Patience Diff now supports arbitrary python objects, as long as they
      support ``hash()``. (John Arbash Meinel)

    * Reduce selftest overhead to establish test names by memoization.
      (Vincent Ladeuil)

  API BREAKS:

  TESTING:

   * Modules can now customise their tests by defining a ``load_tests``
     attribute. ``pydoc bzrlib.tests.TestUtil.TestLoader.loadTestsFromModule``
     for the documentation on this attribute. (Robert Collins)

   * New helper function ``bzrlib.tests.condition_id_re`` which helps
     filter tests based on a regular expression search on the tests id.
     (Robert Collins)

   * New helper function ``bzrlib.tests.condition_isinstance`` which helps
     filter tests based on class. (Robert Collins)

   * New helper function ``bzrlib.tests.exclude_suite_by_condition`` which
     generalises the ``exclude_suite_by_re`` function. (Robert Collins)

   * New helper function ``bzrlib.tests.filter_suite_by_condition`` which
     generalises the ``filter_suite_by_re`` function. (Robert Collins)

   * New helper method ``bzrlib.tests.exclude_tests_by_re`` which gives a new
     TestSuite that does not contain tests from the input that matched a
     regular expression. (Robert Collins)

   * New helper method ``bzrlib.tests.randomize_suite`` which returns a
     randomized copy of the input suite. (Robert Collins)

   * New helper method ``bzrlib.tests.split_suite_by_re`` which splits a test
     suite into two according to a regular expression. (Robert Collins)

   * Parametrize all http tests for the transport implementations, the http
     protocol versions (1.0 and 1.1) and the authentication schemes.
     (Vincent Ladeuil)

   * The ``exclude_pattern`` and ``random_order`` parameters to the function
     ``bzrlib.tests.filter_suite_by_re`` have been deprecated. (Robert Collins)

   * The method ``bzrlib.tests.sort_suite_by_re`` has been deprecated. It is
     replaced by the new helper methods added in this release. (Robert Collins)


bzr 1.0 2007-12-14
------------------

  DOCUMENTATION:

   * More improvements and fixes to the User Guide.  (Ian Clatworthy)

   * Add information on cherrypicking/rebasing to the User Guide.
     (Ian Clatworthy)

   * Improve bug tracker integration documentation. (Ian Clatworthy)

   * Minor edits to ``Bazaar in five minutes`` from David Roberts and
     to the rebasing section of the User Guide from Aaron Bentley.
     (Ian Clatworthy)


bzr 1.0rc3 2007-12-11
---------------------

  CHANGES:

   * If a traceback occurs, users are now asked to report the bug
     through Launchpad (https://bugs.launchpad.net/bzr/), rather than
     by mail to the mailing list.
     (Martin Pool)

  BUGFIXES:

   * Fix Makefile rules for doc generation. (Ian Clatworthy, #175207)

   * Give more feedback during long http downloads by making readv deliver data
     as it arrives for urllib, and issue more requests for pycurl. High latency
     networks are better handled by urllib, the pycurl implementation give more
     feedback but also incur more latency.
     (Vincent Ladeuil, #173010)

   * Implement _make_parents_provider on RemoteRepository, allowing generating
     bundles against branches on a smart server.  (Andrew Bennetts, #147836)

  DOCUMENTATION:

   * Improved user guide.  (Ian Clatworthy)

   * The single-page quick reference guide is now available as a PDF.
     (Ian Clatworthy)

  INTERNALS:

    * readv urllib http implementation is now a real iterator above the
      underlying socket and deliver data as soon as it arrives. 'get' still
      wraps its output in a StringIO.
      (Vincent Ladeuil)


bzr 1.0rc2 2007-12-07
---------------------

  IMPROVEMENTS:

   * Added a --coverage option to selftest. (Andrew Bennetts)

   * Annotate merge (merge-type=weave) now supports cherrypicking.
     (Aaron Bentley)

   * ``bzr commit`` now doesn't print the revision number twice. (Matt
     Nordhoff, #172612)

   * New configuration option ``bugtracker_<tracker_abbrevation>_url`` to
     define locations of bug trackers that are not directly supported by
     bzr or a plugin. The URL will be treated as a template and ``{id}``
     placeholders will be replaced by specific bug IDs.  (Lukáš Lalinský)

   * Support logging single merge revisions with short and line log formatters.
     (Kent Gibson)

   * User Guide enhanced with suggested readability improvements from
     Matt Revell and corrections from John Arbash Meinel. (Ian Clatworthy)

   * Quick Start Guide renamed to Quick Start Card, moved down in
     the catalog, provided in pdf and png format and updated to refer
     to ``send`` instead of ``bundle``. (Ian Clatworthy, #165080)

   * ``switch`` can now be used on heavyweight checkouts as well as
     lightweight ones. After switching a heavyweight checkout, the
     local branch is a mirror/cache of the new bound branch and
     uncommitted changes in the working tree are merged. As a safety
     check, if there are local commits in a checkout which have not
     been committed to the previously bound branch, then ``switch``
     fails unless the ``--force`` option is given. This option is
     now also required if the branch a lightweight checkout is pointing
     to has been moved. (Ian Clatworthy)

  INTERNALS:

    * New -Dhttp debug option reports http connections, requests and responses.
      (Vincent Ladeuil)

    * New -Dmerge debug option, which emits merge plans for merge-type=weave.

  BUGFIXES:

   * Better error message when running ``bzr cat`` on a non-existant branch.
     (Lukáš Lalinský, #133782)

   * Catch OSError 17 (file exists) in final phase of tree transform and show
     filename to user.
     (Alexander Belchenko, #111758)

   * Catch ShortReadvErrors while using pycurl. Also make readv more robust by
     allowing multiple GET requests to be issued if too many ranges are
     required.
     (Vincent Ladeuil, #172701)

   * Check for missing basis texts when fetching from packs to packs.
     (John Arbash Meinel, #165290)

   * Fall back to showing e-mail in ``log --short/--line`` if the
     committer/author has only e-mail. (Lukáš Lalinský, #157026)

  API BREAKS:

   * Deprecate not passing a ``location`` argument to commit reporters'
     ``started`` methods. (Matt Nordhoff)


bzr 1.0rc1 2007-11-30
---------------------

  NOTES WHEN UPGRADING:

   * The default repository format is now ``pack-0.92``.  This
     default is used when creating new repositories with ``init`` and
     ``init-repo``, and when branching over bzr+ssh or bzr+hpss.
     (See https://bugs.launchpad.net/bugs/164626)

     This format can be read and written by Bazaar 0.92 and later, and
     data can be transferred to and from older formats.

     To upgrade, please reconcile your repository (``bzr reconcile``), and then
     upgrade (``bzr upgrade``).

     ``pack-0.92`` offers substantially better scaling and performance than the
     previous knits format. Some operations are slower where the code already
     had bad scaling characteristics under knits, the pack format makes such
     operations more visible as part of being more scalable overall. We will
     correct such operations over the coming releases and encourage the filing
     of bugs on any operation which you observe to be slower in a packs
     repository. One particular case that we do not intend to fix is pulling
     data from a pack repository into a knit repository over a high latency
     link;  downgrading such data requires reinsertion of the file texts, and
     this is a classic space/time tradeoff. The current implementation is
     conservative on memory usage because we need to support converting data
     from any tree without problems.
     (Robert Collins, Martin Pool, #164476)

  CHANGES:

   * Disable detection of plink.exe as possible ssh vendor. Plink vendor
     still available if user selects it explicitly with BZR_SSH environment
     variable. (Alexander Belchenko, workaround for bug #107593)

   * The pack format is now accessible as "pack-0.92", or "pack-0.92-subtree"
     to enable the subtree functions (for example, for bzr-svn).
     See http://doc.bazaar-vcs.org/latest/developer/packrepo.html
     (Martin Pool)

  FEATURES:

   * New ``authentication.conf`` file holding the password or other credentials
     for remote servers. This can be used for ssh, sftp, smtp and other
     supported transports.
     (Vincent Ladeuil)

   * New rich-root and rich-root-pack formats, recording the same data about
     tree roots that's recorded for all other directories.
     (Aaron Bentley, #164639)

   * ``pack-0.92`` repositories can now be reconciled.
     (Robert Collins, #154173)

   * ``switch`` command added for changing the branch a lightweight checkout
     is associated with and updating the tree to reflect the latest content
     accordingly. This command was previously part of the BzrTools plug-in.
     (Ian Clatworthy, Aaron Bentley, David Allouche)

   * ``reconfigure`` command can now convert branches, trees, or checkouts to
     lightweight checkouts.  (Aaron Bentley)

  PERFORMANCE:

   * Commit updates the state of the working tree via a delta rather than
     supplying entirely new basis trees. For commit of a single specified file
     this reduces the wall clock time for commit by roughly a 30%.
     (Robert Collins, Martin Pool)

   * Commit with many automatically found deleted paths no longer performs
     linear scanning for the children of those paths during inventory
     iteration. This should fix commit performance blowing out when many such
     paths occur during commit. (Robert Collins, #156491)

   * Fetch with pack repositories will no longer read the entire history graph.
     (Robert Collins, #88319)

   * Revert takes out an appropriate lock when reverting to a basis tree, and
     does not read the basis inventory twice. (Robert Collins)

   * Diff does not require an inventory to be generated on dirstate trees.
     (Aaron Bentley, #149254)

   * New annotate merge (--merge-type=weave) implementation is fast on
     versionedfiles withough cached annotations, e.g. pack-0.92.
     (Aaron Bentley)

  IMPROVEMENTS:

   * ``bzr merge`` now warns when it encounters a criss-cross merge.
     (Aaron Bentley)

   * ``bzr send`` now doesn't require the target e-mail address to be
     specified on the command line if an interactive e-mail client is used.
     (Lukáš Lalinský)

   * ``bzr tags`` now prints the revision number for each tag, instead of
     the revision id, unless --show-ids is passed. In addition, tags can be
     sorted chronologically instead of lexicographically with --sort=time.
     (Adeodato Simó, #120231)

   * Windows standalone version of bzr is able to load system-wide plugins from
     "plugins" subdirectory in installation directory. In addition standalone
     installer write to the registry (HKLM\SOFTWARE\Bazaar) useful info
     about paths and bzr version. (Alexander Belchenko, #129298)

  DOCUMENTATION:

  BUG FIXES:

   * A progress bar has been added for knitpack -> knitpack fetching.
     (Robert Collins, #157789, #159147)

   * Branching from a branch via smart server now preserves the repository
     format. (Andrew Bennetts,  #164626)

   * ``commit`` is now able to invoke an external editor in a non-ascii
     directory. (Daniel Watkins, #84043)

   * Catch connection errors for ftp.
     (Vincent Ladeuil, #164567)

   * ``check`` no longer reports spurious unreferenced text versions.
     (Robert Collins, John A Meinel, #162931, #165071)

   * Conflicts are now resolved recursively by ``revert``.
     (Aaron Bentley, #102739)

   * Detect invalid transport reuse attempts by catching invalid URLs.
     (Vincent Ladeuil, #161819)

   * Deleting a file without removing it shows a correct diff, not a traceback.
     (Aaron Bentley)

   * Do no use timeout in HttpServer anymore.
     (Vincent Ladeuil, #158972).

   * Don't catch the exceptions related to the http pipeline status before
     retrying an http request or some programming errors may be masked.
     (Vincent Ladeuil, #160012)

   * Fix ``bzr rm`` to not delete modified and ignored files.
     (Lukáš Lalinský, #172598)

   * Fix exception when revisionspec contains merge revisons but log
     formatter doesn't support merge revisions. (Kent Gibson, #148908)

   * Fix exception when ScopeReplacer is assigned to before any members have
     been retrieved.  (Aaron Bentley)

   * Fix multiple connections during checkout --lightweight.
     (Vincent Ladeuil, #159150)

   * Fix possible error in insert_data_stream when copying between
     pack repositories over bzr+ssh or bzr+http.
     KnitVersionedFile.get_data_stream now makes sure that requested
     compression parents are sent before any delta hunks that depend
     on them.
     (Martin Pool, #164637)

   * Fix typo in limiting offsets coalescing for http, leading to
     whole files being downloaded instead of parts.
     (Vincent Ladeuil, #165061)

   * FTP server errors don't error in the error handling code.
     (Robert Collins, #161240)

   * Give a clearer message when a pull fails because the source needs
     to be reconciled.
     (Martin Pool, #164443)

   * It is clearer when a plugin cannot be loaded because of its name, and a
     suggestion for an acceptable name is given. (Daniel Watkins, #103023)

   * Leave port as None in transport objects if user doesn't
     specify a port in urls.
     (vincent Ladeuil, #150860)

   * Make sure Repository.fetch(self) is properly a no-op for all
     Repository implementations. (John Arbash Meinel, #158333)

   * Mark .bzr directories as "hidden" on Windows.
     (Alexander Belchenko, #71147)

   * ``merge --uncommitted`` can now operate on a single file.
     (Aaron Bentley, Lukáš Lalinský, #136890)

   * Obsolete packs are now cleaned up by pack and autopack operations.
     (Robert Collins, #153789)

   * Operations pulling data from a smart server where the underlying
     repositories are not both annotated/both unannotated will now work.
     (Robert Collins, #165304).

   * Reconcile now shows progress bars. (Robert Collins, #159351)

   * ``RemoteBranch`` was not initializing ``self._revision_id_to_revno_map``
     properly. (John Arbash Meinel, #162486)

   * Removing an already-removed file reports the file does not exist. (Daniel
     Watkins, #152811)

   * Rename on Windows is able to change filename case.
     (Alexander Belchenko, #77740)

   * Return error instead of a traceback for ``bzr log -r0``.
     (Kent Gibson, #133751)

   * Return error instead of a traceback when bzr is unable to create
     symlink on some platforms (e.g. on Windows).
     (Alexander Belchenko, workaround for #81689)

   * Revert doesn't crash when restoring a single file from a deleted
     directory. (Aaron Bentley)

   * Stderr output via logging mechanism now goes through encoded wrapper
     and no more uses utf-8, but terminal encoding instead. So all unicode
     strings now should be readable in non-utf-8 terminal.
     (Alexander Belchenko, #54173)

   * The error message when ``move --after`` should be used makes how to do so
     clearer. (Daniel Watkins, #85237)

   * Unicode-safe output from ``bzr info``. The output will be encoded
     using the terminal encoding and unrepresentable characters will be
     replaced by '?'. (Lukáš Lalinský, #151844)

   * Working trees are no longer created when pushing into a local no-trees
     repo. (Daniel Watkins, #50582)

   * Upgrade util/configobj to version 4.4.0.
     (Vincent Ladeuil, #151208).

   * Wrap medusa ftp test server as an FTPServer feature.
     (Vincent Ladeuil, #157752)

  API BREAKS:

   * ``osutils.backup_file`` is deprecated. Actually it's not used in bzrlib
     during very long time. (Alexander Belchenko)

   * The return value of
     ``VersionedFile.iter_lines_added_or_present_in_versions`` has been
     changed. Previously it was an iterator of lines, now it is an iterator of
     (line, version_id) tuples. This change has been made to aid reconcile and
     fetch operations. (Robert Collins)

   * ``bzrlib.repository.get_versioned_file_checker`` is now private.
     (Robert Collins)

   * The Repository format registry default has been removed; it was previously
     obsoleted by the bzrdir format default, which implies a default repository
     format.
     (Martin Pool)

  INTERNALS:

   * Added ``ContainerSerialiser`` and ``ContainerPushParser`` to
     ``bzrlib.pack``.  These classes provide more convenient APIs for generating
     and parsing containers from streams rather than from files.  (Andrew
     Bennetts)

   * New module ``lru_cache`` providing a cache for use by tasks that need
     semi-random access to large amounts of data. (John A Meinel)

   * InventoryEntry.diff is now deprecated.  Please use diff.DiffTree instead.

  TESTING:


bzr 0.92 2007-11-05
-------------------

  CHANGES:

  * New uninstaller on Win32.  (Alexander Belchenko)


bzr 0.92rc1 2007-10-29
----------------------

  NOTES WHEN UPGRADING:

  CHANGES:

   * ``bzr`` now returns exit code 4 if an internal error occurred, and
     3 if a normal error occurred.  (Martin Pool)

   * ``pull``, ``merge`` and ``push`` will no longer silently correct some
     repository index errors that occured as a result of the Weave disk format.
     Instead the ``reconcile`` command needs to be run to correct those
     problems if they exist (and it has been able to fix most such problems
     since bzr 0.8). Some new problems have been identified during this release
     and you should run ``bzr check`` once on every repository to see if you
     need to reconcile. If you cannot ``pull`` or ``merge`` from a remote
     repository due to mismatched parent errors - a symptom of index errors -
     you should simply take a full copy of that remote repository to a clean
     directory outside any local repositories, then run reconcile on it, and
     finally pull from it locally. (And naturally email the repositories owner
     to ask them to upgrade and run reconcile).
     (Robert Collins)

  FEATURES:

   * New ``knitpack-experimental`` repository format. This is interoperable with
     the ``dirstate-tags`` format but uses a smarter storage design that greatly
     speeds up many operations, both local and remote. This new format can be
     used as an option to the ``init``, ``init-repository`` and ``upgrade``
     commands. See http://doc.bazaar-vcs.org/0.92/developers/knitpack.html
     for further details. (Robert Collins)

   * For users of bzr-svn (and those testing the prototype subtree support) that
     wish to try packs, a new ``knitpack-subtree-experimental`` format has also
     been added. This is interoperable with the ``dirstate-subtrees`` format.
     (Robert Collins)

   * New ``reconfigure`` command. (Aaron Bentley)

   * New ``revert --forget-merges`` command, which removes the record of a pending
     merge without affecting the working tree contents.  (Martin Pool)

   * New ``bzr_remote_path`` configuration variable allows finer control of
     remote bzr locations than BZR_REMOTE_PATH environment variable.
     (Aaron Bentley)

   * New ``launchpad-login`` command to tell Bazaar your Launchpad
     user ID.  This can then be used by other functions of the
     Launchpad plugin. (James Henstridge)

  PERFORMANCE:

   * Commit in quiet mode is now slightly faster as the information to
     output is no longer calculated. (Ian Clatworthy)

   * Commit no longer checks for new text keys during insertion when the
     revision id was deterministically unique. (Robert Collins)

   * Committing a change which is not a merge and does not change the number of
     files in the tree is faster by utilising the data about whether files are
     changed to determine if the tree is unchanged rather than recalculating
     it at the end of the commit process. (Robert Collins)

   * Inventory serialisation no longer double-sha's the content.
     (Robert Collins)

   * Knit text reconstruction now avoids making copies of the lines list for
     interim texts when building a single text. The new ``apply_delta`` method
     on ``KnitContent`` aids this by allowing modification of the revision id
     such objects represent. (Robert Collins)

   * Pack indices are now partially parsed for specific key lookup using a
     bisection approach. (Robert Collins)

   * Partial commits are now approximately 40% faster by walking over the
     unselected current tree more efficiently. (Robert Collins)

   * XML inventory serialisation takes 20% less time while being stricter about
     the contents. (Robert Collins)

   * Graph ``heads()`` queries have been fixed to no longer access all history
     unnecessarily. (Robert Collins)

  IMPROVEMENTS:

   * ``bzr+https://`` smart server across https now supported.
     (John Ferlito, Martin Pool, #128456)

   * Mutt is now a supported mail client; set ``mail_client=mutt`` in your
     bazaar.conf and ``send`` will use mutt. (Keir Mierle)

   * New option ``-c``/``--change`` for ``merge`` command for cherrypicking
     changes from one revision. (Alexander Belchenko, #141368)

   * Show encodings, locale and list of plugins in the traceback message.
     (Martin Pool, #63894)

   * Experimental directory formats can now be marked with
     ``experimental = True`` during registration. (Ian Clatworthy)

  DOCUMENTATION:

   * New *Bazaar in Five Minutes* guide.  (Matthew Revell)

   * The hooks reference documentation is now converted to html as expected.
     (Ian Clatworthy)

  BUG FIXES:

   * Connection error reporting for the smart server has been fixed to
     display a user friendly message instead of a traceback.
     (Ian Clatworthy, #115601)

   * Make sure to use ``O_BINARY`` when opening files to check their
     sha1sum. (Alexander Belchenko, John Arbash Meinel, #153493)

   * Fix a problem with Win32 handling of the executable bit.
     (John Arbash Meinel, #149113)

   * ``bzr+ssh://`` and ``sftp://`` URLs that do not specify ports explicitly
     no longer assume that means port 22.  This allows people using OpenSSH to
     override the default port in their ``~/.ssh/config`` if they wish.  This
     fixes a bug introduced in bzr 0.91.  (Andrew Bennetts, #146715)

   * Commands reporting exceptions can now be profiled and still have their
     data correctly dumped to a file. For example, a ``bzr commit`` with
     no changes still reports the operation as pointless but doing so no
     longer throws away the profiling data if this command is run with
     ``--lsprof-file callgrind.out.ci`` say. (Ian Clatworthy)

   * Fallback to ftp when paramiko is not installed and sftp can't be used for
     ``tests/commands`` so that the test suite is still usable without
     paramiko.
     (Vincent Ladeuil, #59150)

   * Fix commit ordering in corner case. (Aaron Bentley, #94975)

   * Fix long standing bug in partial commit when there are renames
     left in tree. (Robert Collins, #140419)

   * Fix selftest semi-random noise during http related tests.
     (Vincent Ladeuil, #140614)

   * Fix typo in ftp.py making the reconnection fail on temporary errors.
     (Vincent Ladeuil, #154259)

   * Fix failing test by comparing real paths to cover the case where the TMPDIR
     contains a symbolic link.
     (Vincent Ladeuil, #141382).

   * Fix log against smart server branches that don't support tags.
     (James Westby, #140615)

   * Fix pycurl http implementation by defining error codes from
     pycurl instead of relying on an old curl definition.
     (Vincent Ladeuil, #147530)

   * Fix 'unprintable error' message when displaying BzrCheckError and
     some other exceptions on Python 2.5.
     (Martin Pool, #144633)

   * Fix ``Inventory.copy()`` and add test for it. (Jelmer Vernooij)

   * Handles default value for ListOption in cmd_commit.
     (Vincent Ladeuil, #140432)

   * HttpServer and FtpServer need to be closed properly or a listening socket
     will remain opened.
     (Vincent Ladeuil, #140055)

   * Monitor the .bzr directory created in the top level test
     directory to detect leaking tests.
     (Vincent Ladeuil, #147986)

   * The basename, not the full path, is now used when checking whether
     the profiling dump file begins with ``callgrind.out`` or not. This
     fixes a bug reported by Aaron Bentley on IRC. (Ian Clatworthy)

   * Trivial fix for invoking command ``reconfigure`` without arguments.
     (Rob Weir, #141629)

   * ``WorkingTree.rename_one`` will now raise an error if normalisation of the
     new path causes bzr to be unable to access the file. (Robert Collins)

   * Correctly detect a NoSuchFile when using a filezilla server. (Gary van der
     Merwe)

  API BREAKS:

   * ``bzrlib.index.GraphIndex`` now requires a size parameter to the
     constructor, for enabling bisection searches. (Robert Collins)

   * ``CommitBuilder.record_entry_contents`` now requires the root entry of a
     tree be supplied to it, previously failing to do so would trigger a
     deprecation warning. (Robert Collins)

   * ``KnitVersionedFile.add*`` will no longer cache added records even when
     enable_cache() has been called - the caching feature is now exclusively for
     reading existing data. (Robert Collins)

   * ``ReadOnlyLockError`` is deprecated; ``LockFailed`` is usually more
     appropriate.  (Martin Pool)

   * Removed ``bzrlib.transport.TransportLogger`` - please see the new
     ``trace+`` transport instead. (Robert Collins)

   * Removed previously deprecated varargs interface to ``TestCase.run_bzr`` and
     deprecated methods ``TestCase.capture`` and ``TestCase.run_bzr_captured``.
     (Martin Pool)

   * Removed previous deprecated ``basis_knit`` parameter to the
     ``KnitVersionedFile`` constructor. (Robert Collins)

   * Special purpose method ``TestCase.run_bzr_decode`` is moved to the test_non_ascii
     class that needs it.
     (Martin Pool)

   * The class ``bzrlib.repofmt.knitrepo.KnitRepository3`` has been folded into
     ``KnitRepository`` by parameters to the constructor. (Robert Collins)

   * The ``VersionedFile`` interface now allows content checks to be bypassed
     by supplying check_content=False.  This saves nearly 30% of the minimum
     cost to store a version of a file. (Robert Collins)

   * Tree's with bad state such as files with no length or sha will no longer
     be silently accepted by the repository XML serialiser. To serialise
     inventories without such data, pass working=True to write_inventory.
     (Robert Collins)

   * ``VersionedFile.fix_parents`` has been removed as a harmful API.
     ``VersionedFile.join`` will no longer accept different parents on either
     side of a join - it will either ignore them, or error, depending on the
     implementation. See notes when upgrading for more information.
     (Robert Collins)

  INTERNALS:

   * ``bzrlib.transport.Transport.put_file`` now returns the number of bytes
     put by the method call, to allow avoiding stat-after-write or
     housekeeping in callers. (Robert Collins)

   * ``bzrlib.xml_serializer.Serializer`` is now responsible for checking that
     mandatory attributes are present on serialisation and deserialisation.
     This fixes some holes in API usage and allows better separation between
     physical storage and object serialisation. (Robert Collins)

   * New class ``bzrlib.errors.InternalBzrError`` which is just a convenient
     shorthand for deriving from BzrError and setting internal_error = True.
     (Robert Collins)

   * New method ``bzrlib.mutabletree.update_to_one_parent_via_delta`` for
     moving the state of a parent tree to a new version via a delta rather than
     a complete replacement tree. (Robert Collins)

   * New method ``bzrlib.osutils.minimum_path_selection`` useful for removing
     duplication from user input, when a user mentions both a path and an item
     contained within that path. (Robert Collins)

   * New method ``bzrlib.repository.Repository.is_write_locked`` useful for
     determining if a repository is write locked. (Robert Collins)

   * New method on ``bzrlib.tree.Tree`` ``path_content_summary`` provides a
     tuple containing the key information about a path for commit processing
     to complete. (Robert Collins)

   * New method on xml serialisers, write_inventory_to_lines, which matches the
     API used by knits for adding content. (Robert Collins)

   * New module ``bzrlib.bisect_multi`` with generic multiple-bisection-at-once
     logic, currently only available for byte-based lookup
     (``bisect_multi_bytes``). (Robert Collins)

   * New helper ``bzrlib.tuned_gzip.bytes_to_gzip`` which takes a byte string
     and returns a gzipped version of the same. This is used to avoid a bunch
     of api friction during adding of knit hunks. (Robert Collins)

   * New parameter on ``bzrlib.transport.Transport.readv``
     ``adjust_for_latency`` which changes readv from returning strictly the
     requested data to inserted return larger ranges and in forward read order
     to reduce the effect of network latency. (Robert Collins)

   * New parameter yield_parents on ``Inventory.iter_entries_by_dir`` which
     causes the parents of a selected id to be returned recursively, so all the
     paths from the root down to each element of selected_file_ids are
     returned. (Robert Collins)

   * Knit joining has been enhanced to support plain to annotated conversion
     and annotated to plain conversion. (Ian Clatworthy)

   * The CommitBuilder method ``record_entry_contents`` now returns summary
     information about the effect of the commit on the repository. This tuple
     contains an inventory delta item if the entry changed from the basis, and a
     boolean indicating whether a new file graph node was recorded.
     (Robert Collins)

   * The python path used in the Makefile can now be overridden.
     (Andrew Bennetts, Ian Clatworthy)

  TESTING:

   * New transport implementation ``trace+`` which is useful for testing,
     logging activity taken to its _activity attribute. (Robert Collins)

   * When running bzr commands within the test suite, internal exceptions are
     not caught and reported in the usual way, but rather allowed to propagate
     up and be visible to the test suite.  A new API ``run_bzr_catch_user_errors``
     makes this behavior available to other users.
     (Martin Pool)

   * New method ``TestCase.call_catch_warnings`` for testing methods that
     raises a Python warning.  (Martin Pool)


bzr 0.91 2007-09-26
-------------------

  BUG FIXES:

   * Print a warning instead of aborting the ``python setup.py install``
     process if building of a C extension is not possible.
     (Lukáš Lalinský, Alexander Belchenko)

   * Fix commit ordering in corner case (Aaron Bentley, #94975)

   * Fix ''bzr info bzr://host/'' and other operations on ''bzr://' URLs with
     an implicit port.  We were incorrectly raising PathNotChild due to
     inconsistent treatment of the ''_port'' attribute on the Transport object.
     (Andrew Bennetts, #133965)

   * Make RemoteRepository.sprout cope gracefully with servers that don't
     support the ``Repository.tarball`` request.
     (Andrew Bennetts)


bzr 0.91rc2 2007-09-11
----------------------

   * Replaced incorrect tarball for previous release; a debug statement was left
     in bzrlib/remote.py.


bzr 0.91rc1 2007-09-11
----------------------

  CHANGES:

   * The default branch and repository format has changed to
     ``dirstate-tags``, so tag commands are active by default.
     This format is compatible with Bazaar 0.15 and later.
     This incidentally fixes bug #126141.
     (Martin Pool)

   * ``--quiet`` or ``-q`` is no longer a global option. If present, it
     must now appear after the command name. Scripts doing things like
     ``bzr -q missing`` need to be rewritten as ``bzr missing -q``.
     (Ian Clatworthy)

  FEATURES:

   * New option ``--author`` in ``bzr commit`` to specify the author of the
     change, if it's different from the committer. ``bzr log`` and
     ``bzr annotate`` display the author instead of the committer.
     (Lukáš Lalinský)

   * In addition to global options and command specific options, a set of
     standard options are now supported. Standard options are legal for
     all commands. The initial set of standard options are:

     * ``--help`` or ``-h`` - display help message
     * ``--verbose`` or ``-v`` - display additional information
     * ``--quiet``  or ``-q`` - only output warnings and errors.

     Unlike global options, standard options can be used in aliases and
     may have command-specific help. (Ian Clatworthy)

   * Verbosity level processing has now been unified. If ``--verbose``
     or ``-v`` is specified on the command line multiple times, the
     verbosity level is made positive the first time then increased.
     If ``--quiet`` or ``-q`` is specified on the command line
     multiple times, the verbosity level is made negative the first
     time then decreased. To get the default verbosity level of zero,
     either specify none of the above , ``--no-verbose`` or ``--no-quiet``.
     Note that most commands currently ignore the magnitude of the
     verbosity level but do respect *quiet vs normal vs verbose* when
     generating output. (Ian Clatworthy)

   * ``Branch.hooks`` now supports ``pre_commit`` hook. The hook's signature
     is documented in BranchHooks constructor. (Nam T. Nguyen, #102747)

   * New ``Repository.stream_knit_data_for_revisions`` request added to the
     network protocol for greatly reduced roundtrips when retrieving a set of
     revisions. (Andrew Bennetts)

  BUG FIXES:

   * ``bzr plugins`` now lists the version number for each plugin in square
     brackets after the path. (Robert Collins, #125421)

   * Pushing, pulling and branching branches with subtree references was not
     copying the subtree weave, preventing the file graph from being accessed
     and causing errors in commits in clones. (Robert Collins)

   * Suppress warning "integer argument expected, got float" from Paramiko,
     which sometimes caused false test failures.  (Martin Pool)

   * Fix bug in bundle 4 that could cause attempts to write data to wrong
     versionedfile.  (Aaron Bentley)

   * Diffs generated using "diff -p" no longer break the patch parser.
     (Aaron Bentley)

   * get_transport treats an empty possible_transports list the same as a non-
     empty one.  (Aaron Bentley)

   * patch verification for merge directives is reactivated, and works with
     CRLF and CR files.  (Aaron Bentley)

   * Accept ..\ as a path in revision specifiers. This fixes for example
     "-r branch:..\other-branch" on Windows.  (Lukáš Lalinský)

   * ``BZR_PLUGIN_PATH`` may now contain trailing slashes.
     (Blake Winton, #129299)

   * man page no longer lists hidden options (#131667, Aaron Bentley)

   * ``uncommit --help`` now explains the -r option adequately.  (Daniel
     Watkins, #106726)

   * Error messages are now better formatted with parameters (such as
     filenames) quoted when necessary. This avoids confusion when directory
     names ending in a '.' at the end of messages were confused with a
     full stop that may or not have been there. (Daniel Watkins, #129791)

   * Fix ``status FILE -r X..Y``. (Lukáš Lalinský)

   * If a particular command is an alias, ``help`` will show the alias
     instead of claiming there is no help for said alias. (Daniel Watkins,
     #133548)

   * TreeTransform-based operations, like pull, merge, revert, and branch,
     now roll back if they encounter an error.  (Aaron Bentley, #67699)

   * ``bzr commit`` now exits cleanly if a character unsupported by the
     current encoding is used in the commit message.  (Daniel Watkins,
     #116143)

   * bzr send uses default values for ranges when only half of an elipsis
     is specified ("-r..5" or "-r5..").  (#61685, Aaron Bentley)

   * Avoid trouble when Windows ssh calls itself 'plink' but no plink
     binary is present.  (Martin Albisetti, #107155)

   * ``bzr remove`` should remove clean subtrees.  Now it will remove (without
     needing ``--force``) subtrees that contain no files with text changes or
     modified files.  With ``--force`` it removes the subtree regardless of
     text changes or unknown files. Directories with renames in or out (but
     not changed otherwise) will now be removed without needing ``--force``.
     Unknown ignored files will be deleted without needing ``--force``.
     (Marius Kruger, #111665)

   * When two plugins conflict, the source of both the losing and now the
     winning definition is shown.  (Konstantin Mikhaylov, #5454)

   * When committing to a branch, the location being committed to is
     displayed.  (Daniel Watkins, #52479)

   * ``bzr --version`` takes care about encoding of stdout, especially
     when output is redirected. (Alexander Belchenko, #131100)

   * Prompt for an ftp password if none is provided.
     (Vincent Ladeuil, #137044)

   * Reuse bound branch associated transport to avoid multiple
     connections.
     (Vincent Ladeuil, #128076, #131396)

   * Overwrite conflicting tags by ``push`` and ``pull`` if the
     ``--overwrite`` option is specified.  (Lukáš Lalinský, #93947)

   * In checkouts, tags are copied into the master branch when created,
     changed or deleted, and are copied into the checkout when it is
     updated.  (Martin Pool, #93856, #93860)

   * Print a warning instead of aborting the ``python setup.py install``
     process if building of a C extension is not possible.
     (Lukáš Lalinský, Alexander Belchenko)

  IMPROVEMENTS:

   * Add the option "--show-diff" to the commit command in order to display
     the diff during the commit log creation. (Goffredo Baroncelli)

   * ``pull`` and ``merge`` are much faster at installing bundle format 4.
     (Aaron Bentley)

   * ``pull -v`` no longer includes deltas, making it much faster.
     (Aaron Bentley)

   * ``send`` now sends the directive as an attachment by default.
     (Aaron Bentley, Lukáš Lalinský, Alexander Belchenko)

   * Documentation updates (Martin Albisetti)

   * Help on debug flags is now included in ``help global-options``.
     (Daniel Watkins, #124853)

   * Parameters passed on the command line are checked to ensure they are
     supported by the encoding in use. (Daniel Watkins)

   * The compression used within the bzr repository has changed from zlib
     level 9 to the zlib default level. This improves commit performance with
     only a small increase in space used (and in some cases a reduction in
     space). (Robert Collins)

   * Initial commit no longer SHAs files twice and now reuses the path
     rather than looking it up again, making it faster.
     (Ian Clatworthy)

   * New option ``-c``/``--change`` for ``diff`` and ``status`` to show
     changes in one revision.  (Lukáš Lalinský)

   * If versioned files match a given ignore pattern, a warning is now
     given. (Daniel Watkins, #48623)

   * ``bzr status`` now has -S as a short name for --short and -V as a
     short name for --versioned. These have been added to assist users
     migrating from Subversion: ``bzr status -SV`` is now like
     ``svn status -q``.  (Daniel Watkins, #115990)

   * Added C implementation of  ``PatienceSequenceMatcher``, which is about
     10x faster than the Python version. This speeds up commands that
     need file diffing, such as ``bzr commit`` or ``bzr diff``.
     (Lukáš Lalinský)

   * HACKING has been extended with a large section on core developer tasks.
     (Ian Clatworthy)

   * Add ``branches`` and ``standalone-trees`` as online help topics and
     include them as Concepts within the User Reference.
     (Paul Moore, Ian Clatworthy)

    * ``check`` can detect versionedfile parent references that are
      inconsistent with revision and inventory info, and ``reconcile`` can fix
      them.  These faulty references were generated by 0.8-era releases,
      so repositories which were manipulated by old bzrs should be
      checked, and possibly reconciled ASAP.  (Aaron Bentley, Andrew Bennetts)

  API BREAKS:

   * ``Branch.append_revision`` is removed altogether; please use
     ``Branch.set_last_revision_info`` instead.  (Martin Pool)

   * CommitBuilder now advertises itself as requiring the root entry to be
     supplied. This only affects foreign repository implementations which reuse
     CommitBuilder directly and have changed record_entry_contents to require
     that the root not be supplied. This should be precisely zero plugins
     affected. (Robert Collins)

   * The ``add_lines`` methods on ``VersionedFile`` implementations has changed
     its return value to include the sha1 and length of the inserted text. This
     allows the avoidance of double-sha1 calculations during commit.
     (Robert Collins)

   * ``Transport.should_cache`` has been removed.  It was not called in the
     previous release.  (Martin Pool)

  TESTING:

   * Tests may now raise TestNotApplicable to indicate they shouldn't be
     run in a particular scenario.  (Martin Pool)

   * New function multiply_tests_from_modules to give a simpler interface
     to test parameterization.  (Martin Pool, Robert Collins)

   * ``Transport.should_cache`` has been removed.  It was not called in the
     previous release.  (Martin Pool)

   * NULL_REVISION is returned to indicate the null revision, not None.
     (Aaron Bentley)

   * Use UTF-8 encoded StringIO for log tests to avoid failures on
     non-ASCII committer names.  (Lukáš Lalinský)

  INTERNALS:

   * ``bzrlib.plugin.all_plugins`` has been deprecated in favour of
     ``bzrlib.plugin.plugins()`` which returns PlugIn objects that provide
     useful functionality for determining the path of a plugin, its tests, and
     its version information. (Robert Collins)

   * Add the option user_encoding to the function 'show_diff_trees()'
     in order to move the user encoding at the UI level. (Goffredo Baroncelli)

   * Add the function make_commit_message_template_encoded() and the function
     edit_commit_message_encoded() which handle encoded strings.
     This is done in order to mix the commit messages (which is a unicode
     string), and the diff which is a raw string. (Goffredo Baroncelli)

   * CommitBuilder now defaults to using add_lines_with_ghosts, reducing
     overhead on non-weave repositories which don't require all parents to be
     present. (Robert Collins)

   * Deprecated method ``find_previous_heads`` on
     ``bzrlib.inventory.InventoryEntry``. This has been superseded by the use
     of ``parent_candidates`` and a separate heads check via the repository
     API. (Robert Collins)

   * New trace function ``mutter_callsite`` will print out a subset of the
     stack to the log, which can be useful for gathering debug details.
     (Robert Collins)

   * ``bzrlib.pack.ContainerWriter`` now tracks how many records have been
     added via a public attribute records_written. (Robert Collins)

   * New method ``bzrlib.transport.Transport.get_recommended_page_size``.
     This provides a hint to users of transports as to the reasonable
     minimum data to read. In principle this can take latency and
     bandwidth into account on a per-connection basis, but for now it
     just has hard coded values based on the url. (e.g. http:// has a large
     page size, file:// has a small one.) (Robert Collins)

   * New method on ``bzrlib.transport.Transport`` ``open_write_stream`` allows
     incremental addition of data to a file without requiring that all the
     data be buffered in memory. (Robert Collins)

   * New methods on ``bzrlib.knit.KnitVersionedFile``:
     ``get_data_stream(versions)``, ``insert_data_stream(stream)`` and
     ``get_format_signature()``.  These provide some infrastructure for
     efficiently streaming the knit data for a set of versions over the smart
     protocol.

   * Knits with no annotation cache still produce correct annotations.
     (Aaron Bentley)

   * Three new methods have been added to ``bzrlib.trace``:
     ``set_verbosity_level``, ``get_verbosity_level`` and ``is_verbose``.
     ``set_verbosity_level`` expects a numeric value: negative for quiet,
     zero for normal, positive for verbose. The size of the number can be
     used to determine just how quiet or verbose the application should be.
     The existing ``be_quiet`` and ``is_quiet`` routines have been
     integrated into this new scheme. (Ian Clatworthy)

   * Options can now be delcared with a ``custom_callback`` parameter. If
     set, this routine is called after the option is processed. This feature
     is now used by the standard options ``verbose`` and ``quiet`` so that
     setting one implicitly resets the other. (Ian Clatworthy)

   * Rather than declaring a new option from scratch in order to provide
     custom help, a centrally registered option can be decorated using the
     new ``bzrlib.Option.custom_help`` routine. In particular, this routine
     is useful when declaring better help for the ``verbose`` and ``quiet``
     standard options as the base definition of these is now more complex
     than before thanks to their use of a custom callback. (Ian Clatworthy)

    * Tree._iter_changes(specific_file=[]) now iterates through no files,
      instead of iterating through all files.  None is used to iterate through
      all files.  (Aaron Bentley)

    * WorkingTree.revert() now accepts None to revert all files.  The use of
      [] to revert all files is deprecated.  (Aaron Bentley)


bzr 0.90 2007-08-28
-------------------

  IMPROVEMENTS:

    * Documentation is now organized into multiple directories with a level
      added for different languages or locales. Added the Mini Tutorial
      and Quick Start Summary (en) documents from the Wiki, improving the
      content and readability of the former. Formatted NEWS as Release Notes
      complete with a Table of Conents, one heading per release. Moved the
      Developer Guide into the main document catalog and provided a link
      from the developer document catalog back to the main one.
      (Ian Clatworthy, Sabin Iacob, Alexander Belchenko)


  API CHANGES:

    * The static convenience method ``BzrDir.create_repository``
      is deprecated.  Callers should instead create a ``BzrDir`` instance
      and call ``create_repository`` on that.  (Martin Pool)


bzr 0.90rc1 2007-08-14
----------------------

  BUGFIXES:

    * ``bzr init`` should connect to the remote location one time only.  We
      have been connecting several times because we forget to pass around the
      Transport object. This modifies ``BzrDir.create_branch_convenience``,
      so that we can give it the Transport we already have.
      (John Arbash Meinel, Vincent Ladeuil, #111702)

    * Get rid of sftp connection cache (get rid of the FTP one too).
      (Vincent Ladeuil, #43731)

    * bzr branch {local|remote} remote don't try to create a working tree
      anymore.
      (Vincent Ladeuil, #112173)

    * All identified multiple connections for a single bzr command have been
      fixed. See bzrlib/tests/commands directory.
      (Vincent Ladeuil)

    * ``bzr rm`` now does not insist on ``--force`` to delete files that
      have been renamed but not otherwise modified.  (Marius Kruger,
      #111664)

    * ``bzr selftest --bench`` no longer emits deprecation warnings
      (Lukáš Lalinský)

    * ``bzr status`` now honours FILE parameters for conflict lists
      (Aaron Bentley, #127606)

    * ``bzr checkout`` now honours -r when reconstituting a working tree.
      It also honours -r 0.  (Aaron Bentley, #127708)

    * ``bzr add *`` no more fails on Windows if working tree contains
      non-ascii file names. (Kuno Meyer, #127361)

    * allow ``easy_install bzr`` runs without fatal errors.
      (Alexander Belchenko, #125521)

    * Graph._filter_candidate_lca does not raise KeyError if a candidate
      is eliminated just before it would normally be examined.  (Aaron Bentley)

    * SMTP connection failures produce a nice message, not a traceback.
      (Aaron Bentley)

  IMPROVEMENTS:

    * Don't show "dots" progress indicators when run non-interactively, such
      as from cron.  (Martin Pool)

    * ``info`` now formats locations more nicely and lists "submit" and
      "public" branches (Aaron Bentley)

    * New ``pack`` command that will trigger database compression within
      the repository (Robert Collins)

    * Implement ``_KnitIndex._load_data`` in a pyrex extension. The pyrex
      version is approximately 2-3x faster at parsing a ``.kndx`` file.
      Which yields a measurable improvement for commands which have to
      read from the repository, such as a 1s => 0.75s improvement in
      ``bzr diff`` when there are changes to be shown.  (John Arbash Meinel)

    * Merge is now faster.  Depending on the scenario, it can be more than 2x
      faster. (Aaron Bentley)

    * Give a clearer warning, and allow ``python setup.py install`` to
      succeed even if pyrex is not available.
      (John Arbash Meinel)

    * ``DirState._read_dirblocks`` now has an optional Pyrex
      implementation. This improves the speed of any command that has to
      read the entire DirState. (``diff``, ``status``, etc, improve by
      about 10%).
      ``bisect_dirblocks`` has also been improved, which helps all
      ``_get_entry`` type calls (whenever we are searching for a
      particular entry in the in-memory DirState).
      (John Arbash Meinel)

    * ``bzr pull`` and ``bzr push`` no longer do a complete walk of the
      branch revision history for ui display unless -v is supplied.
      (Robert Collins)

    * ``bzr log -rA..B`` output shifted to the left margin if the log only
      contains merge revisions. (Kent Gibson)

    * The ``plugins`` command is now public with improved help.
      (Ian Clatworthy)

    * New bundle and merge directive formats are faster to generate, and

    * Annotate merge now works when there are local changes. (Aaron Bentley)

    * Commit now only shows the progress in terms of directories instead of
      entries. (Ian Clatworthy)

    * Fix ``KnitRepository.get_revision_graph`` to not request the graph 2
      times. This makes ``get_revision_graph`` 2x faster. (John Arbash
      Meinel)

    * Fix ``VersionedFile.get_graph()`` to avoid using
      ``set.difference_update(other)``, which has bad scaling when
      ``other`` is large. This improves ``VF.get_graph([version_id])`` for
      a 12.5k graph from 2.9s down to 200ms. (John Arbash Meinel)

    * The ``--lsprof-file`` option now generates output for KCacheGrind if
      the file starts with ``callgrind.out``. This matches the default file
      filtering done by KCacheGrind's Open Dialog. (Ian Clatworthy)

    * Fix ``bzr update`` to avoid an unnecessary
      ``branch.get_master_branch`` call, which avoids 1 extra connection
      to the remote server. (Partial fix for #128076, John Arbash Meinel)

    * Log errors from the smart server in the trace file, to make debugging
      test failures (and live failures!) easier.  (Andrew Bennetts)

    * The HTML version of the man page has been superceded by a more
      comprehensive manual called the Bazaar User Reference. This manual
      is completed generated from the online help topics. As part of this
      change, limited reStructuredText is now explicitly supported in help
      topics and command help with 'unnatural' markup being removed prior
      to display by the online help or inclusion in the man page.
      (Ian Clatworthy)

    * HTML documentation now use files extension ``*.html``
      (Alexander Belchenko)

    * The cache of ignore definitions is now cleared in WorkingTree.unlock()
      so that changes to .bzrignore aren't missed. (#129694, Daniel Watkins)

    * ``bzr selftest --strict`` fails if there are any missing features or
      expected test failures. (Daniel Watkins, #111914)

    * Link to registration survey added to README. (Ian Clatworthy)

    * Windows standalone installer show link to registration survey
      when installation finished. (Alexander Belchenko)

  LIBRARY API BREAKS:

    * Deprecated dictionary ``bzrlib.option.SHORT_OPTIONS`` removed.
      Options are now required to provide a help string and it must
      comply with the style guide by being one or more sentences with an
      initial capital and final period. (Martin Pool)

    * KnitIndex.get_parents now returns tuples. (Robert Collins)

    * Ancient unused ``Repository.text_store`` attribute has been removed.
      (Robert Collins)

    * The ``bzrlib.pack`` interface has changed to use tuples of bytestrings
      rather than just bytestrings, making it easier to represent multiple
      element names. As this interface was not used by any internal facilities
      since it was introduced in 0.18 no API compatibility is being preserved.
      The serialised form of these packs is identical with 0.18 when a single
      element tuple is in use. (Robert Collins)

  INTERNALS:

    * merge now uses ``iter_changes`` to calculate changes, which makes room for
      future performance increases.  It is also more consistent with other
      operations that perform comparisons, and reduces reliance on
      Tree.inventory.  (Aaron Bentley)

    * Refactoring of transport classes connected to a remote server.
      ConnectedTransport is a new class that serves as a basis for all
      transports needing to connect to a remote server.  transport.split_url
      have been deprecated, use the static method on the object instead. URL
      tests have been refactored too.
      (Vincent Ladeuil)

    * Better connection sharing for ConnectedTransport objects.
      transport.get_transport() now accepts a 'possible_transports' parameter.
      If a newly requested transport can share a connection with one of the
      list, it will.
      (Vincent Ladeuil)

    * Most functions now accept ``bzrlib.revision.NULL_REVISION`` to indicate
      the null revision, and consider using ``None`` for this purpose
      deprecated.  (Aaron Bentley)

    * New ``index`` module with abstract index functionality. This will be
      used during the planned changes in the repository layer. Currently the
      index layer provides a graph aware immutable index, a builder for the
      same index type to allow creating them, and finally a composer for
      such indices to allow the use of many indices in a single query. The
      index performance is not optimised, however the API is stable to allow
      development on top of the index. (Robert Collins)

    * ``bzrlib.dirstate.cmp_by_dirs`` can be used to compare two paths by
      their directory sections. This is equivalent to comparing
      ``path.split('/')``, only without having to split the paths.
      This has a Pyrex implementation available.
      (John Arbash Meinel)

    * New transport decorator 'unlistable+' which disables the list_dir
      functionality for testing.

    * Deprecated ``change_entry`` in transform.py. (Ian Clatworthy)

    * RevisionTree.get_weave is now deprecated.  Tree.plan_merge is now used
      for performing annotate-merge.  (Aaron Bentley)

    * New EmailMessage class to create email messages. (Adeodato Simó)

    * Unused functions on the private interface KnitIndex have been removed.
      (Robert Collins)

    * New ``knit.KnitGraphIndex`` which provides a ``KnitIndex`` layered on top
      of a ``index.GraphIndex``. (Robert Collins)

    * New ``knit.KnitVersionedFile.iter_parents`` method that allows querying
      the parents of many knit nodes at once, reducing round trips to the
      underlying index. (Robert Collins)

    * Graph now has an is_ancestor method, various bits use it.
      (Aaron Bentley)

    * The ``-Dhpss`` flag now includes timing information. As well as
      logging when a new connection is opened. (John Arbash Meinel)

    * ``bzrlib.pack.ContainerWriter`` now returns an offset, length tuple to
      callers when inserting data, allowing generation of readv style access
      during pack creation, without needing a separate pass across the output
      pack to gather such details. (Robert Collins)

    * ``bzrlib.pack.make_readv_reader`` allows readv based access to pack
      files that are stored on a transport. (Robert Collins)

    * New ``Repository.has_same_location`` method that reports if two
      repository objects refer to the same repository (although with some risk
      of false negatives).  (Andrew Bennetts)

    * InterTree.compare now passes require_versioned on correctly.
      (Marius Kruger)

    * New methods on Repository - ``start_write_group``,
      ``commit_write_group``, ``abort_write_group`` and ``is_in_write_group`` -
      which provide a clean hook point for transactional Repositories - ones
      where all the data for a fetch or commit needs to be made atomically
      available in one step. This allows the write lock to remain while making
      a series of data insertions.  (e.g. data conversion). (Robert Collins)

    * In ``bzrlib.knit`` the internal interface has been altered to use
      3-tuples (index, pos, length) rather than two-tuples (pos, length) to
      describe where data in a knit is, allowing knits to be split into
      many files. (Robert Collins)

    * ``bzrlib.knit._KnitData`` split into cache management and physical access
      with two access classes - ``_PackAccess`` and ``_KnitAccess`` defined.
      The former provides access into a .pack file, and the latter provides the
      current production repository form of .knit files. (Robert Collins)

  TESTING:

    * Remove selftest ``--clean-output``, ``--numbered-dirs`` and
      ``--keep-output`` options, which are obsolete now that tests
      are done within directories in $TMPDIR.  (Martin Pool)

    * The SSH_AUTH_SOCK environment variable is now reset to avoid
      interaction with any running ssh agents.  (Jelmer Vernooij, #125955)

    * run_bzr_subprocess handles parameters the same way as run_bzr:
      either a string or a list of strings should be passed as the first
      parameter.  Varargs-style parameters are deprecated. (Aaron Bentley)


bzr 0.18  2007-07-17
--------------------

  BUGFIXES:

    * Fix 'bzr add' crash under Win32 (Kuno Meyer)


bzr 0.18rc1  2007-07-10
-----------------------

  BUGFIXES:

    * Do not suppress pipe errors, etc. in non-display commands
      (Alexander Belchenko, #87178)

    * Display a useful error message when the user requests to annotate
      a file that is not present in the specified revision.
      (James Westby, #122656)

    * Commands that use status flags now have a reference to 'help
      status-flags'.  (Daniel Watkins, #113436)

    * Work around python-2.4.1 inhability to correctly parse the
      authentication header.
      (Vincent Ladeuil, #121889)

    * Use exact encoding for merge directives. (Adeodato Simó, #120591)

    * Fix tempfile permissions error in smart server tar bundling under
      Windows. (Martin _, #119330)

    * Fix detection of directory entries in the inventory. (James Westby)

    * Fix handling of http code 400: Bad Request When issuing too many ranges.
      (Vincent Ladeuil, #115209)

    * Issue a CONNECT request when connecting to an https server
      via a proxy to enable SSL tunneling.
      (Vincent Ladeuil, #120678)

    * Fix ``bzr log -r`` to support selecting merge revisions, both
      individually and as part of revision ranges.
      (Kent Gibson, #4663)

    * Don't leave cruft behind when failing to acquire a lockdir.
      (Martin Pool, #109169)

    * Don't use the '-f' strace option during tests.
      (Vincent Ladeuil, #102019).

    * Warn when setting ``push_location`` to a value that will be masked by
      locations.conf.  (Aaron Bentley, #122286)

    * Fix commit ordering in corner case (Aaron Bentley, #94975)

    *  Make annotate behave in a non-ASCII world (Adeodato Simó).

  IMPROVEMENTS:

    * The --lsprof-file option now dumps a text rendering of the profiling
      information if the filename ends in ".txt". It will also convert the
      profiling information to a format suitable for KCacheGrind if the
      output filename ends in ".callgrind". Fixes to the lsprofcalltree
      conversion process by Jean Paul Calderone and Itamar were also merged.
      See http://ddaa.net/blog/python/lsprof-calltree. (Ian Clatworthy)

    * ``info`` now defaults to non-verbose mode, displaying only paths and
      abbreviated format info.  ``info -v`` displays all the information
      formerly displayed by ``info``.  (Aaron Bentley, Adeodato Simó)

    * ``bzr missing`` now has better option names ``--this`` and ``--other``.
      (Elliot Murphy)

    * The internal ``weave-list`` command has become ``versionedfile-list``,
      and now lists knits as well as weaves.  (Aaron Bentley)

    * Automatic merge base selection uses a faster algorithm that chooses
      better bases in criss-cross merge situations (Aaron Bentley)

    * Progress reporting in ``commit`` has been improved. The various logical
      stages are now reported on as follows, namely:

      * Collecting changes [Entry x/y] - Stage n/m
      * Saving data locally - Stage n/m
      * Uploading data to master branch - Stage n/m
      * Updating the working tree - Stage n/m
      * Running post commit hooks - Stage n/m

      If there is no master branch, the 3rd stage is omitted and the total
      number of stages is adjusted accordingly.

      Each hook that is run after commit is listed with a name (as hooks
      can be slow it is useful feedback).
      (Ian Clatworthy, Robert Collins)

    * Various operations that are now faster due to avoiding unnecessary
      topological sorts. (Aaron Bentley)

    * Make merge directives robust against broken bundles. (Aaron Bentley)

    * The lsprof filename note is emitted via trace.note(), not standard
      output.  (Aaron Bentley)

    * ``bzrlib`` now exports explicit API compatibility information to assist
      library users and plugins. See the ``bzrlib.api`` module for details.
      (Robert Collins)

    * Remove unnecessary lock probes when acquiring a lockdir.
      (Martin Pool)

    * ``bzr --version`` now shows the location of the bzr log file, which
      is especially useful on Windows.  (Martin Pool)

    * -D now supports hooks to get debug tracing of hooks (though its currently
      minimal in nature). (Robert Collins)

    * Long log format reports deltas on merge revisions.
      (John Arbash Meinel, Kent Gibson)

    * Make initial push over ftp more resilient. (John Arbash Meinel)

    * Print a summary of changes for update just like pull does.
      (Daniel Watkins, #113990)

    * Add a -Dhpss option to trace smart protocol requests and responses.
      (Andrew Bennetts)

  LIBRARY API BREAKS:

    * Testing cleanups -
      ``bzrlib.repository.RepositoryTestProviderAdapter`` has been moved
      to ``bzrlib.tests.repository_implementations``;
      ``bzrlib.repository.InterRepositoryTestProviderAdapter`` has been moved
      to ``bzrlib.tests.interrepository_implementations``;
      ``bzrlib.transport.TransportTestProviderAdapter`` has moved to
      ``bzrlib.tests.test_transport_implementations``.
      ``bzrlib.branch.BranchTestProviderAdapter`` has moved to
      ``bzrlib.tests.branch_implementations``.
      ``bzrlib.bzrdir.BzrDirTestProviderAdapter`` has moved to
      ``bzrlib.tests.bzrdir_implementations``.
      ``bzrlib.versionedfile.InterVersionedFileTestProviderAdapter`` has moved
      to ``bzrlib.tests.interversionedfile_implementations``.
      ``bzrlib.store.revision.RevisionStoreTestProviderAdapter`` has moved to
      ``bzrlib.tests.revisionstore_implementations``.
      ``bzrlib.workingtree.WorkingTreeTestProviderAdapter`` has moved to
      ``bzrlib.tests.workingtree_implementations``.
      These changes are an API break in the testing infrastructure only.
      (Robert Collins)

    * Relocate TestCaseWithRepository to be more central. (Robert Collins)

    * ``bzrlib.add.smart_add_tree`` will no longer perform glob expansion on
      win32. Callers of the function should do this and use the new
      ``MutableTree.smart_add`` method instead. (Robert Collins)

    * ``bzrlib.add.glob_expand_for_win32`` is now
      ``bzrlib.win32utils.glob_expand``.  (Robert Collins)

    * ``bzrlib.add.FastPath`` is now private and moved to
      ``bzrlib.mutabletree._FastPath``. (Robert Collins, Martin Pool)

    * ``LockDir.wait`` removed.  (Martin Pool)

    * The ``SmartServer`` hooks API has changed for the ``server_started`` and
      ``server_stopped`` hooks. The first parameter is now an iterable of
      backing URLs rather than a single URL. This is to reflect that many
      URLs may map to the external URL of the server. E.g. the server interally
      may have a chrooted URL but also the local file:// URL will be at the
      same location. (Robert Collins)

  INTERNALS:

    * New SMTPConnection class to unify email handling.  (Adeodato Simó)

    * Fix documentation of BzrError. (Adeodato Simó)

    * Make BzrBadParameter an internal error. (Adeodato Simó)

    * Remove use of 'assert False' to raise an exception unconditionally.
      (Martin Pool)

    * Give a cleaner error when failing to decode knit index entry.
      (Martin Pool)

    * TreeConfig would mistakenly search the top level when asked for options
      from a section. It now respects the section argument and only
      searches the specified section. (James Westby)

    * Improve ``make api-docs`` output. (John Arbash Meinel)

    * Use os.lstat rather than os.stat for osutils.make_readonly and
      osutils.make_writeable. This makes the difftools plugin more
      robust when dangling symlinks are found. (Elliot Murphy)

    * New ``-Dlock`` option to log (to ~/.bzr.log) information on when
      lockdirs are taken or released.  (Martin Pool)

    * ``bzrlib`` Hooks are now nameable using ``Hooks.name_hook``. This
      allows a nicer UI when hooks are running as the current hook can
      be displayed. (Robert Collins)

    * ``Transport.get`` has had its interface made more clear for ease of use.
      Retrieval of a directory must now fail with either 'PathError' at open
      time, or raise 'ReadError' on a read. (Robert Collins)

    * New method ``_maybe_expand_globs`` on the ``Command`` class for
      dealing with unexpanded glob lists - e.g. on the win32 platform. This
      was moved from ``bzrlib.add._prepare_file_list``. (Robert Collins)

    * ``bzrlib.add.smart_add`` and ``bzrlib.add.smart_add_tree`` are now
      deprecated in favour of ``MutableTree.smart_add``. (Robert Collins,
      Martin Pool)

    * New method ``external_url`` on Transport for obtaining the url to
      hand to external processes. (Robert Collins)

    * Teach windows installers to build pyrex/C extensions.
      (Alexander Belchenko)

  TESTING:

    * Removed the ``--keep-output`` option from selftest and clean up test
      directories as they're used.  This reduces the IO load from
      running the test suite and cuts the time by about half.
      (Andrew Bennetts, Martin Pool)

    * Add scenarios as a public attribute on the TestAdapter classes to allow
      modification of the generated scenarios before adaption and easier
      testing. (Robert Collins)

    * New testing support class ``TestScenarioApplier`` which multiplies
      out a single teste by a list of supplied scenarios. (RobertCollins)

    * Setting ``repository_to_test_repository`` on a repository_implementations
      test will cause it to be called during repository creation, allowing the
      testing of repository classes which are not based around the Format
      concept. For example a repository adapter can be tested in this manner,
      by altering the repository scenarios to include a scenario that sets this
      attribute during the test parameterisation in
      ``bzrlib.tests.repository.repository_implementations``. (Robert Collins)

    * Clean up many of the APIs for blackbox testing of Bazaar.  The standard
      interface is now self.run_bzr.  The command to run can be passed as
      either a list of parameters, a string containing the command line, or
      (deprecated) varargs parameters.  (Martin Pool)

    * The base TestCase now isolates tests from -D parameters by clearing
      ``debug.debug_flags`` and restores it afterwards. (Robert Collins)

    * Add a relpath parameter to get_transport methods in test framework to
      avoid useless cloning.
      (Vincent Ladeuil, #110448)


bzr 0.17  2007-06-18
--------------------

  BUGFIXES:

    * Fix crash of commit due to wrong lookup of filesystem encoding.
      (Colin Watson, #120647)

    * Revert logging just to stderr in commit as broke unicode filenames.
      (Aaron Bentley, Ian Clatworthy, #120930)


bzr 0.17rc1  2007-06-12
-----------------------

  NOTES WHEN UPGRADING:

    * The kind() and is_executable() APIs on the WorkingTree interface no
      longer implicitly (read) locks and unlocks the tree. This *might*
      impact some plug-ins and tools using this part of the API. If you find
      an issue that may be caused by this change, please let us know,
      particularly the plug-in/tool maintainer. If encountered, the API
      fix is to surround kind() and is_executable() calls with lock_read()
      and unlock() like so::

        work_tree.lock_read()
        try:
            kind = work_tree.kind(...)
        finally:
            work_tree.unlock()

  INTERNALS:
    * Rework of LogFormatter API to provide beginning/end of log hooks and to
      encapsulate the details of the revision to be logged in a LogRevision
      object.
      In long log formats, merge revision ids are only shown when --show-ids
      is specified, and are labelled "revision-id:", as per mainline
      revisions, instead of "merged:". (Kent Gibson)

    * New ``BranchBuilder`` API which allows the construction of particular
      histories quickly. Useful for testing and potentially other applications
      too. (Robert Collins)

  IMPROVEMENTS:

    * There are two new help topics, working-trees and repositories that
      attempt to explain these concepts. (James Westby, John Arbash Meinel,
      Aaron Bentley)

    * Added ``bzr log --limit`` to report a limited number of revisions.
      (Kent Gibson, #3659)

    * Revert does not try to preserve file contents that were originally
      produced by reverting to a historical revision.  (Aaron Bentley)

    * ``bzr log --short`` now includes ``[merge]`` for revisions which
      have more than one parent. This is a small improvement to help
      understanding what changes have occurred
      (John Arbash Meinel, #83887)

    * TreeTransform avoids many renames when contructing large trees,
      improving speed.  3.25x speedups have been observed for construction of
      kernel-sized-trees, and checkouts are 1.28x faster.  (Aaron Bentley)

    * Commit on large trees is now faster. In my environment, a commit of
      a small change to the Mozilla tree (55k files) has dropped from
      66 seconds to 32 seconds. For a small tree of 600 files, commit of a
      small change is 33% faster. (Ian Clatworthy)

    * New --create-prefix option to bzr init, like for push.  (Daniel Watkins,
      #56322)

  BUGFIXES:

    * ``bzr push`` should only connect to the remote location one time.
      We have been connecting 3 times because we forget to pass around
      the Transport object. This adds ``BzrDir.clone_on_transport()``, so
      that we can pass in the Transport that we already have.
      (John Arbash Meinel, #75721)

    * ``DirState.set_state_from_inventory()`` needs to properly order
      based on split paths, not just string paths.
      (John Arbash Meinel, #115947)

    * Let TestUIFactoy encode the password prompt with its own stdout.
      (Vincent Ladeuil, #110204)

    * pycurl should take use the range header that takes the range hint
      into account.
      (Vincent Ladeuil, #112719)

    * WorkingTree4.get_file_sha1 no longer raises an exception when invoked
      on a missing file.  (Aaron Bentley, #118186)

    * WorkingTree.remove works correctly with tree references, and when pwd is
      not the tree root. (Aaron Bentley)

    * Merge no longer fails when a file is renamed in one tree and deleted
      in the other. (Aaron Bentley, #110279)

    * ``revision-info`` now accepts dotted revnos, doesn't require a tree,
      and defaults to the last revision (Matthew Fuller, #90048)

    * Tests no longer fail when BZR_REMOTE_PATH is set in the environment.
      (Daniel Watkins, #111958)

    * ``bzr branch -r revid:foo`` can be used to branch any revision in
      your repository. (Previously Branch6 only supported revisions in your
      mainline). (John Arbash Meinel, #115343)

bzr 0.16  2007-05-07
--------------------

  BUGFIXES:

    * Handle when you have 2 directories with similar names, but one has a
      hyphen. (``'abc'`` versus ``'abc-2'``). The WT4._iter_changes
      iterator was using direct comparison and ``'abc/a'`` sorts after
      ``'abc-2'``, but ``('abc', 'a')`` sorts before ``('abc-2',)``.
      (John Arbash Meinel, #111227)

    * Handle when someone renames a file on disk without telling bzr.
      Previously we would report the first file as missing, but not show
      the new unknown file. (John Arbash Meinel, #111288)

    * Avoid error when running hooks after pulling into or pushing from
      a branch bound to a smartserver branch.  (Martin Pool, #111968)

  IMPROVEMENTS:

    * Move developer documentation to doc/developers/. This reduces clutter in
      the root of the source tree and allows HACKING to be split into multiple
      files. (Robert Collins, Alexander Belchenko)

    * Clean up the ``WorkingTree4._iter_changes()`` internal loops as well as
      ``DirState.update_entry()``. This optimizes the core logic for ``bzr
      diff`` and ``bzr status`` significantly improving the speed of
      both. (John Arbash Meinel)

bzr 0.16rc2  2007-04-30
-----------------------

  BUGFIXES:

    * Handle the case when you delete a file, and then rename another file
      on top of it. Also handle the case of ``bzr rm --keep foo``. ``bzr
      status`` should show the removed file and an unknown file in its
      place. (John Arbash Meinel, #109993)

    * Bundles properly read and write revision properties that have an
      empty value. And when the value is not ASCII.
      (John Arbash Meinel, #109613)

    * Fix the bzr commit message to be in text mode.
      (Alexander Belchenko, #110901)

    * Also handle when you rename a file and create a file where it used
      to be. (John Arbash Meinel, #110256)

    * ``WorkingTree4._iter_changes`` should not descend into unversioned
      directories. (John Arbash Meinel, #110399)

bzr 0.16rc1  2007-04-26
-----------------------

  NOTES WHEN UPGRADING:

    * ``bzr remove`` and ``bzr rm`` will now remove the working file, if
      it could be recovered again.
      This has been done for consistency with svn and the unix rm command.
      The old ``remove`` behaviour has been retained in the new option
      ``bzr remove --keep``, which will just stop versioning the file,
      but not delete it.
      ``bzr remove --force`` have been added which will always delete the
      files.
      ``bzr remove`` is also more verbose.
      (Marius Kruger, #82602)

  IMPROVEMENTS:

    * Merge directives can now be supplied as input to `merge` and `pull`,
      like bundles can.  (Aaron Bentley)

    * Sending the SIGQUIT signal to bzr, which can be done on Unix by
      pressing Control-Backslash, drops bzr into a debugger.  Type ``'c'``
      to continue.  This can be disabled by setting the environment variable
      ``BZR_SIGQUIT_PDB=0``.  (Martin Pool)

    * selftest now supports --list-only to list tests instead of running
      them. (Ian Clatworthy)

    * selftest now supports --exclude PATTERN (or -x PATTERN) to exclude
      tests with names that match that regular expression.
      (Ian Clatworthy, #102679)

    * selftest now supports --randomize SEED to run tests in a random order.
      SEED is typically the value 'now' meaning 'use the current time'.
      (Ian Clatworthy, #102686)

    * New option ``--fixes`` to commit, which stores bug fixing annotations as
      revision properties. Built-in support for Launchpad, Debian, Trac and
      Bugzilla bug trackers. (Jonathan Lange, James Henstridge, Robert Collins)

    * New API, ``bzrlib.bugtracker.tracker_registry``, for adding support for
      other bug trackers to ``fixes``. (Jonathan Lange, James Henstridge,
      Robert Collins)

    * ``selftest`` has new short options ``-f`` and ``-1``.  (Martin
      Pool)

    * ``bzrlib.tsort.MergeSorter`` optimizations. Change the inner loop
      into using local variables instead of going through ``self._var``.
      Improves the time to ``merge_sort`` a 10k revision graph by
      approximately 40% (~700->400ms).  (John Arbash Meinel)

    * ``make docs`` now creates a man page at ``man1/bzr.1`` fixing bug 107388.
      (Robert Collins)

    * ``bzr help`` now provides cross references to other help topics using
      the _see_also facility on command classes. Likewise the bzr_man
      documentation, and the bzr.1 man page also include this information.
      (Robert Collins)

    * Tags are now included in logs, that use the long log formatter.
      (Erik Bågfors, Alexander Belchenko)

    * ``bzr help`` provides a clearer message when a help topic cannot be
      found. (Robert Collins, #107656)

    * ``bzr help`` now accepts optional prefixes for command help. The help
      for all commands can now be found at ``bzr help commands/COMMANDNAME``
      as well as ``bzr help COMMANDNAME`` (which only works for commands
      where the name is not the same as a more general help topic).
      (Robert Collins)

    * ``bzr help PLUGINNAME`` will now return the module docstring from the
      plugin PLUGINNAME. (Robert Collins, #50408)

    * New help topic ``urlspec`` which lists the availables transports.
      (Goffredo Baroncelli)

    * doc/server.txt updated to document the default bzr:// port
      and also update the blurb about the hpss' current status.
      (Robert Collins, #107125).

    * ``bzr serve`` now listens on interface 0.0.0.0 by default, making it
      serve out to the local LAN (and anyone in the world that can reach the
      machine running ``bzr serve``. (Robert Collins, #98918)

    * A new smart server protocol version has been added.  It prefixes requests
      and responses with an explicit version identifier so that future protocol
      revisions can be dealt with gracefully.  (Andrew Bennetts, Robert Collins)

    * The bzr protocol version 2 indicates success or failure in every response
      without depending on particular commands encoding that consistently,
      allowing future client refactorings to be much more robust about error
      handling. (Robert Collins, Martin Pool, Andrew Bennetts)

    * The smart protocol over HTTP client has been changed to always post to the
      same ``.bzr/smart`` URL under the original location when it can.  This allows
      HTTP servers to only have to pass URLs ending in .bzr/smart to the smart
      server handler, and not arbitrary ``.bzr/*/smart`` URLs.  (Andrew Bennetts)

    * digest authentication is now supported for proxies and HTTP by the urllib
      based http implementation. Tested against Apache 2.0.55 and Squid
      2.6.5. Basic and digest authentication are handled coherently for HTTP
      and proxy: if the user is provided in the url (bzr command line for HTTP,
      proxy environment variables for proxies), the password is prompted for
      (only once). If the password is provided, it is taken into account. Once
      the first authentication is successful, all further authentication
      roundtrips are avoided by preventively setting the right authentication
      header(s).
      (Vincent Ladeuil).

  INTERNALS:

    * bzrlib API compatability with 0.8 has been dropped, cleaning up some
      code paths. (Robert Collins)

    * Change the format of chroot urls so that they can be safely manipulated
      by generic url utilities without causing the resulting urls to have
      escaped the chroot. A side effect of this is that creating a chroot
      requires an explicit action using a ChrootServer.
      (Robert Collins, Andrew Bennetts)

    * Deprecate ``Branch.get_root_id()`` because branches don't have root ids,
      rather than fixing bug #96847.  (Aaron Bentley)

    * ``WorkingTree.apply_inventory_delta`` provides a better alternative to
      ``WorkingTree._write_inventory``.  (Aaron Bentley)

    * Convenience method ``TestCase.expectFailure`` ensures that known failures
      do not silently pass.  (Aaron Bentley)

    * ``Transport.local_abspath`` now raises ``NotLocalUrl`` rather than
      ``TransportNotPossible``. (Martin Pool, Ian Clatworthy)

    * New SmartServer hooks facility. There are two initial hooks documented
      in ``bzrlib.transport.smart.SmartServerHooks``. The two initial hooks allow
      plugins to execute code upon server startup and shutdown.
      (Robert Collins).

    * SmartServer in standalone mode will now close its listening socket
      when it stops, rather than waiting for garbage collection. This primarily
      fixes test suite hangs when a test tries to connect to a shutdown server.
      It may also help improve behaviour when dealing with a server running
      on a specific port (rather than dynamically assigned ports).
      (Robert Collins)

    * Move most SmartServer code into a new package, bzrlib/smart.
      bzrlib/transport/remote.py contains just the Transport classes that used
      to be in bzrlib/transport/smart.py.  (Andrew Bennetts)

    * urllib http implementation avoid roundtrips associated with
      401 (and 407) errors once the authentication succeeds.
      (Vincent Ladeuil).

    * urlib http now supports querying the user for a proxy password if
      needed. Realm is shown in the prompt for both HTTP and proxy
      authentication when the user is required to type a password.
      (Vincent Ladeuil).

    * Renamed SmartTransport (and subclasses like SmartTCPTransport) to
      RemoteTransport (and subclasses to RemoteTCPTransport, etc).  This is more
      consistent with its new home in ``bzrlib/transport/remote.py``, and because
      it's not really a "smart" transport, just one that does file operations
      via remote procedure calls.  (Andrew Bennetts)

    * The ``lock_write`` method of ``LockableFiles``, ``Repository`` and
      ``Branch`` now accept a ``token`` keyword argument, so that separate
      instances of those objects can share a lock if it has the right token.
      (Andrew Bennetts, Robert Collins)

    * New method ``get_branch_reference`` on ``BzrDir`` allows the detection of
      branch references - which the smart server component needs.

    * The Repository API ``make_working_trees`` is now permitted to return
      False when ``set_make_working_trees`` is not implemented - previously
      an unimplemented ``set_make_working_trees`` implied the result True
      from ``make_working_trees``. This has been changed to accomodate the
      smart server, where it does not make sense (at this point) to ever
      make working trees by default. (Robert Collins)

    * Command objects can now declare related help topics by having _see_also
      set to a list of related topic. (Robert Collins)

    * ``bzrlib.help`` now delegates to the Command class for Command specific
      help. (Robert Collins)

    * New class ``TransportListRegistry``, derived from the Registry class, which
      simplifies tracking the available Transports. (Goffredo Baroncelli)

    * New function ``Branch.get_revision_id_to_revno_map`` which will
      return a dictionary mapping revision ids to dotted revnos. Since
      dotted revnos are defined in the context of the branch tip, it makes
      sense to generate them from a ``Branch`` object.
      (John Arbash Meinel)

    * Fix the 'Unprintable error' message display to use the repr of the
      exception that prevented printing the error because the str value
      for it is often not useful in debugging (e.g. KeyError('foo') has a
      str() of 'foo' but a repr of 'KeyError('foo')' which is much more
      useful. (Robert Collins)

    * ``urlutils.normalize_url`` now unescapes unreserved characters, such as "~".
      (Andrew Bennetts)

  BUGFIXES:

    * Don't fail bundle selftest if email has 'two' embedded.
      (Ian Clatworthy, #98510)

    * Remove ``--verbose`` from ``bzr bundle``. It didn't work anyway.
      (Robert Widhopf-Fenk, #98591)

    * Remove ``--basis`` from the checkout/branch commands - it didn't work
      properly and is no longer beneficial.
      (Robert Collins, #53675, #43486)

    * Don't produce encoding error when adding duplicate files.
      (Aaron Bentley)

    * Fix ``bzr log <file>`` so it only logs the revisions that changed
      the file, and does it faster.
      (Kent Gibson, John Arbash Meinel, #51980, #69477)

    * Fix ``InterDirstateTre._iter_changes`` to handle when we come across
      an empty versioned directory, which now has files in it.
      (John Arbash Meinel, #104257)

    * Teach ``common_ancestor`` to shortcut when the tip of one branch is
      inside the ancestry of the other. Saves a lot of graph processing
      (with an ancestry of 16k revisions, ``bzr merge ../already-merged``
      changes from 2m10s to 13s).  (John Arbash Meinel, #103757)

    * Fix ``show_diff_trees`` to handle the case when a file is modified,
      and the containing directory is renamed. (The file path is different
      in this versus base, but it isn't marked as a rename).
      (John Arbash Meinel, #103870)

    * FTP now works even when the FTP server does not support atomic rename.
      (Aaron Bentley, #89436)

    * Correct handling in bundles and merge directives of timezones with
      that are not an integer number of hours offset from UTC.  Always
      represent the epoch time in UTC to avoid problems with formatting
      earlier times on win32.  (Martin Pool, Alexander Belchenko, John
      Arbash Meinel)

    * Typo in the help for ``register-branch`` fixed. (Robert Collins, #96770)

    * "dirstate" and "dirstate-tags" formats now produce branches compatible
      with old versions of bzr. (Aaron Bentley, #107168))

    * Handle moving a directory when children have been added, removed,
      and renamed. (John Arbash Meinel, #105479)

    * Don't preventively use basic authentication for proxy before receiving a
      407 error. Otherwise people willing to use other authentication schemes
      may expose their password in the clear (or nearly). This add one
      roundtrip in case basic authentication should be used, but plug the
      security hole.
      (Vincent Ladeuil)

    * Handle http and proxy digest authentication.
      (Vincent Ladeuil, #94034).

  TESTING:

    * Added ``bzrlib.strace.strace`` which will strace a single callable and
      return a StraceResult object which contains just the syscalls involved
      in running it. (Robert Collins)

    * New test method ``reduceLockdirTimeout`` to drop the default (ui-centric)
      default time down to one suitable for tests. (Andrew Bennetts)

    * Add new ``vfs_transport_factory`` attribute on tests which provides the
      common vfs backing for both the readonly and readwrite transports.
      This allows the RemoteObject tests to back onto local disk or memory,
      and use the existing ``transport_server`` attribute all tests know about
      to be the smart server transport. This in turn allows tests to
      differentiate between 'transport to access the branch', and
      'transport which is a VFS' - which matters in Remote* tests.
      (Robert Collins, Andrew Bennetts)

    * The ``make_branch_and_tree`` method for tests will now create a
      lightweight checkout for the tree if the ``vfs_transport_factory`` is not
      a LocalURLServer. (Robert Collins, Andrew Bennetts)

    * Branch implementation tests have been audited to ensure that all urls
      passed to Branch APIs use proper urls, except when local-disk paths
      are intended. This is so that tests correctly access the test transport
      which is often not equivalent to local disk in Remote* tests. As part
      of this many tests were adjusted to remove dependencies on local disk
      access.
      (Robert Collins, Andrew Bennetts)

    * Mark bzrlib.tests and bzrlib.tests.TestUtil as providing assertFOO helper
      functions by adding a ``__unittest`` global attribute. (Robert Collins,
      Andrew Bennetts, Martin Pool, Jonathan Lange)

    * Refactored proxy and authentication handling to simplify the
      implementation of new auth schemes for both http and proxy.
      (Vincent Ladeuil)

bzr 0.15 2007-04-01
-------------------

  BUGFIXES:

    * Handle incompatible repositories as a user issue when fetching.
      (Aaron Bentley)

    * Don't give a recommendation to upgrade when branching or
      checking out a branch that contains an old-format working tree.
      (Martin Pool)

bzr 0.15rc3  2007-03-26
-----------------------

  CHANGES:

    * A warning is now displayed when opening working trees in older
      formats, to encourage people to upgrade to WorkingTreeFormat4.
      (Martin Pool)

  IMPROVEMENTS:

    * HTTP redirections are now taken into account when a branch (or a
      bundle) is accessed for the first time. A message is issued at each
      redirection to inform the user. In the past, http redirections were
      silently followed for each request which significantly degraded the
      performances. The http redirections are not followed anymore by
      default, instead a RedirectRequested exception is raised. For bzrlib
      users needing to follow http redirections anyway,
      ``bzrlib.transport.do_catching_redirections`` provide an easy transition
      path.  (vila)

  INTERNALS:

    * Added ``ReadLock.temporary_write_lock()`` to allow upgrading an OS read
      lock to an OS write lock. Linux can do this without unlocking, Win32
      needs to unlock in between. (John Arbash Meinel)

    * New parameter ``recommend_upgrade`` to ``BzrDir.open_workingtree``
      to silence (when false) warnings about opening old formats.
      (Martin Pool)

    * Fix minor performance regression with bzr-0.15 on pre-dirstate
      trees. (We were reading the working inventory too many times).
      (John Arbash Meinel)

    * Remove ``Branch.get_transaction()`` in favour of a simple cache of
      ``revision_history``.  Branch subclasses should override
      ``_gen_revision_history`` rather than ``revision_history`` to make use of
      this cache, and call ``_clear_revision_history_cache`` and
      ``_cache_revision_history`` at appropriate times. (Andrew Bennetts)

  BUGFIXES:

    * Take ``smtp_server`` from user config into account.
      (vila, #92195)

    * Restore Unicode filename handling for versioned and unversioned files.
      (John Arbash Meinel, #92608)

    * Don't fail during ``bzr commit`` if a file is marked removed, and
      the containing directory is auto-removed.  (John Arbash Meinel, #93681)

    * ``bzr status FILENAME`` failed on Windows because of an uncommon
      errno. (``ERROR_DIRECTORY == 267 != ENOTDIR``).
      (Wouter van Heyst, John Arbash Meinel, #90819)

    * ``bzr checkout source`` should create a local branch in the same
      format as source. (John Arbash Meinel, #93854)

    * ``bzr commit`` with a kind change was failing to update the
      last-changed-revision for directories.  The
      InventoryDirectory._unchanged only looked at the ``parent_id`` and name,
      ignoring the fact that the kind could have changed, too.
      (John Arbash Meinel, #90111)

    * ``bzr mv dir/subdir other`` was incorrectly updating files inside
      the directory. So that there was a chance it would break commit,
      etc. (John Arbash Meinel, #94037)

    * Correctly handles mutiple permanent http redirections.
      (vila, #88780)

bzr 0.15rc2  2007-03-14
-----------------------

  NOTES WHEN UPGRADING:

    * Release 0.15rc2 of bzr changes the ``bzr init-repo`` command to
      default to ``--trees`` instead of ``--no-trees``.
      Existing shared repositories are not affected.

  IMPROVEMENTS:

    * New ``merge-directive`` command to generate machine- and human-readable
      merge requests.  (Aaron Bentley)

    * New ``submit:`` revision specifier makes it easy to diff against the
      common ancestor with the submit location (Aaron Bentley)

    * Added support for Putty's SSH implementation. (Dmitry Vasiliev)

    * Added ``bzr status --versioned`` to report only versioned files,
      not unknowns. (Kent Gibson)

    * Merge now autodetects the correct line-ending style for its conflict
      markers.  (Aaron Bentley)

  INTERNALS:

    * Refactored SSH vendor registration into SSHVendorManager class.
      (Dmitry Vasiliev)

  BUGFIXES:

    * New ``--numbered-dirs`` option to ``bzr selftest`` to use
      numbered dirs for TestCaseInTempDir. This is default behavior
      on Windows. Anyone can force named dirs on Windows
      with ``--no-numbered-dirs``. (Alexander Belchenko)

    * Fix ``RevisionSpec_revid`` to handle the Unicode strings passed in
      from the command line. (Marien Zwart, #90501)

    * Fix ``TreeTransform._iter_changes`` when both the source and
      destination are missing. (Aaron Bentley, #88842)

    * Fix commit of merges with symlinks in dirstate trees.
      (Marien Zwart)

    * Switch the ``bzr init-repo`` default from --no-trees to --trees.
      (Wouter van Heyst, #53483)


bzr 0.15rc1  2007-03-07
-----------------------

  SURPRISES:

    * The default disk format has changed. Please run 'bzr upgrade' in your
      working trees to upgrade. This new default is compatible for network
      operations, but not for local operations. That is, if you have two
      versions of bzr installed locally, after upgrading you can only use the
      bzr 0.15 version. This new default does not enable tags or nested-trees
      as they are incompatible with bzr versions before 0.15 over the network.

    * For users of bzrlib: Two major changes have been made to the working tree
      api in bzrlib. The first is that many methods and attributes, including
      the inventory attribute, are no longer valid for use until one of
      ``lock_read``/``lock_write``/``lock_tree_write`` has been called,
      and become invalid again after unlock is called. This has been done
      to improve performance and correctness as part of the dirstate
      development.
      (Robert Collins, John A Meinel, Martin Pool, and others).

    * For users of bzrlib: The attribute 'tree.inventory' should be considered
      readonly. Previously it was possible to directly alter this attribute, or
      its contents, and have the tree notice this. This has been made
      unsupported - it may work in some tree formats, but in the newer dirstate
      format such actions will have no effect and will be ignored, or even
      cause assertions. All operations possible can still be carried out by a
      combination of the tree API, and the bzrlib.transform API. (Robert
      Collins, John A Meinel, Martin Pool, and others).

  IMPROVEMENTS:

    * Support for OS Windows 98. Also .bzr.log on any windows system
      saved in My Documents folder. (Alexander Belchenko)

    * ``bzr mv`` enhanced to support already moved files.
      In the past the mv command would have failed if the source file doesn't
      exist. In this situation ``bzr mv`` would now detect that the file has
      already moved and update the repository accordingly, if the target file
      does exist.
      A new option ``--after`` has been added so that if two files already
      exist, you could notify Bazaar that you have moved a (versioned) file
      and replaced it with another. Thus in this case ``bzr move --after``
      will only update the Bazaar identifier.
      (Steffen Eichenberg, Marius Kruger)

    * ``ls`` now works on treeless branches and remote branches.
      (Aaron Bentley)

    * ``bzr help global-options`` describes the global options.
      (Aaron Bentley)

    * ``bzr pull --overwrite`` will now correctly overwrite checkouts.
      (Robert Collins)

    * Files are now allowed to change kind (e.g. from file to symlink).
      Supported by ``commit``, ``revert`` and ``status``
      (Aaron Bentley)

    * ``inventory`` and ``unknowns`` hidden in favour of ``ls``
      (Aaron Bentley)

    * ``bzr help checkouts`` descibes what checkouts are and some possible
      uses of them. (James Westby, Aaron Bentley)

    * A new ``-d`` option to push, pull and merge overrides the default
      directory.  (Martin Pool)

    * Branch format 6: smaller, and potentially faster than format 5.  Supports
      ``append_history_only`` mode, where the log view and revnos do not change,
      except by being added to.  Stores policy settings in
      ".bzr/branch/branch.conf".

    * ``append_only`` branches:  Format 6 branches may be configured so that log
      view and revnos are always consistent.  Either create the branch using
      "bzr init --append-revisions-only" or edit the config file as descriped
      in docs/configuration.txt.

    * rebind: Format 6 branches retain the last-used bind location, so if you
      "bzr unbind", you can "bzr bind" to bind to the previously-selected
      bind location.

    * Builtin tags support, created and deleted by the ``tag`` command and
      stored in the branch.  Tags can be accessed with the revisionspec
      ``-rtag:``, and listed with ``bzr tags``.  Tags are not versioned
      at present. Tags require a network incompatible upgrade. To perform this
      upgrade, run ``bzr upgrade --dirstate-tags`` in your branch and
      repositories. (Martin Pool)

    * The ``bzr://`` transport now has a well-known port number, 4155,
      which it will use by default.  (Andrew Bennetts, Martin Pool)

    * Bazaar now looks for user-installed plugins before looking for site-wide
      plugins. (Jonathan Lange)

    * ``bzr resolve`` now detects and marks resolved text conflicts.
      (Aaron Bentley)

  INTERNALS:

    * Internally revision ids and file ids are now passed around as utf-8
      bytestrings, rather than treating them as Unicode strings. This has
      performance benefits for Knits, since we no longer need to decode the
      revision id for each line of content, nor for each entry in the index.
      This will also help with the future dirstate format.
      (John Arbash Meinel)

    * Reserved ids (any revision-id ending in a colon) are rejected by
      versionedfiles, repositories, branches, and working trees
      (Aaron Bentley)

    * Minor performance improvement by not creating a ProgressBar for
      every KnitIndex we create. (about 90ms for a bzr.dev tree)
      (John Arbash Meinel)

    * New easier to use Branch hooks facility. There are five initial hooks,
      all documented in bzrlib.branch.BranchHooks.__init__ - ``'set_rh'``,
      ``'post_push'``, ``'post_pull'``, ``'post_commit'``,
      ``'post_uncommit'``. These hooks fire after the matching operation
      on a branch has taken place, and were originally added for the
      branchrss plugin. (Robert Collins)

    * New method ``Branch.push()`` which should be used when pushing from a
      branch as it makes performance and policy decisions to match the UI
      level command ``push``. (Robert Collins).

    * Add a new method ``Tree.revision_tree`` which allows access to cached
      trees for arbitrary revisions. This allows the in development dirstate
      tree format to provide access to the callers to cached copies of
      inventory data which are cheaper to access than inventories from the
      repository.
      (Robert Collins, Martin Pool)

    * New ``Branch.last_revision_info`` method, this is being done to allow
      optimization of requests for both the number of revisions and the last
      revision of a branch with smartservers and potentially future branch
      formats. (Wouter van Heyst, Robert Collins)

    * Allow ``'import bzrlib.plugins.NAME'`` to work when the plugin NAME has not
      yet been loaded by ``load_plugins()``. This allows plugins to depend on each
      other for code reuse without requiring users to perform file-renaming
      gymnastics. (Robert Collins)

    * New Repository method ``'gather_stats'`` for statistic data collection.
      This is expected to grow to cover a number of related uses mainly
      related to bzr info. (Robert Collins)

    * Log formatters are now managed with a registry.
      ``log.register_formatter`` continues to work, but callers accessing
      the FORMATTERS dictionary directly will not.

    * Allow a start message to be passed to the ``edit_commit_message``
      function.  This will be placed in the message offered to the user
      for editing above the separator. It allows a template commit message
      to be used more easily. (James Westby)

    * ``GPGStrategy.sign()`` will now raise ``BzrBadParameterUnicode`` if
      you pass a Unicode string rather than an 8-bit string. Callers need
      to be updated to encode first. (John Arbash Meinel)

    * Branch.push, pull, merge now return Result objects with information
      about what happened, rather than a scattering of various methods.  These
      are also passed to the post hooks.  (Martin Pool)

    * File formats and architecture is in place for managing a forest of trees
      in bzr, and splitting up existing trees into smaller subtrees, and
      finally joining trees to make a larger tree. This is the first iteration
      of this support, and the user-facing aspects still require substantial
      work.  If you wish to experiment with it, use ``bzr upgrade
      --dirstate-with-subtree`` in your working trees and repositories.
      You can use the hidden commands ``split`` and ``join`` and to create
      and manipulate nested trees, but please consider using the nested-trees
      branch, which contains substantial UI improvements, instead.
      http://code.aaronbentley.com/bzr/bzrrepo/nested-trees/
      (Aaron Bentley, Martin Pool, Robert Collins).

  BUGFIXES:

    * ``bzr annotate`` now uses dotted revnos from the viewpoint of the
      branch, rather than the last changed revision of the file.
      (John Arbash Meinel, #82158)

    * Lock operations no longer hang if they encounter a permission problem.
      (Aaron Bentley)

    * ``bzr push`` can resume a push that was canceled before it finished.
      Also, it can push even if the target directory exists if you supply
      the ``--use-existing-dir`` flag.
      (John Arbash Meinel, #30576, #45504)

    * Fix http proxy authentication when user and an optional
      password appears in the ``*_proxy`` vars. (Vincent Ladeuil,
      #83954).

    * ``bzr log branch/file`` works for local treeless branches
      (Aaron Bentley, #84247)

    * Fix problem with UNC paths on Windows 98. (Alexander Belchenko, #84728)

    * Searching location of CA bundle for PyCurl in env variable
      (``CURL_CA_BUNDLE``), and on win32 along the PATH.
      (Alexander Belchenko, #82086)

    * ``bzr init`` works with unicode argument LOCATION.
      (Alexander Belchenko, #85599)

    * Raise ``DependencyNotPresent`` if pycurl do not support https.
      (Vincent Ladeuil, #85305)

    * Invalid proxy env variables should not cause a traceback.
      (Vincent Ladeuil, #87765)

    * Ignore patterns normalised to use '/' path separator.
      (Kent Gibson, #86451)

    * bzr rocks. It sure does! Fix case. (Vincent Ladeuil, #78026)

    * Fix bzrtools shelve command for removed lines beginning with "--"
      (Johan Dahlberg, #75577)

  TESTING:

    * New ``--first`` option to ``bzr selftest`` to run specified tests
      before the rest of the suite.  (Martin Pool)


bzr 0.14  2007-01-23
--------------------

  IMPROVEMENTS:

    * ``bzr help global-options`` describes the global options. (Aaron Bentley)

  BUG FIXES:

    * Skip documentation generation tests if the tools to do so are not
      available. Fixes running selftest for installled copies of bzr.
      (John Arbash Meinel, #80330)

    * Fix the code that discovers whether bzr is being run from it's
      working tree to handle the case when it isn't but the directory
      it is in is below a repository. (James Westby, #77306)


bzr 0.14rc1  2007-01-16
-----------------------

  IMPROVEMENTS:

    * New connection: ``bzr+http://`` which supports tunnelling the smart
      protocol over an HTTP connection. If writing is enabled on the bzr
      server, then you can write over the http connection.
      (Andrew Bennetts, John Arbash Meinel)

    * Aliases now support quotation marks, so they can contain whitespace
      (Marius Kruger)

    * PyCurlTransport now use a single curl object. By specifying explicitly
      the 'Range' header, we avoid the need to use two different curl objects
      (and two connections to the same server). (Vincent Ladeuil)

    * ``bzr commit`` does not prompt for a message until it is very likely to
      succeed.  (Aaron Bentley)

    * ``bzr conflicts`` now takes --text to list pathnames of text conflicts
      (Aaron Bentley)

    * Fix ``iter_lines_added_or_present_in_versions`` to use a set instead
      of a list while checking if a revision id was requested. Takes 10s
      off of the ``fileids_affected_by_revision_ids`` time, which is 10s
      of the ``bzr branch`` time. Also improve ``fileids_...`` time by
      filtering lines with a regex rather than multiple ``str.find()``
      calls. (saves another 300ms) (John Arbash Meinel)

    * Policy can be set for each configuration key. This allows keys to be
      inherited properly across configuration entries. For example, this
      should enable you to do::

        [/home/user/project]
        push_location = sftp://host/srv/project/
        push_location:policy = appendpath

      And then a branch like ``/home/user/project/mybranch`` should get an
      automatic push location of ``sftp://host/srv/project/mybranch``.
      (James Henstridge)

    * Added ``bzr status --short`` to make status report svn style flags
      for each file.  For example::

        $ bzr status --short
        A  foo
        A  bar
        D  baz
        ?  wooley

    * 'bzr selftest --clean-output' allows easily clean temporary tests
      directories without running tests. (Alexander Belchenko)

    * ``bzr help hidden-commands`` lists all hidden commands. (Aaron Bentley)

    * ``bzr merge`` now has an option ``--pull`` to fall back to pull if
      local is fully merged into remote. (Jan Hudec)

    * ``bzr help formats`` describes available directory formats. (Aaron Bentley)

  INTERNALS:

    * A few tweaks directly to ``fileids_affected_by_revision_ids`` to
      help speed up processing, as well allowing to extract unannotated
      lines. Between the two ``fileids_affected_by_revision_ids`` is
      improved by approx 10%. (John Arbash Meinel)

    * Change Revision serialization to only write out millisecond
      resolution. Rather than expecting floating point serialization to
      preserve more resolution than we need. (Henri Weichers, Martin Pool)

    * Test suite ends cleanly on Windows.  (Vincent Ladeuil)

    * When ``encoding_type`` attribute of class Command is equal to 'exact',
      force sys.stdout to be a binary stream on Windows, and therefore
      keep exact line-endings (without LF -> CRLF conversion).
      (Alexander Belchenko)

    * Single-letter short options are no longer globally declared.  (Martin
      Pool)

    * Before using detected user/terminal encoding bzr should check
      that Python has corresponding codec. (Alexander Belchenko)

    * Formats for end-user selection are provided via a FormatRegistry (Aaron Bentley)

  BUG FIXES:

    * ``bzr missing --verbose`` was showing adds/removals in the wrong
      direction. (John Arbash Meinel)

    * ``bzr annotate`` now defaults to showing dotted revnos for merged
      revisions. It cuts them off at a depth of 12 characters, but you can
      supply ``--long`` to see the full number. You can also use
      ``--show-ids`` to display the original revision ids, rather than
      revision numbers and committer names. (John Arbash Meinel, #75637)

    * bzr now supports Win32 UNC path (e.g. ``\HOST\path``.
      (Alexander Belchenko, #57869)

    * Win32-specific: output of cat, bundle and diff commands don't mangle
      line-endings (Alexander Belchenko, #55276)

    * Replace broken fnmatch based ignore pattern matching with custom pattern
      matcher.
      (Kent Gibson, Jan Hudec #57637)

    * pycurl and urllib can detect short reads at different places. Update
      the test suite to test more cases. Also detect http error code 416
      which was raised for that specific bug. Also enhance the urllib
      robustness by detecting invalid ranges (and pycurl's one by detecting
      short reads during the initial GET). (Vincent Ladeuil, #73948)

    * The urllib connection sharing interacts badly with urllib2
      proxy setting (the connections didn't go thru the proxy
      anymore). Defining a proper ProxyHandler solves the
      problem.  (Vincent Ladeuil, #74759)

    * Use urlutils to generate relative URLs, not osutils
      (Aaron Bentley, #76229)

    * ``bzr status`` in a readonly directory should work without giving
      lots of errors. (John Arbash Meinel, #76299)

    * Mention the revisionspec topic for the revision option help.
      (Wouter van Heyst, #31663)

    * Allow plugins import from zip archives.
      (Alexander Belchenko, #68124)


bzr 0.13  2006-12-05
--------------------

  No changes from 0.13rc1

bzr 0.13rc1  2006-11-27
-----------------------

  IMPROVEMENTS:

    * New command ``bzr remove-tree`` allows the removal of the working
      tree from a branch.
      (Daniel Silverstone)

    * urllib uses shared keep-alive connections, so http
      operations are substantially faster.
      (Vincent Ladeuil, #53654)

    * ``bzr export`` allows an optional branch parameter, to export a bzr
      tree from some other url. For example:
      ``bzr export bzr.tar.gz http://bazaar-vcs.org/bzr/bzr.dev``
      (Daniel Silverstone)

    * Added ``bzr help topics`` to the bzr help system. This gives a
      location for general information, outside of a specific command.
      This includes updates for ``bzr help revisionspec`` the first topic
      included. (Goffredo Baroncelli, John Arbash Meinel, #42714)

    * WSGI-compatible HTTP smart server.  See ``doc/http_smart_server.txt``.
      (Andrew Bennetts)

    * Knit files will now cache full texts only when the size of the
      deltas is as large as the size of the fulltext. (Or after 200
      deltas, whichever comes first). This has the most benefit on large
      files with small changes, such as the inventory for a large project.
      (eg For a project with 2500 files, and 7500 revisions, it changes
      the size of inventory.knit from 11MB to 5.4MB) (John Arbash Meinel)

  INTERNALS:

    * New -D option given before the command line turns on debugging output
      for particular areas.  -Derror shows tracebacks on all errors.
      (Martin Pool)

    * Clean up ``bzr selftest --benchmark bundle`` to correct an import,
      and remove benchmarks that take longer than 10min to run.
      (John Arbash Meinel)

    * Use ``time.time()`` instead of ``time.clock()`` to decide on
      progress throttling. Because ``time.clock()`` is actually CPU time,
      so over a high-latency connection, too many updates get throttled.
      (John Arbash Meinel)

    * ``MemoryTransport.list_dir()`` would strip the first character for
      files or directories in root directory. (John Arbash Meinel)

    * New method ``get_branch_reference`` on 'BzrDir' allows the detection of
      branch references - which the smart server component needs.

    * New ``ChrootTransportDecorator``, accessible via the ``chroot+`` url
      prefix.  It disallows any access to locations above a set URL.  (Andrew
      Bennetts)

  BUG FIXES:

    * Now ``_KnitIndex`` properly decode revision ids when loading index data.
      And optimize the knit index parsing code.
      (Dmitry Vasiliev, John Arbash Meinel)

    * ``bzrlib/bzrdir.py`` was directly referencing ``bzrlib.workingtree``,
      without importing it. This prevented ``bzr upgrade`` from working
      unless a plugin already imported ``bzrlib.workingtree``
      (John Arbash Meinel, #70716)

    * Suppress the traceback on invalid URLs (Vincent Ladeuil, #70803).

    * Give nicer error message when an http server returns a 403
      error code. (Vincent Ladeuil, #57644).

    * When a multi-range http GET request fails, try a single
      range one. If it fails too, forget about ranges. Remember that until
      the death of the transport and propagates that to the clones.
      (Vincent Ladeuil, #62276, #62029).

    * Handles user/passwords supplied in url from command
      line (for the urllib implementation). Don't request already
      known passwords (Vincent Ladeuil, #42383, #44647, #48527)

    * ``_KnitIndex.add_versions()`` dictionary compresses revision ids as they
      are added. This fixes bug where fetching remote revisions records
      them as full references rather than integers.
      (John Arbash Meinel, #64789)

    * ``bzr ignore`` strips trailing slashes in patterns.
      Also ``bzr ignore`` rejects absolute paths. (Kent Gibson, #4559)

    * ``bzr ignore`` takes multiple arguments. (Cheuksan Edward Wang, #29488)

    * mv correctly handles paths that traverse symlinks.
      (Aaron Bentley, #66964)

    * Give nicer looking error messages when failing to connect over ssh.
      (John Arbash Meinel, #49172)

    * Pushing to a remote branch does not currently update the remote working
      tree. After a remote push, ``bzr status`` and ``bzr diff`` on the remote
      machine now show that the working tree is out of date.
      (Cheuksan Edward Wang #48136)

    * Use patiencediff instead of difflib for determining deltas to insert
      into knits. This avoids the O(N^3) behavior of difflib. Patience
      diff should be O(N^2). (Cheuksan Edward Wang, #65714)

    * Running ``bzr log`` on nonexistent file gives an error instead of the
      entire log history. (Cheuksan Edward Wang #50793)

    * ``bzr cat`` can look up contents of removed or renamed files. If the
      pathname is ambiguous, i.e. the files in the old and new trees have
      different id's, the default is the file in the new tree. The user can
      use "--name-from-revision" to select the file in the old tree.
      (Cheuksan Edward Wang, #30190)

  TESTING:

    * TestingHTTPRequestHandler really handles the Range header
      (previously it was ignoring it and returning the whole file,).

bzr 0.12  2006-10-30
--------------------

  INTERNALS:

    * Clean up ``bzr selftest --benchmark bundle`` to correct an import,
      and remove benchmarks that take longer than 10min to run.
      (John Arbash Meinel)

bzr 0.12rc1  2006-10-23
-----------------------

  IMPROVEMENTS:

    * ``bzr log`` now shows dotted-decimal revision numbers for all revisions,
      rather than just showing a decimal revision number for revisions on the
      mainline. These revision numbers are not yet accepted as input into bzr
      commands such as log, diff etc. (Robert Collins)

    * revisions can now be specified using dotted-decimal revision numbers.
      For instance, ``bzr diff -r 1.2.1..1.2.3``. (Robert Collins)

    * ``bzr help commands`` output is now shorter (Aaron Bentley)

    * ``bzr`` now uses lazy importing to reduce the startup time. This has
      a moderate effect on lots of actions, especially ones that have
      little to do. For example ``bzr rocks`` time is down to 116ms from
      283ms. (John Arbash Meinel)

    * New Registry class to provide name-to-object registry-like support,
      for example for schemes where plugins can register new classes to
      do certain tasks (e.g. log formatters). Also provides lazy registration
      to allow modules to be loaded on request.
      (John Arbash Meinel, Adeodato Simó)

  API INCOMPATABILITY:

    * LogFormatter subclasses show now expect the 'revno' parameter to
      show() to be a string rather than an int. (Robert Collins)

  INTERNALS:

    * ``TestCase.run_bzr``, ``run_bzr_captured``, and ``run_bzr_subprocess``
      can take a ``working_dir='foo'`` parameter, which will change directory
      for the command. (John Arbash Meinel)

    * ``bzrlib.lazy_regex.lazy_compile`` can be used to create a proxy
      around a regex, which defers compilation until first use.
      (John Arbash Meinel)

    * ``TestCase.run_bzr_subprocess`` defaults to supplying the
      ``--no-plugins`` parameter to ensure test reproducability, and avoid
      problems with system-wide installed plugins. (John Arbash Meinel)

    * Unique tree root ids are now supported. Newly created trees still
      use the common root id for compatibility with bzr versions before 0.12.
      (Aaron Bentley)

    * ``WorkingTree.set_root_id(None)`` is now deprecated. Please
      pass in ``inventory.ROOT_ID`` if you want the default root id value.
      (Robert Collins, John Arbash Meinel)

    * New method ``WorkingTree.flush()`` which will write the current memory
      inventory out to disk. At the same time, ``read_working_inventory`` will
      no longer trash the current tree inventory if it has been modified within
      the current lock, and the tree will now ``flush()`` automatically on
      ``unlock()``. ``WorkingTree.set_root_id()`` has been updated to take
      advantage of this functionality. (Robert Collins, John Arbash Meinel)

    * ``bzrlib.tsort.merge_sorted`` now accepts ``generate_revnos``. This
      parameter will cause it to add another column to its output, which
      contains the dotted-decimal revno for each revision, as a tuple.
      (Robert Collins)

    * ``LogFormatter.show_merge`` is deprecated in favour of
      ``LogFormatter.show_merge_revno``. (Robert Collins)

  BUG FIXES:

    * Avoid circular imports by creating a deprecated function for
      ``bzrlib.tree.RevisionTree``. Callers should have been using
      ``bzrlib.revisontree.RevisionTree`` anyway. (John Arbash Meinel,
      #63360, #66349)

    * Don't use ``socket.MSG_WAITALL`` as it doesn't exist on all
      platforms. (Martin Pool, #66356)

    * Don't require ``Content-Type`` in range responses. Assume they are a
      single range if ``Content-Type`` does not exist.
      (John Arbash Meinel, #62473)

    * bzr branch/pull no longer complain about progress bar cleanup when
      interrupted during fetch.  (Aaron Bentley, #54000)

    * ``WorkingTree.set_parent_trees()`` uses the trees to directly write
      the basis inventory, rather than going through the repository. This
      allows us to have 1 inventory read, and 2 inventory writes when
      committing a new tree. (John Arbash Meinel)

    * When reverting, files that are not locally modified that do not exist
      in the target are deleted, not just unversioned (Aaron Bentley)

    * When trying to acquire a lock, don't fail immediately. Instead, try
      a few times (up to 1 hour) before timing out. Also, report why the
      lock is unavailable (John Arbash Meinel, #43521, #49556)

    * Leave HttpTransportBase daughter classes decides how they
      implement cloning. (Vincent Ladeuil, #61606)

    * diff3 does not indicate conflicts on clean merge. (Aaron Bentley)

    * If a commit fails, the commit message is stored in a file at the root of
      the tree for later commit. (Cheuksan Edward Wang, Stefan Metzmacher,
      #32054)

  TESTING:

    * New test base class TestCaseWithMemoryTransport offers memory-only
      testing facilities: its not suitable for tests that need to mutate disk
      state, but most tests should not need that and should be converted to
      TestCaseWithMemoryTransport. (Robert Collins)

    * ``TestCase.make_branch_and_memory_tree`` now takes a format
      option to set the BzrDir, Repository and Branch formats of the
      created objects. (Robert Collins, John Arbash Meinel)

bzr 0.11  2006-10-02
--------------------

    * Smart server transport test failures on windows fixed. (Lukáš Lalinský).

bzr 0.11rc2  2006-09-27
-----------------------

  BUG FIXES:

    * Test suite hangs on windows fixed. (Andrew Bennets, Alexander Belchenko).

    * Commit performance regression fixed. (Aaron Bentley, Robert Collins, John
      Arbash Meinel).

bzr 0.11rc1  2006-09-25
-----------------------

  IMPROVEMENTS:

    * Knit files now wait to create their contents until the first data is
      added. The old code used to create an empty .knit and a .kndx with just
      the header. However, this caused a lot of extra round trips over sftp.
      This can change the time for ``bzr push`` to create a new remote branch
      from 160s down to 100s. This also affects ``bzr commit`` performance when
      adding new files, ``bzr commit`` on a new kernel-like tree drops from 50s
      down to 40s (John Arbash Meinel, #44692)

    * When an entire subtree has been deleted, commit will now report that
      just the top of the subtree has been deleted, rather than reporting
      all the individual items. (Robert Collins)

    * Commit performs one less XML parse. (Robert Collins)

    * ``bzr checkout`` now operates on readonly branches as well
      as readwrite branches. This fixes bug #39542. (Robert Collins)

    * ``bzr bind`` no longer synchronises history with the master branch.
      Binding should be followed by an update or push to synchronise the
      two branches. This is closely related to the fix for bug #39542.
      (Robert Collins)

    * ``bzrlib.lazy_import.lazy_import`` function to create on-demand
      objects.  This allows all imports to stay at the global scope, but
      modules will not actually be imported if they are not used.
      (John Arbash Meinel)

    * Support ``bzr://`` and ``bzr+ssh://`` urls to work with the new RPC-based
      transport which will be used with the upcoming high-performance smart
      server. The new command ``bzr serve`` will invoke bzr in server mode,
      which processes these requests. (Andrew Bennetts, Robert Collins, Martin
      Pool)

    * New command ``bzr version-info`` which can be used to get a summary
      of the current state of the tree. This is especially useful as part
      of a build commands. See ``doc/version_info.txt`` for more information
      (John Arbash Meinel)

  BUG FIXES:

    * ``'bzr inventory [FILE...]'`` allows restricting the file list to a
      specific set of files. (John Arbash Meinel, #3631)

    * Don't abort when annotating empty files (John Arbash Meinel, #56814)

    * Add ``Stanza.to_unicode()`` which can be passed to another Stanza
      when nesting stanzas. Also, add ``read_stanza_unicode`` to handle when
      reading a nested Stanza. (John Arbash Meinel)

    * Transform._set_mode() needs to stat the right file.
      (John Arbash Meinel, #56549)

    * Raise WeaveFormatError rather than StopIteration when trying to read
      an empty Weave file. (John Arbash Meinel, #46871)

    * Don't access e.code for generic URLErrors, only HTTPErrors have .code.
      (Vincent Ladeuil, #59835)

    * Handle boundary="" lines properly to allow access through a Squid proxy.
      (John Arbash Meinel, #57723)

    * revert now removes newly-added directories (Aaron Bentley, #54172)

    * ``bzr upgrade sftp://`` shouldn't fail to upgrade v6 branches if there
      isn't a working tree. (David Allouche, #40679)

    * Give nicer error messages when a user supplies an invalid --revision
      parameter. (John Arbash Meinel, #55420)

    * Handle when LANG is not recognized by python. Emit a warning, but
      just revert to using 'ascii'. (John Arbash Meinel, #35392)

    * Don't use ``preexec_fn`` on win32, as it is not supported by subprocess.
      (John Arbash Meinel)

    * Skip specific tests when the dependencies aren't met. This includes
      some ``setup.py`` tests when ``python-dev`` is not available, and
      some tests that depend on paramiko. (John Arbash Meinel, Mattheiu Moy)

    * Fallback to Paramiko properly, if no ``ssh`` executable exists on
      the system. (Andrew Bennetts, John Arbash Meinel)

    * ``Branch.bind(other_branch)`` no longer takes a write lock on the
      other branch, and will not push or pull between the two branches.
      API users will need to perform a push or pull or update operation if they
      require branch synchronisation to take place. (Robert Collins, #47344)

    * When creating a tarball or zipfile export, export unicode names as utf-8
      paths. This may not work perfectly on all platforms, but has the best
      chance of working in the common case. (John Arbash Meinel, #56816)

    * When committing, only files that exist in working tree or basis tree
      may be specified (Aaron Bentley, #50793)

  PORTABILITY:

    * Fixes to run on Python 2.5 (Brian M. Carlson, Martin Pool, Marien Zwart)

  INTERNALS:

    * TestCaseInTempDir now creates a separate directory for HOME, rather
      than having HOME set to the same location as the working directory.
      (John Arbash Meinel)

    * ``run_bzr_subprocess()`` can take an optional ``env_changes={}`` parameter,
      which will update os.environ inside the spawned child. It also can
      take a ``universal_newlines=True``, which helps when checking the output
      of the command. (John Arbash Meinel)

    * Refactor SFTP vendors to allow easier re-use when ssh is used.
      (Andrew Bennetts)

    * ``Transport.list_dir()`` and ``Transport.iter_files_recursive()`` should always
      return urlescaped paths. This is now tested (there were bugs in a few
      of the transports) (Andrew Bennetts, David Allouche, John Arbash Meinel)

    * New utility function ``symbol_versioning.deprecation_string``. Returns the
      formatted string for a callable, deprecation format pair. (Robert Collins)

    * New TestCase helper applyDeprecated. This allows you to call a callable
      which is deprecated without it spewing to the screen, just by supplying
      the deprecation format string issued for it. (Robert Collins)

    * Transport.append and Transport.put have been deprecated in favor of
      ``.append_bytes``, ``.append_file``, ``.put_bytes``, and
      ``.put_file``. This removes the ambiguity in what type of object the
      functions take.  ``Transport.non_atomic_put_{bytes,file}`` has also
      been added. Which works similarly to ``Transport.append()`` except for
      SFTP, it doesn't have a round trip when opening the file. Also, it
      provides functionality for creating a parent directory when trying
      to create a file, rather than raise NoSuchFile and forcing the
      caller to repeat their request.
      (John Arbash Meinel)

    * WorkingTree has a new api ``unversion`` which allow the unversioning of
      entries by their file id. (Robert Collins)

    * ``WorkingTree.pending_merges`` is deprecated.  Please use the
      ``get_parent_ids`` (introduced in 0.10) method instead. (Robert Collins)

    * WorkingTree has a new ``lock_tree_write`` method which locks the branch for
      read rather than write. This is appropriate for actions which only need
      the branch data for reference rather than mutation. A new decorator
      ``needs_tree_write_lock`` is provided in the workingtree module. Like the
      ``needs_read_lock`` and ``needs_write_lock`` decorators this allows static
      declaration of the locking requirements of a function to ensure that
      a lock is taken out for casual scripts. (Robert Collins, #54107)

    * All WorkingTree methods which write to the tree, but not to the branch
      have been converted to use ``needs_tree_write_lock`` rather than
      ``needs_write_lock``. Also converted is the revert, conflicts and tree
      transform modules. This provides a modest performance improvement on
      metadir style trees, due to the reduce lock-acquisition, and a more
      significant performance improvement on lightweight checkouts from
      remote branches, where trivial operations used to pay a significant
      penalty. It also provides the basis for allowing readonly checkouts.
      (Robert Collins)

    * Special case importing the standard library 'copy' module. This shaves
      off 40ms of startup time, while retaining compatibility. See:
      ``bzrlib/inspect_for_copy.py`` for more details. (John Arbash Meinel)

    * WorkingTree has a new parent class MutableTree which represents the
      specialisations of Tree which are able to be altered. (Robert Collins)

    * New methods mkdir and ``put_file_bytes_non_atomic`` on MutableTree that
      mutate the tree and its contents. (Robert Collins)

    * Transport behaviour at the root of the URL is now defined and tested.
      (Andrew Bennetts, Robert Collins)

  TESTING:

    * New test helper classs MemoryTree. This is typically accessed via
      ``self.make_branch_and_memory_tree()`` in test cases. (Robert Collins)

    * Add ``start_bzr_subprocess`` and ``stop_bzr_subprocess`` to allow test
      code to continue running concurrently with a subprocess of bzr.
      (Andrew Bennetts, Robert Collins)

    * Add a new method ``Transport.get_smart_client()``. This is provided to
      allow upgrades to a richer interface than the VFS one provided by
      Transport. (Andrew Bennetts, Martin Pool)

bzr 0.10  2006-08-29
--------------------

  IMPROVEMENTS:
    * 'merge' now takes --uncommitted, to apply uncommitted changes from a
      tree.  (Aaron Bentley)

    * 'bzr add --file-ids-from' can be used to specify another path to use
      for creating file ids, rather than generating all new ones. Internally,
      the 'action' passed to ``smart_add_tree()`` can return ``file_ids`` that
      will be used, rather than having bzrlib generate new ones.
      (John Arbash Meinel, #55781)

    * ``bzr selftest --benchmark`` now allows a ``--cache-dir`` parameter.
      This will cache some of the intermediate trees, and decrease the
      setup time for benchmark tests. (John Arbash Meinel)

    * Inverse forms are provided for all boolean options.  For example,
      --strict has --no-strict, --no-recurse has --recurse (Aaron Bentley)

    * Serialize out Inventories directly, rather than using ElementTree.
      Writing out a kernel sized inventory drops from 2s down to ~350ms.
      (Robert Collins, John Arbash Meinel)

  BUG FIXES:

    * Help diffutils 2.8.4 get along with binary tests (Marien Zwart: #57614)

    * Change LockDir so that if the lock directory doesn't exist when
      ``lock_write()`` is called, an attempt will be made to create it.
      (John Arbash Meinel, #56974)

    * ``bzr uncommit`` preserves pending merges. (John Arbash Meinel, #57660)

    * Active FTP transport now works as intended. (ghozzy, #56472)

    * Really fix mutter() so that it won't ever raise a UnicodeError.
      It means it is possible for ~/.bzr.log to contain non UTF-8 characters.
      But it is a debugging log, not a real user file.
      (John Arbash Meinel, #56947, #53880)

    * Change Command handle to allow Unicode command and options.
      At present we cannot register Unicode command names, so we will get
      BzrCommandError('unknown command'), or BzrCommandError('unknown option')
      But that is better than a UnicodeError + a traceback.
      (John Arbash Meinel, #57123)

    * Handle TZ=UTC properly when reading/writing revisions.
      (John Arbash Meinel, #55783, #56290)

    * Use ``GPG_TTY`` to allow gpg --cl to work with gpg-agent in a pipeline,
      (passing text to sign in on stdin). (John Arbash Meinel, #54468)

    * External diff does the right thing for binaries even in foreign
      languages. (John Arbash Meinel, #56307)

    * Testament handles more cases when content is unicode. Specific bug was
      in handling of revision properties.
      (John Arbash Meinel, Holger Krekel, #54723)

    * The bzr selftest was failing on installed versions due to a bug in a new
      test helper. (John Arbash Meinel, Robert Collins, #58057)

  INTERNALS:

    * ``bzrlib.cache_utf8`` contains ``encode()`` and ``decode()`` functions
      which can be used to cache the conversion between utf8 and Unicode.
      Especially helpful for some of the knit annotation code, which has to
      convert revision ids to utf8 to annotate lines in storage.
      (John Arbash Meinel)

    * ``setup.py`` now searches the filesystem to find all packages which
      need to be installed. This should help make the life of packagers
      easier. (John Arbash Meinel)

bzr 0.9.0  2006-08-11
---------------------

  SURPRISES:

   * The hard-coded built-in ignore rules have been removed. There are
     now two rulesets which are enforced. A user global one in
     ``~/.bazaar/ignore`` which will apply to every tree, and the tree
     specific one '.bzrignore'.
     ``~/.bazaar/ignore`` will be created if it does not exist, but with
     a more conservative list than the old default.
     This fixes bugs with default rules being enforced no matter what.
     The old list of ignore rules from bzr is available by
     running 'bzr ignore --old-default-rules'.
     (Robert Collins, Martin Pool, John Arbash Meinel)

   * 'branches.conf' has been changed to 'locations.conf', since it can apply
     to more locations than just branch locations.
     (Aaron Bentley)

  IMPROVEMENTS:

   * The revision specifier "revno:" is extended to accept the syntax
     revno:N:branch. For example,
     revno:42:http://bazaar-vcs.org/bzr/bzr.dev/ means revision 42 in
     bzr.dev.  (Matthieu Moy)

   * Tests updates to ensure proper URL handling, UNICODE support, and
     proper printing when the user's terminal encoding cannot display
     the path of a file that has been versioned.
     ``bzr branch`` can take a target URL rather than only a local directory.
     ``Branch.get_parent()/set_parent()`` now save a relative path if possible,
     and normalize the parent based on root, allowing access across
     different transports. (John Arbash Meinel, Wouter van Heyst, Martin Pool)
     (Malone #48906, #42699, #40675, #5281, #3980, #36363, #43689,
     #42517, #42514)

   * On Unix, detect terminal width using an ioctl not just $COLUMNS.
     Use terminal width for single-line logs from ``bzr log --line`` and
     pending-merge display.  (Robert Widhopf-Fenk, Gustavo Niemeyer)
     (Malone #3507)

   * On Windows, detect terminal width using GetConsoleScreenBufferInfo.
     (Alexander Belchenko)

   * Speedup improvement for 'date:'-revision search. (Guillaume Pinot).

   * Show the correct number of revisions pushed when pushing a new branch.
     (Robert Collins).

   * 'bzr selftest' now shows a progress bar with the number of tests, and
     progress made. 'make check' shows tests in -v mode, to be more useful
     for the PQM status window. (Robert Collins).
     When using a progress bar, failed tests are printed out, rather than
     being overwritten by the progress bar until the suite finishes.
     (John Arbash Meinel)

   * 'bzr selftest --benchmark' will run a new benchmarking selftest.
     'bzr selftest --benchmark --lsprof-timed' will use lsprofile to generate
     profile data for the individual profiled calls, allowing for fine
     grained analysis of performance.
     (Robert Collins, Martin Pool).

   * 'bzr commit' shows a progress bar. This is useful for commits over sftp
     where commit can take an appreciable time. (Robert Collins)

   * 'bzr add' is now less verbose in telling you what ignore globs were
     matched by files being ignored. Instead it just tells you how many
     were ignored (because you might reasonably be expecting none to be
     ignored). 'bzr add -v' is unchanged and will report every ignored
     file. (Robert Collins).

   * ftp now has a test server if medusa is installed. As part of testing,
     ftp support has been improved, including support for supplying a
     non-standard port. (John Arbash Meinel).

   * 'bzr log --line' shows the revision number, and uses only the
     first line of the log message (#5162, Alexander Belchenko;
     Matthieu Moy)

   * 'bzr status' has had the --all option removed. The 'bzr ls' command
     should be used to retrieve all versioned files. (Robert Collins)

   * 'bzr bundle OTHER/BRANCH' will create a bundle which can be sent
     over email, and applied on the other end, while maintaining ancestry.
     This bundle can be applied with either 'bzr merge' or 'bzr pull',
     the same way you would apply another branch.
     (John Arbash Meinel, Aaron Bentley)

   * 'bzr whoami' can now be used to set your identity from the command line,
     for a branch or globally.  (Robey Pointer)

   * 'bzr checkout' now aliased to 'bzr co', and 'bzr annotate' to 'bzr ann'.
     (Michael Ellerman)

   * 'bzr revert DIRECTORY' now reverts the contents of the directory as well.
     (Aaron Bentley)

   * 'bzr get sftp://foo' gives a better error when paramiko is not present.
     Also updates things like 'http+pycurl://' if pycurl is not present.
     (John Arbash Meinel) (Malone #47821, #52204)

   * New env variable ``BZR_PROGRESS_BAR``, sets the default progress bar type.
     Can be set to 'none' or 'dummy' to disable the progress bar, 'dots' or
     'tty' to create the respective type. (John Arbash Meinel, #42197, #51107)

   * Improve the help text for 'bzr diff' to explain what various options do.
     (John Arbash Meinel, #6391)

   * 'bzr uncommit -r 10' now uncommits revisions 11.. rather than uncommitting
     revision 10. This makes -r10 more in line with what other commands do.
     'bzr uncommit' also now saves the pending merges of the revisions that
     were removed. So it is safe to uncommit after a merge, fix something,
     and commit again. (John Arbash Meinel, #32526, #31426)

   * 'bzr init' now also works on remote locations.
     (Wouter van Heyst, #48904)

   * HTTP support has been updated. When using pycurl we now support
     connection keep-alive, which reduces dns requests and round trips.
     And for both urllib and pycurl we support multi-range requests,
     which decreases the number of round-trips. Performance results for
     ``bzr branch http://bazaar-vcs.org/bzr/bzr.dev/`` indicate
     http branching is now 2-3x faster, and ``bzr pull`` in an existing
     branch is as much as 4x faster.
     (Michael Ellerman, Johan Rydberg, John Arbash Meinel, #46768)

   * Performance improvements for sftp. Branching and pulling are now up to
     2x faster. Utilize paramiko.readv() support for async requests if it
     is available (paramiko > 1.6) (John Arbash Meinel)

  BUG FIXES:

    * Fix shadowed definition of TestLocationConfig that caused some
      tests not to run.
      (Erik Bågfors, Michael Ellerman, Martin Pool, #32587)

    * Fix unnecessary requirement of sign-my-commits that it be run from
      a working directory.  (Martin Pool, Robert Collins)

    * 'bzr push location' will only remember the push location if it succeeds
      in connecting to the remote location. (John Arbash Meinel, #49742)

    * 'bzr revert' no longer toggles the executable bit on win32
      (John Arbash Meinel, #45010)

    * Handle broken pipe under win32 correctly. (John Arbash Meinel)

    * sftp tests now work correctly on win32 if you have a newer paramiko
      (John Arbash Meinel)

    * Cleanup win32 test suite, and general cleanup of places where
      file handles were being held open. (John Arbash Meinel)

    * When specifying filenames for 'diff -r x..y', the name of the file in the
      working directory can be used, even if its name is different in both x
      and y.

    * File-ids containing single- or double-quotes are handled correctly by
      push. (Aaron Bentley, #52227)

    * Normalize unicode filenames to ensure cross-platform consistency.
      (John Arbash Meinel, #43689)

    * The argument parser can now handle '-' as an argument. Currently
      no code interprets it specially (it is mostly handled as a file named
      '-'). But plugins, and future operations can use it.
      (John Arbash meinel, #50984)

    * Bundles can properly read binary files with a plain '\r' in them.
      (John Arbash Meinel, #51927)

    * Tuning ``iter_entries()`` to be more efficient (John Arbash Meinel, #5444)

    * Lots of win32 fixes (the test suite passes again).
      (John Arbash Meinel, #50155)

    * Handle openbsd returning None for sys.getfilesystemencoding() (#41183)

    * Support ftp APPE (append) to allow Knits to be used over ftp (#42592)

    * Removals are only committed if they match the filespec (or if there is
      no filespec).  (#46635, Aaron Bentley)

    * smart-add recurses through all supplied directories
      (John Arbash Meinel, #52578)

    * Make the bundle reader extra lines before and after the bundle text.
      This allows you to parse an email with the bundle inline.
      (John Arbash Meinel, #49182)

    * Change the file id generator to squash a little bit more. Helps when
      working with long filenames on windows. (Also helps for unicode filenames
      not generating hidden files). (John Arbash Meinel, #43801)

    * Restore terminal mode on C-c while reading sftp password.  (#48923,
      Nicholas Allen, Martin Pool)

    * Timestamps are rounded to 1ms, and revision entries can be recreated
      exactly. (John Arbash Meinel, Jamie Wilkinson, #40693)

    * Branch.base has changed to a URL, but ~/.bazaar/locations.conf should
      use local paths, since it is user visible (John Arbash Meinel, #53653)

    * ``bzr status foo`` when foo was unversioned used to cause a full delta
      to be generated (John Arbash Meinel, #53638)

    * When reading revision properties, an empty value should be considered
      the empty string, not None (John Arbash Meinel, #47782)

    * ``bzr diff --diff-options`` can now handle binary files being changed.
      Also, the output is consistent when --diff-options is not supplied.
      (John Arbash Meinel, #54651, #52930)

    * Use the right suffixes for loading plugins (John Arbash Meinel, #51810)

    * Fix ``Branch.get_parent()`` to handle the case when the parent is not
      accessible (John Arbash Meinel, #52976)

  INTERNALS:

    * Combine the ignore rules into a single regex rather than looping over
      them to reduce the threshold where  N^2 behaviour occurs in operations
      like status. (Jan Hudec, Robert Collins).

    * Appending to ``bzrlib.DEFAULT_IGNORE`` is now deprecated. Instead, use
      one of the add functions in bzrlib.ignores. (John Arbash Meinel)

    * 'bzr push' should only push the ancestry of the current revision, not
      all of the history in the repository. This is especially important for
      shared repositories. (John Arbash Meinel)

    * ``bzrlib.delta.compare_trees`` now iterates in alphabetically sorted order,
      rather than randomly walking the inventories. (John Arbash Meinel)

    * Doctests are now run in temporary directories which are cleaned up when
      they finish, rather than using special ScratchDir/ScratchBranch objects.
      (Martin Pool)

    * Split ``check`` into separate methods on the branch and on the repository,
      so that it can be specialized in ways that are useful or efficient for
      different formats.  (Martin Pool, Robert Collins)

    * Deprecate ``Repository.all_revision_ids``; most methods don't really need
      the global revision graph but only that part leading up to a particular
      revision.  (Martin Pool, Robert Collins)

    * Add a BzrDirFormat ``control_formats`` list which allows for control formats
      that do not use '.bzr' to store their data - i.e. '.svn', '.hg' etc.
      (Robert Collins, Jelmer Vernooij).

    * ``bzrlib.diff.external_diff`` can be redirected to any file-like object.
      Uses subprocess instead of spawnvp.
      (James Henstridge, John Arbash Meinel, #4047, #48914)

    * New command line option '--profile-imports', which will install a custom
      importer to log time to import modules and regex compilation time to
      sys.stderr (John Arbash Meinel)

    * 'EmptyTree' is now deprecated, please use ``repository.revision_tree(None)``
      instead. (Robert Collins)

    * "RevisionTree" is now in bzrlib/revisiontree.py. (Robert Collins)

bzr 0.8.2  2006-05-17
---------------------

  BUG FIXES:

    * setup.py failed to install launchpad plugin.  (Martin Pool)

bzr 0.8.1  2006-05-16
---------------------

  BUG FIXES:

    * Fix failure to commit a merge in a checkout.  (Martin Pool,
      Robert Collins, Erik Bågfors, #43959)

    * Nicer messages from 'commit' in the case of renames, and correct
      messages when a merge has occured. (Robert Collins, Martin Pool)

    * Separate functionality from assert statements as they are skipped in
      optimized mode of python. Add the same check to pending merges.
      (Olaf Conradi, #44443)

  CHANGES:

    * Do not show the None revision in output of bzr ancestry. (Olaf Conradi)

    * Add info on standalone branches without a working tree.
      (Olaf Conradi, #44155)

    * Fix bug in knits when raising InvalidRevisionId. (Olaf Conradi, #44284)

  CHANGES:

    * Make editor invocation comply with Debian Policy. First check
      environment variables VISUAL and EDITOR, then try editor from
      alternatives system. If that all fails, fall back to the pre-defined
      list of editors. (Olaf Conradi, #42904)

  NEW FEATURES:

    * New 'register-branch' command registers a public branch into
      Launchpad.net, where it can be associated with bugs, etc.
      (Martin Pool, Bjorn Tillenius, Robert Collins)

  INTERNALS:

    * New public api in InventoryEntry - ``describe_change(old, new)`` which
      provides a human description of the changes between two old and
      new. (Robert Collins, Martin Pool)

  TESTING:

    * Fix test case for bzr info in upgrading a standalone branch to metadir,
      uses bzrlib api now. (Olaf Conradi)

bzr 0.8  2006-05-08
-------------------

  NOTES WHEN UPGRADING:

    Release 0.8 of bzr introduces a new format for history storage, called
    'knit', as an evolution of to the 'weave' format used in 0.7.  Local
    and remote operations are faster using knits than weaves.  Several
    operations including 'init', 'init-repo', and 'upgrade' take a
    --format option that controls this.  Branching from an existing branch
    will keep the same format.

    It is possible to merge, pull and push between branches of different
    formats but this is slower than moving data between homogenous
    branches.  It is therefore recommended (but not required) that you
    upgrade all branches for a project at the same time.  Information on
    formats is shown by 'bzr info'.

    bzr 0.8 now allows creation of 'repositories', which hold the history
    of files and revisions for several branches.  Previously bzr kept all
    the history for a branch within the .bzr directory at the root of the
    branch, and this is still the default.  To create a repository, use
    the new 'bzr init-repo' command.  Branches exist as directories under
    the repository and contain just a small amount of information
    indicating the current revision of the branch.

    bzr 0.8 also supports 'checkouts', which are similar to in cvs and
    subversion.  Checkouts are associated with a branch (optionally in a
    repository), which contains all the historical information.  The
    result is that a checkout can be deleted without losing any
    already-committed revisions.  A new 'update' command is also available.

    Repositories and checkouts are not supported with the 0.7 storage
    format.  To use them you must upgrad to either knits, or to the
    'metaweave' format, which uses weaves but changes the .bzr directory
    arrangement.


  IMPROVEMENTS:

    * Sftp paths can now be relative, or local, according to the lftp
      convention. Paths now take the form::

          sftp://user:pass@host:port/~/relative/path
          or
          sftp://user:pass@host:port/absolute/path

    * The FTP transport now tries to reconnect after a temporary
      failure. ftp put is made atomic. (Matthieu Moy)

    * The FTP transport now maintains a pool of connections, and
      reuses them to avoid multiple connections to the same host (like
      sftp did). (Daniel Silverstone)

    * The ``bzr_man.py`` file has been removed. To create the man page now,
      use ``./generate_docs.py man``. The new program can also create other files.
      Run ``python generate_docs.py --help`` for usage information.
      (Hans Ulrich Niedermann & James Blackwell).

    * Man Page now gives full help (James Blackwell).
      Help also updated to reflect user config now being stored in .bazaar
      (Hans Ulrich Niedermann)

    * It's now possible to set aliases in bazaar.conf (Erik Bågfors)

    * Pull now accepts a --revision argument (Erik Bågfors)

    * ``bzr re-sign`` now allows multiple revisions to be supplied on the command
      line. You can now use the following command to sign all of your old
      commits::

        find .bzr/revision-store// -name my@email-* \
          | sed 's/.*\/\/..\///' \
          | xargs bzr re-sign

    * Upgrade can now upgrade over the network. (Robert Collins)

    * Two new commands 'bzr checkout' and 'bzr update' allow for CVS/SVN-alike
      behaviour.  By default they will cache history in the checkout, but
      with --lightweight almost all data is kept in the master branch.
      (Robert Collins)

    * 'revert' unversions newly-versioned files, instead of deleting them.

    * 'merge' is more robust.  Conflict messages have changed.

    * 'merge' and 'revert' no longer clobber existing files that end in '~' or
      '.moved'.

    * Default log format can be set in configuration and plugins can register
      their own formatters. (Erik Bågfors)

    * New 'reconcile' command will check branch consistency and repair indexes
      that can become out of sync in pre 0.8 formats. (Robert Collins,
      Daniel Silverstone)

    * New 'bzr init --format' and 'bzr upgrade --format' option to control
      what storage format is created or produced.  (Robert Collins,
      Martin Pool)

    * Add parent location to 'bzr info', if there is one.  (Olaf Conradi)

    * New developer commands 'weave-list' and 'weave-join'.  (Martin Pool)

    * New 'init-repository' command, plus support for repositories in 'init'
      and 'branch' (Aaron Bentley, Erik Bågfors, Robert Collins)

    * Improve output of 'info' command. Show all relevant locations related to
      working tree, branch and repository. Use kibibytes for binary quantities.
      Fix off-by-one error in missing revisions of working tree.  Make 'info'
      work on branches, repositories and remote locations.  Show locations
      relative to the shared repository, if applicable.  Show locking status
      of locations.  (Olaf Conradi)

    * Diff and merge now safely handle binary files. (Aaron Bentley)

    * 'pull' and 'push' now normalise the revision history, so that any two
      branches with the same tip revision will have the same output from 'log'.
      (Robert Collins)

    * 'merge' accepts --remember option to store parent location, like 'push'
      and 'pull'. (Olaf Conradi)

    * bzr status and diff when files given as arguments do not exist
      in the relevant trees.  (Martin Pool, #3619)

    * Add '.hg' to the default ignore list.  (Martin Pool)

    * 'knit' is now the default disk format. This improves disk performance and
      utilization, increases incremental pull performance, robustness with SFTP
      and allows checkouts over SFTP to perform acceptably.
      The initial Knit code was contributed by Johan Rydberg based on a
      specification by Martin Pool.
      (Robert Collins, Aaron Bentley, Johan Rydberg, Martin Pool).

    * New tool to generate all-in-one html version of the manual.  (Alexander
      Belchenko)

    * Hitting CTRL-C while doing an SFTP push will no longer cause stale locks
      to be left in the SFTP repository. (Robert Collins, Martin Pool).

    * New option 'diff --prefix' to control how files are named in diff
      output, with shortcuts '-p0' and '-p1' corresponding to the options for
      GNU patch.  (Alexander Belchenko, Goffredo Baroncelli, Martin Pool)

    * Add --revision option to 'annotate' command.  (Olaf Conradi)

    * If bzr shows an unexpected revision-history after pulling (perhaps due
      to a reweave) it can now be corrected by 'bzr reconcile'.
      (Robert Collins)

  CHANGES:

    * Commit is now verbose by default, and shows changed filenames and the
      new revision number.  (Robert Collins, Martin Pool)

    * Unify 'mv', 'move', 'rename'.  (Matthew Fuller, #5379)

    * 'bzr -h' shows help.  (Martin Pool, Ian Bicking, #35940)

    * Make 'pull' and 'push' remember location on failure using --remember.
      (Olaf Conradi)

    * For compatibility, make old format for using weaves inside metadir
      available as 'metaweave' format.  Rename format 'metadir' to 'default'.
      Clean up help for option --format in commands 'init', 'init-repo' and
      'upgrade'.  (Olaf Conradi)

  INTERNALS:

    * The internal storage of history, and logical branch identity have now
      been split into Branch, and Repository. The common locking and file
      management routines are now in bzrlib.lockablefiles.
      (Aaron Bentley, Robert Collins, Martin Pool)

    * Transports can now raise DependencyNotPresent if they need a library
      which is not installed, and then another implementation will be
      tried.  (Martin Pool)

    * Remove obsolete (and no-op) `decode` parameter to `Transport.get`.
      (Martin Pool)

    * Using Tree Transform for merge, revert, tree-building

    * WorkingTree.create, Branch.create, ``WorkingTree.create_standalone``,
      Branch.initialize are now deprecated. Please see ``BzrDir.create_*`` for
      replacement API's. (Robert Collins)

    * New BzrDir class represents the .bzr control directory and manages
      formatting issues. (Robert Collins)

    * New repository.InterRepository class encapsulates Repository to
      Repository actions and allows for clean selection of optimised code
      paths. (Robert Collins)

    * ``bzrlib.fetch.fetch`` and ``bzrlib.fetch.greedy_fetch`` are now
      deprecated, please use ``branch.fetch`` or ``repository.fetch``
      depending on your needs. (Robert Collins)

    * deprecated methods now have a ``is_deprecated`` flag on them that can
      be checked, if you need to determine whether a given callable is
      deprecated at runtime. (Robert Collins)

    * Progress bars are now nested - see
      ``bzrlib.ui.ui_factory.nested_progress_bar``.
      (Robert Collins, Robey Pointer)

    * New API call ``get_format_description()`` for each type of format.
      (Olaf Conradi)

    * Changed ``branch.set_parent()`` to accept None to remove parent.
      (Olaf Conradi)

    * Deprecated BzrError AmbiguousBase.  (Olaf Conradi)

    * WorkingTree.branch is now a read only property.  (Robert Collins)

    * bzrlib.ui.text.TextUIFactory now accepts a ``bar_type`` parameter which
      can be None or a factory that will create a progress bar. This is
      useful for testing or for overriding the bzrlib.progress heuristic.
      (Robert Collins)

    * New API method ``get_physical_lock_status()`` to query locks present on a
      transport.  (Olaf Conradi)

    * Repository.reconcile now takes a thorough keyword parameter to allow
      requesting an indepth reconciliation, rather than just a data-loss
      check. (Robert Collins)

    * ``bzrlib.ui.ui_factory protocol`` now supports ``get_boolean`` to prompt
      the user for yes/no style input. (Robert Collins)

  TESTING:

    * SFTP tests now shortcut the SSH negotiation, reducing test overhead
      for testing SFTP protocol support. (Robey Pointer)

    * Branch formats are now tested once per implementation (see ``bzrlib.
      tests.branch_implementations``. This is analagous to the transport
      interface tests, and has been followed up with working tree,
      repository and BzrDir tests. (Robert Collins)

    * New test base class TestCaseWithTransport provides a transport aware
      test environment, useful for testing any transport-interface using
      code. The test suite option --transport controls the transport used
      by this class (when its not being used as part of implementation
      contract testing). (Robert Collins)

    * Close logging handler on disabling the test log. This will remove the
      handler from the internal list inside python's logging module,
      preventing shutdown from closing it twice.  (Olaf Conradi)

    * Move test case for uncommit to blackbox tests.  (Olaf Conradi)

    * ``run_bzr`` and ``run_bzr_captured`` now accept a 'stdin="foo"'
      parameter which will provide String("foo") to the command as its stdin.

bzr 0.7 2006-01-09
------------------

  CHANGES:

    * .bzrignore is excluded from exports, on the grounds that it's a bzr
      internal-use file and may not be wanted.  (Jamie Wilkinson)

    * The "bzr directories" command were removed in favor of the new
      --kind option to the "bzr inventory" command.  To list all
      versioned directories, now use "bzr inventory --kind directory".
      (Johan Rydberg)

    * Under Windows configuration directory is now ``%APPDATA%\bazaar\2.0``
      by default. (John Arbash Meinel)

    * The parent of Bzr configuration directory can be set by ``BZR_HOME``
      environment variable. Now the path for it is searched in ``BZR_HOME``,
      then in HOME. Under Windows the order is: ``BZR_HOME``, ``APPDATA``
      (usually points to ``C:\Documents and Settings\User Name\Application Data``),
      ``HOME``. (John Arbash Meinel)

    * Plugins with the same name in different directories in the bzr plugin
      path are no longer loaded: only the first successfully loaded one is
      used. (Robert Collins)

    * Use systems' external ssh command to open connections if possible.
      This gives better integration with user settings such as ProxyCommand.
      (James Henstridge)

    * Permissions on files underneath .bzr/ are inherited from the .bzr
      directory. So for a shared repository, simply doing 'chmod -R g+w .bzr/'
      will mean that future file will be created with group write permissions.

    * configure.in and config.guess are no longer in the builtin default
      ignore list.

    * '.sw[nop]' pattern ignored, to ignore vim swap files for nameless
      files.  (John Arbash Meinel, Martin Pool)

  IMPROVEMENTS:

    * "bzr INIT dir" now initializes the specified directory, and creates
      it if it does not exist.  (John Arbash Meinel)

    * New remerge command (Aaron Bentley)

    * Better zsh completion script.  (Steve Borho)

    * 'bzr diff' now returns 1 when there are changes in the working
      tree. (Robert Collins)

    * 'bzr push' now exists and can push changes to a remote location.
      This uses the transport infrastructure, and can store the remote
      location in the ~/.bazaar/branches.conf configuration file.
      (Robert Collins)

    * Test directories are only kept if the test fails and the user requests
      that they be kept.

    * Tweaks to short log printing

    * Added branch nicks, new nick command, printing them in log output.
      (Aaron Bentley)

    * If ``$BZR_PDB`` is set, pop into the debugger when an uncaught exception
      occurs.  (Martin Pool)

    * Accept 'bzr resolved' (an alias for 'bzr resolve'), as this is
      the same as Subversion.  (Martin Pool)

    * New ftp transport support (on ftplib), for ftp:// and aftp://
      URLs.  (Daniel Silverstone)

    * Commit editor temporary files now start with ``bzr_log.``, to allow
      text editors to match the file name and set up appropriate modes or
      settings.  (Magnus Therning)

    * Improved performance when integrating changes from a remote weave.
      (Goffredo Baroncelli)

    * Sftp will attempt to cache the connection, so it is more likely that
      a connection will be reused, rather than requiring multiple password
      requests.

    * bzr revno now takes an optional argument indicating the branch whose
      revno should be printed.  (Michael Ellerman)

    * bzr cat defaults to printing the last version of the file.
      (Matthieu Moy, #3632)

    * New global option 'bzr --lsprof COMMAND' runs bzr under the lsprof
      profiler.  (Denys Duchier)

    * Faster commits by reading only the headers of affected weave files.
      (Denys Duchier)

    * 'bzr add' now takes a --dry-run parameter which shows you what would be
      added, but doesn't actually add anything. (Michael Ellerman)

    * 'bzr add' now lists how many files were ignored per glob.  add --verbose
      lists the specific files.  (Aaron Bentley)

    * 'bzr missing' now supports displaying changes in diverged trees and can
      be limited to show what either end of the comparison is missing.
      (Aaron Bently, with a little prompting from Daniel Silverstone)

  BUG FIXES:

    * SFTP can walk up to the root path without index errors. (Robert Collins)

    * Fix bugs in running bzr with 'python -O'.  (Martin Pool)

    * Error when run with -OO

    * Fix bug in reporting http errors that don't have an http error code.
      (Martin Pool)

    * Handle more cases of pipe errors in display commands

    * Change status to 3 for all errors

    * Files that are added and unlinked before committing are completely
      ignored by diff and status

    * Stores with some compressed texts and some uncompressed texts are now
      able to be used. (John A Meinel)

    * Fix for bzr pull failing sometimes under windows

    * Fix for sftp transport under windows when using interactive auth

    * Show files which are both renamed and modified as such in 'bzr
      status' output.  (Daniel Silverstone, #4503)

    * Make annotate cope better with revisions committed without a valid
      email address.  (Marien Zwart)

    * Fix representation of tab characters in commit messages.
      (Harald Meland)

    * List of plugin directories in ``BZR_PLUGIN_PATH`` environment variable is
      now parsed properly under Windows. (Alexander Belchenko)

    * Show number of revisions pushed/pulled/merged. (Robey Pointer)

    * Keep a cached copy of the basis inventory to speed up operations
      that need to refer to it.  (Johan Rydberg, Martin Pool)

    * Fix bugs in bzr status display of non-ascii characters.
      (Martin Pool)

    * Remove Makefile.in from default ignore list.
      (Tollef Fog Heen, Martin Pool, #6413)

    * Fix failure in 'bzr added'.  (Nathan McCallum, Martin Pool)

  TESTING:

    * Fix selftest asking for passwords when there are no SFTP keys.
      (Robey Pointer, Jelmer Vernooij)

    * Fix selftest run with 'python -O'.  (Martin Pool)

    * Fix HTTP tests under Windows. (John Arbash Meinel)

    * Make tests work even if HOME is not set (Aaron Bentley)

    * Updated ``build_tree`` to use fixed line-endings for tests which read
      the file cotents and compare. Make some tests use this to pass under
      Windows. (John Arbash Meinel)

    * Skip stat and symlink tests under Windows. (Alexander Belchenko)

    * Delay in selftest/testhashcash is now issued under win32 and Cygwin.
      (John Arbash Meinel)

    * Use terminal width to align verbose test output.  (Martin Pool)

    * Blackbox tests are maintained within the bzrlib.tests.blackbox directory.
      If adding a new test script please add that to
      ``bzrlib.tests.blackbox.__init__``. (Robert Collins)

    * Much better error message if one of the test suites can't be
      imported.  (Martin Pool)

    * Make check now runs the test suite twice - once with the default locale,
      and once with all locales forced to C, to expose bugs. This is not
      trivially done within python, so for now its only triggered by running
      Make check. Integrators and packagers who wish to check for full
      platform support should run 'make check' to test the source.
      (Robert Collins)

    * Tests can now run TestSkipped if they can't execute for any reason.
      (Martin Pool) (NB: TestSkipped should only be raised for correctable
      reasons - see the wiki spec ImprovingBzrTestSuite).

    * Test sftp with relative, absolute-in-homedir and absolute-not-in-homedir
      paths for the transport tests. Introduce blackbox remote sftp tests that
      test the same permutations. (Robert Collins, Robey Pointer)

    * Transport implementation tests are now independent of the local file
      system, which allows tests for esoteric transports, and for features
      not available in the local file system. They also repeat for variations
      on the URL scheme that can introduce issues in the transport code,
      see bzrlib.transport.TransportTestProviderAdapter() for this.
      (Robert Collins).

    * ``TestCase.build_tree`` uses the transport interface to build trees,
      pass in a transport parameter to give it an existing connection.
      (Robert Collins).

  INTERNALS:

    * WorkingTree.pull has been split across Branch and WorkingTree,
      to allow Branch only pulls. (Robert Collins)

    * ``commands.display_command`` now returns the result of the decorated
      function. (Robert Collins)

    * LocationConfig now has a ``set_user_option(key, value)`` call to save
      a setting in its matching location section (a new one is created
      if needed). (Robert Collins)

    * Branch has two new methods, ``get_push_location`` and
      ``set_push_location`` to respectively, get and set the push location.
      (Robert Collins)

    * ``commands.register_command`` now takes an optional flag to signal that
      the registrant is planning to decorate an existing command. When
      given multiple plugins registering a command is not an error, and
      the original command class (whether built in or a plugin based one) is
      returned to the caller. There is a new error 'MustUseDecorated' for
      signalling when a wrapping command should switch to the original
      version. (Robert Collins)

    * Some option parsing errors will raise 'BzrOptionError', allowing
      granular detection for decorating commands. (Robert Collins).

    * ``Branch.read_working_inventory`` has moved to
      ``WorkingTree.read_working_inventory``. This necessitated changes to
      ``Branch.get_root_id``, and a move of ``Branch.set_inventory`` to
      WorkingTree as well. To make it clear that a WorkingTree cannot always
      be obtained ``Branch.working_tree()`` will raise
      ``errors.NoWorkingTree`` if one cannot be obtained. (Robert Collins)

    * All pending merges operations from Branch are now on WorkingTree.
      (Robert Collins)

    * The follow operations from Branch have moved to WorkingTree::

          add()
          commit()
          move()
          rename_one()
          unknowns()

      (Robert Collins)

    * ``bzrlib.add.smart_add_branch`` is now ``smart_add_tree``. (Robert Collins)

    * New "rio" serialization format, similar to rfc-822. (Martin Pool)

    * Rename selftests to ``bzrlib.tests.test_foo``.  (John A Meinel, Martin
      Pool)

    * ``bzrlib.plugin.all_plugins`` has been changed from an attribute to a
      query method. (Robert Collins)

    * New options to read only the table-of-contents of a weave.
      (Denys Duchier)

    * Raise NoSuchFile when someone tries to add a non-existant file.
      (Michael Ellerman)

    * Simplify handling of DivergedBranches in ``cmd_pull()``.
      (Michael Ellerman)

    * Branch.controlfile* logic has moved to lockablefiles.LockableFiles, which
      is exposed as ``Branch().control_files``. Also this has been altered with the
      controlfile pre/suffix replaced by simple method names like 'get' and
      'put'. (Aaron Bentley, Robert Collins).

    * Deprecated functions and methods can now be marked as such using the
      ``bzrlib.symbol_versioning`` module. Marked method have their docstring
      updated and will issue a DeprecationWarning using the warnings module
      when they are used. (Robert Collins)

    * ``bzrlib.osutils.safe_unicode`` now exists to provide parameter coercion
      for functions that need unicode strings. (Robert Collins)

bzr 0.6 2005-10-28
------------------

  IMPROVEMENTS:

    * pull now takes --verbose to show you what revisions are added or removed
      (John A Meinel)

    * merge now takes a --show-base option to include the base text in
      conflicts.
      (Aaron Bentley)

    * The config files are now read using ConfigObj, so '=' should be used as
      a separator, not ':'.
      (Aaron Bentley)

    * New 'bzr commit --strict' option refuses to commit if there are
      any unknown files in the tree.  To commit, make sure all files are
      either ignored, added, or deleted.  (Michael Ellerman)

    * The config directory is now ~/.bazaar, and there is a single file
      ~/.bazaar/bazaar.conf storing email, editor and other preferences.
      (Robert Collins)

    * 'bzr add' no longer takes a --verbose option, and a --quiet option
      has been added that suppresses all output.

    * Improved zsh completion support in contrib/zsh, from Clint
      Adams.

    * Builtin 'bzr annotate' command, by Martin Pool with improvements from
      Goffredo Baroncelli.

    * 'bzr check' now accepts -v for verbose reporting, and checks for
      ghosts in the branch. (Robert Collins)

    * New command 're-sign' which will regenerate the gpg signature for
      a revision. (Robert Collins)

    * If you set ``check_signatures=require`` for a path in
      ``~/.bazaar/branches.conf`` then bzr will invoke your
      ``gpg_signing_command`` (defaults to gpg) and record a digital signature
      of your commit. (Robert Collins)

    * New sftp transport, based on Paramiko.  (Robey Pointer)

    * 'bzr pull' now accepts '--clobber' which will discard local changes
      and make this branch identical to the source branch. (Robert Collins)

    * Just give a quieter warning if a plugin can't be loaded, and
      put the details in .bzr.log.  (Martin Pool)

    * 'bzr branch' will now set the branch-name to the last component of the
      output directory, if one was supplied.

    * If the option ``post_commit`` is set to one (or more) python function
      names (must be in the bzrlib namespace), then they will be invoked
      after the commit has completed, with the branch and ``revision_id`` as
      parameters. (Robert Collins)

    * Merge now has a retcode of 1 when conflicts occur. (Robert Collins)

    * --merge-type weave is now supported for file contents.  Tree-shape
      changes are still three-way based.  (Martin Pool, Aaron Bentley)

    * 'bzr check' allows the first revision on revision-history to have
      parents - something that is expected for cheap checkouts, and occurs
      when conversions from baz do not have all history.  (Robert Collins).

   * 'bzr merge' can now graft unrelated trees together, if your specify
     0 as a base. (Aaron Bentley)

   * 'bzr commit branch' and 'bzr commit branch/file1 branch/file2' now work
     (Aaron Bentley)

    * Add '.sconsign*' to default ignore list.  (Alexander Belchenko)

   * 'bzr merge --reprocess' minimizes conflicts

  TESTING:

    * The 'bzr selftest --pattern' option for has been removed, now
      test specifiers on the command line can be simple strings, or
      regexps, or both. (Robert Collins)

    * Passing -v to selftest will now show the time each test took to
      complete, which will aid in analysing performance regressions and
      related questions. (Robert Collins)

    * 'bzr selftest' runs all tests, even if one fails, unless '--one'
      is given. (Martin Pool)

    * There is a new method for TestCaseInTempDir, assertFileEqual, which
      will check that a given content is equal to the content of the named
      file. (Robert Collins)

    * Fix test suite's habit of leaving many temporary log files in $TMPDIR.
      (Martin Pool)

  INTERNALS:

    * New 'testament' command and concept for making gpg-signatures
      of revisions that are not tied to a particular internal
      representation.  (Martin Pool).

    * Per-revision properties ('revprops') as key-value associated
      strings on each revision created when the revision is committed.
      Intended mainly for the use of external tools.  (Martin Pool).

    * Config options have moved from bzrlib.osutils to bzrlib.config.
      (Robert Collins)

    * Improved command line option definitions allowing explanations
      for individual options, among other things.  Contributed by
      Magnus Therning.

    * Config options have moved from bzrlib.osutils to bzrlib.config.
      Configuration is now done via the config.Config interface:
      Depending on whether you have a Branch, a Location or no information
      available, construct a ``*Config``, and use its ``signature_checking``,
      ``username`` and ``user_email`` methods. (Robert Collins)

    * Plugins are now loaded under bzrlib.plugins, not bzrlib.plugin, and
      they are made available for other plugins to use. You should not
      import other plugins during the ``__init__`` of your plugin though, as
      no ordering is guaranteed, and the plugins directory is not on the
      python path. (Robert Collins)

    * Branch.relpath has been moved to WorkingTree.relpath. WorkingTree no
      no longer takes an inventory, rather it takes an option branch
      parameter, and if None is given will open the branch at basedir
      implicitly. (Robert Collins)

    * Cleaner exception structure and error reporting.  Suggested by
      Scott James Remnant.  (Martin Pool)

    * Branch.remove has been moved to WorkingTree, which has also gained
      ``lock_read``, ``lock_write`` and ``unlock`` methods for convenience.
      (Robert Collins)

    * Two decorators, ``needs_read_lock`` and ``needs_write_lock`` have been
      added to the branch module. Use these to cause a function to run in a
      read or write lock respectively. (Robert Collins)

    * ``Branch.open_containing`` now returns a tuple (Branch, relative-path),
      which allows direct access to the common case of 'get me this file
      from its branch'. (Robert Collins)

    * Transports can register using ``register_lazy_transport``, and they
      will be loaded when first used.  (Martin Pool)

    * 'pull' has been factored out of the command as ``WorkingTree.pull()``.
      A new option to WorkingTree.pull has been added, clobber, which will
      ignore diverged history and pull anyway.
      (Robert Collins)

    * config.Config has a ``get_user_option`` call that accepts an option name.
      This will be looked up in branches.conf and bazaar.conf as normal.
      It is intended that this be used by plugins to support options -
      options of built in programs should have specific methods on the config.
      (Robert Collins)

    * ``merge.merge_inner`` now has tempdir as an optional parameter.
      (Robert Collins)

    * Tree.kind is not recorded at the top level of the hierarchy, as it was
      missing on EmptyTree, leading to a bug with merge on EmptyTrees.
      (Robert Collins)

    * ``WorkingTree.__del__`` has been removed, it was non deterministic and not
      doing what it was intended to. See ``WorkingTree.__init__`` for a comment
      about future directions. (Robert Collins/Martin Pool)

    * bzrlib.transport.http has been modified so that only 404 urllib errors
      are returned as NoSuchFile. Other exceptions will propogate as normal.
      This allows debuging of actual errors. (Robert Collins)

    * bzrlib.transport.Transport now accepts *ONLY* url escaped relative paths
      to apis like 'put', 'get' and 'has'. This is to provide consistent
      behaviour - it operates on url's only. (Robert Collins)

    * Transports can register using ``register_lazy_transport``, and they
      will be loaded when first used.  (Martin Pool)

    * ``merge_flex`` no longer calls ``conflict_handler.finalize()``, instead that
      is called by ``merge_inner``. This is so that the conflict count can be
      retrieved (and potentially manipulated) before returning to the caller
      of ``merge_inner``. Likewise 'merge' now returns the conflict count to the
      caller. (Robert Collins)

    * ``revision.revision_graph`` can handle having only partial history for
      a revision - that is no revisions in the graph with no parents.
      (Robert Collins).

    * New ``builtins.branch_files`` uses the standard ``file_list`` rules to
      produce a branch and a list of paths, relative to that branch
      (Aaron Bentley)

    * New TestCase.addCleanup facility.

    * New ``bzrlib.version_info`` tuple (similar to ``sys.version_info``),
      which can be used by programs importing bzrlib.

  BUG FIXES:

    * Better handling of branches in directories with non-ascii names.
      (Joel Rosdahl, Panagiotis Papadakos)

    * Upgrades of trees with no commits will not fail due to accessing
      [-1] in the revision-history. (Andres Salomon)


bzr 0.1.1 2005-10-12
--------------------

  BUG FIXES:

    * Fix problem in pulling over http from machines that do not
      allow directories to be listed.

    * Avoid harmless warning about invalid hash cache after
      upgrading branch format.

  PERFORMANCE:

    * Avoid some unnecessary http operations in branch and pull.


bzr 0.1 2005-10-11
------------------

  NOTES:

    * 'bzr branch' over http initially gives a very high estimate
      of completion time but it should fall as the first few
      revisions are pulled in.  branch is still slow on
      high-latency connections.

  BUG FIXES:

    * bzr-man.py has been updated to work again. Contributed by
      Rob Weir.

    * Locking is now done with fcntl.lockf which works with NFS
      file systems. Contributed by Harald Meland.

    * When a merge encounters a file that has been deleted on
      one side and modified on the other, the old contents are
      written out to foo.BASE and foo.SIDE, where SIDE is this
      or OTHER. Contributed by Aaron Bentley.

    * Export was choosing incorrect file paths for the content of
      the tarball, this has been fixed by Aaron Bentley.

    * Commit will no longer commit without a log message, an
      error is returned instead. Contributed by Jelmer Vernooij.

    * If you commit a specific file in a sub directory, any of its
      parent directories that are added but not listed will be
      automatically included. Suggested by Michael Ellerman.

    * bzr commit and upgrade did not correctly record new revisions
      for files with only a change to their executable status.
      bzr will correct this when it encounters it. Fixed by
      Robert Collins

    * HTTP tests now force off the use of ``http_proxy`` for the duration.
      Contributed by Gustavo Niemeyer.

    * Fix problems in merging weave-based branches that have
      different partial views of history.

    * Symlink support: working with symlinks when not in the root of a
      bzr tree was broken, patch from Scott James Remnant.

  IMPROVEMENTS:

    * 'branch' now accepts a --basis parameter which will take advantage
      of local history when making a new branch. This allows faster
      branching of remote branches. Contributed by Aaron Bentley.

    * New tree format based on weave files, called version 5.
      Existing branches can be upgraded to this format using
      'bzr upgrade'.

    * Symlinks are now versionable. Initial patch by
      Erik Toubro Nielsen, updated to head by Robert Collins.

    * Executable bits are tracked on files. Patch from Gustavo
      Niemeyer.

    * 'bzr status' now shows unknown files inside a selected directory.
      Patch from Heikki Paajanen.

    * Merge conflicts are recorded in .bzr. Two new commands 'conflicts'
      and 'resolve' have needed added, which list and remove those
      merge conflicts respectively. A conflicted tree cannot be committed
      in. Contributed by Aaron Bentley.

    * 'rm' is now an alias for 'remove'.

    * Stores now split out their content in a single byte prefixed hash,
      dropping the density of files per directory by 256. Contributed by
      Gustavo Niemeyer.

    * 'bzr diff -r branch:URL' will now perform a diff between two branches.
      Contributed by Robert Collins.

    * 'bzr log' with the default formatter will show merged revisions,
      indented to the right. Initial implementation contributed by Gustavo
      Niemeyer, made incremental by Robert Collins.


  INTERNALS:

    * Test case failures have the exception printed after the log
      for your viewing pleasure.

    * InventoryEntry is now an abstract base class, use one of the
      concrete InventoryDirectory etc classes instead.

    * Branch raises an UnsupportedFormatError when it detects a
      bzr branch it cannot understand. This allows for precise
      handling of such circumstances.

    * Remove RevisionReference class; ``Revision.parent_ids`` is now simply a
      list of their ids and ``parent_sha1s`` is a list of their corresponding
      sha1s (for old branches only at the moment.)

    * New method-object style interface for Commit() and Fetch().

    * Renamed ``Branch.last_patch()`` to ``Branch.last_revision()``, since
      we call them revisions not patches.

    * Move ``copy_branch`` to ``bzrlib.clone.copy_branch``.  The destination
      directory is created if it doesn't exist.

    * Inventories now identify the files which were present by
      giving the revision *of that file*.

    * Inventory and Revision XML contains a version identifier.
      This must be consistent with the overall branch version
      but allows for more flexibility in future upgrades.

  TESTING:

    * Removed testsweet module so that tests can be run after
      bzr installed by 'bzr selftest'.

    * 'bzr selftest' command-line arguments can now be partial ids
      of tests to run, e.g. ``bzr selftest test_weave``


bzr 0.0.9 2005-09-23
--------------------

  BUG FIXES:

    * Fixed "branch -r" option.

    * Fix remote access to branches containing non-compressed history.
      (Robert Collins).

    * Better reliability of http server tests.  (John Arbash-Meinel)

    * Merge graph maximum distance calculation fix.  (Aaron Bentley)

    * Various minor bug in windows support have been fixed, largely in the
      test suite. Contributed by Alexander Belchenko.

  IMPROVEMENTS:

    * Status now accepts a -r argument to give status between chosen
      revisions. Contributed by Heikki Paajanen.

    * Revision arguments no longer use +/-/= to control ranges, instead
      there is a 'before' namespace, which limits the successive namespace.
      For example '$ bzr log -r date:yesterday..before:date:today' will
      select everything from yesterday and before today. Contributed by
      Robey Pointer

    * There is now a bzr.bat file created by distutils when building on
      Windows. Contributed by Alexander Belchenko.

  INTERNALS:

    * Removed uuid() as it was unused.

    * Improved 'fetch' code for pulling revisions from one branch into
      another (used by pull, merged, etc.)


bzr 0.0.8 2005-09-20
--------------------

  IMPROVEMENTS:

    * Adding a file whose parent directory is not versioned will
      implicitly add the parent, and so on up to the root. This means
      you should never need to explictly add a directory, they'll just
      get added when you add a file in the directory.  Contributed by
      Michael Ellerman.

    * Ignore ``.DS_Store`` (contains Mac metadata) by default.
      (Nir Soffer)

    * If you set ``BZR_EDITOR`` in the environment, it is checked in
      preference to EDITOR and the config file for the interactive commit
      editing program. Related to this is a bugfix where a missing program
      set in EDITOR would cause editing to fail, now the fallback program
      for the operating system is still tried.

    * Files that are not directories/symlinks/regular files will no longer
      cause bzr to fail, it will just ignore them by default. You cannot add
      them to the tree though - they are not versionable.


  INTERNALS:

    * Refactor xml packing/unpacking.

  BUG FIXES:

    * Fixed 'bzr mv' by Ollie Rutherfurd.

    * Fixed strange error when trying to access a nonexistent http
      branch.

    * Make sure that the hashcache gets written out if it can't be
      read.


  PORTABILITY:

    * Various Windows fixes from Ollie Rutherfurd.

    * Quieten warnings about locking; patch from Matt Lavin.


bzr-0.0.7 2005-09-02
--------------------

  NEW FEATURES:

    * ``bzr shell-complete`` command contributed by Clint Adams to
      help with intelligent shell completion.

    * New expert command ``bzr find-merge-base`` for debugging merges.


  ENHANCEMENTS:

    * Much better merge support.

    * merge3 conflicts are now reported with markers like '<<<<<<<'
      (seven characters) which is the same as CVS and pleases things
      like emacs smerge.


  BUG FIXES:

    * ``bzr upgrade`` no longer fails when trying to fix trees that
      mention revisions that are not present.

    * Fixed bugs in listing plugins from ``bzr plugins``.

    * Fix case of $EDITOR containing options for the editor.

    * Fix log -r refusing to show the last revision.
      (Patch from Goffredo Baroncelli.)


  CHANGES:

    * ``bzr log --show-ids`` shows the revision ids of all parents.

    * Externally provided commands on your $BZRPATH no longer need
      to recognize --bzr-usage to work properly, and can just handle
      --help themselves.


  LIBRARY:

    * Changed trace messages to go through the standard logging
      framework, so that they can more easily be redirected by
      libraries.



bzr-0.0.6 2005-08-18
--------------------

  NEW FEATURES:

    * Python plugins, automatically loaded from the directories on
      ``BZR_PLUGIN_PATH`` or ``~/.bzr.conf/plugins`` by default.

    * New 'bzr mkdir' command.

    * Commit mesage is fetched from an editor if not given on the
      command line; patch from Torsten Marek.

    * ``bzr log -m FOO`` displays commits whose message matches regexp
      FOO.

    * ``bzr add`` with no arguments adds everything under the current directory.

    * ``bzr mv`` does move or rename depending on its arguments, like
      the Unix command.

    * ``bzr missing`` command shows a summary of the differences
      between two trees.  (Merged from John Arbash-Meinel.)

    * An email address for commits to a particular tree can be
      specified by putting it into .bzr/email within a branch.  (Based
      on a patch from Heikki Paajanen.)


  ENHANCEMENTS:

    * Faster working tree operations.


  CHANGES:

    * 3rd-party modules shipped with bzr are copied within the bzrlib
      python package, so that they can be installed by the setup
      script without clashing with anything already existing on the
      system.  (Contributed by Gustavo Niemeyer.)

    * Moved plugins directory to bzrlib/, so that there's a standard
      plugin directory which is not only installed with bzr itself but
      is also available when using bzr from the development tree.
      ``BZR_PLUGIN_PATH`` and ``DEFAULT_PLUGIN_PATH`` are then added to the
      standard plugins directory.

    * When exporting to a tarball with ``bzr export --format tgz``, put
      everything under a top directory rather than dumping it into the
      current directory.   This can be overridden with the ``--root``
      option.  Patch from William Dodé and John Meinel.

    * New ``bzr upgrade`` command to upgrade the format of a branch,
      replacing ``bzr check --update``.

    * Files within store directories are no longer marked readonly on
      disk.

    * Changed ``bzr log`` output to a more compact form suggested by
      John A Meinel.  Old format is available with the ``--long`` or
      ``-l`` option, patched by William Dodé.

    * By default the commit command refuses to record a revision with
      no changes unless the ``--unchanged`` option is given.

    * The ``--no-plugins``, ``--profile`` and ``--builtin`` command
      line options must come before the command name because they
      affect what commands are available; all other options must come
      after the command name because their interpretation depends on
      it.

    * ``branch`` and ``clone`` added as aliases for ``branch``.

    * Default log format is back to the long format; the compact one
      is available with ``--short``.


  BUG FIXES:

    * Fix bugs in committing only selected files or within a subdirectory.


bzr-0.0.5  2005-06-15
---------------------

  CHANGES:

    * ``bzr`` with no command now shows help rather than giving an
      error.  Suggested by Michael Ellerman.

    * ``bzr status`` output format changed, because svn-style output
      doesn't really match the model of bzr.  Now files are grouped by
      status and can be shown with their IDs.  ``bzr status --all``
      shows all versioned files and unknown files but not ignored files.

    * ``bzr log`` runs from most-recent to least-recent, the reverse
      of the previous order.  The previous behaviour can be obtained
      with the ``--forward`` option.

    * ``bzr inventory`` by default shows only filenames, and also ids
      if ``--show-ids`` is given, in which case the id is the second
      field.


  ENHANCEMENTS:

    * New 'bzr whoami --email' option shows only the email component
      of the user identification, from Jo Vermeulen.

    * New ``bzr ignore PATTERN`` command.

    * Nicer error message for broken pipe, interrupt and similar
      conditions that don't indicate an internal error.

    * Add ``.*.sw[nop] .git .*.tmp *,v`` to default ignore patterns.

    * Per-branch locks keyed on ``.bzr/branch-lock``, available in
      either read or write mode.

    * New option ``bzr log --show-ids`` shows revision and file ids.

    * New usage ``bzr log FILENAME`` shows only revisions that
      affected that file.

    * Changed format for describing changes in ``bzr log -v``.

    * New option ``bzr commit --file`` to take a message from a file,
      suggested by LarstiQ.

    * New syntax ``bzr status [FILE...]`` contributed by Bartosz
      Oler.  File may be in a branch other than the working directory.

    * ``bzr log`` and ``bzr root`` can be given an http URL instead of
      a filename.

    * Commands can now be defined by external programs or scripts
      in a directory on $BZRPATH.

    * New "stat cache" avoids reading the contents of files if they
      haven't changed since the previous time.

    * If the Python interpreter is too old, try to find a better one
      or give an error.  Based on a patch from Fredrik Lundh.

    * New optional parameter ``bzr info [BRANCH]``.

    * New form ``bzr commit SELECTED`` to commit only selected files.

    * New form ``bzr log -r FROM:TO`` shows changes in selected
      range; contributed by John A Meinel.

    * New option ``bzr diff --diff-options 'OPTS'`` allows passing
      options through to an external GNU diff.

    * New option ``bzr add --no-recurse`` to add a directory but not
      their contents.

    * ``bzr --version`` now shows more information if bzr is being run
      from a branch.


  BUG FIXES:

    * Fixed diff format so that added and removed files will be
      handled properly by patch.  Fix from Lalo Martins.

    * Various fixes for files whose names contain spaces or other
      metacharacters.


  TESTING:

    * Converted black-box test suites from Bourne shell into Python;
      now run using ``./testbzr``.  Various structural improvements to
      the tests.

    * testbzr by default runs the version of bzr found in the same
      directory as the tests, or the one given as the first parameter.

    * testbzr also runs the internal tests, so the only command
      required to check is just ``./testbzr``.

    * testbzr requires python2.4, but can be used to test bzr running
      under a different version.

    * Tests added for many other changes in this release.


  INTERNAL:

    * Included ElementTree library upgraded to 1.2.6 by Fredrik Lundh.

    * Refactor command functions into Command objects based on HCT by
      Scott James Remnant.

    * Better help messages for many commands.

    * Expose ``bzrlib.open_tracefile()`` to start the tracefile; until
      this is called trace messages are just discarded.

    * New internal function ``find_touching_revisions()`` and hidden
      command touching-revisions trace the changes to a given file.

    * Simpler and faster ``compare_inventories()`` function.

    * ``bzrlib.open_tracefile()`` takes a tracefilename parameter.

    * New AtomicFile class.

    * New developer commands ``added``, ``modified``.


  PORTABILITY:

    * Cope on Windows on python2.3 by using the weaker random seed.
      2.4 is now only recommended.


bzr-0.0.4  2005-04-22
---------------------

  ENHANCEMENTS:

    * 'bzr diff' optionally takes a list of files to diff.  Still a bit
      basic.  Patch from QuantumG.

    * More default ignore patterns.

    * New 'bzr log --verbose' shows a list of files changed in the
      changeset.  Patch from Sebastian Cote.

    * Roll over ~/.bzr.log if it gets too large.

    * Command abbreviations 'ci', 'st', 'stat', '?' based on a patch
      by Jason Diamon.

    * New 'bzr help commands' based on a patch from Denys Duchier.


  CHANGES:

    * User email is determined by looking at $BZREMAIL or ~/.bzr.email
      or $EMAIL.  All are decoded by the locale preferred encoding.
      If none of these are present user@hostname is used.  The host's
      fully-qualified name is not used because that tends to fail when
      there are DNS problems.

    * New 'bzr whoami' command instead of username user-email.


  BUG FIXES:

    * Make commit safe for hardlinked bzr trees.

    * Some Unicode/locale fixes.

    * Partial workaround for ``difflib.unified_diff`` not handling
      trailing newlines properly.


  INTERNAL:

    * Allow docstrings for help to be in PEP0257 format.  Patch from
      Matt Brubeck.

    * More tests in test.sh.

    * Write profile data to a temporary file not into working
      directory and delete it when done.

    * Smaller .bzr.log with process ids.


  PORTABILITY:

    * Fix opening of ~/.bzr.log on Windows.  Patch from Andrew
      Bennetts.

    * Some improvements in handling paths on Windows, based on a patch
      from QuantumG.


bzr-0.0.3  2005-04-06
---------------------

  ENHANCEMENTS:

    * New "directories" internal command lists versioned directories
      in the tree.

    * Can now say "bzr commit --help".

    * New "rename" command to rename one file to a different name
      and/or directory.

    * New "move" command to move one or more files into a different
      directory.

    * New "renames" command lists files renamed since base revision.

    * New cat command contributed by janmar.

  CHANGES:

    * .bzr.log is placed in $HOME (not pwd) and is always written in
      UTF-8.  (Probably not a completely good long-term solution, but
      will do for now.)

  PORTABILITY:

    * Workaround for difflib bug in Python 2.3 that causes an
      exception when comparing empty files.  Reported by Erik Toubro
      Nielsen.

  INTERNAL:

    * Refactored inventory storage to insert a root entry at the top.

  TESTING:

    * Start of shell-based black-box testing in test.sh.


bzr-0.0.2.1
-----------

  PORTABILITY:

    * Win32 fixes from Steve Brown.


bzr-0.0.2  "black cube"  2005-03-31
-----------------------------------

  ENHANCEMENTS:

    * Default ignore list extended (see bzrlib/__init__.py).

    * Patterns in .bzrignore are now added to the default ignore list,
      rather than replacing it.

    * Ignore list isn't reread for every file.

    * More help topics.

    * Reinstate the 'bzr check' command to check invariants of the
      branch.

    * New 'ignored' command lists which files are ignored and why;
      'deleted' lists files deleted in the current working tree.

    * Performance improvements.

    * New global --profile option.

    * Ignore patterns like './config.h' now correctly match files in
      the root directory only.


bzr-0.0.1  2005-03-26
---------------------

  ENHANCEMENTS:

    * More information from info command.

    * Can now say "bzr help COMMAND" for more detailed help.

    * Less file flushing and faster performance when writing logs and
      committing to stores.

    * More useful verbose output from some commands.

  BUG FIXES:

    * Fix inverted display of 'R' and 'M' during 'commit -v'.

  PORTABILITY:

    * Include a subset of ElementTree-1.2.20040618 to make
      installation easier.

    * Fix time.localtime call to work with Python 2.3 (the minimum
      supported).


bzr-0.0.0.69  2005-03-22
------------------------

  ENHANCEMENTS:

    * First public release.

    * Storage of local versions: init, add, remove, rm, info, log,
      diff, status, etc.

..
   vim: tw=74 ft=rst ff=unix<|MERGE_RESOLUTION|>--- conflicted
+++ resolved
@@ -68,13 +68,6 @@
 
   BUG FIXES:
   
-<<<<<<< HEAD
-=======
-    * Fix a problem with CIFS client/server lag on Windows colliding with
-      an invariant-per-process algorithm for generating AtomicFile names
-      (Adrian Wilkins, #304023)
-
->>>>>>> 557893f6
     * Allow BzrDir implementation to implement backing up of 
       control directory. (#139691)
 
