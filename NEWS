--- conflicted
+++ resolved
@@ -91,15 +91,13 @@
 Improvements
 ************
 
-<<<<<<< HEAD
+* Can now rename/move files even if they have been removed from the inventory.
+  (Marius Kruger)
+
 * Pushing branches with tags via ``bzr://`` and ``bzr+ssh://`` is much
   faster, using a new ``Branch.set_tags_bytes`` smart server verb rather
   than VFS methods.  For example, pushes of small branches with tags take
   11 rather than 18 smart server requests.  (Andrew Bennetts, #398608)
-=======
-* Can now rename/move files even if they have been removed from the inventory.
-  (Marius Kruger)
->>>>>>> 91834e08
 
 Documentation
 *************
