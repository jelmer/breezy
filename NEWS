--- conflicted
+++ resolved
@@ -4,7 +4,6 @@
 
 .. contents::
 
-<<<<<<< HEAD
 IN DEVELOPMENT
 --------------
 
@@ -55,7 +54,60 @@
     * Merging from a previously joined branch will no longer cause 
       a traceback. (Jelmer Vernooij, #203376)
     
-=======
+    * Running ``bzr st PATH_TO_TREE`` will no longer suppress merge
+      status. Status is also about 7% faster on mozilla sized trees
+      when the path to the root of the tree has been given. Users of
+      the internal ``show_tree_status`` function should be aware that
+      the show_pending flag is now authoritative for showing pending
+      merges, as it was originally. (Robert Collins, #225204)
+
+    * ``WorkingTree4`` trees will now correctly report missing-and-new
+      paths in the output of ``iter_changes``. (Robert Collins)
+
+  API CHANGES:
+
+    * Exporters now take 4 parameters. (Robert Collins)
+
+    * ``Tree.iter_changes`` will now return False for the content change
+      field when a file is missing in the basis tree and not present in
+      the target tree. Previously it returned True unconditionally.
+      (Robert Collins)
+
+    * The deprecated ``Branch.abspath`` and unimplemented 
+      ``Branch.rename_one`` and ``Branch.move`` were removed. (Jelmer Vernooij)
+
+    * BzrDir.cloning_metadir implementations must now take a require_stacking
+      parameter.  (Aaron Bentley)
+
+  TESTING:
+
+    * ``addCleanup`` now takes ``*arguments`` and ``**keyword_arguments``
+      which are then passed to the cleanup callable as it is run. In
+      addition, addCleanup no longer requires that the callables passed to
+      it be unique. (Jonathan Lange)
+
+  INTERNALS:
+
+    * A new plugin interface, ``bzrlib.log.log_adapters``, has been added.
+      This allows dynamic log output filtering by plugins.
+      (Robert Collins)
+
+    * ``bzrlib.btree_index`` is now available, providing a b-tree index
+      layer. The design is memory conservative (limited memory cache),
+      faster to seek (approx 100 nodes per page, gives 100-way fan out),
+      and stores compressed pages allowing more keys per page.
+      (Robert Collins, John Arbash Meinel)
+
+    * ``bzrlib.diff.DiffTree.show_diff`` now skips changes where the kind
+      is unknown in both source and target.
+      (Robert Collins, Aaron Bentley)
+
+    * Mail clients for `bzr send` are now listed in a registry.  This
+      allows plugins to add new clients by registering them with
+      ``bzrlib.mail_client.mail_client_registry``.  All of the built-in
+      clients now use this mechanism.  (Neil Martinsen-Burrell)
+
+
 bzr 1.6.1rc1 2008-08-29
 -----------------------
 
@@ -74,68 +126,10 @@
 
   BUG FIXES:
 
->>>>>>> 899d7751
     * ``RemoteTransport.readv()`` was being inefficient about how it
       buffered the readv data and processed it. It would keep appending to
       the same string (causing many copies) and then pop bytes out of the
       start of the string (causing more copies).
-<<<<<<< HEAD
-      With this patch "bzr+ssh://local" speeds improve by up to 3x.
-      (John Arbash Meinel)
-
-    * Running ``bzr st PATH_TO_TREE`` will no longer suppress merge
-      status. Status is also about 7% faster on mozilla sized trees
-      when the path to the root of the tree has been given. Users of
-      the internal ``show_tree_status`` function should be aware that
-      the show_pending flag is now authoritative for showing pending
-      merges, as it was originally. (Robert Collins, #225204)
-
-    * ``WorkingTree4`` trees will now correctly report missing-and-new
-      paths in the output of ``iter_changes``. (Robert Collins)
-
-  API CHANGES:
-
-    * Exporters now take 4 parameters. (Robert Collins)
-
-    * ``Tree.iter_changes`` will now return False for the content change
-      field when a file is missing in the basis tree and not present in
-      the target tree. Previously it returned True unconditionally.
-      (Robert Collins)
-
-    * The deprecated ``Branch.abspath`` and unimplemented 
-      ``Branch.rename_one`` and ``Branch.move`` were removed. (Jelmer Vernooij)
-
-    * BzrDir.cloning_metadir implementations must now take a require_stacking
-      parameter.  (Aaron Bentley)
-
-  TESTING:
-
-    * ``addCleanup`` now takes ``*arguments`` and ``**keyword_arguments``
-      which are then passed to the cleanup callable as it is run. In
-      addition, addCleanup no longer requires that the callables passed to
-      it be unique. (Jonathan Lange)
-
-  INTERNALS:
-
-    * A new plugin interface, ``bzrlib.log.log_adapters``, has been added.
-      This allows dynamic log output filtering by plugins.
-      (Robert Collins)
-
-    * ``bzrlib.btree_index`` is now available, providing a b-tree index
-      layer. The design is memory conservative (limited memory cache),
-      faster to seek (approx 100 nodes per page, gives 100-way fan out),
-      and stores compressed pages allowing more keys per page.
-      (Robert Collins, John Arbash Meinel)
-
-    * ``bzrlib.diff.DiffTree.show_diff`` now skips changes where the kind
-      is unknown in both source and target.
-      (Robert Collins, Aaron Bentley)
-
-    * Mail clients for `bzr send` are now listed in a registry.  This
-      allows plugins to add new clients by registering them with
-      ``bzrlib.mail_client.mail_client_registry``.  All of the built-in
-      clients now use this mechanism.  (Neil Martinsen-Burrell)
-=======
       With this patch "bzr+ssh://local" can improve dramatically,
       especially for projects with large files.
       (John Arbash Meinel)
@@ -152,7 +146,6 @@
       not. We deprecated that format, and introduced a new one that uses
       the correct serializer ``--1.6.1-rich-root``.
       (John Arbash Meinel, #262333)
->>>>>>> 899d7751
 
 
 bzr 1.6 2008-08-25
