--- conflicted
+++ resolved
@@ -13,6 +13,13 @@
     * Reserved ids (any revision-id ending in a colon) are rejected by
       versionedfiles, repositories, branches, and working trees
       (Aaron Bentley)
+
+    * Add a new method ``Tree.revision_tree`` which allows access to cached
+      trees for arbitrary revisions. This allows the in development dirstate
+      tree format to provide access to the callers to cached copies of 
+      inventory data which are cheaper to access than inventories from the
+      repository.
+      (Robert Collins, Martin Pool)
 
   BUGFIXES:
 
@@ -341,14 +348,6 @@
       ``unlock()``. ``WorkingTree.set_root_id()`` has been updated to take
       advantage of this functionality. (Robert Collins, John Arbash Meinel)
 
-<<<<<<< HEAD
-    * Add a new method ``Tree.revision_tree`` which allows access to cached
-      trees for arbitrary revisions. This allows the in development dirstate
-      tree format to provide access to the callers to cached copies of 
-      inventory data which are cheaper to access than inventories from the
-      repository.
-      (Robert Collins, Martin Pool)
-=======
     * ``bzrlib.tsort.merge_sorted`` now accepts ``generate_revnos``. This
       parameter will cause it to add another column to its output, which
       contains the dotted-decimal revno for each revision, as a tuple.
@@ -356,7 +355,6 @@
 
     * ``LogFormatter.show_merge`` is deprecated in favour of
       ``LogFormatter.show_merge_revno``. (Robert Collins)
->>>>>>> f2cc19ec
 
   BUG FIXES:
 
