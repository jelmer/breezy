<<<<<<< HEAD
DEVELOPMENT HEAD


  IMPROVEMENTS:

    * The config directory is now ~/.bazaar, and there is a single file 
      ~/.bazaar/bazaar.conf storing email, editor and other preferences.
      (Robert Collins)

    * 'bzr add' no longer takes a --verbose option, and a --quiet option
      has been added that suppresses all output.
 
    * 'bzr check' now accepts -v for verbose reporting, and checks for
      ghosts in the branch.


  INTERNALS:

    * Config options have moved from bzrlib.osutils to bzrlib.config.
      (Robert Collins)


  TESTING:

    * The --pattern option has been removed, now test specifiers on the
      command line can be simple strings, or regexps, or both.

    * Passing -v to selftest will now show the time each test took to 
      complete, which will aid in analysing performance regressions and
      related questions.


bzr 0.1 2005-10-06
=======
bzr 0.1 2005-10-11
>>>>>>> ef48df02

  NOTES:

    * 'bzr branch' over http initially gives a very high estimate
      of completion time but it should fall as the first few 
      revisions are pulled in.  branch is still slow on 
      high-latency connections.

  BUG FIXES:
  
    * bzr-man.py has been updated to work again. Contributed by
      Rob Weir.

    * Locking is now done with fcntl.lockf which works with NFS
      file systems. Contributed by Harald Meland.

    * When a merge encounters a file that has been deleted on
      one side and modified on the other, the old contents are
      written out to foo.BASE and foo.SIDE, where SIDE is this
      or OTHER. Contributed by Aaron Bentley.

    * Export was choosing incorrect file paths for the content of
      the tarball, this has been fixed by Aaron Bentley.

    * Commit will no longer commit without a log message, an 
      error is returned instead. Contributed by Jelmer Vernooij.

    * If you commit a specific file in a sub directory, any of its
      parent directories that are added but not listed will be 
      automatically included. Suggested by Michael Ellerman.

    * bzr commit and upgrade did not correctly record new revisions
      for files with only a change to their executable status.
      bzr will correct this when it encounters it. Fixed by
      Robert Collins

    * HTTP tests now force off the use of http_proxy for the duration.
      Contributed by Gustavo Niemeyer.

    * Fix problems in merging weave-based branches that have 
      different partial views of history.

    * Symlink support: working with symlinks when not in the root of a 
      bzr tree was broken, patch from Scott James Remnant.


  IMPROVEMENTS:

    * 'branch' now accepts a --basis parameter which will take advantage
      of local history when making a new branch. This allows faster 
      branching of remote branches. Contributed by Aaron Bentley.

    * New tree format based on weave files, called version 5.
      Existing branches can be upgraded to this format using 
      'bzr upgrade'.

    * Symlinks are now versionable. Initial patch by 
      Erik Toubro Nielsen, updated to head by Robert Collins.

    * Executable bits are tracked on files. Patch from Gustavo
      Niemeyer.

    * 'bzr status' now shows unknown files inside a selected directory.
      Patch from Heikki Paajanen.

    * Merge conflicts are recorded in .bzr. Two new commands 'conflicts'
      and 'resolve' have needed added, which list and remove those 
      merge conflicts respectively. A conflicted tree cannot be committed
      in. Contributed by Aaron Bentley.

    * 'rm' is now an alias for 'remove'.

    * Stores now split out their content in a single byte prefixed hash,
      dropping the density of files per directory by 256. Contributed by
      Gustavo Niemeyer.

    * 'bzr diff -r branch:URL' will now perform a diff between two branches.
      Contributed by Robert Collins.

    * 'bzr log' with the default formatter will show merged revisions,
      indented to the right. Initial implementation contributed by Gustavo
      Niemeyer, made incremental by Robert Collins.


  INTERNALS:

    * Test case failures have the exception printed after the log 
      for your viewing pleasure.

    * InventoryEntry is now an abstract base class, use one of the
      concrete InventoryDirectory etc classes instead.

    * Branch raises an UnsupportedFormatError when it detects a 
      bzr branch it cannot understand. This allows for precise
      handling of such circumstances.


  TESTING:

    * Removed testsweet module so that tests can be run after 
      bzr installed by 'bzr selftest'.

    * 'bzr selftest' command-line arguments can now be partial ids
      of tests to run, e.g. 'bzr selftest test_weave'

      
bzr 0.0.9 2005-09-23

  BUG FIXES:

    * Fixed "branch -r" option.

    * Fix remote access to branches containing non-compressed history.
      (Robert Collins).

    * Better reliability of http server tests.  (John Arbash-Meinel)

    * Merge graph maximum distance calculation fix.  (Aaron Bentley)
   
    * Various minor bug in windows support have been fixed, largely in the
      test suite. Contributed by Alexander Belchenko.

  IMPROVEMENTS:

    * Status now accepts a -r argument to give status between chosen
      revisions. Contributed by Heikki Paajanen.

    * Revision arguments no longer use +/-/= to control ranges, instead
      there is a 'before' namespace, which limits the successive namespace.
      For example '$ bzr log -r date:yesterday..before:date:today' will
      select everything from yesterday and before today. Contributed by
      Robey Pointer

    * There is now a bzr.bat file created by distutils when building on 
      Windows. Contributed by Alexander Belchenko.

  INTERNALS:

    * Removed uuid() as it was unused.

    * Improved 'fetch' code for pulling revisions from one branch into
      another (used by pull, merged, etc.)


bzr 0.0.8 2005-09-20

  IMPROVEMENTS:

    * Adding a file whose parent directory is not versioned will
      implicitly add the parent, and so on up to the root. This means
      you should never need to explictly add a directory, they'll just
      get added when you add a file in the directory.  Contributed by
      Michael Ellerman.

    * Ignore .DS_Store (contains Mac metadata) by default.  Patch from
      Nir Soffer.

    * If you set BZR_EDITOR in the environment, it is checked in
      preference to EDITOR and the config file for the interactive commit
      editing program. Related to this is a bugfix where a missing program
      set in EDITOR would cause editing to fail, now the fallback program
      for the operating system is still tried.

    * Files that are not directories/symlinks/regular files will no longer
      cause bzr to fail, it will just ignore them by default. You cannot add
      them to the tree though - they are not versionable.


  INTERNALS:

    * Refactor xml packing/unpacking.

  BUG FIXES: 

    * Fixed 'bzr mv' by Ollie Rutherfurd.

    * Fixed strange error when trying to access a nonexistent http
      branch.

    * Make sure that the hashcache gets written out if it can't be
      read.


  PORTABILITY:

    * Various Windows fixes from Ollie Rutherfurd.

    * Quieten warnings about locking; patch from Matt Lavin.


bzr-0.0.7 2005-09-02

  NEW FEATURES:

    * ``bzr shell-complete`` command contributed by Clint Adams to
      help with intelligent shell completion.

    * New expert command ``bzr find-merge-base`` for debugging merges.


  ENHANCEMENTS:

    * Much better merge support.

    * merge3 conflicts are now reported with markers like '<<<<<<<'
      (seven characters) which is the same as CVS and pleases things
      like emacs smerge.


  BUG FIXES:

    * ``bzr upgrade`` no longer fails when trying to fix trees that
      mention revisions that are not present.

    * Fixed bugs in listing plugins from ``bzr plugins``.

    * Fix case of $EDITOR containing options for the editor.

    * Fix log -r refusing to show the last revision.
      (Patch from Goffredo Baroncelli.)


  CHANGES:

    * ``bzr log --show-ids`` shows the revision ids of all parents.

    * Externally provided commands on your $BZRPATH no longer need
      to recognize --bzr-usage to work properly, and can just handle
      --help themselves.


  LIBRARY:

    * Changed trace messages to go through the standard logging
      framework, so that they can more easily be redirected by
      libraries.



bzr-0.0.6 2005-08-18

  NEW FEATURES:

    * Python plugins, automatically loaded from the directories on
      BZR_PLUGIN_PATH or ~/.bzr.conf/plugins by default.

    * New 'bzr mkdir' command.

    * Commit mesage is fetched from an editor if not given on the
      command line; patch from Torsten Marek.

    * ``bzr log -m FOO`` displays commits whose message matches regexp 
      FOO.
      
    * ``bzr add`` with no arguments adds everything under the current directory.

    * ``bzr mv`` does move or rename depending on its arguments, like
      the Unix command.

    * ``bzr missing`` command shows a summary of the differences
      between two trees.  (Merged from John Arbash-Meinel.)

    * An email address for commits to a particular tree can be
      specified by putting it into .bzr/email within a branch.  (Based
      on a patch from Heikki Paajanen.)


  ENHANCEMENTS:

    * Faster working tree operations.


  CHANGES:

    * 3rd-party modules shipped with bzr are copied within the bzrlib
      python package, so that they can be installed by the setup
      script without clashing with anything already existing on the
      system.  (Contributed by Gustavo Niemeyer.)

    * Moved plugins directory to bzrlib/, so that there's a standard
      plugin directory which is not only installed with bzr itself but
      is also available when using bzr from the development tree.
      BZR_PLUGIN_PATH and DEFAULT_PLUGIN_PATH are then added to the
      standard plugins directory.

    * When exporting to a tarball with ``bzr export --format tgz``, put 
      everything under a top directory rather than dumping it into the
      current directory.   This can be overridden with the ``--root`` 
      option.  Patch from William Dodé and John Meinel.

    * New ``bzr upgrade`` command to upgrade the format of a branch,
      replacing ``bzr check --update``.

    * Files within store directories are no longer marked readonly on
      disk.

    * Changed ``bzr log`` output to a more compact form suggested by
      John A Meinel.  Old format is available with the ``--long`` or
      ``-l`` option, patched by William Dodé.

    * By default the commit command refuses to record a revision with
      no changes unless the ``--unchanged`` option is given.

    * The ``--no-plugins``, ``--profile`` and ``--builtin`` command
      line options must come before the command name because they 
      affect what commands are available; all other options must come 
      after the command name because their interpretation depends on
      it.

    * ``branch`` and ``clone`` added as aliases for ``branch``.

    * Default log format is back to the long format; the compact one
      is available with ``--short``.
      
      
  BUG FIXES:
  
    * Fix bugs in committing only selected files or within a subdirectory.


bzr-0.0.5  2005-06-15
  
  CHANGES:

    * ``bzr`` with no command now shows help rather than giving an
      error.  Suggested by Michael Ellerman.

    * ``bzr status`` output format changed, because svn-style output
      doesn't really match the model of bzr.  Now files are grouped by
      status and can be shown with their IDs.  ``bzr status --all``
      shows all versioned files and unknown files but not ignored files.

    * ``bzr log`` runs from most-recent to least-recent, the reverse
      of the previous order.  The previous behaviour can be obtained
      with the ``--forward`` option.
        
    * ``bzr inventory`` by default shows only filenames, and also ids
      if ``--show-ids`` is given, in which case the id is the second
      field.


  ENHANCEMENTS:

    * New 'bzr whoami --email' option shows only the email component
      of the user identification, from Jo Vermeulen.

    * New ``bzr ignore PATTERN`` command.

    * Nicer error message for broken pipe, interrupt and similar
      conditions that don't indicate an internal error.

    * Add ``.*.sw[nop] .git .*.tmp *,v`` to default ignore patterns.

    * Per-branch locks keyed on ``.bzr/branch-lock``, available in
      either read or write mode.

    * New option ``bzr log --show-ids`` shows revision and file ids.

    * New usage ``bzr log FILENAME`` shows only revisions that
      affected that file.

    * Changed format for describing changes in ``bzr log -v``.

    * New option ``bzr commit --file`` to take a message from a file,
      suggested by LarstiQ.

    * New syntax ``bzr status [FILE...]`` contributed by Bartosz
      Oler.  File may be in a branch other than the working directory.

    * ``bzr log`` and ``bzr root`` can be given an http URL instead of
      a filename.

    * Commands can now be defined by external programs or scripts
      in a directory on $BZRPATH.

    * New "stat cache" avoids reading the contents of files if they 
      haven't changed since the previous time.

    * If the Python interpreter is too old, try to find a better one
      or give an error.  Based on a patch from Fredrik Lundh.

    * New optional parameter ``bzr info [BRANCH]``.

    * New form ``bzr commit SELECTED`` to commit only selected files.

    * New form ``bzr log -r FROM:TO`` shows changes in selected
      range; contributed by John A Meinel.

    * New option ``bzr diff --diff-options 'OPTS'`` allows passing
      options through to an external GNU diff.

    * New option ``bzr add --no-recurse`` to add a directory but not
      their contents.

    * ``bzr --version`` now shows more information if bzr is being run
      from a branch.

  
  BUG FIXES:

    * Fixed diff format so that added and removed files will be
      handled properly by patch.  Fix from Lalo Martins.

    * Various fixes for files whose names contain spaces or other
      metacharacters.


  TESTING:

    * Converted black-box test suites from Bourne shell into Python;
      now run using ``./testbzr``.  Various structural improvements to
      the tests.

    * testbzr by default runs the version of bzr found in the same
      directory as the tests, or the one given as the first parameter.

    * testbzr also runs the internal tests, so the only command
      required to check is just ``./testbzr``.

    * testbzr requires python2.4, but can be used to test bzr running
      under a different version.

    * Tests added for many other changes in this release.


  INTERNAL:

    * Included ElementTree library upgraded to 1.2.6 by Fredrik Lundh.

    * Refactor command functions into Command objects based on HCT by
      Scott James Remnant.

    * Better help messages for many commands.

    * Expose bzrlib.open_tracefile() to start the tracefile; until
      this is called trace messages are just discarded.

    * New internal function find_touching_revisions() and hidden
      command touching-revisions trace the changes to a given file.

    * Simpler and faster compare_inventories() function.

    * bzrlib.open_tracefile() takes a tracefilename parameter.

    * New AtomicFile class.

    * New developer commands ``added``, ``modified``.


  PORTABILITY:

    * Cope on Windows on python2.3 by using the weaker random seed.
      2.4 is now only recommended.


bzr-0.0.4  2005-04-22

  ENHANCEMENTS:

    * 'bzr diff' optionally takes a list of files to diff.  Still a bit
      basic.  Patch from QuantumG.

    * More default ignore patterns.

    * New 'bzr log --verbose' shows a list of files changed in the
      changeset.  Patch from Sebastian Cote.

    * Roll over ~/.bzr.log if it gets too large.

    * Command abbreviations 'ci', 'st', 'stat', '?' based on a patch
      by Jason Diamon.

    * New 'bzr help commands' based on a patch from Denys Duchier.


  CHANGES:

    * User email is determined by looking at $BZREMAIL or ~/.bzr.email
      or $EMAIL.  All are decoded by the locale preferred encoding.
      If none of these are present user@hostname is used.  The host's
      fully-qualified name is not used because that tends to fail when
      there are DNS problems.

    * New 'bzr whoami' command instead of username user-email.


  BUG FIXES: 

    * Make commit safe for hardlinked bzr trees.

    * Some Unicode/locale fixes.

    * Partial workaround for difflib.unified_diff not handling
      trailing newlines properly.


  INTERNAL:

    * Allow docstrings for help to be in PEP0257 format.  Patch from
      Matt Brubeck.

    * More tests in test.sh.

    * Write profile data to a temporary file not into working
      directory and delete it when done.

    * Smaller .bzr.log with process ids.


  PORTABILITY:

    * Fix opening of ~/.bzr.log on Windows.  Patch from Andrew
      Bennetts.

    * Some improvements in handling paths on Windows, based on a patch
      from QuantumG.


bzr-0.0.3  2005-04-06

  ENHANCEMENTS:

    * New "directories" internal command lists versioned directories
      in the tree.

    * Can now say "bzr commit --help".

    * New "rename" command to rename one file to a different name
      and/or directory.

    * New "move" command to move one or more files into a different
      directory.

    * New "renames" command lists files renamed since base revision.

    * New cat command contributed by janmar.

  CHANGES:

    * .bzr.log is placed in $HOME (not pwd) and is always written in
      UTF-8.  (Probably not a completely good long-term solution, but
      will do for now.)

  PORTABILITY:

    * Workaround for difflib bug in Python 2.3 that causes an
      exception when comparing empty files.  Reported by Erik Toubro
      Nielsen.

  INTERNAL:

    * Refactored inventory storage to insert a root entry at the top.

  TESTING:

    * Start of shell-based black-box testing in test.sh.


bzr-0.0.2.1

  PORTABILITY:

    * Win32 fixes from Steve Brown.


bzr-0.0.2  "black cube"  2005-03-31

  ENHANCEMENTS:

    * Default ignore list extended (see bzrlib/__init__.py).

    * Patterns in .bzrignore are now added to the default ignore list,
      rather than replacing it.

    * Ignore list isn't reread for every file.

    * More help topics.

    * Reinstate the 'bzr check' command to check invariants of the
      branch.

    * New 'ignored' command lists which files are ignored and why;
      'deleted' lists files deleted in the current working tree.

    * Performance improvements.

    * New global --profile option.
    
    * Ignore patterns like './config.h' now correctly match files in
      the root directory only.


bzr-0.0.1  2005-03-26

  ENHANCEMENTS:

    * More information from info command.

    * Can now say "bzr help COMMAND" for more detailed help.

    * Less file flushing and faster performance when writing logs and
      committing to stores.

    * More useful verbose output from some commands.

  BUG FIXES:

    * Fix inverted display of 'R' and 'M' during 'commit -v'.

  PORTABILITY:

    * Include a subset of ElementTree-1.2.20040618 to make
      installation easier.

    * Fix time.localtime call to work with Python 2.3 (the minimum
      supported).


bzr-0.0.0.69  2005-03-22

  ENHANCEMENTS:

    * First public release.

    * Storage of local versions: init, add, remove, rm, info, log,
      diff, status, etc.<|MERGE_RESOLUTION|>--- conflicted
+++ resolved
@@ -1,4 +1,3 @@
-<<<<<<< HEAD
 DEVELOPMENT HEAD
 
 
@@ -31,10 +30,7 @@
       related questions.
 
 
-bzr 0.1 2005-10-06
-=======
 bzr 0.1 2005-10-11
->>>>>>> ef48df02
 
   NOTES:
 
