--- conflicted
+++ resolved
@@ -188,15 +188,13 @@
 
 * Improved ``bzrlib.urlutils`` to handle lp:foo/bar URLs. (Gordon Tyler)
 
-<<<<<<< HEAD
+* ``bzrlib._c_static_tuple.StaticTuple`` now implements ``__sizeof__``, so
+  that ``sys.getsizeof`` and other memory analysis tools will report more
+  accurate results. (Andrew Bennetts)
+
 * The symbol_versioning module can now cleanup after itself -
   ``suppress_deprecation_warnings`` now returns a cleanup function.
   (Robert Collins)
-=======
-* ``bzrlib._c_static_tuple.StaticTuple`` now implements ``__sizeof__``, so
-  that ``sys.getsizeof`` and other memory analysis tools will report more
-  accurate results. (Andrew Bennetts)
->>>>>>> 61fdd3d1
 
 Testing
 *******
