IN DEVELOPMENT

  IMPROVEMENTS:

    * urllib implements keep-alive connections and share them
      (Vincent Ladeuil, #53654)

    * Knit files now wait to create their contents until the first data is
      added. The old code used to create an empty .knit and a .kndx with just
      the header. However, this caused a lot of extra round trips over sftp.
      This can change the time for ``bzr push`` to create a new remote branch
      from 160s down to 100s. This also affects ``bzr commit`` performance when
      adding new files, ``bzr commit`` on a new kernel-like tree drops from 50s
      down to 40s (John Arbash Meinel, #44692)

    * When an entire subtree has been deleted, commit will now report that
      just the top of the subtree has been deleted, rather than reporting
      all the individual items. (Robert Collins)

    * Commit performs one less XML parse. (Robert Collins)

    * ``bzr checkout`` now operates on readonly branches as well
      as readwrite branches. This fixes bug #39542. (Robert Collins)

    * ``bzr bind`` no longer synchronises history with the master branch.
      Binding should be followed by an update or push to synchronise the 
      two branches. This is closely related to the fix for bug #39542.
      (Robert Collins)

    * ``bzrlib.lazy_import.lazy_import`` function to create on-demand 
      objects.  This allows all imports to stay at the global scope, but
      modules will not actually be imported if they are not used.
      (John Arbash Meinel)

    * Support bzr:// and bzr+ssh:// urls to work with the new RPC-based
      transport which will be used with the upcoming high-performance smart
      server. The new command ``bzr serve`` will invoke bzr in server mode,
      which processes these requests. (Andrew Bennetts, Robert Collins, Martin
      Pool)

    * New command ``bzr version-info`` which can be used to get a summary
      of the current state of the tree. This is especially useful as part
      of a build commands. See ``doc/version_info.txt`` for more information 
      (John Arbash Meinel)

  BUG FIXES:

    * Handles user/passwords supplied in url from command
      line. Don't request already known passwords (Vincent
      Ladeuil, #42383, #44647, #48527)

<<<<<<< HEAD
=======
    * 'bzr inventory [FILE...]' allows restricting the file list to a
      specific set of files. (John Arbash Meinel, #3631)

    * Don't abort when annotating empty files (John Arbash Meinel, #56814)

    * Add ``Stanza.to_unicode()`` which can be passed to another Stanza
      when nesting stanzas. Also, add ``read_stanza_unicode`` to handle when
      reading a nested Stanza. (John Arbash Meinel)

    * Transform._set_mode() needs to stat the right file. 
      (John Arbash Meinel, #56549)

    * Raise WeaveFormatError rather than StopIteration when trying to read
      an empty Weave file. (John Arbash Meinel, #46871)

>>>>>>> 19463ce4
    * Don't access e.code for generic URLErrors, only HTTPErrors have .code.
      (Vincent Ladeuil, #59835)

    * Handle boundary="" lines properly to allow access through a Squid proxy.
      (John Arbash Meinel, #57723)

    * revert now removes newly-added directories (Aaron Bentley, #54172)

    * ``bzr upgrade sftp://`` shouldn't fail to upgrade v6 branches if there 
      isn't a working tree. (David Allouche, #40679)

    * Give nicer error messages when a user supplies an invalid --revision
      parameter. (John Arbash Meinel, #55420)

    * Handle when LANG is not recognized by python. Emit a warning, but
      just revert to using 'ascii'. (John Arbash Meinel, #35392)

    * Don't use preexec_fn on win32, as it is not supported by subprocess.
      (John Arbash Meinel)

    * Skip specific tests when the dependencies aren't met. This includes
      some ``setup.py`` tests when ``python-dev`` is not available, and
      some tests that depend on paramiko. (John Arbash Meinel, Mattheiu Moy)

    * Fallback to Paramiko properly, if no ``ssh`` executable exists on
      the system. (Andrew Bennetts, John Arbash Meinel)

    * ``Branch.bind(other_branch)`` no longer takes a write lock on the
      other branch, and will not push or pull between the two branches.
      API users will need to perform a push or pull or update operation if they
      require branch synchronisation to take place. (Robert Collins, #47344)

    * When creating a tarball or zipfile export, export unicode names as utf-8
      paths. This may not work perfectly on all platforms, but has the best
      chance of working in the common case. (John Arbash Meinel, #56816)

    * When committing, only files that exist in working tree or basis tree
      may be specified (Aaron Bentley, #50793)

  PORTABILITY:

    * Fixes to run on Python 2.5 (Brian M. Carlson, Martin Pool, Marien Zwart)

  INTERNALS:

    * TestCaseInTempDir now creates a separate directory for HOME, rather
      than having HOME set to the same location as the working directory.
      (John Arbash Meinel)

    * run_bzr_subprocess() can take an optional 'env_changes={}' parameter,
      which will update os.environ inside the spawned child. It also can
      take a 'universal_newlines=True', which helps when checking the output
      of the command. (John Arbash Meinel)

    * Refactor SFTP vendors to allow easier re-use when ssh is used. 
      (Andrew Bennetts)

    * Transport.list_dir() and Transport.iter_files_recursive() should always
      return urlescaped paths. This is now tested (there were bugs in a few
      of the transports) (Andrew Bennetts, David Allouche, John Arbash Meinel)

    * New utility function symbol_versioning.deprecation_string. Returns the
      formatted string for a callable, deprecation format pair. (Robert Collins)

    * New TestCase helper applyDeprecated. This allows you to call a callable
      which is deprecated without it spewing to the screen, just by supplying
      the deprecation format string issued for it. (Robert Collins)

    * Transport.append and Transport.put have been deprecated in favor of
      .append_bytes, .append_file, .put_bytes, and .put_file. This removes the
      ambiguity in what type of object the functions take.
      Transport.non_atomic_put_{bytes,file} has also been added. Which works
      similarly to Transport.append() except for SFTP, it doesn't have a round
      trip when opening the file. Also, it provides functionality for creating
      a parent directory when trying to create a file, rather than raise
      NoSuchFile and forcing the caller to repeat their request.
      (John Arbash Meinel)

    * WorkingTree has a new api ``unversion`` which allow the unversioning of
      entries by their file id. (Robert Collins)

    * WorkingTree.pending_merges is deprecated.  Please use the get_parent_ids
      (introduced in 0.10) method instead. (Robert Collins)

    * WorkingTree has a new lock_tree_write method which locks the branch for
      read rather than write. This is appropriate for actions which only need
      the branch data for reference rather than mutation. A new decorator
      needs_tree_write_lock is provided in the workingtree module. Like the
      needs_read_lock and needs_write_lock decorators this allows static 
      declaration of the locking requirements of a function to ensure that
      a lock is taken out for casual scripts. (Robert Collins)

    * All WorkingTree methods which write to the tree, but not to the branch
      have been converted to use ``needs_tree_write_lock`` rather than 
      ``needs_write_lock``. Also converted is the revert, conflicts and tree
      transform modules. This provides a modest performance improvement on 
      metadir style trees, due to the reduce lock-acquisition, and a more
      significant performance improvement on lightweight checkouts from 
      remote branches, where trivial operations used to pay a significant 
      penalty. It also provides the basis for allowing readonly checkouts.
      (Robert Collins)

    * Special case importing the standard library 'copy' module. This shaves
      off 40ms of startup time, while retaining compatibility. See:
      ``bzrlib/inspect_for_copy.py`` for more details. (John Arbash Meinel)

    * WorkingTree has a new parent class MutableTree which represents the 
      specialisations of Tree which are able to be altered. (Robert Collins)

    * New methods mkdir and put_file_bytes_non_atomic on MutableTree that
      mutate the tree and its contents. (Robert Collins)

    * Transport behaviour at the root of the URL is now defined and tested.
      (Andrew Bennetts, Robert Collins)

  TESTING:

    * New test helper classs MemoryTree. This is typically accessed via
      ``self.make_branch_and_memory_tree()`` in test cases. (Robert Collins)
      
    * Add start_bzr_subprocess and stop_bzr_subprocess to allow test code to
      continue running concurrently with a subprocess of bzr. (Andrew Bennetts,
      Robert Collins)

    * Add a new method ``Transport.get_smart_client()``. This is provided to
      allow upgrades to a richer interface than the VFS one provided by
      Transport. (Andrew Bennetts, Martin Pool)

bzr 0.10  2006-08-29
  
  IMPROVEMENTS:
    * 'merge' now takes --uncommitted, to apply uncommitted changes from a
      tree.  (Aaron Bentley)
  
    * 'bzr add --file-ids-from' can be used to specify another path to use
      for creating file ids, rather than generating all new ones. Internally,
      the 'action' passed to smart_add_tree() can return file_ids that
      will be used, rather than having bzrlib generate new ones.
      (John Arbash Meinel, #55781)

    * ``bzr selftest --benchmark`` now allows a ``--cache-dir`` parameter.
      This will cache some of the intermediate trees, and decrease the
      setup time for benchmark tests. (John Arbash Meinel)

    * Inverse forms are provided for all boolean options.  For example,
      --strict has --no-strict, --no-recurse has --recurse (Aaron Bentley)

    * Serialize out Inventories directly, rather than using ElementTree.
      Writing out a kernel sized inventory drops from 2s down to ~350ms.
      (Robert Collins, John Arbash Meinel)

  BUG FIXES:

    * Help diffutils 2.8.4 get along with binary tests (Marien Zwart: #57614)

    * Change LockDir so that if the lock directory doesn't exist when
      lock_write() is called, an attempt will be made to create it.
      (John Arbash Meinel, #56974)

    * ``bzr uncommit`` preserves pending merges. (John Arbash Meinel, #57660)

    * Active FTP transport now works as intended. (ghozzy, #56472)

    * Really fix mutter() so that it won't ever raise a UnicodeError.
      It means it is possible for ~/.bzr.log to contain non UTF-8 characters.
      But it is a debugging log, not a real user file.
      (John Arbash Meinel, #56947, #53880)

    * Change Command handle to allow Unicode command and options.
      At present we cannot register Unicode command names, so we will get
      BzrCommandError('unknown command'), or BzrCommandError('unknown option')
      But that is better than a UnicodeError + a traceback.
      (John Arbash Meinel, #57123)

    * Handle TZ=UTC properly when reading/writing revisions.
      (John Arbash Meinel, #55783, #56290)

    * Use GPG_TTY to allow gpg --cl to work with gpg-agent in a pipeline,
      (passing text to sign in on stdin). (John Arbash Meinel, #54468)

    * External diff does the right thing for binaries even in foreign 
      languages. (John Arbash Meinel, #56307)

    * Testament handles more cases when content is unicode. Specific bug was
      in handling of revision properties. (John Arbash Meinel, Holger Krekel,
      #54723)

    * The bzr selftest was failing on installed versions due to a bug in a new
      test helper. (John Arbash Meinel, Robert Collins, #58057)

  INTERNALS:

    * ``bzrlib.cache_utf8`` contains ``encode()`` and ``decode()`` functions
      which can be used to cache the conversion between utf8 and Unicode.
      Especially helpful for some of the knit annotation code, which has to
      convert revision ids to utf8 to annotate lines in storage.
      (John Arbash Meinel)

    * ``setup.py`` now searches the filesystem to find all packages which
      need to be installed. This should help make the life of packagers
      easier. (John Arbash Meinel)

bzr 0.9.0  2006-08-11

  SURPRISES:

   * The hard-coded built-in ignore rules have been removed. There are
     now two rulesets which are enforced. A user global one in 
     ~/.bazaar/ignore which will apply to every tree, and the tree
     specific one '.bzrignore'.
     ~/.bazaar/ignore will be created if it does not exist, but with
     a more conservative list than the old default.
     This fixes bugs with default rules being enforced no matter what. 
     The old list of ignore rules from bzr is available by
     running 'bzr ignore --old-default-rules'.
     (Robert Collins, Martin Pool, John Arbash Meinel)

   * 'branches.conf' has been changed to 'locations.conf', since it can apply
     to more locations than just branch locations.
     (Aaron Bentley)
   
  IMPROVEMENTS:

   * The revision specifier "revno:" is extended to accept the syntax
     revno:N:branch. For example,
     revno:42:http://bazaar-vcs.org/bzr/bzr.dev/ means revision 42 in
     bzr.dev.  (Matthieu Moy)

   * Tests updates to ensure proper URL handling, UNICODE support, and
     proper printing when the user's terminal encoding cannot display 
     the path of a file that has been versioned.
     ``bzr branch`` can take a target URL rather than only a local directory.
     Branch.get_parent()/set_parent() now save a relative path if possible,
     and normalize the parent based on root, allowing access across
     different transports. (John Arbash Meinel, Wouter van Heyst, Martin Pool)
     (Malone #48906, #42699, #40675, #5281, #3980, #36363, #43689,
      #42517, #42514)

   * On Unix, detect terminal width using an ioctl not just $COLUMNS.
     Use terminal width for single-line logs from ``bzr log --line`` and
     pending-merge display.  (Robert Widhopf-Fenk, Gustavo Niemeyer)
     (Malone #3507)

   * On Windows, detect terminal width using GetConsoleScreenBufferInfo.
     (Alexander Belchenko)

   * Speedup improvement for 'date:'-revision search. (Guillaume Pinot).

   * Show the correct number of revisions pushed when pushing a new branch.
     (Robert Collins).

   * 'bzr selftest' now shows a progress bar with the number of tests, and 
     progress made. 'make check' shows tests in -v mode, to be more useful
     for the PQM status window. (Robert Collins).
     When using a progress bar, failed tests are printed out, rather than
     being overwritten by the progress bar until the suite finishes.
     (John Arbash Meinel)

   * 'bzr selftest --benchmark' will run a new benchmarking selftest.
     'bzr selftest --benchmark --lsprof-timed' will use lsprofile to generate
     profile data for the individual profiled calls, allowing for fine
     grained analysis of performance.
     (Robert Collins, Martin Pool).

   * 'bzr commit' shows a progress bar. This is useful for commits over sftp
     where commit can take an appreciable time. (Robert Collins)

   * 'bzr add' is now less verbose in telling you what ignore globs were
     matched by files being ignored. Instead it just tells you how many 
     were ignored (because you might reasonably be expecting none to be
     ignored). 'bzr add -v' is unchanged and will report every ignored
     file. (Robert Collins).

   * ftp now has a test server if medusa is installed. As part of testing,
     ftp support has been improved, including support for supplying a
     non-standard port. (John Arbash Meinel).

   * 'bzr log --line' shows the revision number, and uses only the
     first line of the log message (#5162, Alexander Belchenko;
     Matthieu Moy)

   * 'bzr status' has had the --all option removed. The 'bzr ls' command
     should be used to retrieve all versioned files. (Robert Collins)

   * 'bzr bundle OTHER/BRANCH' will create a bundle which can be sent
     over email, and applied on the other end, while maintaining ancestry.
     This bundle can be applied with either 'bzr merge' or 'bzr pull',
     the same way you would apply another branch.
     (John Arbash Meinel, Aaron Bentley)
  
   * 'bzr whoami' can now be used to set your identity from the command line,
     for a branch or globally.  (Robey Pointer)

   * 'bzr checkout' now aliased to 'bzr co', and 'bzr annotate' to 'bzr ann'.
     (Michael Ellerman)

   * 'bzr revert DIRECTORY' now reverts the contents of the directory as well.
     (Aaron Bentley)

   * 'bzr get sftp://foo' gives a better error when paramiko is not present.
     Also updates things like 'http+pycurl://' if pycurl is not present.
     (John Arbash Meinel) (Malone #47821, #52204)

   * New env variable BZR_PROGRESS_BAR, sets the default progress bar type.
     Can be set to 'none' or 'dummy' to disable the progress bar, 'dots' or 
     'tty' to create the respective type. (John Arbash Meinel, #42197, #51107)

   * Improve the help text for 'bzr diff' to explain what various options do.
     (John Arbash Meinel, #6391)

   * 'bzr uncommit -r 10' now uncommits revisions 11.. rather than uncommitting
     revision 10. This makes -r10 more in line with what other commands do.
     'bzr uncommit' also now saves the pending merges of the revisions that
     were removed. So it is safe to uncommit after a merge, fix something,
     and commit again. (John Arbash Meinel, #32526, #31426)

   * 'bzr init' now also works on remote locations.
     (Wouter van Heyst, #48904)

   * HTTP support has been updated. When using pycurl we now support 
     connection keep-alive, which reduces dns requests and round trips.
     And for both urllib and pycurl we support multi-range requests, 
     which decreases the number of round-trips. Performance results for
     ``bzr branch http://bazaar-vcs.org/bzr/bzr.dev/`` indicate
     http branching is now 2-3x faster, and ``bzr pull`` in an existing 
     branch is as much as 4x faster.
     (Michael Ellerman, Johan Rydberg, John Arbash Meinel, #46768)

   * Performance improvements for sftp. Branching and pulling are now up to
     2x faster. Utilize paramiko.readv() support for async requests if it
     is available (paramiko > 1.6) (John Arbash Meinel)

  BUG FIXES:

    * Fix shadowed definition of TestLocationConfig that caused some 
      tests not to run.  (#32587, Erik Bågfors, Michael Ellerman, 
      Martin Pool)

    * Fix unnecessary requirement of sign-my-commits that it be run from
      a working directory.  (Martin Pool, Robert Collins)

    * 'bzr push location' will only remember the push location if it succeeds
      in connecting to the remote location. (#49742, John Arbash Meinel)

    * 'bzr revert' no longer toggles the executable bit on win32
      (#45010, John Arbash Meinel)

    * Handle broken pipe under win32 correctly. (John Arbash Meinel)
    
    * sftp tests now work correctly on win32 if you have a newer paramiko
      (John Arbash Meinel)

    * Cleanup win32 test suite, and general cleanup of places where
      file handles were being held open. (John Arbash Meinel)

    * When specifying filenames for 'diff -r x..y', the name of the file in the
      working directory can be used, even if its name is different in both x
      and y.

    * File-ids containing single- or double-quotes are handled correctly by
      push.  (#52227, Aaron Bentley)

    * Normalize unicode filenames to ensure cross-platform consistency.
      (John Arbash Meinel, #43689)

    * The argument parser can now handle '-' as an argument. Currently
      no code interprets it specially (it is mostly handled as a file named 
      '-'). But plugins, and future operations can use it.
      (John Arbash meinel, #50984)

    * Bundles can properly read binary files with a plain '\r' in them.
      (John Arbash Meinel, #51927)

    * Tuning iter_entries() to be more efficient (John Arbash Meinel, #5444)

    * Lots of win32 fixes (the test suite passes again).
      (John Arbash Meinel, #50155)

    * Handle openbsd returning None for sys.getfilesystemencoding() (#41183) 

    * Support ftp APPE (append) to allow Knits to be used over ftp (#42592)

    * Removals are only committed if they match the filespec (or if there is
      no filespec).  (#46635, Aaron Bentley)

    * smart-add recurses through all supplied directories 
      (John Arbash Meinel, #52578)

    * Make the bundle reader extra lines before and after the bundle text.
      This allows you to parse an email with the bundle inline.
      (John Arbash Meinel, #49182)

    * Change the file id generator to squash a little bit more. Helps when
      working with long filenames on windows. (Also helps for unicode filenames
      not generating hidden files). (John Arbash Meinel, #43801)

    * Restore terminal mode on C-c while reading sftp password.  (#48923, 
      Nicholas Allen, Martin Pool)

    * Timestamps are rounded to 1ms, and revision entries can be recreated
      exactly. (John Arbash Meinel, Jamie Wilkinson, #40693)

    * Branch.base has changed to a URL, but ~/.bazaar/locations.conf should
      use local paths, since it is user visible (John Arbash Meinel, #53653)

    * ``bzr status foo`` when foo was unversioned used to cause a full delta
      to be generated (John Arbash Meinel, #53638)

    * When reading revision properties, an empty value should be considered
      the empty string, not None (John Arbash Meinel, #47782)

    * ``bzr diff --diff-options`` can now handle binary files being changed.
      Also, the output is consistent when --diff-options is not supplied.
      (John Arbash Meinel, #54651, #52930)

    * Use the right suffixes for loading plugins (John Arbash Meinel, #51810)

    * Fix Branch.get_parent() to handle the case when the parent is not 
      accessible (John Arbash Meinel, #52976)

  INTERNALS:

    * Combine the ignore rules into a single regex rather than looping over
      them to reduce the threshold where  N^2 behaviour occurs in operations
      like status. (Jan Hudec, Robert Collins).

    * Appending to bzrlib.DEFAULT_IGNORE is now deprecated. Instead, use
      one of the add functions in bzrlib.ignores. (John Arbash Meinel)

    * 'bzr push' should only push the ancestry of the current revision, not
      all of the history in the repository. This is especially important for
      shared repositories. (John Arbash Meinel)

    * bzrlib.delta.compare_trees now iterates in alphabetically sorted order,
      rather than randomly walking the inventories. (John Arbash Meinel)

    * Doctests are now run in temporary directories which are cleaned up when
      they finish, rather than using special ScratchDir/ScratchBranch objects.
      (Martin Pool)

    * Split ``check`` into separate methods on the branch and on the repository,
      so that it can be specialized in ways that are useful or efficient for
      different formats.  (Martin Pool, Robert Collins)

    * Deprecate Repository.all_revision_ids; most methods don't really need
      the global revision graph but only that part leading up to a particular
      revision.  (Martin Pool, Robert Collins)

    * Add a BzrDirFormat control_formats list which allows for control formats
      that do not use '.bzr' to store their data - i.e. '.svn', '.hg' etc.
      (Robert Collins, Jelmer Vernooij).

    * bzrlib.diff.external_diff can be redirected to any file-like object.
      Uses subprocess instead of spawnvp.
      (#4047, #48914, James Henstridge, John Arbash Meinel)

    * New command line option '--profile-imports', which will install a custom
      importer to log time to import modules and regex compilation time to 
      sys.stderr (John Arbash Meinel)

    * 'EmptyTree' is now deprecated, please use repository.revision_tree(None)
      instead. (Robert Collins)

    * "RevisionTree" is now in bzrlib/revisiontree.py. (Robert Collins)

bzr 0.8.2  2006-05-17
  
  BUG FIXES:
   
    * setup.py failed to install launchpad plugin.  (Martin Pool)

bzr 0.8.1  2006-05-16

  BUG FIXES:

    * Fix failure to commit a merge in a checkout.  (Martin Pool, 
      Robert Collins, Erik Bågfors, #43959)

    * Nicer messages from 'commit' in the case of renames, and correct
      messages when a merge has occured. (Robert Collins, Martin Pool)

    * Separate functionality from assert statements as they are skipped in
      optimized mode of python. Add the same check to pending merges.
      (#44443, Olaf Conradi)

  CHANGES:

    * Do not show the None revision in output of bzr ancestry. (Olaf Conradi)

    * Add info on standalone branches without a working tree.
      (#44155, Olaf Conradi)

    * Fix bug in knits when raising InvalidRevisionId. (#44284, Olaf Conradi)

  CHANGES:

    * Make editor invocation comply with Debian Policy. First check
      environment variables VISUAL and EDITOR, then try editor from
      alternatives system. If that all fails, fall back to the pre-defined
      list of editors. (#42904, Olaf Conradi)

  NEW FEATURES:

    * New 'register-branch' command registers a public branch into 
      Launchpad.net, where it can be associated with bugs, etc.
      (Martin Pool, Bjorn Tillenius, Robert Collins)

  INTERNALS:

    * New public api in InventoryEntry - 'describe_change(old, new)' which
      provides a human description of the changes between two old and
      new. (Robert Collins, Martin Pool)

  TESTING:

    * Fix test case for bzr info in upgrading a standalone branch to metadir,
      uses bzrlib api now. (Olaf Conradi)

bzr 0.8  2006-05-08

  NOTES WHEN UPGRADING:

    Release 0.8 of bzr introduces a new format for history storage, called
    'knit', as an evolution of to the 'weave' format used in 0.7.  Local 
    and remote operations are faster using knits than weaves.  Several
    operations including 'init', 'init-repo', and 'upgrade' take a 
    --format option that controls this.  Branching from an existing branch
    will keep the same format.

    It is possible to merge, pull and push between branches of different
    formats but this is slower than moving data between homogenous
    branches.  It is therefore recommended (but not required) that you
    upgrade all branches for a project at the same time.  Information on
    formats is shown by 'bzr info'.

    bzr 0.8 now allows creation of 'repositories', which hold the history 
    of files and revisions for several branches.  Previously bzr kept all
    the history for a branch within the .bzr directory at the root of the
    branch, and this is still the default.  To create a repository, use
    the new 'bzr init-repo' command.  Branches exist as directories under
    the repository and contain just a small amount of information
    indicating the current revision of the branch.

    bzr 0.8 also supports 'checkouts', which are similar to in cvs and
    subversion.  Checkouts are associated with a branch (optionally in a
    repository), which contains all the historical information.  The
    result is that a checkout can be deleted without losing any
    already-committed revisions.  A new 'update' command is also available. 

    Repositories and checkouts are not supported with the 0.7 storage
    format.  To use them you must upgrad to either knits, or to the
    'metaweave' format, which uses weaves but changes the .bzr directory
    arrangement.
    

  IMPROVEMENTS:

    * Sftp paths can now be relative, or local, according to the lftp
      convention. Paths now take the form:
      sftp://user:pass@host:port/~/relative/path
      or
      sftp://user:pass@host:port/absolute/path

    * The FTP transport now tries to reconnect after a temporary
      failure. ftp put is made atomic. (Matthieu Moy)

    * The FTP transport now maintains a pool of connections, and
      reuses them to avoid multiple connections to the same host (like
      sftp did). (Daniel Silverstone)

    * The bzr_man.py file has been removed. To create the man page now,
      use ./generate_docs.py man. The new program can also create other files.
      Run "python generate_docs.py --help" for usage information. (Hans
      Ulrich Niedermann & James Blackwell).

    * Man Page now gives full help (James Blackwell). Help also updated to 
      reflect user config now being stored in .bazaar (Hans Ulrich
      Niedermann)

    * It's now possible to set aliases in bazaar.conf (Erik Bågfors)

    * Pull now accepts a --revision argument (Erik Bågfors)

    * 'bzr re-sign' now allows multiple revisions to be supplied on the command
      line. You can now use the following command to sign all of your old commits.
        find .bzr/revision-store// -name my@email-* \
          | sed 's/.*\/\/..\///' \
          | xargs bzr re-sign

    * Upgrade can now upgrade over the network. (Robert Collins)

    * Two new commands 'bzr checkout' and 'bzr update' allow for CVS/SVN-alike
      behaviour.  By default they will cache history in the checkout, but
      with --lightweight almost all data is kept in the master branch.
      (Robert Collins)

    * 'revert' unversions newly-versioned files, instead of deleting them.

    * 'merge' is more robust.  Conflict messages have changed.

    * 'merge' and 'revert' no longer clobber existing files that end in '~' or
      '.moved'.

    * Default log format can be set in configuration and plugins can register
      their own formatters. (Erik Bågfors)

    * New 'reconcile' command will check branch consistency and repair indexes
      that can become out of sync in pre 0.8 formats. (Robert Collins,
      Daniel Silverstone)

    * New 'bzr init --format' and 'bzr upgrade --format' option to control 
      what storage format is created or produced.  (Robert Collins, 
      Martin Pool)

    * Add parent location to 'bzr info', if there is one.  (Olaf Conradi)

    * New developer commands 'weave-list' and 'weave-join'.  (Martin Pool)

    * New 'init-repository' command, plus support for repositories in 'init'
      and 'branch' (Aaron Bentley, Erik Bågfors, Robert Collins)

    * Improve output of 'info' command. Show all relevant locations related to
      working tree, branch and repository. Use kibibytes for binary quantities.
      Fix off-by-one error in missing revisions of working tree.  Make 'info'
      work on branches, repositories and remote locations.  Show locations
      relative to the shared repository, if applicable.  Show locking status
      of locations.  (Olaf Conradi)

    * Diff and merge now safely handle binary files. (Aaron Bentley)

    * 'pull' and 'push' now normalise the revision history, so that any two
      branches with the same tip revision will have the same output from 'log'.
      (Robert Collins)

    * 'merge' accepts --remember option to store parent location, like 'push'
      and 'pull'. (Olaf Conradi)

    * bzr status and diff when files given as arguments do not exist
      in the relevant trees.  (Martin Pool, #3619)

    * Add '.hg' to the default ignore list.  (Martin Pool)

    * 'knit' is now the default disk format. This improves disk performance and
      utilization, increases incremental pull performance, robustness with SFTP
      and allows checkouts over SFTP to perform acceptably. 
      The initial Knit code was contributed by Johan Rydberg based on a
      specification by Martin Pool.
      (Robert Collins, Aaron Bentley, Johan Rydberg, Martin Pool).

    * New tool to generate all-in-one html version of the manual.  (Alexander
      Belchenko)

    * Hitting CTRL-C while doing an SFTP push will no longer cause stale locks
      to be left in the SFTP repository. (Robert Collins, Martin Pool).

    * New option 'diff --prefix' to control how files are named in diff
      output, with shortcuts '-p0' and '-p1' corresponding to the options for 
      GNU patch.  (Alexander Belchenko, Goffredo Baroncelli, Martin Pool)

    * Add --revision option to 'annotate' command.  (Olaf Conradi)

    * If bzr shows an unexpected revision-history after pulling (perhaps due
      to a reweave) it can now be corrected by 'bzr reconcile'.
      (Robert Collins)

  CHANGES:

    * Commit is now verbose by default, and shows changed filenames and the 
      new revision number.  (Robert Collins, Martin Pool)

    * Unify 'mv', 'move', 'rename'.  (#5379, Matthew Fuller)

    * 'bzr -h' shows help.  (#35940, Martin Pool, Ian Bicking)

    * Make 'pull' and 'push' remember location on failure using --remember.
      (Olaf Conradi)

    * For compatibility, make old format for using weaves inside metadir
      available as 'metaweave' format.  Rename format 'metadir' to 'default'.
      Clean up help for option --format in commands 'init', 'init-repo' and
      'upgrade'.  (Olaf Conradi)

  INTERNALS:
  
    * The internal storage of history, and logical branch identity have now
      been split into Branch, and Repository. The common locking and file 
      management routines are now in bzrlib.lockablefiles. 
      (Aaron Bentley, Robert Collins, Martin Pool)

    * Transports can now raise DependencyNotPresent if they need a library
      which is not installed, and then another implementation will be 
      tried.  (Martin Pool)

    * Remove obsolete (and no-op) `decode` parameter to `Transport.get`.  
      (Martin Pool)

    * Using Tree Transform for merge, revert, tree-building

    * WorkingTree.create, Branch.create, WorkingTree.create_standalone,
      Branch.initialize are now deprecated. Please see BzrDir.create_* for
      replacement API's. (Robert Collins)

    * New BzrDir class represents the .bzr control directory and manages
      formatting issues. (Robert Collins)

    * New repository.InterRepository class encapsulates Repository to 
      Repository actions and allows for clean selection of optimised code
      paths. (Robert Collins)

    * bzrlib.fetch.fetch and bzrlib.fetch.greedy_fetch are now deprecated,
      please use 'branch.fetch' or 'repository.fetch' depending on your
      needs. (Robert Collins)

    * deprecated methods now have a 'is_deprecated' flag on them that can
      be checked, if you need to determine whether a given callable is 
      deprecated at runtime. (Robert Collins)

    * Progress bars are now nested - see
      bzrlib.ui.ui_factory.nested_progress_bar. (Robert Collins, Robey Pointer)

    * New API call get_format_description() for each type of format.
      (Olaf Conradi)

    * Changed branch.set_parent() to accept None to remove parent.
      (Olaf Conradi)

    * Deprecated BzrError AmbiguousBase.  (Olaf Conradi)

    * WorkingTree.branch is now a read only property.  (Robert Collins)

    * bzrlib.ui.text.TextUIFactory now accepts a bar_type parameter which
      can be None or a factory that will create a progress bar. This is
      useful for testing or for overriding the bzrlib.progress heuristic.
      (Robert Collins)

    * New API method get_physical_lock_status() to query locks present on a
      transport.  (Olaf Conradi)

    * Repository.reconcile now takes a thorough keyword parameter to allow
      requesting an indepth reconciliation, rather than just a data-loss 
      check. (Robert Collins)

    * bzrlib.ui.ui_factory protocol now supports 'get_boolean' to prompt
      the user for yes/no style input. (Robert Collins)

  TESTING:

    * SFTP tests now shortcut the SSH negotiation, reducing test overhead
      for testing SFTP protocol support. (Robey Pointer)

    * Branch formats are now tested once per implementation (see bzrlib.
      tests.branch_implementations. This is analagous to the transport
      interface tests, and has been followed up with working tree,
      repository and BzrDir tests. (Robert Collins)

    * New test base class TestCaseWithTransport provides a transport aware
      test environment, useful for testing any transport-interface using
      code. The test suite option --transport controls the transport used
      by this class (when its not being used as part of implementation
      contract testing). (Robert Collins)

    * Close logging handler on disabling the test log. This will remove the
      handler from the internal list inside python's logging module,
      preventing shutdown from closing it twice.  (Olaf Conradi)

    * Move test case for uncommit to blackbox tests.  (Olaf Conradi)

    * run_bzr and run_bzr_captured now accept a 'stdin="foo"' parameter which
      will provide String("foo") to the command as its stdin.

bzr 0.7 2006-01-09

  CHANGES:

    * .bzrignore is excluded from exports, on the grounds that it's a bzr 
      internal-use file and may not be wanted.  (Jamie Wilkinson)

    * The "bzr directories" command were removed in favor of the new
      --kind option to the "bzr inventory" command.  To list all 
      versioned directories, now use "bzr inventory --kind directory".  
      (Johan Rydberg)

    * Under Windows configuration directory is now %APPDATA%\bazaar\2.0
      by default. (John Arbash Meinel)

    * The parent of Bzr configuration directory can be set by BZR_HOME
      environment variable. Now the path for it is searched in BZR_HOME, then
      in HOME. Under Windows the order is: BZR_HOME, APPDATA (usually
      points to C:\Documents and Settings\User Name\Application Data), HOME.
      (John Arbash Meinel)

    * Plugins with the same name in different directories in the bzr plugin
      path are no longer loaded: only the first successfully loaded one is
      used. (Robert Collins)

    * Use systems' external ssh command to open connections if possible.  
      This gives better integration with user settings such as ProxyCommand.
      (James Henstridge)

    * Permissions on files underneath .bzr/ are inherited from the .bzr 
      directory. So for a shared repository, simply doing 'chmod -R g+w .bzr/'
      will mean that future file will be created with group write permissions.

    * configure.in and config.guess are no longer in the builtin default 
      ignore list.

    * '.sw[nop]' pattern ignored, to ignore vim swap files for nameless
      files.  (John Arbash Meinel, Martin Pool)

  IMPROVEMENTS:

    * "bzr INIT dir" now initializes the specified directory, and creates 
      it if it does not exist.  (John Arbash Meinel)

    * New remerge command (Aaron Bentley)

    * Better zsh completion script.  (Steve Borho)

    * 'bzr diff' now returns 1 when there are changes in the working 
      tree. (Robert Collins)

    * 'bzr push' now exists and can push changes to a remote location. 
      This uses the transport infrastructure, and can store the remote
      location in the ~/.bazaar/branches.conf configuration file.
      (Robert Collins)

    * Test directories are only kept if the test fails and the user requests
      that they be kept.

    * Tweaks to short log printing

    * Added branch nicks, new nick command, printing them in log output. 
      (Aaron Bentley)

    * If $BZR_PDB is set, pop into the debugger when an uncaught exception 
      occurs.  (Martin Pool)

    * Accept 'bzr resolved' (an alias for 'bzr resolve'), as this is
      the same as Subversion.  (Martin Pool)

    * New ftp transport support (on ftplib), for ftp:// and aftp:// 
      URLs.  (Daniel Silverstone)

    * Commit editor temporary files now start with 'bzr_log.', to allow 
      text editors to match the file name and set up appropriate modes or 
      settings.  (Magnus Therning)

    * Improved performance when integrating changes from a remote weave.  
      (Goffredo Baroncelli)

    * Sftp will attempt to cache the connection, so it is more likely that
      a connection will be reused, rather than requiring multiple password
      requests.

    * bzr revno now takes an optional argument indicating the branch whose
      revno should be printed.  (Michael Ellerman)

    * bzr cat defaults to printing the last version of the file.  
      (#3632, Matthieu Moy)

    * New global option 'bzr --lsprof COMMAND' runs bzr under the lsprof 
      profiler.  (Denys Duchier)

    * Faster commits by reading only the headers of affected weave files. 
      (Denys Duchier)

    * 'bzr add' now takes a --dry-run parameter which shows you what would be
      added, but doesn't actually add anything. (Michael Ellerman)

    * 'bzr add' now lists how many files were ignored per glob.  add --verbose
      lists the specific files.  (Aaron Bentley)

    * 'bzr missing' now supports displaying changes in diverged trees and can
      be limited to show what either end of the comparison is missing.
      (Aaron Bently, with a little prompting from Daniel Silverstone)

  BUG FIXES:

    * SFTP can walk up to the root path without index errors. (Robert Collins)

    * Fix bugs in running bzr with 'python -O'.  (Martin Pool)

    * Error when run with -OO

    * Fix bug in reporting http errors that don't have an http error code.
      (Martin Pool)

    * Handle more cases of pipe errors in display commands

    * Change status to 3 for all errors

    * Files that are added and unlinked before committing are completely
      ignored by diff and status

    * Stores with some compressed texts and some uncompressed texts are now
      able to be used. (John A Meinel)

    * Fix for bzr pull failing sometimes under windows

    * Fix for sftp transport under windows when using interactive auth

    * Show files which are both renamed and modified as such in 'bzr 
      status' output.  (#4503, Daniel Silverstone)

    * Make annotate cope better with revisions committed without a valid 
      email address.  (Marien Zwart)

    * Fix representation of tab characters in commit messages.  (Harald 
      Meland)

    * List of plugin directories in BZR_PLUGIN_PATH environment variable is
      now parsed properly under Windows. (Alexander Belchenko)

    * Show number of revisions pushed/pulled/merged. (Robey Pointer)

    * Keep a cached copy of the basis inventory to speed up operations 
      that need to refer to it.  (Johan Rydberg, Martin Pool)

    * Fix bugs in bzr status display of non-ascii characters.  (Martin 
      Pool)

    * Remove Makefile.in from default ignore list.  (#6413, Tollef Fog 
      Heen, Martin Pool)

    * Fix failure in 'bzr added'.  (Nathan McCallum, Martin Pool)

  TESTING:

    * Fix selftest asking for passwords when there are no SFTP keys.  
      (Robey Pointer, Jelmer Vernooij) 

    * Fix selftest run with 'python -O'.  (Martin Pool)

    * Fix HTTP tests under Windows. (John Arbash Meinel)

    * Make tests work even if HOME is not set (Aaron Bentley)

    * Updated build_tree to use fixed line-endings for tests which read 
      the file cotents and compare. Make some tests use this to pass under
      Windows. (John Arbash Meinel)

    * Skip stat and symlink tests under Windows. (Alexander Belchenko)

    * Delay in selftest/testhashcash is now issued under win32 and Cygwin.
      (John Arbash Meinel)

    * Use terminal width to align verbose test output.  (Martin Pool)

    * Blackbox tests are maintained within the bzrlib.tests.blackbox directory.
      If adding a new test script please add that to
      bzrlib.tests.blackbox.__init__. (Robert Collins)

    * Much better error message if one of the test suites can't be 
      imported.  (Martin Pool)

    * Make check now runs the test suite twice - once with the default locale,
      and once with all locales forced to C, to expose bugs. This is not 
      trivially done within python, so for now its only triggered by running
      Make check. Integrators and packagers who wish to check for full 
      platform support should run 'make check' to test the source.
      (Robert Collins)

    * Tests can now run TestSkipped if they can't execute for any reason.
      (Martin Pool) (NB: TestSkipped should only be raised for correctable
      reasons - see the wiki spec ImprovingBzrTestSuite).

    * Test sftp with relative, absolute-in-homedir and absolute-not-in-homedir
      paths for the transport tests. Introduce blackbox remote sftp tests that
      test the same permutations. (Robert Collins, Robey Pointer)

    * Transport implementation tests are now independent of the local file
      system, which allows tests for esoteric transports, and for features
      not available in the local file system. They also repeat for variations
      on the URL scheme that can introduce issues in the transport code,
      see bzrlib.transport.TransportTestProviderAdapter() for this.
      (Robert Collins).

    * TestCase.build_tree uses the transport interface to build trees, pass
      in a transport parameter to give it an existing connection.
      (Robert Collins).

  INTERNALS:

    * WorkingTree.pull has been split across Branch and WorkingTree,
      to allow Branch only pulls. (Robert Collins)

    * commands.display_command now returns the result of the decorated 
      function. (Robert Collins)

    * LocationConfig now has a set_user_option(key, value) call to save
      a setting in its matching location section (a new one is created
      if needed). (Robert Collins)

    * Branch has two new methods, get_push_location and set_push_location
      to respectively, get and set the push location. (Robert Collins)

    * commands.register_command now takes an optional flag to signal that
      the registrant is planning to decorate an existing command. When 
      given multiple plugins registering a command is not an error, and
      the original command class (whether built in or a plugin based one) is
      returned to the caller. There is a new error 'MustUseDecorated' for
      signalling when a wrapping command should switch to the original
      version. (Robert Collins)

    * Some option parsing errors will raise 'BzrOptionError', allowing 
      granular detection for decorating commands. (Robert Collins).

    * Branch.read_working_inventory has moved to
      WorkingTree.read_working_inventory. This necessitated changes to
      Branch.get_root_id, and a move of Branch.set_inventory to WorkingTree
      as well. To make it clear that a WorkingTree cannot always be obtained
      Branch.working_tree() will raise 'errors.NoWorkingTree' if one cannot
      be obtained. (Robert Collins)

    * All pending merges operations from Branch are now on WorkingTree.
      (Robert Collins)

    * The follow operations from Branch have moved to WorkingTree:
      add()
      commit()
      move()
      rename_one()
      unknowns()
      (Robert Collins)

    * bzrlib.add.smart_add_branch is now smart_add_tree. (Robert Collins)

    * New "rio" serialization format, similar to rfc-822. (Martin Pool)

    * Rename selftests to `bzrlib.tests.test_foo`.  (John A Meinel, Martin 
      Pool)

    * bzrlib.plugin.all_plugins has been changed from an attribute to a 
      query method. (Robert Collins)
 
    * New options to read only the table-of-contents of a weave.  
      (Denys Duchier)

    * Raise NoSuchFile when someone tries to add a non-existant file.
      (Michael Ellerman)

    * Simplify handling of DivergedBranches in cmd_pull().
      (Michael Ellerman)
		   
   
    * Branch.controlfile* logic has moved to lockablefiles.LockableFiles, which
      is exposed as Branch().control_files. Also this has been altered with the
      controlfile pre/suffix replaced by simple method names like 'get' and
      'put'. (Aaron Bentley, Robert Collins).

    * Deprecated functions and methods can now be marked as such using the 
      bzrlib.symbol_versioning module. Marked method have their docstring
      updated and will issue a DeprecationWarning using the warnings module
      when they are used. (Robert Collins)

    * bzrlib.osutils.safe_unicode now exists to provide parameter coercion
      for functions that need unicode strings. (Robert Collins)

bzr 0.6 2005-10-28

  IMPROVEMENTS:
  
    * pull now takes --verbose to show you what revisions are added or removed
      (John A Meinel)

    * merge now takes a --show-base option to include the base text in
      conflicts.
      (Aaron Bentley)

    * The config files are now read using ConfigObj, so '=' should be used as
      a separator, not ':'.
      (Aaron Bentley)

    * New 'bzr commit --strict' option refuses to commit if there are 
      any unknown files in the tree.  To commit, make sure all files are 
      either ignored, added, or deleted.  (Michael Ellerman)

    * The config directory is now ~/.bazaar, and there is a single file 
      ~/.bazaar/bazaar.conf storing email, editor and other preferences.
      (Robert Collins)

    * 'bzr add' no longer takes a --verbose option, and a --quiet option
      has been added that suppresses all output.

    * Improved zsh completion support in contrib/zsh, from Clint
      Adams.

    * Builtin 'bzr annotate' command, by Martin Pool with improvements from 
      Goffredo Baroncelli.
    
    * 'bzr check' now accepts -v for verbose reporting, and checks for
      ghosts in the branch. (Robert Collins)

    * New command 're-sign' which will regenerate the gpg signature for 
      a revision. (Robert Collins)

    * If you set check_signatures=require for a path in 
      ~/.bazaar/branches.conf then bzr will invoke your
      gpg_signing_command (defaults to gpg) and record a digital signature
      of your commit. (Robert Collins)

    * New sftp transport, based on Paramiko.  (Robey Pointer)

    * 'bzr pull' now accepts '--clobber' which will discard local changes
      and make this branch identical to the source branch. (Robert Collins)

    * Just give a quieter warning if a plugin can't be loaded, and 
      put the details in .bzr.log.  (Martin Pool)

    * 'bzr branch' will now set the branch-name to the last component of the
      output directory, if one was supplied.

    * If the option 'post_commit' is set to one (or more) python function
      names (must be in the bzrlib namespace), then they will be invoked
      after the commit has completed, with the branch and revision_id as
      parameters. (Robert Collins)

    * Merge now has a retcode of 1 when conflicts occur. (Robert Collins)

    * --merge-type weave is now supported for file contents.  Tree-shape
      changes are still three-way based.  (Martin Pool, Aaron Bentley)

    * 'bzr check' allows the first revision on revision-history to have
      parents - something that is expected for cheap checkouts, and occurs
      when conversions from baz do not have all history.  (Robert Collins).

   * 'bzr merge' can now graft unrelated trees together, if your specify
     0 as a base. (Aaron Bentley)

   * 'bzr commit branch' and 'bzr commit branch/file1 branch/file2' now work
     (Aaron Bentley)

    * Add '.sconsign*' to default ignore list.  (Alexander Belchenko)

   * 'bzr merge --reprocess' minimizes conflicts

  TESTING:

    * The 'bzr selftest --pattern' option for has been removed, now 
      test specifiers on the command line can be simple strings, or 
      regexps, or both. (Robert Collins)

    * Passing -v to selftest will now show the time each test took to 
      complete, which will aid in analysing performance regressions and
      related questions. (Robert Collins)

    * 'bzr selftest' runs all tests, even if one fails, unless '--one'
      is given. (Martin Pool)

    * There is a new method for TestCaseInTempDir, assertFileEqual, which
      will check that a given content is equal to the content of the named
      file. (Robert Collins)

    * Fix test suite's habit of leaving many temporary log files in $TMPDIR.
      (Martin Pool)

  INTERNALS:

    * New 'testament' command and concept for making gpg-signatures 
      of revisions that are not tied to a particular internal
      representation.  (Martin Pool).

    * Per-revision properties ('revprops') as key-value associated 
      strings on each revision created when the revision is committed.
      Intended mainly for the use of external tools.  (Martin Pool).

    * Config options have moved from bzrlib.osutils to bzrlib.config.
      (Robert Collins)

    * Improved command line option definitions allowing explanations
      for individual options, among other things.  Contributed by 
      Magnus Therning.

    * Config options have moved from bzrlib.osutils to bzrlib.config.
      Configuration is now done via the config.Config interface:
      Depending on whether you have a Branch, a Location or no information
      available, construct a *Config, and use its signature_checking,
      username and user_email methods. (Robert Collins)

    * Plugins are now loaded under bzrlib.plugins, not bzrlib.plugin, and
      they are made available for other plugins to use. You should not 
      import other plugins during the __init__ of your plugin though, as 
      no ordering is guaranteed, and the plugins directory is not on the
      python path. (Robert Collins)

    * Branch.relpath has been moved to WorkingTree.relpath. WorkingTree no
      no longer takes an inventory, rather it takes an option branch
      parameter, and if None is given will open the branch at basedir 
      implicitly. (Robert Collins)

    * Cleaner exception structure and error reporting.  Suggested by 
      Scott James Remnant.  (Martin Pool)

    * Branch.remove has been moved to WorkingTree, which has also gained
      lock_read, lock_write and unlock methods for convenience. (Robert
      Collins)

    * Two decorators, needs_read_lock and needs_write_lock have been added
      to the branch module. Use these to cause a function to run in a
      read or write lock respectively. (Robert Collins)

    * Branch.open_containing now returns a tuple (Branch, relative-path),
      which allows direct access to the common case of 'get me this file
      from its branch'. (Robert Collins)

    * Transports can register using register_lazy_transport, and they 
      will be loaded when first used.  (Martin Pool)

    * 'pull' has been factored out of the command as WorkingTree.pull().
      A new option to WorkingTree.pull has been added, clobber, which will
      ignore diverged history and pull anyway.
      (Robert Collins)

    * config.Config has a 'get_user_option' call that accepts an option name.
      This will be looked up in branches.conf and bazaar.conf as normal.
      It is intended that this be used by plugins to support options - 
      options of built in programs should have specific methods on the config.
      (Robert Collins)

    * merge.merge_inner now has tempdir as an optional parameter. (Robert
      Collins)

    * Tree.kind is not recorded at the top level of the hierarchy, as it was
      missing on EmptyTree, leading to a bug with merge on EmptyTrees.
      (Robert Collins)

    * WorkingTree.__del__ has been removed, it was non deterministic and not 
      doing what it was intended to. See WorkingTree.__init__ for a comment
      about future directions. (Robert Collins/Martin Pool)

    * bzrlib.transport.http has been modified so that only 404 urllib errors
      are returned as NoSuchFile. Other exceptions will propogate as normal.
      This allows debuging of actual errors. (Robert Collins)

    * bzrlib.transport.Transport now accepts *ONLY* url escaped relative paths
      to apis like 'put', 'get' and 'has'. This is to provide consistent
      behaviour - it operates on url's only. (Robert Collins)

    * Transports can register using register_lazy_transport, and they 
      will be loaded when first used.  (Martin Pool)

    * 'merge_flex' no longer calls conflict_handler.finalize(), instead that
      is called by merge_inner. This is so that the conflict count can be 
      retrieved (and potentially manipulated) before returning to the caller
      of merge_inner. Likewise 'merge' now returns the conflict count to the
      caller. (Robert Collins)

    * 'revision.revision_graph can handle having only partial history for
      a revision - that is no revisions in the graph with no parents.
      (Robert Collins).

    * New builtins.branch_files uses the standard file_list rules to produce
      a branch and a list of paths, relative to that branch (Aaron Bentley)

    * New TestCase.addCleanup facility.

    * New bzrlib.version_info tuple (similar to sys.version_info), which can
      be used by programs importing bzrlib.

  BUG FIXES:

    * Better handling of branches in directories with non-ascii names. 
      (Joel Rosdahl, Panagiotis Papadakos)

    * Upgrades of trees with no commits will not fail due to accessing
      [-1] in the revision-history. (Andres Salomon)


bzr 0.1.1 2005-10-12

  BUG FIXES:

    * Fix problem in pulling over http from machines that do not 
      allow directories to be listed.

    * Avoid harmless warning about invalid hash cache after 
      upgrading branch format.

  PERFORMANCE: 
  
    * Avoid some unnecessary http operations in branch and pull.


bzr 0.1 2005-10-11

  NOTES:

    * 'bzr branch' over http initially gives a very high estimate
      of completion time but it should fall as the first few 
      revisions are pulled in.  branch is still slow on 
      high-latency connections.

  BUG FIXES:
  
    * bzr-man.py has been updated to work again. Contributed by
      Rob Weir.

    * Locking is now done with fcntl.lockf which works with NFS
      file systems. Contributed by Harald Meland.

    * When a merge encounters a file that has been deleted on
      one side and modified on the other, the old contents are
      written out to foo.BASE and foo.SIDE, where SIDE is this
      or OTHER. Contributed by Aaron Bentley.

    * Export was choosing incorrect file paths for the content of
      the tarball, this has been fixed by Aaron Bentley.

    * Commit will no longer commit without a log message, an 
      error is returned instead. Contributed by Jelmer Vernooij.

    * If you commit a specific file in a sub directory, any of its
      parent directories that are added but not listed will be 
      automatically included. Suggested by Michael Ellerman.

    * bzr commit and upgrade did not correctly record new revisions
      for files with only a change to their executable status.
      bzr will correct this when it encounters it. Fixed by
      Robert Collins

    * HTTP tests now force off the use of http_proxy for the duration.
      Contributed by Gustavo Niemeyer.

    * Fix problems in merging weave-based branches that have 
      different partial views of history.

    * Symlink support: working with symlinks when not in the root of a 
      bzr tree was broken, patch from Scott James Remnant.

  IMPROVEMENTS:

    * 'branch' now accepts a --basis parameter which will take advantage
      of local history when making a new branch. This allows faster 
      branching of remote branches. Contributed by Aaron Bentley.

    * New tree format based on weave files, called version 5.
      Existing branches can be upgraded to this format using 
      'bzr upgrade'.

    * Symlinks are now versionable. Initial patch by 
      Erik Toubro Nielsen, updated to head by Robert Collins.

    * Executable bits are tracked on files. Patch from Gustavo
      Niemeyer.

    * 'bzr status' now shows unknown files inside a selected directory.
      Patch from Heikki Paajanen.

    * Merge conflicts are recorded in .bzr. Two new commands 'conflicts'
      and 'resolve' have needed added, which list and remove those 
      merge conflicts respectively. A conflicted tree cannot be committed
      in. Contributed by Aaron Bentley.

    * 'rm' is now an alias for 'remove'.

    * Stores now split out their content in a single byte prefixed hash,
      dropping the density of files per directory by 256. Contributed by
      Gustavo Niemeyer.

    * 'bzr diff -r branch:URL' will now perform a diff between two branches.
      Contributed by Robert Collins.

    * 'bzr log' with the default formatter will show merged revisions,
      indented to the right. Initial implementation contributed by Gustavo
      Niemeyer, made incremental by Robert Collins.


  INTERNALS:

    * Test case failures have the exception printed after the log 
      for your viewing pleasure.

    * InventoryEntry is now an abstract base class, use one of the
      concrete InventoryDirectory etc classes instead.

    * Branch raises an UnsupportedFormatError when it detects a 
      bzr branch it cannot understand. This allows for precise
      handling of such circumstances.


  TESTING:

    * Removed testsweet module so that tests can be run after 
      bzr installed by 'bzr selftest'.

    * 'bzr selftest' command-line arguments can now be partial ids
      of tests to run, e.g. 'bzr selftest test_weave'

      
bzr 0.0.9 2005-09-23

  BUG FIXES:

    * Fixed "branch -r" option.

    * Fix remote access to branches containing non-compressed history.
      (Robert Collins).

    * Better reliability of http server tests.  (John Arbash-Meinel)

    * Merge graph maximum distance calculation fix.  (Aaron Bentley)
   
    * Various minor bug in windows support have been fixed, largely in the
      test suite. Contributed by Alexander Belchenko.

  IMPROVEMENTS:

    * Status now accepts a -r argument to give status between chosen
      revisions. Contributed by Heikki Paajanen.

    * Revision arguments no longer use +/-/= to control ranges, instead
      there is a 'before' namespace, which limits the successive namespace.
      For example '$ bzr log -r date:yesterday..before:date:today' will
      select everything from yesterday and before today. Contributed by
      Robey Pointer

    * There is now a bzr.bat file created by distutils when building on 
      Windows. Contributed by Alexander Belchenko.

  INTERNALS:

    * Removed uuid() as it was unused.

    * Improved 'fetch' code for pulling revisions from one branch into
      another (used by pull, merged, etc.)


bzr 0.0.8 2005-09-20

  IMPROVEMENTS:

    * Adding a file whose parent directory is not versioned will
      implicitly add the parent, and so on up to the root. This means
      you should never need to explictly add a directory, they'll just
      get added when you add a file in the directory.  Contributed by
      Michael Ellerman.

    * Ignore .DS_Store (contains Mac metadata) by default.  Patch from
      Nir Soffer.

    * If you set BZR_EDITOR in the environment, it is checked in
      preference to EDITOR and the config file for the interactive commit
      editing program. Related to this is a bugfix where a missing program
      set in EDITOR would cause editing to fail, now the fallback program
      for the operating system is still tried.

    * Files that are not directories/symlinks/regular files will no longer
      cause bzr to fail, it will just ignore them by default. You cannot add
      them to the tree though - they are not versionable.


  INTERNALS:

    * Refactor xml packing/unpacking.

  BUG FIXES: 

    * Fixed 'bzr mv' by Ollie Rutherfurd.

    * Fixed strange error when trying to access a nonexistent http
      branch.

    * Make sure that the hashcache gets written out if it can't be
      read.


  PORTABILITY:

    * Various Windows fixes from Ollie Rutherfurd.

    * Quieten warnings about locking; patch from Matt Lavin.


bzr-0.0.7 2005-09-02

  NEW FEATURES:

    * ``bzr shell-complete`` command contributed by Clint Adams to
      help with intelligent shell completion.

    * New expert command ``bzr find-merge-base`` for debugging merges.


  ENHANCEMENTS:

    * Much better merge support.

    * merge3 conflicts are now reported with markers like '<<<<<<<'
      (seven characters) which is the same as CVS and pleases things
      like emacs smerge.


  BUG FIXES:

    * ``bzr upgrade`` no longer fails when trying to fix trees that
      mention revisions that are not present.

    * Fixed bugs in listing plugins from ``bzr plugins``.

    * Fix case of $EDITOR containing options for the editor.

    * Fix log -r refusing to show the last revision.
      (Patch from Goffredo Baroncelli.)


  CHANGES:

    * ``bzr log --show-ids`` shows the revision ids of all parents.

    * Externally provided commands on your $BZRPATH no longer need
      to recognize --bzr-usage to work properly, and can just handle
      --help themselves.


  LIBRARY:

    * Changed trace messages to go through the standard logging
      framework, so that they can more easily be redirected by
      libraries.



bzr-0.0.6 2005-08-18

  NEW FEATURES:

    * Python plugins, automatically loaded from the directories on
      BZR_PLUGIN_PATH or ~/.bzr.conf/plugins by default.

    * New 'bzr mkdir' command.

    * Commit mesage is fetched from an editor if not given on the
      command line; patch from Torsten Marek.

    * ``bzr log -m FOO`` displays commits whose message matches regexp 
      FOO.
      
    * ``bzr add`` with no arguments adds everything under the current directory.

    * ``bzr mv`` does move or rename depending on its arguments, like
      the Unix command.

    * ``bzr missing`` command shows a summary of the differences
      between two trees.  (Merged from John Arbash-Meinel.)

    * An email address for commits to a particular tree can be
      specified by putting it into .bzr/email within a branch.  (Based
      on a patch from Heikki Paajanen.)


  ENHANCEMENTS:

    * Faster working tree operations.


  CHANGES:

    * 3rd-party modules shipped with bzr are copied within the bzrlib
      python package, so that they can be installed by the setup
      script without clashing with anything already existing on the
      system.  (Contributed by Gustavo Niemeyer.)

    * Moved plugins directory to bzrlib/, so that there's a standard
      plugin directory which is not only installed with bzr itself but
      is also available when using bzr from the development tree.
      BZR_PLUGIN_PATH and DEFAULT_PLUGIN_PATH are then added to the
      standard plugins directory.

    * When exporting to a tarball with ``bzr export --format tgz``, put 
      everything under a top directory rather than dumping it into the
      current directory.   This can be overridden with the ``--root`` 
      option.  Patch from William Dodé and John Meinel.

    * New ``bzr upgrade`` command to upgrade the format of a branch,
      replacing ``bzr check --update``.

    * Files within store directories are no longer marked readonly on
      disk.

    * Changed ``bzr log`` output to a more compact form suggested by
      John A Meinel.  Old format is available with the ``--long`` or
      ``-l`` option, patched by William Dodé.

    * By default the commit command refuses to record a revision with
      no changes unless the ``--unchanged`` option is given.

    * The ``--no-plugins``, ``--profile`` and ``--builtin`` command
      line options must come before the command name because they 
      affect what commands are available; all other options must come 
      after the command name because their interpretation depends on
      it.

    * ``branch`` and ``clone`` added as aliases for ``branch``.

    * Default log format is back to the long format; the compact one
      is available with ``--short``.
      
      
  BUG FIXES:
  
    * Fix bugs in committing only selected files or within a subdirectory.


bzr-0.0.5  2005-06-15
  
  CHANGES:

    * ``bzr`` with no command now shows help rather than giving an
      error.  Suggested by Michael Ellerman.

    * ``bzr status`` output format changed, because svn-style output
      doesn't really match the model of bzr.  Now files are grouped by
      status and can be shown with their IDs.  ``bzr status --all``
      shows all versioned files and unknown files but not ignored files.

    * ``bzr log`` runs from most-recent to least-recent, the reverse
      of the previous order.  The previous behaviour can be obtained
      with the ``--forward`` option.
        
    * ``bzr inventory`` by default shows only filenames, and also ids
      if ``--show-ids`` is given, in which case the id is the second
      field.


  ENHANCEMENTS:

    * New 'bzr whoami --email' option shows only the email component
      of the user identification, from Jo Vermeulen.

    * New ``bzr ignore PATTERN`` command.

    * Nicer error message for broken pipe, interrupt and similar
      conditions that don't indicate an internal error.

    * Add ``.*.sw[nop] .git .*.tmp *,v`` to default ignore patterns.

    * Per-branch locks keyed on ``.bzr/branch-lock``, available in
      either read or write mode.

    * New option ``bzr log --show-ids`` shows revision and file ids.

    * New usage ``bzr log FILENAME`` shows only revisions that
      affected that file.

    * Changed format for describing changes in ``bzr log -v``.

    * New option ``bzr commit --file`` to take a message from a file,
      suggested by LarstiQ.

    * New syntax ``bzr status [FILE...]`` contributed by Bartosz
      Oler.  File may be in a branch other than the working directory.

    * ``bzr log`` and ``bzr root`` can be given an http URL instead of
      a filename.

    * Commands can now be defined by external programs or scripts
      in a directory on $BZRPATH.

    * New "stat cache" avoids reading the contents of files if they 
      haven't changed since the previous time.

    * If the Python interpreter is too old, try to find a better one
      or give an error.  Based on a patch from Fredrik Lundh.

    * New optional parameter ``bzr info [BRANCH]``.

    * New form ``bzr commit SELECTED`` to commit only selected files.

    * New form ``bzr log -r FROM:TO`` shows changes in selected
      range; contributed by John A Meinel.

    * New option ``bzr diff --diff-options 'OPTS'`` allows passing
      options through to an external GNU diff.

    * New option ``bzr add --no-recurse`` to add a directory but not
      their contents.

    * ``bzr --version`` now shows more information if bzr is being run
      from a branch.

  
  BUG FIXES:

    * Fixed diff format so that added and removed files will be
      handled properly by patch.  Fix from Lalo Martins.

    * Various fixes for files whose names contain spaces or other
      metacharacters.


  TESTING:

    * Converted black-box test suites from Bourne shell into Python;
      now run using ``./testbzr``.  Various structural improvements to
      the tests.

    * testbzr by default runs the version of bzr found in the same
      directory as the tests, or the one given as the first parameter.

    * testbzr also runs the internal tests, so the only command
      required to check is just ``./testbzr``.

    * testbzr requires python2.4, but can be used to test bzr running
      under a different version.

    * Tests added for many other changes in this release.


  INTERNAL:

    * Included ElementTree library upgraded to 1.2.6 by Fredrik Lundh.

    * Refactor command functions into Command objects based on HCT by
      Scott James Remnant.

    * Better help messages for many commands.

    * Expose bzrlib.open_tracefile() to start the tracefile; until
      this is called trace messages are just discarded.

    * New internal function find_touching_revisions() and hidden
      command touching-revisions trace the changes to a given file.

    * Simpler and faster compare_inventories() function.

    * bzrlib.open_tracefile() takes a tracefilename parameter.

    * New AtomicFile class.

    * New developer commands ``added``, ``modified``.


  PORTABILITY:

    * Cope on Windows on python2.3 by using the weaker random seed.
      2.4 is now only recommended.


bzr-0.0.4  2005-04-22

  ENHANCEMENTS:

    * 'bzr diff' optionally takes a list of files to diff.  Still a bit
      basic.  Patch from QuantumG.

    * More default ignore patterns.

    * New 'bzr log --verbose' shows a list of files changed in the
      changeset.  Patch from Sebastian Cote.

    * Roll over ~/.bzr.log if it gets too large.

    * Command abbreviations 'ci', 'st', 'stat', '?' based on a patch
      by Jason Diamon.

    * New 'bzr help commands' based on a patch from Denys Duchier.


  CHANGES:

    * User email is determined by looking at $BZREMAIL or ~/.bzr.email
      or $EMAIL.  All are decoded by the locale preferred encoding.
      If none of these are present user@hostname is used.  The host's
      fully-qualified name is not used because that tends to fail when
      there are DNS problems.

    * New 'bzr whoami' command instead of username user-email.


  BUG FIXES: 

    * Make commit safe for hardlinked bzr trees.

    * Some Unicode/locale fixes.

    * Partial workaround for difflib.unified_diff not handling
      trailing newlines properly.


  INTERNAL:

    * Allow docstrings for help to be in PEP0257 format.  Patch from
      Matt Brubeck.

    * More tests in test.sh.

    * Write profile data to a temporary file not into working
      directory and delete it when done.

    * Smaller .bzr.log with process ids.


  PORTABILITY:

    * Fix opening of ~/.bzr.log on Windows.  Patch from Andrew
      Bennetts.

    * Some improvements in handling paths on Windows, based on a patch
      from QuantumG.


bzr-0.0.3  2005-04-06

  ENHANCEMENTS:

    * New "directories" internal command lists versioned directories
      in the tree.

    * Can now say "bzr commit --help".

    * New "rename" command to rename one file to a different name
      and/or directory.

    * New "move" command to move one or more files into a different
      directory.

    * New "renames" command lists files renamed since base revision.

    * New cat command contributed by janmar.

  CHANGES:

    * .bzr.log is placed in $HOME (not pwd) and is always written in
      UTF-8.  (Probably not a completely good long-term solution, but
      will do for now.)

  PORTABILITY:

    * Workaround for difflib bug in Python 2.3 that causes an
      exception when comparing empty files.  Reported by Erik Toubro
      Nielsen.

  INTERNAL:

    * Refactored inventory storage to insert a root entry at the top.

  TESTING:

    * Start of shell-based black-box testing in test.sh.


bzr-0.0.2.1

  PORTABILITY:

    * Win32 fixes from Steve Brown.


bzr-0.0.2  "black cube"  2005-03-31

  ENHANCEMENTS:

    * Default ignore list extended (see bzrlib/__init__.py).

    * Patterns in .bzrignore are now added to the default ignore list,
      rather than replacing it.

    * Ignore list isn't reread for every file.

    * More help topics.

    * Reinstate the 'bzr check' command to check invariants of the
      branch.

    * New 'ignored' command lists which files are ignored and why;
      'deleted' lists files deleted in the current working tree.

    * Performance improvements.

    * New global --profile option.
    
    * Ignore patterns like './config.h' now correctly match files in
      the root directory only.


bzr-0.0.1  2005-03-26

  ENHANCEMENTS:

    * More information from info command.

    * Can now say "bzr help COMMAND" for more detailed help.

    * Less file flushing and faster performance when writing logs and
      committing to stores.

    * More useful verbose output from some commands.

  BUG FIXES:

    * Fix inverted display of 'R' and 'M' during 'commit -v'.

  PORTABILITY:

    * Include a subset of ElementTree-1.2.20040618 to make
      installation easier.

    * Fix time.localtime call to work with Python 2.3 (the minimum
      supported).


bzr-0.0.0.69  2005-03-22

  ENHANCEMENTS:

    * First public release.

    * Storage of local versions: init, add, remove, rm, info, log,
      diff, status, etc.<|MERGE_RESOLUTION|>--- conflicted
+++ resolved
@@ -49,8 +49,6 @@
       line. Don't request already known passwords (Vincent
       Ladeuil, #42383, #44647, #48527)
 
-<<<<<<< HEAD
-=======
     * 'bzr inventory [FILE...]' allows restricting the file list to a
       specific set of files. (John Arbash Meinel, #3631)
 
@@ -66,7 +64,6 @@
     * Raise WeaveFormatError rather than StopIteration when trying to read
       an empty Weave file. (John Arbash Meinel, #46871)
 
->>>>>>> 19463ce4
     * Don't access e.code for generic URLErrors, only HTTPErrors have .code.
       (Vincent Ladeuil, #59835)
 
