--- conflicted
+++ resolved
@@ -116,14 +116,12 @@
     * ``revision.revision_graph`` is deprecated, with no replacement function.
       The function was size(history) and not desirable. (Robert Collins)
 
-<<<<<<< HEAD
+    * ``Transport.get_shared_medium`` is deprecated.  Use
+      ``Transport.get_smart_medium`` instead.  (Andrew Bennetts)
+
     * ``VersionedFile.create_empty`` is removed. This method presupposed a
       sensible mapping to a transport for individual files, but pack backed
       versioned files have no such mapping. (Robert Collins)
-=======
-    * ``Transport.get_shared_medium`` is deprecated.  Use
-      ``Transport.get_smart_medium`` instead.  (Andrew Bennetts)
->>>>>>> d76bee92
 
     * ``VersionedFile.get_graph`` is deprecated, with no replacement method.
       The method was size(history) and not desirable. (Robert Collins)
