--------------------
Bazaar Release Notes
--------------------

.. contents::


IN DEVELOPMENT
--------------

  NOTES WHEN UPGRADING:

  CHANGES:

    * Broader support of GNU Emacs mail clients. Set
      ``mail_client=emacsclient`` in your bazaar.conf and ``send`` will pop the
      bundle in a mail buffer according to the value of ``mail-user-agent``
      variable. (Xavier Maillard)

  FEATURES:

  IMPROVEMENTS:

    * Diff now handles revision specs like "branch:" and "submit:" more
      efficiently.  (Aaron Bentley)

    * Pull completes much faster when there is nothing to pull.
      (Aaron Bentley)

  BUGFIXES:

    * Avoid muttering every time a child update does not cause a progress bar
      update. (John Arbash Meinel, #213771)

<<<<<<< HEAD
    * ``bzr log -r ..X bzr://`` was failing, because it was getting a request
      for ``revision_id=None`` which was not a string.
      (John Arbash Meinel, #211661)
=======
    * ``Branch.reconcile()`` is now implemented. This allows ``bzr reconcile``
      to fix when a Branch has a non-canonical mainline history. ``bzr check``
      also detects this condition. (John Arbash Meinel, #177855)

    * ``bzr commit`` now works with Microsoft's FTP service.
      (Andreas Deininger)

    * Conversion from non-rich-root to rich-root(-pack) updates inventory
      sha1s, even when bundles are used.  (Aaron Bentley, #181391)

    * Conversion from non-rich-root to rich-root(-pack) works correctly even
      though search keys are not topologically sorted.  (Aaron Bentley)

    * Conversion from non-rich-root to rich-root(-pack) works even when a
      parent revision has a different root id.  (Aaron Bentley, #177874)

    * Fetching all revisions from a repository does not cause pack collisions.
      (Robert Collins, Aaron Bentley, #212908)

    * Fix error about "attempt to add line-delta in non-delta knit".
      (Andrew Bennetts, #217701)

    * Pushing a branch in "dirstate" format (Branch5) over bzr+ssh would break
      if the remote server was < version 1.2. This was due to a bug in the
      RemoteRepository.get_parent_map() fallback code.
      (John Arbash Meinel, #214894)

    * Set SO_REUSEADDR on server sockets of ``bzr serve`` to avoid problems
      rebinding the socket when starting the server a second time.
      (John Arbash Meinel, Martin Pool, #164288)
>>>>>>> e8e0eb85

    * Severe performance degradation in fetching from knit repositories to
      knits and packs due to parsing the entire revisions.kndx on every graph
      walk iteration fixed by using the Repository.get_graph API.  There was
      another regression in knit => knit fetching which re-read the index for
      every revision each side had in common.
      (Robert Collins, John Arbash Meinel)

    * When logging the changes to a particular file, there was a bug if there
      were ghosts in the revision ancestry. (John Arbash Meinel, #209948)

  DOCUMENTATION:

    * Document outlining strategies for TortoiseBzr. (Mark Hammond)

  TESTING:

    * Add ``thread_name_suffix`` parameter to SmartTCPServer_for_testing, to
      make it easy to identify which test spawned a thread with an unhandled
      exception. (Andrew Bennetts)

  INTERNALS:

    * ``Hooks.install_hook`` is now deprecated in favour of
      ``Hooks.install_named_hook`` which adds a required ``name`` parameter, to
      avoid having to call ``Hooks.name_hook``. (Daniel Watkins)

    * Implement xml8 serializer.  (Aaron Bentley)

    * New form ``@deprecated_method(deprecated_in(1, 5, 0))`` for making 
      deprecation wrappers.  (Martin Pool)

    * ``Repository.revision_parents`` is now deprecated in favour of 
      ``Repository.get_parent_map([revid])[revid]``. (Jelmer Vernooij)

  API BREAKS:

    * Repository.get_data_stream, Repository.get_data_stream_for_search(),
      Repository.get_deltas_for_revsions(), Repository.revision_trees(),
      Repository.item_keys_introduced_by() no longer take read locks.
      (Aaron Bentley)

    * ``LockableFiles.get_utf8`` is deprecated, as a start towards 
      removing LockableFiles and ``.control_files`` entirely.
      (Martin Pool)


bzr 1.4 2008-04-28
------------------

This release of Bazaar includes handy improvements to the speed of log and
status, new options for several commands, improved documentation, and better
hooks, including initial code for server-side hooks.  A number of bugs have
been fixed, particularly in interoperability between different formats or
different releases of Bazaar over there network.  There's been substantial
internal work in both the repository and network code to enable new features
and faster performance.

  BUG FIXES:

    * Pushing a branch in "dirstate" format (Branch5) over bzr+ssh would break
      if the remote server was < version 1.2.  This was due to a bug in the
      RemoteRepository.get_parent_map() fallback code.
      (John Arbash Meinel, Andrew Bennetts, #214894)


bzr 1.4rc2 2008-04-21
---------------------

  BUG FIXES:

    * ``bzr log -r ..X bzr://`` was failing, because it was getting a request
      for ``revision_id=None`` which was not a string.
      (John Arbash Meinel, #211661)

    * Fixed a bug in handling ghost revisions when logging changes in a 
      particular file.  (John Arbash Meinel, #209948)

    * Fix error about "attempt to add line-delta in non-delta knit".
      (Andrew Bennetts, #205156)

    * Fixed performance degradation in fetching from knit repositories to
      knits and packs due to parsing the entire revisions.kndx on every graph
      walk iteration fixed by using the Repository.get_graph API.  There was
      another regression in knit => knit fetching which re-read the index for
      every revision each side had in common.
      (Robert Collins, John Arbash Meinel)


bzr 1.4rc1 2008-04-11
---------------------

  CHANGES:

   * bzr main script cannot be imported (Benjamin Peterson)

   * On Linux bzr additionally looks for plugins in arch-independent site
     directory. (Toshio Kuratomi)

   * The ``set_rh`` branch hook is now deprecated. Please migrate
     any plugins using this hook to use an alternative, e.g.
     ``post_change_branch_tip``. (Ian Clatworthy)

   * When a plugin cannot be loaded as the file path is not a valid
     python module name bzr will now strip a ``bzr_`` prefix from the
     front of the suggested name, as many plugins (e.g. bzr-svn)
     want to be installed without this prefix. It is a common mistake
     to have a folder named "bzr-svn" for that plugin, especially
     as this is what bzr branch lp:bzr-svn will give you. (James Westby,
     Andrew Cowie)

   * UniqueIntegerBugTracker now appends bug-ids instead of joining
     them to the base URL. Plugins that register bug trackers may
     need a trailing / added to the base URL if one is not already there.
     (James Wesby, Andrew Cowie)

  FEATURES:

    * Added start_commit hook for mutable trees. (Jelmer Vernooij, #186422)

    * ``status`` now accepts ``--no-pending`` to show the status without
      listing pending merges, which speeds up the command a lot on large
      histories.  (James Westby, #202830)

    * New ``post_change_branch_tip`` hook that is called after the
      branch tip is moved but while the branch is still write-locked.
      See the User Reference for signature details.
      (Ian Clatworthy, James Henstridge)

    * Reconfigure can convert a branch to be standalone or to use a shared
      repository.  (Aaron Bentley)

  IMPROVEMENTS:

    * The smart protocol now has support for setting branches' revision info
      directly.  This should make operations like push slightly faster, and is a
      step towards server-side hooks.  The new request method name is
      ``Branch.set_last_revision_info``.  (Andrew Bennetts)

    * ``bzr commit --fixes`` now recognises "gnome" as a tag by default.
      (James Westby, Andrew Cowie)

    * ``bzr switch`` will attempt to find branches to switch to relative to the
      current branch. E.g. ``bzr switch branchname`` will look for
      ``current_branch/../branchname``. (Robert Collins, Jelmer Vernooij,
      Wouter van Heyst)

    * Diff is now more specific about execute-bit changes it describes
      (Chad Miller)

    * Fetching data over HTTP is a bit faster when urllib is used.  This is done
      by forcing it to recv 64k at a time when reading lines in HTTP headers,
      rather than just 1 byte at a time.  (Andrew Bennetts)

    * Log --short and --line are much faster when -r is not specified.
      (Aaron Bentley)

    * Merge is faster.  We no longer check a file's existence unnecessarily
      when merging the execute bit.  (Aaron Bentley)

    * ``bzr status`` on an explicit list of files no longer shows pending
      merges, making it much faster on large trees. (John Arbash Meinel)

    * The launchpad directory service now warns the user if they have not set
      their launchpad login and are trying to resolve a URL using it, just
      in case they want to do a write operation with it.  (James Westby)

    * The smart protocol client is slightly faster, because it now only queries
      the server for the protocol version once per connection.  Also, the HTTP
      transport will now automatically probe for and use a smart server if
      one is present.  You can use the new ``nosmart+`` transport decorator
      to get the old behaviour.  (Andrew Bennetts)

    * The ``version`` command takes a ``--short`` option to print just the
      version number, for easier use in scripts.  (Martin Pool)

    * Various operations with revision specs and commands that calculate
      revnos and revision ids are faster.  (John A. Meinel, Aaron Bentley)

  BUGFIXES:

    * Add ``root_client_path`` parameter to SmartWSGIApp and
      SmartServerRequest.  This makes it possible to publish filesystem
      locations that don't exactly match URL paths. SmartServerRequest
      subclasses should use the new ``translate_client_path`` and
      ``transport_from_client_path`` methods when dealing with paths received
      from a client to take this into account.  (Andrew Bennetts, #124089)

    * ``bzr mv a b`` can be now used also to rename previously renamed
      directories, not only files. (Lukáš Lalinský, #107967)

    * ``bzr uncommit --local`` can now remove revisions from the local
      branch to be symmetric with ``bzr commit --local``.
      (John Arbash Meinel, #93412)

    * Don't ask for a password if there is no real terminal.
      (Alexander Belchenko, #69851)

    * Fix a bug causing a ValueError crash in ``parse_line_delta_iter`` when
      fetching revisions from a knit to pack repository or vice versa using
      bzr:// (including over http or ssh).
      (#208418, Andrew Bennetts, Martin Pool, Robert Collins)

    * Fixed ``_get_line`` in ``bzrlib.smart.medium``, which was buggy.  Also
      fixed ``_get_bytes`` in the same module to use the push back buffer.
      These bugs had no known impact in normal use, but were problematic for
      developers working on the code, and were likely to cause real bugs sooner
      or later.  (Andrew Bennetts)

    * Implement handling of basename parameter for DefaultMail.  (James Westby)

    * Incompatibility with Paramiko versions newer than 1.7.2 was fixed.
      (Andrew Bennetts, #213425)

    * Launchpad locations (lp: URLs) can be pulled.  (Aaron Bentley, #181945)

    * Merges that add files to deleted root directories complete.  They
      do create conflicts.  (Aaron Bentley, #210092)

    * vsftp's return ``550 RNFR command failed.`` supported.
      (Marcus Trautwig, #129786)

  DOCUMENTATION:

    * Improved documentation on send/merge relationship. (Peter Schuller)

    * Minor fixes to the User Guide. (Matthew Fuller)

    * Reduced the evangelism in the User Guide. (Ian Clatworthy)

    * Added Integrating with Bazaar document for developers (Martin Albisetti)

  API BREAKS:

    * Attempting to pull data from a ghost aware repository (e.g. knits) into a
      non-ghost aware repository such as weaves will now fail if there are
      ghosts.  (Robert Collins)

    * ``KnitVersionedFile`` no longer accepts an ``access_mode`` parameter, and
      now requires the ``index`` and ``access_method`` parameters to be
      supplied. A compatible shim has been kept in the new function
      ``knit.make_file_knit``. (Robert Collins)

    * Log formatters must now provide log_revision instead of show and
      show_merge_revno methods. The latter had been deprecated since the 0.17
      release. (James Westby)

    * ``LoopbackSFTP`` is now called ``SocketAsChannelAdapter``.
      (Andrew Bennetts)

    * ``osutils.backup_file`` is removed. (Alexander Belchenko)

    * ``Repository.get_revision_graph`` is deprecated, with no replacement
      method. The method was size(history) and not desirable. (Robert Collins)

    * ``revision.revision_graph`` is deprecated, with no replacement function.
      The function was size(history) and not desirable. (Robert Collins)

    * ``Transport.get_shared_medium`` is deprecated.  Use
      ``Transport.get_smart_medium`` instead.  (Andrew Bennetts)

    * ``VersionedFile`` factories now accept a get_scope parameter rather
      than using a call to ``transaction_finished``, allowing the removal of
      the fixed list of versioned files per repository. (Robert Collins)

    * ``VersionedFile.annotate_iter`` is deprecated. While in principle this
      allowed lower memory use, all users of annotations wanted full file 
      annotations, and there is no storage format suitable for incremental
      line-by-line annotation. (Robert Collins)

    * ``VersionedFile.clone_text`` is deprecated. This performance optimisation
      is no longer used - reading the content of a file that is undergoing a
      file level merge to identical state on two branches is rare enough, and
      not expensive enough to special case. (Robert Collins)

    * ``VersionedFile.clear_cache`` and ``enable_cache`` are deprecated.
      These methods added significant complexity to the ``VersionedFile``
      implementation, but were only used for optimising fetches from knits - 
      which can be done from outside the knit layer, or via a caching
      decorator. As knits are not the default format, the complexity is no
      longer worth paying. (Robert Collins)

    * ``VersionedFile.create_empty`` is removed. This method presupposed a
      sensible mapping to a transport for individual files, but pack backed
      versioned files have no such mapping. (Robert Collins)

    * ``VersionedFile.get_graph`` is deprecated, with no replacement method.
      The method was size(history) and not desirable. (Robert Collins)

    * ``VersionedFile.get_graph_with_ghosts`` is deprecated, with no
      replacement method.  The method was size(history) and not desirable.
      (Robert Collins)

    * ``VersionedFile.get_parents`` is deprecated, please use
      ``VersionedFile.get_parent_map``. (Robert Collins)

    * ``VersionedFile.get_sha1`` is deprecated, please use
      ``VersionedFile.get_sha1s``. (Robert Collins)

    * ``VersionedFile.has_ghost`` is now deprecated, as it is both expensive
      and unused outside of a single test. (Robert Collins)

    * ``VersionedFile.iter_parents`` is now deprecated in favour of
      ``get_parent_map`` which can be used to instantiate a Graph on a
      VersionedFile. (Robert Collins)

    * ``VersionedFileStore`` no longer uses the transaction parameter given
      to most methods; amongst other things this means that the
      get_weave_or_empty method no longer guarantees errors on a missing weave
      in a readonly transaction, and no longer caches versioned file instances
      which reduces memory pressure (but requires more careful management by
      callers to preserve performance). (Robert Collins)

  TESTING:

    * New -Dselftest_debug flag disables clearing of the debug flags during
      tests.  This is useful if you want to use e.g. -Dhpss to help debug a
      failing test.  Be aware that using this feature is likely to cause
      spurious test failures if used with the full suite. (Andrew Bennetts)

    * selftest --load-list now uses a new more agressive test loader that will
      avoid loading unneeded modules and building their tests. Plugins can use
      this new loader by defining a load_tests function instead of a test_suite
      function. (a forthcoming patch will provide many examples on how to
      implement this).
      (Vincent Ladeuil)

    * selftest --load-list now does some sanity checks regarding duplicate test
      IDs and tests present in the list but not found in the actual test suite.
      (Vincent Ladeuil)

    * Slightly more concise format for the selftest progress bar, so there's
      more space to show the test name.  (Martin Pool) ::

        [2500/10884, 1fail, 3miss in 1m29s] test_revisionnamespaces.TestRev

    * The test suite takes much less memory to run, and is a bit faster.  This
      is done by clearing most attributes of TestCases after running them, if
      they succeeded.  (Andrew Bennetts)

  INTERNALS:

    * Added ``_build_client_protocol`` to ``_SmartClient``.  (Andrew Bennetts)

    * Added basic infrastructure for automatic plugin suggestion.
      (Martin Albisetti)

    * If a ``LockableFiles`` object is not explicitly unlocked (for example
      because of a missing ``try/finally`` block, it will give a warning but
      not automatically unlock itself.  (Previously they did.)  This
      sometimes caused knock-on errors if for example the network connection
      had already failed, and should not be relied upon by code. 
      (Martin Pool, #109520)

    * ``make dist`` target to build a release tarball, and also 
      ``check-dist-tarball`` and ``dist-upload-escudero``.  (Martin Pool)

    * The ``read_response_tuple`` method of ``SmartClientRequestProtocol*``
      classes will now raise ``UnknownSmartMethod`` when appropriate, so that
      callers don't need to try distinguish unknown request errors from other
      errors.  (Andrew Bennetts)

    * ``set_make_working_trees`` is now implemented provided on all repository
      implementations (Aaron Bentley)

    * ``VersionedFile`` now has a new method ``get_parent_map`` which, like
      ``Graph.get_parent_map`` returns a dict of key:parents. (Robert Collins)


bzr 1.3.1 2008-04-09
--------------------

  No changes from 1.3.1rc1.


bzr 1.3rc1 2008-04-04
---------------------

  BUG FIXES:

    * Fix a bug causing a ValueError crash in ``parse_line_delta_iter`` when
      fetching revisions from a knit to pack repository or vice versa using
      bzr:// (including over http or ssh).  
      (#208418, Andrew Bennetts, Martin Pool, Robert Collins)


bzr 1.3 2008-03-20
------------------

Bazaar has become part of the GNU project <http://www.gnu.org>

Many operations that act on history, including ``log`` and ``annotate`` are now
substantially faster.  Several bugs have been fixed and several new options and
features have been added.

  TESTING:

    * Avoid spurious failure of ``TestVersion.test_version`` matching
      directory names.
      (#202778, Martin Pool)


bzr 1.3rc1 2008-03-16
---------------------

  NOTES WHEN UPGRADING:

    * The backup directory created by ``upgrade`` is now called
      ``backup.bzr``, not ``.bzr.backup``. (Martin Albisetti)

  CHANGES:

    * A new repository format 'development' has been added. This format will
      represent the latest 'in-progress' format that the bzr developers are
      interested in getting early-adopter testing and feedback on.
      ``doc/developers/development-repo.txt`` has detailed information.
      (Robert Collins)

    * BZR_LOG environment variable controls location of .bzr.log trace file. 
      User can suppress writing messages to .bzr.log by using '/dev/null'
      filename (on Linux) or 'NUL' (on Windows). If BZR_LOG variable 
      is not defined but BZR_HOME is defined then default location
      for .bzr.log trace file is ``$BZR_HOME/.bzr.log``.
      (Alexander Belchenko)

    * ``launchpad`` builtin plugin now shipped as separate part in standalone
      bzr.exe, installed to ``C:\Program Files\Bazaar\plugins`` directory, 
      and standalone installer allows user to skip installation of this plugin.
      (Alexander Belchenko)

    * Restore auto-detection of plink.exe on Windows. (Dmitry Vasiliev)

    * Version number is now shown as "1.2" or "1.2pr2", without zeroed or
      missing final fields.  (Martin Pool)

  FEATURES:

    * ``branch`` and ``checkout`` can hard-link working tree files, which is
      faster and saves space.  (Aaron Bentley)

    * ``bzr send`` will now also look at the ``child_submit_to`` setting in
      the submit branch to determine the email address to send to. 
      (Jelmer Vernooij)

  IMPROVEMENTS:

    * BzrBranch._lefthand_history is faster on pack repos.  (Aaron Bentley)

    * Branch6.generate_revision_history is faster.  (Aaron Bentley)

    * Directory services can now be registered, allowing special URLs to be
      dereferenced into real URLs.  This is a generalization and cleanup of
      the lp: transport lookup.  (Aaron Bentley)

    * Merge directives that are automatically attached to emails have nicer
      filenames, based on branch-nick + revno. (Aaron Bentley)

    * ``push`` has a ``--revision`` option, to specify what revision to push up
      to.  (Daniel Watkins)

    * Significantly reducing execution time and network traffic for trivial 
      case of running ``bzr missing`` command for two identical branches.
      (Alexander Belchenko)

    * Speed up operations that look at the revision graph (such as 'bzr log').
      ``KnitPackRepositor.get_revision_graph`` uses ``Graph.iter_ancestry`` to
      extract the revision history. This allows filtering ghosts while
      stepping instead of needing to peek ahead. (John Arbash Meinel)

    * The ``hooks`` command lists installed hooks, to assist in debugging.
      (Daniel Watkins)

    * Updates to how ``annotate`` work. Should see a measurable improvement in
      performance and memory consumption for file with a lot of merges.
      Also, correctly handle when a line is introduced by both parents (it
      should be attributed to the first merge which notices this, and not
      to all subsequent merges.) (John Arbash Meinel)

  BUGFIXES:

    * Autopacking no longer holds the full set of inventory lines in
      memory while copying. For large repositories, this can amount to
      hundreds of MB of ram consumption.
      (Ian Clatworthy, John Arbash Meinel)

    * Cherrypicking when using ``--format=merge3`` now explictly excludes
      BASE lines. (John Arbash Meinel, #151731)

    * Disable plink's interactive prompt for password.
      (#107593, Dmitry Vasiliev)

    * Encode command line arguments from unicode to user_encoding before
      invoking external mail client in `bzr send` command.
      (#139318, Alexander Belchenko)

    * Fixed problem connecting to ``bzr+https://`` servers.
      (#198793, John Ferlito)

    * Improved error reporting in the Launchpad plugin. (Daniel Watkins,
      #196618)

    * Include quick-start-summary.svg file to python-based installer(s)
      for Windows. (#192924, Alexander Belchenko)

    * lca merge now respects specified files. (Aaron Bentley)

    * Make version-info --custom imply --all. (#195560, James Westby)

    * ``merge --preview`` now works for merges that add or modify
      symlinks (James Henstridge)

    * Redirecting the output from ``bzr merge`` (when the remembered
      location is used) now works. (John Arbash Meinel)

    * setup.py script explicitly checks for Python version.
      (Jari Aalto, Alexander Belchenko, #200569)

    * UnknownFormatErrors no longer refer to branches regardless of kind of
      unknown format. (Daniel Watkins, #173980)

    * Upgrade bundled ConfigObj to version 4.5.2, which properly quotes #
      signs, among other small improvements. (Matt Nordhoff, #86838)

    * Use correct indices when emitting LCA conflicts.  This fixes IndexError
      errors.  (Aaron Bentley, #196780)

  DOCUMENTATION:

    * Explained how to use ``version-info --custom`` in the User Guide.
      (Neil Martinsen-Burrell)

  API BREAKS:

    * Support for loading plugins from zip files and
      ``bzrlib.plugin.load_from_zip()`` function are deprecated.
      (Alexander Belchenko)

  TESTING:

    * The branch interface tests were invalid for branches using rich-root
      repositories because the empty string is not a valid file-id.
      (Robert Collins)

  INTERNALS:

    * ``Graph.iter_ancestry`` returns the ancestry of revision ids. Similar to
      ``Repository.get_revision_graph()`` except it includes ghosts and you can
      stop part-way through. (John Arbash Meinel)

    * New module ``tools/package_mf.py`` provide custom module finder for
      python packages (improves standard python library's modulefinder.py)
      used by ``setup.py`` script while building standalone bzr.exe.
      (Alexander Belchenko)

    * New remote method ``RemoteBzrDir.find_repositoryV2`` adding support for
      detecting external lookup support on remote repositories. This method is
      now attempted first when lookup up repositories, leading to an extra 
      round trip on older bzr smart servers. (Robert Collins)
 
    * Repository formats have a new supported-feature attribute
      ``supports_external_lookups`` used to indicate repositories which support
      falling back to other repositories when they have partial data.
      (Robert Collins)

    * ``Repository.get_revision_graph_with_ghosts`` and
      ``bzrlib.revision.(common_ancestor,MultipleRevisionSources,common_graph)``
      have been deprecated.  (John Arbash Meinel)

    * ``Tree.iter_changes`` is now a public API, replacing the work-in-progress
      ``Tree._iter_changes``. The api is now considered stable and ready for
      external users.  (Aaron Bentley)

    * The bzrdir format registry now accepts an ``alias`` keyword to
      register_metadir, used to indicate that a format name is an alias for
      some other format and thus should not be reported when describing the
      format. (Robert Collins)


bzr 1.2 2008-02-15
------------------

  BUG FIXES:

    * Fix failing test in Launchpad plugin. (Martin Pool)


bzr 1.2rc1 2008-02-13
---------------------

  NOTES WHEN UPGRADING:
  
    * Fetching via the smart protocol may need to reconnect once during a fetch
      if the remote server is running Bazaar 1.1 or earlier, because the client
      attempts to use more efficient requests that confuse older servers.  You
      may be required to re-enter a password or passphrase when this happens.
      This won't happen if the server is upgraded to Bazaar 1.2.
      (Andrew Bennetts)

  CHANGES:

    * Fetching via bzr+ssh will no longer fill ghosts by default (this is
      consistent with pack-0.92 fetching over SFTP). (Robert Collins)

    * Formatting of ``bzr plugins`` output is changed to be more human-
      friendly. Full path of plugins locations will be shown only with
      ``--verbose`` command-line option. (Alexander Belchenko)

    * ``merge`` now prefers to use the submit branch, but will fall back to
      parent branch.  For many users, this has no effect.  But some users who
      pull and merge on the same branch will notice a change.  This change
      makes it easier to work on a branch on two different machines, pulling
      between the machines, while merging from the upstream.
      ``merge --remember`` can now be used to set the submit_branch.
      (Aaron Bentley)

  FEATURES:

    * ``merge --preview`` produces a diff of the changes merge would make,
      but does not actually perform the merge.  (Aaron Bentley)

    * New smart method ``Repository.get_parent_map`` for getting revision
      parent data. This returns additional parent information topologically
      adjacent to the requested data to reduce round trip latency impacts.
      (Robert Collins)

    * New smart method, ``Repository.stream_revisions_chunked``, for fetching
      revision data that streams revision data via a chunked encoding.  This
      avoids buffering large amounts of revision data on the server and on the
      client, and sends less data to the server to request the revisions.
      (Andrew Bennetts, Robert Collins, #178353)

    * The launchpad plugin now handles lp urls of the form
      ``lp://staging/``, ``lp://demo/``, ``lp://dev/`` to use the appropriate
      launchpad instance to do the resolution of the branch identities.
      This is primarily of use to Launchpad developers, but can also
      be used by other users who want to try out Launchpad as
      a branch location without messing up their public Launchpad
      account.  Branches that are pushed to the staging environment
      have an expected lifetime of one day. (Tim Penhey)

  IMPROVEMENTS:

    * Creating a new branch no longer tries to read the entire revision-history
      unnecessarily over smart server operations. (Robert Collins)

    * Fetching between different repository formats with compatible models now
      takes advantage of the smart method to stream revisions.  (Andrew Bennetts)

    * The ``--coverage`` option is now global, rather specific to ``bzr
      selftest``.  (Andrew Bennetts)

    * The ``register-branch`` command will now use the public url of the branch
      containing the current directory, if one has been set and no explicit
      branch is provided.  (Robert Collins)

    * Tweak the ``reannotate`` code path to optimize the 2-parent case.
      Speeds up ``bzr annotate`` with a pack repository by approx 3:2.
      (John Arbash Meinel)

  BUGFIXES:

    * Calculate remote path relative to the shared medium in _SmartClient.  This
      is related to the problem in bug #124089.  (Andrew Bennetts)

    * Cleanly handle connection errors in smart protocol version two, the same
      way as they are handled by version one.  (Andrew Bennetts)

    * Clearer error when ``version-info --custom`` is used without
      ``--template`` (Lukáš Lalinský)

    * Don't raise UnavailableFeature during test setup when medusa is not
      available or tearDown is never called leading to nasty side effects.
      (#137823, Vincent Ladeuil)

    * If a plugin's test suite cannot be loaded, for example because of a syntax
      error in the tests, then ``selftest`` fails, rather than just printing 
      a warning.  (Martin Pool, #189771)
      
    * List possible values for BZR_SSH environment variable in env-variables
      help topic. (Alexander Belchenko, #181842)

    * New methods ``push_log_file`` and ``pop_log_file`` to intercept messages:
      popping the log redirection now precisely restores the previous state,
      which makes it easier to use bzr log output from other programs.
      TestCaseInTempDir no longer depends on a log redirection being established
      by the test framework, which lets bzr tests cleanly run from a normal
      unittest runner.
      (#124153, #124849, Martin Pool, Jonathan Lange)

    * ``pull --quiet`` is now more quiet, in particular a message is no longer
      printed when the remembered pull location is used. (James Westby,
      #185907)

    * ``reconfigure`` can safely be interrupted while fetching.
      (Aaron Bentley, #179316)

    * ``reconfigure`` preserves tags when converting to and from lightweight
      checkouts.  (Aaron Bentley, #182040)

    * Stop polluting /tmp when running selftest.
      (Vincent Ladeuil, #123623)

    * Switch from NFKC => NFC for normalization checks. NFC allows a few
      more characters which should be considered valid.
      (John Arbash Meinel, #185458)

    * The launchpad plugin now uses the ``edge`` xmlrpc server to avoid
      interacting badly with a bug on the launchpad side. (Robert Collins)

    * Unknown hostnames when connecting to a ``bzr://`` URL no longer cause
      tracebacks.  (Andrew Bennetts, #182849)

  API BREAKS:

    * Classes implementing Merge types like Merge3Merger must now accept (and
      honour) a do_merge flag in their constructor.  (Aaron Bentley)

    * ``Repository.add_inventory`` and ``add_revision`` now require the caller
      to previously take a write lock (and start a write group.)
      (Martin Pool)

  TESTING:

    * selftest now accepts --load-list <file> to load a test id list. This
      speeds up running the test suite on a limited set of tests.
      (Vincent Ladeuil)

  INTERNALS:

    * Add a new method ``get_result`` to graph search objects. The resulting
      ``SearchResult`` can be used to recreate the search later, which will
      be useful in reducing network traffic. (Robert Collins)

    * Use convenience function to check whether two repository handles 
      are referring to the same repository in ``Repository.get_graph``. 
      (Jelmer Vernooij, #187162)

    * Fetching now passes the find_ghosts flag through to the 
      ``InterRepository.missing_revision_ids`` call consistently for all
      repository types. This will enable faster missing revision discovery with
      bzr+ssh. (Robert Collins)

    * Fix error handling in Repository.insert_data_stream. (Lukas Lalinsky)

    * ``InterRepository.missing_revision_ids`` is now deprecated in favour of
      ``InterRepository.search_missing_revision_ids`` which returns a 
      ``bzrlib.graph.SearchResult`` suitable for making requests from the smart
      server. (Robert Collins)

    * New error ``NoPublicBranch`` for commands that need a public branch to
      operate. (Robert Collins)
 
    * New method ``iter_inventories`` on Repository for access to many
      inventories. This is primarily used by the ``revision_trees`` method, as
      direct access to inventories is discouraged. (Robert Collins)
 
    * New method ``next_with_ghosts`` on the Graph breadth-first-search objects
      which will split out ghosts and present parents into two separate sets,
      useful for code which needs to be aware of ghosts (e.g. fetching data
      cares about ghosts during revision selection). (Robert Collins)

    * Record a timestamp against each mutter to the trace file, relative to the
      first import of bzrlib.  (Andrew Bennetts)

    * ``Repository.get_data_stream`` is now deprecated in favour of
      ``Repository.get_data_stream_for_search`` which allows less network
      traffic when requesting data streams over a smart server. (Robert Collins)

    * ``RemoteBzrDir._get_tree_branch`` no longer triggers ``_ensure_real``,
      removing one round trip on many network operations. (Robert Collins)

    * RemoteTransport's ``recommended_page_size`` method now returns 64k, like
      SFTPTransport and HttpTransportBase.  (Andrew Bennetts)

    * Repository has a new method ``has_revisions`` which signals the presence
      of many revisions by returning a set of the revisions listed which are
      present. This can be done by index queries without reading data for parent
      revision names etc. (Robert Collins)


bzr 1.1 2008-01-15
------------------

(no changes from 1.1rc1)

bzr 1.1rc1 2008-01-05
---------------------

  CHANGES:
   
   * Dotted revision numbers have been revised. Instead of growing longer with
     nested branches the branch number just increases. (eg instead of 1.1.1.1.1
     we now report 1.2.1.) This helps scale long lived branches which have many
     feature branches merged between them. (John Arbash Meinel)

   * The syntax ``bzr diff branch1 branch2`` is no longer supported.
     Use ``bzr diff branch1 --new branch2`` instead. This change has
     been made to remove the ambiguity where ``branch2`` is in fact a
     specific file to diff within ``branch1``.

  FEATURES:

   * New option to use custom template-based formats in  ``bzr version-info``.
     (Lukáš Lalinský)

   * diff '--using' allows an external diff tool to be used for files.
     (Aaron Bentley)

   * New "lca" merge-type for fast everyday merging that also supports
     criss-cross merges.  (Aaron Bentley)

  IMPROVEMENTS:

   * ``annotate`` now doesn't require a working tree. (Lukáš Lalinský,
     #90049)

   * ``branch`` and ``checkout`` can now use files from a working tree to
     to speed up the process.  For checkout, this requires the new
     --files-from flag.  (Aaron Bentley)

   * ``bzr diff`` now sorts files in alphabetical order.  (Aaron Bentley)

   * ``bzr diff`` now works on branches without working trees. Tree-less
     branches can also be compared to each other and to working trees using
     the new diff options ``--old`` and ``--new``. Diffing between branches,
     with or without trees, now supports specific file filtering as well.
     (Ian Clatworthy, #6700)

   * ``bzr pack`` now orders revision texts in topological order, with newest
     at the start of the file, promoting linear reads for ``bzr log`` and the
     like. This partially fixes #154129. (Robert Collins)

   * Merge directives now fetch prerequisites from the target branch if
     needed.  (Aaron Bentley)

   * pycurl now handles digest authentication.
     (Vincent Ladeuil)

   * ``reconfigure`` can now convert from repositories.  (Aaron Bentley)

   * ``-l`` is now a short form for ``--limit`` in ``log``.  (Matt Nordhoff)

   * ``merge`` now warns when merge directives cause cherrypicks.
     (Aaron Bentley)

   * ``split`` now supported, to enable splitting large trees into smaller
     pieces.  (Aaron Bentley)

  BUGFIXES:

   * Avoid AttributeError when unlocking a pack repository when an error occurs.
     (Martin Pool, #180208)

   * Better handle short reads when processing multiple range requests.
     (Vincent Ladeuil, #179368)

   * build_tree acceleration uses the correct path when a file has been moved.
     (Aaron Bentley)

   * ``commit`` now succeeds when a checkout and its master branch share a
     repository.  (Aaron Bentley, #177592)

   * Fixed error reporting of unsupported timezone format in
     ``log --timezone``. (Lukáš Lalinský, #178722)

   * Fixed Unicode encoding error in ``ignored`` when the output is
     redirected to a pipe. (Lukáš Lalinský)

   * Fix traceback when sending large response bodies over the smart protocol
     on Windows. (Andrew Bennetts, #115781)

   * Fix ``urlutils.relative_url`` for the case of two ``file:///`` URLs
     pointed to different logical drives on Windows.
     (Alexander Belchenko, #90847)

   * HTTP test servers are now compatible with the http protocol version 1.1.
     (Vincent Ladeuil, #175524)

   * _KnitParentsProvider.get_parent_map now handles requests for ghosts
     correctly, instead of erroring or attributing incorrect parents to ghosts.
     (Aaron Bentley)

   * ``merge --weave --uncommitted`` now works.  (Aaron Bentley)

   * pycurl authentication handling was broken and incomplete. Fix handling of
     user:pass embedded in the urls.
     (Vincent Ladeuil, #177643)

   * Files inside non-directories are now handled like other conflict types.
     (Aaron Bentley, #177390)

   * ``reconfigure`` is able to convert trees into lightweight checkouts.
     (Aaron Bentley)

   * Reduce lockdir timeout to 0 when running ``bzr serve``.  (Andrew Bennetts,
     #148087)

   * Test that the old ``version_info_format`` functions still work, even
     though they are deprecated. (John Arbash Meinel, ShenMaq, #177872)

   * Transform failures no longer cause ImmortalLimbo errors (Aaron Bentley,
     #137681)

   * ``uncommit`` works even when the commit messages of revisions to be
     removed use characters not supported in the terminal encoding.
     (Aaron Bentley)

   * When dumb http servers return whole files instead of the requested ranges,
     read the remaining bytes by chunks to avoid overflowing network buffers.
     (Vincent Ladeuil, #175886)

  DOCUMENTATION:

   * Minor tweaks made to the bug tracker integration documentation.
     (Ian Clatworthy)

   * Reference material has now be moved out of the User Guide and added
     to the User Reference. The User Reference has gained 4 sections as
     a result: Authenication Settings, Configuration Settings, Conflicts
     and Hooks. All help topics are now dumped into text format in the
     doc/en/user-reference directory for those who like browsing that
     information in their editor. (Ian Clatworthy)

   * *Using Bazaar with Launchpad* tutorial added. (Ian Clatworthy)

  INTERNALS:

    * find_* methods available for BzrDirs, Branches and WorkingTrees.
      (Aaron Bentley)

    * Help topics can now be loaded from files. 
      (Ian Clatworthy, Alexander Belchenko)

    * get_parent_map now always provides tuples as its output.  (Aaron Bentley)

    * Parent Providers should now implement ``get_parent_map`` returning a
      dictionary instead of ``get_parents`` returning a list.
      ``Graph.get_parents`` is now deprecated. (John Arbash Meinel,
      Robert Collins)

    * Patience Diff now supports arbitrary python objects, as long as they
      support ``hash()``. (John Arbash Meinel)

    * Reduce selftest overhead to establish test names by memoization.
      (Vincent Ladeuil)

  API BREAKS:

  TESTING:

   * Modules can now customise their tests by defining a ``load_tests``
     attribute. ``pydoc bzrlib.tests.TestUtil.TestLoader.loadTestsFromModule``
     for the documentation on this attribute. (Robert Collins)

   * New helper function ``bzrlib.tests.condition_id_re`` which helps
     filter tests based on a regular expression search on the tests id.
     (Robert Collins)
    
   * New helper function ``bzrlib.tests.condition_isinstance`` which helps
     filter tests based on class. (Robert Collins)
    
   * New helper function ``bzrlib.tests.exclude_suite_by_condition`` which
     generalises the ``exclude_suite_by_re`` function. (Robert Collins)

   * New helper function ``bzrlib.tests.filter_suite_by_condition`` which
     generalises the ``filter_suite_by_re`` function. (Robert Collins)

   * New helper method ``bzrlib.tests.exclude_tests_by_re`` which gives a new
     TestSuite that does not contain tests from the input that matched a
     regular expression. (Robert Collins)

   * New helper method ``bzrlib.tests.randomize_suite`` which returns a
     randomized copy of the input suite. (Robert Collins)

   * New helper method ``bzrlib.tests.split_suite_by_re`` which splits a test
     suite into two according to a regular expression. (Robert Collins)

   * Parametrize all http tests for the transport implementations, the http
     protocol versions (1.0 and 1.1) and the authentication schemes.
     (Vincent Ladeuil) 

   * The ``exclude_pattern`` and ``random_order`` parameters to the function
     ``bzrlib.tests.filter_suite_by_re`` have been deprecated. (Robert Collins)

   * The method ``bzrlib.tests.sort_suite_by_re`` has been deprecated. It is 
     replaced by the new helper methods added in this release. (Robert Collins)


bzr 1.0 2007-12-14
------------------

  DOCUMENTATION:

   * More improvements and fixes to the User Guide.  (Ian Clatworthy)

   * Add information on cherrypicking/rebasing to the User Guide.
     (Ian Clatworthy)

   * Improve bug tracker integration documentation. (Ian Clatworthy)

   * Minor edits to ``Bazaar in five minutes`` from David Roberts and
     to the rebasing section of the User Guide from Aaron Bentley.
     (Ian Clatworthy)


bzr 1.0rc3 2007-12-11
---------------------

  CHANGES:
   
   * If a traceback occurs, users are now asked to report the bug 
     through Launchpad (https://bugs.launchpad.net/bzr/), rather than 
     by mail to the mailing list.
     (Martin Pool)

  BUGFIXES:

   * Fix Makefile rules for doc generation. (Ian Clatworthy, #175207)

   * Give more feedback during long http downloads by making readv deliver data
     as it arrives for urllib, and issue more requests for pycurl. High latency
     networks are better handled by urllib, the pycurl implementation give more
     feedback but also incur more latency.
     (Vincent Ladeuil, #173010)

   * Implement _make_parents_provider on RemoteRepository, allowing generating
     bundles against branches on a smart server.  (Andrew Bennetts, #147836)

  DOCUMENTATION:

   * Improved user guide.  (Ian Clatworthy)

   * The single-page quick reference guide is now available as a PDF.
     (Ian Clatworthy)

  INTERNALS:

    * readv urllib http implementation is now a real iterator above the
      underlying socket and deliver data as soon as it arrives. 'get' still
      wraps its output in a StringIO.
      (Vincent Ladeuil)


bzr 1.0rc2 2007-12-07
---------------------

  IMPROVEMENTS:

   * Added a --coverage option to selftest. (Andrew Bennetts)

   * Annotate merge (merge-type=weave) now supports cherrypicking.
     (Aaron Bentley)

   * ``bzr commit`` now doesn't print the revision number twice. (Matt
     Nordhoff, #172612)

   * New configuration option ``bugtracker_<tracker_abbrevation>_url`` to
     define locations of bug trackers that are not directly supported by
     bzr or a plugin. The URL will be treated as a template and ``{id}``
     placeholders will be replaced by specific bug IDs.  (Lukáš Lalinský)

   * Support logging single merge revisions with short and line log formatters.
     (Kent Gibson)

   * User Guide enhanced with suggested readability improvements from
     Matt Revell and corrections from John Arbash Meinel. (Ian Clatworthy)

   * Quick Start Guide renamed to Quick Start Card, moved down in
     the catalog, provided in pdf and png format and updated to refer
     to ``send`` instead of ``bundle``. (Ian Clatworthy, #165080)

   * ``switch`` can now be used on heavyweight checkouts as well as
     lightweight ones. After switching a heavyweight checkout, the
     local branch is a mirror/cache of the new bound branch and
     uncommitted changes in the working tree are merged. As a safety
     check, if there are local commits in a checkout which have not
     been committed to the previously bound branch, then ``switch``
     fails unless the ``--force`` option is given. This option is
     now also required if the branch a lightweight checkout is pointing
     to has been moved. (Ian Clatworthy)

  INTERNALS:

    * New -Dhttp debug option reports http connections, requests and responses.
      (Vincent Ladeuil)

    * New -Dmerge debug option, which emits merge plans for merge-type=weave.

  BUGFIXES:

   * Better error message when running ``bzr cat`` on a non-existant branch.
     (Lukáš Lalinský, #133782)

   * Catch OSError 17 (file exists) in final phase of tree transform and show
     filename to user.
     (Alexander Belchenko, #111758)

   * Catch ShortReadvErrors while using pycurl. Also make readv more robust by
     allowing multiple GET requests to be issued if too many ranges are
     required.
     (Vincent Ladeuil, #172701)

   * Check for missing basis texts when fetching from packs to packs.
     (John Arbash Meinel, #165290)

   * Fall back to showing e-mail in ``log --short/--line`` if the 
     committer/author has only e-mail. (Lukáš Lalinský, #157026)

  API BREAKS:

   * Deprecate not passing a ``location`` argument to commit reporters'
     ``started`` methods. (Matt Nordhoff)


bzr 1.0rc1 2007-11-30
---------------------

  NOTES WHEN UPGRADING:

   * The default repository format is now ``pack-0.92``.  This 
     default is used when creating new repositories with ``init`` and 
     ``init-repo``, and when branching over bzr+ssh or bzr+hpss. 
     (See https://bugs.launchpad.net/bugs/164626)

     This format can be read and written by Bazaar 0.92 and later, and 
     data can be transferred to and from older formats.

     To upgrade, please reconcile your repository (``bzr reconcile``), and then
     upgrade (``bzr upgrade``). 
     
     ``pack-0.92`` offers substantially better scaling and performance than the
     previous knits format. Some operations are slower where the code already
     had bad scaling characteristics under knits, the pack format makes such
     operations more visible as part of being more scalable overall. We will
     correct such operations over the coming releases and encourage the filing
     of bugs on any operation which you observe to be slower in a packs
     repository. One particular case that we do not intend to fix is pulling
     data from a pack repository into a knit repository over a high latency
     link;  downgrading such data requires reinsertion of the file texts, and
     this is a classic space/time tradeoff. The current implementation is
     conservative on memory usage because we need to support converting data
     from any tree without problems.  
     (Robert Collins, Martin Pool, #164476)

  CHANGES:

   * Disable detection of plink.exe as possible ssh vendor. Plink vendor
     still available if user selects it explicitly with BZR_SSH environment
     variable. (Alexander Belchenko, workaround for bug #107593)

   * The pack format is now accessible as "pack-0.92", or "pack-0.92-subtree" 
     to enable the subtree functions (for example, for bzr-svn).  
     See http://doc.bazaar-vcs.org/latest/developer/packrepo.html
     (Martin Pool)

  FEATURES:

   * New ``authentication.conf`` file holding the password or other credentials
     for remote servers. This can be used for ssh, sftp, smtp and other 
     supported transports.
     (Vincent Ladeuil)

   * New rich-root and rich-root-pack formats, recording the same data about
     tree roots that's recorded for all other directories.
     (Aaron Bentley, #164639)

   * ``pack-0.92`` repositories can now be reconciled.
     (Robert Collins, #154173)

   * ``switch`` command added for changing the branch a lightweight checkout
     is associated with and updating the tree to reflect the latest content
     accordingly. This command was previously part of the BzrTools plug-in.
     (Ian Clatworthy, Aaron Bentley, David Allouche)

   * ``reconfigure`` command can now convert branches, trees, or checkouts to
     lightweight checkouts.  (Aaron Bentley)

  PERFORMANCE:

   * Commit updates the state of the working tree via a delta rather than
     supplying entirely new basis trees. For commit of a single specified file
     this reduces the wall clock time for commit by roughly a 30%.
     (Robert Collins, Martin Pool)

   * Commit with many automatically found deleted paths no longer performs
     linear scanning for the children of those paths during inventory
     iteration. This should fix commit performance blowing out when many such
     paths occur during commit. (Robert Collins, #156491)

   * Fetch with pack repositories will no longer read the entire history graph.
     (Robert Collins, #88319)

   * Revert takes out an appropriate lock when reverting to a basis tree, and
     does not read the basis inventory twice. (Robert Collins)

   * Diff does not require an inventory to be generated on dirstate trees.
     (Aaron Bentley, #149254)

   * New annotate merge (--merge-type=weave) implementation is fast on
     versionedfiles withough cached annotations, e.g. pack-0.92.
     (Aaron Bentley)

  IMPROVEMENTS:

   * ``bzr merge`` now warns when it encounters a criss-cross merge.
     (Aaron Bentley)

   * ``bzr send`` now doesn't require the target e-mail address to be
     specified on the command line if an interactive e-mail client is used.
     (Lukáš Lalinský)

   * ``bzr tags`` now prints the revision number for each tag, instead of
     the revision id, unless --show-ids is passed. In addition, tags can be
     sorted chronologically instead of lexicographically with --sort=time.
     (Adeodato Simó, #120231)

   * Windows standalone version of bzr is able to load system-wide plugins from
     "plugins" subdirectory in installation directory. In addition standalone
     installer write to the registry (HKLM\SOFTWARE\Bazaar) useful info 
     about paths and bzr version. (Alexander Belchenko, #129298)

  DOCUMENTATION:

  BUG FIXES:

   * A progress bar has been added for knitpack -> knitpack fetching.
     (Robert Collins, #157789, #159147)

   * Branching from a branch via smart server now preserves the repository
     format. (Andrew Bennetts,  #164626)
     
   * ``commit`` is now able to invoke an external editor in a non-ascii
     directory. (Daniel Watkins, #84043)

   * Catch connection errors for ftp.
     (Vincent Ladeuil, #164567)

   * ``check`` no longer reports spurious unreferenced text versions.
     (Robert Collins, John A Meinel, #162931, #165071)

   * Conflicts are now resolved recursively by ``revert``.
     (Aaron Bentley, #102739)

   * Detect invalid transport reuse attempts by catching invalid URLs.
     (Vincent Ladeuil, #161819)

   * Deleting a file without removing it shows a correct diff, not a traceback.
     (Aaron Bentley)

   * Do no use timeout in HttpServer anymore.
     (Vincent Ladeuil, #158972).

   * Don't catch the exceptions related to the http pipeline status before
     retrying an http request or some programming errors may be masked.
     (Vincent Ladeuil, #160012)

   * Fix ``bzr rm`` to not delete modified and ignored files.
     (Lukáš Lalinský, #172598)

   * Fix exception when revisionspec contains merge revisons but log
     formatter doesn't support merge revisions. (Kent Gibson, #148908)

   * Fix exception when ScopeReplacer is assigned to before any members have
     been retrieved.  (Aaron Bentley)

   * Fix multiple connections during checkout --lightweight.
     (Vincent Ladeuil, #159150)

   * Fix possible error in insert_data_stream when copying between 
     pack repositories over bzr+ssh or bzr+http.  
     KnitVersionedFile.get_data_stream now makes sure that requested
     compression parents are sent before any delta hunks that depend 
     on them.
     (Martin Pool, #164637)

   * Fix typo in limiting offsets coalescing for http, leading to
     whole files being downloaded instead of parts.
     (Vincent Ladeuil, #165061)

   * FTP server errors don't error in the error handling code.
     (Robert Collins, #161240)

   * Give a clearer message when a pull fails because the source needs
     to be reconciled.
     (Martin Pool, #164443)

   * It is clearer when a plugin cannot be loaded because of its name, and a
     suggestion for an acceptable name is given. (Daniel Watkins, #103023)

   * Leave port as None in transport objects if user doesn't
     specify a port in urls.
     (vincent Ladeuil, #150860)

   * Make sure Repository.fetch(self) is properly a no-op for all
     Repository implementations. (John Arbash Meinel, #158333)

   * Mark .bzr directories as "hidden" on Windows.
     (Alexander Belchenko, #71147)

   * ``merge --uncommitted`` can now operate on a single file.
     (Aaron Bentley, Lukáš Lalinský, #136890)

   * Obsolete packs are now cleaned up by pack and autopack operations.
     (Robert Collins, #153789)

   * Operations pulling data from a smart server where the underlying
     repositories are not both annotated/both unannotated will now work.
     (Robert Collins, #165304).

   * Reconcile now shows progress bars. (Robert Collins, #159351)

   * ``RemoteBranch`` was not initializing ``self._revision_id_to_revno_map``
     properly. (John Arbash Meinel, #162486)

   * Removing an already-removed file reports the file does not exist. (Daniel
     Watkins, #152811)

   * Rename on Windows is able to change filename case.
     (Alexander Belchenko, #77740)

   * Return error instead of a traceback for ``bzr log -r0``.
     (Kent Gibson, #133751)

   * Return error instead of a traceback when bzr is unable to create
     symlink on some platforms (e.g. on Windows).
     (Alexander Belchenko, workaround for #81689)

   * Revert doesn't crash when restoring a single file from a deleted
     directory. (Aaron Bentley)

   * Stderr output via logging mechanism now goes through encoded wrapper
     and no more uses utf-8, but terminal encoding instead. So all unicode
     strings now should be readable in non-utf-8 terminal.
     (Alexander Belchenko, #54173)

   * The error message when ``move --after`` should be used makes how to do so
     clearer. (Daniel Watkins, #85237)

   * Unicode-safe output from ``bzr info``. The output will be encoded
     using the terminal encoding and unrepresentable characters will be
     replaced by '?'. (Lukáš Lalinský, #151844)

   * Working trees are no longer created when pushing into a local no-trees
     repo. (Daniel Watkins, #50582)

   * Upgrade util/configobj to version 4.4.0.
     (Vincent Ladeuil, #151208).

   * Wrap medusa ftp test server as an FTPServer feature.
     (Vincent Ladeuil, #157752)

  API BREAKS:

   * ``osutils.backup_file`` is deprecated. Actually it's not used in bzrlib
     during very long time. (Alexander Belchenko)

   * The return value of
     ``VersionedFile.iter_lines_added_or_present_in_versions`` has been
     changed. Previously it was an iterator of lines, now it is an iterator of
     (line, version_id) tuples. This change has been made to aid reconcile and
     fetch operations. (Robert Collins)

   * ``bzrlib.repository.get_versioned_file_checker`` is now private.
     (Robert Collins)

   * The Repository format registry default has been removed; it was previously
     obsoleted by the bzrdir format default, which implies a default repository
     format.
     (Martin Pool)

  INTERNALS:

   * Added ``ContainerSerialiser`` and ``ContainerPushParser`` to
     ``bzrlib.pack``.  These classes provide more convenient APIs for generating
     and parsing containers from streams rather than from files.  (Andrew
     Bennetts)

   * New module ``lru_cache`` providing a cache for use by tasks that need
     semi-random access to large amounts of data. (John A Meinel)

   * InventoryEntry.diff is now deprecated.  Please use diff.DiffTree instead.

  TESTING:


bzr 0.92 2007-11-05
-------------------

  CHANGES:

  * New uninstaller on Win32.  (Alexander Belchenko)


bzr 0.92rc1 2007-10-29
----------------------

  NOTES WHEN UPGRADING:

  CHANGES:
  
   * ``bzr`` now returns exit code 4 if an internal error occurred, and 
     3 if a normal error occurred.  (Martin Pool)

   * ``pull``, ``merge`` and ``push`` will no longer silently correct some
     repository index errors that occured as a result of the Weave disk format.
     Instead the ``reconcile`` command needs to be run to correct those
     problems if they exist (and it has been able to fix most such problems
     since bzr 0.8). Some new problems have been identified during this release
     and you should run ``bzr check`` once on every repository to see if you
     need to reconcile. If you cannot ``pull`` or ``merge`` from a remote
     repository due to mismatched parent errors - a symptom of index errors -
     you should simply take a full copy of that remote repository to a clean
     directory outside any local repositories, then run reconcile on it, and
     finally pull from it locally. (And naturally email the repositories owner
     to ask them to upgrade and run reconcile).
     (Robert Collins)

  FEATURES:

   * New ``knitpack-experimental`` repository format. This is interoperable with
     the ``dirstate-tags`` format but uses a smarter storage design that greatly
     speeds up many operations, both local and remote. This new format can be
     used as an option to the ``init``, ``init-repository`` and ``upgrade``
     commands. See http://doc.bazaar-vcs.org/0.92/developers/knitpack.html
     for further details. (Robert Collins)

   * For users of bzr-svn (and those testing the prototype subtree support) that
     wish to try packs, a new ``knitpack-subtree-experimental`` format has also
     been added. This is interoperable with the ``dirstate-subtrees`` format.
     (Robert Collins)

   * New ``reconfigure`` command. (Aaron Bentley)

   * New ``revert --forget-merges`` command, which removes the record of a pending 
     merge without affecting the working tree contents.  (Martin Pool)

   * New ``bzr_remote_path`` configuration variable allows finer control of
     remote bzr locations than BZR_REMOTE_PATH environment variable.
     (Aaron Bentley)

   * New ``launchpad-login`` command to tell Bazaar your Launchpad
     user ID.  This can then be used by other functions of the
     Launchpad plugin. (James Henstridge)

  PERFORMANCE:

   * Commit in quiet mode is now slightly faster as the information to
     output is no longer calculated. (Ian Clatworthy)

   * Commit no longer checks for new text keys during insertion when the
     revision id was deterministically unique. (Robert Collins)

   * Committing a change which is not a merge and does not change the number of
     files in the tree is faster by utilising the data about whether files are
     changed to determine if the tree is unchanged rather than recalculating
     it at the end of the commit process. (Robert Collins)

   * Inventory serialisation no longer double-sha's the content.
     (Robert Collins)

   * Knit text reconstruction now avoids making copies of the lines list for
     interim texts when building a single text. The new ``apply_delta`` method
     on ``KnitContent`` aids this by allowing modification of the revision id
     such objects represent. (Robert Collins)

   * Pack indices are now partially parsed for specific key lookup using a
     bisection approach. (Robert Collins)

   * Partial commits are now approximately 40% faster by walking over the
     unselected current tree more efficiently. (Robert Collins)

   * XML inventory serialisation takes 20% less time while being stricter about
     the contents. (Robert Collins)

   * Graph ``heads()`` queries have been fixed to no longer access all history
     unnecessarily. (Robert Collins)

  IMPROVEMENTS:

   * ``bzr+https://`` smart server across https now supported. 
     (John Ferlito, Martin Pool, #128456)

   * Mutt is now a supported mail client; set ``mail_client=mutt`` in your
     bazaar.conf and ``send`` will use mutt. (Keir Mierle)

   * New option ``-c``/``--change`` for ``merge`` command for cherrypicking 
     changes from one revision. (Alexander Belchenko, #141368)

   * Show encodings, locale and list of plugins in the traceback message.
     (Martin Pool, #63894)

   * Experimental directory formats can now be marked with
     ``experimental = True`` during registration. (Ian Clatworthy)

  DOCUMENTATION:

   * New *Bazaar in Five Minutes* guide.  (Matthew Revell)

   * The hooks reference documentation is now converted to html as expected.
     (Ian Clatworthy)

  BUG FIXES:

   * Connection error reporting for the smart server has been fixed to
     display a user friendly message instead of a traceback.
     (Ian Clatworthy, #115601)

   * Make sure to use ``O_BINARY`` when opening files to check their
     sha1sum. (Alexander Belchenko, John Arbash Meinel, #153493)

   * Fix a problem with Win32 handling of the executable bit.
     (John Arbash Meinel, #149113)

   * ``bzr+ssh://`` and ``sftp://`` URLs that do not specify ports explicitly
     no longer assume that means port 22.  This allows people using OpenSSH to
     override the default port in their ``~/.ssh/config`` if they wish.  This
     fixes a bug introduced in bzr 0.91.  (Andrew Bennetts, #146715)

   * Commands reporting exceptions can now be profiled and still have their
     data correctly dumped to a file. For example, a ``bzr commit`` with
     no changes still reports the operation as pointless but doing so no
     longer throws away the profiling data if this command is run with
     ``--lsprof-file callgrind.out.ci`` say. (Ian Clatworthy)

   * Fallback to ftp when paramiko is not installed and sftp can't be used for
     ``tests/commands`` so that the test suite is still usable without
     paramiko.
     (Vincent Ladeuil, #59150)

   * Fix commit ordering in corner case. (Aaron Bentley, #94975)

   * Fix long standing bug in partial commit when there are renames 
     left in tree. (Robert Collins, #140419)

   * Fix selftest semi-random noise during http related tests.
     (Vincent Ladeuil, #140614)

   * Fix typo in ftp.py making the reconnection fail on temporary errors.
     (Vincent Ladeuil, #154259)

   * Fix failing test by comparing real paths to cover the case where the TMPDIR
     contains a symbolic link.
     (Vincent Ladeuil, #141382).

   * Fix log against smart server branches that don't support tags.
     (James Westby, #140615)

   * Fix pycurl http implementation by defining error codes from
     pycurl instead of relying on an old curl definition.
     (Vincent Ladeuil, #147530)

   * Fix 'unprintable error' message when displaying BzrCheckError and 
     some other exceptions on Python 2.5.
     (Martin Pool, #144633)

   * Fix ``Inventory.copy()`` and add test for it. (Jelmer Vernooij)

   * Handles default value for ListOption in cmd_commit.
     (Vincent Ladeuil, #140432)

   * HttpServer and FtpServer need to be closed properly or a listening socket
     will remain opened.
     (Vincent Ladeuil, #140055)

   * Monitor the .bzr directory created in the top level test
     directory to detect leaking tests.
     (Vincent Ladeuil, #147986)

   * The basename, not the full path, is now used when checking whether
     the profiling dump file begins with ``callgrind.out`` or not. This
     fixes a bug reported by Aaron Bentley on IRC. (Ian Clatworthy)

   * Trivial fix for invoking command ``reconfigure`` without arguments.
     (Rob Weir, #141629)

   * ``WorkingTree.rename_one`` will now raise an error if normalisation of the
     new path causes bzr to be unable to access the file. (Robert Collins)

   * Correctly detect a NoSuchFile when using a filezilla server. (Gary van der
     Merwe)

  API BREAKS:

   * ``bzrlib.index.GraphIndex`` now requires a size parameter to the
     constructor, for enabling bisection searches. (Robert Collins)

   * ``CommitBuilder.record_entry_contents`` now requires the root entry of a
     tree be supplied to it, previously failing to do so would trigger a
     deprecation warning. (Robert Collins)

   * ``KnitVersionedFile.add*`` will no longer cache added records even when
     enable_cache() has been called - the caching feature is now exclusively for
     reading existing data. (Robert Collins)

   * ``ReadOnlyLockError`` is deprecated; ``LockFailed`` is usually more 
     appropriate.  (Martin Pool)

   * Removed ``bzrlib.transport.TransportLogger`` - please see the new
     ``trace+`` transport instead. (Robert Collins)

   * Removed previously deprecated varargs interface to ``TestCase.run_bzr`` and
     deprecated methods ``TestCase.capture`` and ``TestCase.run_bzr_captured``.
     (Martin Pool)

   * Removed previous deprecated ``basis_knit`` parameter to the
     ``KnitVersionedFile`` constructor. (Robert Collins)

   * Special purpose method ``TestCase.run_bzr_decode`` is moved to the test_non_ascii 
     class that needs it.
     (Martin Pool)

   * The class ``bzrlib.repofmt.knitrepo.KnitRepository3`` has been folded into
     ``KnitRepository`` by parameters to the constructor. (Robert Collins)

   * The ``VersionedFile`` interface now allows content checks to be bypassed
     by supplying check_content=False.  This saves nearly 30% of the minimum
     cost to store a version of a file. (Robert Collins)

   * Tree's with bad state such as files with no length or sha will no longer
     be silently accepted by the repository XML serialiser. To serialise
     inventories without such data, pass working=True to write_inventory.
     (Robert Collins)

   * ``VersionedFile.fix_parents`` has been removed as a harmful API.
     ``VersionedFile.join`` will no longer accept different parents on either
     side of a join - it will either ignore them, or error, depending on the
     implementation. See notes when upgrading for more information.
     (Robert Collins)

  INTERNALS:

   * ``bzrlib.transport.Transport.put_file`` now returns the number of bytes
     put by the method call, to allow avoiding stat-after-write or
     housekeeping in callers. (Robert Collins)

   * ``bzrlib.xml_serializer.Serializer`` is now responsible for checking that
     mandatory attributes are present on serialisation and deserialisation.
     This fixes some holes in API usage and allows better separation between
     physical storage and object serialisation. (Robert Collins)

   * New class ``bzrlib.errors.InternalBzrError`` which is just a convenient
     shorthand for deriving from BzrError and setting internal_error = True.
     (Robert Collins)

   * New method ``bzrlib.mutabletree.update_to_one_parent_via_delta`` for
     moving the state of a parent tree to a new version via a delta rather than
     a complete replacement tree. (Robert Collins)

   * New method ``bzrlib.osutils.minimum_path_selection`` useful for removing
     duplication from user input, when a user mentions both a path and an item
     contained within that path. (Robert Collins)

   * New method ``bzrlib.repository.Repository.is_write_locked`` useful for
     determining if a repository is write locked. (Robert Collins)

   * New method on ``bzrlib.tree.Tree`` ``path_content_summary`` provides a
     tuple containing the key information about a path for commit processing
     to complete. (Robert Collins)

   * New method on xml serialisers, write_inventory_to_lines, which matches the
     API used by knits for adding content. (Robert Collins)

   * New module ``bzrlib.bisect_multi`` with generic multiple-bisection-at-once
     logic, currently only available for byte-based lookup
     (``bisect_multi_bytes``). (Robert Collins)

   * New helper ``bzrlib.tuned_gzip.bytes_to_gzip`` which takes a byte string
     and returns a gzipped version of the same. This is used to avoid a bunch
     of api friction during adding of knit hunks. (Robert Collins)

   * New parameter on ``bzrlib.transport.Transport.readv``
     ``adjust_for_latency`` which changes readv from returning strictly the
     requested data to inserted return larger ranges and in forward read order
     to reduce the effect of network latency. (Robert Collins)

   * New parameter yield_parents on ``Inventory.iter_entries_by_dir`` which
     causes the parents of a selected id to be returned recursively, so all the
     paths from the root down to each element of selected_file_ids are
     returned. (Robert Collins)

   * Knit joining has been enhanced to support plain to annotated conversion
     and annotated to plain conversion. (Ian Clatworthy)

   * The CommitBuilder method ``record_entry_contents`` now returns summary
     information about the effect of the commit on the repository. This tuple
     contains an inventory delta item if the entry changed from the basis, and a
     boolean indicating whether a new file graph node was recorded.
     (Robert Collins)

   * The python path used in the Makefile can now be overridden.
     (Andrew Bennetts, Ian Clatworthy)

  TESTING:

   * New transport implementation ``trace+`` which is useful for testing,
     logging activity taken to its _activity attribute. (Robert Collins)

   * When running bzr commands within the test suite, internal exceptions are
     not caught and reported in the usual way, but rather allowed to propagate
     up and be visible to the test suite.  A new API ``run_bzr_catch_user_errors``
     makes this behavior available to other users.
     (Martin Pool)

   * New method ``TestCase.call_catch_warnings`` for testing methods that 
     raises a Python warning.  (Martin Pool)


bzr 0.91 2007-09-26
-------------------

  BUG FIXES:

   * Print a warning instead of aborting the ``python setup.py install``
     process if building of a C extension is not possible.
     (Lukáš Lalinský, Alexander Belchenko)

   * Fix commit ordering in corner case (Aaron Bentley, #94975)

   * Fix ''bzr info bzr://host/'' and other operations on ''bzr://' URLs with
     an implicit port.  We were incorrectly raising PathNotChild due to
     inconsistent treatment of the ''_port'' attribute on the Transport object.
     (Andrew Bennetts, #133965)

   * Make RemoteRepository.sprout cope gracefully with servers that don't
     support the ``Repository.tarball`` request.
     (Andrew Bennetts)


bzr 0.91rc2 2007-09-11
----------------------

   * Replaced incorrect tarball for previous release; a debug statement was left 
     in bzrlib/remote.py.


bzr 0.91rc1 2007-09-11
----------------------

  CHANGES:

   * The default branch and repository format has changed to 
     ``dirstate-tags``, so tag commands are active by default.
     This format is compatible with Bazaar 0.15 and later.
     This incidentally fixes bug #126141.
     (Martin Pool)

   * ``--quiet`` or ``-q`` is no longer a global option. If present, it
     must now appear after the command name. Scripts doing things like
     ``bzr -q missing`` need to be rewritten as ``bzr missing -q``.
     (Ian Clatworthy)

  FEATURES:

   * New option ``--author`` in ``bzr commit`` to specify the author of the
     change, if it's different from the committer. ``bzr log`` and
     ``bzr annotate`` display the author instead of the committer.
     (Lukáš Lalinský)

   * In addition to global options and command specific options, a set of
     standard options are now supported. Standard options are legal for
     all commands. The initial set of standard options are:
     
     * ``--help`` or ``-h`` - display help message
     * ``--verbose`` or ``-v`` - display additional information
     * ``--quiet``  or ``-q`` - only output warnings and errors.

     Unlike global options, standard options can be used in aliases and
     may have command-specific help. (Ian Clatworthy)

   * Verbosity level processing has now been unified. If ``--verbose``
     or ``-v`` is specified on the command line multiple times, the
     verbosity level is made positive the first time then increased.
     If ``--quiet`` or ``-q`` is specified on the command line
     multiple times, the verbosity level is made negative the first
     time then decreased. To get the default verbosity level of zero,
     either specify none of the above , ``--no-verbose`` or ``--no-quiet``.
     Note that most commands currently ignore the magnitude of the
     verbosity level but do respect *quiet vs normal vs verbose* when
     generating output. (Ian Clatworthy)

   * ``Branch.hooks`` now supports ``pre_commit`` hook. The hook's signature
     is documented in BranchHooks constructor. (Nam T. Nguyen, #102747)

   * New ``Repository.stream_knit_data_for_revisions`` request added to the
     network protocol for greatly reduced roundtrips when retrieving a set of
     revisions. (Andrew Bennetts)

  BUG FIXES:

   * ``bzr plugins`` now lists the version number for each plugin in square
     brackets after the path. (Robert Collins, #125421)

   * Pushing, pulling and branching branches with subtree references was not
     copying the subtree weave, preventing the file graph from being accessed
     and causing errors in commits in clones. (Robert Collins)

   * Suppress warning "integer argument expected, got float" from Paramiko,
     which sometimes caused false test failures.  (Martin Pool)

   * Fix bug in bundle 4 that could cause attempts to write data to wrong
     versionedfile.  (Aaron Bentley)

   * Diffs generated using "diff -p" no longer break the patch parser.
     (Aaron Bentley)

   * get_transport treats an empty possible_transports list the same as a non-
     empty one.  (Aaron Bentley)

   * patch verification for merge directives is reactivated, and works with
     CRLF and CR files.  (Aaron Bentley)

   * Accept ..\ as a path in revision specifiers. This fixes for example
     "-r branch:..\other-branch" on Windows.  (Lukáš Lalinský) 

   * ``BZR_PLUGIN_PATH`` may now contain trailing slashes.
     (Blake Winton, #129299)

   * man page no longer lists hidden options (#131667, Aaron Bentley)

   * ``uncommit --help`` now explains the -r option adequately.  (Daniel
     Watkins, #106726)

   * Error messages are now better formatted with parameters (such as
     filenames) quoted when necessary. This avoids confusion when directory
     names ending in a '.' at the end of messages were confused with a
     full stop that may or not have been there. (Daniel Watkins, #129791)

   * Fix ``status FILE -r X..Y``. (Lukáš Lalinský)

   * If a particular command is an alias, ``help`` will show the alias
     instead of claiming there is no help for said alias. (Daniel Watkins,
     #133548)

   * TreeTransform-based operations, like pull, merge, revert, and branch,
     now roll back if they encounter an error.  (Aaron Bentley, #67699)

   * ``bzr commit`` now exits cleanly if a character unsupported by the
     current encoding is used in the commit message.  (Daniel Watkins,
     #116143)

   * bzr send uses default values for ranges when only half of an elipsis
     is specified ("-r..5" or "-r5..").  (#61685, Aaron Bentley)

   * Avoid trouble when Windows ssh calls itself 'plink' but no plink
     binary is present.  (Martin Albisetti, #107155)

   * ``bzr remove`` should remove clean subtrees.  Now it will remove (without
     needing ``--force``) subtrees that contain no files with text changes or
     modified files.  With ``--force`` it removes the subtree regardless of
     text changes or unknown files. Directories with renames in or out (but
     not changed otherwise) will now be removed without needing ``--force``.
     Unknown ignored files will be deleted without needing ``--force``.
     (Marius Kruger, #111665)

   * When two plugins conflict, the source of both the losing and now the
     winning definition is shown.  (Konstantin Mikhaylov, #5454)

   * When committing to a branch, the location being committed to is
     displayed.  (Daniel Watkins, #52479)

   * ``bzr --version`` takes care about encoding of stdout, especially
     when output is redirected. (Alexander Belchenko, #131100)

   * Prompt for an ftp password if none is provided.
     (Vincent Ladeuil, #137044)

   * Reuse bound branch associated transport to avoid multiple
     connections.
     (Vincent Ladeuil, #128076, #131396)

   * Overwrite conflicting tags by ``push`` and ``pull`` if the
     ``--overwrite`` option is specified.  (Lukáš Lalinský, #93947)

   * In checkouts, tags are copied into the master branch when created,
     changed or deleted, and are copied into the checkout when it is 
     updated.  (Martin Pool, #93856, #93860)

   * Print a warning instead of aborting the ``python setup.py install``
     process if building of a C extension is not possible.
     (Lukáš Lalinský, Alexander Belchenko)

  IMPROVEMENTS:

   * Add the option "--show-diff" to the commit command in order to display
     the diff during the commit log creation. (Goffredo Baroncelli)

   * ``pull`` and ``merge`` are much faster at installing bundle format 4.
     (Aaron Bentley)

   * ``pull -v`` no longer includes deltas, making it much faster.
     (Aaron Bentley)

   * ``send`` now sends the directive as an attachment by default.
     (Aaron Bentley, Lukáš Lalinský, Alexander Belchenko)

   * Documentation updates (Martin Albisetti)

   * Help on debug flags is now included in ``help global-options``.
     (Daniel Watkins, #124853)

   * Parameters passed on the command line are checked to ensure they are
     supported by the encoding in use. (Daniel Watkins)

   * The compression used within the bzr repository has changed from zlib
     level 9 to the zlib default level. This improves commit performance with
     only a small increase in space used (and in some cases a reduction in
     space). (Robert Collins)

   * Initial commit no longer SHAs files twice and now reuses the path
     rather than looking it up again, making it faster.
     (Ian Clatworthy)

   * New option ``-c``/``--change`` for ``diff`` and ``status`` to show
     changes in one revision.  (Lukáš Lalinský)

   * If versioned files match a given ignore pattern, a warning is now
     given. (Daniel Watkins, #48623)

   * ``bzr status`` now has -S as a short name for --short and -V as a
     short name for --versioned. These have been added to assist users
     migrating from Subversion: ``bzr status -SV`` is now like
     ``svn status -q``.  (Daniel Watkins, #115990)

   * Added C implementation of  ``PatienceSequenceMatcher``, which is about
     10x faster than the Python version. This speeds up commands that
     need file diffing, such as ``bzr commit`` or ``bzr diff``.
     (Lukáš Lalinský)

   * HACKING has been extended with a large section on core developer tasks.
     (Ian Clatworthy)

   * Add ``branches`` and ``standalone-trees`` as online help topics and
     include them as Concepts within the User Reference.
     (Paul Moore, Ian Clatworthy)

    * ``check`` can detect versionedfile parent references that are
      inconsistent with revision and inventory info, and ``reconcile`` can fix
      them.  These faulty references were generated by 0.8-era releases,
      so repositories which were manipulated by old bzrs should be
      checked, and possibly reconciled ASAP.  (Aaron Bentley, Andrew Bennetts)

  API BREAKS:

   * ``Branch.append_revision`` is removed altogether; please use 
     ``Branch.set_last_revision_info`` instead.  (Martin Pool)

   * CommitBuilder now advertises itself as requiring the root entry to be
     supplied. This only affects foreign repository implementations which reuse
     CommitBuilder directly and have changed record_entry_contents to require
     that the root not be supplied. This should be precisely zero plugins
     affected. (Robert Collins)

   * The ``add_lines`` methods on ``VersionedFile`` implementations has changed
     its return value to include the sha1 and length of the inserted text. This
     allows the avoidance of double-sha1 calculations during commit.
     (Robert Collins)

   * ``Transport.should_cache`` has been removed.  It was not called in the
     previous release.  (Martin Pool)

  TESTING:

   * Tests may now raise TestNotApplicable to indicate they shouldn't be 
     run in a particular scenario.  (Martin Pool)

   * New function multiply_tests_from_modules to give a simpler interface
     to test parameterization.  (Martin Pool, Robert Collins)

   * ``Transport.should_cache`` has been removed.  It was not called in the
     previous release.  (Martin Pool)

   * NULL_REVISION is returned to indicate the null revision, not None.
     (Aaron Bentley)

   * Use UTF-8 encoded StringIO for log tests to avoid failures on
     non-ASCII committer names.  (Lukáš Lalinský)

  INTERNALS:

   * ``bzrlib.plugin.all_plugins`` has been deprecated in favour of
     ``bzrlib.plugin.plugins()`` which returns PlugIn objects that provide
     useful functionality for determining the path of a plugin, its tests, and
     its version information. (Robert Collins)

   * Add the option user_encoding to the function 'show_diff_trees()'
     in order to move the user encoding at the UI level. (Goffredo Baroncelli)

   * Add the function make_commit_message_template_encoded() and the function
     edit_commit_message_encoded() which handle encoded strings.
     This is done in order to mix the commit messages (which is a unicode
     string), and the diff which is a raw string. (Goffredo Baroncelli)

   * CommitBuilder now defaults to using add_lines_with_ghosts, reducing
     overhead on non-weave repositories which don't require all parents to be
     present. (Robert Collins)

   * Deprecated method ``find_previous_heads`` on
     ``bzrlib.inventory.InventoryEntry``. This has been superseded by the use
     of ``parent_candidates`` and a separate heads check via the repository
     API. (Robert Collins)

   * New trace function ``mutter_callsite`` will print out a subset of the
     stack to the log, which can be useful for gathering debug details.
     (Robert Collins)

   * ``bzrlib.pack.ContainerWriter`` now tracks how many records have been
     added via a public attribute records_written. (Robert Collins)

   * New method ``bzrlib.transport.Transport.get_recommended_page_size``.
     This provides a hint to users of transports as to the reasonable
     minimum data to read. In principle this can take latency and
     bandwidth into account on a per-connection basis, but for now it
     just has hard coded values based on the url. (e.g. http:// has a large
     page size, file:// has a small one.) (Robert Collins)

   * New method on ``bzrlib.transport.Transport`` ``open_write_stream`` allows
     incremental addition of data to a file without requiring that all the
     data be buffered in memory. (Robert Collins)

   * New methods on ``bzrlib.knit.KnitVersionedFile``:
     ``get_data_stream(versions)``, ``insert_data_stream(stream)`` and
     ``get_format_signature()``.  These provide some infrastructure for
     efficiently streaming the knit data for a set of versions over the smart
     protocol.

   * Knits with no annotation cache still produce correct annotations.
     (Aaron Bentley)

   * Three new methods have been added to ``bzrlib.trace``:
     ``set_verbosity_level``, ``get_verbosity_level`` and ``is_verbose``.
     ``set_verbosity_level`` expects a numeric value: negative for quiet,
     zero for normal, positive for verbose. The size of the number can be
     used to determine just how quiet or verbose the application should be.
     The existing ``be_quiet`` and ``is_quiet`` routines have been
     integrated into this new scheme. (Ian Clatworthy)

   * Options can now be delcared with a ``custom_callback`` parameter. If
     set, this routine is called after the option is processed. This feature
     is now used by the standard options ``verbose`` and ``quiet`` so that
     setting one implicitly resets the other. (Ian Clatworthy)

   * Rather than declaring a new option from scratch in order to provide
     custom help, a centrally registered option can be decorated using the
     new ``bzrlib.Option.custom_help`` routine. In particular, this routine
     is useful when declaring better help for the ``verbose`` and ``quiet``
     standard options as the base definition of these is now more complex
     than before thanks to their use of a custom callback. (Ian Clatworthy)
      
    * Tree._iter_changes(specific_file=[]) now iterates through no files,
      instead of iterating through all files.  None is used to iterate through
      all files.  (Aaron Bentley)

    * WorkingTree.revert() now accepts None to revert all files.  The use of
      [] to revert all files is deprecated.  (Aaron Bentley)


bzr 0.90 2007-08-28
-------------------

  IMPROVEMENTS:

    * Documentation is now organized into multiple directories with a level
      added for different languages or locales. Added the Mini Tutorial
      and Quick Start Summary (en) documents from the Wiki, improving the
      content and readability of the former. Formatted NEWS as Release Notes
      complete with a Table of Conents, one heading per release. Moved the
      Developer Guide into the main document catalog and provided a link
      from the developer document catalog back to the main one.
      (Ian Clatworthy, Sabin Iacob, Alexander Belchenko)


  API CHANGES:

    * The static convenience method ``BzrDir.create_repository``
      is deprecated.  Callers should instead create a ``BzrDir`` instance
      and call ``create_repository`` on that.  (Martin Pool)


bzr 0.90rc1 2007-08-14
----------------------

  BUGFIXES:

    * ``bzr init`` should connect to the remote location one time only.  We
      have been connecting several times because we forget to pass around the
      Transport object. This modifies ``BzrDir.create_branch_convenience``,
      so that we can give it the Transport we already have.
      (John Arbash Meinel, Vincent Ladeuil, #111702)

    * Get rid of sftp connection cache (get rid of the FTP one too).
      (Vincent Ladeuil, #43731)

    * bzr branch {local|remote} remote don't try to create a working tree
      anymore.
      (Vincent Ladeuil, #112173)

    * All identified multiple connections for a single bzr command have been
      fixed. See bzrlib/tests/commands directory.
      (Vincent Ladeuil)

    * ``bzr rm`` now does not insist on ``--force`` to delete files that
      have been renamed but not otherwise modified.  (Marius Kruger,
      #111664)

    * ``bzr selftest --bench`` no longer emits deprecation warnings
      (Lukáš Lalinský)

    * ``bzr status`` now honours FILE parameters for conflict lists
      (Aaron Bentley, #127606)

    * ``bzr checkout`` now honours -r when reconstituting a working tree.
      It also honours -r 0.  (Aaron Bentley, #127708)

    * ``bzr add *`` no more fails on Windows if working tree contains
      non-ascii file names. (Kuno Meyer, #127361)

    * allow ``easy_install bzr`` runs without fatal errors. 
      (Alexander Belchenko, #125521)

    * Graph._filter_candidate_lca does not raise KeyError if a candidate
      is eliminated just before it would normally be examined.  (Aaron Bentley)

    * SMTP connection failures produce a nice message, not a traceback.
      (Aaron Bentley)

  IMPROVEMENTS:

    * Don't show "dots" progress indicators when run non-interactively, such
      as from cron.  (Martin Pool)

    * ``info`` now formats locations more nicely and lists "submit" and
      "public" branches (Aaron Bentley)

    * New ``pack`` command that will trigger database compression within
      the repository (Robert Collins)

    * Implement ``_KnitIndex._load_data`` in a pyrex extension. The pyrex
      version is approximately 2-3x faster at parsing a ``.kndx`` file.
      Which yields a measurable improvement for commands which have to
      read from the repository, such as a 1s => 0.75s improvement in
      ``bzr diff`` when there are changes to be shown.  (John Arbash Meinel)

    * Merge is now faster.  Depending on the scenario, it can be more than 2x
      faster. (Aaron Bentley)

    * Give a clearer warning, and allow ``python setup.py install`` to
      succeed even if pyrex is not available.
      (John Arbash Meinel)

    * ``DirState._read_dirblocks`` now has an optional Pyrex
      implementation. This improves the speed of any command that has to
      read the entire DirState. (``diff``, ``status``, etc, improve by
      about 10%).
      ``bisect_dirblocks`` has also been improved, which helps all
      ``_get_entry`` type calls (whenever we are searching for a
      particular entry in the in-memory DirState).
      (John Arbash Meinel)

    * ``bzr pull`` and ``bzr push`` no longer do a complete walk of the 
      branch revision history for ui display unless -v is supplied.
      (Robert Collins)

    * ``bzr log -rA..B`` output shifted to the left margin if the log only 
      contains merge revisions. (Kent Gibson) 

    * The ``plugins`` command is now public with improved help.
      (Ian Clatworthy)

    * New bundle and merge directive formats are faster to generate, and

    * Annotate merge now works when there are local changes. (Aaron Bentley)

    * Commit now only shows the progress in terms of directories instead of
      entries. (Ian Clatworthy)

    * Fix ``KnitRepository.get_revision_graph`` to not request the graph 2
      times. This makes ``get_revision_graph`` 2x faster. (John Arbash
      Meinel)

    * Fix ``VersionedFile.get_graph()`` to avoid using
      ``set.difference_update(other)``, which has bad scaling when
      ``other`` is large. This improves ``VF.get_graph([version_id])`` for
      a 12.5k graph from 2.9s down to 200ms. (John Arbash Meinel)

    * The ``--lsprof-file`` option now generates output for KCacheGrind if
      the file starts with ``callgrind.out``. This matches the default file
      filtering done by KCacheGrind's Open Dialog. (Ian Clatworthy)

    * Fix ``bzr update`` to avoid an unnecessary
      ``branch.get_master_branch`` call, which avoids 1 extra connection
      to the remote server. (Partial fix for #128076, John Arbash Meinel)

    * Log errors from the smart server in the trace file, to make debugging 
      test failures (and live failures!) easier.  (Andrew Bennetts)

    * The HTML version of the man page has been superceded by a more
      comprehensive manual called the Bazaar User Reference. This manual
      is completed generated from the online help topics. As part of this
      change, limited reStructuredText is now explicitly supported in help
      topics and command help with 'unnatural' markup being removed prior
      to display by the online help or inclusion in the man page.
      (Ian Clatworthy)

    * HTML documentation now use files extension ``*.html``
      (Alexander Belchenko)

    * The cache of ignore definitions is now cleared in WorkingTree.unlock()
      so that changes to .bzrignore aren't missed. (#129694, Daniel Watkins)

    * ``bzr selftest --strict`` fails if there are any missing features or
      expected test failures. (Daniel Watkins, #111914)

    * Link to registration survey added to README. (Ian Clatworthy)

    * Windows standalone installer show link to registration survey
      when installation finished. (Alexander Belchenko)

  LIBRARY API BREAKS:

    * Deprecated dictionary ``bzrlib.option.SHORT_OPTIONS`` removed.
      Options are now required to provide a help string and it must
      comply with the style guide by being one or more sentences with an
      initial capital and final period. (Martin Pool)

    * KnitIndex.get_parents now returns tuples. (Robert Collins)

    * Ancient unused ``Repository.text_store`` attribute has been removed.
      (Robert Collins)

    * The ``bzrlib.pack`` interface has changed to use tuples of bytestrings
      rather than just bytestrings, making it easier to represent multiple
      element names. As this interface was not used by any internal facilities
      since it was introduced in 0.18 no API compatibility is being preserved.
      The serialised form of these packs is identical with 0.18 when a single
      element tuple is in use. (Robert Collins)

  INTERNALS:

    * merge now uses ``iter_changes`` to calculate changes, which makes room for
      future performance increases.  It is also more consistent with other
      operations that perform comparisons, and reduces reliance on
      Tree.inventory.  (Aaron Bentley)

    * Refactoring of transport classes connected to a remote server.
      ConnectedTransport is a new class that serves as a basis for all
      transports needing to connect to a remote server.  transport.split_url
      have been deprecated, use the static method on the object instead. URL
      tests have been refactored too.
      (Vincent Ladeuil)

    * Better connection sharing for ConnectedTransport objects.
      transport.get_transport() now accepts a 'possible_transports' parameter.
      If a newly requested transport can share a connection with one of the
      list, it will.
      (Vincent Ladeuil)

    * Most functions now accept ``bzrlib.revision.NULL_REVISION`` to indicate
      the null revision, and consider using ``None`` for this purpose
      deprecated.  (Aaron Bentley)

    * New ``index`` module with abstract index functionality. This will be
      used during the planned changes in the repository layer. Currently the
      index layer provides a graph aware immutable index, a builder for the
      same index type to allow creating them, and finally a composer for
      such indices to allow the use of many indices in a single query. The
      index performance is not optimised, however the API is stable to allow
      development on top of the index. (Robert Collins)

    * ``bzrlib.dirstate.cmp_by_dirs`` can be used to compare two paths by
      their directory sections. This is equivalent to comparing
      ``path.split('/')``, only without having to split the paths.
      This has a Pyrex implementation available.
      (John Arbash Meinel)

    * New transport decorator 'unlistable+' which disables the list_dir
      functionality for testing.

    * Deprecated ``change_entry`` in transform.py. (Ian Clatworthy)

    * RevisionTree.get_weave is now deprecated.  Tree.plan_merge is now used
      for performing annotate-merge.  (Aaron Bentley)

    * New EmailMessage class to create email messages. (Adeodato Simó)

    * Unused functions on the private interface KnitIndex have been removed.
      (Robert Collins)

    * New ``knit.KnitGraphIndex`` which provides a ``KnitIndex`` layered on top
      of a ``index.GraphIndex``. (Robert Collins)

    * New ``knit.KnitVersionedFile.iter_parents`` method that allows querying
      the parents of many knit nodes at once, reducing round trips to the 
      underlying index. (Robert Collins)

    * Graph now has an is_ancestor method, various bits use it.
      (Aaron Bentley)

    * The ``-Dhpss`` flag now includes timing information. As well as
      logging when a new connection is opened. (John Arbash Meinel)

    * ``bzrlib.pack.ContainerWriter`` now returns an offset, length tuple to
      callers when inserting data, allowing generation of readv style access
      during pack creation, without needing a separate pass across the output
      pack to gather such details. (Robert Collins)

    * ``bzrlib.pack.make_readv_reader`` allows readv based access to pack
      files that are stored on a transport. (Robert Collins)

    * New ``Repository.has_same_location`` method that reports if two
      repository objects refer to the same repository (although with some risk
      of false negatives).  (Andrew Bennetts)

    * InterTree.compare now passes require_versioned on correctly.
      (Marius Kruger)

    * New methods on Repository - ``start_write_group``,
      ``commit_write_group``, ``abort_write_group`` and ``is_in_write_group`` -
      which provide a clean hook point for transactional Repositories - ones
      where all the data for a fetch or commit needs to be made atomically
      available in one step. This allows the write lock to remain while making
      a series of data insertions.  (e.g. data conversion). (Robert Collins)

    * In ``bzrlib.knit`` the internal interface has been altered to use
      3-tuples (index, pos, length) rather than two-tuples (pos, length) to
      describe where data in a knit is, allowing knits to be split into 
      many files. (Robert Collins)

    * ``bzrlib.knit._KnitData`` split into cache management and physical access
      with two access classes - ``_PackAccess`` and ``_KnitAccess`` defined.
      The former provides access into a .pack file, and the latter provides the
      current production repository form of .knit files. (Robert Collins)

  TESTING:

    * Remove selftest ``--clean-output``, ``--numbered-dirs`` and
      ``--keep-output`` options, which are obsolete now that tests
      are done within directories in $TMPDIR.  (Martin Pool)

    * The SSH_AUTH_SOCK environment variable is now reset to avoid 
      interaction with any running ssh agents.  (Jelmer Vernooij, #125955)

    * run_bzr_subprocess handles parameters the same way as run_bzr:
      either a string or a list of strings should be passed as the first
      parameter.  Varargs-style parameters are deprecated. (Aaron Bentley)


bzr 0.18  2007-07-17
--------------------

  BUGFIXES:

    * Fix 'bzr add' crash under Win32 (Kuno Meyer)


bzr 0.18rc1  2007-07-10
-----------------------

  BUGFIXES:

    * Do not suppress pipe errors, etc. in non-display commands
      (Alexander Belchenko, #87178)

    * Display a useful error message when the user requests to annotate
      a file that is not present in the specified revision.
      (James Westby, #122656)

    * Commands that use status flags now have a reference to 'help
      status-flags'.  (Daniel Watkins, #113436)

    * Work around python-2.4.1 inhability to correctly parse the
      authentication header.
      (Vincent Ladeuil, #121889)

    * Use exact encoding for merge directives. (Adeodato Simó, #120591)

    * Fix tempfile permissions error in smart server tar bundling under
      Windows. (Martin _, #119330)

    * Fix detection of directory entries in the inventory. (James Westby)

    * Fix handling of http code 400: Bad Request When issuing too many ranges.
      (Vincent Ladeuil, #115209)

    * Issue a CONNECT request when connecting to an https server
      via a proxy to enable SSL tunneling.
      (Vincent Ladeuil, #120678)

    * Fix ``bzr log -r`` to support selecting merge revisions, both 
      individually and as part of revision ranges.
      (Kent Gibson, #4663)
 
    * Don't leave cruft behind when failing to acquire a lockdir.
      (Martin Pool, #109169)

    * Don't use the '-f' strace option during tests.
      (Vincent Ladeuil, #102019).

    * Warn when setting ``push_location`` to a value that will be masked by
      locations.conf.  (Aaron Bentley, #122286)

    * Fix commit ordering in corner case (Aaron Bentley, #94975)

    *  Make annotate behave in a non-ASCII world (Adeodato Simó).

  IMPROVEMENTS:

    * The --lsprof-file option now dumps a text rendering of the profiling
      information if the filename ends in ".txt". It will also convert the
      profiling information to a format suitable for KCacheGrind if the
      output filename ends in ".callgrind". Fixes to the lsprofcalltree
      conversion process by Jean Paul Calderone and Itamar were also merged.
      See http://ddaa.net/blog/python/lsprof-calltree. (Ian Clatworthy)

    * ``info`` now defaults to non-verbose mode, displaying only paths and
      abbreviated format info.  ``info -v`` displays all the information
      formerly displayed by ``info``.  (Aaron Bentley, Adeodato Simó)

    * ``bzr missing`` now has better option names ``--this`` and ``--other``.
      (Elliot Murphy)

    * The internal ``weave-list`` command has become ``versionedfile-list``,
      and now lists knits as well as weaves.  (Aaron Bentley)

    * Automatic merge base selection uses a faster algorithm that chooses
      better bases in criss-cross merge situations (Aaron Bentley)

    * Progress reporting in ``commit`` has been improved. The various logical
      stages are now reported on as follows, namely:

      * Collecting changes [Entry x/y] - Stage n/m
      * Saving data locally - Stage n/m
      * Uploading data to master branch - Stage n/m
      * Updating the working tree - Stage n/m
      * Running post commit hooks - Stage n/m
      
      If there is no master branch, the 3rd stage is omitted and the total
      number of stages is adjusted accordingly.

      Each hook that is run after commit is listed with a name (as hooks
      can be slow it is useful feedback).
      (Ian Clatworthy, Robert Collins)

    * Various operations that are now faster due to avoiding unnecessary
      topological sorts. (Aaron Bentley)

    * Make merge directives robust against broken bundles. (Aaron Bentley)

    * The lsprof filename note is emitted via trace.note(), not standard
      output.  (Aaron Bentley)

    * ``bzrlib`` now exports explicit API compatibility information to assist
      library users and plugins. See the ``bzrlib.api`` module for details.
      (Robert Collins)

    * Remove unnecessary lock probes when acquiring a lockdir.
      (Martin Pool)

    * ``bzr --version`` now shows the location of the bzr log file, which
      is especially useful on Windows.  (Martin Pool)

    * -D now supports hooks to get debug tracing of hooks (though its currently
      minimal in nature). (Robert Collins)

    * Long log format reports deltas on merge revisions. 
      (John Arbash Meinel, Kent Gibson)

    * Make initial push over ftp more resilient. (John Arbash Meinel)

    * Print a summary of changes for update just like pull does.
      (Daniel Watkins, #113990)

    * Add a -Dhpss option to trace smart protocol requests and responses.
      (Andrew Bennetts)

  LIBRARY API BREAKS:

    * Testing cleanups - 
      ``bzrlib.repository.RepositoryTestProviderAdapter`` has been moved
      to ``bzrlib.tests.repository_implementations``;
      ``bzrlib.repository.InterRepositoryTestProviderAdapter`` has been moved
      to ``bzrlib.tests.interrepository_implementations``;
      ``bzrlib.transport.TransportTestProviderAdapter`` has moved to 
      ``bzrlib.tests.test_transport_implementations``.
      ``bzrlib.branch.BranchTestProviderAdapter`` has moved to
      ``bzrlib.tests.branch_implementations``.
      ``bzrlib.bzrdir.BzrDirTestProviderAdapter`` has moved to 
      ``bzrlib.tests.bzrdir_implementations``.
      ``bzrlib.versionedfile.InterVersionedFileTestProviderAdapter`` has moved
      to ``bzrlib.tests.interversionedfile_implementations``.
      ``bzrlib.store.revision.RevisionStoreTestProviderAdapter`` has moved to
      ``bzrlib.tests.revisionstore_implementations``.
      ``bzrlib.workingtree.WorkingTreeTestProviderAdapter`` has moved to
      ``bzrlib.tests.workingtree_implementations``.
      These changes are an API break in the testing infrastructure only.
      (Robert Collins)

    * Relocate TestCaseWithRepository to be more central. (Robert Collins)

    * ``bzrlib.add.smart_add_tree`` will no longer perform glob expansion on
      win32. Callers of the function should do this and use the new
      ``MutableTree.smart_add`` method instead. (Robert Collins)

    * ``bzrlib.add.glob_expand_for_win32`` is now
      ``bzrlib.win32utils.glob_expand``.  (Robert Collins)

    * ``bzrlib.add.FastPath`` is now private and moved to 
      ``bzrlib.mutabletree._FastPath``. (Robert Collins, Martin Pool)

    * ``LockDir.wait`` removed.  (Martin Pool)

    * The ``SmartServer`` hooks API has changed for the ``server_started`` and
      ``server_stopped`` hooks. The first parameter is now an iterable of
      backing URLs rather than a single URL. This is to reflect that many
      URLs may map to the external URL of the server. E.g. the server interally
      may have a chrooted URL but also the local file:// URL will be at the 
      same location. (Robert Collins)

  INTERNALS:

    * New SMTPConnection class to unify email handling.  (Adeodato Simó)

    * Fix documentation of BzrError. (Adeodato Simó)

    * Make BzrBadParameter an internal error. (Adeodato Simó)

    * Remove use of 'assert False' to raise an exception unconditionally.
      (Martin Pool)

    * Give a cleaner error when failing to decode knit index entry.
      (Martin Pool)

    * TreeConfig would mistakenly search the top level when asked for options
      from a section. It now respects the section argument and only
      searches the specified section. (James Westby)

    * Improve ``make api-docs`` output. (John Arbash Meinel)

    * Use os.lstat rather than os.stat for osutils.make_readonly and
      osutils.make_writeable. This makes the difftools plugin more
      robust when dangling symlinks are found. (Elliot Murphy)

    * New ``-Dlock`` option to log (to ~/.bzr.log) information on when 
      lockdirs are taken or released.  (Martin Pool)

    * ``bzrlib`` Hooks are now nameable using ``Hooks.name_hook``. This 
      allows a nicer UI when hooks are running as the current hook can
      be displayed. (Robert Collins)

    * ``Transport.get`` has had its interface made more clear for ease of use.
      Retrieval of a directory must now fail with either 'PathError' at open
      time, or raise 'ReadError' on a read. (Robert Collins)

    * New method ``_maybe_expand_globs`` on the ``Command`` class for 
      dealing with unexpanded glob lists - e.g. on the win32 platform. This
      was moved from ``bzrlib.add._prepare_file_list``. (Robert Collins)

    * ``bzrlib.add.smart_add`` and ``bzrlib.add.smart_add_tree`` are now
      deprecated in favour of ``MutableTree.smart_add``. (Robert Collins,
      Martin Pool)

    * New method ``external_url`` on Transport for obtaining the url to
      hand to external processes. (Robert Collins)

    * Teach windows installers to build pyrex/C extensions.
      (Alexander Belchenko)

  TESTING:

    * Removed the ``--keep-output`` option from selftest and clean up test
      directories as they're used.  This reduces the IO load from 
      running the test suite and cuts the time by about half.
      (Andrew Bennetts, Martin Pool)

    * Add scenarios as a public attribute on the TestAdapter classes to allow
      modification of the generated scenarios before adaption and easier
      testing. (Robert Collins)

    * New testing support class ``TestScenarioApplier`` which multiplies
      out a single teste by a list of supplied scenarios. (RobertCollins)

    * Setting ``repository_to_test_repository`` on a repository_implementations
      test will cause it to be called during repository creation, allowing the
      testing of repository classes which are not based around the Format
      concept. For example a repository adapter can be tested in this manner,
      by altering the repository scenarios to include a scenario that sets this
      attribute during the test parameterisation in
      ``bzrlib.tests.repository.repository_implementations``. (Robert Collins)

    * Clean up many of the APIs for blackbox testing of Bazaar.  The standard 
      interface is now self.run_bzr.  The command to run can be passed as
      either a list of parameters, a string containing the command line, or
      (deprecated) varargs parameters.  (Martin Pool)

    * The base TestCase now isolates tests from -D parameters by clearing
      ``debug.debug_flags`` and restores it afterwards. (Robert Collins)

    * Add a relpath parameter to get_transport methods in test framework to
      avoid useless cloning.
      (Vincent Ladeuil, #110448)


bzr 0.17  2007-06-18
--------------------

  BUGFIXES:

    * Fix crash of commit due to wrong lookup of filesystem encoding.
      (Colin Watson, #120647)

    * Revert logging just to stderr in commit as broke unicode filenames.
      (Aaron Bentley, Ian Clatworthy, #120930)


bzr 0.17rc1  2007-06-12
-----------------------

  NOTES WHEN UPGRADING:

    * The kind() and is_executable() APIs on the WorkingTree interface no
      longer implicitly (read) locks and unlocks the tree. This *might*
      impact some plug-ins and tools using this part of the API. If you find
      an issue that may be caused by this change, please let us know,
      particularly the plug-in/tool maintainer. If encountered, the API
      fix is to surround kind() and is_executable() calls with lock_read()
      and unlock() like so::

        work_tree.lock_read()
        try:
            kind = work_tree.kind(...)
        finally:
            work_tree.unlock()

  INTERNALS:
    * Rework of LogFormatter API to provide beginning/end of log hooks and to
      encapsulate the details of the revision to be logged in a LogRevision
      object.
      In long log formats, merge revision ids are only shown when --show-ids
      is specified, and are labelled "revision-id:", as per mainline
      revisions, instead of "merged:". (Kent Gibson)

    * New ``BranchBuilder`` API which allows the construction of particular
      histories quickly. Useful for testing and potentially other applications
      too. (Robert Collins)

  IMPROVEMENTS:
  
    * There are two new help topics, working-trees and repositories that
      attempt to explain these concepts. (James Westby, John Arbash Meinel,
      Aaron Bentley)

    * Added ``bzr log --limit`` to report a limited number of revisions.
      (Kent Gibson, #3659)

    * Revert does not try to preserve file contents that were originally
      produced by reverting to a historical revision.  (Aaron Bentley)

    * ``bzr log --short`` now includes ``[merge]`` for revisions which
      have more than one parent. This is a small improvement to help
      understanding what changes have occurred
      (John Arbash Meinel, #83887)

    * TreeTransform avoids many renames when contructing large trees,
      improving speed.  3.25x speedups have been observed for construction of
      kernel-sized-trees, and checkouts are 1.28x faster.  (Aaron Bentley)

    * Commit on large trees is now faster. In my environment, a commit of
      a small change to the Mozilla tree (55k files) has dropped from
      66 seconds to 32 seconds. For a small tree of 600 files, commit of a
      small change is 33% faster. (Ian Clatworthy)

    * New --create-prefix option to bzr init, like for push.  (Daniel Watkins,
      #56322)

  BUGFIXES:

    * ``bzr push`` should only connect to the remote location one time.
      We have been connecting 3 times because we forget to pass around
      the Transport object. This adds ``BzrDir.clone_on_transport()``, so
      that we can pass in the Transport that we already have.
      (John Arbash Meinel, #75721)

    * ``DirState.set_state_from_inventory()`` needs to properly order
      based on split paths, not just string paths.
      (John Arbash Meinel, #115947)

    * Let TestUIFactoy encode the password prompt with its own stdout.
      (Vincent Ladeuil, #110204)

    * pycurl should take use the range header that takes the range hint
      into account.
      (Vincent Ladeuil, #112719)

    * WorkingTree4.get_file_sha1 no longer raises an exception when invoked
      on a missing file.  (Aaron Bentley, #118186)

    * WorkingTree.remove works correctly with tree references, and when pwd is
      not the tree root. (Aaron Bentley)

    * Merge no longer fails when a file is renamed in one tree and deleted
      in the other. (Aaron Bentley, #110279)

    * ``revision-info`` now accepts dotted revnos, doesn't require a tree,
      and defaults to the last revision (Matthew Fuller, #90048)

    * Tests no longer fail when BZR_REMOTE_PATH is set in the environment.
      (Daniel Watkins, #111958)

    * ``bzr branch -r revid:foo`` can be used to branch any revision in
      your repository. (Previously Branch6 only supported revisions in your
      mainline). (John Arbash Meinel, #115343)

bzr 0.16  2007-05-07
--------------------
  
  BUGFIXES:

    * Handle when you have 2 directories with similar names, but one has a
      hyphen. (``'abc'`` versus ``'abc-2'``). The WT4._iter_changes
      iterator was using direct comparison and ``'abc/a'`` sorts after
      ``'abc-2'``, but ``('abc', 'a')`` sorts before ``('abc-2',)``.
      (John Arbash Meinel, #111227)

    * Handle when someone renames a file on disk without telling bzr.
      Previously we would report the first file as missing, but not show
      the new unknown file. (John Arbash Meinel, #111288)

    * Avoid error when running hooks after pulling into or pushing from
      a branch bound to a smartserver branch.  (Martin Pool, #111968)

  IMPROVEMENTS:

    * Move developer documentation to doc/developers/. This reduces clutter in
      the root of the source tree and allows HACKING to be split into multiple
      files. (Robert Collins, Alexander Belchenko)

    * Clean up the ``WorkingTree4._iter_changes()`` internal loops as well as
      ``DirState.update_entry()``. This optimizes the core logic for ``bzr
      diff`` and ``bzr status`` significantly improving the speed of
      both. (John Arbash Meinel)

bzr 0.16rc2  2007-04-30
-----------------------

  BUGFIXES:

    * Handle the case when you delete a file, and then rename another file
      on top of it. Also handle the case of ``bzr rm --keep foo``. ``bzr
      status`` should show the removed file and an unknown file in its
      place. (John Arbash Meinel, #109993)

    * Bundles properly read and write revision properties that have an
      empty value. And when the value is not ASCII.
      (John Arbash Meinel, #109613)

    * Fix the bzr commit message to be in text mode.
      (Alexander Belchenko, #110901)

    * Also handle when you rename a file and create a file where it used
      to be. (John Arbash Meinel, #110256)

    * ``WorkingTree4._iter_changes`` should not descend into unversioned
      directories. (John Arbash Meinel, #110399)

bzr 0.16rc1  2007-04-26
-----------------------

  NOTES WHEN UPGRADING:

    * ``bzr remove`` and ``bzr rm`` will now remove the working file, if
      it could be recovered again.
      This has been done for consistency with svn and the unix rm command.
      The old ``remove`` behaviour has been retained in the new option
      ``bzr remove --keep``, which will just stop versioning the file,
      but not delete it.
      ``bzr remove --force`` have been added which will always delete the
      files.
      ``bzr remove`` is also more verbose.
      (Marius Kruger, #82602)

  IMPROVEMENTS:

    * Merge directives can now be supplied as input to `merge` and `pull`,
      like bundles can.  (Aaron Bentley)

    * Sending the SIGQUIT signal to bzr, which can be done on Unix by
      pressing Control-Backslash, drops bzr into a debugger.  Type ``'c'``
      to continue.  This can be disabled by setting the environment variable
      ``BZR_SIGQUIT_PDB=0``.  (Martin Pool)

    * selftest now supports --list-only to list tests instead of running
      them. (Ian Clatworthy)

    * selftest now supports --exclude PATTERN (or -x PATTERN) to exclude
      tests with names that match that regular expression.
      (Ian Clatworthy, #102679)

    * selftest now supports --randomize SEED to run tests in a random order.
      SEED is typically the value 'now' meaning 'use the current time'.
      (Ian Clatworthy, #102686)

    * New option ``--fixes`` to commit, which stores bug fixing annotations as
      revision properties. Built-in support for Launchpad, Debian, Trac and
      Bugzilla bug trackers. (Jonathan Lange, James Henstridge, Robert Collins)

    * New API, ``bzrlib.bugtracker.tracker_registry``, for adding support for
      other bug trackers to ``fixes``. (Jonathan Lange, James Henstridge,
      Robert Collins)

    * ``selftest`` has new short options ``-f`` and ``-1``.  (Martin
      Pool)

    * ``bzrlib.tsort.MergeSorter`` optimizations. Change the inner loop
      into using local variables instead of going through ``self._var``.
      Improves the time to ``merge_sort`` a 10k revision graph by
      approximately 40% (~700->400ms).  (John Arbash Meinel)

    * ``make docs`` now creates a man page at ``man1/bzr.1`` fixing bug 107388.
      (Robert Collins)

    * ``bzr help`` now provides cross references to other help topics using
      the _see_also facility on command classes. Likewise the bzr_man
      documentation, and the bzr.1 man page also include this information.
      (Robert Collins)

    * Tags are now included in logs, that use the long log formatter. 
      (Erik Bågfors, Alexander Belchenko)

    * ``bzr help`` provides a clearer message when a help topic cannot be
      found. (Robert Collins, #107656)

    * ``bzr help`` now accepts optional prefixes for command help. The help
      for all commands can now be found at ``bzr help commands/COMMANDNAME``
      as well as ``bzr help COMMANDNAME`` (which only works for commands 
      where the name is not the same as a more general help topic). 
      (Robert Collins)

    * ``bzr help PLUGINNAME`` will now return the module docstring from the
      plugin PLUGINNAME. (Robert Collins, #50408)

    * New help topic ``urlspec`` which lists the availables transports.
      (Goffredo Baroncelli)

    * doc/server.txt updated to document the default bzr:// port
      and also update the blurb about the hpss' current status.
      (Robert Collins, #107125).

    * ``bzr serve`` now listens on interface 0.0.0.0 by default, making it
      serve out to the local LAN (and anyone in the world that can reach the
      machine running ``bzr serve``. (Robert Collins, #98918)

    * A new smart server protocol version has been added.  It prefixes requests
      and responses with an explicit version identifier so that future protocol
      revisions can be dealt with gracefully.  (Andrew Bennetts, Robert Collins)

    * The bzr protocol version 2 indicates success or failure in every response
      without depending on particular commands encoding that consistently,
      allowing future client refactorings to be much more robust about error
      handling. (Robert Collins, Martin Pool, Andrew Bennetts)

    * The smart protocol over HTTP client has been changed to always post to the
      same ``.bzr/smart`` URL under the original location when it can.  This allows
      HTTP servers to only have to pass URLs ending in .bzr/smart to the smart
      server handler, and not arbitrary ``.bzr/*/smart`` URLs.  (Andrew Bennetts)

    * digest authentication is now supported for proxies and HTTP by the urllib
      based http implementation. Tested against Apache 2.0.55 and Squid
      2.6.5. Basic and digest authentication are handled coherently for HTTP
      and proxy: if the user is provided in the url (bzr command line for HTTP,
      proxy environment variables for proxies), the password is prompted for
      (only once). If the password is provided, it is taken into account. Once
      the first authentication is successful, all further authentication
      roundtrips are avoided by preventively setting the right authentication
      header(s).
      (Vincent Ladeuil).

  INTERNALS:

    * bzrlib API compatability with 0.8 has been dropped, cleaning up some
      code paths. (Robert Collins)

    * Change the format of chroot urls so that they can be safely manipulated
      by generic url utilities without causing the resulting urls to have
      escaped the chroot. A side effect of this is that creating a chroot
      requires an explicit action using a ChrootServer.
      (Robert Collins, Andrew Bennetts)

    * Deprecate ``Branch.get_root_id()`` because branches don't have root ids,
      rather than fixing bug #96847.  (Aaron Bentley)

    * ``WorkingTree.apply_inventory_delta`` provides a better alternative to
      ``WorkingTree._write_inventory``.  (Aaron Bentley)

    * Convenience method ``TestCase.expectFailure`` ensures that known failures
      do not silently pass.  (Aaron Bentley)

    * ``Transport.local_abspath`` now raises ``NotLocalUrl`` rather than 
      ``TransportNotPossible``. (Martin Pool, Ian Clatworthy)

    * New SmartServer hooks facility. There are two initial hooks documented
      in ``bzrlib.transport.smart.SmartServerHooks``. The two initial hooks allow
      plugins to execute code upon server startup and shutdown.
      (Robert Collins).

    * SmartServer in standalone mode will now close its listening socket
      when it stops, rather than waiting for garbage collection. This primarily
      fixes test suite hangs when a test tries to connect to a shutdown server.
      It may also help improve behaviour when dealing with a server running
      on a specific port (rather than dynamically assigned ports).
      (Robert Collins)

    * Move most SmartServer code into a new package, bzrlib/smart.
      bzrlib/transport/remote.py contains just the Transport classes that used
      to be in bzrlib/transport/smart.py.  (Andrew Bennetts)

    * urllib http implementation avoid roundtrips associated with
      401 (and 407) errors once the authentication succeeds.
      (Vincent Ladeuil).

    * urlib http now supports querying the user for a proxy password if
      needed. Realm is shown in the prompt for both HTTP and proxy
      authentication when the user is required to type a password. 
      (Vincent Ladeuil).

    * Renamed SmartTransport (and subclasses like SmartTCPTransport) to
      RemoteTransport (and subclasses to RemoteTCPTransport, etc).  This is more
      consistent with its new home in ``bzrlib/transport/remote.py``, and because
      it's not really a "smart" transport, just one that does file operations
      via remote procedure calls.  (Andrew Bennetts)
 
    * The ``lock_write`` method of ``LockableFiles``, ``Repository`` and
      ``Branch`` now accept a ``token`` keyword argument, so that separate
      instances of those objects can share a lock if it has the right token.
      (Andrew Bennetts, Robert Collins)

    * New method ``get_branch_reference`` on ``BzrDir`` allows the detection of
      branch references - which the smart server component needs.

    * The Repository API ``make_working_trees`` is now permitted to return
      False when ``set_make_working_trees`` is not implemented - previously
      an unimplemented ``set_make_working_trees`` implied the result True
      from ``make_working_trees``. This has been changed to accomodate the
      smart server, where it does not make sense (at this point) to ever
      make working trees by default. (Robert Collins)

    * Command objects can now declare related help topics by having _see_also
      set to a list of related topic. (Robert Collins)

    * ``bzrlib.help`` now delegates to the Command class for Command specific
      help. (Robert Collins)

    * New class ``TransportListRegistry``, derived from the Registry class, which 
      simplifies tracking the available Transports. (Goffredo Baroncelli)

    * New function ``Branch.get_revision_id_to_revno_map`` which will
      return a dictionary mapping revision ids to dotted revnos. Since
      dotted revnos are defined in the context of the branch tip, it makes
      sense to generate them from a ``Branch`` object.
      (John Arbash Meinel)

    * Fix the 'Unprintable error' message display to use the repr of the 
      exception that prevented printing the error because the str value
      for it is often not useful in debugging (e.g. KeyError('foo') has a
      str() of 'foo' but a repr of 'KeyError('foo')' which is much more
      useful. (Robert Collins)

    * ``urlutils.normalize_url`` now unescapes unreserved characters, such as "~".
      (Andrew Bennetts)

  BUGFIXES:

    * Don't fail bundle selftest if email has 'two' embedded.  
      (Ian Clatworthy, #98510)

    * Remove ``--verbose`` from ``bzr bundle``. It didn't work anyway.
      (Robert Widhopf-Fenk, #98591)

    * Remove ``--basis`` from the checkout/branch commands - it didn't work
      properly and is no longer beneficial.
      (Robert Collins, #53675, #43486)

    * Don't produce encoding error when adding duplicate files.
      (Aaron Bentley)

    * Fix ``bzr log <file>`` so it only logs the revisions that changed
      the file, and does it faster.
      (Kent Gibson, John Arbash Meinel, #51980, #69477)
 
    * Fix ``InterDirstateTre._iter_changes`` to handle when we come across
      an empty versioned directory, which now has files in it.
      (John Arbash Meinel, #104257)

    * Teach ``common_ancestor`` to shortcut when the tip of one branch is
      inside the ancestry of the other. Saves a lot of graph processing
      (with an ancestry of 16k revisions, ``bzr merge ../already-merged``
      changes from 2m10s to 13s).  (John Arbash Meinel, #103757)

    * Fix ``show_diff_trees`` to handle the case when a file is modified,
      and the containing directory is renamed. (The file path is different
      in this versus base, but it isn't marked as a rename).
      (John Arbash Meinel, #103870)

    * FTP now works even when the FTP server does not support atomic rename.
      (Aaron Bentley, #89436)

    * Correct handling in bundles and merge directives of timezones with
      that are not an integer number of hours offset from UTC.  Always 
      represent the epoch time in UTC to avoid problems with formatting 
      earlier times on win32.  (Martin Pool, Alexander Belchenko, John
      Arbash Meinel)

    * Typo in the help for ``register-branch`` fixed. (Robert Collins, #96770)

    * "dirstate" and "dirstate-tags" formats now produce branches compatible
      with old versions of bzr. (Aaron Bentley, #107168))

    * Handle moving a directory when children have been added, removed,
      and renamed. (John Arbash Meinel, #105479)

    * Don't preventively use basic authentication for proxy before receiving a
      407 error. Otherwise people willing to use other authentication schemes
      may expose their password in the clear (or nearly). This add one
      roundtrip in case basic authentication should be used, but plug the
      security hole.
      (Vincent Ladeuil)

    * Handle http and proxy digest authentication.
      (Vincent Ladeuil, #94034).

  TESTING:

    * Added ``bzrlib.strace.strace`` which will strace a single callable and
      return a StraceResult object which contains just the syscalls involved
      in running it. (Robert Collins)

    * New test method ``reduceLockdirTimeout`` to drop the default (ui-centric)
      default time down to one suitable for tests. (Andrew Bennetts)

    * Add new ``vfs_transport_factory`` attribute on tests which provides the 
      common vfs backing for both the readonly and readwrite transports.
      This allows the RemoteObject tests to back onto local disk or memory,
      and use the existing ``transport_server`` attribute all tests know about
      to be the smart server transport. This in turn allows tests to 
      differentiate between 'transport to access the branch', and 
      'transport which is a VFS' - which matters in Remote* tests.
      (Robert Collins, Andrew Bennetts)

    * The ``make_branch_and_tree`` method for tests will now create a 
      lightweight checkout for the tree if the ``vfs_transport_factory`` is not
      a LocalURLServer. (Robert Collins, Andrew Bennetts)

    * Branch implementation tests have been audited to ensure that all urls 
      passed to Branch APIs use proper urls, except when local-disk paths
      are intended. This is so that tests correctly access the test transport
      which is often not equivalent to local disk in Remote* tests. As part
      of this many tests were adjusted to remove dependencies on local disk
      access.
      (Robert Collins, Andrew Bennetts)

    * Mark bzrlib.tests and bzrlib.tests.TestUtil as providing assertFOO helper
      functions by adding a ``__unittest`` global attribute. (Robert Collins,
      Andrew Bennetts, Martin Pool, Jonathan Lange)

    * Refactored proxy and authentication handling to simplify the
      implementation of new auth schemes for both http and proxy. 
      (Vincent Ladeuil)

bzr 0.15 2007-04-01
-------------------

  BUGFIXES:

    * Handle incompatible repositories as a user issue when fetching.
      (Aaron Bentley)

    * Don't give a recommendation to upgrade when branching or 
      checking out a branch that contains an old-format working tree.
      (Martin Pool)

bzr 0.15rc3  2007-03-26
-----------------------

  CHANGES:
 
    * A warning is now displayed when opening working trees in older 
      formats, to encourage people to upgrade to WorkingTreeFormat4.
      (Martin Pool)

  IMPROVEMENTS:

    * HTTP redirections are now taken into account when a branch (or a
      bundle) is accessed for the first time. A message is issued at each
      redirection to inform the user. In the past, http redirections were
      silently followed for each request which significantly degraded the
      performances. The http redirections are not followed anymore by
      default, instead a RedirectRequested exception is raised. For bzrlib
      users needing to follow http redirections anyway,
      ``bzrlib.transport.do_catching_redirections`` provide an easy transition
      path.  (vila)

  INTERNALS:

    * Added ``ReadLock.temporary_write_lock()`` to allow upgrading an OS read
      lock to an OS write lock. Linux can do this without unlocking, Win32
      needs to unlock in between. (John Arbash Meinel)
 
    * New parameter ``recommend_upgrade`` to ``BzrDir.open_workingtree``
      to silence (when false) warnings about opening old formats.
      (Martin Pool)

    * Fix minor performance regression with bzr-0.15 on pre-dirstate
      trees. (We were reading the working inventory too many times).
      (John Arbash Meinel)

    * Remove ``Branch.get_transaction()`` in favour of a simple cache of
      ``revision_history``.  Branch subclasses should override
      ``_gen_revision_history`` rather than ``revision_history`` to make use of
      this cache, and call ``_clear_revision_history_cache`` and
      ``_cache_revision_history`` at appropriate times. (Andrew Bennetts)

  BUGFIXES:

    * Take ``smtp_server`` from user config into account.
      (vila, #92195)

    * Restore Unicode filename handling for versioned and unversioned files.
      (John Arbash Meinel, #92608)

    * Don't fail during ``bzr commit`` if a file is marked removed, and
      the containing directory is auto-removed.  (John Arbash Meinel, #93681)

    * ``bzr status FILENAME`` failed on Windows because of an uncommon
      errno. (``ERROR_DIRECTORY == 267 != ENOTDIR``).
      (Wouter van Heyst, John Arbash Meinel, #90819)

    * ``bzr checkout source`` should create a local branch in the same
      format as source. (John Arbash Meinel, #93854)

    * ``bzr commit`` with a kind change was failing to update the
      last-changed-revision for directories.  The
      InventoryDirectory._unchanged only looked at the ``parent_id`` and name,
      ignoring the fact that the kind could have changed, too.
      (John Arbash Meinel, #90111)

    * ``bzr mv dir/subdir other`` was incorrectly updating files inside
      the directory. So that there was a chance it would break commit,
      etc. (John Arbash Meinel, #94037)
 
    * Correctly handles mutiple permanent http redirections.
      (vila, #88780)

bzr 0.15rc2  2007-03-14
-----------------------

  NOTES WHEN UPGRADING:
        
    * Release 0.15rc2 of bzr changes the ``bzr init-repo`` command to
      default to ``--trees`` instead of ``--no-trees``.
      Existing shared repositories are not affected.

  IMPROVEMENTS:

    * New ``merge-directive`` command to generate machine- and human-readable
      merge requests.  (Aaron Bentley)

    * New ``submit:`` revision specifier makes it easy to diff against the
      common ancestor with the submit location (Aaron Bentley)

    * Added support for Putty's SSH implementation. (Dmitry Vasiliev)

    * Added ``bzr status --versioned`` to report only versioned files, 
      not unknowns. (Kent Gibson)

    * Merge now autodetects the correct line-ending style for its conflict
      markers.  (Aaron Bentley)

  INTERNALS:

    * Refactored SSH vendor registration into SSHVendorManager class.
      (Dmitry Vasiliev)

  BUGFIXES:

    * New ``--numbered-dirs`` option to ``bzr selftest`` to use
      numbered dirs for TestCaseInTempDir. This is default behavior
      on Windows. Anyone can force named dirs on Windows
      with ``--no-numbered-dirs``. (Alexander Belchenko)

    * Fix ``RevisionSpec_revid`` to handle the Unicode strings passed in
      from the command line. (Marien Zwart, #90501)

    * Fix ``TreeTransform._iter_changes`` when both the source and
      destination are missing. (Aaron Bentley, #88842)

    * Fix commit of merges with symlinks in dirstate trees.
      (Marien Zwart)
    
    * Switch the ``bzr init-repo`` default from --no-trees to --trees. 
      (Wouter van Heyst, #53483)


bzr 0.15rc1  2007-03-07
-----------------------

  SURPRISES:

    * The default disk format has changed. Please run 'bzr upgrade' in your
      working trees to upgrade. This new default is compatible for network
      operations, but not for local operations. That is, if you have two
      versions of bzr installed locally, after upgrading you can only use the
      bzr 0.15 version. This new default does not enable tags or nested-trees
      as they are incompatible with bzr versions before 0.15 over the network.

    * For users of bzrlib: Two major changes have been made to the working tree
      api in bzrlib. The first is that many methods and attributes, including
      the inventory attribute, are no longer valid for use until one of
      ``lock_read``/``lock_write``/``lock_tree_write`` has been called,
      and become invalid again after unlock is called. This has been done
      to improve performance and correctness as part of the dirstate
      development.
      (Robert Collins, John A Meinel, Martin Pool, and others).

    * For users of bzrlib: The attribute 'tree.inventory' should be considered
      readonly. Previously it was possible to directly alter this attribute, or
      its contents, and have the tree notice this. This has been made
      unsupported - it may work in some tree formats, but in the newer dirstate
      format such actions will have no effect and will be ignored, or even
      cause assertions. All operations possible can still be carried out by a
      combination of the tree API, and the bzrlib.transform API. (Robert
      Collins, John A Meinel, Martin Pool, and others).

  IMPROVEMENTS:

    * Support for OS Windows 98. Also .bzr.log on any windows system
      saved in My Documents folder. (Alexander Belchenko)

    * ``bzr mv`` enhanced to support already moved files.
      In the past the mv command would have failed if the source file doesn't
      exist. In this situation ``bzr mv`` would now detect that the file has
      already moved and update the repository accordingly, if the target file
      does exist.
      A new option ``--after`` has been added so that if two files already
      exist, you could notify Bazaar that you have moved a (versioned) file
      and replaced it with another. Thus in this case ``bzr move --after``
      will only update the Bazaar identifier.
      (Steffen Eichenberg, Marius Kruger)

    * ``ls`` now works on treeless branches and remote branches.
      (Aaron Bentley)

    * ``bzr help global-options`` describes the global options.
      (Aaron Bentley)

    * ``bzr pull --overwrite`` will now correctly overwrite checkouts.
      (Robert Collins)

    * Files are now allowed to change kind (e.g. from file to symlink).
      Supported by ``commit``, ``revert`` and ``status``
      (Aaron Bentley)

    * ``inventory`` and ``unknowns`` hidden in favour of ``ls``
      (Aaron Bentley)

    * ``bzr help checkouts`` descibes what checkouts are and some possible
      uses of them. (James Westby, Aaron Bentley)

    * A new ``-d`` option to push, pull and merge overrides the default 
      directory.  (Martin Pool)

    * Branch format 6: smaller, and potentially faster than format 5.  Supports
      ``append_history_only`` mode, where the log view and revnos do not change,
      except by being added to.  Stores policy settings in
      ".bzr/branch/branch.conf".

    * ``append_only`` branches:  Format 6 branches may be configured so that log
      view and revnos are always consistent.  Either create the branch using
      "bzr init --append-revisions-only" or edit the config file as descriped
      in docs/configuration.txt.

    * rebind: Format 6 branches retain the last-used bind location, so if you
      "bzr unbind", you can "bzr bind" to bind to the previously-selected
      bind location.

    * Builtin tags support, created and deleted by the ``tag`` command and
      stored in the branch.  Tags can be accessed with the revisionspec
      ``-rtag:``, and listed with ``bzr tags``.  Tags are not versioned 
      at present. Tags require a network incompatible upgrade. To perform this
      upgrade, run ``bzr upgrade --dirstate-tags`` in your branch and
      repositories. (Martin Pool)

    * The ``bzr://`` transport now has a well-known port number, 4155,
      which it will use by default.  (Andrew Bennetts, Martin Pool)

    * Bazaar now looks for user-installed plugins before looking for site-wide
      plugins. (Jonathan Lange)

    * ``bzr resolve`` now detects and marks resolved text conflicts.
      (Aaron Bentley)

  INTERNALS:

    * Internally revision ids and file ids are now passed around as utf-8
      bytestrings, rather than treating them as Unicode strings. This has
      performance benefits for Knits, since we no longer need to decode the
      revision id for each line of content, nor for each entry in the index.
      This will also help with the future dirstate format.
      (John Arbash Meinel)

    * Reserved ids (any revision-id ending in a colon) are rejected by
      versionedfiles, repositories, branches, and working trees
      (Aaron Bentley)

    * Minor performance improvement by not creating a ProgressBar for
      every KnitIndex we create. (about 90ms for a bzr.dev tree)
      (John Arbash Meinel)

    * New easier to use Branch hooks facility. There are five initial hooks,
      all documented in bzrlib.branch.BranchHooks.__init__ - ``'set_rh'``,
      ``'post_push'``, ``'post_pull'``, ``'post_commit'``,
      ``'post_uncommit'``. These hooks fire after the matching operation
      on a branch has taken place, and were originally added for the
      branchrss plugin. (Robert Collins)

    * New method ``Branch.push()`` which should be used when pushing from a
      branch as it makes performance and policy decisions to match the UI
      level command ``push``. (Robert Collins).

    * Add a new method ``Tree.revision_tree`` which allows access to cached
      trees for arbitrary revisions. This allows the in development dirstate
      tree format to provide access to the callers to cached copies of 
      inventory data which are cheaper to access than inventories from the
      repository.
      (Robert Collins, Martin Pool)

    * New ``Branch.last_revision_info`` method, this is being done to allow
      optimization of requests for both the number of revisions and the last
      revision of a branch with smartservers and potentially future branch
      formats. (Wouter van Heyst, Robert Collins)

    * Allow ``'import bzrlib.plugins.NAME'`` to work when the plugin NAME has not
      yet been loaded by ``load_plugins()``. This allows plugins to depend on each
      other for code reuse without requiring users to perform file-renaming
      gymnastics. (Robert Collins)

    * New Repository method ``'gather_stats'`` for statistic data collection.
      This is expected to grow to cover a number of related uses mainly
      related to bzr info. (Robert Collins)

    * Log formatters are now managed with a registry.
      ``log.register_formatter`` continues to work, but callers accessing
      the FORMATTERS dictionary directly will not.

    * Allow a start message to be passed to the ``edit_commit_message``
      function.  This will be placed in the message offered to the user
      for editing above the separator. It allows a template commit message
      to be used more easily. (James Westby)

    * ``GPGStrategy.sign()`` will now raise ``BzrBadParameterUnicode`` if
      you pass a Unicode string rather than an 8-bit string. Callers need
      to be updated to encode first. (John Arbash Meinel)

    * Branch.push, pull, merge now return Result objects with information
      about what happened, rather than a scattering of various methods.  These
      are also passed to the post hooks.  (Martin Pool)

    * File formats and architecture is in place for managing a forest of trees
      in bzr, and splitting up existing trees into smaller subtrees, and
      finally joining trees to make a larger tree. This is the first iteration
      of this support, and the user-facing aspects still require substantial
      work.  If you wish to experiment with it, use ``bzr upgrade
      --dirstate-with-subtree`` in your working trees and repositories.
      You can use the hidden commands ``split`` and ``join`` and to create
      and manipulate nested trees, but please consider using the nested-trees
      branch, which contains substantial UI improvements, instead.
      http://code.aaronbentley.com/bzr/bzrrepo/nested-trees/
      (Aaron Bentley, Martin Pool, Robert Collins).

  BUGFIXES:

    * ``bzr annotate`` now uses dotted revnos from the viewpoint of the
      branch, rather than the last changed revision of the file.
      (John Arbash Meinel, #82158)

    * Lock operations no longer hang if they encounter a permission problem.
      (Aaron Bentley)

    * ``bzr push`` can resume a push that was canceled before it finished.
      Also, it can push even if the target directory exists if you supply
      the ``--use-existing-dir`` flag.
      (John Arbash Meinel, #30576, #45504)

    * Fix http proxy authentication when user and an optional
      password appears in the ``*_proxy`` vars. (Vincent Ladeuil,
      #83954).

    * ``bzr log branch/file`` works for local treeless branches
      (Aaron Bentley, #84247)

    * Fix problem with UNC paths on Windows 98. (Alexander Belchenko, #84728)

    * Searching location of CA bundle for PyCurl in env variable
      (``CURL_CA_BUNDLE``), and on win32 along the PATH.
      (Alexander Belchenko, #82086)

    * ``bzr init`` works with unicode argument LOCATION.
      (Alexander Belchenko, #85599)

    * Raise ``DependencyNotPresent`` if pycurl do not support https. 
      (Vincent Ladeuil, #85305)

    * Invalid proxy env variables should not cause a traceback.
      (Vincent Ladeuil, #87765)

    * Ignore patterns normalised to use '/' path separator.
      (Kent Gibson, #86451)

    * bzr rocks. It sure does! Fix case. (Vincent Ladeuil, #78026)

    * Fix bzrtools shelve command for removed lines beginning with "--"
      (Johan Dahlberg, #75577)

  TESTING:

    * New ``--first`` option to ``bzr selftest`` to run specified tests
      before the rest of the suite.  (Martin Pool)


bzr 0.14  2007-01-23
--------------------

  IMPROVEMENTS:

    * ``bzr help global-options`` describes the global options. (Aaron Bentley)

  BUG FIXES:
    
    * Skip documentation generation tests if the tools to do so are not
      available. Fixes running selftest for installled copies of bzr. 
      (John Arbash Meinel, #80330)

    * Fix the code that discovers whether bzr is being run from it's
      working tree to handle the case when it isn't but the directory
      it is in is below a repository. (James Westby, #77306)


bzr 0.14rc1  2007-01-16
-----------------------

  IMPROVEMENTS:

    * New connection: ``bzr+http://`` which supports tunnelling the smart
      protocol over an HTTP connection. If writing is enabled on the bzr
      server, then you can write over the http connection.
      (Andrew Bennetts, John Arbash Meinel)

    * Aliases now support quotation marks, so they can contain whitespace
      (Marius Kruger)

    * PyCurlTransport now use a single curl object. By specifying explicitly
      the 'Range' header, we avoid the need to use two different curl objects
      (and two connections to the same server). (Vincent Ladeuil)

    * ``bzr commit`` does not prompt for a message until it is very likely to
      succeed.  (Aaron Bentley)

    * ``bzr conflicts`` now takes --text to list pathnames of text conflicts
      (Aaron Bentley)

    * Fix ``iter_lines_added_or_present_in_versions`` to use a set instead
      of a list while checking if a revision id was requested. Takes 10s
      off of the ``fileids_affected_by_revision_ids`` time, which is 10s
      of the ``bzr branch`` time. Also improve ``fileids_...`` time by
      filtering lines with a regex rather than multiple ``str.find()``
      calls. (saves another 300ms) (John Arbash Meinel)

    * Policy can be set for each configuration key. This allows keys to be
      inherited properly across configuration entries. For example, this
      should enable you to do::
        
        [/home/user/project]
        push_location = sftp://host/srv/project/
        push_location:policy = appendpath

      And then a branch like ``/home/user/project/mybranch`` should get an
      automatic push location of ``sftp://host/srv/project/mybranch``.
      (James Henstridge)

    * Added ``bzr status --short`` to make status report svn style flags
      for each file.  For example::

        $ bzr status --short
        A  foo
        A  bar
        D  baz
        ?  wooley

    * 'bzr selftest --clean-output' allows easily clean temporary tests 
      directories without running tests. (Alexander Belchenko)

    * ``bzr help hidden-commands`` lists all hidden commands. (Aaron Bentley)

    * ``bzr merge`` now has an option ``--pull`` to fall back to pull if
      local is fully merged into remote. (Jan Hudec)

    * ``bzr help formats`` describes available directory formats. (Aaron Bentley)

  INTERNALS:

    * A few tweaks directly to ``fileids_affected_by_revision_ids`` to
      help speed up processing, as well allowing to extract unannotated
      lines. Between the two ``fileids_affected_by_revision_ids`` is
      improved by approx 10%. (John Arbash Meinel)

    * Change Revision serialization to only write out millisecond
      resolution. Rather than expecting floating point serialization to
      preserve more resolution than we need. (Henri Weichers, Martin Pool)

    * Test suite ends cleanly on Windows.  (Vincent Ladeuil)

    * When ``encoding_type`` attribute of class Command is equal to 'exact', 
      force sys.stdout to be a binary stream on Windows, and therefore
      keep exact line-endings (without LF -> CRLF conversion).
      (Alexander Belchenko)

    * Single-letter short options are no longer globally declared.  (Martin
      Pool)

    * Before using detected user/terminal encoding bzr should check
      that Python has corresponding codec. (Alexander Belchenko)

    * Formats for end-user selection are provided via a FormatRegistry (Aaron Bentley)

  BUG FIXES:

    * ``bzr missing --verbose`` was showing adds/removals in the wrong
      direction. (John Arbash Meinel)

    * ``bzr annotate`` now defaults to showing dotted revnos for merged
      revisions. It cuts them off at a depth of 12 characters, but you can
      supply ``--long`` to see the full number. You can also use
      ``--show-ids`` to display the original revision ids, rather than
      revision numbers and committer names. (John Arbash Meinel, #75637)

    * bzr now supports Win32 UNC path (e.g. ``\HOST\path``. 
      (Alexander Belchenko, #57869)

    * Win32-specific: output of cat, bundle and diff commands don't mangle
      line-endings (Alexander Belchenko, #55276)

    * Replace broken fnmatch based ignore pattern matching with custom pattern
      matcher.
      (Kent Gibson, Jan Hudec #57637)

    * pycurl and urllib can detect short reads at different places. Update
      the test suite to test more cases. Also detect http error code 416
      which was raised for that specific bug. Also enhance the urllib
      robustness by detecting invalid ranges (and pycurl's one by detecting
      short reads during the initial GET). (Vincent Ladeuil, #73948)

    * The urllib connection sharing interacts badly with urllib2
      proxy setting (the connections didn't go thru the proxy
      anymore). Defining a proper ProxyHandler solves the
      problem.  (Vincent Ladeuil, #74759)

    * Use urlutils to generate relative URLs, not osutils 
      (Aaron Bentley, #76229)

    * ``bzr status`` in a readonly directory should work without giving
      lots of errors. (John Arbash Meinel, #76299)

    * Mention the revisionspec topic for the revision option help.
      (Wouter van Heyst, #31663)

    * Allow plugins import from zip archives.
      (Alexander Belchenko, #68124)


bzr 0.13  2006-12-05
--------------------
    
  No changes from 0.13rc1
    
bzr 0.13rc1  2006-11-27
-----------------------

  IMPROVEMENTS:

    * New command ``bzr remove-tree`` allows the removal of the working
      tree from a branch.
      (Daniel Silverstone)

    * urllib uses shared keep-alive connections, so http 
      operations are substantially faster.
      (Vincent Ladeuil, #53654)

    * ``bzr export`` allows an optional branch parameter, to export a bzr
      tree from some other url. For example:
      ``bzr export bzr.tar.gz http://bazaar-vcs.org/bzr/bzr.dev``
      (Daniel Silverstone)

    * Added ``bzr help topics`` to the bzr help system. This gives a
      location for general information, outside of a specific command.
      This includes updates for ``bzr help revisionspec`` the first topic
      included. (Goffredo Baroncelli, John Arbash Meinel, #42714)

    * WSGI-compatible HTTP smart server.  See ``doc/http_smart_server.txt``.
      (Andrew Bennetts)

    * Knit files will now cache full texts only when the size of the
      deltas is as large as the size of the fulltext. (Or after 200
      deltas, whichever comes first). This has the most benefit on large
      files with small changes, such as the inventory for a large project.
      (eg For a project with 2500 files, and 7500 revisions, it changes
      the size of inventory.knit from 11MB to 5.4MB) (John Arbash Meinel)

  INTERNALS:

    * New -D option given before the command line turns on debugging output
      for particular areas.  -Derror shows tracebacks on all errors.
      (Martin Pool)

    * Clean up ``bzr selftest --benchmark bundle`` to correct an import,
      and remove benchmarks that take longer than 10min to run.
      (John Arbash Meinel)

    * Use ``time.time()`` instead of ``time.clock()`` to decide on
      progress throttling. Because ``time.clock()`` is actually CPU time,
      so over a high-latency connection, too many updates get throttled.
      (John Arbash Meinel)

    * ``MemoryTransport.list_dir()`` would strip the first character for
      files or directories in root directory. (John Arbash Meinel)

    * New method ``get_branch_reference`` on 'BzrDir' allows the detection of 
      branch references - which the smart server component needs.
  
    * New ``ChrootTransportDecorator``, accessible via the ``chroot+`` url
      prefix.  It disallows any access to locations above a set URL.  (Andrew
      Bennetts)

  BUG FIXES:

    * Now ``_KnitIndex`` properly decode revision ids when loading index data.
      And optimize the knit index parsing code. 
      (Dmitry Vasiliev, John Arbash Meinel)

    * ``bzrlib/bzrdir.py`` was directly referencing ``bzrlib.workingtree``,
      without importing it. This prevented ``bzr upgrade`` from working
      unless a plugin already imported ``bzrlib.workingtree``
      (John Arbash Meinel, #70716)

    * Suppress the traceback on invalid URLs (Vincent Ladeuil, #70803).

    * Give nicer error message when an http server returns a 403
      error code. (Vincent Ladeuil, #57644).

    * When a multi-range http GET request fails, try a single
      range one. If it fails too, forget about ranges. Remember that until 
      the death of the transport and propagates that to the clones.
      (Vincent Ladeuil, #62276, #62029).

    * Handles user/passwords supplied in url from command
      line (for the urllib implementation). Don't request already
      known passwords (Vincent Ladeuil, #42383, #44647, #48527)

    * ``_KnitIndex.add_versions()`` dictionary compresses revision ids as they
      are added. This fixes bug where fetching remote revisions records
      them as full references rather than integers.
      (John Arbash Meinel, #64789)

    * ``bzr ignore`` strips trailing slashes in patterns.
      Also ``bzr ignore`` rejects absolute paths. (Kent Gibson, #4559)

    * ``bzr ignore`` takes multiple arguments. (Cheuksan Edward Wang, #29488)

    * mv correctly handles paths that traverse symlinks. 
      (Aaron Bentley, #66964)

    * Give nicer looking error messages when failing to connect over ssh.
      (John Arbash Meinel, #49172)

    * Pushing to a remote branch does not currently update the remote working
      tree. After a remote push, ``bzr status`` and ``bzr diff`` on the remote
      machine now show that the working tree is out of date.
      (Cheuksan Edward Wang #48136)

    * Use patiencediff instead of difflib for determining deltas to insert
      into knits. This avoids the O(N^3) behavior of difflib. Patience
      diff should be O(N^2). (Cheuksan Edward Wang, #65714)

    * Running ``bzr log`` on nonexistent file gives an error instead of the
      entire log history. (Cheuksan Edward Wang #50793)

    * ``bzr cat`` can look up contents of removed or renamed files. If the
      pathname is ambiguous, i.e. the files in the old and new trees have
      different id's, the default is the file in the new tree. The user can
      use "--name-from-revision" to select the file in the old tree.
      (Cheuksan Edward Wang, #30190)

  TESTING:

    * TestingHTTPRequestHandler really handles the Range header
      (previously it was ignoring it and returning the whole file,).

bzr 0.12  2006-10-30
--------------------

  INTERNALS:

    * Clean up ``bzr selftest --benchmark bundle`` to correct an import,
      and remove benchmarks that take longer than 10min to run.
      (John Arbash Meinel)
  
bzr 0.12rc1  2006-10-23
-----------------------

  IMPROVEMENTS:

    * ``bzr log`` now shows dotted-decimal revision numbers for all revisions,
      rather than just showing a decimal revision number for revisions on the
      mainline. These revision numbers are not yet accepted as input into bzr
      commands such as log, diff etc. (Robert Collins)

    * revisions can now be specified using dotted-decimal revision numbers.
      For instance, ``bzr diff -r 1.2.1..1.2.3``. (Robert Collins)

    * ``bzr help commands`` output is now shorter (Aaron Bentley)

    * ``bzr`` now uses lazy importing to reduce the startup time. This has
      a moderate effect on lots of actions, especially ones that have
      little to do. For example ``bzr rocks`` time is down to 116ms from
      283ms. (John Arbash Meinel)

    * New Registry class to provide name-to-object registry-like support,
      for example for schemes where plugins can register new classes to
      do certain tasks (e.g. log formatters). Also provides lazy registration
      to allow modules to be loaded on request.
      (John Arbash Meinel, Adeodato Simó)

  API INCOMPATABILITY:
  
    * LogFormatter subclasses show now expect the 'revno' parameter to 
      show() to be a string rather than an int. (Robert Collins)

  INTERNALS:

    * ``TestCase.run_bzr``, ``run_bzr_captured``, and ``run_bzr_subprocess``
      can take a ``working_dir='foo'`` parameter, which will change directory 
      for the command. (John Arbash Meinel)

    * ``bzrlib.lazy_regex.lazy_compile`` can be used to create a proxy
      around a regex, which defers compilation until first use. 
      (John Arbash Meinel)

    * ``TestCase.run_bzr_subprocess`` defaults to supplying the
      ``--no-plugins`` parameter to ensure test reproducability, and avoid
      problems with system-wide installed plugins. (John Arbash Meinel)

    * Unique tree root ids are now supported. Newly created trees still
      use the common root id for compatibility with bzr versions before 0.12.
      (Aaron Bentley)

    * ``WorkingTree.set_root_id(None)`` is now deprecated. Please
      pass in ``inventory.ROOT_ID`` if you want the default root id value.
      (Robert Collins, John Arbash Meinel)

    * New method ``WorkingTree.flush()`` which will write the current memory
      inventory out to disk. At the same time, ``read_working_inventory`` will
      no longer trash the current tree inventory if it has been modified within
      the current lock, and the tree will now ``flush()`` automatically on
      ``unlock()``. ``WorkingTree.set_root_id()`` has been updated to take
      advantage of this functionality. (Robert Collins, John Arbash Meinel)

    * ``bzrlib.tsort.merge_sorted`` now accepts ``generate_revnos``. This
      parameter will cause it to add another column to its output, which
      contains the dotted-decimal revno for each revision, as a tuple.
      (Robert Collins)

    * ``LogFormatter.show_merge`` is deprecated in favour of
      ``LogFormatter.show_merge_revno``. (Robert Collins)

  BUG FIXES:

    * Avoid circular imports by creating a deprecated function for
      ``bzrlib.tree.RevisionTree``. Callers should have been using
      ``bzrlib.revisontree.RevisionTree`` anyway. (John Arbash Meinel,
      #63360, #66349)

    * Don't use ``socket.MSG_WAITALL`` as it doesn't exist on all
      platforms. (Martin Pool, #66356)

    * Don't require ``Content-Type`` in range responses. Assume they are a
      single range if ``Content-Type`` does not exist.
      (John Arbash Meinel, #62473)

    * bzr branch/pull no longer complain about progress bar cleanup when
      interrupted during fetch.  (Aaron Bentley, #54000)

    * ``WorkingTree.set_parent_trees()`` uses the trees to directly write
      the basis inventory, rather than going through the repository. This
      allows us to have 1 inventory read, and 2 inventory writes when
      committing a new tree. (John Arbash Meinel)

    * When reverting, files that are not locally modified that do not exist
      in the target are deleted, not just unversioned (Aaron Bentley)

    * When trying to acquire a lock, don't fail immediately. Instead, try
      a few times (up to 1 hour) before timing out. Also, report why the
      lock is unavailable (John Arbash Meinel, #43521, #49556)

    * Leave HttpTransportBase daughter classes decides how they
      implement cloning. (Vincent Ladeuil, #61606)

    * diff3 does not indicate conflicts on clean merge. (Aaron Bentley)

    * If a commit fails, the commit message is stored in a file at the root of
      the tree for later commit. (Cheuksan Edward Wang, Stefan Metzmacher,
      #32054)

  TESTING:

    * New test base class TestCaseWithMemoryTransport offers memory-only
      testing facilities: its not suitable for tests that need to mutate disk
      state, but most tests should not need that and should be converted to
      TestCaseWithMemoryTransport. (Robert Collins)

    * ``TestCase.make_branch_and_memory_tree`` now takes a format
      option to set the BzrDir, Repository and Branch formats of the
      created objects. (Robert Collins, John Arbash Meinel)

bzr 0.11  2006-10-02
--------------------

    * Smart server transport test failures on windows fixed. (Lukáš Lalinský).

bzr 0.11rc2  2006-09-27
-----------------------

  BUG FIXES:

    * Test suite hangs on windows fixed. (Andrew Bennets, Alexander Belchenko).
    
    * Commit performance regression fixed. (Aaron Bentley, Robert Collins, John
      Arbash Meinel).

bzr 0.11rc1  2006-09-25
-----------------------

  IMPROVEMENTS:

    * Knit files now wait to create their contents until the first data is
      added. The old code used to create an empty .knit and a .kndx with just
      the header. However, this caused a lot of extra round trips over sftp.
      This can change the time for ``bzr push`` to create a new remote branch
      from 160s down to 100s. This also affects ``bzr commit`` performance when
      adding new files, ``bzr commit`` on a new kernel-like tree drops from 50s
      down to 40s (John Arbash Meinel, #44692)

    * When an entire subtree has been deleted, commit will now report that
      just the top of the subtree has been deleted, rather than reporting
      all the individual items. (Robert Collins)

    * Commit performs one less XML parse. (Robert Collins)

    * ``bzr checkout`` now operates on readonly branches as well
      as readwrite branches. This fixes bug #39542. (Robert Collins)

    * ``bzr bind`` no longer synchronises history with the master branch.
      Binding should be followed by an update or push to synchronise the 
      two branches. This is closely related to the fix for bug #39542.
      (Robert Collins)

    * ``bzrlib.lazy_import.lazy_import`` function to create on-demand 
      objects.  This allows all imports to stay at the global scope, but
      modules will not actually be imported if they are not used.
      (John Arbash Meinel)

    * Support ``bzr://`` and ``bzr+ssh://`` urls to work with the new RPC-based
      transport which will be used with the upcoming high-performance smart
      server. The new command ``bzr serve`` will invoke bzr in server mode,
      which processes these requests. (Andrew Bennetts, Robert Collins, Martin
      Pool)

    * New command ``bzr version-info`` which can be used to get a summary
      of the current state of the tree. This is especially useful as part
      of a build commands. See ``doc/version_info.txt`` for more information 
      (John Arbash Meinel)

  BUG FIXES:

    * ``'bzr inventory [FILE...]'`` allows restricting the file list to a
      specific set of files. (John Arbash Meinel, #3631)

    * Don't abort when annotating empty files (John Arbash Meinel, #56814)

    * Add ``Stanza.to_unicode()`` which can be passed to another Stanza
      when nesting stanzas. Also, add ``read_stanza_unicode`` to handle when
      reading a nested Stanza. (John Arbash Meinel)

    * Transform._set_mode() needs to stat the right file. 
      (John Arbash Meinel, #56549)

    * Raise WeaveFormatError rather than StopIteration when trying to read
      an empty Weave file. (John Arbash Meinel, #46871)

    * Don't access e.code for generic URLErrors, only HTTPErrors have .code.
      (Vincent Ladeuil, #59835)

    * Handle boundary="" lines properly to allow access through a Squid proxy.
      (John Arbash Meinel, #57723)

    * revert now removes newly-added directories (Aaron Bentley, #54172)

    * ``bzr upgrade sftp://`` shouldn't fail to upgrade v6 branches if there 
      isn't a working tree. (David Allouche, #40679)

    * Give nicer error messages when a user supplies an invalid --revision
      parameter. (John Arbash Meinel, #55420)

    * Handle when LANG is not recognized by python. Emit a warning, but
      just revert to using 'ascii'. (John Arbash Meinel, #35392)

    * Don't use ``preexec_fn`` on win32, as it is not supported by subprocess.
      (John Arbash Meinel)

    * Skip specific tests when the dependencies aren't met. This includes
      some ``setup.py`` tests when ``python-dev`` is not available, and
      some tests that depend on paramiko. (John Arbash Meinel, Mattheiu Moy)

    * Fallback to Paramiko properly, if no ``ssh`` executable exists on
      the system. (Andrew Bennetts, John Arbash Meinel)

    * ``Branch.bind(other_branch)`` no longer takes a write lock on the
      other branch, and will not push or pull between the two branches.
      API users will need to perform a push or pull or update operation if they
      require branch synchronisation to take place. (Robert Collins, #47344)

    * When creating a tarball or zipfile export, export unicode names as utf-8
      paths. This may not work perfectly on all platforms, but has the best
      chance of working in the common case. (John Arbash Meinel, #56816)

    * When committing, only files that exist in working tree or basis tree
      may be specified (Aaron Bentley, #50793)

  PORTABILITY:

    * Fixes to run on Python 2.5 (Brian M. Carlson, Martin Pool, Marien Zwart)

  INTERNALS:

    * TestCaseInTempDir now creates a separate directory for HOME, rather
      than having HOME set to the same location as the working directory.
      (John Arbash Meinel)

    * ``run_bzr_subprocess()`` can take an optional ``env_changes={}`` parameter,
      which will update os.environ inside the spawned child. It also can
      take a ``universal_newlines=True``, which helps when checking the output
      of the command. (John Arbash Meinel)

    * Refactor SFTP vendors to allow easier re-use when ssh is used. 
      (Andrew Bennetts)

    * ``Transport.list_dir()`` and ``Transport.iter_files_recursive()`` should always
      return urlescaped paths. This is now tested (there were bugs in a few
      of the transports) (Andrew Bennetts, David Allouche, John Arbash Meinel)

    * New utility function ``symbol_versioning.deprecation_string``. Returns the
      formatted string for a callable, deprecation format pair. (Robert Collins)

    * New TestCase helper applyDeprecated. This allows you to call a callable
      which is deprecated without it spewing to the screen, just by supplying
      the deprecation format string issued for it. (Robert Collins)

    * Transport.append and Transport.put have been deprecated in favor of
      ``.append_bytes``, ``.append_file``, ``.put_bytes``, and
      ``.put_file``. This removes the ambiguity in what type of object the
      functions take.  ``Transport.non_atomic_put_{bytes,file}`` has also
      been added. Which works similarly to ``Transport.append()`` except for
      SFTP, it doesn't have a round trip when opening the file. Also, it
      provides functionality for creating a parent directory when trying
      to create a file, rather than raise NoSuchFile and forcing the
      caller to repeat their request.
      (John Arbash Meinel)

    * WorkingTree has a new api ``unversion`` which allow the unversioning of
      entries by their file id. (Robert Collins)

    * ``WorkingTree.pending_merges`` is deprecated.  Please use the
      ``get_parent_ids`` (introduced in 0.10) method instead. (Robert Collins)

    * WorkingTree has a new ``lock_tree_write`` method which locks the branch for
      read rather than write. This is appropriate for actions which only need
      the branch data for reference rather than mutation. A new decorator
      ``needs_tree_write_lock`` is provided in the workingtree module. Like the
      ``needs_read_lock`` and ``needs_write_lock`` decorators this allows static 
      declaration of the locking requirements of a function to ensure that
      a lock is taken out for casual scripts. (Robert Collins, #54107)

    * All WorkingTree methods which write to the tree, but not to the branch
      have been converted to use ``needs_tree_write_lock`` rather than 
      ``needs_write_lock``. Also converted is the revert, conflicts and tree
      transform modules. This provides a modest performance improvement on 
      metadir style trees, due to the reduce lock-acquisition, and a more
      significant performance improvement on lightweight checkouts from 
      remote branches, where trivial operations used to pay a significant 
      penalty. It also provides the basis for allowing readonly checkouts.
      (Robert Collins)

    * Special case importing the standard library 'copy' module. This shaves
      off 40ms of startup time, while retaining compatibility. See:
      ``bzrlib/inspect_for_copy.py`` for more details. (John Arbash Meinel)

    * WorkingTree has a new parent class MutableTree which represents the 
      specialisations of Tree which are able to be altered. (Robert Collins)

    * New methods mkdir and ``put_file_bytes_non_atomic`` on MutableTree that
      mutate the tree and its contents. (Robert Collins)

    * Transport behaviour at the root of the URL is now defined and tested.
      (Andrew Bennetts, Robert Collins)

  TESTING:

    * New test helper classs MemoryTree. This is typically accessed via
      ``self.make_branch_and_memory_tree()`` in test cases. (Robert Collins)
      
    * Add ``start_bzr_subprocess`` and ``stop_bzr_subprocess`` to allow test
      code to continue running concurrently with a subprocess of bzr.
      (Andrew Bennetts, Robert Collins)

    * Add a new method ``Transport.get_smart_client()``. This is provided to
      allow upgrades to a richer interface than the VFS one provided by
      Transport. (Andrew Bennetts, Martin Pool)

bzr 0.10  2006-08-29
--------------------
  
  IMPROVEMENTS:
    * 'merge' now takes --uncommitted, to apply uncommitted changes from a
      tree.  (Aaron Bentley)
  
    * 'bzr add --file-ids-from' can be used to specify another path to use
      for creating file ids, rather than generating all new ones. Internally,
      the 'action' passed to ``smart_add_tree()`` can return ``file_ids`` that
      will be used, rather than having bzrlib generate new ones.
      (John Arbash Meinel, #55781)

    * ``bzr selftest --benchmark`` now allows a ``--cache-dir`` parameter.
      This will cache some of the intermediate trees, and decrease the
      setup time for benchmark tests. (John Arbash Meinel)

    * Inverse forms are provided for all boolean options.  For example,
      --strict has --no-strict, --no-recurse has --recurse (Aaron Bentley)

    * Serialize out Inventories directly, rather than using ElementTree.
      Writing out a kernel sized inventory drops from 2s down to ~350ms.
      (Robert Collins, John Arbash Meinel)

  BUG FIXES:

    * Help diffutils 2.8.4 get along with binary tests (Marien Zwart: #57614)

    * Change LockDir so that if the lock directory doesn't exist when
      ``lock_write()`` is called, an attempt will be made to create it.
      (John Arbash Meinel, #56974)

    * ``bzr uncommit`` preserves pending merges. (John Arbash Meinel, #57660)

    * Active FTP transport now works as intended. (ghozzy, #56472)

    * Really fix mutter() so that it won't ever raise a UnicodeError.
      It means it is possible for ~/.bzr.log to contain non UTF-8 characters.
      But it is a debugging log, not a real user file.
      (John Arbash Meinel, #56947, #53880)

    * Change Command handle to allow Unicode command and options.
      At present we cannot register Unicode command names, so we will get
      BzrCommandError('unknown command'), or BzrCommandError('unknown option')
      But that is better than a UnicodeError + a traceback.
      (John Arbash Meinel, #57123)

    * Handle TZ=UTC properly when reading/writing revisions.
      (John Arbash Meinel, #55783, #56290)

    * Use ``GPG_TTY`` to allow gpg --cl to work with gpg-agent in a pipeline,
      (passing text to sign in on stdin). (John Arbash Meinel, #54468)

    * External diff does the right thing for binaries even in foreign 
      languages. (John Arbash Meinel, #56307)

    * Testament handles more cases when content is unicode. Specific bug was
      in handling of revision properties.
      (John Arbash Meinel, Holger Krekel, #54723)

    * The bzr selftest was failing on installed versions due to a bug in a new
      test helper. (John Arbash Meinel, Robert Collins, #58057)

  INTERNALS:

    * ``bzrlib.cache_utf8`` contains ``encode()`` and ``decode()`` functions
      which can be used to cache the conversion between utf8 and Unicode.
      Especially helpful for some of the knit annotation code, which has to
      convert revision ids to utf8 to annotate lines in storage.
      (John Arbash Meinel)

    * ``setup.py`` now searches the filesystem to find all packages which
      need to be installed. This should help make the life of packagers
      easier. (John Arbash Meinel)

bzr 0.9.0  2006-08-11
---------------------

  SURPRISES:

   * The hard-coded built-in ignore rules have been removed. There are
     now two rulesets which are enforced. A user global one in 
     ``~/.bazaar/ignore`` which will apply to every tree, and the tree
     specific one '.bzrignore'.
     ``~/.bazaar/ignore`` will be created if it does not exist, but with
     a more conservative list than the old default.
     This fixes bugs with default rules being enforced no matter what. 
     The old list of ignore rules from bzr is available by
     running 'bzr ignore --old-default-rules'.
     (Robert Collins, Martin Pool, John Arbash Meinel)

   * 'branches.conf' has been changed to 'locations.conf', since it can apply
     to more locations than just branch locations.
     (Aaron Bentley)
   
  IMPROVEMENTS:

   * The revision specifier "revno:" is extended to accept the syntax
     revno:N:branch. For example,
     revno:42:http://bazaar-vcs.org/bzr/bzr.dev/ means revision 42 in
     bzr.dev.  (Matthieu Moy)

   * Tests updates to ensure proper URL handling, UNICODE support, and
     proper printing when the user's terminal encoding cannot display 
     the path of a file that has been versioned.
     ``bzr branch`` can take a target URL rather than only a local directory.
     ``Branch.get_parent()/set_parent()`` now save a relative path if possible,
     and normalize the parent based on root, allowing access across
     different transports. (John Arbash Meinel, Wouter van Heyst, Martin Pool)
     (Malone #48906, #42699, #40675, #5281, #3980, #36363, #43689,
     #42517, #42514)

   * On Unix, detect terminal width using an ioctl not just $COLUMNS.
     Use terminal width for single-line logs from ``bzr log --line`` and
     pending-merge display.  (Robert Widhopf-Fenk, Gustavo Niemeyer)
     (Malone #3507)

   * On Windows, detect terminal width using GetConsoleScreenBufferInfo.
     (Alexander Belchenko)

   * Speedup improvement for 'date:'-revision search. (Guillaume Pinot).

   * Show the correct number of revisions pushed when pushing a new branch.
     (Robert Collins).

   * 'bzr selftest' now shows a progress bar with the number of tests, and 
     progress made. 'make check' shows tests in -v mode, to be more useful
     for the PQM status window. (Robert Collins).
     When using a progress bar, failed tests are printed out, rather than
     being overwritten by the progress bar until the suite finishes.
     (John Arbash Meinel)

   * 'bzr selftest --benchmark' will run a new benchmarking selftest.
     'bzr selftest --benchmark --lsprof-timed' will use lsprofile to generate
     profile data for the individual profiled calls, allowing for fine
     grained analysis of performance.
     (Robert Collins, Martin Pool).

   * 'bzr commit' shows a progress bar. This is useful for commits over sftp
     where commit can take an appreciable time. (Robert Collins)

   * 'bzr add' is now less verbose in telling you what ignore globs were
     matched by files being ignored. Instead it just tells you how many 
     were ignored (because you might reasonably be expecting none to be
     ignored). 'bzr add -v' is unchanged and will report every ignored
     file. (Robert Collins).

   * ftp now has a test server if medusa is installed. As part of testing,
     ftp support has been improved, including support for supplying a
     non-standard port. (John Arbash Meinel).

   * 'bzr log --line' shows the revision number, and uses only the
     first line of the log message (#5162, Alexander Belchenko;
     Matthieu Moy)

   * 'bzr status' has had the --all option removed. The 'bzr ls' command
     should be used to retrieve all versioned files. (Robert Collins)

   * 'bzr bundle OTHER/BRANCH' will create a bundle which can be sent
     over email, and applied on the other end, while maintaining ancestry.
     This bundle can be applied with either 'bzr merge' or 'bzr pull',
     the same way you would apply another branch.
     (John Arbash Meinel, Aaron Bentley)
  
   * 'bzr whoami' can now be used to set your identity from the command line,
     for a branch or globally.  (Robey Pointer)

   * 'bzr checkout' now aliased to 'bzr co', and 'bzr annotate' to 'bzr ann'.
     (Michael Ellerman)

   * 'bzr revert DIRECTORY' now reverts the contents of the directory as well.
     (Aaron Bentley)

   * 'bzr get sftp://foo' gives a better error when paramiko is not present.
     Also updates things like 'http+pycurl://' if pycurl is not present.
     (John Arbash Meinel) (Malone #47821, #52204)

   * New env variable ``BZR_PROGRESS_BAR``, sets the default progress bar type.
     Can be set to 'none' or 'dummy' to disable the progress bar, 'dots' or 
     'tty' to create the respective type. (John Arbash Meinel, #42197, #51107)

   * Improve the help text for 'bzr diff' to explain what various options do.
     (John Arbash Meinel, #6391)

   * 'bzr uncommit -r 10' now uncommits revisions 11.. rather than uncommitting
     revision 10. This makes -r10 more in line with what other commands do.
     'bzr uncommit' also now saves the pending merges of the revisions that
     were removed. So it is safe to uncommit after a merge, fix something,
     and commit again. (John Arbash Meinel, #32526, #31426)

   * 'bzr init' now also works on remote locations.
     (Wouter van Heyst, #48904)

   * HTTP support has been updated. When using pycurl we now support 
     connection keep-alive, which reduces dns requests and round trips.
     And for both urllib and pycurl we support multi-range requests, 
     which decreases the number of round-trips. Performance results for
     ``bzr branch http://bazaar-vcs.org/bzr/bzr.dev/`` indicate
     http branching is now 2-3x faster, and ``bzr pull`` in an existing 
     branch is as much as 4x faster.
     (Michael Ellerman, Johan Rydberg, John Arbash Meinel, #46768)

   * Performance improvements for sftp. Branching and pulling are now up to
     2x faster. Utilize paramiko.readv() support for async requests if it
     is available (paramiko > 1.6) (John Arbash Meinel)

  BUG FIXES:

    * Fix shadowed definition of TestLocationConfig that caused some 
      tests not to run.
      (Erik Bågfors, Michael Ellerman, Martin Pool, #32587)

    * Fix unnecessary requirement of sign-my-commits that it be run from
      a working directory.  (Martin Pool, Robert Collins)

    * 'bzr push location' will only remember the push location if it succeeds
      in connecting to the remote location. (John Arbash Meinel, #49742)

    * 'bzr revert' no longer toggles the executable bit on win32
      (John Arbash Meinel, #45010)

    * Handle broken pipe under win32 correctly. (John Arbash Meinel)
    
    * sftp tests now work correctly on win32 if you have a newer paramiko
      (John Arbash Meinel)

    * Cleanup win32 test suite, and general cleanup of places where
      file handles were being held open. (John Arbash Meinel)

    * When specifying filenames for 'diff -r x..y', the name of the file in the
      working directory can be used, even if its name is different in both x
      and y.

    * File-ids containing single- or double-quotes are handled correctly by
      push. (Aaron Bentley, #52227)

    * Normalize unicode filenames to ensure cross-platform consistency.
      (John Arbash Meinel, #43689)

    * The argument parser can now handle '-' as an argument. Currently
      no code interprets it specially (it is mostly handled as a file named 
      '-'). But plugins, and future operations can use it.
      (John Arbash meinel, #50984)

    * Bundles can properly read binary files with a plain '\r' in them.
      (John Arbash Meinel, #51927)

    * Tuning ``iter_entries()`` to be more efficient (John Arbash Meinel, #5444)

    * Lots of win32 fixes (the test suite passes again).
      (John Arbash Meinel, #50155)

    * Handle openbsd returning None for sys.getfilesystemencoding() (#41183) 

    * Support ftp APPE (append) to allow Knits to be used over ftp (#42592)

    * Removals are only committed if they match the filespec (or if there is
      no filespec).  (#46635, Aaron Bentley)

    * smart-add recurses through all supplied directories 
      (John Arbash Meinel, #52578)

    * Make the bundle reader extra lines before and after the bundle text.
      This allows you to parse an email with the bundle inline.
      (John Arbash Meinel, #49182)

    * Change the file id generator to squash a little bit more. Helps when
      working with long filenames on windows. (Also helps for unicode filenames
      not generating hidden files). (John Arbash Meinel, #43801)

    * Restore terminal mode on C-c while reading sftp password.  (#48923, 
      Nicholas Allen, Martin Pool)

    * Timestamps are rounded to 1ms, and revision entries can be recreated
      exactly. (John Arbash Meinel, Jamie Wilkinson, #40693)

    * Branch.base has changed to a URL, but ~/.bazaar/locations.conf should
      use local paths, since it is user visible (John Arbash Meinel, #53653)

    * ``bzr status foo`` when foo was unversioned used to cause a full delta
      to be generated (John Arbash Meinel, #53638)

    * When reading revision properties, an empty value should be considered
      the empty string, not None (John Arbash Meinel, #47782)

    * ``bzr diff --diff-options`` can now handle binary files being changed.
      Also, the output is consistent when --diff-options is not supplied.
      (John Arbash Meinel, #54651, #52930)

    * Use the right suffixes for loading plugins (John Arbash Meinel, #51810)

    * Fix ``Branch.get_parent()`` to handle the case when the parent is not 
      accessible (John Arbash Meinel, #52976)

  INTERNALS:

    * Combine the ignore rules into a single regex rather than looping over
      them to reduce the threshold where  N^2 behaviour occurs in operations
      like status. (Jan Hudec, Robert Collins).

    * Appending to ``bzrlib.DEFAULT_IGNORE`` is now deprecated. Instead, use
      one of the add functions in bzrlib.ignores. (John Arbash Meinel)

    * 'bzr push' should only push the ancestry of the current revision, not
      all of the history in the repository. This is especially important for
      shared repositories. (John Arbash Meinel)

    * ``bzrlib.delta.compare_trees`` now iterates in alphabetically sorted order,
      rather than randomly walking the inventories. (John Arbash Meinel)

    * Doctests are now run in temporary directories which are cleaned up when
      they finish, rather than using special ScratchDir/ScratchBranch objects.
      (Martin Pool)

    * Split ``check`` into separate methods on the branch and on the repository,
      so that it can be specialized in ways that are useful or efficient for
      different formats.  (Martin Pool, Robert Collins)

    * Deprecate ``Repository.all_revision_ids``; most methods don't really need
      the global revision graph but only that part leading up to a particular
      revision.  (Martin Pool, Robert Collins)

    * Add a BzrDirFormat ``control_formats`` list which allows for control formats
      that do not use '.bzr' to store their data - i.e. '.svn', '.hg' etc.
      (Robert Collins, Jelmer Vernooij).

    * ``bzrlib.diff.external_diff`` can be redirected to any file-like object.
      Uses subprocess instead of spawnvp.
      (James Henstridge, John Arbash Meinel, #4047, #48914)

    * New command line option '--profile-imports', which will install a custom
      importer to log time to import modules and regex compilation time to 
      sys.stderr (John Arbash Meinel)

    * 'EmptyTree' is now deprecated, please use ``repository.revision_tree(None)``
      instead. (Robert Collins)

    * "RevisionTree" is now in bzrlib/revisiontree.py. (Robert Collins)

bzr 0.8.2  2006-05-17
---------------------
  
  BUG FIXES:
   
    * setup.py failed to install launchpad plugin.  (Martin Pool)

bzr 0.8.1  2006-05-16
---------------------

  BUG FIXES:

    * Fix failure to commit a merge in a checkout.  (Martin Pool, 
      Robert Collins, Erik Bågfors, #43959)

    * Nicer messages from 'commit' in the case of renames, and correct
      messages when a merge has occured. (Robert Collins, Martin Pool)

    * Separate functionality from assert statements as they are skipped in
      optimized mode of python. Add the same check to pending merges.
      (Olaf Conradi, #44443)

  CHANGES:

    * Do not show the None revision in output of bzr ancestry. (Olaf Conradi)

    * Add info on standalone branches without a working tree.
      (Olaf Conradi, #44155)

    * Fix bug in knits when raising InvalidRevisionId. (Olaf Conradi, #44284)

  CHANGES:

    * Make editor invocation comply with Debian Policy. First check
      environment variables VISUAL and EDITOR, then try editor from
      alternatives system. If that all fails, fall back to the pre-defined
      list of editors. (Olaf Conradi, #42904)

  NEW FEATURES:

    * New 'register-branch' command registers a public branch into 
      Launchpad.net, where it can be associated with bugs, etc.
      (Martin Pool, Bjorn Tillenius, Robert Collins)

  INTERNALS:

    * New public api in InventoryEntry - ``describe_change(old, new)`` which
      provides a human description of the changes between two old and
      new. (Robert Collins, Martin Pool)

  TESTING:

    * Fix test case for bzr info in upgrading a standalone branch to metadir,
      uses bzrlib api now. (Olaf Conradi)

bzr 0.8  2006-05-08
-------------------

  NOTES WHEN UPGRADING:

    Release 0.8 of bzr introduces a new format for history storage, called
    'knit', as an evolution of to the 'weave' format used in 0.7.  Local 
    and remote operations are faster using knits than weaves.  Several
    operations including 'init', 'init-repo', and 'upgrade' take a 
    --format option that controls this.  Branching from an existing branch
    will keep the same format.

    It is possible to merge, pull and push between branches of different
    formats but this is slower than moving data between homogenous
    branches.  It is therefore recommended (but not required) that you
    upgrade all branches for a project at the same time.  Information on
    formats is shown by 'bzr info'.

    bzr 0.8 now allows creation of 'repositories', which hold the history 
    of files and revisions for several branches.  Previously bzr kept all
    the history for a branch within the .bzr directory at the root of the
    branch, and this is still the default.  To create a repository, use
    the new 'bzr init-repo' command.  Branches exist as directories under
    the repository and contain just a small amount of information
    indicating the current revision of the branch.

    bzr 0.8 also supports 'checkouts', which are similar to in cvs and
    subversion.  Checkouts are associated with a branch (optionally in a
    repository), which contains all the historical information.  The
    result is that a checkout can be deleted without losing any
    already-committed revisions.  A new 'update' command is also available. 

    Repositories and checkouts are not supported with the 0.7 storage
    format.  To use them you must upgrad to either knits, or to the
    'metaweave' format, which uses weaves but changes the .bzr directory
    arrangement.
    

  IMPROVEMENTS:

    * Sftp paths can now be relative, or local, according to the lftp
      convention. Paths now take the form::

          sftp://user:pass@host:port/~/relative/path
          or
          sftp://user:pass@host:port/absolute/path

    * The FTP transport now tries to reconnect after a temporary
      failure. ftp put is made atomic. (Matthieu Moy)

    * The FTP transport now maintains a pool of connections, and
      reuses them to avoid multiple connections to the same host (like
      sftp did). (Daniel Silverstone)

    * The ``bzr_man.py`` file has been removed. To create the man page now,
      use ``./generate_docs.py man``. The new program can also create other files.
      Run ``python generate_docs.py --help`` for usage information.
      (Hans Ulrich Niedermann & James Blackwell).

    * Man Page now gives full help (James Blackwell).
      Help also updated to reflect user config now being stored in .bazaar
      (Hans Ulrich Niedermann)

    * It's now possible to set aliases in bazaar.conf (Erik Bågfors)

    * Pull now accepts a --revision argument (Erik Bågfors)

    * ``bzr re-sign`` now allows multiple revisions to be supplied on the command
      line. You can now use the following command to sign all of your old
      commits::

        find .bzr/revision-store// -name my@email-* \
          | sed 's/.*\/\/..\///' \
          | xargs bzr re-sign

    * Upgrade can now upgrade over the network. (Robert Collins)

    * Two new commands 'bzr checkout' and 'bzr update' allow for CVS/SVN-alike
      behaviour.  By default they will cache history in the checkout, but
      with --lightweight almost all data is kept in the master branch.
      (Robert Collins)

    * 'revert' unversions newly-versioned files, instead of deleting them.

    * 'merge' is more robust.  Conflict messages have changed.

    * 'merge' and 'revert' no longer clobber existing files that end in '~' or
      '.moved'.

    * Default log format can be set in configuration and plugins can register
      their own formatters. (Erik Bågfors)

    * New 'reconcile' command will check branch consistency and repair indexes
      that can become out of sync in pre 0.8 formats. (Robert Collins,
      Daniel Silverstone)

    * New 'bzr init --format' and 'bzr upgrade --format' option to control 
      what storage format is created or produced.  (Robert Collins, 
      Martin Pool)

    * Add parent location to 'bzr info', if there is one.  (Olaf Conradi)

    * New developer commands 'weave-list' and 'weave-join'.  (Martin Pool)

    * New 'init-repository' command, plus support for repositories in 'init'
      and 'branch' (Aaron Bentley, Erik Bågfors, Robert Collins)

    * Improve output of 'info' command. Show all relevant locations related to
      working tree, branch and repository. Use kibibytes for binary quantities.
      Fix off-by-one error in missing revisions of working tree.  Make 'info'
      work on branches, repositories and remote locations.  Show locations
      relative to the shared repository, if applicable.  Show locking status
      of locations.  (Olaf Conradi)

    * Diff and merge now safely handle binary files. (Aaron Bentley)

    * 'pull' and 'push' now normalise the revision history, so that any two
      branches with the same tip revision will have the same output from 'log'.
      (Robert Collins)

    * 'merge' accepts --remember option to store parent location, like 'push'
      and 'pull'. (Olaf Conradi)

    * bzr status and diff when files given as arguments do not exist
      in the relevant trees.  (Martin Pool, #3619)

    * Add '.hg' to the default ignore list.  (Martin Pool)

    * 'knit' is now the default disk format. This improves disk performance and
      utilization, increases incremental pull performance, robustness with SFTP
      and allows checkouts over SFTP to perform acceptably. 
      The initial Knit code was contributed by Johan Rydberg based on a
      specification by Martin Pool.
      (Robert Collins, Aaron Bentley, Johan Rydberg, Martin Pool).

    * New tool to generate all-in-one html version of the manual.  (Alexander
      Belchenko)

    * Hitting CTRL-C while doing an SFTP push will no longer cause stale locks
      to be left in the SFTP repository. (Robert Collins, Martin Pool).

    * New option 'diff --prefix' to control how files are named in diff
      output, with shortcuts '-p0' and '-p1' corresponding to the options for 
      GNU patch.  (Alexander Belchenko, Goffredo Baroncelli, Martin Pool)

    * Add --revision option to 'annotate' command.  (Olaf Conradi)

    * If bzr shows an unexpected revision-history after pulling (perhaps due
      to a reweave) it can now be corrected by 'bzr reconcile'.
      (Robert Collins)

  CHANGES:

    * Commit is now verbose by default, and shows changed filenames and the 
      new revision number.  (Robert Collins, Martin Pool)

    * Unify 'mv', 'move', 'rename'.  (Matthew Fuller, #5379)

    * 'bzr -h' shows help.  (Martin Pool, Ian Bicking, #35940)

    * Make 'pull' and 'push' remember location on failure using --remember.
      (Olaf Conradi)

    * For compatibility, make old format for using weaves inside metadir
      available as 'metaweave' format.  Rename format 'metadir' to 'default'.
      Clean up help for option --format in commands 'init', 'init-repo' and
      'upgrade'.  (Olaf Conradi)

  INTERNALS:
  
    * The internal storage of history, and logical branch identity have now
      been split into Branch, and Repository. The common locking and file 
      management routines are now in bzrlib.lockablefiles. 
      (Aaron Bentley, Robert Collins, Martin Pool)

    * Transports can now raise DependencyNotPresent if they need a library
      which is not installed, and then another implementation will be 
      tried.  (Martin Pool)

    * Remove obsolete (and no-op) `decode` parameter to `Transport.get`.  
      (Martin Pool)

    * Using Tree Transform for merge, revert, tree-building

    * WorkingTree.create, Branch.create, ``WorkingTree.create_standalone``,
      Branch.initialize are now deprecated. Please see ``BzrDir.create_*`` for
      replacement API's. (Robert Collins)

    * New BzrDir class represents the .bzr control directory and manages
      formatting issues. (Robert Collins)

    * New repository.InterRepository class encapsulates Repository to 
      Repository actions and allows for clean selection of optimised code
      paths. (Robert Collins)

    * ``bzrlib.fetch.fetch`` and ``bzrlib.fetch.greedy_fetch`` are now
      deprecated, please use ``branch.fetch`` or ``repository.fetch``
      depending on your needs. (Robert Collins)

    * deprecated methods now have a ``is_deprecated`` flag on them that can
      be checked, if you need to determine whether a given callable is 
      deprecated at runtime. (Robert Collins)

    * Progress bars are now nested - see
      ``bzrlib.ui.ui_factory.nested_progress_bar``.
      (Robert Collins, Robey Pointer)

    * New API call ``get_format_description()`` for each type of format.
      (Olaf Conradi)

    * Changed ``branch.set_parent()`` to accept None to remove parent.
      (Olaf Conradi)

    * Deprecated BzrError AmbiguousBase.  (Olaf Conradi)

    * WorkingTree.branch is now a read only property.  (Robert Collins)

    * bzrlib.ui.text.TextUIFactory now accepts a ``bar_type`` parameter which
      can be None or a factory that will create a progress bar. This is
      useful for testing or for overriding the bzrlib.progress heuristic.
      (Robert Collins)

    * New API method ``get_physical_lock_status()`` to query locks present on a
      transport.  (Olaf Conradi)

    * Repository.reconcile now takes a thorough keyword parameter to allow
      requesting an indepth reconciliation, rather than just a data-loss 
      check. (Robert Collins)

    * ``bzrlib.ui.ui_factory protocol`` now supports ``get_boolean`` to prompt
      the user for yes/no style input. (Robert Collins)

  TESTING:

    * SFTP tests now shortcut the SSH negotiation, reducing test overhead
      for testing SFTP protocol support. (Robey Pointer)

    * Branch formats are now tested once per implementation (see ``bzrlib.
      tests.branch_implementations``. This is analagous to the transport
      interface tests, and has been followed up with working tree,
      repository and BzrDir tests. (Robert Collins)

    * New test base class TestCaseWithTransport provides a transport aware
      test environment, useful for testing any transport-interface using
      code. The test suite option --transport controls the transport used
      by this class (when its not being used as part of implementation
      contract testing). (Robert Collins)

    * Close logging handler on disabling the test log. This will remove the
      handler from the internal list inside python's logging module,
      preventing shutdown from closing it twice.  (Olaf Conradi)

    * Move test case for uncommit to blackbox tests.  (Olaf Conradi)

    * ``run_bzr`` and ``run_bzr_captured`` now accept a 'stdin="foo"'
      parameter which will provide String("foo") to the command as its stdin.

bzr 0.7 2006-01-09
------------------

  CHANGES:

    * .bzrignore is excluded from exports, on the grounds that it's a bzr 
      internal-use file and may not be wanted.  (Jamie Wilkinson)

    * The "bzr directories" command were removed in favor of the new
      --kind option to the "bzr inventory" command.  To list all 
      versioned directories, now use "bzr inventory --kind directory".  
      (Johan Rydberg)

    * Under Windows configuration directory is now ``%APPDATA%\bazaar\2.0``
      by default. (John Arbash Meinel)

    * The parent of Bzr configuration directory can be set by ``BZR_HOME``
      environment variable. Now the path for it is searched in ``BZR_HOME``,
      then in HOME. Under Windows the order is: ``BZR_HOME``, ``APPDATA``
      (usually points to ``C:\Documents and Settings\User Name\Application Data``),
      ``HOME``. (John Arbash Meinel)

    * Plugins with the same name in different directories in the bzr plugin
      path are no longer loaded: only the first successfully loaded one is
      used. (Robert Collins)

    * Use systems' external ssh command to open connections if possible.  
      This gives better integration with user settings such as ProxyCommand.
      (James Henstridge)

    * Permissions on files underneath .bzr/ are inherited from the .bzr 
      directory. So for a shared repository, simply doing 'chmod -R g+w .bzr/'
      will mean that future file will be created with group write permissions.

    * configure.in and config.guess are no longer in the builtin default 
      ignore list.

    * '.sw[nop]' pattern ignored, to ignore vim swap files for nameless
      files.  (John Arbash Meinel, Martin Pool)

  IMPROVEMENTS:

    * "bzr INIT dir" now initializes the specified directory, and creates 
      it if it does not exist.  (John Arbash Meinel)

    * New remerge command (Aaron Bentley)

    * Better zsh completion script.  (Steve Borho)

    * 'bzr diff' now returns 1 when there are changes in the working 
      tree. (Robert Collins)

    * 'bzr push' now exists and can push changes to a remote location. 
      This uses the transport infrastructure, and can store the remote
      location in the ~/.bazaar/branches.conf configuration file.
      (Robert Collins)

    * Test directories are only kept if the test fails and the user requests
      that they be kept.

    * Tweaks to short log printing

    * Added branch nicks, new nick command, printing them in log output. 
      (Aaron Bentley)

    * If ``$BZR_PDB`` is set, pop into the debugger when an uncaught exception 
      occurs.  (Martin Pool)

    * Accept 'bzr resolved' (an alias for 'bzr resolve'), as this is
      the same as Subversion.  (Martin Pool)

    * New ftp transport support (on ftplib), for ftp:// and aftp:// 
      URLs.  (Daniel Silverstone)

    * Commit editor temporary files now start with ``bzr_log.``, to allow 
      text editors to match the file name and set up appropriate modes or 
      settings.  (Magnus Therning)

    * Improved performance when integrating changes from a remote weave.  
      (Goffredo Baroncelli)

    * Sftp will attempt to cache the connection, so it is more likely that
      a connection will be reused, rather than requiring multiple password
      requests.

    * bzr revno now takes an optional argument indicating the branch whose
      revno should be printed.  (Michael Ellerman)

    * bzr cat defaults to printing the last version of the file.  
      (Matthieu Moy, #3632)

    * New global option 'bzr --lsprof COMMAND' runs bzr under the lsprof 
      profiler.  (Denys Duchier)

    * Faster commits by reading only the headers of affected weave files. 
      (Denys Duchier)

    * 'bzr add' now takes a --dry-run parameter which shows you what would be
      added, but doesn't actually add anything. (Michael Ellerman)

    * 'bzr add' now lists how many files were ignored per glob.  add --verbose
      lists the specific files.  (Aaron Bentley)

    * 'bzr missing' now supports displaying changes in diverged trees and can
      be limited to show what either end of the comparison is missing.
      (Aaron Bently, with a little prompting from Daniel Silverstone)

  BUG FIXES:

    * SFTP can walk up to the root path without index errors. (Robert Collins)

    * Fix bugs in running bzr with 'python -O'.  (Martin Pool)

    * Error when run with -OO

    * Fix bug in reporting http errors that don't have an http error code.
      (Martin Pool)

    * Handle more cases of pipe errors in display commands

    * Change status to 3 for all errors

    * Files that are added and unlinked before committing are completely
      ignored by diff and status

    * Stores with some compressed texts and some uncompressed texts are now
      able to be used. (John A Meinel)

    * Fix for bzr pull failing sometimes under windows

    * Fix for sftp transport under windows when using interactive auth

    * Show files which are both renamed and modified as such in 'bzr 
      status' output.  (Daniel Silverstone, #4503)

    * Make annotate cope better with revisions committed without a valid 
      email address.  (Marien Zwart)

    * Fix representation of tab characters in commit messages.
      (Harald Meland)

    * List of plugin directories in ``BZR_PLUGIN_PATH`` environment variable is
      now parsed properly under Windows. (Alexander Belchenko)

    * Show number of revisions pushed/pulled/merged. (Robey Pointer)

    * Keep a cached copy of the basis inventory to speed up operations 
      that need to refer to it.  (Johan Rydberg, Martin Pool)

    * Fix bugs in bzr status display of non-ascii characters.
      (Martin Pool)

    * Remove Makefile.in from default ignore list.
      (Tollef Fog Heen, Martin Pool, #6413)

    * Fix failure in 'bzr added'.  (Nathan McCallum, Martin Pool)

  TESTING:

    * Fix selftest asking for passwords when there are no SFTP keys.  
      (Robey Pointer, Jelmer Vernooij) 

    * Fix selftest run with 'python -O'.  (Martin Pool)

    * Fix HTTP tests under Windows. (John Arbash Meinel)

    * Make tests work even if HOME is not set (Aaron Bentley)

    * Updated ``build_tree`` to use fixed line-endings for tests which read 
      the file cotents and compare. Make some tests use this to pass under
      Windows. (John Arbash Meinel)

    * Skip stat and symlink tests under Windows. (Alexander Belchenko)

    * Delay in selftest/testhashcash is now issued under win32 and Cygwin.
      (John Arbash Meinel)

    * Use terminal width to align verbose test output.  (Martin Pool)

    * Blackbox tests are maintained within the bzrlib.tests.blackbox directory.
      If adding a new test script please add that to
      ``bzrlib.tests.blackbox.__init__``. (Robert Collins)

    * Much better error message if one of the test suites can't be 
      imported.  (Martin Pool)

    * Make check now runs the test suite twice - once with the default locale,
      and once with all locales forced to C, to expose bugs. This is not 
      trivially done within python, so for now its only triggered by running
      Make check. Integrators and packagers who wish to check for full 
      platform support should run 'make check' to test the source.
      (Robert Collins)

    * Tests can now run TestSkipped if they can't execute for any reason.
      (Martin Pool) (NB: TestSkipped should only be raised for correctable
      reasons - see the wiki spec ImprovingBzrTestSuite).

    * Test sftp with relative, absolute-in-homedir and absolute-not-in-homedir
      paths for the transport tests. Introduce blackbox remote sftp tests that
      test the same permutations. (Robert Collins, Robey Pointer)

    * Transport implementation tests are now independent of the local file
      system, which allows tests for esoteric transports, and for features
      not available in the local file system. They also repeat for variations
      on the URL scheme that can introduce issues in the transport code,
      see bzrlib.transport.TransportTestProviderAdapter() for this.
      (Robert Collins).

    * ``TestCase.build_tree`` uses the transport interface to build trees,
      pass in a transport parameter to give it an existing connection.
      (Robert Collins).

  INTERNALS:

    * WorkingTree.pull has been split across Branch and WorkingTree,
      to allow Branch only pulls. (Robert Collins)

    * ``commands.display_command`` now returns the result of the decorated 
      function. (Robert Collins)

    * LocationConfig now has a ``set_user_option(key, value)`` call to save
      a setting in its matching location section (a new one is created
      if needed). (Robert Collins)

    * Branch has two new methods, ``get_push_location`` and
      ``set_push_location`` to respectively, get and set the push location.
      (Robert Collins)

    * ``commands.register_command`` now takes an optional flag to signal that
      the registrant is planning to decorate an existing command. When 
      given multiple plugins registering a command is not an error, and
      the original command class (whether built in or a plugin based one) is
      returned to the caller. There is a new error 'MustUseDecorated' for
      signalling when a wrapping command should switch to the original
      version. (Robert Collins)

    * Some option parsing errors will raise 'BzrOptionError', allowing 
      granular detection for decorating commands. (Robert Collins).

    * ``Branch.read_working_inventory`` has moved to
      ``WorkingTree.read_working_inventory``. This necessitated changes to
      ``Branch.get_root_id``, and a move of ``Branch.set_inventory`` to
      WorkingTree as well. To make it clear that a WorkingTree cannot always
      be obtained ``Branch.working_tree()`` will raise
      ``errors.NoWorkingTree`` if one cannot be obtained. (Robert Collins)

    * All pending merges operations from Branch are now on WorkingTree.
      (Robert Collins)

    * The follow operations from Branch have moved to WorkingTree::

          add()
          commit()
          move()
          rename_one()
          unknowns()

      (Robert Collins)

    * ``bzrlib.add.smart_add_branch`` is now ``smart_add_tree``. (Robert Collins)

    * New "rio" serialization format, similar to rfc-822. (Martin Pool)

    * Rename selftests to ``bzrlib.tests.test_foo``.  (John A Meinel, Martin 
      Pool)

    * ``bzrlib.plugin.all_plugins`` has been changed from an attribute to a 
      query method. (Robert Collins)
 
    * New options to read only the table-of-contents of a weave.  
      (Denys Duchier)

    * Raise NoSuchFile when someone tries to add a non-existant file.
      (Michael Ellerman)

    * Simplify handling of DivergedBranches in ``cmd_pull()``.
      (Michael Ellerman)
   
    * Branch.controlfile* logic has moved to lockablefiles.LockableFiles, which
      is exposed as ``Branch().control_files``. Also this has been altered with the
      controlfile pre/suffix replaced by simple method names like 'get' and
      'put'. (Aaron Bentley, Robert Collins).

    * Deprecated functions and methods can now be marked as such using the 
      ``bzrlib.symbol_versioning`` module. Marked method have their docstring
      updated and will issue a DeprecationWarning using the warnings module
      when they are used. (Robert Collins)

    * ``bzrlib.osutils.safe_unicode`` now exists to provide parameter coercion
      for functions that need unicode strings. (Robert Collins)

bzr 0.6 2005-10-28
------------------

  IMPROVEMENTS:
  
    * pull now takes --verbose to show you what revisions are added or removed
      (John A Meinel)

    * merge now takes a --show-base option to include the base text in
      conflicts.
      (Aaron Bentley)

    * The config files are now read using ConfigObj, so '=' should be used as
      a separator, not ':'.
      (Aaron Bentley)

    * New 'bzr commit --strict' option refuses to commit if there are 
      any unknown files in the tree.  To commit, make sure all files are 
      either ignored, added, or deleted.  (Michael Ellerman)

    * The config directory is now ~/.bazaar, and there is a single file 
      ~/.bazaar/bazaar.conf storing email, editor and other preferences.
      (Robert Collins)

    * 'bzr add' no longer takes a --verbose option, and a --quiet option
      has been added that suppresses all output.

    * Improved zsh completion support in contrib/zsh, from Clint
      Adams.

    * Builtin 'bzr annotate' command, by Martin Pool with improvements from 
      Goffredo Baroncelli.
    
    * 'bzr check' now accepts -v for verbose reporting, and checks for
      ghosts in the branch. (Robert Collins)

    * New command 're-sign' which will regenerate the gpg signature for 
      a revision. (Robert Collins)

    * If you set ``check_signatures=require`` for a path in 
      ``~/.bazaar/branches.conf`` then bzr will invoke your
      ``gpg_signing_command`` (defaults to gpg) and record a digital signature
      of your commit. (Robert Collins)

    * New sftp transport, based on Paramiko.  (Robey Pointer)

    * 'bzr pull' now accepts '--clobber' which will discard local changes
      and make this branch identical to the source branch. (Robert Collins)

    * Just give a quieter warning if a plugin can't be loaded, and 
      put the details in .bzr.log.  (Martin Pool)

    * 'bzr branch' will now set the branch-name to the last component of the
      output directory, if one was supplied.

    * If the option ``post_commit`` is set to one (or more) python function
      names (must be in the bzrlib namespace), then they will be invoked
      after the commit has completed, with the branch and ``revision_id`` as
      parameters. (Robert Collins)

    * Merge now has a retcode of 1 when conflicts occur. (Robert Collins)

    * --merge-type weave is now supported for file contents.  Tree-shape
      changes are still three-way based.  (Martin Pool, Aaron Bentley)

    * 'bzr check' allows the first revision on revision-history to have
      parents - something that is expected for cheap checkouts, and occurs
      when conversions from baz do not have all history.  (Robert Collins).

   * 'bzr merge' can now graft unrelated trees together, if your specify
     0 as a base. (Aaron Bentley)

   * 'bzr commit branch' and 'bzr commit branch/file1 branch/file2' now work
     (Aaron Bentley)

    * Add '.sconsign*' to default ignore list.  (Alexander Belchenko)

   * 'bzr merge --reprocess' minimizes conflicts

  TESTING:

    * The 'bzr selftest --pattern' option for has been removed, now 
      test specifiers on the command line can be simple strings, or 
      regexps, or both. (Robert Collins)

    * Passing -v to selftest will now show the time each test took to 
      complete, which will aid in analysing performance regressions and
      related questions. (Robert Collins)

    * 'bzr selftest' runs all tests, even if one fails, unless '--one'
      is given. (Martin Pool)

    * There is a new method for TestCaseInTempDir, assertFileEqual, which
      will check that a given content is equal to the content of the named
      file. (Robert Collins)

    * Fix test suite's habit of leaving many temporary log files in $TMPDIR.
      (Martin Pool)

  INTERNALS:

    * New 'testament' command and concept for making gpg-signatures 
      of revisions that are not tied to a particular internal
      representation.  (Martin Pool).

    * Per-revision properties ('revprops') as key-value associated 
      strings on each revision created when the revision is committed.
      Intended mainly for the use of external tools.  (Martin Pool).

    * Config options have moved from bzrlib.osutils to bzrlib.config.
      (Robert Collins)

    * Improved command line option definitions allowing explanations
      for individual options, among other things.  Contributed by 
      Magnus Therning.

    * Config options have moved from bzrlib.osutils to bzrlib.config.
      Configuration is now done via the config.Config interface:
      Depending on whether you have a Branch, a Location or no information
      available, construct a ``*Config``, and use its ``signature_checking``,
      ``username`` and ``user_email`` methods. (Robert Collins)

    * Plugins are now loaded under bzrlib.plugins, not bzrlib.plugin, and
      they are made available for other plugins to use. You should not 
      import other plugins during the ``__init__`` of your plugin though, as 
      no ordering is guaranteed, and the plugins directory is not on the
      python path. (Robert Collins)

    * Branch.relpath has been moved to WorkingTree.relpath. WorkingTree no
      no longer takes an inventory, rather it takes an option branch
      parameter, and if None is given will open the branch at basedir 
      implicitly. (Robert Collins)

    * Cleaner exception structure and error reporting.  Suggested by 
      Scott James Remnant.  (Martin Pool)

    * Branch.remove has been moved to WorkingTree, which has also gained
      ``lock_read``, ``lock_write`` and ``unlock`` methods for convenience.
      (Robert Collins)

    * Two decorators, ``needs_read_lock`` and ``needs_write_lock`` have been
      added to the branch module. Use these to cause a function to run in a
      read or write lock respectively. (Robert Collins)

    * ``Branch.open_containing`` now returns a tuple (Branch, relative-path),
      which allows direct access to the common case of 'get me this file
      from its branch'. (Robert Collins)

    * Transports can register using ``register_lazy_transport``, and they 
      will be loaded when first used.  (Martin Pool)

    * 'pull' has been factored out of the command as ``WorkingTree.pull()``.
      A new option to WorkingTree.pull has been added, clobber, which will
      ignore diverged history and pull anyway.
      (Robert Collins)

    * config.Config has a ``get_user_option`` call that accepts an option name.
      This will be looked up in branches.conf and bazaar.conf as normal.
      It is intended that this be used by plugins to support options - 
      options of built in programs should have specific methods on the config.
      (Robert Collins)

    * ``merge.merge_inner`` now has tempdir as an optional parameter.
      (Robert Collins)

    * Tree.kind is not recorded at the top level of the hierarchy, as it was
      missing on EmptyTree, leading to a bug with merge on EmptyTrees.
      (Robert Collins)

    * ``WorkingTree.__del__`` has been removed, it was non deterministic and not 
      doing what it was intended to. See ``WorkingTree.__init__`` for a comment
      about future directions. (Robert Collins/Martin Pool)

    * bzrlib.transport.http has been modified so that only 404 urllib errors
      are returned as NoSuchFile. Other exceptions will propogate as normal.
      This allows debuging of actual errors. (Robert Collins)

    * bzrlib.transport.Transport now accepts *ONLY* url escaped relative paths
      to apis like 'put', 'get' and 'has'. This is to provide consistent
      behaviour - it operates on url's only. (Robert Collins)

    * Transports can register using ``register_lazy_transport``, and they 
      will be loaded when first used.  (Martin Pool)

    * ``merge_flex`` no longer calls ``conflict_handler.finalize()``, instead that
      is called by ``merge_inner``. This is so that the conflict count can be 
      retrieved (and potentially manipulated) before returning to the caller
      of ``merge_inner``. Likewise 'merge' now returns the conflict count to the
      caller. (Robert Collins)

    * ``revision.revision_graph`` can handle having only partial history for
      a revision - that is no revisions in the graph with no parents.
      (Robert Collins).

    * New ``builtins.branch_files`` uses the standard ``file_list`` rules to
      produce a branch and a list of paths, relative to that branch
      (Aaron Bentley)

    * New TestCase.addCleanup facility.

    * New ``bzrlib.version_info`` tuple (similar to ``sys.version_info``),
      which can be used by programs importing bzrlib.

  BUG FIXES:

    * Better handling of branches in directories with non-ascii names. 
      (Joel Rosdahl, Panagiotis Papadakos)

    * Upgrades of trees with no commits will not fail due to accessing
      [-1] in the revision-history. (Andres Salomon)


bzr 0.1.1 2005-10-12
--------------------

  BUG FIXES:

    * Fix problem in pulling over http from machines that do not 
      allow directories to be listed.

    * Avoid harmless warning about invalid hash cache after 
      upgrading branch format.

  PERFORMANCE: 
  
    * Avoid some unnecessary http operations in branch and pull.


bzr 0.1 2005-10-11
------------------

  NOTES:

    * 'bzr branch' over http initially gives a very high estimate
      of completion time but it should fall as the first few 
      revisions are pulled in.  branch is still slow on 
      high-latency connections.

  BUG FIXES:
  
    * bzr-man.py has been updated to work again. Contributed by
      Rob Weir.

    * Locking is now done with fcntl.lockf which works with NFS
      file systems. Contributed by Harald Meland.

    * When a merge encounters a file that has been deleted on
      one side and modified on the other, the old contents are
      written out to foo.BASE and foo.SIDE, where SIDE is this
      or OTHER. Contributed by Aaron Bentley.

    * Export was choosing incorrect file paths for the content of
      the tarball, this has been fixed by Aaron Bentley.

    * Commit will no longer commit without a log message, an 
      error is returned instead. Contributed by Jelmer Vernooij.

    * If you commit a specific file in a sub directory, any of its
      parent directories that are added but not listed will be 
      automatically included. Suggested by Michael Ellerman.

    * bzr commit and upgrade did not correctly record new revisions
      for files with only a change to their executable status.
      bzr will correct this when it encounters it. Fixed by
      Robert Collins

    * HTTP tests now force off the use of ``http_proxy`` for the duration.
      Contributed by Gustavo Niemeyer.

    * Fix problems in merging weave-based branches that have 
      different partial views of history.

    * Symlink support: working with symlinks when not in the root of a 
      bzr tree was broken, patch from Scott James Remnant.

  IMPROVEMENTS:

    * 'branch' now accepts a --basis parameter which will take advantage
      of local history when making a new branch. This allows faster 
      branching of remote branches. Contributed by Aaron Bentley.

    * New tree format based on weave files, called version 5.
      Existing branches can be upgraded to this format using 
      'bzr upgrade'.

    * Symlinks are now versionable. Initial patch by 
      Erik Toubro Nielsen, updated to head by Robert Collins.

    * Executable bits are tracked on files. Patch from Gustavo
      Niemeyer.

    * 'bzr status' now shows unknown files inside a selected directory.
      Patch from Heikki Paajanen.

    * Merge conflicts are recorded in .bzr. Two new commands 'conflicts'
      and 'resolve' have needed added, which list and remove those 
      merge conflicts respectively. A conflicted tree cannot be committed
      in. Contributed by Aaron Bentley.

    * 'rm' is now an alias for 'remove'.

    * Stores now split out their content in a single byte prefixed hash,
      dropping the density of files per directory by 256. Contributed by
      Gustavo Niemeyer.

    * 'bzr diff -r branch:URL' will now perform a diff between two branches.
      Contributed by Robert Collins.

    * 'bzr log' with the default formatter will show merged revisions,
      indented to the right. Initial implementation contributed by Gustavo
      Niemeyer, made incremental by Robert Collins.


  INTERNALS:

    * Test case failures have the exception printed after the log 
      for your viewing pleasure.

    * InventoryEntry is now an abstract base class, use one of the
      concrete InventoryDirectory etc classes instead.

    * Branch raises an UnsupportedFormatError when it detects a 
      bzr branch it cannot understand. This allows for precise
      handling of such circumstances.

    * Remove RevisionReference class; ``Revision.parent_ids`` is now simply a
      list of their ids and ``parent_sha1s`` is a list of their corresponding
      sha1s (for old branches only at the moment.)

    * New method-object style interface for Commit() and Fetch().

    * Renamed ``Branch.last_patch()`` to ``Branch.last_revision()``, since
      we call them revisions not patches.

    * Move ``copy_branch`` to ``bzrlib.clone.copy_branch``.  The destination
      directory is created if it doesn't exist.

    * Inventories now identify the files which were present by 
      giving the revision *of that file*.

    * Inventory and Revision XML contains a version identifier.  
      This must be consistent with the overall branch version
      but allows for more flexibility in future upgrades.

  TESTING:

    * Removed testsweet module so that tests can be run after 
      bzr installed by 'bzr selftest'.

    * 'bzr selftest' command-line arguments can now be partial ids
      of tests to run, e.g. ``bzr selftest test_weave``

      
bzr 0.0.9 2005-09-23
--------------------

  BUG FIXES:

    * Fixed "branch -r" option.

    * Fix remote access to branches containing non-compressed history.
      (Robert Collins).

    * Better reliability of http server tests.  (John Arbash-Meinel)

    * Merge graph maximum distance calculation fix.  (Aaron Bentley)
   
    * Various minor bug in windows support have been fixed, largely in the
      test suite. Contributed by Alexander Belchenko.

  IMPROVEMENTS:

    * Status now accepts a -r argument to give status between chosen
      revisions. Contributed by Heikki Paajanen.

    * Revision arguments no longer use +/-/= to control ranges, instead
      there is a 'before' namespace, which limits the successive namespace.
      For example '$ bzr log -r date:yesterday..before:date:today' will
      select everything from yesterday and before today. Contributed by
      Robey Pointer

    * There is now a bzr.bat file created by distutils when building on 
      Windows. Contributed by Alexander Belchenko.

  INTERNALS:

    * Removed uuid() as it was unused.

    * Improved 'fetch' code for pulling revisions from one branch into
      another (used by pull, merged, etc.)


bzr 0.0.8 2005-09-20
--------------------

  IMPROVEMENTS:

    * Adding a file whose parent directory is not versioned will
      implicitly add the parent, and so on up to the root. This means
      you should never need to explictly add a directory, they'll just
      get added when you add a file in the directory.  Contributed by
      Michael Ellerman.

    * Ignore ``.DS_Store`` (contains Mac metadata) by default.
      (Nir Soffer)

    * If you set ``BZR_EDITOR`` in the environment, it is checked in
      preference to EDITOR and the config file for the interactive commit
      editing program. Related to this is a bugfix where a missing program
      set in EDITOR would cause editing to fail, now the fallback program
      for the operating system is still tried.

    * Files that are not directories/symlinks/regular files will no longer
      cause bzr to fail, it will just ignore them by default. You cannot add
      them to the tree though - they are not versionable.


  INTERNALS:

    * Refactor xml packing/unpacking.

  BUG FIXES: 

    * Fixed 'bzr mv' by Ollie Rutherfurd.

    * Fixed strange error when trying to access a nonexistent http
      branch.

    * Make sure that the hashcache gets written out if it can't be
      read.


  PORTABILITY:

    * Various Windows fixes from Ollie Rutherfurd.

    * Quieten warnings about locking; patch from Matt Lavin.


bzr-0.0.7 2005-09-02
--------------------

  NEW FEATURES:

    * ``bzr shell-complete`` command contributed by Clint Adams to
      help with intelligent shell completion.

    * New expert command ``bzr find-merge-base`` for debugging merges.


  ENHANCEMENTS:

    * Much better merge support.

    * merge3 conflicts are now reported with markers like '<<<<<<<'
      (seven characters) which is the same as CVS and pleases things
      like emacs smerge.


  BUG FIXES:

    * ``bzr upgrade`` no longer fails when trying to fix trees that
      mention revisions that are not present.

    * Fixed bugs in listing plugins from ``bzr plugins``.

    * Fix case of $EDITOR containing options for the editor.

    * Fix log -r refusing to show the last revision.
      (Patch from Goffredo Baroncelli.)


  CHANGES:

    * ``bzr log --show-ids`` shows the revision ids of all parents.

    * Externally provided commands on your $BZRPATH no longer need
      to recognize --bzr-usage to work properly, and can just handle
      --help themselves.


  LIBRARY:

    * Changed trace messages to go through the standard logging
      framework, so that they can more easily be redirected by
      libraries.



bzr-0.0.6 2005-08-18
--------------------

  NEW FEATURES:

    * Python plugins, automatically loaded from the directories on
      ``BZR_PLUGIN_PATH`` or ``~/.bzr.conf/plugins`` by default.

    * New 'bzr mkdir' command.

    * Commit mesage is fetched from an editor if not given on the
      command line; patch from Torsten Marek.

    * ``bzr log -m FOO`` displays commits whose message matches regexp 
      FOO.
      
    * ``bzr add`` with no arguments adds everything under the current directory.

    * ``bzr mv`` does move or rename depending on its arguments, like
      the Unix command.

    * ``bzr missing`` command shows a summary of the differences
      between two trees.  (Merged from John Arbash-Meinel.)

    * An email address for commits to a particular tree can be
      specified by putting it into .bzr/email within a branch.  (Based
      on a patch from Heikki Paajanen.)


  ENHANCEMENTS:

    * Faster working tree operations.


  CHANGES:

    * 3rd-party modules shipped with bzr are copied within the bzrlib
      python package, so that they can be installed by the setup
      script without clashing with anything already existing on the
      system.  (Contributed by Gustavo Niemeyer.)

    * Moved plugins directory to bzrlib/, so that there's a standard
      plugin directory which is not only installed with bzr itself but
      is also available when using bzr from the development tree.
      ``BZR_PLUGIN_PATH`` and ``DEFAULT_PLUGIN_PATH`` are then added to the
      standard plugins directory.

    * When exporting to a tarball with ``bzr export --format tgz``, put 
      everything under a top directory rather than dumping it into the
      current directory.   This can be overridden with the ``--root`` 
      option.  Patch from William Dodé and John Meinel.

    * New ``bzr upgrade`` command to upgrade the format of a branch,
      replacing ``bzr check --update``.

    * Files within store directories are no longer marked readonly on
      disk.

    * Changed ``bzr log`` output to a more compact form suggested by
      John A Meinel.  Old format is available with the ``--long`` or
      ``-l`` option, patched by William Dodé.

    * By default the commit command refuses to record a revision with
      no changes unless the ``--unchanged`` option is given.

    * The ``--no-plugins``, ``--profile`` and ``--builtin`` command
      line options must come before the command name because they 
      affect what commands are available; all other options must come 
      after the command name because their interpretation depends on
      it.

    * ``branch`` and ``clone`` added as aliases for ``branch``.

    * Default log format is back to the long format; the compact one
      is available with ``--short``.
      
      
  BUG FIXES:
  
    * Fix bugs in committing only selected files or within a subdirectory.


bzr-0.0.5  2005-06-15
---------------------
  
  CHANGES:

    * ``bzr`` with no command now shows help rather than giving an
      error.  Suggested by Michael Ellerman.

    * ``bzr status`` output format changed, because svn-style output
      doesn't really match the model of bzr.  Now files are grouped by
      status and can be shown with their IDs.  ``bzr status --all``
      shows all versioned files and unknown files but not ignored files.

    * ``bzr log`` runs from most-recent to least-recent, the reverse
      of the previous order.  The previous behaviour can be obtained
      with the ``--forward`` option.
        
    * ``bzr inventory`` by default shows only filenames, and also ids
      if ``--show-ids`` is given, in which case the id is the second
      field.


  ENHANCEMENTS:

    * New 'bzr whoami --email' option shows only the email component
      of the user identification, from Jo Vermeulen.

    * New ``bzr ignore PATTERN`` command.

    * Nicer error message for broken pipe, interrupt and similar
      conditions that don't indicate an internal error.

    * Add ``.*.sw[nop] .git .*.tmp *,v`` to default ignore patterns.

    * Per-branch locks keyed on ``.bzr/branch-lock``, available in
      either read or write mode.

    * New option ``bzr log --show-ids`` shows revision and file ids.

    * New usage ``bzr log FILENAME`` shows only revisions that
      affected that file.

    * Changed format for describing changes in ``bzr log -v``.

    * New option ``bzr commit --file`` to take a message from a file,
      suggested by LarstiQ.

    * New syntax ``bzr status [FILE...]`` contributed by Bartosz
      Oler.  File may be in a branch other than the working directory.

    * ``bzr log`` and ``bzr root`` can be given an http URL instead of
      a filename.

    * Commands can now be defined by external programs or scripts
      in a directory on $BZRPATH.

    * New "stat cache" avoids reading the contents of files if they 
      haven't changed since the previous time.

    * If the Python interpreter is too old, try to find a better one
      or give an error.  Based on a patch from Fredrik Lundh.

    * New optional parameter ``bzr info [BRANCH]``.

    * New form ``bzr commit SELECTED`` to commit only selected files.

    * New form ``bzr log -r FROM:TO`` shows changes in selected
      range; contributed by John A Meinel.

    * New option ``bzr diff --diff-options 'OPTS'`` allows passing
      options through to an external GNU diff.

    * New option ``bzr add --no-recurse`` to add a directory but not
      their contents.

    * ``bzr --version`` now shows more information if bzr is being run
      from a branch.

  
  BUG FIXES:

    * Fixed diff format so that added and removed files will be
      handled properly by patch.  Fix from Lalo Martins.

    * Various fixes for files whose names contain spaces or other
      metacharacters.


  TESTING:

    * Converted black-box test suites from Bourne shell into Python;
      now run using ``./testbzr``.  Various structural improvements to
      the tests.

    * testbzr by default runs the version of bzr found in the same
      directory as the tests, or the one given as the first parameter.

    * testbzr also runs the internal tests, so the only command
      required to check is just ``./testbzr``.

    * testbzr requires python2.4, but can be used to test bzr running
      under a different version.

    * Tests added for many other changes in this release.


  INTERNAL:

    * Included ElementTree library upgraded to 1.2.6 by Fredrik Lundh.

    * Refactor command functions into Command objects based on HCT by
      Scott James Remnant.

    * Better help messages for many commands.

    * Expose ``bzrlib.open_tracefile()`` to start the tracefile; until
      this is called trace messages are just discarded.

    * New internal function ``find_touching_revisions()`` and hidden
      command touching-revisions trace the changes to a given file.

    * Simpler and faster ``compare_inventories()`` function.

    * ``bzrlib.open_tracefile()`` takes a tracefilename parameter.

    * New AtomicFile class.

    * New developer commands ``added``, ``modified``.


  PORTABILITY:

    * Cope on Windows on python2.3 by using the weaker random seed.
      2.4 is now only recommended.


bzr-0.0.4  2005-04-22
---------------------

  ENHANCEMENTS:

    * 'bzr diff' optionally takes a list of files to diff.  Still a bit
      basic.  Patch from QuantumG.

    * More default ignore patterns.

    * New 'bzr log --verbose' shows a list of files changed in the
      changeset.  Patch from Sebastian Cote.

    * Roll over ~/.bzr.log if it gets too large.

    * Command abbreviations 'ci', 'st', 'stat', '?' based on a patch
      by Jason Diamon.

    * New 'bzr help commands' based on a patch from Denys Duchier.


  CHANGES:

    * User email is determined by looking at $BZREMAIL or ~/.bzr.email
      or $EMAIL.  All are decoded by the locale preferred encoding.
      If none of these are present user@hostname is used.  The host's
      fully-qualified name is not used because that tends to fail when
      there are DNS problems.

    * New 'bzr whoami' command instead of username user-email.


  BUG FIXES: 

    * Make commit safe for hardlinked bzr trees.

    * Some Unicode/locale fixes.

    * Partial workaround for ``difflib.unified_diff`` not handling
      trailing newlines properly.


  INTERNAL:

    * Allow docstrings for help to be in PEP0257 format.  Patch from
      Matt Brubeck.

    * More tests in test.sh.

    * Write profile data to a temporary file not into working
      directory and delete it when done.

    * Smaller .bzr.log with process ids.


  PORTABILITY:

    * Fix opening of ~/.bzr.log on Windows.  Patch from Andrew
      Bennetts.

    * Some improvements in handling paths on Windows, based on a patch
      from QuantumG.


bzr-0.0.3  2005-04-06
---------------------

  ENHANCEMENTS:

    * New "directories" internal command lists versioned directories
      in the tree.

    * Can now say "bzr commit --help".

    * New "rename" command to rename one file to a different name
      and/or directory.

    * New "move" command to move one or more files into a different
      directory.

    * New "renames" command lists files renamed since base revision.

    * New cat command contributed by janmar.

  CHANGES:

    * .bzr.log is placed in $HOME (not pwd) and is always written in
      UTF-8.  (Probably not a completely good long-term solution, but
      will do for now.)

  PORTABILITY:

    * Workaround for difflib bug in Python 2.3 that causes an
      exception when comparing empty files.  Reported by Erik Toubro
      Nielsen.

  INTERNAL:

    * Refactored inventory storage to insert a root entry at the top.

  TESTING:

    * Start of shell-based black-box testing in test.sh.


bzr-0.0.2.1
-----------

  PORTABILITY:

    * Win32 fixes from Steve Brown.


bzr-0.0.2  "black cube"  2005-03-31
-----------------------------------

  ENHANCEMENTS:

    * Default ignore list extended (see bzrlib/__init__.py).

    * Patterns in .bzrignore are now added to the default ignore list,
      rather than replacing it.

    * Ignore list isn't reread for every file.

    * More help topics.

    * Reinstate the 'bzr check' command to check invariants of the
      branch.

    * New 'ignored' command lists which files are ignored and why;
      'deleted' lists files deleted in the current working tree.

    * Performance improvements.

    * New global --profile option.
    
    * Ignore patterns like './config.h' now correctly match files in
      the root directory only.


bzr-0.0.1  2005-03-26
---------------------

  ENHANCEMENTS:

    * More information from info command.

    * Can now say "bzr help COMMAND" for more detailed help.

    * Less file flushing and faster performance when writing logs and
      committing to stores.

    * More useful verbose output from some commands.

  BUG FIXES:

    * Fix inverted display of 'R' and 'M' during 'commit -v'.

  PORTABILITY:

    * Include a subset of ElementTree-1.2.20040618 to make
      installation easier.

    * Fix time.localtime call to work with Python 2.3 (the minimum
      supported).


bzr-0.0.0.69  2005-03-22
------------------------

  ENHANCEMENTS:

    * First public release.

    * Storage of local versions: init, add, remove, rm, info, log,
      diff, status, etc.<|MERGE_RESOLUTION|>--- conflicted
+++ resolved
@@ -32,14 +32,13 @@
     * Avoid muttering every time a child update does not cause a progress bar
       update. (John Arbash Meinel, #213771)
 
-<<<<<<< HEAD
+    * ``Branch.reconcile()`` is now implemented. This allows ``bzr reconcile``
+      to fix when a Branch has a non-canonical mainline history. ``bzr check``
+      also detects this condition. (John Arbash Meinel, #177855)
+
     * ``bzr log -r ..X bzr://`` was failing, because it was getting a request
       for ``revision_id=None`` which was not a string.
       (John Arbash Meinel, #211661)
-=======
-    * ``Branch.reconcile()`` is now implemented. This allows ``bzr reconcile``
-      to fix when a Branch has a non-canonical mainline history. ``bzr check``
-      also detects this condition. (John Arbash Meinel, #177855)
 
     * ``bzr commit`` now works with Microsoft's FTP service.
       (Andreas Deininger)
@@ -67,7 +66,6 @@
     * Set SO_REUSEADDR on server sockets of ``bzr serve`` to avoid problems
       rebinding the socket when starting the server a second time.
       (John Arbash Meinel, Martin Pool, #164288)
->>>>>>> e8e0eb85
 
     * Severe performance degradation in fetching from knit repositories to
       knits and packs due to parsing the entire revisions.kndx on every graph
