--- conflicted
+++ resolved
@@ -52,18 +52,15 @@
      first line of the log message (#5162, Alexander Belchenko;
      Matthieu Moy)
 
-<<<<<<< HEAD
+   * 'bzr status' has had the --all option removed. The 'bzr ls' command
+     should be used to retrieve all versioned files. (Robert Collins)
+
    * 'bzr bundle OTHER/BRANCH' will create a bundle which can be sent
      over email, and applied on the other end, while maintaining ancestry.
      This bundle can be applied with either 'bzr merge' or 'bzr pull',
      the same way you would apply another branch.
      (John Arbash Meinel, Aaron Bentley)
   
-=======
-   * 'bzr status' has had the --all option removed. The 'bzr ls' command
-     should be used to retrieve all versioned files. (Robert Collins)
->>>>>>> 01f02b84
-
   BUG FIXES:
 
     * Fix shadowed definition of TestLocationConfig that caused some 
