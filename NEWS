--- conflicted
+++ resolved
@@ -25,21 +25,18 @@
 * BranchBuilder now accepts timezone to avoid test failures in countries far
   from GMT. (Vincent Ladeuil, #397716)
 
-<<<<<<< HEAD
-* Fixed spurious "Source branch does not support stacking warning" when
-  pushing. (Andrew Bennetts, #388908)
-  
-=======
 * ``bzr commit`` no longer saves the unversioning of missing files until
   the commit has completed on the branch. This means that aborting a
   commit that found a missing file will leave the tree unedited.
   (Robert Collins, #282402)
 
+* Fixed spurious "Source branch does not support stacking" warning when
+  pushing. (Andrew Bennetts, #388908)
+  
 * ``WorkingTree4.unversion`` will no longer fail to unversion ids which
   were present in a parent tree but renamed in the working tree.
   (Robert Collins, #187207)
 
->>>>>>> 2dfcde1f
 Improvements
 ************
 
