--- conflicted
+++ resolved
@@ -16,22 +16,20 @@
 
     * Commit performs one less XML parse. (Robert Collins)
 
-<<<<<<< HEAD
+    * ``bzr checkout --lightweight`` now operates on readonly branches as well
+      as readwrite branches. This fixes bug #39542 for lightweight checkouts 
+      but not for heavyweight ones (the default). (Robert Collins)
+
+    * ``bzrlib.lazy_import.lazy_import`` function to create on-demand 
+      objects.  This allows all imports to stay at the global scope, but
+      modules will not actually be imported if they are not used.
+      (John Arbash Meinel)
+
     * Support bzr:// and bzr+ssh:// urls to work with the new RPC-based
       transport which will be used with the upcoming high-performance smart
       server. The new command ``bzr serve`` will invoke bzr in server mode,
       which processes these requests. (Andrew Bennetts, Robert Collins, Martin
       Pool)
-=======
-    * ``bzr checkout --lightweight`` now operates on readonly branches as well
-      as readwrite branches. This fixes bug #39542 for lightweight checkouts 
-      but not for heavyweight ones (the default). (Robert Collins)
-
-    * ``bzrlib.lazy_import.lazy_import`` function to create on-demand 
-      objects.  This allows all imports to stay at the global scope, but
-      modules will not actually be imported if they are not used.
-      (John Arbash Meinel)
->>>>>>> fbc84995
 
   BUG FIXES:
 
@@ -125,15 +123,11 @@
       continue running concurrently with a subprocess of bzr. (Andrew Bennetts,
       Robert Collins)
 
-<<<<<<< HEAD
     * Add a new method ``Transport.get_smart_client()``. This is provided to
       allow upgrades to a richer interface than the VFS one provided by
       Transport. (Andrew Bennetts, Martin Pool)
 
-bzr 0.10.0RC1  2006-08-28
-=======
 bzr 0.10  2006-08-29
->>>>>>> fbc84995
   
   IMPROVEMENTS:
     * 'merge' now takes --uncommitted, to apply uncommitted changes from a
