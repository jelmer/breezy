--- conflicted
+++ resolved
@@ -31,13 +31,11 @@
 
     * Restore auto-detection of plink.exe on Windows. (Dmitry Vasiliev)
 
-<<<<<<< HEAD
     * Version number is now shown as "1.2" or "1.2pr2", without zeroed or
       missing final fields.  (Martin Pool)
-=======
+
     * The backup directory created by ``upgrade`` is now called
       ``backup.bzr``, not ``.bzr.backup``. (Martin Albisetti)
->>>>>>> 90f99cf8
 
   FEATURES:
 
