IN DEVELOPMENT

  IMPROVEMENTS:

    * New ``merge-directive`` command to generate machine- and human-readable
      merge requests.  (Aaron Bentley)

    * New ``submit:`` revision specifier makes it easy to diff against the
      common ancestor with the submit location (Aaron Bentley)

    * Added support for Putty's SSH implementation. (Dmitry Vasiliev)

<<<<<<< HEAD
    * Merge now autodetects the correct line-ending style for its conflict
      markers.  (Aaron Bentley)
=======
    * Added ``bzr status --versioned`` to report only versioned files, 
      not unknowns. (Kent Gibson)
>>>>>>> f4d0d3e1

  INTERNALS:

    * Refactored SSH vendor registration into SSHVendorManager class.
      (Dmitry Vasiliev)

  BUGFIXES:

    * New ``--numbered-dirs`` option to ``bzr selftest`` to use
      numbered dirs for TestCaseInTempDir. This is default behavior
      on Windows. Anyone can force named dirs on Windows
      with ``--no-numbered-dirs``. (Alexander Belchenko)

    * Fix ``RevisionSpec_revid`` to handle the Unicode strings passed in
      from the command line. (Marien Zwart, #90501)

    * Fix ``TreeTransform._iter_changes`` when both the source and
      destination are missing. (Aaron Bentley, #88842)

    * Fix commit of merges with symlinks in dirstate trees.
      (Marien Zwart)

 
bzr 0.15rc1  2007-03-07

  SURPRISES:

    * The default disk format has changed. Please run 'bzr upgrade' in your
      working trees to upgrade. This new default is compatible for network
      operations, but not for local operations. That is, if you have two
      versions of bzr installed locally, after upgrading you can only use the
      bzr 0.15 version. This new default does not enable tags or nested-trees
      as they are incompatible with bzr versions before 0.15 over the network.

    * For users of bzrlib: Two major changes have been made to the working tree
      api in bzrlib. The first is that many methods and attributes, including
      the inventory attribute, are no longer valid for use until one of
      lock_read/lock_write/lock_tree_write has been called, and become invalid
      again after unlock is called. This has been done to improve performance
      and correctness as part of the dirstate development. (Robert Collins,
      John A Meinel, Martin Pool, and others).

    * For users of bzrlib: The attribute 'tree.inventory' should be considered
      readonly. Previously it was possible to directly alter this attribute, or
      its contents, and have the tree notice this. This has been made
      unsupported - it may work in some tree formats, but in the newer dirstate
      format such actions will have no effect and will be ignored, or even
      cause assertions. All operations possible can still be carried out by a
      combination of the tree API, and the bzrlib.transform API. (Robert
      Collins, John A Meinel, Martin Pool, and others).

  IMPROVEMENTS:

    * Support for OS Windows 98. Also .bzr.log on any windows system
      saved in My Documents folder. (Alexander Belchenko)

    * ``bzr mv`` enhanced to support already moved files.
      In the past the mv command would have failed if the source file doesn't
      exist. In this situation ``bzr mv`` would now detect that the file has
      already moved and update the repository accordingly, if the target file
      does exist.
      A new option ``--after`` has been added so that if two files already
      exist, you could notify Bazaar that you have moved a (versioned) file
      and replaced it with another. Thus in this case ``bzr move --after``
      will only update the Bazaar identifier.
      (Steffen Eichenberg, Marius Kruger)

    * ``ls`` now works on treeless branches and remote branches.
      (Aaron Bentley)

    * ``bzr help global-options`` describes the global options.
      (Aaron Bentley)

    * ``bzr pull --overwrite`` will now correctly overwrite checkouts.
      (Robert Collins)

    * Files are now allowed to change kind (e.g. from file to symlink).
      Supported by ``commit``, ``revert`` and ``status``
      (Aaron Bentley)

    * ``inventory`` and ``unknowns`` hidden in favour of ``ls``
      (Aaron Bentley)

    * ``bzr help checkouts`` descibes what checkouts are and some possible
      uses of them. (James Westby, Aaron Bentley)

    * A new ``-d`` option to push, pull and merge overrides the default 
      directory.  (Martin Pool)

    * Branch format 6: smaller, and potentially faster than format 5.  Supports
      "append_history_only" mode, where the log view and revnos do not change,
      except by being added to.  Stores policy settings in
      ".bzr/branch/branch.conf".

    * append_only branches:  Format 6 branches may be configured so that log
      view and revnos are always consistent.  Either create the branch using
      "bzr init --append-revisions-only" or edit the config file as descriped
      in docs/configuration.txt.

    * rebind: Format 6 branches retain the last-used bind location, so if you
      "bzr unbind", you can "bzr bind" to bind to the previously-selected
      bind location.

    * Builtin tags support, created and deleted by the ``tag`` command and
      stored in the branch.  Tags can be accessed with the revisionspec
      ``-rtag:``, and listed with ``bzr tags``.  Tags are not versioned 
      at present. Tags require a network incompatible upgrade. To perform this
      upgrade, run ``bzr upgrade --dirstate-with-subtree`` in your branch and
      repositories. (Martin Pool)

    * The bzr:// transport now has a well-known port number, 4155, which it will
      use by default.  (Andrew Bennetts, Martin Pool)

    * Bazaar now looks for user-installed plugins before looking for site-wide
      plugins. (Jonathan Lange)

    * ``bzr resolve`` now detects and marks resolved text conflicts.
      (Aaron Bentley)

  INTERNALS:

    * Internally revision ids and file ids are now passed around as utf-8
      bytestrings, rather than treating them as Unicode strings. This has
      performance benefits for Knits, since we no longer need to decode the
      revision id for each line of content, nor for each entry in the index.
      This will also help with the future dirstate format.
      (John Arbash Meinel)

    * Reserved ids (any revision-id ending in a colon) are rejected by
      versionedfiles, repositories, branches, and working trees
      (Aaron Bentley)

    * Minor performance improvement by not creating a ProgressBar for
      every KnitIndex we create. (about 90ms for a bzr.dev tree)
      (John Arbash Meinel)

    * New easier to use Branch hooks facility. There are five initial hooks,
      all documented in bzrlib.branch.BranchHooks.__init__ - 'set_rh',
      'post_push', 'post_pull', 'post_commit', 'post_uncommit'. These hooks
      fire after the matching operation on a branch has taken place, and were
      originally added for the branchrss plugin. (Robert Collins)

    * New method ``Branch.push()`` which should be used when pushing from a
      branch as it makes performance and policy decisions to match the UI
      level command ``push``. (Robert Collins).

    * Add a new method ``Tree.revision_tree`` which allows access to cached
      trees for arbitrary revisions. This allows the in development dirstate
      tree format to provide access to the callers to cached copies of 
      inventory data which are cheaper to access than inventories from the
      repository.
      (Robert Collins, Martin Pool)

    * New Branch.last_revision_info method, this is being done to allow
      optimization of requests for both the number of revisions and the last
      revision of a branch with smartservers and potentially future branch
      formats. (Wouter van Heyst, Robert Collins)

    * Allow 'import bzrlib.plugins.NAME' to work when the plugin NAME has not
      yet been loaded by load_plugins(). This allows plugins to depend on each
      other for code reuse without requiring users to perform file-renaming
      gymnastics. (Robert Collins)

    * New Repository method 'gather_stats' for statistic data collection.
      This is expected to grow to cover a number of related uses mainly
      related to bzr info. (Robert Collins)

    * Log formatters are now managed with a registry.
      ``log.register_formatter`` continues to work, but callers accessing
      the FORMATTERS dictionary directly will not.

    * Allow a start message to be passed to the ``edit_commit_message``
      function.  This will be placed in the message offered to the user
      for editing above the separator. It allows a template commit message
      to be used more easily. (James Westby)

    * ``GPGStrategy.sign()`` will now raise ``BzrBadParameterUnicode`` if
      you pass a Unicode string rather than an 8-bit string. Callers need
      to be updated to encode first. (John Arbash Meinel)

    * Branch.push, pull, merge now return Result objects with information
      about what happened, rather than a scattering of various methods.  These
      are also passed to the post hooks.  (Martin Pool)

    * File formats and architecture is in place for managing a forest of trees
      in bzr, and splitting up existing trees into smaller subtrees, and
      finally joining trees to make a larger tree. This is the first iteration
      of this support, and the user-facing aspects still require substantial
      work.  If you wish to experiment with it, use ``bzr upgrade
      --dirstate-with-subtree`` in your working trees and repositories.
      You can use the hidden commands ``split`` and ``join`` and to create
      and manipulate nested trees, but please consider using the nested-trees
      branch, which contains substantial UI improvements, instead.
      http://code.aaronbentley.com/bzr/bzrrepo/nested-trees/
      (Aaron Bentley, Martin Pool, Robert Collins).

  BUGFIXES:

    * ``bzr annotate`` now uses dotted revnos from the viewpoint of the
      branch, rather than the last changed revision of the file.
      (John Arbash Meinel, #82158)

    * Lock operations no longer hang if they encounter a permission problem.
      (Aaron Bentley)

    * ``bzr push`` can resume a push that was canceled before it finished.
      Also, it can push even if the target directory exists if you supply
      the ``--use-existing-dir`` flag.
      (John Arbash Meinel, #30576, #45504)

    * Fix http proxy authentication when user and an optional
      password appears in the ``*_proxy`` vars. (Vincent Ladeuil,
      #83954).

    * ``bzr log branch/file`` works for local treeless branches
      (Aaron Bentley, #84247)

    * Fix problem with UNC paths on Windows 98. (Alexander Belchenko, #84728)

    * Searching location of CA bundle for PyCurl in env variable (CURL_CA_BUNDLE),
      and on win32 along the PATH. (Alexander Belchenko, #82086)

    * ``bzr init`` works with unicode argument LOCATION.
      (Alexander Belchenko, #85599)

    * Raise DependencyNotPresent if pycurl do not support https. (Vincent
      Ladeuil, #85305)

    * Invalid proxy env variables should not cause a traceback.
      (Vincent Ladeuil, #87765)

    * Ignore patterns normalised to use '/' path separator.
      (Kent Gibson, #86451)

    * bzr rocks. It sure does! Fix case. (Vincent Ladeuil, #78026)

    * Fix bzrtools shelve command for removed lines beginning with "--"
      (Johan Dahlberg, #75577)

  TESTING:

    * New ``--first`` option to ``bzr selftest`` to run specified tests
      before the rest of the suite.  (Martin Pool)


bzr 0.14  2007-01-23

  IMPROVEMENTS:

    * ``bzr help global-options`` describes the global options. (Aaron Bentley)

  BUG FIXES:
    
    * Skip documentation generation tests if the tools to do so are not
      available. Fixes running selftest for installled copies of bzr. 
      (John Arbash Meinel, #80330)

    * Fix the code that discovers whether bzr is being run from it's
      working tree to handle the case when it isn't but the directory
      it is in is below a repository. (James Westby, #77306)


bzr 0.14rc1  2007-01-16

  IMPROVEMENTS:

    * New connection: ``bzr+http://`` which supports tunnelling the smart
      protocol over an HTTP connection. If writing is enabled on the bzr
      server, then you can write over the http connection.
      (Andrew Bennetts, John Arbash Meinel)

    * Aliases now support quotation marks, so they can contain whitespace
      (Marius Kruger)

    * PyCurlTransport now use a single curl object. By specifying explicitly
      the 'Range' header, we avoid the need to use two different curl objects
      (and two connections to the same server). (Vincent Ladeuil)

    * ``bzr commit`` does not prompt for a message until it is very likely to
      succeed.  (Aaron Bentley)

    * ``bzr conflicts`` now takes --text to list pathnames of text conflicts
      (Aaron Bentley)

    * Fix ``iter_lines_added_or_present_in_versions`` to use a set instead
      of a list while checking if a revision id was requested. Takes 10s
      off of the ``fileids_affected_by_revision_ids`` time, which is 10s
      of the ``bzr branch`` time. Also improve ``fileids_...`` time by
      filtering lines with a regex rather than multiple ``str.find()``
      calls. (saves another 300ms) (John Arbash Meinel)

    * Policy can be set for each configuration key. This allows keys to be
      inherited properly across configuration entries. For example, this
      should enable you to do::
        
        [/home/user/project]
        push_location = sftp://host/srv/project/
        push_location:policy = appendpath

      And then a branch like ``/home/user/project/mybranch`` should get an
      automatic push location of ``sftp://host/srv/project/mybranch``.
      (James Henstridge)

    * Added ``bzr status --short`` to make status report svn style flags
      for each file.  For example::

        $ bzr status --short
        A  foo
        A  bar
        D  baz
        ?  wooley

    * 'bzr selftest --clean-output' allows easily clean temporary tests 
      directories without running tests. (Alexander Belchenko)

    * ``bzr help hidden-commands`` lists all hidden commands. (Aaron Bentley)

    * ``bzr merge`` now has an option ``--pull`` to fall back to pull if
      local is fully merged into remote. (Jan Hudec)

    * ``bzr help formats`` describes available directory formats. (Aaron Bentley)

  INTERNALS:

    * A few tweaks directly to ``fileids_affected_by_revision_ids`` to
      help speed up processing, as well allowing to extract unannotated
      lines. Between the two ``fileids_affected_by_revision_ids`` is
      improved by approx 10%. (John Arbash Meinel)

    * Change Revision serialization to only write out millisecond
      resolution. Rather than expecting floating point serialization to
      preserve more resolution than we need. (Henri Weichers, Martin Pool)

    * Test suite ends cleanly on Windows.  (Vincent Ladeuil)

    * When 'encoding_type' attribute of class Command is equal to 'exact', 
      force sys.stdout to be a binary stream on Windows, and therefore
      keep exact line-endings (without LF -> CRLF conversion).
      (Alexander Belchenko)

    * Single-letter short options are no longer globally declared.  (Martin
      Pool)

    * Before using detected user/terminal encoding bzr should check
      that Python has corresponding codec. (Alexander Belchenko)

    * Formats for end-user selection are provided via a FormatRegistry (Aaron Bentley)

  BUG FIXES:

    * ``bzr missing --verbose`` was showing adds/removals in the wrong
      direction. (John Arbash Meinel)

    * ``bzr annotate`` now defaults to showing dotted revnos for merged
      revisions. It cuts them off at a depth of 12 characters, but you can
      supply ``--long`` to see the full number. You can also use
      ``--show-ids`` to display the original revision ids, rather than
      revision numbers and committer names. (John Arbash Meinel, #75637)

    * bzr now supports Win32 UNC path (e.g. \\HOST\path). 
      (Alexander Belchenko, #57869)

    * Win32-specific: output of cat, bundle and diff commands don't mangle
      line-endings (Alexander Belchenko, #55276)

    * Replace broken fnmatch based ignore pattern matching with custom pattern
      matcher.
      (Kent Gibson, Jan Hudec #57637)

    * pycurl and urllib can detect short reads at different places. Update
      the test suite to test more cases. Also detect http error code 416
      which was raised for that specific bug. Also enhance the urllib
      robustness by detecting invalid ranges (and pycurl's one by detecting
      short reads during the initial GET). (Vincent Ladeuil, #73948)

    * The urllib connection sharing interacts badly with urllib2
      proxy setting (the connections didn't go thru the proxy
      anymore). Defining a proper ProxyHandler solves the
      problem.  (Vincent Ladeuil, #74759)

    * Use urlutils to generate relative URLs, not osutils 
      (Aaron Bentley, #76229)

    * ``bzr status`` in a readonly directory should work without giving
      lots of errors. (John Arbash Meinel, #76299)

    * Mention the revisionspec topic for the revision option help.
      (Wouter van Heyst, #31663)

    * Allow plugins import from zip archives.
      (Alexander Belchenko, #68124)


bzr 0.13  2006-12-05
    
  No changes from 0.13rc1
    
bzr 0.13rc1  2006-11-27

  IMPROVEMENTS:

    * New command ``bzr remove-tree`` allows the removal of the working
      tree from a branch.
      (Daniel Silverstone)

    * urllib uses shared keep-alive connections, so http 
      operations are substantially faster.
      (Vincent Ladeuil, #53654)

    * ``bzr export`` allows an optional branch parameter, to export a bzr
      tree from some other url. For example:
      ``bzr export bzr.tar.gz http://bazaar-vcs.org/bzr/bzr.dev``
      (Daniel Silverstone)

    * Added ``bzr help topics`` to the bzr help system. This gives a
      location for general information, outside of a specific command.
      This includes updates for ``bzr help revisionspec`` the first topic
      included. (Goffredo Baroncelli, John Arbash Meinel, #42714)

    * WSGI-compatible HTTP smart server.  See ``doc/http_smart_server.txt``.
      (Andrew Bennetts)

    * Knit files will now cache full texts only when the size of the
      deltas is as large as the size of the fulltext. (Or after 200
      deltas, whichever comes first). This has the most benefit on large
      files with small changes, such as the inventory for a large project.
      (eg For a project with 2500 files, and 7500 revisions, it changes
      the size of inventory.knit from 11MB to 5.4MB) (John Arbash Meinel)

  INTERNALS:

    * New -D option given before the command line turns on debugging output
      for particular areas.  -Derror shows tracebacks on all errors.
      (Martin Pool)

    * Clean up ``bzr selftest --benchmark bundle`` to correct an import,
      and remove benchmarks that take longer than 10min to run.
      (John Arbash Meinel)

    * Use ``time.time()`` instead of ``time.clock()`` to decide on
      progress throttling. Because ``time.clock()`` is actually CPU time,
      so over a high-latency connection, too many updates get throttled.
      (John Arbash Meinel)

    * ``MemoryTransport.list_dir()`` would strip the first character for
      files or directories in root directory. (John Arbash Meinel)
  
    * New ``ChrootTransportDecorator``, accessible via the ``chroot+`` url
      prefix.  It disallows any access to locations above a set URL.  (Andrew
      Bennetts)

  BUG FIXES:

    * Now _KnitIndex properly decode revision ids when loading index data.
      And optimize the knit index parsing code.  (Dmitry Vasiliev, John
      Arbash Meinel)

    * ``bzrlib/bzrdir.py`` was directly referencing ``bzrlib.workingtree``,
      without importing it. This prevented ``bzr upgrade`` from working
      unless a plugin already imported ``bzrlib.workingtree``
      (John Arbash Meinel, #70716)

    * Suppress the traceback on invalid URLs (Vincent Ladeuil, #70803).

    * Give nicer error message when an http server returns a 403
      error code. (Vincent Ladeuil, #57644).

    * When a multi-range http GET request fails, try a single
      range one. If it fails too, forget about ranges. Remember that until 
      the death of the transport and propagates that to the clones.
      (Vincent Ladeuil, #62276, #62029).

    * Handles user/passwords supplied in url from command
      line (for the urllib implementation). Don't request already
      known passwords (Vincent Ladeuil, #42383, #44647, #48527)

    * _KnitIndex.add_versions() dictionary compresses revision ids as they
      are added. This fixes bug where fetching remote revisions records
      them as full references rather than integers. (John Arbash Meinel,
      #64789)

    * ``bzr ignore`` strips trailing slashes in patterns.
      Also ``bzr ignore`` rejects absolute paths. (Kent Gibson, #4559)

    * ``bzr ignore`` takes multiple arguments. (Cheuksan Edward Wang, #29488)

    * mv correctly handles paths that traverse symlinks. 
      (Aaron Bentley, #66964)

    * Give nicer looking error messages when failing to connect over ssh.
      (John Arbash Meinel, #49172)

    * Pushing to a remote branch does not currently update the remote working
      tree. After a remote push, ``bzr status`` and ``bzr diff`` on the remote
      machine now show that the working tree is out of date.
      (Cheuksan Edward Wang #48136)

    * Use patiencediff instead of difflib for determining deltas to insert
      into knits. This avoids the O(N^3) behavior of difflib. Patience
      diff should be O(N^2). (Cheuksan Edward Wang, #65714)

    * Running ``bzr log`` on nonexistent file gives an error instead of the
      entire log history. (Cheuksan Edward Wang #50793)

    * ``bzr cat`` can look up contents of removed or renamed files. If the
      pathname is ambiguous, i.e. the files in the old and new trees have
      different id's, the default is the file in the new tree. The user can
      use "--name-from-revision" to select the file in the old tree.
      (Cheuksan Edward Wang, #30190)

  TESTING:

    * TestingHTTPRequestHandler really handles the Range header
      (previously it was ignoring it and returning the whole file,).

bzr 0.12  2006-10-30

  INTERNALS:

    * Clean up ``bzr selftest --benchmark bundle`` to correct an import,
      and remove benchmarks that take longer than 10min to run.
      (John Arbash Meinel)
  
bzr 0.12rc1  2006-10-23

  IMPROVEMENTS:

    * ``bzr log`` now shows dotted-decimal revision numbers for all revisions,
      rather than just showing a decimal revision number for revisions on the
      mainline. These revision numbers are not yet accepted as input into bzr
      commands such as log, diff etc. (Robert Collins)

    * revisions can now be specified using dotted-decimal revision numbers.
      For instance, ``bzr diff -r 1.2.1..1.2.3``. (Robert Collins)

    * ``bzr help commands`` output is now shorter (Aaron Bentley)

    * ``bzr`` now uses lazy importing to reduce the startup time. This has
      a moderate effect on lots of actions, especially ones that have
      little to do. For example ``bzr rocks`` time is down to 116ms from
      283ms. (John Arbash Meinel)

    * New Registry class to provide name-to-object registry-like support,
      for example for schemes where plugins can register new classes to
      do certain tasks (e.g. log formatters). Also provides lazy registration
      to allow modules to be loaded on request. (John Arbash Meinel, Adeodato
      Simó)

  API INCOMPATABILITY:
  
    * LogFormatter subclasses show now expect the 'revno' parameter to 
      show() to be a string rather than an int. (Robert Collins)

  INTERNALS:

    * ``TestCase.run_bzr``, ``run_bzr_captured``, and ``run_bzr_subprocess``
      can take a ``working_dir='foo'`` parameter, which will change directory 
      for the command. (John Arbash Meinel)

    * ``bzrlib.lazy_regex.lazy_compile`` can be used to create a proxy
      around a regex, which defers compilation until first use. 
      (John Arbash Meinel)

    * ``TestCase.run_bzr_subprocess`` defaults to supplying the
      ``--no-plugins`` parameter to ensure test reproducability, and avoid
      problems with system-wide installed plugins. (John Arbash Meinel)

    * Unique tree root ids are now supported. Newly created trees still
      use the common root id for compatibility with bzr versions before 0.12.
      (Aaron Bentley)

    * ``WorkingTree.set_root_id(None)`` is now deprecated. Please
      pass in inventory.ROOT_ID if you want the default root id value.
      (Robert Collins, John Arbash Meinel)

    * New method ``WorkingTree.flush()`` which will write the current memory
      inventory out to disk. At the same time, read_working_inventory will
      no longer trash the current tree inventory if it has been modified within
      the current lock, and the tree will now ``flush()`` automatically on
      ``unlock()``. ``WorkingTree.set_root_id()`` has been updated to take
      advantage of this functionality. (Robert Collins, John Arbash Meinel)

    * ``bzrlib.tsort.merge_sorted`` now accepts ``generate_revnos``. This
      parameter will cause it to add another column to its output, which
      contains the dotted-decimal revno for each revision, as a tuple.
      (Robert Collins)

    * ``LogFormatter.show_merge`` is deprecated in favour of
      ``LogFormatter.show_merge_revno``. (Robert Collins)

  BUG FIXES:

    * Avoid circular imports by creating a deprecated function for
      ``bzrlib.tree.RevisionTree``. Callers should have been using
      ``bzrlib.revisontree.RevisionTree`` anyway. (John Arbash Meinel,
      #63360, #66349)

    * Don't use ``socket.MSG_WAITALL`` as it doesn't exist on all
      platforms. (Martin Pool, #66356)

    * Don't require ``Content-Type`` in range responses. Assume they are a
      single range if ``Content-Type`` does not exist.
      (John Arbash Meinel, #62473)

    * bzr branch/pull no longer complain about progress bar cleanup when
      interrupted during fetch.  (Aaron Bentley, #54000)

    * ``WorkingTree.set_parent_trees()`` uses the trees to directly write
      the basis inventory, rather than going through the repository. This
      allows us to have 1 inventory read, and 2 inventory writes when
      committing a new tree. (John Arbash Meinel)

    * When reverting, files that are not locally modified that do not exist
      in the target are deleted, not just unversioned (Aaron Bentley)

    * When trying to acquire a lock, don't fail immediately. Instead, try
      a few times (up to 1 hour) before timing out. Also, report why the
      lock is unavailable (John Arbash Meinel, #43521, #49556)

    * Leave HttpTransportBase daughter classes decides how they
      implement cloning. (Vincent Ladeuil, #61606)

    * diff3 does not indicate conflicts on clean merge. (Aaron Bentley)

    * If a commit fails, the commit message is stored in a file at the root of
      the tree for later commit. (Cheuksan Edward Wang, Stefan Metzmacher,
      #32054)

  TESTING:

    * New test base class TestCaseWithMemoryTransport offers memory-only
      testing facilities: its not suitable for tests that need to mutate disk
      state, but most tests should not need that and should be converted to
      TestCaseWithMemoryTransport. (Robert Collins)

    * ``TestCase.make_branch_and_memory_tree`` now takes a format
      option to set the BzrDir, Repository and Branch formats of the
      created objects. (Robert Collins, John Arbash Meinel)

bzr 0.11  2006-10-02

    * Smart server transport test failures on windows fixed. (Lukáš Lalinský).

bzr 0.11rc2  2006-09-27

  BUG FIXES:

    * Test suite hangs on windows fixed. (Andrew Bennets, Alexander Belchenko).
    
    * Commit performance regression fixed. (Aaron Bentley, Robert Collins, John
      Arbash Meinel).

bzr 0.11rc1  2006-09-25

  IMPROVEMENTS:

    * Knit files now wait to create their contents until the first data is
      added. The old code used to create an empty .knit and a .kndx with just
      the header. However, this caused a lot of extra round trips over sftp.
      This can change the time for ``bzr push`` to create a new remote branch
      from 160s down to 100s. This also affects ``bzr commit`` performance when
      adding new files, ``bzr commit`` on a new kernel-like tree drops from 50s
      down to 40s (John Arbash Meinel, #44692)

    * When an entire subtree has been deleted, commit will now report that
      just the top of the subtree has been deleted, rather than reporting
      all the individual items. (Robert Collins)

    * Commit performs one less XML parse. (Robert Collins)

    * ``bzr checkout`` now operates on readonly branches as well
      as readwrite branches. This fixes bug #39542. (Robert Collins)

    * ``bzr bind`` no longer synchronises history with the master branch.
      Binding should be followed by an update or push to synchronise the 
      two branches. This is closely related to the fix for bug #39542.
      (Robert Collins)

    * ``bzrlib.lazy_import.lazy_import`` function to create on-demand 
      objects.  This allows all imports to stay at the global scope, but
      modules will not actually be imported if they are not used.
      (John Arbash Meinel)

    * Support bzr:// and bzr+ssh:// urls to work with the new RPC-based
      transport which will be used with the upcoming high-performance smart
      server. The new command ``bzr serve`` will invoke bzr in server mode,
      which processes these requests. (Andrew Bennetts, Robert Collins, Martin
      Pool)

    * New command ``bzr version-info`` which can be used to get a summary
      of the current state of the tree. This is especially useful as part
      of a build commands. See ``doc/version_info.txt`` for more information 
      (John Arbash Meinel)

  BUG FIXES:

    * 'bzr inventory [FILE...]' allows restricting the file list to a
      specific set of files. (John Arbash Meinel, #3631)

    * Don't abort when annotating empty files (John Arbash Meinel, #56814)

    * Add ``Stanza.to_unicode()`` which can be passed to another Stanza
      when nesting stanzas. Also, add ``read_stanza_unicode`` to handle when
      reading a nested Stanza. (John Arbash Meinel)

    * Transform._set_mode() needs to stat the right file. 
      (John Arbash Meinel, #56549)

    * Raise WeaveFormatError rather than StopIteration when trying to read
      an empty Weave file. (John Arbash Meinel, #46871)

    * Don't access e.code for generic URLErrors, only HTTPErrors have .code.
      (Vincent Ladeuil, #59835)

    * Handle boundary="" lines properly to allow access through a Squid proxy.
      (John Arbash Meinel, #57723)

    * revert now removes newly-added directories (Aaron Bentley, #54172)

    * ``bzr upgrade sftp://`` shouldn't fail to upgrade v6 branches if there 
      isn't a working tree. (David Allouche, #40679)

    * Give nicer error messages when a user supplies an invalid --revision
      parameter. (John Arbash Meinel, #55420)

    * Handle when LANG is not recognized by python. Emit a warning, but
      just revert to using 'ascii'. (John Arbash Meinel, #35392)

    * Don't use preexec_fn on win32, as it is not supported by subprocess.
      (John Arbash Meinel)

    * Skip specific tests when the dependencies aren't met. This includes
      some ``setup.py`` tests when ``python-dev`` is not available, and
      some tests that depend on paramiko. (John Arbash Meinel, Mattheiu Moy)

    * Fallback to Paramiko properly, if no ``ssh`` executable exists on
      the system. (Andrew Bennetts, John Arbash Meinel)

    * ``Branch.bind(other_branch)`` no longer takes a write lock on the
      other branch, and will not push or pull between the two branches.
      API users will need to perform a push or pull or update operation if they
      require branch synchronisation to take place. (Robert Collins, #47344)

    * When creating a tarball or zipfile export, export unicode names as utf-8
      paths. This may not work perfectly on all platforms, but has the best
      chance of working in the common case. (John Arbash Meinel, #56816)

    * When committing, only files that exist in working tree or basis tree
      may be specified (Aaron Bentley, #50793)

  PORTABILITY:

    * Fixes to run on Python 2.5 (Brian M. Carlson, Martin Pool, Marien Zwart)

  INTERNALS:

    * TestCaseInTempDir now creates a separate directory for HOME, rather
      than having HOME set to the same location as the working directory.
      (John Arbash Meinel)

    * run_bzr_subprocess() can take an optional 'env_changes={}' parameter,
      which will update os.environ inside the spawned child. It also can
      take a 'universal_newlines=True', which helps when checking the output
      of the command. (John Arbash Meinel)

    * Refactor SFTP vendors to allow easier re-use when ssh is used. 
      (Andrew Bennetts)

    * Transport.list_dir() and Transport.iter_files_recursive() should always
      return urlescaped paths. This is now tested (there were bugs in a few
      of the transports) (Andrew Bennetts, David Allouche, John Arbash Meinel)

    * New utility function symbol_versioning.deprecation_string. Returns the
      formatted string for a callable, deprecation format pair. (Robert Collins)

    * New TestCase helper applyDeprecated. This allows you to call a callable
      which is deprecated without it spewing to the screen, just by supplying
      the deprecation format string issued for it. (Robert Collins)

    * Transport.append and Transport.put have been deprecated in favor of
      .append_bytes, .append_file, .put_bytes, and .put_file. This removes the
      ambiguity in what type of object the functions take.
      Transport.non_atomic_put_{bytes,file} has also been added. Which works
      similarly to Transport.append() except for SFTP, it doesn't have a round
      trip when opening the file. Also, it provides functionality for creating
      a parent directory when trying to create a file, rather than raise
      NoSuchFile and forcing the caller to repeat their request.
      (John Arbash Meinel)

    * WorkingTree has a new api ``unversion`` which allow the unversioning of
      entries by their file id. (Robert Collins)

    * WorkingTree.pending_merges is deprecated.  Please use the get_parent_ids
      (introduced in 0.10) method instead. (Robert Collins)

    * WorkingTree has a new lock_tree_write method which locks the branch for
      read rather than write. This is appropriate for actions which only need
      the branch data for reference rather than mutation. A new decorator
      needs_tree_write_lock is provided in the workingtree module. Like the
      needs_read_lock and needs_write_lock decorators this allows static 
      declaration of the locking requirements of a function to ensure that
      a lock is taken out for casual scripts. (Robert Collins, #54107)

    * All WorkingTree methods which write to the tree, but not to the branch
      have been converted to use ``needs_tree_write_lock`` rather than 
      ``needs_write_lock``. Also converted is the revert, conflicts and tree
      transform modules. This provides a modest performance improvement on 
      metadir style trees, due to the reduce lock-acquisition, and a more
      significant performance improvement on lightweight checkouts from 
      remote branches, where trivial operations used to pay a significant 
      penalty. It also provides the basis for allowing readonly checkouts.
      (Robert Collins)

    * Special case importing the standard library 'copy' module. This shaves
      off 40ms of startup time, while retaining compatibility. See:
      ``bzrlib/inspect_for_copy.py`` for more details. (John Arbash Meinel)

    * WorkingTree has a new parent class MutableTree which represents the 
      specialisations of Tree which are able to be altered. (Robert Collins)

    * New methods mkdir and put_file_bytes_non_atomic on MutableTree that
      mutate the tree and its contents. (Robert Collins)

    * Transport behaviour at the root of the URL is now defined and tested.
      (Andrew Bennetts, Robert Collins)

  TESTING:

    * New test helper classs MemoryTree. This is typically accessed via
      ``self.make_branch_and_memory_tree()`` in test cases. (Robert Collins)
      
    * Add start_bzr_subprocess and stop_bzr_subprocess to allow test code to
      continue running concurrently with a subprocess of bzr. (Andrew Bennetts,
      Robert Collins)

    * Add a new method ``Transport.get_smart_client()``. This is provided to
      allow upgrades to a richer interface than the VFS one provided by
      Transport. (Andrew Bennetts, Martin Pool)

bzr 0.10  2006-08-29
  
  IMPROVEMENTS:
    * 'merge' now takes --uncommitted, to apply uncommitted changes from a
      tree.  (Aaron Bentley)
  
    * 'bzr add --file-ids-from' can be used to specify another path to use
      for creating file ids, rather than generating all new ones. Internally,
      the 'action' passed to smart_add_tree() can return file_ids that
      will be used, rather than having bzrlib generate new ones.
      (John Arbash Meinel, #55781)

    * ``bzr selftest --benchmark`` now allows a ``--cache-dir`` parameter.
      This will cache some of the intermediate trees, and decrease the
      setup time for benchmark tests. (John Arbash Meinel)

    * Inverse forms are provided for all boolean options.  For example,
      --strict has --no-strict, --no-recurse has --recurse (Aaron Bentley)

    * Serialize out Inventories directly, rather than using ElementTree.
      Writing out a kernel sized inventory drops from 2s down to ~350ms.
      (Robert Collins, John Arbash Meinel)

  BUG FIXES:

    * Help diffutils 2.8.4 get along with binary tests (Marien Zwart: #57614)

    * Change LockDir so that if the lock directory doesn't exist when
      lock_write() is called, an attempt will be made to create it.
      (John Arbash Meinel, #56974)

    * ``bzr uncommit`` preserves pending merges. (John Arbash Meinel, #57660)

    * Active FTP transport now works as intended. (ghozzy, #56472)

    * Really fix mutter() so that it won't ever raise a UnicodeError.
      It means it is possible for ~/.bzr.log to contain non UTF-8 characters.
      But it is a debugging log, not a real user file.
      (John Arbash Meinel, #56947, #53880)

    * Change Command handle to allow Unicode command and options.
      At present we cannot register Unicode command names, so we will get
      BzrCommandError('unknown command'), or BzrCommandError('unknown option')
      But that is better than a UnicodeError + a traceback.
      (John Arbash Meinel, #57123)

    * Handle TZ=UTC properly when reading/writing revisions.
      (John Arbash Meinel, #55783, #56290)

    * Use GPG_TTY to allow gpg --cl to work with gpg-agent in a pipeline,
      (passing text to sign in on stdin). (John Arbash Meinel, #54468)

    * External diff does the right thing for binaries even in foreign 
      languages. (John Arbash Meinel, #56307)

    * Testament handles more cases when content is unicode. Specific bug was
      in handling of revision properties. (John Arbash Meinel, Holger Krekel,
      #54723)

    * The bzr selftest was failing on installed versions due to a bug in a new
      test helper. (John Arbash Meinel, Robert Collins, #58057)

  INTERNALS:

    * ``bzrlib.cache_utf8`` contains ``encode()`` and ``decode()`` functions
      which can be used to cache the conversion between utf8 and Unicode.
      Especially helpful for some of the knit annotation code, which has to
      convert revision ids to utf8 to annotate lines in storage.
      (John Arbash Meinel)

    * ``setup.py`` now searches the filesystem to find all packages which
      need to be installed. This should help make the life of packagers
      easier. (John Arbash Meinel)

bzr 0.9.0  2006-08-11

  SURPRISES:

   * The hard-coded built-in ignore rules have been removed. There are
     now two rulesets which are enforced. A user global one in 
     ~/.bazaar/ignore which will apply to every tree, and the tree
     specific one '.bzrignore'.
     ~/.bazaar/ignore will be created if it does not exist, but with
     a more conservative list than the old default.
     This fixes bugs with default rules being enforced no matter what. 
     The old list of ignore rules from bzr is available by
     running 'bzr ignore --old-default-rules'.
     (Robert Collins, Martin Pool, John Arbash Meinel)

   * 'branches.conf' has been changed to 'locations.conf', since it can apply
     to more locations than just branch locations.
     (Aaron Bentley)
   
  IMPROVEMENTS:

   * The revision specifier "revno:" is extended to accept the syntax
     revno:N:branch. For example,
     revno:42:http://bazaar-vcs.org/bzr/bzr.dev/ means revision 42 in
     bzr.dev.  (Matthieu Moy)

   * Tests updates to ensure proper URL handling, UNICODE support, and
     proper printing when the user's terminal encoding cannot display 
     the path of a file that has been versioned.
     ``bzr branch`` can take a target URL rather than only a local directory.
     Branch.get_parent()/set_parent() now save a relative path if possible,
     and normalize the parent based on root, allowing access across
     different transports. (John Arbash Meinel, Wouter van Heyst, Martin Pool)
     (Malone #48906, #42699, #40675, #5281, #3980, #36363, #43689,
     #42517, #42514)

   * On Unix, detect terminal width using an ioctl not just $COLUMNS.
     Use terminal width for single-line logs from ``bzr log --line`` and
     pending-merge display.  (Robert Widhopf-Fenk, Gustavo Niemeyer)
     (Malone #3507)

   * On Windows, detect terminal width using GetConsoleScreenBufferInfo.
     (Alexander Belchenko)

   * Speedup improvement for 'date:'-revision search. (Guillaume Pinot).

   * Show the correct number of revisions pushed when pushing a new branch.
     (Robert Collins).

   * 'bzr selftest' now shows a progress bar with the number of tests, and 
     progress made. 'make check' shows tests in -v mode, to be more useful
     for the PQM status window. (Robert Collins).
     When using a progress bar, failed tests are printed out, rather than
     being overwritten by the progress bar until the suite finishes.
     (John Arbash Meinel)

   * 'bzr selftest --benchmark' will run a new benchmarking selftest.
     'bzr selftest --benchmark --lsprof-timed' will use lsprofile to generate
     profile data for the individual profiled calls, allowing for fine
     grained analysis of performance.
     (Robert Collins, Martin Pool).

   * 'bzr commit' shows a progress bar. This is useful for commits over sftp
     where commit can take an appreciable time. (Robert Collins)

   * 'bzr add' is now less verbose in telling you what ignore globs were
     matched by files being ignored. Instead it just tells you how many 
     were ignored (because you might reasonably be expecting none to be
     ignored). 'bzr add -v' is unchanged and will report every ignored
     file. (Robert Collins).

   * ftp now has a test server if medusa is installed. As part of testing,
     ftp support has been improved, including support for supplying a
     non-standard port. (John Arbash Meinel).

   * 'bzr log --line' shows the revision number, and uses only the
     first line of the log message (#5162, Alexander Belchenko;
     Matthieu Moy)

   * 'bzr status' has had the --all option removed. The 'bzr ls' command
     should be used to retrieve all versioned files. (Robert Collins)

   * 'bzr bundle OTHER/BRANCH' will create a bundle which can be sent
     over email, and applied on the other end, while maintaining ancestry.
     This bundle can be applied with either 'bzr merge' or 'bzr pull',
     the same way you would apply another branch.
     (John Arbash Meinel, Aaron Bentley)
  
   * 'bzr whoami' can now be used to set your identity from the command line,
     for a branch or globally.  (Robey Pointer)

   * 'bzr checkout' now aliased to 'bzr co', and 'bzr annotate' to 'bzr ann'.
     (Michael Ellerman)

   * 'bzr revert DIRECTORY' now reverts the contents of the directory as well.
     (Aaron Bentley)

   * 'bzr get sftp://foo' gives a better error when paramiko is not present.
     Also updates things like 'http+pycurl://' if pycurl is not present.
     (John Arbash Meinel) (Malone #47821, #52204)

   * New env variable BZR_PROGRESS_BAR, sets the default progress bar type.
     Can be set to 'none' or 'dummy' to disable the progress bar, 'dots' or 
     'tty' to create the respective type. (John Arbash Meinel, #42197, #51107)

   * Improve the help text for 'bzr diff' to explain what various options do.
     (John Arbash Meinel, #6391)

   * 'bzr uncommit -r 10' now uncommits revisions 11.. rather than uncommitting
     revision 10. This makes -r10 more in line with what other commands do.
     'bzr uncommit' also now saves the pending merges of the revisions that
     were removed. So it is safe to uncommit after a merge, fix something,
     and commit again. (John Arbash Meinel, #32526, #31426)

   * 'bzr init' now also works on remote locations.
     (Wouter van Heyst, #48904)

   * HTTP support has been updated. When using pycurl we now support 
     connection keep-alive, which reduces dns requests and round trips.
     And for both urllib and pycurl we support multi-range requests, 
     which decreases the number of round-trips. Performance results for
     ``bzr branch http://bazaar-vcs.org/bzr/bzr.dev/`` indicate
     http branching is now 2-3x faster, and ``bzr pull`` in an existing 
     branch is as much as 4x faster.
     (Michael Ellerman, Johan Rydberg, John Arbash Meinel, #46768)

   * Performance improvements for sftp. Branching and pulling are now up to
     2x faster. Utilize paramiko.readv() support for async requests if it
     is available (paramiko > 1.6) (John Arbash Meinel)

  BUG FIXES:

    * Fix shadowed definition of TestLocationConfig that caused some 
      tests not to run.  (#32587, Erik Bågfors, Michael Ellerman, 
      Martin Pool)

    * Fix unnecessary requirement of sign-my-commits that it be run from
      a working directory.  (Martin Pool, Robert Collins)

    * 'bzr push location' will only remember the push location if it succeeds
      in connecting to the remote location. (#49742, John Arbash Meinel)

    * 'bzr revert' no longer toggles the executable bit on win32
      (#45010, John Arbash Meinel)

    * Handle broken pipe under win32 correctly. (John Arbash Meinel)
    
    * sftp tests now work correctly on win32 if you have a newer paramiko
      (John Arbash Meinel)

    * Cleanup win32 test suite, and general cleanup of places where
      file handles were being held open. (John Arbash Meinel)

    * When specifying filenames for 'diff -r x..y', the name of the file in the
      working directory can be used, even if its name is different in both x
      and y.

    * File-ids containing single- or double-quotes are handled correctly by
      push.  (#52227, Aaron Bentley)

    * Normalize unicode filenames to ensure cross-platform consistency.
      (John Arbash Meinel, #43689)

    * The argument parser can now handle '-' as an argument. Currently
      no code interprets it specially (it is mostly handled as a file named 
      '-'). But plugins, and future operations can use it.
      (John Arbash meinel, #50984)

    * Bundles can properly read binary files with a plain '\r' in them.
      (John Arbash Meinel, #51927)

    * Tuning iter_entries() to be more efficient (John Arbash Meinel, #5444)

    * Lots of win32 fixes (the test suite passes again).
      (John Arbash Meinel, #50155)

    * Handle openbsd returning None for sys.getfilesystemencoding() (#41183) 

    * Support ftp APPE (append) to allow Knits to be used over ftp (#42592)

    * Removals are only committed if they match the filespec (or if there is
      no filespec).  (#46635, Aaron Bentley)

    * smart-add recurses through all supplied directories 
      (John Arbash Meinel, #52578)

    * Make the bundle reader extra lines before and after the bundle text.
      This allows you to parse an email with the bundle inline.
      (John Arbash Meinel, #49182)

    * Change the file id generator to squash a little bit more. Helps when
      working with long filenames on windows. (Also helps for unicode filenames
      not generating hidden files). (John Arbash Meinel, #43801)

    * Restore terminal mode on C-c while reading sftp password.  (#48923, 
      Nicholas Allen, Martin Pool)

    * Timestamps are rounded to 1ms, and revision entries can be recreated
      exactly. (John Arbash Meinel, Jamie Wilkinson, #40693)

    * Branch.base has changed to a URL, but ~/.bazaar/locations.conf should
      use local paths, since it is user visible (John Arbash Meinel, #53653)

    * ``bzr status foo`` when foo was unversioned used to cause a full delta
      to be generated (John Arbash Meinel, #53638)

    * When reading revision properties, an empty value should be considered
      the empty string, not None (John Arbash Meinel, #47782)

    * ``bzr diff --diff-options`` can now handle binary files being changed.
      Also, the output is consistent when --diff-options is not supplied.
      (John Arbash Meinel, #54651, #52930)

    * Use the right suffixes for loading plugins (John Arbash Meinel, #51810)

    * Fix Branch.get_parent() to handle the case when the parent is not 
      accessible (John Arbash Meinel, #52976)

  INTERNALS:

    * Combine the ignore rules into a single regex rather than looping over
      them to reduce the threshold where  N^2 behaviour occurs in operations
      like status. (Jan Hudec, Robert Collins).

    * Appending to bzrlib.DEFAULT_IGNORE is now deprecated. Instead, use
      one of the add functions in bzrlib.ignores. (John Arbash Meinel)

    * 'bzr push' should only push the ancestry of the current revision, not
      all of the history in the repository. This is especially important for
      shared repositories. (John Arbash Meinel)

    * bzrlib.delta.compare_trees now iterates in alphabetically sorted order,
      rather than randomly walking the inventories. (John Arbash Meinel)

    * Doctests are now run in temporary directories which are cleaned up when
      they finish, rather than using special ScratchDir/ScratchBranch objects.
      (Martin Pool)

    * Split ``check`` into separate methods on the branch and on the repository,
      so that it can be specialized in ways that are useful or efficient for
      different formats.  (Martin Pool, Robert Collins)

    * Deprecate Repository.all_revision_ids; most methods don't really need
      the global revision graph but only that part leading up to a particular
      revision.  (Martin Pool, Robert Collins)

    * Add a BzrDirFormat control_formats list which allows for control formats
      that do not use '.bzr' to store their data - i.e. '.svn', '.hg' etc.
      (Robert Collins, Jelmer Vernooij).

    * bzrlib.diff.external_diff can be redirected to any file-like object.
      Uses subprocess instead of spawnvp.
      (#4047, #48914, James Henstridge, John Arbash Meinel)

    * New command line option '--profile-imports', which will install a custom
      importer to log time to import modules and regex compilation time to 
      sys.stderr (John Arbash Meinel)

    * 'EmptyTree' is now deprecated, please use repository.revision_tree(None)
      instead. (Robert Collins)

    * "RevisionTree" is now in bzrlib/revisiontree.py. (Robert Collins)

bzr 0.8.2  2006-05-17
  
  BUG FIXES:
   
    * setup.py failed to install launchpad plugin.  (Martin Pool)

bzr 0.8.1  2006-05-16

  BUG FIXES:

    * Fix failure to commit a merge in a checkout.  (Martin Pool, 
      Robert Collins, Erik Bågfors, #43959)

    * Nicer messages from 'commit' in the case of renames, and correct
      messages when a merge has occured. (Robert Collins, Martin Pool)

    * Separate functionality from assert statements as they are skipped in
      optimized mode of python. Add the same check to pending merges.
      (#44443, Olaf Conradi)

  CHANGES:

    * Do not show the None revision in output of bzr ancestry. (Olaf Conradi)

    * Add info on standalone branches without a working tree.
      (#44155, Olaf Conradi)

    * Fix bug in knits when raising InvalidRevisionId. (#44284, Olaf Conradi)

  CHANGES:

    * Make editor invocation comply with Debian Policy. First check
      environment variables VISUAL and EDITOR, then try editor from
      alternatives system. If that all fails, fall back to the pre-defined
      list of editors. (#42904, Olaf Conradi)

  NEW FEATURES:

    * New 'register-branch' command registers a public branch into 
      Launchpad.net, where it can be associated with bugs, etc.
      (Martin Pool, Bjorn Tillenius, Robert Collins)

  INTERNALS:

    * New public api in InventoryEntry - 'describe_change(old, new)' which
      provides a human description of the changes between two old and
      new. (Robert Collins, Martin Pool)

  TESTING:

    * Fix test case for bzr info in upgrading a standalone branch to metadir,
      uses bzrlib api now. (Olaf Conradi)

bzr 0.8  2006-05-08

  NOTES WHEN UPGRADING:

    Release 0.8 of bzr introduces a new format for history storage, called
    'knit', as an evolution of to the 'weave' format used in 0.7.  Local 
    and remote operations are faster using knits than weaves.  Several
    operations including 'init', 'init-repo', and 'upgrade' take a 
    --format option that controls this.  Branching from an existing branch
    will keep the same format.

    It is possible to merge, pull and push between branches of different
    formats but this is slower than moving data between homogenous
    branches.  It is therefore recommended (but not required) that you
    upgrade all branches for a project at the same time.  Information on
    formats is shown by 'bzr info'.

    bzr 0.8 now allows creation of 'repositories', which hold the history 
    of files and revisions for several branches.  Previously bzr kept all
    the history for a branch within the .bzr directory at the root of the
    branch, and this is still the default.  To create a repository, use
    the new 'bzr init-repo' command.  Branches exist as directories under
    the repository and contain just a small amount of information
    indicating the current revision of the branch.

    bzr 0.8 also supports 'checkouts', which are similar to in cvs and
    subversion.  Checkouts are associated with a branch (optionally in a
    repository), which contains all the historical information.  The
    result is that a checkout can be deleted without losing any
    already-committed revisions.  A new 'update' command is also available. 

    Repositories and checkouts are not supported with the 0.7 storage
    format.  To use them you must upgrad to either knits, or to the
    'metaweave' format, which uses weaves but changes the .bzr directory
    arrangement.
    

  IMPROVEMENTS:

    * Sftp paths can now be relative, or local, according to the lftp
      convention. Paths now take the form:
      sftp://user:pass@host:port/~/relative/path
      or
      sftp://user:pass@host:port/absolute/path

    * The FTP transport now tries to reconnect after a temporary
      failure. ftp put is made atomic. (Matthieu Moy)

    * The FTP transport now maintains a pool of connections, and
      reuses them to avoid multiple connections to the same host (like
      sftp did). (Daniel Silverstone)

    * The bzr_man.py file has been removed. To create the man page now,
      use ./generate_docs.py man. The new program can also create other files.
      Run "python generate_docs.py --help" for usage information. (Hans
      Ulrich Niedermann & James Blackwell).

    * Man Page now gives full help (James Blackwell). Help also updated to 
      reflect user config now being stored in .bazaar (Hans Ulrich
      Niedermann)

    * It's now possible to set aliases in bazaar.conf (Erik Bågfors)

    * Pull now accepts a --revision argument (Erik Bågfors)

    * 'bzr re-sign' now allows multiple revisions to be supplied on the command
      line. You can now use the following command to sign all of your old
      commits::

        find .bzr/revision-store// -name my@email-* \
          | sed 's/.*\/\/..\///' \
          | xargs bzr re-sign

    * Upgrade can now upgrade over the network. (Robert Collins)

    * Two new commands 'bzr checkout' and 'bzr update' allow for CVS/SVN-alike
      behaviour.  By default they will cache history in the checkout, but
      with --lightweight almost all data is kept in the master branch.
      (Robert Collins)

    * 'revert' unversions newly-versioned files, instead of deleting them.

    * 'merge' is more robust.  Conflict messages have changed.

    * 'merge' and 'revert' no longer clobber existing files that end in '~' or
      '.moved'.

    * Default log format can be set in configuration and plugins can register
      their own formatters. (Erik Bågfors)

    * New 'reconcile' command will check branch consistency and repair indexes
      that can become out of sync in pre 0.8 formats. (Robert Collins,
      Daniel Silverstone)

    * New 'bzr init --format' and 'bzr upgrade --format' option to control 
      what storage format is created or produced.  (Robert Collins, 
      Martin Pool)

    * Add parent location to 'bzr info', if there is one.  (Olaf Conradi)

    * New developer commands 'weave-list' and 'weave-join'.  (Martin Pool)

    * New 'init-repository' command, plus support for repositories in 'init'
      and 'branch' (Aaron Bentley, Erik Bågfors, Robert Collins)

    * Improve output of 'info' command. Show all relevant locations related to
      working tree, branch and repository. Use kibibytes for binary quantities.
      Fix off-by-one error in missing revisions of working tree.  Make 'info'
      work on branches, repositories and remote locations.  Show locations
      relative to the shared repository, if applicable.  Show locking status
      of locations.  (Olaf Conradi)

    * Diff and merge now safely handle binary files. (Aaron Bentley)

    * 'pull' and 'push' now normalise the revision history, so that any two
      branches with the same tip revision will have the same output from 'log'.
      (Robert Collins)

    * 'merge' accepts --remember option to store parent location, like 'push'
      and 'pull'. (Olaf Conradi)

    * bzr status and diff when files given as arguments do not exist
      in the relevant trees.  (Martin Pool, #3619)

    * Add '.hg' to the default ignore list.  (Martin Pool)

    * 'knit' is now the default disk format. This improves disk performance and
      utilization, increases incremental pull performance, robustness with SFTP
      and allows checkouts over SFTP to perform acceptably. 
      The initial Knit code was contributed by Johan Rydberg based on a
      specification by Martin Pool.
      (Robert Collins, Aaron Bentley, Johan Rydberg, Martin Pool).

    * New tool to generate all-in-one html version of the manual.  (Alexander
      Belchenko)

    * Hitting CTRL-C while doing an SFTP push will no longer cause stale locks
      to be left in the SFTP repository. (Robert Collins, Martin Pool).

    * New option 'diff --prefix' to control how files are named in diff
      output, with shortcuts '-p0' and '-p1' corresponding to the options for 
      GNU patch.  (Alexander Belchenko, Goffredo Baroncelli, Martin Pool)

    * Add --revision option to 'annotate' command.  (Olaf Conradi)

    * If bzr shows an unexpected revision-history after pulling (perhaps due
      to a reweave) it can now be corrected by 'bzr reconcile'.
      (Robert Collins)

  CHANGES:

    * Commit is now verbose by default, and shows changed filenames and the 
      new revision number.  (Robert Collins, Martin Pool)

    * Unify 'mv', 'move', 'rename'.  (#5379, Matthew Fuller)

    * 'bzr -h' shows help.  (#35940, Martin Pool, Ian Bicking)

    * Make 'pull' and 'push' remember location on failure using --remember.
      (Olaf Conradi)

    * For compatibility, make old format for using weaves inside metadir
      available as 'metaweave' format.  Rename format 'metadir' to 'default'.
      Clean up help for option --format in commands 'init', 'init-repo' and
      'upgrade'.  (Olaf Conradi)

  INTERNALS:
  
    * The internal storage of history, and logical branch identity have now
      been split into Branch, and Repository. The common locking and file 
      management routines are now in bzrlib.lockablefiles. 
      (Aaron Bentley, Robert Collins, Martin Pool)

    * Transports can now raise DependencyNotPresent if they need a library
      which is not installed, and then another implementation will be 
      tried.  (Martin Pool)

    * Remove obsolete (and no-op) `decode` parameter to `Transport.get`.  
      (Martin Pool)

    * Using Tree Transform for merge, revert, tree-building

    * WorkingTree.create, Branch.create, WorkingTree.create_standalone,
      Branch.initialize are now deprecated. Please see BzrDir.create_* for
      replacement API's. (Robert Collins)

    * New BzrDir class represents the .bzr control directory and manages
      formatting issues. (Robert Collins)

    * New repository.InterRepository class encapsulates Repository to 
      Repository actions and allows for clean selection of optimised code
      paths. (Robert Collins)

    * bzrlib.fetch.fetch and bzrlib.fetch.greedy_fetch are now deprecated,
      please use 'branch.fetch' or 'repository.fetch' depending on your
      needs. (Robert Collins)

    * deprecated methods now have a 'is_deprecated' flag on them that can
      be checked, if you need to determine whether a given callable is 
      deprecated at runtime. (Robert Collins)

    * Progress bars are now nested - see
      bzrlib.ui.ui_factory.nested_progress_bar. (Robert Collins, Robey Pointer)

    * New API call get_format_description() for each type of format.
      (Olaf Conradi)

    * Changed branch.set_parent() to accept None to remove parent.
      (Olaf Conradi)

    * Deprecated BzrError AmbiguousBase.  (Olaf Conradi)

    * WorkingTree.branch is now a read only property.  (Robert Collins)

    * bzrlib.ui.text.TextUIFactory now accepts a bar_type parameter which
      can be None or a factory that will create a progress bar. This is
      useful for testing or for overriding the bzrlib.progress heuristic.
      (Robert Collins)

    * New API method get_physical_lock_status() to query locks present on a
      transport.  (Olaf Conradi)

    * Repository.reconcile now takes a thorough keyword parameter to allow
      requesting an indepth reconciliation, rather than just a data-loss 
      check. (Robert Collins)

    * bzrlib.ui.ui_factory protocol now supports 'get_boolean' to prompt
      the user for yes/no style input. (Robert Collins)

  TESTING:

    * SFTP tests now shortcut the SSH negotiation, reducing test overhead
      for testing SFTP protocol support. (Robey Pointer)

    * Branch formats are now tested once per implementation (see bzrlib.
      tests.branch_implementations. This is analagous to the transport
      interface tests, and has been followed up with working tree,
      repository and BzrDir tests. (Robert Collins)

    * New test base class TestCaseWithTransport provides a transport aware
      test environment, useful for testing any transport-interface using
      code. The test suite option --transport controls the transport used
      by this class (when its not being used as part of implementation
      contract testing). (Robert Collins)

    * Close logging handler on disabling the test log. This will remove the
      handler from the internal list inside python's logging module,
      preventing shutdown from closing it twice.  (Olaf Conradi)

    * Move test case for uncommit to blackbox tests.  (Olaf Conradi)

    * run_bzr and run_bzr_captured now accept a 'stdin="foo"' parameter which
      will provide String("foo") to the command as its stdin.

bzr 0.7 2006-01-09

  CHANGES:

    * .bzrignore is excluded from exports, on the grounds that it's a bzr 
      internal-use file and may not be wanted.  (Jamie Wilkinson)

    * The "bzr directories" command were removed in favor of the new
      --kind option to the "bzr inventory" command.  To list all 
      versioned directories, now use "bzr inventory --kind directory".  
      (Johan Rydberg)

    * Under Windows configuration directory is now %APPDATA%\bazaar\2.0
      by default. (John Arbash Meinel)

    * The parent of Bzr configuration directory can be set by BZR_HOME
      environment variable. Now the path for it is searched in BZR_HOME, then
      in HOME. Under Windows the order is: BZR_HOME, APPDATA (usually
      points to C:\Documents and Settings\User Name\Application Data), HOME.
      (John Arbash Meinel)

    * Plugins with the same name in different directories in the bzr plugin
      path are no longer loaded: only the first successfully loaded one is
      used. (Robert Collins)

    * Use systems' external ssh command to open connections if possible.  
      This gives better integration with user settings such as ProxyCommand.
      (James Henstridge)

    * Permissions on files underneath .bzr/ are inherited from the .bzr 
      directory. So for a shared repository, simply doing 'chmod -R g+w .bzr/'
      will mean that future file will be created with group write permissions.

    * configure.in and config.guess are no longer in the builtin default 
      ignore list.

    * '.sw[nop]' pattern ignored, to ignore vim swap files for nameless
      files.  (John Arbash Meinel, Martin Pool)

  IMPROVEMENTS:

    * "bzr INIT dir" now initializes the specified directory, and creates 
      it if it does not exist.  (John Arbash Meinel)

    * New remerge command (Aaron Bentley)

    * Better zsh completion script.  (Steve Borho)

    * 'bzr diff' now returns 1 when there are changes in the working 
      tree. (Robert Collins)

    * 'bzr push' now exists and can push changes to a remote location. 
      This uses the transport infrastructure, and can store the remote
      location in the ~/.bazaar/branches.conf configuration file.
      (Robert Collins)

    * Test directories are only kept if the test fails and the user requests
      that they be kept.

    * Tweaks to short log printing

    * Added branch nicks, new nick command, printing them in log output. 
      (Aaron Bentley)

    * If $BZR_PDB is set, pop into the debugger when an uncaught exception 
      occurs.  (Martin Pool)

    * Accept 'bzr resolved' (an alias for 'bzr resolve'), as this is
      the same as Subversion.  (Martin Pool)

    * New ftp transport support (on ftplib), for ftp:// and aftp:// 
      URLs.  (Daniel Silverstone)

    * Commit editor temporary files now start with 'bzr_log.', to allow 
      text editors to match the file name and set up appropriate modes or 
      settings.  (Magnus Therning)

    * Improved performance when integrating changes from a remote weave.  
      (Goffredo Baroncelli)

    * Sftp will attempt to cache the connection, so it is more likely that
      a connection will be reused, rather than requiring multiple password
      requests.

    * bzr revno now takes an optional argument indicating the branch whose
      revno should be printed.  (Michael Ellerman)

    * bzr cat defaults to printing the last version of the file.  
      (#3632, Matthieu Moy)

    * New global option 'bzr --lsprof COMMAND' runs bzr under the lsprof 
      profiler.  (Denys Duchier)

    * Faster commits by reading only the headers of affected weave files. 
      (Denys Duchier)

    * 'bzr add' now takes a --dry-run parameter which shows you what would be
      added, but doesn't actually add anything. (Michael Ellerman)

    * 'bzr add' now lists how many files were ignored per glob.  add --verbose
      lists the specific files.  (Aaron Bentley)

    * 'bzr missing' now supports displaying changes in diverged trees and can
      be limited to show what either end of the comparison is missing.
      (Aaron Bently, with a little prompting from Daniel Silverstone)

  BUG FIXES:

    * SFTP can walk up to the root path without index errors. (Robert Collins)

    * Fix bugs in running bzr with 'python -O'.  (Martin Pool)

    * Error when run with -OO

    * Fix bug in reporting http errors that don't have an http error code.
      (Martin Pool)

    * Handle more cases of pipe errors in display commands

    * Change status to 3 for all errors

    * Files that are added and unlinked before committing are completely
      ignored by diff and status

    * Stores with some compressed texts and some uncompressed texts are now
      able to be used. (John A Meinel)

    * Fix for bzr pull failing sometimes under windows

    * Fix for sftp transport under windows when using interactive auth

    * Show files which are both renamed and modified as such in 'bzr 
      status' output.  (#4503, Daniel Silverstone)

    * Make annotate cope better with revisions committed without a valid 
      email address.  (Marien Zwart)

    * Fix representation of tab characters in commit messages.  (Harald 
      Meland)

    * List of plugin directories in BZR_PLUGIN_PATH environment variable is
      now parsed properly under Windows. (Alexander Belchenko)

    * Show number of revisions pushed/pulled/merged. (Robey Pointer)

    * Keep a cached copy of the basis inventory to speed up operations 
      that need to refer to it.  (Johan Rydberg, Martin Pool)

    * Fix bugs in bzr status display of non-ascii characters.  (Martin 
      Pool)

    * Remove Makefile.in from default ignore list.  (#6413, Tollef Fog 
      Heen, Martin Pool)

    * Fix failure in 'bzr added'.  (Nathan McCallum, Martin Pool)

  TESTING:

    * Fix selftest asking for passwords when there are no SFTP keys.  
      (Robey Pointer, Jelmer Vernooij) 

    * Fix selftest run with 'python -O'.  (Martin Pool)

    * Fix HTTP tests under Windows. (John Arbash Meinel)

    * Make tests work even if HOME is not set (Aaron Bentley)

    * Updated build_tree to use fixed line-endings for tests which read 
      the file cotents and compare. Make some tests use this to pass under
      Windows. (John Arbash Meinel)

    * Skip stat and symlink tests under Windows. (Alexander Belchenko)

    * Delay in selftest/testhashcash is now issued under win32 and Cygwin.
      (John Arbash Meinel)

    * Use terminal width to align verbose test output.  (Martin Pool)

    * Blackbox tests are maintained within the bzrlib.tests.blackbox directory.
      If adding a new test script please add that to
      bzrlib.tests.blackbox.__init__. (Robert Collins)

    * Much better error message if one of the test suites can't be 
      imported.  (Martin Pool)

    * Make check now runs the test suite twice - once with the default locale,
      and once with all locales forced to C, to expose bugs. This is not 
      trivially done within python, so for now its only triggered by running
      Make check. Integrators and packagers who wish to check for full 
      platform support should run 'make check' to test the source.
      (Robert Collins)

    * Tests can now run TestSkipped if they can't execute for any reason.
      (Martin Pool) (NB: TestSkipped should only be raised for correctable
      reasons - see the wiki spec ImprovingBzrTestSuite).

    * Test sftp with relative, absolute-in-homedir and absolute-not-in-homedir
      paths for the transport tests. Introduce blackbox remote sftp tests that
      test the same permutations. (Robert Collins, Robey Pointer)

    * Transport implementation tests are now independent of the local file
      system, which allows tests for esoteric transports, and for features
      not available in the local file system. They also repeat for variations
      on the URL scheme that can introduce issues in the transport code,
      see bzrlib.transport.TransportTestProviderAdapter() for this.
      (Robert Collins).

    * TestCase.build_tree uses the transport interface to build trees, pass
      in a transport parameter to give it an existing connection.
      (Robert Collins).

  INTERNALS:

    * WorkingTree.pull has been split across Branch and WorkingTree,
      to allow Branch only pulls. (Robert Collins)

    * commands.display_command now returns the result of the decorated 
      function. (Robert Collins)

    * LocationConfig now has a set_user_option(key, value) call to save
      a setting in its matching location section (a new one is created
      if needed). (Robert Collins)

    * Branch has two new methods, get_push_location and set_push_location
      to respectively, get and set the push location. (Robert Collins)

    * commands.register_command now takes an optional flag to signal that
      the registrant is planning to decorate an existing command. When 
      given multiple plugins registering a command is not an error, and
      the original command class (whether built in or a plugin based one) is
      returned to the caller. There is a new error 'MustUseDecorated' for
      signalling when a wrapping command should switch to the original
      version. (Robert Collins)

    * Some option parsing errors will raise 'BzrOptionError', allowing 
      granular detection for decorating commands. (Robert Collins).

    * Branch.read_working_inventory has moved to
      WorkingTree.read_working_inventory. This necessitated changes to
      Branch.get_root_id, and a move of Branch.set_inventory to WorkingTree
      as well. To make it clear that a WorkingTree cannot always be obtained
      Branch.working_tree() will raise 'errors.NoWorkingTree' if one cannot
      be obtained. (Robert Collins)

    * All pending merges operations from Branch are now on WorkingTree.
      (Robert Collins)

    * The follow operations from Branch have moved to WorkingTree:
      add()
      commit()
      move()
      rename_one()
      unknowns()
      (Robert Collins)

    * bzrlib.add.smart_add_branch is now smart_add_tree. (Robert Collins)

    * New "rio" serialization format, similar to rfc-822. (Martin Pool)

    * Rename selftests to `bzrlib.tests.test_foo`.  (John A Meinel, Martin 
      Pool)

    * bzrlib.plugin.all_plugins has been changed from an attribute to a 
      query method. (Robert Collins)
 
    * New options to read only the table-of-contents of a weave.  
      (Denys Duchier)

    * Raise NoSuchFile when someone tries to add a non-existant file.
      (Michael Ellerman)

    * Simplify handling of DivergedBranches in cmd_pull().
      (Michael Ellerman)
		   
   
    * Branch.controlfile* logic has moved to lockablefiles.LockableFiles, which
      is exposed as Branch().control_files. Also this has been altered with the
      controlfile pre/suffix replaced by simple method names like 'get' and
      'put'. (Aaron Bentley, Robert Collins).

    * Deprecated functions and methods can now be marked as such using the 
      bzrlib.symbol_versioning module. Marked method have their docstring
      updated and will issue a DeprecationWarning using the warnings module
      when they are used. (Robert Collins)

    * bzrlib.osutils.safe_unicode now exists to provide parameter coercion
      for functions that need unicode strings. (Robert Collins)

bzr 0.6 2005-10-28

  IMPROVEMENTS:
  
    * pull now takes --verbose to show you what revisions are added or removed
      (John A Meinel)

    * merge now takes a --show-base option to include the base text in
      conflicts.
      (Aaron Bentley)

    * The config files are now read using ConfigObj, so '=' should be used as
      a separator, not ':'.
      (Aaron Bentley)

    * New 'bzr commit --strict' option refuses to commit if there are 
      any unknown files in the tree.  To commit, make sure all files are 
      either ignored, added, or deleted.  (Michael Ellerman)

    * The config directory is now ~/.bazaar, and there is a single file 
      ~/.bazaar/bazaar.conf storing email, editor and other preferences.
      (Robert Collins)

    * 'bzr add' no longer takes a --verbose option, and a --quiet option
      has been added that suppresses all output.

    * Improved zsh completion support in contrib/zsh, from Clint
      Adams.

    * Builtin 'bzr annotate' command, by Martin Pool with improvements from 
      Goffredo Baroncelli.
    
    * 'bzr check' now accepts -v for verbose reporting, and checks for
      ghosts in the branch. (Robert Collins)

    * New command 're-sign' which will regenerate the gpg signature for 
      a revision. (Robert Collins)

    * If you set check_signatures=require for a path in 
      ~/.bazaar/branches.conf then bzr will invoke your
      gpg_signing_command (defaults to gpg) and record a digital signature
      of your commit. (Robert Collins)

    * New sftp transport, based on Paramiko.  (Robey Pointer)

    * 'bzr pull' now accepts '--clobber' which will discard local changes
      and make this branch identical to the source branch. (Robert Collins)

    * Just give a quieter warning if a plugin can't be loaded, and 
      put the details in .bzr.log.  (Martin Pool)

    * 'bzr branch' will now set the branch-name to the last component of the
      output directory, if one was supplied.

    * If the option 'post_commit' is set to one (or more) python function
      names (must be in the bzrlib namespace), then they will be invoked
      after the commit has completed, with the branch and revision_id as
      parameters. (Robert Collins)

    * Merge now has a retcode of 1 when conflicts occur. (Robert Collins)

    * --merge-type weave is now supported for file contents.  Tree-shape
      changes are still three-way based.  (Martin Pool, Aaron Bentley)

    * 'bzr check' allows the first revision on revision-history to have
      parents - something that is expected for cheap checkouts, and occurs
      when conversions from baz do not have all history.  (Robert Collins).

   * 'bzr merge' can now graft unrelated trees together, if your specify
     0 as a base. (Aaron Bentley)

   * 'bzr commit branch' and 'bzr commit branch/file1 branch/file2' now work
     (Aaron Bentley)

    * Add '.sconsign*' to default ignore list.  (Alexander Belchenko)

   * 'bzr merge --reprocess' minimizes conflicts

  TESTING:

    * The 'bzr selftest --pattern' option for has been removed, now 
      test specifiers on the command line can be simple strings, or 
      regexps, or both. (Robert Collins)

    * Passing -v to selftest will now show the time each test took to 
      complete, which will aid in analysing performance regressions and
      related questions. (Robert Collins)

    * 'bzr selftest' runs all tests, even if one fails, unless '--one'
      is given. (Martin Pool)

    * There is a new method for TestCaseInTempDir, assertFileEqual, which
      will check that a given content is equal to the content of the named
      file. (Robert Collins)

    * Fix test suite's habit of leaving many temporary log files in $TMPDIR.
      (Martin Pool)

  INTERNALS:

    * New 'testament' command and concept for making gpg-signatures 
      of revisions that are not tied to a particular internal
      representation.  (Martin Pool).

    * Per-revision properties ('revprops') as key-value associated 
      strings on each revision created when the revision is committed.
      Intended mainly for the use of external tools.  (Martin Pool).

    * Config options have moved from bzrlib.osutils to bzrlib.config.
      (Robert Collins)

    * Improved command line option definitions allowing explanations
      for individual options, among other things.  Contributed by 
      Magnus Therning.

    * Config options have moved from bzrlib.osutils to bzrlib.config.
      Configuration is now done via the config.Config interface:
      Depending on whether you have a Branch, a Location or no information
      available, construct a ``*Config``, and use its ``signature_checking``,
      ``username`` and ``user_email`` methods. (Robert Collins)

    * Plugins are now loaded under bzrlib.plugins, not bzrlib.plugin, and
      they are made available for other plugins to use. You should not 
      import other plugins during the __init__ of your plugin though, as 
      no ordering is guaranteed, and the plugins directory is not on the
      python path. (Robert Collins)

    * Branch.relpath has been moved to WorkingTree.relpath. WorkingTree no
      no longer takes an inventory, rather it takes an option branch
      parameter, and if None is given will open the branch at basedir 
      implicitly. (Robert Collins)

    * Cleaner exception structure and error reporting.  Suggested by 
      Scott James Remnant.  (Martin Pool)

    * Branch.remove has been moved to WorkingTree, which has also gained
      lock_read, lock_write and unlock methods for convenience. (Robert
      Collins)

    * Two decorators, needs_read_lock and needs_write_lock have been added
      to the branch module. Use these to cause a function to run in a
      read or write lock respectively. (Robert Collins)

    * Branch.open_containing now returns a tuple (Branch, relative-path),
      which allows direct access to the common case of 'get me this file
      from its branch'. (Robert Collins)

    * Transports can register using register_lazy_transport, and they 
      will be loaded when first used.  (Martin Pool)

    * 'pull' has been factored out of the command as WorkingTree.pull().
      A new option to WorkingTree.pull has been added, clobber, which will
      ignore diverged history and pull anyway.
      (Robert Collins)

    * config.Config has a 'get_user_option' call that accepts an option name.
      This will be looked up in branches.conf and bazaar.conf as normal.
      It is intended that this be used by plugins to support options - 
      options of built in programs should have specific methods on the config.
      (Robert Collins)

    * merge.merge_inner now has tempdir as an optional parameter. (Robert
      Collins)

    * Tree.kind is not recorded at the top level of the hierarchy, as it was
      missing on EmptyTree, leading to a bug with merge on EmptyTrees.
      (Robert Collins)

    * WorkingTree.__del__ has been removed, it was non deterministic and not 
      doing what it was intended to. See WorkingTree.__init__ for a comment
      about future directions. (Robert Collins/Martin Pool)

    * bzrlib.transport.http has been modified so that only 404 urllib errors
      are returned as NoSuchFile. Other exceptions will propogate as normal.
      This allows debuging of actual errors. (Robert Collins)

    * bzrlib.transport.Transport now accepts *ONLY* url escaped relative paths
      to apis like 'put', 'get' and 'has'. This is to provide consistent
      behaviour - it operates on url's only. (Robert Collins)

    * Transports can register using register_lazy_transport, and they 
      will be loaded when first used.  (Martin Pool)

    * 'merge_flex' no longer calls conflict_handler.finalize(), instead that
      is called by merge_inner. This is so that the conflict count can be 
      retrieved (and potentially manipulated) before returning to the caller
      of merge_inner. Likewise 'merge' now returns the conflict count to the
      caller. (Robert Collins)

    * 'revision.revision_graph can handle having only partial history for
      a revision - that is no revisions in the graph with no parents.
      (Robert Collins).

    * New builtins.branch_files uses the standard file_list rules to produce
      a branch and a list of paths, relative to that branch (Aaron Bentley)

    * New TestCase.addCleanup facility.

    * New bzrlib.version_info tuple (similar to sys.version_info), which can
      be used by programs importing bzrlib.

  BUG FIXES:

    * Better handling of branches in directories with non-ascii names. 
      (Joel Rosdahl, Panagiotis Papadakos)

    * Upgrades of trees with no commits will not fail due to accessing
      [-1] in the revision-history. (Andres Salomon)


bzr 0.1.1 2005-10-12

  BUG FIXES:

    * Fix problem in pulling over http from machines that do not 
      allow directories to be listed.

    * Avoid harmless warning about invalid hash cache after 
      upgrading branch format.

  PERFORMANCE: 
  
    * Avoid some unnecessary http operations in branch and pull.


bzr 0.1 2005-10-11

  NOTES:

    * 'bzr branch' over http initially gives a very high estimate
      of completion time but it should fall as the first few 
      revisions are pulled in.  branch is still slow on 
      high-latency connections.

  BUG FIXES:
  
    * bzr-man.py has been updated to work again. Contributed by
      Rob Weir.

    * Locking is now done with fcntl.lockf which works with NFS
      file systems. Contributed by Harald Meland.

    * When a merge encounters a file that has been deleted on
      one side and modified on the other, the old contents are
      written out to foo.BASE and foo.SIDE, where SIDE is this
      or OTHER. Contributed by Aaron Bentley.

    * Export was choosing incorrect file paths for the content of
      the tarball, this has been fixed by Aaron Bentley.

    * Commit will no longer commit without a log message, an 
      error is returned instead. Contributed by Jelmer Vernooij.

    * If you commit a specific file in a sub directory, any of its
      parent directories that are added but not listed will be 
      automatically included. Suggested by Michael Ellerman.

    * bzr commit and upgrade did not correctly record new revisions
      for files with only a change to their executable status.
      bzr will correct this when it encounters it. Fixed by
      Robert Collins

    * HTTP tests now force off the use of http_proxy for the duration.
      Contributed by Gustavo Niemeyer.

    * Fix problems in merging weave-based branches that have 
      different partial views of history.

    * Symlink support: working with symlinks when not in the root of a 
      bzr tree was broken, patch from Scott James Remnant.

  IMPROVEMENTS:

    * 'branch' now accepts a --basis parameter which will take advantage
      of local history when making a new branch. This allows faster 
      branching of remote branches. Contributed by Aaron Bentley.

    * New tree format based on weave files, called version 5.
      Existing branches can be upgraded to this format using 
      'bzr upgrade'.

    * Symlinks are now versionable. Initial patch by 
      Erik Toubro Nielsen, updated to head by Robert Collins.

    * Executable bits are tracked on files. Patch from Gustavo
      Niemeyer.

    * 'bzr status' now shows unknown files inside a selected directory.
      Patch from Heikki Paajanen.

    * Merge conflicts are recorded in .bzr. Two new commands 'conflicts'
      and 'resolve' have needed added, which list and remove those 
      merge conflicts respectively. A conflicted tree cannot be committed
      in. Contributed by Aaron Bentley.

    * 'rm' is now an alias for 'remove'.

    * Stores now split out their content in a single byte prefixed hash,
      dropping the density of files per directory by 256. Contributed by
      Gustavo Niemeyer.

    * 'bzr diff -r branch:URL' will now perform a diff between two branches.
      Contributed by Robert Collins.

    * 'bzr log' with the default formatter will show merged revisions,
      indented to the right. Initial implementation contributed by Gustavo
      Niemeyer, made incremental by Robert Collins.


  INTERNALS:

    * Test case failures have the exception printed after the log 
      for your viewing pleasure.

    * InventoryEntry is now an abstract base class, use one of the
      concrete InventoryDirectory etc classes instead.

    * Branch raises an UnsupportedFormatError when it detects a 
      bzr branch it cannot understand. This allows for precise
      handling of such circumstances.


  TESTING:

    * Removed testsweet module so that tests can be run after 
      bzr installed by 'bzr selftest'.

    * 'bzr selftest' command-line arguments can now be partial ids
      of tests to run, e.g. 'bzr selftest test_weave'

      
bzr 0.0.9 2005-09-23

  BUG FIXES:

    * Fixed "branch -r" option.

    * Fix remote access to branches containing non-compressed history.
      (Robert Collins).

    * Better reliability of http server tests.  (John Arbash-Meinel)

    * Merge graph maximum distance calculation fix.  (Aaron Bentley)
   
    * Various minor bug in windows support have been fixed, largely in the
      test suite. Contributed by Alexander Belchenko.

  IMPROVEMENTS:

    * Status now accepts a -r argument to give status between chosen
      revisions. Contributed by Heikki Paajanen.

    * Revision arguments no longer use +/-/= to control ranges, instead
      there is a 'before' namespace, which limits the successive namespace.
      For example '$ bzr log -r date:yesterday..before:date:today' will
      select everything from yesterday and before today. Contributed by
      Robey Pointer

    * There is now a bzr.bat file created by distutils when building on 
      Windows. Contributed by Alexander Belchenko.

  INTERNALS:

    * Removed uuid() as it was unused.

    * Improved 'fetch' code for pulling revisions from one branch into
      another (used by pull, merged, etc.)


bzr 0.0.8 2005-09-20

  IMPROVEMENTS:

    * Adding a file whose parent directory is not versioned will
      implicitly add the parent, and so on up to the root. This means
      you should never need to explictly add a directory, they'll just
      get added when you add a file in the directory.  Contributed by
      Michael Ellerman.

    * Ignore .DS_Store (contains Mac metadata) by default.  Patch from
      Nir Soffer.

    * If you set BZR_EDITOR in the environment, it is checked in
      preference to EDITOR and the config file for the interactive commit
      editing program. Related to this is a bugfix where a missing program
      set in EDITOR would cause editing to fail, now the fallback program
      for the operating system is still tried.

    * Files that are not directories/symlinks/regular files will no longer
      cause bzr to fail, it will just ignore them by default. You cannot add
      them to the tree though - they are not versionable.


  INTERNALS:

    * Refactor xml packing/unpacking.

  BUG FIXES: 

    * Fixed 'bzr mv' by Ollie Rutherfurd.

    * Fixed strange error when trying to access a nonexistent http
      branch.

    * Make sure that the hashcache gets written out if it can't be
      read.


  PORTABILITY:

    * Various Windows fixes from Ollie Rutherfurd.

    * Quieten warnings about locking; patch from Matt Lavin.


bzr-0.0.7 2005-09-02

  NEW FEATURES:

    * ``bzr shell-complete`` command contributed by Clint Adams to
      help with intelligent shell completion.

    * New expert command ``bzr find-merge-base`` for debugging merges.


  ENHANCEMENTS:

    * Much better merge support.

    * merge3 conflicts are now reported with markers like '<<<<<<<'
      (seven characters) which is the same as CVS and pleases things
      like emacs smerge.


  BUG FIXES:

    * ``bzr upgrade`` no longer fails when trying to fix trees that
      mention revisions that are not present.

    * Fixed bugs in listing plugins from ``bzr plugins``.

    * Fix case of $EDITOR containing options for the editor.

    * Fix log -r refusing to show the last revision.
      (Patch from Goffredo Baroncelli.)


  CHANGES:

    * ``bzr log --show-ids`` shows the revision ids of all parents.

    * Externally provided commands on your $BZRPATH no longer need
      to recognize --bzr-usage to work properly, and can just handle
      --help themselves.


  LIBRARY:

    * Changed trace messages to go through the standard logging
      framework, so that they can more easily be redirected by
      libraries.



bzr-0.0.6 2005-08-18

  NEW FEATURES:

    * Python plugins, automatically loaded from the directories on
      BZR_PLUGIN_PATH or ~/.bzr.conf/plugins by default.

    * New 'bzr mkdir' command.

    * Commit mesage is fetched from an editor if not given on the
      command line; patch from Torsten Marek.

    * ``bzr log -m FOO`` displays commits whose message matches regexp 
      FOO.
      
    * ``bzr add`` with no arguments adds everything under the current directory.

    * ``bzr mv`` does move or rename depending on its arguments, like
      the Unix command.

    * ``bzr missing`` command shows a summary of the differences
      between two trees.  (Merged from John Arbash-Meinel.)

    * An email address for commits to a particular tree can be
      specified by putting it into .bzr/email within a branch.  (Based
      on a patch from Heikki Paajanen.)


  ENHANCEMENTS:

    * Faster working tree operations.


  CHANGES:

    * 3rd-party modules shipped with bzr are copied within the bzrlib
      python package, so that they can be installed by the setup
      script without clashing with anything already existing on the
      system.  (Contributed by Gustavo Niemeyer.)

    * Moved plugins directory to bzrlib/, so that there's a standard
      plugin directory which is not only installed with bzr itself but
      is also available when using bzr from the development tree.
      BZR_PLUGIN_PATH and DEFAULT_PLUGIN_PATH are then added to the
      standard plugins directory.

    * When exporting to a tarball with ``bzr export --format tgz``, put 
      everything under a top directory rather than dumping it into the
      current directory.   This can be overridden with the ``--root`` 
      option.  Patch from William Dodé and John Meinel.

    * New ``bzr upgrade`` command to upgrade the format of a branch,
      replacing ``bzr check --update``.

    * Files within store directories are no longer marked readonly on
      disk.

    * Changed ``bzr log`` output to a more compact form suggested by
      John A Meinel.  Old format is available with the ``--long`` or
      ``-l`` option, patched by William Dodé.

    * By default the commit command refuses to record a revision with
      no changes unless the ``--unchanged`` option is given.

    * The ``--no-plugins``, ``--profile`` and ``--builtin`` command
      line options must come before the command name because they 
      affect what commands are available; all other options must come 
      after the command name because their interpretation depends on
      it.

    * ``branch`` and ``clone`` added as aliases for ``branch``.

    * Default log format is back to the long format; the compact one
      is available with ``--short``.
      
      
  BUG FIXES:
  
    * Fix bugs in committing only selected files or within a subdirectory.


bzr-0.0.5  2005-06-15
  
  CHANGES:

    * ``bzr`` with no command now shows help rather than giving an
      error.  Suggested by Michael Ellerman.

    * ``bzr status`` output format changed, because svn-style output
      doesn't really match the model of bzr.  Now files are grouped by
      status and can be shown with their IDs.  ``bzr status --all``
      shows all versioned files and unknown files but not ignored files.

    * ``bzr log`` runs from most-recent to least-recent, the reverse
      of the previous order.  The previous behaviour can be obtained
      with the ``--forward`` option.
        
    * ``bzr inventory`` by default shows only filenames, and also ids
      if ``--show-ids`` is given, in which case the id is the second
      field.


  ENHANCEMENTS:

    * New 'bzr whoami --email' option shows only the email component
      of the user identification, from Jo Vermeulen.

    * New ``bzr ignore PATTERN`` command.

    * Nicer error message for broken pipe, interrupt and similar
      conditions that don't indicate an internal error.

    * Add ``.*.sw[nop] .git .*.tmp *,v`` to default ignore patterns.

    * Per-branch locks keyed on ``.bzr/branch-lock``, available in
      either read or write mode.

    * New option ``bzr log --show-ids`` shows revision and file ids.

    * New usage ``bzr log FILENAME`` shows only revisions that
      affected that file.

    * Changed format for describing changes in ``bzr log -v``.

    * New option ``bzr commit --file`` to take a message from a file,
      suggested by LarstiQ.

    * New syntax ``bzr status [FILE...]`` contributed by Bartosz
      Oler.  File may be in a branch other than the working directory.

    * ``bzr log`` and ``bzr root`` can be given an http URL instead of
      a filename.

    * Commands can now be defined by external programs or scripts
      in a directory on $BZRPATH.

    * New "stat cache" avoids reading the contents of files if they 
      haven't changed since the previous time.

    * If the Python interpreter is too old, try to find a better one
      or give an error.  Based on a patch from Fredrik Lundh.

    * New optional parameter ``bzr info [BRANCH]``.

    * New form ``bzr commit SELECTED`` to commit only selected files.

    * New form ``bzr log -r FROM:TO`` shows changes in selected
      range; contributed by John A Meinel.

    * New option ``bzr diff --diff-options 'OPTS'`` allows passing
      options through to an external GNU diff.

    * New option ``bzr add --no-recurse`` to add a directory but not
      their contents.

    * ``bzr --version`` now shows more information if bzr is being run
      from a branch.

  
  BUG FIXES:

    * Fixed diff format so that added and removed files will be
      handled properly by patch.  Fix from Lalo Martins.

    * Various fixes for files whose names contain spaces or other
      metacharacters.


  TESTING:

    * Converted black-box test suites from Bourne shell into Python;
      now run using ``./testbzr``.  Various structural improvements to
      the tests.

    * testbzr by default runs the version of bzr found in the same
      directory as the tests, or the one given as the first parameter.

    * testbzr also runs the internal tests, so the only command
      required to check is just ``./testbzr``.

    * testbzr requires python2.4, but can be used to test bzr running
      under a different version.

    * Tests added for many other changes in this release.


  INTERNAL:

    * Included ElementTree library upgraded to 1.2.6 by Fredrik Lundh.

    * Refactor command functions into Command objects based on HCT by
      Scott James Remnant.

    * Better help messages for many commands.

    * Expose bzrlib.open_tracefile() to start the tracefile; until
      this is called trace messages are just discarded.

    * New internal function find_touching_revisions() and hidden
      command touching-revisions trace the changes to a given file.

    * Simpler and faster compare_inventories() function.

    * bzrlib.open_tracefile() takes a tracefilename parameter.

    * New AtomicFile class.

    * New developer commands ``added``, ``modified``.


  PORTABILITY:

    * Cope on Windows on python2.3 by using the weaker random seed.
      2.4 is now only recommended.


bzr-0.0.4  2005-04-22

  ENHANCEMENTS:

    * 'bzr diff' optionally takes a list of files to diff.  Still a bit
      basic.  Patch from QuantumG.

    * More default ignore patterns.

    * New 'bzr log --verbose' shows a list of files changed in the
      changeset.  Patch from Sebastian Cote.

    * Roll over ~/.bzr.log if it gets too large.

    * Command abbreviations 'ci', 'st', 'stat', '?' based on a patch
      by Jason Diamon.

    * New 'bzr help commands' based on a patch from Denys Duchier.


  CHANGES:

    * User email is determined by looking at $BZREMAIL or ~/.bzr.email
      or $EMAIL.  All are decoded by the locale preferred encoding.
      If none of these are present user@hostname is used.  The host's
      fully-qualified name is not used because that tends to fail when
      there are DNS problems.

    * New 'bzr whoami' command instead of username user-email.


  BUG FIXES: 

    * Make commit safe for hardlinked bzr trees.

    * Some Unicode/locale fixes.

    * Partial workaround for difflib.unified_diff not handling
      trailing newlines properly.


  INTERNAL:

    * Allow docstrings for help to be in PEP0257 format.  Patch from
      Matt Brubeck.

    * More tests in test.sh.

    * Write profile data to a temporary file not into working
      directory and delete it when done.

    * Smaller .bzr.log with process ids.


  PORTABILITY:

    * Fix opening of ~/.bzr.log on Windows.  Patch from Andrew
      Bennetts.

    * Some improvements in handling paths on Windows, based on a patch
      from QuantumG.


bzr-0.0.3  2005-04-06

  ENHANCEMENTS:

    * New "directories" internal command lists versioned directories
      in the tree.

    * Can now say "bzr commit --help".

    * New "rename" command to rename one file to a different name
      and/or directory.

    * New "move" command to move one or more files into a different
      directory.

    * New "renames" command lists files renamed since base revision.

    * New cat command contributed by janmar.

  CHANGES:

    * .bzr.log is placed in $HOME (not pwd) and is always written in
      UTF-8.  (Probably not a completely good long-term solution, but
      will do for now.)

  PORTABILITY:

    * Workaround for difflib bug in Python 2.3 that causes an
      exception when comparing empty files.  Reported by Erik Toubro
      Nielsen.

  INTERNAL:

    * Refactored inventory storage to insert a root entry at the top.

  TESTING:

    * Start of shell-based black-box testing in test.sh.


bzr-0.0.2.1

  PORTABILITY:

    * Win32 fixes from Steve Brown.


bzr-0.0.2  "black cube"  2005-03-31

  ENHANCEMENTS:

    * Default ignore list extended (see bzrlib/__init__.py).

    * Patterns in .bzrignore are now added to the default ignore list,
      rather than replacing it.

    * Ignore list isn't reread for every file.

    * More help topics.

    * Reinstate the 'bzr check' command to check invariants of the
      branch.

    * New 'ignored' command lists which files are ignored and why;
      'deleted' lists files deleted in the current working tree.

    * Performance improvements.

    * New global --profile option.
    
    * Ignore patterns like './config.h' now correctly match files in
      the root directory only.


bzr-0.0.1  2005-03-26

  ENHANCEMENTS:

    * More information from info command.

    * Can now say "bzr help COMMAND" for more detailed help.

    * Less file flushing and faster performance when writing logs and
      committing to stores.

    * More useful verbose output from some commands.

  BUG FIXES:

    * Fix inverted display of 'R' and 'M' during 'commit -v'.

  PORTABILITY:

    * Include a subset of ElementTree-1.2.20040618 to make
      installation easier.

    * Fix time.localtime call to work with Python 2.3 (the minimum
      supported).


bzr-0.0.0.69  2005-03-22

  ENHANCEMENTS:

    * First public release.

    * Storage of local versions: init, add, remove, rm, info, log,
      diff, status, etc.<|MERGE_RESOLUTION|>--- conflicted
+++ resolved
@@ -10,13 +10,11 @@
 
     * Added support for Putty's SSH implementation. (Dmitry Vasiliev)
 
-<<<<<<< HEAD
+    * Added ``bzr status --versioned`` to report only versioned files, 
+      not unknowns. (Kent Gibson)
+
     * Merge now autodetects the correct line-ending style for its conflict
       markers.  (Aaron Bentley)
-=======
-    * Added ``bzr status --versioned`` to report only versioned files, 
-      not unknowns. (Kent Gibson)
->>>>>>> f4d0d3e1
 
   INTERNALS:
 
