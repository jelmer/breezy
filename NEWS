<<<<<<< HEAD
bzr-svn 0.4.14	UNRELEASED
=======
bzr-svn 0.4.14	2008-11-03
>>>>>>> ca852f37

  BUG FIXES

   * Fix compatibility with Bazaar 1.9. (#279444)

   * Cope with pushing files changed into directories. (#277369)

   * Don't assume root path can't change; Microsoft's CodePlex site 
     does this. (#278930)

<<<<<<< HEAD
=======
   * Fix python2.6 deprecation warnings. (#292306)

   * Ignore with tags that happen to be files. (#290664)

>>>>>>> ca852f37
bzr-svn 0.4.13	2008-09-24

  BUG FIXES

   * Fix compatibility with Subversion 1.4 on Windows.

   * Fix bug modifying set of right hand side revisions during fetch. (#264740)

   * Fix linking against Subversion 1.5 on Windows. (#263570)

   * Avoid NoneType error when no revisions to push in "bzr dpush". (#267484)

   * Properly convert errors raised when starting a commit. (#267899)

   * Fix compatibility with Bazaar 1.7.

  FEATURES

   * Add support for using Apple keychain.

bzr-svn 0.4.12	2008-09-01

  BUG FIXES

   * Cope with svn+ prefix when setting tags. (#261748)

   * Fix contents of files when using stacked branching. (#262314)

   * Fix compatibility with Bazaar 1.7.

   * Use local application data directory on Windows for bzr-svn cache.
     (#231041)

   * No longer show backtrace when a generic DAV error occurs, as 
     this is usually a sign of a server-side error rather than a bug.
	 (#255159)

   * Fix forward declarations of Python types, fixes 
     compilation on mingw. (#263284)

   * Avoid explicit revnum reporting for inventory entries during fetch.
     (It caused severe speed regressions and is not necessary).

   * Fix size of bool variable in replacement stdbool.h. This was 
     causing strange errors on Windows, most notably slow fetches.

   * Fix pull into Subversion working copies.

   * Properly encode cache file path in case it contains non-ascii 
     characters. (#262923)

   * Don't link explicitly against apr libraries. (#262711)

  FEATURES

   * Use native Windows password prompter on Windows. (#263287)

bzr-svn 0.4.11	2008-08-26

bzr-svn 0.4.11~rc2	2008-08-26

  CHANGES

   * Fix setup.py run with python2.4. (#256804)

   * Use rst2html.py rather than rst2html if it is available.

  BUG FIXES

   * Parse http redirect errors in some non-English locales better.

   * Avoid importing tags as branches in svn-import, now that tags are 
     converted to native Bazaar tags.

  FEATURES

   * svn-import will now remove branches removed in Subversion. 
     (#246243). The --keep option can be specified to keep 
	 branches removed in Subversion around.

   * Add --incremental option to bzr-svn for incremental imports.

   * Set revision properties from v3 mappings when possible.
     (#127736)

   * Create tags base directory if it doesn't exist.

   * Add --merged option to svn-push command.

   * Improve tag/branch discovery.

bzr-svn 0.4.11~rc1	2008-08-08

  CHANGES

   * bzr-svn now comes with its own Python bindings for the Subversion 
     libraries, removing the need for a unreleased version of Subversion and 
     improving performance.

     It does however mean the extensions have to be built. This requires 
     the Subversion development libraries and should be possible by 
     simply running ``make`` from the plugin directory. 

	 This fixes some existing bzr-svn related bugs caused by Python-Subversion:

     * KeyboardInterrupts are now no longer swallowed.  (#242217)

     * Crash bug trying to access sites that use self-signed certificates. 
       (#238529)

     * Username and password prompting will now always work.

   * The "svn+https://..." syntax has been deprecated. It still works in the 
     current release but will be removed in the future. If you are unable to 
	 get a repository to work without the svn+ prefix, please file a bug.

  FEATURES
  
   * Add new "dpush" command that works similar to git-svn's dcommit.

   * Support proper Bazaar tags. (#81102)

   * Set mergeinfo properties when pushing merges. (write part of #131323)

   * Basic (experimental) support for stacked branches. Not very
     efficient at the moment because of certain assumptions in the 
	 stacking implementation.

   * Avoid reopening connections to branch and repository when finding 
     branches. (#243749)

   * Show Subversion revision numbers in log output. (#161830)

   * Extend "bzr help svn".

   * Warn when trying to clone a repository root as a branch. (#244638)

   * Much faster Repository.get_revision_delta(). (#127030)

   * Support bzr push --overwrite. (#118787)

   * Support bzr uncommit.

   * Support bzr sign-my-commits. (Requires revision properties in the 
	 Subversion repository to be mutable)

   * Support pushing merged revisions. To enable, set 
     ``push_merged_revisions = True'' in the repository config. (#158883)

  BUG FIXES

   * Now uses absolute imports and no longer adds plugin directory to the 
     system path.

   * More efficient use of mutter.

   * Remember parent branch correctly during sprout. (#237174)

   * Raise appropriate errors when using annotate.

   * Fix compatibility with Bazaar 1.6.

   * Fix case insensitive handling of paths in 
     CachingLogWalker.find_latest_change(). (#233964)

   * Fix compatibility with newer versions of Subversion. (#229419)

   * Deal with parent branch changing name in Repository.iter_changes().
     (#229410)

   * Fix ability to use bzr-svn with disabling cache.

   * Fix use of unicode characters in filenames in working trees.

   * Fix use of unicode characters in filenames when committing. (#230090)

   * Fix modifying branching scheme from the command-line. (#230529)

   * Cope with kind changes better. (#191576)

   * Fix dealing with strange remove during replace operation. (#232196)

   * Deal with missing branches/tags directories when using webdav. (#235301)

   * Remove endless loop in logwalker. (#235776)

   * Convert redirect requests received from Subversion. (#229848)

   * New function for finding path children that's faster and more correct. 
     (#240954)

   * Support cloning bzr-svn branches (will clone to rich-root-pack). (#229819)

   * Fix inconsistent revision iteration when branches' parents were moved but 
     not changed. (#237901)

   * Avoid assumption that a revision can only occur in one branch. (#208566)

   * Several fixes for dealing with non-acii characters. (#128496)

   * Re-use RA connections as much as possible. bzr-svn should in general now 
     have no more than 2 TCP/IP connections to the same Subversion repository 
     open at the same time. (#183824)

   * Cope with files that are special files but not symlinks. (#245788)

   * Deliver encoded paths in URLs to Subversion in switch() and reparent()
     functions. (#248892)

   * Lazily connect to repository when opening working copies. (#250706)

   * Stricter checking of special files for links. (#219832)

   * Avoid showing backtrace for RA_DAV_REQUEST_FAILED errors, since 
     they may be raised in other situations than when a bug is hit.
	 (#253376)

   * Fixed http exception during expensive log -v. (#94316)

   * Preserve individual text revision ids correctly when round-tripping. (#250480)

bzr-svn 0.4.10  2008-05-12

  CHANGES

   * Changed license from GPLv2 or later to GPLv3 or later.

  FEATURES

   * Add new ``log-strip-trailing-newline'' option which removes 
     the last trailing newline from the log message when pushing 
     to Subversion. This feature is only available for the 
     experimental mappings. (#189227)

   * Allow more granularity over what properties are overridden using 
     ``override-svn-revprops''. (#159143)

   * Add new ``append-revisions-only'' option with similar behaviour 
     as in standard bzr formats. (#206242)

   * Parse mergeWithUpstream set by svn-buildpackage.

   * Cache last revision number during read locks, significantly speeds
     up push.

   * Use different cache for experimental versions of bzr-svn.

   * Support set_user_option() on Subversion branch BranchConfig. (#195962)

   * Support credentials in URLs. (#181534)

   * Allow usage without on-disk cache. This option is still 
     experimental. (#131008)

  PERFORMANCE

   * No longer calculate inventory sha1's for svn revisions. Should provide 
     some minor speed improvements.

   * Don't check full branch history when looking up the revno of a revision 
     id.

   * Restrict history sample size used for guessing branching scheme to avoid
     looking at the full history for very large repositories.

   * New option ``reuse-revisions'' that determines how hard bzr-svn will 
     try to reuse revisions when pushing into Subversion.

  INTERNALS

   * Branching from a Subversion repository will now fetch right-hand side 
     parents as well as left hand side (mainline) parents, if specified.

   * Removed revision number cache.

   * Switch to using "repository layouts" rather than branching schemes. 
     Layouts are not part of the mapping so don't affect the revision identity.

  BUGS

   * Avoid sometimes incorrect determination of Bazaar revision numbers. (#181773)

   * Deal with bzr:svn-revision-info property being removed. (#206728)

   * Gracefully handle erroneous svk merge tickets created by old versions of svk.

   * Use standard infrastructure for caching revision numbers. (#213953)

   * Work around bug in the Subversion libraries which don't accept 
     http(s) URLs with urlencoded characters. (#190229)

   * Make sure committer name is UTF-8 encoded when overriding 
     revision properties.

   * Fix installation of mapping3 package, don't rely on specific 
     version of Python. (#227891)

bzr-svn 0.4.9    2008-03-23

  FEATURES

   * Set revision properties when possible.

   * Avoid doing two branch property lookups when getting revision metadata.

   * Use caching revision graph.

   * --prefix is now determined from the specified url in svn-import. (#160335)

   * Support storing revision signatures.

   * Re-use file properties on branch root more efficiently. This made 
     the cache of branch properties unnecessary.

   * Avoid using copy in several places.

  BUGS
  
   * Fix compatibility with bzr 1.3.

   * Be a bit quieter with messages about experimental mappings. (#162496)

   * Properly warn when trying to open a working copy with a newer version.

   * More correct implementation of Repository.get_ancestry(). 

   * Properly use current branching scheme when following branches. (#183361)

   * Avoid using special characters in branching scheme names because it 
     breaks over http/https. (#204759). 

  INTERNALS

   * Allow multiple mappings to be available at the same time.

  DOCUMENTATION

   * Add note about svn+ prefix to authentication question.

bzr-svn 0.4.8    2008-03-21

  BUG FIXES

   * Fix compatibility with Bazaar 1.2. (#196002)

   * Don't provide find_repository() implementation. (#193814)

   * Allow specifying path inside repository in svn-branching-scheme. (#190331)

   * Support using platform-specific auth providers when available.

   * Fix path to URL conversion for Windows NT. (#188233)

   * Fix performance regression in sqlite queries.

  FEATURES

   * Add progress bar to fetch initialization code. 

   * Add another progress bar to the branch detection code.

   * Add -d option to the svn-push command. 

bzr-svn 0.4.7    2008-02-01
 
  FEATURES

   * Implement Repository.find_branches(). (#178108)

   * Warn about location when initializing Subversion repository cache.

  BUGS

   * Fix opening unicode file names during fetch. (#162368)

   * Consistently handle unicode characters. (#129334, #164381)

   * Handle unicode strings appropriately when reading working tree 
     inventory. (#183853)

   * Fix too strict indexing in old existing cache databases. (#165136)

   * Handle children of replaced directories, themselve replaced correctly. (#181790)

   * Handle corner cases tracking branches. (#184457)

   * Avoid errors about invalid branching paths unless the branching scheme 
     was specified explicitly.

   * Change default format to rich-root-pack. (#187008)

   * Fix handling of weird file change after replacing from other branch.
     (#186876)

bzr-svn 0.4.6    2008-01-08

  PERFORMANCE
  
   * Remember where revids have already been detected. Makes incremental
     push a lot faster, in particular in Subversion repositories 
     with a lot of branches. (#139364)

   * Work around memory leak in the Python Subversion bindings of svn.ra.get_log(). 

  FEATURES

   * Support retrieving credentials from Bazaar rather than relying on Subversions' cache. (#120768)

  INTERNALS
  
   * Added pydoctor configuration file.

  BUG FIXES

   * Fix compatibility with Bazaar 1.1.

   * Improved compatibility with Subversion 1.5.

   * Actually set symlink target when pushing commits that add or change symlinks. (#177890)

   * Don't mask exception in fetch code. (#165177)

   * Deal with kind changes that don't change file contents. (#178149)

bzr-svn 0.4.5    2007-12-01

  IMPROVEMENTS

   * Add revision specifier for "svn:" that accepts a single revision number. (#160605)

  INTERNALS

   * No longer store svn:author, svn:date and svn:log in the bzr-svn cache. 
     This should make it easier to use bzr-specific revprops later on and 
     saves some disk space.

   * Use new rich-roots format everywhere rather than experimental 
     dirstate-with-subtree.

  BUG FIXES

   * Properly decode unicode commit messages. 

   * Handle some corner cases when finding branches.

   * Print comprehensible error when unsupport characters occur in file names.
     (partial fix of #163585)

   * Fix compatibility with Bazaar 1.0rc1.


bzr-svn 0.4.4    2007-11-02

  PERFORMANCE

   * Improved import times, making bzr faster if bzr-svn is loaded but 
     not used.

  IMPROVEMENTS
   
   * Avoid tracebacks on "Malformed data" errors.

   * Make push location optional for svn-push. 
   
   * Make svn-push support --remember.

   * No longer gives trackeback when already upgraded revisions are present.
     (#130471)

   * Clearer error when prefix is missing during push.

   * Support optionally overriding svn:author and svn:date (#140001)

   * Convert errno's returned by the remote server into OSError exceptions.

  INTERNALS

   * Handle NULL_REVISION in SvnRepository.copy_content(). Fixes compatibility 
     with bzr merge-into.

   * Implement ListBranchingScheme.is_branch_parent(). (#144357)

   * Use revprop lists rather than just commit message when committing.

   * The version of bzr-rebase is now checked before it's being used.

   * Handle checks of modified children correctly when path is the root 
     in LogWalker.find_latest_change().

  BUG FIXES

   * Fix compatibility with 0.92.

   * Fix compatibility with packs. (#139442)

   * Handle long file names with unicode characters correctly on 
     python2.4 (#129334)

   * Give proper warning message when running 'bzr svn-branching-scheme' on 
     something that is not a Subversion repository. (#145159)

   * Give proper warning message when running 'bzr svn-import' on 
     something that is not a Subversion repository. 

   * Support svn+ hack when committing in bound branches. (#150699)

   * Give proper error when changes can't be pushed to root of repository. 
     (#145148)

   * Encode = in list branching scheme names (unusable in Subversion property 
     names). (#125751)

   * Fix 'bzr checkout --lightweight' for http and https branches. 
     (#144032)

   * Don't print traceback when raising errors about bzr versions.

   * Show proper exception when lightweight checkout is out of date.

   * Fix pulling in changes push earlier by bzr-svn with directory renames 
     of directories containing files. (#153347)

   * Handle special characters in committer name correctly. (#158347)

   * Avoid crashes on sending empty diffs over http/svn+SCHEME (#159111)

   * Decent progress bar for "svn-import". (#127933)

  DOCUMENTATION

   * Add simple FAQ file. (#144388)

bzr-svn 0.4.3    2007-09-15
 
  PERFORMANCE

   * Avoid extra RA connection in LogWalker if it isn't going to be used.

  BUG FIXES

   * Fix determination of relative URLs in SvnRaTransport._request_path(). 
     (#139020)

   * Mark as compatible with Bazaar 0.91.

   * Use write groups in fetch as required by the packs branch.

   * Handle pushing merges of which LHS parent is older revision of 
     branch path.

  INTERNALS

   * Track moving parents correctly in follow_path().

   * Implement SvnWorkingTreeDir.needs_format_conversion().

bzr-svn 0.4.2    2007-09-09

  BUG FIXES

   * Fix regression that prevented the "svn+" prefix trick from working.

   * Export version information so the version is displayed properly 
     in "bzr plugins".

   * Avoid deprecated static BzrDir.create_repository().

   * Fix pushing of revisions of which only a non-left hand side parent
     is present in the Subversion repository. (#131692)

   * Fix some problems pushing to HTTP repositories because of 
     the backing URL hack introduced to fix #80553. (#137176)

   * Display unknown hostname errors properly without tracebacks.

   * Handle files of which path didn't change but parent did when pushing. 
     (#137455)

   * Fix sqlite index that was causing indexing errors when a repository 
     contains multiple copies of a single revision. 

bzr-svn 0.4.1    2007-08-26

  BUG FIXES

   * Convert errors to bzr errors when fetching data (avoids backtraces).

   * Raise proper exception when repository can't be found remotely. (#130633)

   * Use knits to store file id maps.

   * Don't try to open repository root for http:// or https:// URLs. (#80553)
   
   * Handle corner cases fetching renames.

   * Support WorkingTree.update()

   * Mark as supporting Bazaar 0.90 rather than 0.19. (#133388)

   * Don't mutter during commit unless explicitly enabled with -Dcommit.

   * Fix pushing while svk:merge properties are not found. 
     (#133287, Lukáš Lalinský)

   * Show proper exception when a svn dump file ends prematurely. 

   * Don't try to open directories of which parents haven't yet been opened 
     from commit. (#133288, Lukáš Lalinský)

   * Timestamps in properties no longer include locale-specific data. (#131337)

   * Handle copies of parent directories of branches correctly. (#131180)

  INTERNALS

   * Support `topo_sorted` argument to by Repository.get_ancestry().

  FEATURES

   * Support initializing Subversion repositories. 
     `bzr init-repo --format=subversion` now works.

   * Support reading gzip and bzip2 compressed dump files in svn-import.

bzr-svn 0.4.0    2007-08-04    
  
  BUG FIXES

   * Non-ascii characters in file ids are now supported (fixes imports 
     of the Python repository).

   * Fixed error raised during version incompatibility. (Wouter van Heyst, 
                                                         #80467)

   * Implemented Repository.get_revision_graph(None)

   * svn-import will no longer spin using CPU if the target directory 
     did not exist (#80223).

   * Remove branches when they are being replaced. Fixes DivergedBranches 
     error when using svn-import (#81908).
 
   * Consistently treat property changes as actual changes (#122115)

   * Be a bit less verbose when trying to connect (#124858)

   * Fix locking issues (#125212)

   * Warn when used with experimental version of mappings. (#117198)

   * Only warn about out of date mappings, bzr-svn version or 
     experimental mappings when the plugin is being used. (#93319)

   * Clearer warning when branch specified to svn-import. (#121391)

   * Support pushing multiple revisions in a row. (#115494)

   * Fix compatibility with Subversion 1.5. (#73918)

   * Fix import of svk:merge properties (need to be sorted lexicographically).

   * Support possible_transports argument to BzrDir.sprout(). (#128500)

   * Fix incorrect delete when a child of a renamed directory is removed.

   * Support pushing adding empty files. (#113667)

  BEHAVIOUR CHANGES

   * Use shared repositories by default in svn-import command.

   * Avoid muttering when possible.

  TESTS

   * Add blackbox test for svn-import with dumpfile. (#123493)

  PERFORMANCE

   * do_update() is now used to find the contents of a directory recursively. 
     This should reduce the number of roundtrips significantly when 
     finding file id mappings.

   * Support read locking for Branch.

  FEATURES
   
   * add -v option to svn-upgrade

   * store and allow setting the branching scheme in subversion.conf

   * allow setting the branching scheme from a file property 
     on the repository root

   * Support true push (#80612).

   * Support commits in heavy checkouts (#79330).

   * Support using custom branching schemes.

   * Support pushing new branches.

   * Add --prefix option to svn-import. (#125993)

   * Add 'bzr help svn-branching-schemes'

   * Branching schemes can now be autodetected using some simple heuristics. 
     (#81976)

   * Added command `svn-branching-scheme` for setting branching schemes.
     (#127003)

  INTERNALS

   * Implement SvnRaTransport.local_abspath(). (#117090)

   * Implement SvnRemoteAccess.create_branch().

   * Implement SvnWorkingTree.smart_add() (#79336)

bzr-svn 0.3.4    2007-06-15

  BUG FIXES

  * Check for a working pysqlite, rather than checking that the 
    first one found works. (#115026)

  * Fix compatibility with Bazaar 0.17.

bzr-svn 0.3.3    2007-04-29

  IMPROVEMENTS

  * Fix compatibility with Bazaar 0.16 (#110164)

  * Don't do extra checkout before push if possible. (#91885)

  * Set parent URLs in svn-import. (#94406)

  * Don't show "not updating working tree" warnings when pushing.

bzr-svn 0.3.2    2007-03-13

  BUG FIXES

  * Fix compatibility with Bazaar 0.15.

  * Check for parent paths moving as well in LogWalker.find_latest_change(). 
    Fixes #84087.

  * Handle unicode characters in commit messages. Fixes #85551.

  * Handle unicode characters in filenames (#54736)

bzr-svn 0.3.1    2007-01-31

  BUG FIXES
 
   *  Warning given when the version of python-subversion is not patched 
      is now fixed. (Wouter van Heyst)

  IMPROVEMENTS

   * A proper warning will now be printed if no sqlite implementation is 
     available.

   * Working tree copies will be disabled if the version of python-subversion 
     is too old.

bzr-svn 0.3.0    2007-01-16

  BUG FIXES

   * Use checksums for the path in case the file id is too long. (#77453)

   * Don't rely on listdir() kind results. Fixes imports of several 
     repositories. (#56647)

   * Fixed two problems with replaces that are nested.

   * Branch downgrades and dir upgrades are now recognized properly (#67010).

   * Supported branching schemes other that trunk-0.

   * Properly recognize discontinued branches. (#76823)

   * Switched to storing data in SQLite. (#74798)
   
   * Locks ra transports. (#76280)

   * Use built-in ra callbacks from Subversion. (#64816)

   * Implement SvnRaTransport.mkdir(). (#65138)

   * Avoid raising SubversionException's for non-subversion directories. 

   * Remove requirement for svn+ prefix. (#75751)

   * Don't consider SvnRepositories for writing for regular Bazaar 
     branches. (#77023)

   * Don't try to import files as branches.

   * Store file id map when committing to Subversion. (#54738)

   * Support spaces in filenames in working trees.

  IMPROVEMENTS

   * Implemented SvnRepository.all_revision_ids().

   * Proper ProgressBars.

   * Made `to_location' argument for svn-import optional.

   * Removed unused code.

   * Several attempts to reduce memory usage.

   * The LogWalker class is now a lot dumber.

   * Added --scheme and --all options to svn-import.

   * Implemented SvnRaTransport.list_dir().

   * Conversion output can now be on a remote transport.

   * Upgrade command can be used to upgrade branches created with 
     older versions of the plugin.

   * Fail early when unpatched python Subversion bindings are installed.

  PERFORMANCE IMPROVEMENTS

   * More efficient implementation of follow_history().

   * Split out follow_branch_history() of follow_branch().

   * Reduced number of remote listdir calls.

   * Only determine file ids for changed files. Reduces disk usage 
     significantly.

bzr-svn 0.2  2006-12-14

  BUG FIXES

    * Fixed "KeyError" problems (#64831)

    * Fixed compatibility with Bazaar 0.13.

    * Fixed "bzr checkout" and "bzr checkout --lightweight" for svn 
      branches. (#65220)

    * Don't fetch revision info until necessary. (#64850)

    * Don't try to open remote checkouts. (#67281)

    * Escape control codes in commit messages. (#54736)

  IMPROVEMENTS

    * Add repository format for Subversion repositories.
   
    * Plugin directory no longer needs to be named 'svn'

    * Warn about incompatible Bazaar versions (#66993)

bzr-svn 0.1
 
 Initial release.<|MERGE_RESOLUTION|>--- conflicted
+++ resolved
@@ -1,8 +1,4 @@
-<<<<<<< HEAD
-bzr-svn 0.4.14	UNRELEASED
-=======
 bzr-svn 0.4.14	2008-11-03
->>>>>>> ca852f37
 
   BUG FIXES
 
@@ -13,13 +9,10 @@
    * Don't assume root path can't change; Microsoft's CodePlex site 
      does this. (#278930)
 
-<<<<<<< HEAD
-=======
    * Fix python2.6 deprecation warnings. (#292306)
 
-   * Ignore with tags that happen to be files. (#290664)
-
->>>>>>> ca852f37
+   * Ignore tags that happen to be files. (#290664)
+
 bzr-svn 0.4.13	2008-09-24
 
   BUG FIXES
