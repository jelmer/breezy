####################
Bazaar Release Notes
####################

.. contents:: List of Releases
   :depth: 1

bzr 2.2
#######

:Codename: La Hulpe
:2.2: 2010-08-06

This release marks the start of another long-term-stable series. From
here, we will only make bugfix releases on the 2.2 series (2.2.1, etc),
while 2.3 will become our new development series. The 2.0 and 2.1 series
will also continue to get bugfixes. (Currently 2.0 is planned to be
supported for another 6 months.)

This is primarily a bugfix and polish release over the 2.1 series, with
a large number of bugs fixed (>120), and some performance improvements.

There are some compatibility changes in this release.  For users of bzrlib
as a library, we now request that they call ``bzrlib.initialize`` and use
the returned context manager appropriately. For commandline users we no
longer guess user identity for ``bzr commit``, users must specify their
identity using ``bzr whoami`` (you don't need to specify your identity for
readonly operations).

Users are encouraged to upgrade from the other stable series.

Compatibility Breaks
********************

* BzrError subclasses no longer support the name "message" to be used
  as an argument for __init__ or in _fmt format specification as this
  breaks in some Python versions. errors.LockError.__init__ argument
  is now named "msg" instead of earlier "message".
  (Parth Malwankar, #603461)

* The old ``bzr selftest --benchmark`` option has been removed.
  <https://launchpad.net/bzr-usertest> is an actively-maintained
  macrobenchmark suite.
  (Martin Pool)

Bug Fixes
*********

* ``bzr ignore PATTERNS`` exits with error if a bad pattern is supplied.
  ``InvalidPattern`` exception error message now shows faulting
  regular expression.
  (Parth Malwankar #300062)

* Configuration files in ``${BZR_HOME}`` are now written in an atomic
  way which should help avoid problems with concurrent writers.
  (Vincent Ladeuil, #525571)

* Don't traceback trying to unversion children files of an already
  unversioned directory.  (Vincent Ladeuil, #494221)

* ``HTTP/1.1` test servers now set a ``Content-Length`` header to comply
  with pedantic ``HTTP/1.1`` clients. (Vincent Ladeuil, #568421)

* Progress bars prefer to truncate the text message rather than the
  counters.  The spinner is shown between the network transfer indicator
  and the progress message.  Progress bars are correctly cleared off when 
  they finish.  (Martin Pool, #611127)

* Recursive binding for checkouts is now detected by bzr. A clear error
  message is shown to the user. (Parth Malwankar, #405192)

Improvements
************

* Add ``bzrlib.merge.MergeIntoMerger``, which can merge part or all of a
  tree, and works with unrelated branches.  (Andrew Bennetts)

* Add py2exe windows target ``bzrw.exe``. This allow for starting a Bazaar
  GUI with out have a console open in the background.
  (Gary van der Merwe, #433781)

Documentation
*************

* ``bzr help patterns`` now explains case insensitive patterns and
  points to Python regular expression documentation.
  (Parth Malwankar, #594386)

API Changes
***********

* Delete ``ProgressTask.note``, which was deprecated in 2.1.

Testing
*******

* Unit test added to ensure that "message" is not uses as a format variable
  name in BzrError subclasses as this conflicts with some Python versions.
  (Parth Malwankar, #603461)

bzr 2.2b4
#########

:Codename: Monkey Magic
:2.2b4: 2004-07-09


This fourth and final beta in the 2.2 series now stabilizes the internal
APIs. Plugin authors are recommended to ensure their releases are
compatible, so that 2.2rc1 can be a true release candidate, containing
stable and compatible plugin versions. 

For users of bzrlib as a library, one of the primary changes is to request
that they call ``bzrlib.initialize`` and use the returned context manager
appropriately.

Better interaction with ``bzr-loom`` to make sure branching from a loom
even over a smart server still yields a local loom. Not to mention lots of
bugfixes over 2.2b3.

Compatibility Breaks
********************

* bzrlib library users now need to call ``__enter__`` and ``__exit__`` on
  the result of ``bzrlib.initialize``. This change was made when fixing
  the bad habit recent bzr versions have had of leaving progress bars 
  behind on the screen. That required calling another function before
  exiting the program, and it made sense to provide a full context
  manager at the same time. (Robert Collins)

* The ``bzr`` front end now requires a ``bzrlib.ui.ui_factory`` which is a
  context manager in the Python 2.5 and above sense. The bzrlib base class
  is such a manager, but third party UI factories which do not derive from
  ``bzrlib.ui.UIFactory`` will be incompatible with the command line front
  end.

* URLs like ``foo:bar/baz`` are now always parsed as a URL with scheme "foo"
  and path "bar/baz", even if bzr does not recognize "foo" as a known URL
  scheme.  Previously these URLs would be treated as local paths.
  (Gordon Tyler)


New Features
************

* Support ``--directory`` option for a number of additional commands:
  conflicts, merge-directive, missing, resolve, shelve, switch,
  unshelve, whoami. (Martin von Gagern, #527878)

Bug Fixes
*********

* ``bzr branch`` to a new repository with a default stacking policy no
  longer transfers the full history unnecessarily.
  (Andrew Bennetts, #597942)

* ``bzr init`` does not recursively scan directory contents anymore
  leading to faster init for directories with existing content.
  (Martin [gz], Parth Malwankar, #501307)

* ``bzr log --exclude-common-ancestry`` is now taken into account for
  linear ancetries. (Vincent Ladeuil, #575631)

* ``bzr log -r branch:REMOTE`` can now properly log the remote branch,
  rather than trying to fetch the data locally and failing because of a
  readonly error. (Martin von Gagern, #149270)

* ``bzr pull`` now works when a lp: URL is explicitly defined as the parent
  or pull location in locations.conf or branch.conf.
  (Gordon Tyler, #534787)

* ``bzr reconfigure --unstacked`` now works with branches accessed via a
  smart server. (Andrew Bennetts, #551525)

* ``BzrDir.find_branches`` should ignore branches with missing repositories.
  (Marius Kruger, Robert Collins)

* ``BzrDir.find_bzrdirs`` should ignore dirs that raises PermissionDenied.
  (Marius Kruger, Robert Collins)

* Ensure that wrong path specifications in ``BZR_PLUGINS_AT`` display
  proper error messages. (Vincent Ladeuil, #591215)

* Explicitly removing ``--profile-imports`` option from parsed command-line
  arguments on Windows, because bzr script does the same.
  (Alexander Belchenko, #588277)

* Fetching was slightly confused about the best code to use and was
  using a new code path for all branches, resulting in more lookups than
  necessary on old branches. (Robert Collins, #593515)

* Final fix for 'no help for command' issue. We now show a clean message
  when a command has no help, document how to set help more clearly, and
  test that all commands available to the test suite have help.
  (Robert Collins, #177500)

* Invalid patterns supplied to ``Globster`` or ``lazy_regex`` now raise
  ``InvalidPattern`` exception showing clear error message to the user.
  (Parth Malwankar #300062)

* Progress output is cleaned up when exiting.  (Aaron Bentley)

* Raise ValueError instead of a string exception.
  (John Arbash Meinel, #586926)

* Relative imports in plugins are now handled correctly when using
  BZR_PLUGINS_AT. (Vincent Ladeuil, #588959)

* ``ScriptRunner`` now strips off leading indentation from test scripts,
  which previously caused "SyntaxError: No command for line".
  (Martin Pool)

* Show unicode filenames in diff headers using terminal encoding. 
  (Alexander Belchenko, Bug #382699)
  NOTE for Windows users: If user need to save diff to file then user need to
  change encoding of the terminal to ANSI encoding with command ``chcp XXX``
  (e.g. ``chcp 1251`` for Russian Windows).

* URL displayed for use with ``break-lock`` when smart server sees lock
  contention are now valid. Default timeout for lock contention retry is
  now 30 seconds instead of 300 seconds.
  (Parth Malwankar, #250451)

* ``walkdirs`` now raises a useful message when the filenames are not using
  the filesystem encoding. (Eric Moritz, #488519)

* Enable debugging of bzr on windows with pdb and other tools. This was 
  broken because we call GetCommandLineW on windows. The fix adjusts the 
  command line we get to be the same length as sys.argv.
  (Jason Spashett, Alexander Belchenko, #587868)

Improvements
************

* Bazaar now reads data from SSH connections more efficiently on platforms
  that provide the ``socketpair`` function, and when using paramiko.
  (Andrew Bennetts, #590637)

* ``Branch.copy_content_into`` is now a convenience method dispatching to
  a ``InterBranch`` multi-method. This permits ``bzr-loom`` and other
  plugins to intercept this even when a ``RemoteBranch`` proxy is in use.
  (Robert Collins, #201613)

* ``Branch`` formats can now be loaded lazily by registering a
  ``MetaDirBranchFormatFactory`` rather than an actual format. This will
  cause the named format class to be loaded only when an enumeration of
  formats is needed or when the format string for the object is
  encountered. (Robert Collins, Jelmer Vernooij)

* The encoding that bzr uses to output things other than file content can
  now be overridden via the output_encoding configuration option.
  (Martin Pool, #340394)

* Use lazy imports in ``bzrlib/merge.py`` so that plugins like ``news_merge``
  do not cause modules to be loaded unnecessarily just because the plugin
  registers a merge hook.  This improves ``bzr rocks`` time by about 25%
  in a default installation (with just the core plugins).
  (Andrew Bennetts)

Documentation
*************

* Added ``regression`` tag to our tags list. (Robert Collins)

* Improved our release checklist to have a bit less churn and leave things
  ready-to-go for the next action (including other people doing
  development). (Robert Collins)

* Remove obsolete discussion of PQM in documentation about how to
  contribute to Bazaar.  (Martin Pool, #588444)

API Changes
***********

* ``bzrlib.branch.InterBranch._get_branch_formats_to_test`` now returns
  an iterable of format pairs, rather than just a single pair, permitting
  InterBranch objects that work with multiple permutations to be
  comprehensively tested. (Robert Collins)

* ``bzrlib.lsprof.profile`` will no longer silently generate bad threaded
  profiles when concurrent profile requests are made. Instead the profile
  requests will be serialised. Reentrant requests will now deadlock.
  (Robert Collins)

* ``bzrlib.knit.KnitSequenceMatcher``, which has been deprecated since
  2007, has been deleted.  Use ``PatienceSequenceMatcher`` from
  ``bzrlib.patiencediff`` instead. (Andrew Bennetts)

* ``bzrlib.re_compile_checked`` is now deprecated. Caller should handle
  ``bzrlib.errors.InvalidPattern`` exception thrown by ``re.match`` in
  case the default error message not suitable for the use case.
  (Parth Malwankar)

* ``bzrlib.tests.blackbox.ExternalBase`` is deprecated.  It provided only
  one method ``check_output``, and we now recommend checking command
  output using ``run_script``. (Martin Pool)

* ``bzrlib.transport.ssh.SSHVendor.connect_ssh`` now returns an object
  that implements the interface of ``bzrlib.transport.ssh.SSHConnection``.
  Third-party implementations of ``SSHVendor`` may need to be updated
  accordingly.  Similarly, any code using ``SSHConnection`` directly will
  need to be updated.  (Andrew Bennetts)

* The constructor of ``bzrilb.smart.medium.SmartSSHClientMedium`` has
  changed to take an ``SSHParams`` instance (replacing many individual
  values).  (Andrew Bennetts)

Internals
*********

* ``bzrlib.osutils.get_terminal_encoding`` will now only mutter its
  selection when explicitly requested; this avoids many duplicate calls
  being logged when helpers, wrappers and older code that manually calls
  it are executed it is now logged deliberately by the ui setup code.
  (Robert Collins)

* Improved ``bzrlib.urlutils`` to handle lp:foo/bar URLs. (Gordon Tyler)

* ``bzrlib._c_static_tuple.StaticTuple`` now implements ``__sizeof__``, so
  that ``sys.getsizeof`` and other memory analysis tools will report more
  accurate results. (Andrew Bennetts)

* The symbol_versioning module can now cleanup after itself -
  ``suppress_deprecation_warnings`` now returns a cleanup function.
  (Robert Collins)

Testing
*******

* Add ``bzrlib.tests.fixtures`` to hold code for setting up objects
  to test.  (Martin Pool)

* ``test_import_tariff`` now respects BZR_PLUGINS_AT and BZR_PLUGINS_DISABLE.
  (Vincent Ladeuil, #595587)

bzr 2.2b3
#########

:2.2b3: 2010-05-28

This third beta in the 2.2 series brings with it all the goodness of 2.1.2
and 2.0.6 (though it preceeds 2.0.6 slightly). Of particular note for
users are compatibility fixes with bzr 1.5 and below servers, a hopeful
end to the EINTR errors caused by SIGWINCH interactions, a shiny new
bash completion script and bzr will no longer guess at identity details -
it was too unreliable in reality. Use ``bzr whoami`` on every new install.
For developers we have some API changes which may impact plugins as well
as a bunch of our regular improvements to internal clarity and test
support.

Compatibility Breaks
********************

* An API break has been made to the lock_write method of ``Branch`` and
  ``Repository`` objects; they now return ``branch.BranchWriteLockResult``
  and ``repository.RepositoryWriteLockResult`` objects. This makes
  changing the API in future easier and permits some cleaner calling code.
  The lock_read method has also changed from having no defined return
  value to returning ``LogicalLockResult`` objects.
  (Robert Collins)

* ``bzr`` does not try to guess the username as ``username@hostname``
  and requires it to be explictly set. This can be set using ``bzr
  whoami``. (Parth Malwankar, #549310)

* ``bzrlib.commands.Command`` will now raise ValueError during
  construction if there is no __doc__ set. (Note, this will be reverted in
  2.2b4) (Robert Collins)

* The source tree no longer contains a contrib/zsh/_bzr completion
  script. The new file contrib/zsh/README suggests alternatives.
  (Martin von Gagern, #560030)

New Features
************

* ``bzr commit`` accepts ``-p`` (for "patch") as a shorter name for
  ``--show-diff``.
  (Parth Malwankar, #571467)
  
* ``bzr ignore`` now supports a ``--default-rules`` option that displays
  the default ignore rules used by bzr. The flag ``--old-default-rules``
  is no longer supported by ``ignore``.
  (Parth Malwankar, #538703)

* ``bzr pack`` now supports a ``--clean-obsolete-packs`` option that
  can save disk space by deleting obsolete pack files created during the
  pack operation.
  (Parth Malwankar, #304320)

* New command line option ``--authors`` to ``bzr log`` allows users to
  select which of the apparent authors and committer should be
  included in the log. Defaults depend on format. (Martin von Gagern, #513322)

* Support ``--directory`` option for a number of additional commands:
  added, annotate, bind, cat, cat-revision, clean-tree, deleted,
  export, ignore, ignored, lookup-revision, ls, modified, nick,
  re-sign, unbind, unknowns.
  (Martin von Gagern, #527878)

* The bash_completion plugin from the bzr-bash-completion project has
  been merged into the tree. It provides a bash-completion command and
  replaces the outdated ``contrib/bash/bzr`` script with a version
  using the plugin. (Martin von Gagern, #560030)

* A new transport based on GIO (the gnome i/o library) provides access to
  samba shares, webdav using gio+smb and gio+dav. It is also possible to
  use gio for some already existing transport methods as gio+file,
  gio+sftp, gio+ftp. 
  (Mattias Eriksson)

Bug Fixes
*********

* Alias information shown by ``bzr help`` is now accurate. This
  was showing an internal object name for some plugin aliases.
  (Parth Malwankar, #584650)

* ``.bazaar``, ``.bazaar/bazaar.conf`` and ``.bzr.log`` inherit user and
  group ownership from the containing directory. This allow bzr to work
  better with sudo.
  (Martin <gzlist@googlemail.com>, Parth Malwankar, #376388)

* ``bzr clean-tree`` should not delete nested bzrdirs. Required for proper
  support of bzr-externals and scmproj plugins.
  (Alexander Belchenko, bug #572098)

* ``bzr ignore`` will no longer add duplicate patterns to .bzrignore.
  (Gordon Tyler, #572092)

* ``bzr log --exclude-common-ancestry -r X..Y`` displays the revisions that
  are part of Y ancestry but not part of X ancestry (aka the graph
  difference).
  (Vincent Ladeuil, #320119)

* ``bzr lp-propose`` which was switched to use production Launchpad API
  servers a few commits ago has been reverted to use edge: there is a
  problem with using production which isn't trivially obvious, so we've
  filed a bug to track it, and until thats fixed will be using edge.
  (Robert Collins, #583667)

* ``bzr rm`` should not refuse to delete directories which contained a file
  which has been moved elsewhere in the tree after the previous commit.
  (Marius Kruger, Daniel Watkins, #129880)

* ``bzr selftest --parallel=fork`` wait for its children avoiding zombies.
  (Vincent Ladeuil, #566670)

* ``bzr selftest`` should not use ui.note() since it's not unicode safe.
  (Vincent Ladeuil, #563997)

* CommitBuilder refuses to create revisions whose trees have no root.
  (Aaron Bentley)

* Do not register a SIGWINCH signal handler, instead just poll for the
  terminal width as needed.  This avoids the "Interrupted System Call"
  problems that occur on POSIX with all currently released versions of
  Python.
  (Andrew Bennetts, #583941)

* Don't mention --no-strict when we just issue the warning about unclean trees.
  (Vincent Ladeuil, #401599)

* Fixed ``AssertionError`` when accessing smart servers running Bazaar
  versions before 1.6.
  (Andrew Bennetts, #528041)

* Improved progress bar for fetch (2a format only). Bazaar now shows an
  estimate of the number of records to be fetched vs actually fetched.
  (Parth Malwankar, #374740, #538868)

* Reduce peak memory by one copy of compressed text.
  (John Arbash Meinel, #566940)

* ``RemoteBranch.lock_write`` raises ``ReadOnlyError`` if called during a
  read lock, rather than causing an ``AttributeError``.
  (Andrew Bennetts, Данило Шеган, #582781)

* Selftest was failing with testtools 0.9.3, which caused an
  AssertionError raised from a cleanUp to be reported as a Failure, not an
  Error, breaking on of our test hygiene tests.
  (Robert Collins, Vincent Ladeuil).

* ``set_user_option`` with a dict on remote branches no longer fails with
  an AttributeError.  There is a new ``Branch.set_config_option_dict`` RPC
  to support this efficiently.
  (Andrew Bennetts, #430382)
  
* Show the filenames when a file rename fails so that the error will be
  more comprehensible.
  (Martin Pool, #491763)

* Support Pyrex 0.9.9, required changing how we handle exceptions in Pyrex.
  (John Arbash Meinel, #582656)

* Unicode characters in aliases are now handled correctly and do not cause
  UnicodeEncodeError exception. (Parth Malwankar, #529930)

* Unicode commit messages that are the same as a file name no longer cause
  UnicodeEncodeError. ``ui.text.show_warning`` now handles unicode
  messages.
  (Parth Malwankar, #563646)

* Using bzr with `lp:` urls behind an http proxy should work.
  (Robert Collins, #558343)

* When passing a file to ``UTF8DirReader`` make sure to close the current
  directory file handle after the chdir fails. Otherwise when passing many
  filenames into a command line ``bzr status`` we would leak descriptors.
  (John Arbash Meinel, #583486)

Improvements
************

* ``append_revisions_only`` will now be interpreted as a boolean and a
  warning emitted if illegal values are used. Note that for projects
  that needs to maintain compatibility with previsous bzr versions,
  only 'True' and 'False' strings must be used (previous versions of
  bzr will interpret all strings differing from 'True'
  (case-sensitive) as false.
  (Brian de Alwis, Vincent Ladeuil)

* ``bzr ls`` now supports short options for existing long options.
  ``-k/--kind``, ``-i/--ignored``, ``-u/--unknown`` and ``-0/--null``.
  (Parth Malwankar, #181124)

* ``Config.get_user_option_as_bool`` will now warn if a value cannot
  be interpreted as a boolean.
  (Vincent Ladeuil)

* The all-in-one Windows installer will now be built with docstrings stripped
  from the library zip, reducing the size and slightly improving cold startup
  time. Bundled plugins are unchanged for the moment, but if adding other new
  plugins to an all-in-one installation, ensure they are compiled and
  installed with -O1 or help may not work. (Martin [gz])

API Changes
***********

* Added ``bzrlib.merge.PerFileMerger``, a more convenient way to write
  some kinds of ``merge_file_content`` hook functions.
  (Andrew Bennetts)
  
* `BzrDir`, `Branch`, `Repository` and `WorkingTree` now all support `user_url`,
  `user_transport`, `control_url` and `control_transport` members pointing
  respectively to the directory containing the ``.bzr`` control directory, 
  and to the directory within ``.bzr`` used for the particular component.
  All of them inherit from `ControlComponent` which provides default
  implementations.
  (Martin Pool)

* Lock methods on ``Tree``, ``Branch`` and ``Repository`` are now
  expected to return an object which can be used to unlock them. This reduces
  duplicate code when using cleanups. The previous 'tokens's returned by
  ``Branch.lock_write`` and ``Repository.lock_write`` are now attributes
  on the result of the lock_write. ``repository.RepositoryWriteLockResult``
  and ``branch.BranchWriteLockResult`` document this. (Robert Collins)

* ``Repository.refresh_data`` may now be called in a write group on
  pack-based repositories.  Older repositories will still raise an error
  in this case.  Subclasses of ``Repository`` can still override
  ``Repository._refresh_data``, but are now responsible for raising
  ``bzrlib.repository.IsInWriteGroupError`` if they do not support
  ``refresh_data`` during a write group.
  (Andrew Bennetts, #574236)

Internals
*********

* ``chk_map._bytes_to_text_key`` is now an optimized function to extract
  the (file-id, revision-id) key from a CHKInventory entry. This can
  potentially shave 5-10% time off during a large fetch. Related to bug
  #562666. (John Arbash Meinel)

* ``log._get_info_for_log_files`` now takes an add_cleanup callable.
  (Robert Collins)

* ``_remember_remote_is_before`` no longer raises AssertionError when
  suboptimal network behaviour is noticed; instead it just mutters to the
  log file (and warns the user if they have set the ``hpss`` debug flag).
  This was causing unnecessary aborts for performance bugs that are minor
  at worst.
  (Andrew Bennetts, #528041)

* Permit bzr to run under ``python -OO`` which reduces the size of bytecode
  files loaded from disk. To ensure docstrings needed for help are never
  stripped, the prefix ``__doc__ =`` should now be used.
  (Martin <gzlist@googlemail.com>)

* No longer require zlib headers to build extensions, and remove the need
  for seperate copy of zlib library on windows.
  (John Arbash Meinel, Martin <gzlist@googlemail.com>, #566923)

Testing
*******

* Added ``bzrlib.tests.matchers`` as a place to put matchers, along with
  our first in-tree matcher. See the module docstring for details.
  (Robert Collins)

* ``bzr selftest --parallel=subprocess`` now works correctly on win32.
   (Gordon Tyler, #551332)

* Workaround ``Crypto.Random`` check leading to spurious test
  failures on Lucid, FreeBSD and gentoo.  
  (Vincent Ladeuil, #528436)

* New class ``ExecutableFeature`` for checking the availability of
  executables on the ``PATH``. Migrated from bash_completion plugin.
  (Martin von Gagern)

bzr 2.2b2
#########

:2.2b2: 2010-04-16

This is a somewhat early second beta of the 2.2 series, to fix a python2.4
incompatibility in the 2.2b1 release.  It also includes a swag of
performance, usability and correctness improvements: test feedback on all
of these would be welcome.


New Features
************

* ``bzr diff`` now supports a --format option, which can be used to 
  select alternative diff formats. (Jelmer Vernooij, #555994)

Bug Fixes
*********

* ``bzr dpush``, ``bzr push`` and ``bzr send`` will now issue a warning
  instead of failing when dirty trees are involved. The corresponding
  ``dpush_strict``, ``push_strict`` and ``send_strict`` should be set to
  True explicitly to get the previous behaviour.  
  (Vincent Ladeuil, #519319)

* ``bzr export`` to tar file does not fail if any parent directory
  contains unicode characters. This works around upstream Python bug
  http://bugs.python.org/issue8396 .
  (Parth Malwankar, #413406)

* ``bzr switch`` does not die if a ConfigurableFileMerger is used.
  (Aaron Bentley, #559436)

* ``bzr update`` when a pending merge in the working tree has been merged
  into the master branch will no longer claim that old commits have become
  pending merges. (Robert Collins, #562079)

* ``bzrlib.mutabletree.MutableTree.commit`` will now support a passed in
  config as in previous versions of bzrlib. (Robert Collins)

* Fix glitch in the warning about unclean trees display.
  (Vincent Ladeuil, #562665)

* Fixed Python2.4 incompatibilities in the bzr2.2b1 source tarball.
  (Martin Pool)

* Help messages generated by ``RegistryOption.from_kwargs`` list the
  switches in alphabetical order, rather than in an undefined order.
  (Martin von Gagern, #559409)

* Make sure the ``ExecutablePath`` and ``InterpreterPath`` are set in
  Apport crash reports, to avoid "This problem report applies to a program
  which is not installed any more" error.
  (Martin Pool, James Westby, #528114)

* Reset ``siginterrupt`` flag to False every time we handle a signal
  installed with ``set_signal_handler(..., restart_syscall=True)`` (from
  ``bzrlib.osutils``.  Reduces the likelihood of "Interrupted System Call"
  errors compared to registering ``signal.signal`` directly.
  (Andrew Bennetts)

* When invoked with a range revision, ``bzr log`` doesn't show revisions
  that are not part of the Y revisions ancestry anymore when invoked with
  -rX..Y.
  (Vincent Ladeuil, #474807)

* Properly handle ``param_name`` attribute for ``ListOption``.
  (Martin von Gagern, #387117)

Improvements
************

* ``bzr commit`` will prompt before using a commit message that was
  generated by a template and not edited by the user.
  (Robert Collins, #530265)

* ``bzr diff`` read-locks the trees and branches only once, saving about
  10-20ms on ``bzr diff`` in a bzr.dev tree.
  (Andrew Bennetts)

* ``bzr missing`` read-locks the branches only once.
  (Andrew Bennetts)
  
* ``bzr pull`` locks the branches and tree only once.
  (Andrew Bennetts)
  
* Index lookups in pack repositories search recently hit pack files first.  
  In repositories with many pack files this can greatly reduce the
  number of files accessed, the number of bytes read, and the number of
  read calls.  An incremental pull via plain HTTP takes half the time and
  bytes for a moderately large repository.  (Andrew Bennetts)

* Index lookups only re-order the indexes when the hit files aren't
  already first. Reduces the cost of reordering
  (John Arbash Meinel, #562429)

* Less code is loaded at startup.  (Cold-cache start time is about 10-20%
  less.)
  (Martin Pool, #553017)

API Changes
***********

* ``bzrlib.diff.get_trees_and_branches_to_diff`` is deprecated.  Use
  ``get_trees_and_branches_to_diff_locked`` instead.
  (Andrew Bennetts)

* ``TreeTransform.commit`` supports the full set of commit parameters, and
  auto-determines branch nick if not supplied.  (Aaron Bentley)
  
Internals
*********

* ``bzrlib.commands.Command.run_direct`` is no longer needed - the pre
  2.1 method of calling run() to perform testing or direct use via the API
  is now possible again. As part of this, the _operation attribute on
  Command is now transient and only exists for the duration of ``run()``.
  (Robert Collins)

bzr 2.2b1
#########

:2.2b1: 2010-04-01

This is the first beta of the 2.2 series, leading up to a 2.2.0
release in July or August.  Beta releases are suitable for everyday use
but may cause some incompatibilities with plugins.  Some plugins may need
small updates to work with 2.2b1.

2.2b1 includes some changes to make merge conflicts easier to understand
and resolve.  It also removes some old unnecessary code, and loads
somewhat less code at startup.  It starts adding a common infrastructure
for dealing with colocated named branches, which can be implemented in
various ways in either bzr native or foreign formats.   On Ubuntu and
other platforms with the apport bug-reporting library, there's an easier
path to report problems with bzr.  We plan to continue with these themes
through the 2.2 series.

Over thirty bugs have been fixed, including in the log command, exporting
to tarballs, restarting interrupted system calls, portability of compiled
extensions, making backups during upgrade, and locking on ftp.

Compatibility Breaks
********************

* BTreeGraphIndex can now take an offset to indicate that the data starts
  somewhere other than then beginning of the file. (John Arbash Meinel)

* Deleted very old hidden commands ``versionedfile-list``,
  ``weave-plan-merge``, ``weave-merge-text``.
  (Martin Pool)

* ``Repository.get_inventory_sha1()`` and ``Repository.get_revision_xml()`` 
  have been removed. (Jelmer Vernooij)

* ``Repository.get_revision_inventory()`` has been removed in favor of
  ``Repository.get_inventory()``. (Jelmer Vernooij)

* All test servers have been moved out of the bzrlib.transport hierarchy to
  bzrlib.tests.test_server *except* for MemoryServer, ChrootServer and
  PathFilteringServer. ``bzrlib`` users may encounter test failures that can
  be fixed by updating the related imports from ``bzrlib.transport.xxx`` to
  ``bzrlib.tests.test_server``.
  (Vincent Ladeuil)

* ``BranchReferenceFormat.initialize()`` now takes an optional name argument
  as its second parameter, for consistency with the initialize() method of
  other formats. (Jelmer Vernooij)

New Features
************

* Added ``bzr remove-branch`` command that can remove a local or remote 
  branch. (Jelmer Vernooij, #276295)

* ``bzr export`` now takes an optional argument ``--per-file-timestamps``
  to set file mtimes to the last timestamp of the last revision in which
  they were changed rather than the current time. (Jelmer Vernooij)

* If the Apport crash-reporting tool is available, bzr crashes are now
  stored into the ``/var/crash`` apport spool directory, and the user is
  invited to report them to the developers from there, either
  automatically or by running ``apport-bug``.  No information is sent
  without specific permission from the user.  (Martin Pool, #515052)

* Parsing of command lines, for example in ``diff --using``, no longer
  treats backslash as an escape character on Windows.   (Gordon Tyler,
  #392248)

* Plugins can be disabled by defining ``BZR_DISABLE_PLUGINS`` as
  a list of plugin names separated by ':' (';' on windows).
  (Vincent Ladeuil, #411413)

* Plugins can be loaded from arbitrary locations by defining
  ``BZR_PLUGINS_AT`` as a list of name@path separated by ':' (';' on
  windows). This takes precedence over ``BZR_PLUGIN_PATH`` for the
  specified plugins. This is targeted at plugin developers for punctual
  needs and *not* intended to replace ``BZR_PLUGIN_PATH``.  
  (Vincent Ladeuil, #82693)

* Tag names can now be determined automatically by ``automatic_tag_name`` 
  hooks on ``Branch`` if they are not specified on the command line.
  (Jelmer Vernooij)

* Tree-shape conflicts can be resolved by providing ``--take-this`` and
  ``--take-other`` to the ``bzr resolve`` command. Just marking the conflict
  as resolved is still accessible via the ``--done`` default action.
  (Vincent Ladeuil)

* Merges can be proposed on Launchpad with the new lp-propose-merge command.
  (Aaron Bentley, Jonathan Lange)

Bug Fixes
*********

* Added docstring for ``Tree.iter_changes``
  (John Arbash Meinel, #304182)

* Allow additional arguments to
  ``RemoteRepository.add_inventory_by_delta()``. (Jelmer Vernooij, #532631)

* Allow exporting a single file using ``bzr export``.
  (Michal Junák, #511987)

* Allow syscalls to automatically restart when ``TextUIFactory``'s
  SIGWINCH handler is invoked, avoiding ``EINTR`` errors during blocking
  IO, which are often poorly handled by Python's libraries and parts of
  bzrlib.  (Andrew Bennetts, #496813)

* Avoid infinite recursion when probing for apport.
  (Vincent Ladeuil, #516934)

* Avoid ``malloc(0)`` in ``patiencediff``, which is non-portable.
  (Martin Pool, #331095)

* Avoid truncating svn URLs.
  (Martin Pool, Martin von Gagern, #545185)

* ``bzr add`` will not add conflict related files unless explicitly required.
  (Vincent Ladeuil, #322767, #414589)

* ``bzr dump-btree`` now works on ``*.cix`` and ``*.six`` files.  Those
  indices do not have reference lists, so ``dump-btree`` will simply show
  ``None`` instead.  (Andrew Bennetts, #488607)

* ``bzr help`` will no longer trigger the get_missing_command hook when
  doing a topic lookup. This avoids prompting (like 'no command plugins/loom,
  did you mean log?') when getting help. In future we may trigger the hook 
  deliberately when no help topics match from any help index.
  (Robert Collins, #396261)

* ``bzr log -n0 -r..A.B.C`` should not crash but just consider the None
  revspec as representing the first revision of the branch.
  (Vincent Ladeuil, #519862)

* ``bzr remove-tree`` can now remove multiple working trees.
  (Jared Hance, Andrew Bennetts, #253137)

* ``bzr resolve --take-this`` and ``--take-other`` now correctly renames
  the kept file on content conflicts where one side deleted the file.
  (Vincent Ladeuil, #529968)

* ``bzr upgrade`` now creates the ``backup.bzr`` directory with the same
  permissions as ``.bzr`` directory on a POSIX OS.
  (Parth Malwankar, #262450)

* ``bzr upgrade`` now names backup directory as ``backup.bzr.~N~`` instead
  of ``backup.bzr``. This directory is ignored by bzr commands such as
  ``add``.
  (Parth Malwankar, #335033, #300001)

* Cope with non-utf8 characters inside ``.bzrignore``.
  (Jason Spashett, #183504)

* Correctly interpret "451 Rename/move failure: Directory not empty" from
  ftp servers while trying to take a lock.
  (Martin Pool, #528722)

* DirStateRevisionTree.kind() was returning wrong result when 'kind'
  changes occured between the workingtree and one of its parents.
  (Vincent Ladeuil, #535547)

* Fix ``log`` to better check ancestors even if merged revisions are involved.
  (Vincent Ladeuil, #476293)

* Loading a plugin from a given path with ``BZR_PLUGINS_AT`` doesn't depend
  on os.lisdir() order and is now reliable.
  (Vincent Ladeuil, #552922).

* Many IO operations that returned ``EINTR`` were retried even if it
  wasn't safe to do so via careless use of ``until_no_eintr``.  Bazaar now
  only retries operations that are safe to retry, and in some cases has
  switched to operations that can be retried (e.g. ``sock.send`` rather than
  ``sock.sendall``).
  (Andrew Bennetts, Martin <gzlist@googlemail.com>, #496813)

* Path conflicts now support --take-this and --take-other even when a
  deletion is involved.
  (Vincent Ladeuil, #531967)

* Network transfer amounts and rates are now displayed in SI units according
  to the Ubuntu Units Policy <https://wiki.ubuntu.com/UnitsPolicy>.
  (Gordon Tyler, #514399)

* Support kind markers for socket and fifo filesystem objects. This
  prevents ``bzr status --short`` from crashing when those files are
  present.  (John Arbash Meinel, #303275)

* ``bzr mkdir DIR`` will not create DIR unless DIR's parent is a versioned
   directory. (Parth Malwankar, #138600)

* SSH child processes will now ignore SIGQUIT on nix systems so breaking into
  the debugger won't kill the session.
  (Martin <gzlist@googlemail.com>, #162502)

* Tolerate patches with leading noise in ``bzr-handle-patch``.
  (Toshio Kuratomi, Martin Pool, #502076)

* ``update -r`` now supports updating to revisions that are not on
  mainline (i.e. it supports dotted revisions).
  (Parth Malwankar, #517800)

* Use first apparent author not committer in GNU Changelog format.
  (Martin von Gagern, #513322)

API Changes
***********

* ``bzrlib.merge_directive._BaseMergeDirective`` has been renamed to 
  ``bzrlib.merge_directive.BaseMergeDirective`` and is now public.
  (Jelmer Vernooij)

* ``BranchFormat.initialize`` now takes an optional ``name`` of the colocated 
  branch to create. (Jelmer Vernooij)

* ``BzrDir.get_branch_transport`` now takes an optional ``name`` of the 
  colocated branch to open. (Jelmer Vernooij)

* Added ``bzrlib.osutils.set_signal_handler``, a convenience function that
  can set a signal handler and call ``signal.siginterrupt(signum,
  False)`` for it, if the platform and Python version supports it.
  (Andrew Bennetts, #496813)

* New ``bzrlib.initialize`` is recommended for programs using bzrlib to 
  run when starting up; it sets up several things that previously needed
  to be done separately.
  (Martin Pool, #507710)

* Exporters now support a ``per_file_timestamps`` argument to write out the 
  timestamp of the commit in which a file revision was introduced.
  (Jelmer Vernooij)

* New method ``BzrDir.list_branches()`` that returns a sequence of branches 
  present in a control directory. (Jelmer Vernooij)

* New method ``Repository.get_known_graph_ancestry()``. 
  (Jelmer Vernooij, #495502)

* New transport methods ``readlink``, ``symlink`` and ``hardlink``.
  (Neil Santos)

* Remove unused ``CommandFailed`` exception.
  (Martin Pool)

Internals
*********

* ``bzrlib.branchbuilder.BranchBuilder.build_snapshot`` now accepts a
  ``message_callback`` in the same way that commit does. (Robert Collins)

* ``bzrlib.builtins.Commit.run`` raises ``bzrlib.errors.BoundBranchOutOfDate``
  rather than ``bzrlib.errors.BzrCommandError`` when the bound branch is out
  of date. (Gary van der Merwe)

* ``bzrlib.commands.run_bzr`` is more extensible: callers can supply the
  functions to load or disable plugins if they wish to use a different
  plugin mechanism; the --help, --version and no-command name code paths
  now use the generic pluggable command lookup infrastructure.
  (Robert Collins)

* ``bzrlib.errors.BoundBranchOutOfDate`` has a new field ``extra_help``
  which can be set to add extra help to the error. (Gary van der Merwe)

* New method ``Branch.automatic_tag_name`` that can be used to find the
  tag name for a particular revision automatically. (Jelmer Vernooij)

* The methods ``BzrDir.create_branch()``, ``BzrDir.destroy_branch()`` and 
  ``BzrDir.open_branch()`` now take an optional ``name`` argument. 
  (Jelmer Vernooij)

Testing
*******

* bzr now has a ``.testr.conf`` file in its source tree configured
  appropriately for running tests with Testrepository
  (``https://launchpad.net/testrepository``). (Robert Collins)

* Documentation about testing with ``subunit`` has been tweaked.
  (Robert Collins)

* Known failures has been added for resolve --take-other on ParentLoop
  conflicts. This reflects bug #537956 without fixing it.
  (Vincent Ladeuil)

* New ``bzrlib.tests.test_import_tariff`` can make assertions about what
  Python modules are loaded, to guard against startup time or library
  dependency regressions.
  (Martin Pool)

* PQM will now run with subunit output. To analyze a PQM error use
  tribunal, or cat log | subunit-filter | subunit2pyunit. (Robert Collins)

* Stop sending apport crash files to ``.cache`` in the directory from
  which ``bzr selftest`` was run.  (Martin Pool, #422350)

* Tests no longer fail if "close() called during concurrent
  operation on the same file object" occurs when closing the log file
  (which can happen if a thread tries to write to the log file at the
  wrong moment).  An warning will be written to ``stderr`` when this
  happens, and another warning will be written if the log file could not
  be closed after retrying 100 times.  (Andrew Bennetts, #531746)

bzr 2.1.3
#########

:Codename: Do run run
:2.1.3: NOT RELEASED YET

Compatibility Breaks
********************

New Features
************

Bug Fixes
*********

* Configuration files in ``${BZR_HOME}`` are now written in an atomic
  way which should help avoid problems with concurrent writers.
  (Vincent Ladeuil, #525571)

* Don't traceback trying to unversion children files of an already
  unversioned directory.  (Vincent Ladeuil, #494221)

* Prevent ``CHKMap.apply_delta`` from generating non-canonical CHK maps,
  which can result in "missing referenced chk root keys" errors when
  fetching from repositories with affected revisions.
  (Andrew Bennetts, #522637)

* Raise ValueError instead of a string exception.
  (John Arbash Meinel, #586926)

Improvements
************

Documentation
*************

API Changes
***********

Internals
*********

Testing
*******

bzr 2.1.2
#########

:2.1.2: 2010-05-28

This release fixes two critical networking issues with older servers and
with interrupted system call errors when pushing or pulling.  We recommend
upgrading to anyone running a 2.1.x version of bzr.

Bug Fixes
*********

* ``bzr clean-tree`` should not delete nested bzrdirs. Required for proper
  support of bzr-externals and scmproj plugins.
  (Alexander Belchenko, bug #572098)

* ``bzr switch`` does not die if a ConfigurableFileMerger is used.
  (Aaron Bentley, #559436)

* Do not register a SIGWINCH signal handler, instead just poll for the
  terminal width as needed.  This avoids the "Interrupted System Call"
  problems that occur on POSIX with all currently released versions of
  Python.
  (Andrew Bennetts, #583941)

* Fixed ``AssertionError`` when accessing smart servers running Bazaar
  versions before 1.6.
  (Andrew Bennetts, #528041)

* Reset ``siginterrupt`` flag to False every time we handle a signal
  installed with ``set_signal_handler(..., restart_syscall=True)`` (from
  ``bzrlib.osutils``.  Reduces the likelihood of "Interrupted System Call"
  errors compared to registering ``signal.signal`` directly.
  (Andrew Bennetts)

* Reduce peak memory by one copy of compressed text.
  (John Arbash Meinel, #566940)

* Support Pyrex 0.9.9, required changing how we handle exceptions in Pyrex.
  (John Arbash Meinel, #582656)

* When passing a file to ``UTF8DirReader`` make sure to close the current
  directory file handle after the chdir fails. Otherwise when passing many
  filenames into a command line ``bzr status`` we would leak descriptors.
  (John Arbash Meinel, #583486)

Internals
*********

* ``_remember_remote_is_before`` no longer raises AssertionError when
  suboptimal network behaviour is noticed; instead it just mutters to the
  log file (and warns the user if they have set the ``hpss`` debug flag).
  This was causing unnecessary aborts for performance bugs that are minor
  at worst.
  (Andrew Bennetts, #528041)


bzr 2.1.1
#########

:2.1.1: 2010-03-24

This is a small bugfix release.  Upgrading is recommended for anyone
running 2.1.0 or earlier.

Bug Fixes
*********

* Allow syscalls to automatically restart when ``TextUIFactory``'s
  SIGWINCH handler is invoked, avoiding ``EINTR`` errors during blocking
  IO, which are often poorly handled by Python's libraries and parts of
  bzrlib.  (Andrew Bennetts, #496813)

* Avoid ``malloc(0)`` in ``patiencediff``, which is non-portable.
  (Martin Pool, #331095)

* Fix plugin packaging on Windows. (Ian Clatworthy, #524162)

* Fix stub sftp test server to call os.getcwdu().
  (Vincent Ladeuil, #526221, #526353)

* Fixed CHM generation by moving the NEWS section template into
  a separate file. (Ian Clatworthy, #524184)

* Merge correctly when this_tree is not a WorkingTree.  (Aaron Bentley)

* Register SIGWINCH handler only when creating a ``TextUIFactory``; avoids
  problems importing bzrlib from a non-main thread.
  (Elliot Murphy, #521989)

* Repositories accessed via a smart server now reject being stacked on a
  repository in an incompatible format, as is the case when accessing them
  via other methods.  This was causing fetches from those repositories via
  a smart server (e.g. using ``bzr branch``) to receive invalid data.
  (Andrew Bennetts, #562380)

* Standardize the error handling when creating a new ``StaticTuple``
  (problems will raise TypeError). (Matt Nordhoff, #457979)

* Warn if pyrex is too old to compile the new ``SimpleSet`` and
  ``StaticTuple`` extensions, rather than having the build fail randomly.
  (John Arbash Meinel, #449776)

Documentation
*************

* Added a link to the Desktop Guide. (Ian Clatworthy)

* Added What's New in Bazaar 2.1 document. (Ian Clatworthy)

* Drop Google Analytics from the core docs as they caused problems
  in the CHM files. (Ian Clatworthy, #502010)

API Changes
***********

* Added ``bzrlib.osutils.set_signal_handler``, a convenience function that
  can set a signal handler and call ``signal.siginterrupt(signum,
  False)`` for it, if the platform and Python version supports it.
  (Andrew Bennetts, #496813)


bzr 2.1.0
#########

:Codename: Strasbourg
:2.1.0: 2010-02-11

This release marks our second long-term-stable series. The Bazaar team
has decided that we will continue to make bugfix-only 2.0.x and 2.1.x
releases, along with 2.2 development releases. 

This is a fairly incremental update, focusing on polish and bugfixing.
There are no changes for supported disk formats. Key updates include
reduced memory consumption for many operations, a new per-file merge
hook, ignore patterns can now include '!' to exclude files, globbing
support for all commands on Windows, and support for addressing home
directories via ``bzr+ssh://host/~/`` syntax.

Users are encouraged to upgrade from the 2.0 stable series.

Bug Fixes
*********

* Don't require testtools to use sftp.
  (Vincent Ladeuil, #516183)

* Fix "AttributeError in Inter1and2Helper" during fetch.
  (Martin Pool, #513432)

* ``bzr update`` performs the two merges in a more logical order and will stop
  when it encounters conflicts.  
  (Gerard Krol, #113809)

* Give a better error message when doing ``bzr bind`` in an already bound
  branch.  (Neil Martinsen-Burrell, #513063)

* Ignore ``KeyError`` from ``remove_index`` during ``_abort_write_group``
  in a pack repository, which can happen harmlessly if the abort occurs during
  finishing the write group.  Also use ``bzrlib.cleanup`` so that any
  other errors that occur while aborting the individual packs won't be
  hidden by secondary failures when removing the corresponding indices.
  (Andrew Bennetts, #423015)

* Set the mtime of files exported to a directory by ``bzr export`` all to
  the same value to avoid confusing ``make`` and other date-based build
  systems. (Robert Collins, #515631)

Improvements
************

* Fetching into experimental formats will now print a warning. (Jelmer
  Vernooij)

API Changes
***********

* ``Repository.deserialise_inventory`` has been renamed to 
  ``Repository._deserialise_inventory`` to indicate it is private.
  (Jelmer Vernooij)

* ``Repository.get_inventory_xml`` has been renamed to 
  ``Repository._get_inventory_xml`` to indicate it is private. 
  (Jelmer Vernooij)

* ``Repository.serialise_inventory`` has been renamed to 
  ``Repository._serialise_inventory`` to indicate it is private.

* Using the ``bzrlib.chk_map`` module from within multiple threads at the
  same time was broken due to race conditions with a module level page
  cache. This shows up as a KeyError in the ``bzrlib.lru_cache`` code with
  ``bzrlib.chk_map`` in the backtrace, and can be triggered without using
  the same high level objects such as ``bzrlib.repository.Repository``
  from different threads. chk_map now uses a thread local cache which may
  increase memory pressure on processes using threads.
  (Robert Collins, John Arbash Meinel, #514090)

* The new ``merge_file_content`` should now be ok with tests to avoid
  regressions.
  (Vincent Ladeuil, #515597)

Internals
*********

* Use ``bzrlib.cleanup`` rather than less robust ``try``/``finally``
  blocks in several places in ``bzrlib.merge``.  This avoids masking prior
  errors when errors like ``ImmortalPendingDeletion`` occur during cleanup
  in ``do_merge``.
  (Andrew Bennetts, #517275)

API Changes
***********

* The ``remove_index`` method of
  ``bzrlib.repofmt.pack_repo.AggregateIndex`` no longer takes a ``pack``
  argument.  This argument was always ignored.
  (Andrew Bennetts, #423015)

bzr 2.1.0rc2
############

:Codename: after the bubbles
:2.1.0rc2: 2010-01-29

This is a quick-turn-around to update a small issue with our new per-file
merge hook. We expect no major changes from this to the final 2.1.0.

API Changes
***********

* The new ``merge_file_content`` hook point has been altered to provide a
  better API where state for extensions can be stored rather than the
  too-simple function based approach. This fixes a performance regression
  where branch configuration would be parsed per-file during merge. As
  part of this the included news_merger has been refactored into a base
  helper class ``bzrlib.merge.ConfigurableFileMerger``.
  (Robert Collins, John Arbash Meinel, #513822)


bzr 2.1.0rc1
############

:Codename: the 'new' stable
:2.1.0rc1: 2009-01-21

This is the first stable release candidate for Bazaar's 2.1 series. From
this point onwards, the 2.1 series will be considered stable (as the 2.0
series) and only bugfixes are expected to be incorporated. The dozen or so
bugfixes in the 2.0.4 release are also included in this release (along
with more than 15 more bugfixes). Some of the interesting features are
support for per-file merge hooks, ``bzr unshelve --preview``, support
for using ! in ignore files to exclude files from being ignored, a small
memory leak was squashed, and many ``ObjectNotLocked`` errors were fixed.
This looks to be a very good start for a new stable series.


New Features
************

* Add bug information to log output when available.
  (Neil Martinsen-Burrell, Guillermo Gonzalez, #251729)

* Added ``merge_file_content`` hook point to ``Merger``, allowing plugins
  to register custom merge logic, e.g. to provide smarter merging for
  particular files.

* Bazaar now includes the ``news_merge`` plugin.  It is disabled by
  default, to enable it add a ``news_merge_files`` option to your
  configuration.  Consult ``bzr help news_merge`` for more information.
  (Andrew Bennetts)
  
* ``bzr branch`` now takes a ``--bind`` option. This lets you
  branch and bind all in one command. (Ian Clatworthy)

* ``bzr switch`` now takes a ``--revision`` option, to allow switching to
  a specific revision of a branch. (Daniel Watkins, #183559)

* ``bzr unshelve --preview`` can now be used to show how a patch on the
  shelf would be applied to the working tree.
  (Guilherme Salgado, #308122)

* ``bzr update`` now takes a ``--revision`` argument. This lets you
  change the revision of the working tree to any revision in the
  ancestry of the current or master branch. (Matthieu Moy, Mark Hammond,
  Martin Pool, #45719)

* ``-Dbytes`` can now be used to display the total number of bytes
  transferred for the current command. This information is always logged
  to ``.bzr.log`` for later inspection. (John Arbash Meinel)

* New ignore patterns.  Patterns prefixed with '!' are exceptions to 
  ignore patterns and take precedence over regular ignores.  Such 
  exceptions are used to specify files that should be versioned which 
  would otherwise be ignored.  Patterns prefixed with '!!' act as regular 
  ignore patterns, but have highest precedence, even over the '!' 
  exception patterns. (John Whitley, #428031)

* The ``supress_warnings`` configuration option has been introduced to disable
  various warnings (it currently only supports the ``format_deprecation``
  warning). The new option can be set in any of the following locations:
  ``bazaar.conf``, ``locations.conf`` and/or ``branch.conf``.
  (Ted Gould, Matthew Fuller, Vincent Ladeuil)

Bug Fixes
*********

* Always show a message if an OS error occurs while trying to run a
  user-specified commit message editor.
  (Martin Pool, #504842)

* ``bzr diff`` will now use the epoch when it is unable to determine 
  the timestamp of a file, if the revision it was introduced in is a
  ghost. (Jelmer Vernooij, #295611)

* ``bzr switch -b`` can now create branches that are located using directory
  services such as ``lp:``, even when the branch name doesn't contain a
  '/'.  (Neil Martinsen-Burrell, #495263)

* ``bzr unshelve`` has improved messages about what it is doing.
  (Neil Martinsen-Burrell, #496917)

* Concurrent autopacking is more resilient to already-renamed pack files.
  If we find that a file we are about to obsolete is already obsoleted, we
  do not try to rename it, and we leave the file in ``obsolete_packs``.
  The code is also fault tolerant if a file goes missing, assuming that
  another process already removed the file.
  (John Arbash Meinel, Gareth White, #507557)

* Fix "Too many concurrent requests" in reconcile when network connection
  fails.  (Andrew Bennetts, #503878)

* Fixed a side effect mutation of ``RemoteBzrDirFormat._network_name``
  that caused some tests to fail when run in a non-default order.
  Probably no user impact.  (Martin Pool, #504102)

* Fixed ``ObjectNotLocked`` error in ``bzr cat -rbranch:../foo FILE``.
  (Andrew Bennetts, #506274)

* FTP transports support Unicode paths by encoding/decoding them as utf8.
  (Vincent Ladeuil, #472161)

* Listen to the SIGWINCH signal to update the terminal width.
  (Vincent Ladeuil, #316357)

* Progress bars are now hidden when ``--quiet`` is given.
  (Martin Pool, #320035)

* ``SilentUIFactory`` now supports ``make_output_stream`` and discards
  whatever is written to it.  This un-breaks some plugin tests that
  depended on this behaviour.
  (Martin Pool, #499757)

* When operations update the working tree, all affected files should end
  up with the same mtime. (eg. when versioning a generated file, if you
  update the source and the generated file together, the generated file
  should appear up-to-date.)
  (John Arbash Meinel, Martin <gzlist>, #488724)

Improvements
************

* Added ``add_cleanup`` and ``cleanup_now`` to ``bzrlib.command.Command``.
  All the builtin commands now use ``add_cleanup`` rather than
  ``try``/``finally`` blocks where applicable as it is simpler and more
  robust.  (Andrew Bennetts)

* All except a small number of storage formats are now hidden, making
  the help for numerous commands far more digestible. (Ian Clatworthy)

* Attempts to open a shared repository as a branch (e.g. ``bzr branch
  path/to/repo``) will now include "location is a repository" as a hint in
  the error message.  (Brian de Alwis, Andrew Bennetts, #440952)

* Push will now inform the user when they are trying to push to a foreign 
  VCS for which roundtripping is not supported, and will suggest them to 
  use dpush. (Jelmer Vernooij)

* The version of bzr being run is now written to the log file.
  (__monty__, #257170)

* Transport network activity indicator is shown more of the time when
  Bazaar is doing network IO.
  (Martin Pool)

Documentation
*************

* Add documentation on creating merges with more than one parent.
  (Neil Martinsen-Burrell, #481526)

* Better explain the --uncommitted option of merge.
  (Neil Martinsen-Burrell, #505088)

* Improve discussion of pending merges in the documentation for
  ``revert``.  (Neil Martinsen-Burrell, #505093)

* Improved help for ``bzr send``. 
  (Martin Pool, Bojan Nikolic)

* There is a System Administrator's Guide in ``doc/en/admin-guide``,
  including discussions of installation, relevant plugins, security and 
  backup. (Neil Martinsen-Burrell)

* The ``conflicts`` help topic has been renamed to ``conflict-types``.
  (Ian Clatworthy)

* The User Reference is now presented as a series of topics.
  Many of the included topics have link and format tweaks applied.
  (Ian Clatworthy)

API Changes
***********

* Added ``cachedproperty`` decorator to ``bzrlib.decorators``.
  (Andrew Bennetts)

* Many test features were renamed from ``FooFeature`` to ``foo_feature``
  to be consistent with instances being lower case and classes being
  CamelCase. For the features that were more likely to be used, we added a
  deprecation thunk, but not all. (John Arbash Meinel)

* Merger classes (such as ``Merge3Merger``) now expect a ``this_branch``
  parameter in their constructors, and provide ``this_branch`` as an
  attribute. (Andrew Bennetts)
  
* The Branch hooks pre_change_branch_tip no longer masks exceptions raised
  by plugins - the original exceptions are now preserved. (Robert Collins)

* The Transport ``Server.tearDown`` method is now renamed to
  ``stop_server`` and ``setUp`` to ``start_server`` for consistency with
  our normal naming pattern, and to avoid confusion with Python's
  ``TestCase.tearDown``.  (Martin Pool)

* ``WorkingTree.update`` implementations must now accept a ``revision``
  parameter.

Internals
*********

* Added ``BzrDir.open_branchV3`` smart server request, which can receive
  a string of details (such as "location is a repository") as part of a
  ``nobranch`` response.  (Andrew Bennetts, #440952)
  
* New helper osutils.UnicodeOrBytesToBytesWriter which encodes unicode
  objects but passes str objects straight through. This is used for
  selftest but may be useful for diff and other operations that generate
  mixed output. (Robert Collins)

* New exception ``NoRoundtrippingSupport``, for use by foreign branch 
  plugins. (Jelmer Vernooij)

Testing
*******

* ``bzrlib.tests.permute_for_extension`` is a helper that simplifies
  running all tests in the current module, once against a pure python
  implementation, and once against an extension (pyrex/C) implementation.
  It can be used to dramatically simplify the implementation of
  ``load_tests``.  (John Arbash Meinel)

* ``bzrlib.tests.TestCase`` now subclasses ``testtools.testcase.TestCase``.
  This permits features in testtools such as getUniqueInteger and
  getUniqueString to be used. Because of this, testtools version 0.9.2 or
  newer is now a dependency to run bzr selftest. Running with versions of
  testtools less than 0.9.2 will cause bzr to error while loading the test
  suite. (Robert Collins)

* Shell-like tests now support the command "mv" for moving files.  The
  syntax for ``mv file1 file2``, ``mv dir1 dir2`` and ``mv file dir`` is
  supported.  (Neil Martinsen-Burrell)

* The test progress bar no longer distinguishes tests that 'errored' from
  tests that 'failed' - they're all just failures.
  (Martin Pool)

bzr 2.0.6
#########

:2.0.6: NOT RELEASED YET

Bug Fixes
*********

* Additional merges after an unrelated branch has been merged with its
  history no longer crash when deleted files are involved.
  (Vincent Ladeuil, John Arbash Meinel, #375898)

* ``bzr commit SYMLINK`` now works, rather than trying to commit the
  target of the symlink.
  (Martin Pool, John Arbash Meinel, #128562)

* ``bzr revert`` now only takes write lock on working tree, instead of on 
  both working tree and branch.
  (Danny van Heumen, #498409)

* ``bzr upgrade`` now creates the ``backup.bzr`` directory with the same
  permissions as ``.bzr`` directory on a POSIX OS.
  (Parth Malwankar, #262450)

* Don't traceback trying to unversion children files of an already
  unversioned directory.  (Vincent Ladeuil, #494221)

* Prevent ``CHKMap.apply_delta`` from generating non-canonical CHK maps,
  which can result in "missing referenced chk root keys" errors when
  fetching from repositories with affected revisions.
  (Andrew Bennetts, #522637)

* Raise ValueError instead of a string exception.
  (John Arbash Meinel, #586926)

* Reduce peak memory by one copy of compressed text.
  (John Arbash Meinel, #566940)

* Repositories accessed via a smart server now reject being stacked on a
  repository in an incompatible format, as is the case when accessing them
  via other methods.  This was causing fetches from those repositories via
  a smart server (e.g. using ``bzr branch``) to receive invalid data.
  (Andrew Bennetts, #562380)

* Selftest with versions of subunit that support ``stopTestRun`` will no longer
  error. This error was caused by 2.0 not being updated when upstream
  python merged the end of run patch, which chose ``stopTestRun`` rather than
  ``done``. (Robert Collins, #571437)

* When passing a file to ``UTF8DirReader`` make sure to close the current
  directory file handle after the chdir fails. Otherwise when passing many
  filenames into a command line ``bzr status`` we would leak descriptors.
  (John Arbash Meinel, #583486)


Testing
*******

* ``build_tree_contents`` can create symlinks.
  (Martin Pool, John Arbash Meinel)


bzr 2.0.5
#########

:2.0.5: 2010-03-23

This fifth release in our 2.0 series addresses several user-inconvenience
bugs.  None are critical, but upgrading is recommended for all users on
earlier 2.0 releases.

Bug Fixes
*********

* Avoid ``malloc(0)`` in ``patiencediff``, which is non-portable.
  (Martin Pool, #331095)

* Concurrent autopacking is more resilient to already-renamed pack files.
  If we find that a file we are about to obsolete is already obsoleted, we
  do not try to rename it, and we leave the file in ``obsolete_packs``.
  The code is also fault tolerant if a file goes missing, assuming that
  another process already removed the file.
  (John Arbash Meinel, Gareth White, #507557)

* Cope with the lockdir ``held/info`` file being empty, which seems to
  happen fairly often if the process is suddenly interrupted while taking
  a lock.
  (Martin Pool, #185103)

* Give the warning about potentially slow cross-format fetches much
  earlier on in the fetch operation.  Don't show this message during
  upgrades, and show the correct format indication for remote
  repositories.
  (Martin Pool, #456077, #515356, #513157)

* Handle renames correctly when there are files or directories that 
  differ only in case.  (Chris Jones, Martin Pool, #368931)

* If ``bzr push --create-prefix`` triggers an unexpected ``NoSuchFile``
  error, report that error rather than failing with an unhelpful
  ``UnboundLocalError``.
  (Andrew Bennetts, #423563)

* Running ``bzr`` command without any arguments now shows bzr
  version number along with rest of the help text.
  (Parth Malwankar, #369501)

* Use osutils.O_NOINHERIT for some files on win32 to avoid PermissionDenied
  errors.
  (Inada Naoki, #524560)

Documentation
*************

* Added ``location-alias`` help topic.
  (Andrew Bennetts, #337834)

* Fixed CHM generation by moving the NEWS section template into
  a separate file. (Ian Clatworthy, #524184)


bzr 2.0.4
#########

:Codename: smooth sailing
:2.0.4: 2010-01-21

The fourth bugfix-only release in the 2.0 series contains more than a
dozen bugfixes relative to 2.0.3. The primary focus is on handling
interruptions and concurrent operations more cleanly, there is also a fair
improvement to ``bzr export`` when exporting a remote branch.


Bug Fixes
*********

* ``bzr annotate`` on another branch with ``-r branch:...`` no longer
  fails with an ``ObjectNotLocked`` error.  (Andrew Bennetts, #496590)

* ``bzr export dir`` now requests all file content as a record stream,
  rather than requsting the file content one file-at-a-time. This can make
  exporting over the network significantly faster (54min => 9min in one
  case). (John Arbash Meinel, #343218)

* ``bzr serve`` no longer slowly leaks memory. The compiled
  ``bzrlib.bencode.Encoder()`` class was using ``__del__`` to cleanup and
  free resources, and it should have been using ``__dealloc__``.
  This will likely have an impact on any other process that is serving for
  an extended period of time.  (John Arbash Meinel, #494406)

* Check for SIGINT (Ctrl-C) and other signals immediately if ``readdir``
  returns ``EINTR`` by calling ``PyErr_CheckSignals``.  This affected the
  optional ``_readdir_pyx`` extension.  (Andrew Bennetts, #495023)

* Concurrent autopacks will no longer lose a newly created pack file.
  There was a race condition, where if the reload happened at the right
  time, the second packer would forget the name of the newly added pack
  file. (John Arbash Meinel, Gareth White, #507566)

* Give a clearer message if the lockdir disappears after being apparently
  successfully taken.  (Martin Pool, #498378)

* Give a warning when fetching between repositories (local or remote) with
  sufficiently different formats that the content will need to be
  serialized (ie ``InterDifferingSerializer`` or ``inventory-deltas``), so
  the user has a clue that upgrading could make it faster.
  (Martin Pool, #456077)

* If we fail to open ``~/.bzr.log`` write a clear message to stderr rather
  than using ``warning()``. The log file is opened before logging is set
  up, and it leads to very confusing: 'no handlers for "bzr"' messages for
  users, rather than something nicer.
  (John Arbash Meinel, Barry Warsaw, #503886)

* Refuse to build with any Pyrex 0.9.4 release, as they have known bugs.
  (Martin Pool, John Arbash Meinel, #449372)

* ``setup.py bdist_rpm`` now properly finds extra files needed for the
  build. (there is still the distutils bug
  http://bugs.python.org/issue644744) (Joe Julian, #175839)

* The 2a format wasn't properly restarting autopacks when something
  changed underneath it (like another autopack). Now concurrent
  autopackers will properly succeed. (John Arbash Meinel, #495000)

* ``TreeTransform`` can now handle when a delta says that the file id for
  the tree root changes. Rather than trying to rename your working
  directory, or failing early saying that you can't have multiple
  tree roots. This also fixes revert, update, and pull when the root id
  changes.  (John Arbash Meinel, #494269, #504390)

* ``_update_current_block`` no longer suppresses exceptions, so ^C at just
  the right time will get propagated, rather than silently failing to move
  the block pointer. (John Arbash Meinel, Gareth White, #495023)

Testing
*******

* We have a new ``test_source`` that ensures all pyrex ``cdef`` functions
  handle exceptions somehow. (Possibly by setting ``# cannot_raise``
  rather than an ``except ?:`` clause.) This should help prevent bugs like
  bug #495023. (John Arbash Meinel)


bzr 2.1.0b4
###########

:Codename: san francisco airport
:2.1.0b4: 2009-12-14

The fourth beta release in the 2.1 series brings with it a significant
number of bugfixes (~20). The test suite is once again (finally) "green"
on Windows, and should remain that way for future releases. There are a
few performance related updates (faster upgrade and log), and several UI
tweaks. There has also been a significant number of tweaks to the runtime
documentation. 2.1.0b4 include everything from the 2.0.3 release.


Compatibility Breaks
********************

* The BZR_SSH environmental variable may now be set to the path of a secure
  shell client. If currently set to the value ``ssh`` it will now guess the
  vendor of the program with that name, to restore the old behaviour that
  indicated the SSH Corporation client use ``sshcorp`` instead as the magic
  string. (Martin <gzlist@googlemail.com>, #176292)

New Features
************

* ``bzr commit`` now has a ``--commit-time`` option.
  (Alexander Sack, #459276)

* ``-Dhpss`` now increases logging done when run on the bzr server,
  similarly to how it works on the client. (John Arbash Meinel)

* New option ``bzr unshelve --keep`` applies the changes and leaves them
  on the shelf.  (Martin Pool, Oscar Fuentes, #492091)

* The ``BZR_COLUMNS`` envrionment variable can be set to force bzr to
  respect a given terminal width. This can be useful when output is
  redirected or in obscure cases where the default value is not
  appropriate. Pagers can use it to get a better control of the line
  lengths. 
  (Vincent Ladeuil)

* The new command ``bzr lp-mirror`` will request that Launchpad update its
  mirror of a local branch. This command will only function if launchpadlib
  is installed.
  (Jonathan Lange)


Bug Fixes
*********

* After renaming a file, the dirstate could accidentally reference
  ``source\\path`` rather than ``source/path`` on Windows. This might be a
  source of some dirstate-related failures. (John Arbash Meinel)

* ``bzr commit`` now detects commit messages that looks like file names
  and issues a warning.
  (Gioele Barabucci, #73073)

* ``bzr ignore /`` no longer causes an IndexError. (Gorden Tyler, #456036)

* ``bzr log -n0 -rN`` should not return revisions beyond its merged revisions.
  (#325618, #484109, Marius Kruger)

* ``bzr merge --weave`` and ``--lca`` will now create ``.BASE`` files for
  files with conflicts (similar to ``--merge3``). The contents of the file
  is a synthesis of all bases used for the merge.
  (John Arbash Meinel, #40412)

* ``bzr mv --quiet`` really is quiet now.  (Gordon Tyler, #271790)

* ``bzr serve`` is more clear about the risk of supplying --allow-writes.
  (Robert Collins, #84659)

* ``bzr serve --quiet`` really is quiet now.  (Gordon Tyler, #252834)

* Fix bug with redirected URLs over authenticated HTTP.
  (Glen Mailer, Neil Martinsen-Burrell, Vincent Ladeuil, #395714)

* Interactive merge doesn't leave branch locks behind.  (Aaron Bentley)

* Lots of bugfixes for the test suite on Windows. We should once again
  have a test suite with no failures on Windows. (John Arbash Meinel)

* ``osutils.terminal_width()`` obeys the BZR_COLUMNS environment
  variable but returns None if the terminal is not a tty (when output is
  redirected for example). Also fixes its usage under OSes that doesn't
  provide termios.TIOCGWINSZ. Make sure the corresponding tests runs on
  windows too.
  (Joke de Buhr, Vincent Ladeuil, #353370, #62539)
  (John Arbash Meinel, Vincent Ladeuil, #492561)

* Terminate ssh subprocesses when no references to them remain, fixing
  subprocess and file descriptor leaks.  (Andrew Bennetts, #426662)
  
* The ``--hardlink`` option of ``bzr branch`` and ``bzr checkout`` now
  works for 2a format trees.  Only files unaffected by content filters
  will be hardlinked.  (Andrew Bennetts, #408193)

* The new glob expansion on Windows would replace all ``\`` characters
  with ``/`` even if it there wasn't a glob to expand, the arg was quoted,
  etc. Now only change slashes if there is something being glob expanded.
  (John Arbash Meinel, #485771)

* Use our faster ``KnownGraph.heads()`` functionality when computing the
  new rich-root heads. This can cut a conversion time in half (mysql from
  13.5h => 6.2h) (John Arbash Meinel, #487632)

* When launching a external diff tool via bzr diff --using, temporary files
  are no longer created, rather, the path to the file in the working tree is
  passed to the external diff tool. This allows the file to be edited if the
  diff tool provides for this. (Gary van der Merwe, #490738)
  
* The launchpad-open command can now be used from a subdirectory of a
  branch, not just from the root of the branch. 
  (Neil Martinsen-Burrell, #489102)


Improvements
************

* ``bzr log`` is now faster. (Ian Clatworthy)

* ``bzr update`` provides feedback on which branch it is up to date with.
  (Neil Martinsen-Burrell)

* ``bzr upgrade`` from pre-2a to 2a can be significantly faster (4x).
  For details see the xml8 patch and heads() improvements.
  (John Arbash Meinel)

* ``bzrlib.urlutils.local_path_from_url`` now accepts
  'file://localhost/' as well as 'file:///' URLs on POSIX.  (Michael
  Hudson)

* The progress bar now shows only a spinner and per-operation counts,
  not an overall progress bar.  The previous bar was often not correlated
  with real overall operation progress, either because the operations take
  nonlinear time, or because at the start of the operation Bazaar couldn't
  estimate how much work there was to do.  (Martin Pool)

Documentation
*************

* Lots of documentation tweaks for inline help topics and command help
  information.

API Changes
***********

* ``bzrlib.textui`` (vestigial module) removed.  (Martin Pool)

* The Launchpad plugin now has a function ``login`` which will log in to
  Launchpad with launchpadlib, and ``load_branch`` which will return the
  Launchpad Branch object corresponding to a given Bazaar Branch object.
  (Jonathan Lange)

Internals
*********

* New test Feature: ``ModuleAvailableFeature``. It is designed to make it
  easier to handle what tests you want to run based on what modules can be
  imported. (Rather than lots of custom-implemented features that were
  basically copy-and-pasted.) (John Arbash Meinel)

* ``osutils.timer_func()`` can be used to get either ``time.time()`` or
  ``time.clock()`` when you want to do performance timing.
  ``time.time()`` is limited to 15ms resolution on Windows, but
  ``time.clock()`` gives CPU and not wall-clock time on other platforms.
  (John Arbash Meinel)

* Several code paths that were calling ``Transport.get().read()`` have
  been changed to the equalivent ``Transport.get_bytes()``. The main
  difference is that the latter will explicitly call ``file.close()``,
  rather than expecting the garbage collector to handle it. This helps
  with some race conditions on Windows during the test suite and sftp
  tests. (John Arbash Meinel)

Testing
*******

* TestCaseWithMemoryTransport no longer sets $HOME and $BZR_HOME to
  unicode strings. (Michael Hudson, #464174)


bzr 2.0.3
#########

:Codename: little italy
:2.0.3: 2009-12-14


The third stable release of Bazaar has a small handful of bugfixes. As
expected, this has no internal or external compatibility changes versus
2.0.2 (or 2.0.0).

Bug Fixes
*********

* ``bzr push --use-existing-dir`` no longer crashes if the directory
  exists but contains an invalid ``.bzr`` directory.
  (Andrew Bennetts, #423563)

* Content filters are now applied correctly after pull, merge and switch.
  (Ian Clatworthy, #385879)

* Fix a potential segfault in the groupcompress hash map handling code.
  When inserting new entries, if the final hash bucket was empty, we could
  end up trying to access if ``(last_entry+1)->ptr == NULL``.
  (John Arbash Meinel, #490228)

* Improve "Binary files differ" hunk handling.  (Aaron Bentley, #436325)


bzr 2.1.0b3
###########

:Codename: after sprint recovery
:2.1.0b3: 2009-11-16

This release was pushed up from its normal release cycle due to a
regression in python 2.4 compatibility in 2.1.0b2.  Since this regression
was caught before 2.1.0b2 was officially announced, the full changelog
includes both 2.1.0b3 and 2.1.0b2 changes.

Highlights of 2.1.0b3 are: new globbing code for all commands on Windows,
the test suite now conforms to python's trunk enhanced semantics (skip,
etc.), and ``bzr info -v`` will now report the correct branch and repo
formats for Remote objects.


New Features
************

* Users can define a shelve editor to provide shelf functionality at a
  granularity finer than per-patch-hunk. (Aaron Bentley)

Bug Fixes
*********

* Fix for shell completion and short options.  (Benoît PIERRE)

* Fix ``bzr --profile-imports`` with Python 2.6.  (Martin Pool)

* Hooks daughter classes should always call the base constructor.
  (Alexander Belchenko, Vincent Ladeuil, #389648) 

* Improve "Binary files differ" hunk handling.  (Aaron Bentley, #436325)

* On Windows, do glob expansion at the command-line level (as is usually
  done in bash, etc.) This means that *all* commands get glob expansion
  (bzr status, bzr add, bzr mv, etc). It uses a custom command line
  parser, which allows us to know if a given section was quoted. It means
  you can now do ``bzr ignore "*.py"``.
  (John Arbash Meinel, #425510, #426410, #194450)

* Sanitize commit messages that come in from the '-m' flag. We translate
  '\r\n' => '\n' and a plain '\r' => '\n'. The storage layer doesn't
  allow those because XML store silently translate it anyway. (The parser
  auto-translates \r\n => \n in ways that are hard for us to catch.)

* Show correct branch and repository format descriptions in 
  ``bzr info -v`` on a smart server location.  (Andrew Bennetts, #196080)

* The fix for bug #186920 accidentally broke compatibility with python
  2.4.  (Vincent Ladeuil, #475585)

* Using ``Repository.get_commit_builder().record_iter_changes()`` now
  correctly sets ``self.inv_sha1`` to a sha1 string and
  ``self.new_inventory`` to an Inventory instance after calling
  ``self.finish_inventory()``. (Previously it accidently set both values
  as a tuple on ``self.inv_sha1``. This was missed because
  ``repo.add_revision`` ignores the supplied inventory sha1 and recomputes
  the sha1 from the repo directly. (John Arbash Meinel)

* Shelve command refuse to run if there is no real terminal.
  (Alexander Belchenko)

* Avoid unnecessarily flushing of trace file; it's now unbuffered at the
  Python level.  (Martin Pool)

Documentation
*************

* Include Japanese translations for documentation (Inada Naoki)

* New API ``ui_factory.make_output_stream`` to be used for sending bulk
  (rather than user-interaction) data to stdout.  This automatically
  coordinates with progress bars or other terminal activity, and can be
  overridden by GUIs.
  (Martin Pool, 493944)

Internals
*********

* Some of the core groupcompress functionality now releases the GIL before
  operation. Similar to how zlib and bz2 operate without the GIL in the
  core compression and decompression routines. (John Arbash Meinel)

Testing
*******

* -Dhpssvfs will now trigger on ``RemoteBzrDir._ensure_real``, providing
  more debugging of VFS access triggers. (Robert Collins)

* KnownFailure is now signalled to ``ExtendedTestResult`` using the same
  method that Python 2.7 uses - ``addExpectedFailure``. (Robert Collins)

* ``--parallel=fork`` is now compatible with --subunit.
  (Robert Collins, Vincent Ladeuil, #419776)

* Reporting of failures shows test ids not descriptions and thus shows
  parameterised tests correctly. (Robert Collins)

* TestNotApplicable is now handled within the TestCase.run method rather
  than being looked for within ``ExtendedTestResult.addError``. This
  provides better handling with other ``TestResult`` objects, degrading to
  sucess rather than error. (Robert Collins)

* The private method ``_testConcluded`` on ``ExtendedTestResult`` has been
  removed - it was empty and unused. (Robert Collins)

* UnavailableFeature is now handled within the TestCase.run method rather
  than being looked for within addError. If the Result object does not
  have an addNotSupported method, addSkip is attempted instead, and
  failing that addSuccess. (Robert Collins)

* When a TestResult does not have an addSkip method, skipped tests are now
  reported as successful tests, rather than as errors. This change is
  to make it possible to get a clean test run with a less capable
  TestResult. (Robert Collins)



bzr 2.1.0b2
###########

:Codename: a load off my mind
:2.1.0b2: 2009-11-02

This is our second feature-filled release since 2.0, pushing us down the
path to a 2.1.0. Once again, all bugfixes in 2.0.2 are present in 2.1.0b2.

Key highlights in this release are: improved handling of
failures-during-cleanup for commit, fixing a long-standing bug with
``bzr+http`` and shared repositories, all ``lp:`` urls to be resolved
behind proxies, and a new StaticTuple datatype, allowing us to reduce
memory consumption (50%) and garbage collector overhead (40% faster) for
many operations.

* A new ``--concurrency`` option has been added as well as an associated
  BZR_CONCURRENCY environment variable to specify the number of
  processes that can be run concurrently when running ``bzr selftest``. The
  command-line option overrides the environment variable if both are
  specified. If none is specified. the number of processes is obtained
  from the OS as before.  (Matt Nordhoff, Vincent Ladeuil)

Bug Fixes
*********

* ``bzr+http`` servers no longer give spurious jail break errors when
  serving branches inside a shared repository.  (Andrew Bennetts, #348308)

* Errors during commit are handled more robustly so that knock-on errors
  are less likely to occur, and will not obscure the original error if
  they do occur.  This fixes some causes of ``TooManyConcurrentRequests``
  and similar errors.  (Andrew Bennetts, #429747, #243391)

* Launchpad urls can now be resolved from behind proxies.
  (Gordon Tyler, Vincent Ladeuil, #186920)

* Reduce the strictness for StaticTuple, instead add a debug flag
  ``-Dstatic_tuple`` which will change apis to be strict and raise errors.
  This way, most users won't see failures, but developers can improve
  internals. (John Arbash Meinel, #471193)

* TreeTransform.adjust_path updates the limbo paths of descendants of adjusted
  files.  (Aaron Bentley)

* Unicode paths are now handled correctly and consistently by the smart
  server.  (Andrew Bennetts, Michael Hudson, #458762)

Improvements
************

* When reading index files, we now use a ``StaticTuple`` rather than a
  plain ``tuple`` object. This generally gives a 20% decrease in peak
  memory, and can give a performance boost up to 40% on large projects.
  (John Arbash Meinel)

* Peak memory under certain operations has been reduced significantly.
  (eg, 'bzr branch launchpad standalone' is cut in half)
  (John Arbash Meinel)

Documentation
*************

* Filtered views user documentation upgraded to refer to format 2a
  instead of pre-2.0 formats. (Ian Clatworthy)

API Changes
***********

* Remove deprecated ``CLIUIFactory``.  (Martin Pool)

* ``UIFactory`` now has new ``show_error``, ``show_message`` and
  ``show_warning`` methods, which can be hooked by non-text UIs.  
  (Martin Pool)

Internals
*********

* Added ``bzrlib._simple_set_pyx``. This is a hybrid between a Set and a
  Dict (it only holds keys, but you can lookup the object located at a
  given key). It has significantly reduced memory consumption versus the
  builtin objects (1/2 the size of Set, 1/3rd the size of Dict). This is
  used as the interning structure for StaticTuple objects.
  (John Arbash Meinel)

* ``bzrlib._static_tuple_c.StaticTuple`` is now available and used by
  the btree index parser and the chk map parser. This class functions
  similarly to ``tuple`` objects. However, it can only point to a limited
  collection of types.  (Currently StaticTuple, str, unicode, None, bool,
  int, long, float, but not subclasses).  This allows us to remove it from
  the garbage collector (it cannot be in a cycle), it also allows us to
  intern the objects. In testing, this can reduce peak memory by 20-40%,
  and significantly improve performance by removing objects from being
  inspected by the garbage collector.  (John Arbash Meinel)

* ``GroupCompressBlock._ensure_content()`` will now release the
  ``zlib.decompressobj()`` when the first request is for all of the
  content. (Previously it would only be released if you made a request for
  part of the content, and then all of it later.) This turns out to be a
  significant memory savings, as a ``zstream`` carries around approx 260kB
  of internal state and buffers. (For branching bzr.dev this drops peak
  memory from 382MB => 345MB.) (John Arbash Meinel)

* When streaming content between ``2a`` format repositories, we now clear
  caches from earlier versioned files. (So 'revisions' is cleared when we
  start reading 'inventories', etc.) This can have a significant impact on
  peak memory for initial copies (~200MB). (John Arbash Meinel)


bzr 2.0.2
#########

:Codename: after the scare
:2.0.2: 2009-11-02

The second in our "let's keep the stable bugfixes flowing" series. As
expected this has a few (~9) bugfixes relative to 2.0.1, and no major api
changes or features.

Bug Fixes
*********

* Avoid "NoneType has no attribute st_mode" error when files disappear
  from a directory while it's being read.  (Martin Pool, #446033)

* Content filters are now applied correctly after revert.
  (Ian Clatworthy)

* Diff parsing handles "Binary files differ" hunks.  (Aaron Bentley, #436325)

* Fetching from stacked pre-2a repository via a smart server no longer
  fails intermittently with "second push failed to complete".
  (Andrew Bennetts, #437626)

* Fix typos left after test_selftest refactoring.
  (Vincent Ladeuil, Matt Nordhoff, #461149)

* Fixed ``ObjectNotLocked`` errors during ``bzr log -r NNN somefile``.
  (Andrew Bennetts, #445171)
  
* PreviewTree file names are not limited by the encoding of the temp
  directory's filesystem. (Aaron Bentley, #436794)

Improvements
************

* ``bzr log`` now read-locks branches exactly once, so makes better use of
  data caches.  (Andrew Bennetts)

Documentation
*************

* Filtered views user documentation upgraded to refer to format 2a
  instead of pre-2.0 formats. (Ian Clatworthy)


bzr 2.1.0b1
###########

:Codename: While the cat is away
:2.1.0b1: 2009-10-14

This is the first development release in the new split "stable" and
"development" series. As such, the release is a snapshot of bzr.dev
without creating a release candidate first. This release includes a
fair amount of internal changes, with deprecated code being removed,
and several new feature developments. People looking for a stable code
base with only bugfixes should focus on the 2.0.1 release. All bugfixes
present in 2.0.1 are present in 2.1.0b1.

Highlights include support for ``bzr+ssh://host/~/homedir`` style urls,
finer control over the plugin search path via extended BZR_PLUGIN_PATH
syntax, visible warnings when extension modules fail to load, and improved
error handling during unlocking.


New Features
************

* Bazaar can now send mail through Apple OS X Mail.app. 
  (Brian de Alwis)

* ``bzr+ssh`` and ``bzr`` paths can now be relative to home directories
  specified in the URL.  Paths starting with a path segment of ``~`` are
  relative to the home directory of the user running the server, and paths
  starting with ``~user`` are relative to the home directory of the named
  user.  For example, for a user "bob" with a home directory of
  ``/home/bob``, these URLs are all equivalent:

  * ``bzr+ssh://bob@host/~/repo``
  * ``bzr+ssh://bob@host/~bob/repo``
  * ``bzr+ssh://bob@host/home/bob/repo``

  If ``bzr serve`` was invoked with a ``--directory`` argument, then no
  home directories outside that directory will be accessible via this
  method.

  This is a feature of ``bzr serve``, so pre-2.1 clients will
  automatically benefit from this feature when ``bzr`` on the server is
  upgraded.  (Andrew Bennetts, #109143)

* Extensions can now be compiled if either Cython or Pyrex is available.
  Currently Pyrex is preferred, but that may change in the future.
  (Arkanes)

* Give more control on BZR_PLUGIN_PATH by providing a way to refer to or
  disable the user, site and core plugin directories.
  (Vincent Ladeuil, #412930, #316192, #145612)

Bug Fixes
*********

* Bazaar's native protocol code now correctly handles EINTR, which most
  noticeably occurs if you break in to the debugger while connected to a
  bzr+ssh server.  You can now can continue from the debugger (by typing
  'c') and the process continues.  However, note that pressing C-\ in the
  shell may still kill the SSH process, which is bug 162509, so you must
  sent a signal to the bzr process specifically, for example by typing
  ``kill -QUIT PID`` in another shell.  (Martin Pool, #341535)

* ``bzr add`` in a tree that has files with ``\r`` or ``\n`` in the
  filename will issue a warning and skip over those files.
  (Robert Collins, #3918)

* ``bzr dpush`` now aborts if uncommitted changes (including pending merges)
  are present in the working tree. The configuration option ``dpush_strict``
  can be used to set the default for this behavior.
  (Vincent Ladeuil, #438158)

* ``bzr merge`` and ``bzr remove-tree`` now requires --force if pending
  merges are present in the working tree.
  (Vincent Ladeuil, #426344)

* Clearer message when Bazaar runs out of memory, instead of a ``MemoryError``
  traceback.  (Martin Pool, #109115)

* Don't give a warning on Windows when failing to import ``_readdir_pyx``
  as it is never built. (John Arbash Meinel, #430645)

* Don't restrict the command name used to run the test suite.
  (Vincent Ladeuil, #419950)

* ftp transports were built differently when the kerberos python module was
  present leading to obscure failures related to ASCII/BINARY modes.
  (Vincent Ladeuil, #443041)

* Network streams now decode adjacent records of the same type into a
  single stream, reducing layering churn. (Robert Collins)

* PreviewTree behaves correctly when get_file_mtime is invoked on an unmodified
  file. (Aaron Bentley, #251532)

* Registry objects should not use iteritems() when asked to use items().
  (Vincent Ladeuil, #430510)

* Weave based repositories couldn't be cloned when committers were using
  domains or user ids embedding '.sig'. Now they can.
  (Matthew Fuller, Vincent Ladeuil, #430868)

Improvements
************

* Revision specifiers can now be given in a more DWIM form, without
  needing explicit prefixes for specifiers like tags or revision id's.
  See ``bzr help revisionspec`` for full details.  (Matthew Fuller)

* Bazaar gives a warning before exiting, and writes into ``.bzr.log``, if 
  compiled extensions can't be loaded.  This typically indicates a
  packaging or installation problem.  In this case Bazaar will keep
  running using pure-Python versions, but this may be substantially
  slower.  The warning can be disabled by setting
  ``ignore_missing_extensions = True`` in ``bazaar.conf``.
  See also <https://answers.launchpad.net/bzr/+faq/703>.
  (Martin Pool, #406113, #430529)

* Secondary errors that occur during Branch.unlock and Repository.unlock
  no longer obscure the original error.  These methods now use a new
  decorator, ``only_raises``.  This fixes many causes of
  ``TooManyConcurrentRequests`` and similar errors.
  (Andrew Bennetts, #429747)

Documentation
*************

* Describe the new shell-like test feature. (Vincent Ladeuil)

* Help on hooks no longer says 'Not deprecated' for hooks that are
  currently supported. (Ian Clatworthy, #422415)

API Changes
***********

* ``bzrlib.user_encoding`` has been removed; use
  ``bzrlib.osutils.get_user_encoding`` instead.  (Martin Pool)

* ``bzrlib.tests`` now uses ``stopTestRun`` for its ``TestResult``
  subclasses - the same as python's unittest module. (Robert Collins)
  
* ``diff._get_trees_to_diff`` has been renamed to 
  ``diff.get_trees_and_branches_to_diff``. It is now a public API, and it 
  returns the old and new branches. (Gary van der Merwe)

* ``bzrlib.trace.log_error``, ``error`` and ``info`` have been deprecated.
  (Martin Pool)

* ``MutableTree.has_changes()`` does not require a tree parameter anymore. It
  now defaults to comparing to the basis tree. It now checks for pending
  merges too.  ``Merger.check_basis`` has been deprecated and replaced by the
  corresponding has_changes() calls. ``Merge.compare_basis``,
  ``Merger.file_revisions`` and ``Merger.ensure_revision_trees`` have also
  been deprecated.
  (Vincent Ladeuil, #440631)

* ``ProgressTask.note`` is deprecated.
  (Martin Pool)

Internals
*********

* Added ``-Drelock`` debug flag.  It will ``note`` a message every time a
  repository or branch object is unlocked then relocked the same way.
  (Andrew Bennetts)
  
* ``BTreeLeafParser.extract_key`` has been tweaked slightly to reduce
  mallocs while parsing the index (approx 3=>1 mallocs per key read).
  This results in a 10% speedup while reading an index.
  (John Arbash Meinel)

* The ``bzrlib.lsprof`` module has a new class ``BzrProfiler`` which makes
  profiling in some situations like callbacks and generators easier.
  (Robert Collins)

Testing
*******

* Passing ``--lsprof-tests -v`` to bzr selftest will cause lsprof output to
  be output for every test. Note that this is very verbose! (Robert Collins)

* Setting ``BZR_TEST_PDB=1`` when running selftest will cause a pdb
  post_mortem to be triggered when a test failure occurs. (Robert Collins)

* Shell-like tests can now be written. Code in ``bzrlib/tests/script.py`` ,
  documentation in ``developers/testing.txt`` for details.
  (Vincent Ladeuil)

* Some tests could end up with the same id, that was dormant for
  a long time.
  (Vincent Ladeuil, #442980)

* Stop showing the number of tests due to missing features in the test
  progress bar.  (Martin Pool)

* Test parameterisation now does a shallow copy, not a deep copy of the test
  to be parameterised. This is not expected to break external use of test
  parameterisation, and is substantially faster. (Robert Collins)

* Tests that try to open a bzr dir on an arbitrary transport will now
  fail unless they have explicitly permitted the transport via
  ``self.permit_url``. The standard test factories such as ``self.get_url``
  will permit the urls they provide automatically, so only exceptional
  tests should need to do this. (Robert Collins)

* The break-in test no longer cares about clean shutdown of the child,
  instead it is happy if the debugger starts up. (Robert  Collins)

* The full test suite is expected to pass when the C extensions are not
  present. (Vincent Ladeuil, #430749)


bzr 2.0.1
#########

:Codename: Stability First
:2.0.1: 2009-10-14

The first of our new ongoing bugfix-only stable releases has arrived. It
includes a collection of 12 bugfixes applied to bzr 2.0.0, but does not
include any of the feature development in the 2.1.0 series.


Bug Fixes
*********

* ``bzr add`` in a tree that has files with ``\r`` or ``\n`` in the
  filename will issue a warning and skip over those files.
  (Robert Collins, #3918)

* bzr will attempt to authenticate with SSH servers that support
  ``keyboard-interactive`` auth but not ``password`` auth when using
  Paramiko.   (Andrew Bennetts, #433846)

* Fixed fetches from a stacked branch on a smart server that were failing
  with some combinations of remote and local formats.  This was causing
  "unknown object type identifier 60" errors.  (Andrew Bennetts, #427736)

* Fixed ``ObjectNotLocked`` errors when doing some log and diff operations
  on branches via a smart server.  (Andrew Bennetts, #389413)

* Handle things like ``bzr add foo`` and ``bzr rm foo`` when the tree is
  at the root of a drive. ``osutils._cicp_canonical_relpath`` always
  assumed that ``abspath()`` returned a path that did not have a trailing
  ``/``, but that is not true when working at the root of the filesystem.
  (John Arbash Meinel, Jason Spashett, #322807)

* Hide deprecation warnings for 'final' releases for python2.6.
  (John Arbash Meinel, #440062)

* Improve the time for ``bzr log DIR`` for 2a format repositories.
  We had been using the same code path as for <2a formats, which required
  iterating over all objects in all revisions.
  (John Arbash Meinel, #374730)

* Make sure that we unlock the tree if we fail to create a TreeTransform
  object when doing a merge, and there is limbo, or pending-deletions
  directory.  (Gary van der Merwe, #427773)

* Occasional IndexError on renamed files have been fixed. Operations that
  set a full inventory in the working tree will now go via the
  apply_inventory_delta code path which is simpler and easier to
  understand than dirstates set_state_from_inventory method. This may
  have a small performance impact on operations built on _write_inventory,
  but such operations are already doing full tree scans, so no radical
  performance change should be observed. (Robert Collins, #403322)

* Retrieving file text or mtime from a _PreviewTree has good performance when
  there are many changes.  (Aaron Bentley)

* The CHK index pages now use an unlimited cache size. With a limited
  cache and a large project, the random access of chk pages could cause us
  to download the entire cix file many times.
  (John Arbash Meinel, #402623)

* When a file kind becomes unversionable after being added, a sensible
  error will be shown instead of a traceback. (Robert Collins, #438569)

Documentation
*************

* Improved README. (Ian Clatworthy)

* Improved upgrade documentation for Launchpad branches.
  (Barry Warsaw)


bzr 2.0.0
#########

:2.0.0: 2009-09-22
:Codename: Instant Karma

This release of Bazaar makes the 2a (previously 'brisbane-core') format
the default when new branches or repositories are created.  This format is
substantially smaller and faster for many operations.  Most of the work in
this release focuses on bug fixes and stabilization, covering both 2a and
previous formats.  (See the Upgrade Guide for information on migrating
existing projects.)

This release also improves the documentation content and presentation,
including adding Windows HtmlHelp manuals.

The Bazaar team decided that 2.0 will be a long-term supported release,
with bugfix-only 2.0.x releases based on it, continuing for at least six
months or until the following stable release.

Changes from 2.0.0rc2 to final
******************************

* Officially branded as 2.0.0 rather than 2.0 to clarify between things
  that "want to happen on the 2.0.x stable series" versus things that want
  to "land in 2.0.0". (Changes how bzrlib._format_version_tuple() handles
  micro = 0.) (John Arbash Meinel)


bzr 2.0.0rc2
############

:2.0.0rc2: 2009-09-10

New Features
************

* Added post_commit hook for mutable trees. This allows the keywords
  plugin to expand keywords on files changed by the commit.
  (Ian Clatworthy, #408841)

Bug Fixes
*********

* Bazaar's native protocol code now correctly handles EINTR, which most
  noticeably occurs if you break in to the debugger while connected to a
  bzr+ssh server.  You can now can continue from the debugger (by typing
  'c') and the process continues.  However, note that pressing C-\ in the
  shell may still kill the SSH process, which is bug 162509, so you must
  sent a signal to the bzr process specifically, for example by typing
  ``kill -QUIT PID`` in another shell.  (Martin Pool, #341535)

* ``bzr check`` in pack-0.92, 1.6 and 1.9 format repositories will no
  longer report incorrect errors about ``Missing inventory ('TREE_ROOT', ...)``
  (Robert Collins, #416732)

* ``bzr info -v`` on a 2a format still claimed that it was a "Development
  format" (John Arbash Meinel, #424392)

* ``bzr log stacked-branch`` shows the full log including
  revisions that are in the fallback repository. (Regressed in 2.0rc1).
  (John Arbash Meinel, #419241)

* Clearer message when Bazaar runs out of memory, instead of a ``MemoryError``
  traceback.  (Martin Pool, #109115)

* Conversion to 2a will create a single pack for all the new revisions (as
  long as it ran without interruption). This improves both ``bzr upgrade``
  and ``bzr pull`` or ``bzr merge`` from local branches in older formats.
  The autopack logic that occurs every 100 revisions during local
  conversions was not returning that pack's identifier, which resulted in
  the partial packs created during the conversion not being consolidated
  at the end of the conversion process. (Robert Collins, #423818)

* Fetches from 2a to 2a are now again requested in 'groupcompress' order.
  Groups that are seen as 'underutilized' will be repacked on-the-fly.
  This means that when the source is fully packed, there is minimal
  overhead during the fetch, but if the source is poorly packed the result
  is a fairly well packed repository (not as good as 'bzr pack' but
  good-enough.) (Robert Collins, John Arbash Meinel, #402652)

* Fix a potential segmentation fault when doing 'log' of a branch that had
  ghosts in its mainline.  (Evaluating None as a tuple is bad.)
  (John Arbash Meinel, #419241)

* ``groupcompress`` sort order is now more stable, rather than relying on
  ``topo_sort`` ordering. The implementation is now
  ``KnownGraph.gc_sort``. (John Arbash Meinel)

* Local data conversion will generate correct deltas. This is a critical
  bugfix vs 2.0rc1, and all 2.0rc1 users should upgrade to 2.0rc2 before
  converting repositories. (Robert Collins, #422849)

* Network streams now decode adjacent records of the same type into a
  single stream, reducing layering churn. (Robert Collins)

* Prevent some kinds of incomplete data from being committed to a 2a
  repository, such as revisions without inventories, a missing chk_bytes
  record for an inventory, or a missing text referenced by an inventory.
  (Andrew Bennetts, #423506, #406687)
  
Documentation
*************

* Fix assertion error about "_remember_remote_is_before" when pushing to
  older smart servers.
  (Andrew Bennetts, #418931)

* Help on hooks no longer says 'Not deprecated' for hooks that are
  currently supported. (Ian Clatworthy, #422415)

* PDF and CHM (Windows HtmlHelp) formats are now supported for the
  user documentation. The HTML documentation is better broken up into
  topics. (Ian Clatworthy)

* The developer and foreign language documents are now separated
  out so that searching in the HTML and CHM files produces more
  useful results. (Ian Clatworthy)

* The main table of contents now provides links to the new Migration Docs
  and Plugins Guide. (Ian Clatworthy)


bzr 2.0.0rc1
############

:Codename: no worries
:2.0.0rc1: 2009-08-26

Compatibility Breaks
********************

* The default format for bzr is now ``2a``. This format brings many
  significant performance and size improvements. bzr can pull from
  any existing repository into a ``2a`` one, but can only transfer
  from ``2a`` into ``rich-root`` repositories. The Upgrade guide
  has more information about this change. (Robert Collins)

* On Windows auto-detection of Putty's plink.exe is disabled.
  Default SSH client for Windows is paramiko. User still can force
  usage of plink if explicitly set environment variable BZR_SSH=plink.
  (#414743, Alexander Belchenko)

New Features
************

* ``bzr branch --switch`` can now switch the checkout in the current directory
  to the newly created branch. (Lukáš Lalinský)

Bug Fixes
*********

* Further tweaks to handling of ``bzr add`` messages about ignored files.
  (Jason Spashett, #76616)

* Fetches were being requested in 'groupcompress' order, but weren't
  recombining the groups. Thus they would 'fragment' to get the correct
  order, but not 'recombine' to actually benefit from it. Until we get
  recombining to work, switching to 'unordered' fetches avoids the
  fragmentation. (John Arbash Meinel, #402645)

* Fix a pycurl related test failure on karmic by recognizing an error
  raised by newer versions of pycurl.
  (Vincent Ladeuil, #306264)

* Fix a test failure on karmic by making a locale test more robust.
  (Vincent Ladeuil, #413514)

* Fix IndexError printing CannotBindAddress errors.
  (Martin Pool, #286871)

* Fix "Revision ... not present" errors when upgrading stacked branches,
  or when doing fetches from a stacked source to a stacked target.
  (Andrew Bennetts, #399140)

* ``bzr branch`` of 2a repositories over HTTP is much faster.  bzr now
  batches together small fetches from 2a repositories, rather than
  fetching only a few hundred bytes at a time.
  (Andrew Bennetts, #402657)

Improvements
************

* A better description of the platform is shown in crash tracebacks, ``bzr
  --version`` and ``bzr selftest``.
  (Martin Pool, #409137)

* bzr can now (again) capture crash data through the apport library, 
  so that a single human-readable file can be attached to bug reports.
  This can be disabled by using ``-Dno_apport`` on the command line, or by
  putting ``no_apport`` into the ``debug_flags`` section of
  ``bazaar.conf``.
  (Martin Pool, Robert Collins, #389328)

* ``bzr push`` locally on windows will no longer give a locking error with
  dirstate based formats. (Robert Collins)

* ``bzr shelve`` and ``bzr unshelve`` now work on windows.
  (Robert Collins, #305006)

* Commit of specific files no longer prevents using the iter_changes
  codepath. On 2a repositories, commit of specific files should now be as
  fast, or slightly faster, than a full commit. (Robert Collins)

* The internal core code that handles specific file operations like
  ``bzr st FILENAME`` or ``bzr commit FILENAME`` has been changed to
  include the parent directories if they have altered, and when a
  directory stops being a directory its children are always included. This
  fixes a number of causes for ``InconsistentDelta`` errors, and permits
  faster commit of specific paths. (Robert Collins, #347649)

Documentation
*************

* New developer documentation for content filtering.
  (Martin Pool)

API Changes
***********

* ``bzrlib.shelf_ui`` has had the ``from_args`` convenience methods of its
  classes changed to manage lock lifetime of the trees they open in a way
  consistent with reader-exclusive locks. (Robert Collins, #305006)

Testing
*******

bzr 1.18.1
##########

:Codename:     nein nein nein!
:1.18.1:       2009-09-09

This release fixes two small but worthwhile bugs relevant to users on
Microsoft Windows: some commands that failed on with locking errors will
now work, and a bug that caused poor performance after committing a file
with line-ending conversion has now been fixed.  It also fixes a bug in
pushing to older servers.

Bug Fixes
*********

* Fixed a problem where using content filtering and especially end-of-line
  conversion will commit too many copies a file.
  (Martin Pool, #415508)

* Fix assertion error about ``_remember_remote_is_before`` in
  ``set_tags_bytes`` when pushing to older smart servers.  
  (Andrew Bennetts, Alexander Belchenko, #418931)

Improvements
************

* ``bzr push`` locally on Windows will no longer give a locking error with
  dirstate based formats. (Robert Collins)

* ``bzr shelve`` and ``bzr unshelve`` now work on Windows.
  (Robert Collins, #305006)

API Changes
***********

* ``bzrlib.shelf_ui`` has had the ``from_args`` convenience methods of its
  classes changed to manage lock lifetime of the trees they open in a way
  consistent with reader-exclusive locks. (Robert Collins, #305006)

* ``Tree.path_content_summary`` may return a size of None, when called on
  a tree with content filtering where the size of the canonical form
  cannot be cheaply determined.  (Martin Pool)

* When manually creating transport servers in test cases, a new helper
  ``TestCase.start_server`` that registers a cleanup and starts the server
  should be used. (Robert Collins)

bzr 1.18
########

Compatibility Breaks
********************

* Committing directly to a stacked branch from a lightweight checkout will
  no longer work. In previous versions this would appear to work but would
  generate repositories with insufficient data to create deltas, leading
  to later errors when branching or reading from the repository.
  (Robert Collins, bug #375013)

New Features
************

Bug Fixes
*********

* Fetching from 2a branches from a version-2 bzr protocol would fail to
  copy the internal inventory pages from the CHK store. This cannot happen
  in normal use as all 2a compatible clients and servers support the
  version-3 protocol, but it does cause test suite failures when testing
  downlevel protocol behaviour. (Robert Collins)

* Fix a test failure on karmic by making a locale test more robust.
  (Vincent Ladeuil, #413514)

* Fixed "Pack ... already exists" error when running ``bzr pack`` on a
  fully packed 2a repository.  (Andrew Bennetts, #382463)

* Further tweaks to handling of ``bzr add`` messages about ignored files.
  (Jason Spashett, #76616)

* Properly handle fetching into a stacked branch while converting the
  data, especially when there are also ghosts. The code was filling in
  parent inventories incorrectly, and also not handling when one of the
  parents was a ghost. (John Arbash Meinel, #402778, #412198)

* ``RemoteStreamSource.get_stream_for_missing_keys`` will fetch CHK
  inventory pages when appropriate (by falling back to the vfs stream
  source).  (Andrew Bennetts, #406686)

* StreamSource generates rich roots from non-rich root sources correctly
  now.  (Andrew Bennetts, #368921)

* When deciding whether a repository was compatible for upgrading or
  fetching, we previously incorrectly checked the default repository
  format for the bzrdir format, rather than the format that was actually
  present on disk.  (Martin Pool, #408824)

Improvements
************

* A better description of the platform is shown in crash tracebacks, ``bzr
  --version`` and ``bzr selftest``.
  (Martin Pool, #409137)

* Cross-format fetches (such as between 1.9-rich-root and 2a) via the
  smart server are more efficient now.  They send inventory deltas rather
  than full inventories.  The smart server has two new requests,
  ``Repository.get_stream_1.19`` and ``Repository.insert_stream_1.19`` to
  support this.  (Andrew Bennetts, #374738, #385826)

* Extracting the full ancestry and computing the ``merge_sort`` is now
  significantly faster. This effects things like ``bzr log -n0``. (For
  example, ``bzr log -r -10..-1 -n0 bzr.dev`` is 2.5s down to 1.0s.
  (John Arbash Meinel)

Documentation
*************

API Changes
***********

Internals
*********

* ``-Dstrict_locks`` can now be used to check that read and write locks
  are treated properly w.r.t. exclusivity. (We don't try to take an OS
  read lock on a file that we already have an OS write lock on.) This is
  now set by default for all tests, if you have a test which cannot be
  fixed, you can use ``self.thisFailsStrictLockCheck()`` as a
  compatibility knob. (John Arbash Meinel)

* InterDifferingSerializer is now only used locally.  Other fetches that
  would have used InterDifferingSerializer now use the more network
  friendly StreamSource, which now automatically does the same
  transformations as InterDifferingSerializer.  (Andrew Bennetts)

* ``KnownGraph`` now has a ``.topo_sort`` and ``.merge_sort`` member which
  are implemented in pyrex and significantly faster. This is exposed along
  with ``CombinedGraphIndex.find_ancestry()`` as
  ``VersionedFiles.get_known_graph_ancestry(keys)``.
  (John Arbash Meinel)

* RemoteBranch.open now honours ignore_fallbacks correctly on bzr-v2
  protocols. (Robert Collins)

* The index code now has some specialized routines to extract the full
  ancestry of a key in a more efficient manner.
  ``CombinedGraphIndex.find_ancestry()``. (Time to get ancestry for
  bzr.dev drops from 1.5s down to 300ms. For OOo from 33s => 10.5s) (John
  Arbash Meinel)

Testing
*******

* Install the test ssl certificate and key so that installed bzr
  can run the https tests. (Denys Duchier, #392401)
  

bzr 1.18rc1
###########

:Codename: little traveller
:1.18:    2009-08-20
:1.18rc1: 2009-08-10

This release of Bazaar marches on towards the 2.0 release in which the 2a
'brisbane-core' format becomes generally recommended.  Most of the work in
this release now focusses on bug fixes and stabilization, covering both 2a
and previous formats.  There is a new text-mode interactive merge feature,
a new guide to migration to 2a format in the user documentation, and
pushing branches to a smart server is now much faster.  

The Bazaar team decided that 2.0 will be a long-term supported release,
with bugfix-only releases based on it continuing for at least six months
or until the following stable release.

There are no changes from 1.18rc1 to 1.18.

New Features
************

* ``bzr merge --interactive`` applies a user-selected portion of the
  merge.  The UI is similar to ``shelve``.  (Aaron Bentley)

* ``bzr reconfigure`` now takes options ``--stacked-on URL`` and
  ``--unstacked`` to change stacking of a branch.
  (Martin Pool, #391411)

Bug Fixes
*********

* Annotating on a stacked branch will now succeed in simple scenarios.
  There are still some complex scenarios where it will fail (bug #399884)
  (John Arbash Meinel, #393366)

* A progress bar is no longer left dangling when ``bzr selftest``
  completes, and the progress bar updates with zero latency so the
  displayed test name is always the one that's actually running.
  (Martin Pool, #123688)

* Authenticating against an ssh server now uses ``auth_none`` to determine
  if password authentication is even supported. This fixes a bug where
  users would be prompted for a launchpad password, even though launchpad
  only supports publickey authentication. (John Arbash Meinel, #375867)

* BranchBuilder now accepts timezone to avoid test failures in countries far
  from GMT. (Vincent Ladeuil, #397716)

* ``bzr commit`` no longer saves the unversioning of missing files until
  the commit has completed on the branch. This means that aborting a
  commit that found a missing file will leave the tree unedited.
  (Robert Collins, #282402)

* ``bzr mv`` no longer takes out branch locks, which allows it to work
  when the branch is readonly. (Robert Collins, #216541)

* ``bzr revert .`` no longer generates an InconsistentDelta error when
  there are missing subtrees. (Robert Collins, #367632)

* ``bzr send`` now generates valid bundles with ``--2a`` formats. However,
  do to internal changes necessary to support this, older clients will
  fail when trying to insert them. For newer clients, the bundle can be
  used to apply the changes to any rich-root compatible format.
  (John Arbash Meinel, #393349)

* Cope with FTP servers that don't support restart/append by falling back
  to reading and then rewriting the whole file, such as TahoeLAFS.  (This
  fallback may be slow for some access patterns.)  (Nils Durner, #294709)

* Encode the paths in ``mbcs`` encoding on Windows when spawning an
  external diff client. This at least allows supporting filenames that are
  not ascii, but are present in the current locale. Ideally we would be
  able to pass the Unicode path, but that would be client dependent.
  (John Arbash Meinel, #382709)

* Fix a compile bug on Solaris having to do with const and
  pointer-to-pointers. (John Arbash Meinel, #408441)

* Fixed a NameError that occurs when merging or pulling from a URL that
  causes a redirection loop when bzr tries to read a URL as a bundle.
  (Andrew Bennetts, #400847)

* Fix ``AttributeError: 'TestUIFactory' object has no attribute 'tick'``
  running send and similar commands on 2a formats.
  (Martin Pool, #408201)
  
* Fix crash in some invocations of ``bzr status`` in format 2a.
  (Martin Pool, #403523)

* Fixed export to existing directory: if directory is empty then export 
  will succeed, otherwise it fails with error.
  (Alexander Belchenko, #406174)

* Fixed spurious "Source branch does not support stacking" warning when
  pushing. (Andrew Bennetts, #388908)

* Fixed spurious transport activity indicator appearing while tests are
  running.  (Martin Pool, #343532)

* Merge now correctly handles empty right-hand revision specs.
  (Aaron Bentley, #333961)

* Renames to lexographically lower basenames in trees that have never been
  committed to will no longer corrupt the dirstate. This was caused by an
  bug in the dirstate update_minimal method. (Robert Collins, #395556)

* Requests for unknown methods no longer cause the smart server to log
  lots of backtraces about ``UnknownSmartMethod``, ``do_chunk`` or
  ``do_end``.  (Andrew Bennetts, #338561)

* Shelve will not shelve the initial add of the tree root.  (Aaron Bentley)

* Streaming from bzr servers where there is a chain of stacked branches
  (A stacked on B stacked on C) will now work. (Robert Collins, #406597)

* The environment variable ``BZR_PROGRESS_BAR`` set to either ``text`` or ``none``
  always forces progress bars either on or off respectively.  Otherwise,
  they're turned on if ``TERM`` is not ``dumb`` and stderr is a terminal.
  bzr always uses the 'text' user interface when run as a command, so
  ``BZR_USE_TEXT_UI`` is no longer needed.
  (Martin Pool, #339385, #387717)

* The optional ``_knit_load_data_pyx`` C extension was never being
  imported.  This caused significant slowdowns when reading data from
  repositories.  (Andrew Bennetts, #405653)
  
* The ``--hardlink`` option to ``branch`` and ``checkout`` is not
  supported at the moment on workingtree formats that can do content
  filtering.  (See <https://bugs.edge.launchpad.net/bzr/+bug/408193>.)
  bzr now says so, rather than just ignoring the option.  (Martin Pool)

* There was a bug in ``osutils.relpath`` that was only triggered on
  Windows. Essentially if you were at the root of a drive, and did
  something to a branch/repo on another drive, we would go into an
  infinite loop while trying to find a 'relative path'.
  (John Arbash Meinel, #394227)

* ``WorkingTree4.unversion`` will no longer fail to unversion ids which
  were present in a parent tree but renamed in the working tree.
  (Robert Collins, #187207)

Improvements
************

* Can now rename/move files even if they have been removed from the inventory.
  (Marius Kruger)

* Pushing branches with tags via ``bzr://`` and ``bzr+ssh://`` is much
  faster, using a new ``Branch.set_tags_bytes`` smart server verb rather
  than VFS methods.  For example, pushes of small branches with tags take
  11 rather than 18 smart server requests.  (Andrew Bennetts, #398608)

* Sending Ctrl-Break on Windows will now drop you into the debugger, in
  the same way that sending Ctrl-\\ does on other platforms.
  (John Arbash Meinel)

Documentation
*************

* Added Bazaar 2.0 Upgrade Guide. (Ian Clatworthy)

API Changes
***********

* ``CLIUIFactory`` is deprecated; use ``TextUIFactory`` instead if you
  need to subclass or create a specific class, or better yet the existing
  ``make_ui_for_terminal``.  ``SilentUIFactory`` is clarified to do no
  user interaction at all, rather than trying to read from stdin but not
  writing any output, which would be strange if reading prompts or
  passwords.  (Martin Pool)

* New TransformPreview.commit() allows committing without a working tree.
  (Aaron Bentley)

* ``pb`` parameter to ``TextTestResult`` is deprecated and ignored.
  (Martin Pool)

* ProgressTasks now prefer to talk direct to their ProgressView not to the
  UIFactory. 
  (Martin Pool)

* ``WorkingTree._check`` now requires a references dict with keys matching
  those returned by ``WorkingTree._get_check_refs``. (Robert Collins)

Internals
*********

* ``CHKInventory.path2id`` uses the parent_id to basename hash to avoid
  reading the entries along the path, reducing work to lookup ids from
  paths. (Robert Collins)

* ``CHKMap.apply_delta`` now raises ``InconsistentDelta`` if a delta adds
  as new a key which was already mapped. (Robert Collins)

* Inventory delta application catches more cases of corruption and can
  prevent corrupt deltas from affecting consistency of data structures on
  disk. (Robert Collins)

* --subunit support now adds timestamps if the subunit version supports
  it. (Robert Collins)

* The Windows all-in-one installer now bundles the PyQt image format
  plugins, which allows previewing more images as part of 'qdiff'.
  (Alexander Belchenko)


Testing
*******

* Merge directive cherrypick tests must use the same root id.
  (Martin Pool, #409684)

* Spurious failure in ``check`` tests on rich-root formats fixed.
  (Martin Pool, #408199)

* The ``bzrlib.tests.TextTestRunner`` will no longer call
  ``countTestsCases`` on the test being run. Progress information is
  instead handled by having the test passed in call ``result.progress``
  before running its contents. This improves the behaviour when using
  ``TextTestRunner`` with test suites that don't support
  ``countTestsCases``. (Robert Collins)


bzr 1.17.1 (unreleased)
#######################

Bug Fixes
*********

* The optional ``_knit_load_data_pyx`` C extension was never being
  imported.  This caused significant slowdowns when reading data from
  knit format repositories.  (Andrew Bennetts, #405653)
  

bzr 1.17
########
:Codename: so-late-its-brunch
:1.17rc1: 2009-07-13
:1.17: 2009-07-20


Bazaar continues to blaze a straight and shining path to the 2.0 release and
the elevation of the ``2a`` beta format to the full glory of "supported and
stable".

Highlights in this release include greatly reduced memory consumption during
commits, faster ``ls``, faster ``annotate``, faster network operations if
you're specifying a revision number and the final destruction of those
annoying progress bar artifacts.


Changes from 1.17rc1 to 1.17final
*********************************

* Change an extension to call the python ``frozenset()`` rather than the C
  api ``PyFrozenSet_New``. It turns out that python2.4 did not expose the
  C api. (John Arbash Meinel, #399366)

* Fixes for the Makefile and the rename of ``generate_docs.py`` to
  ``tools/generate_docs.py`` to allow everything to be built on Windows.
  (John Arbash Meinel, #399356)

* ``bzr serve`` once again applies a ``ChrootServer`` to the given
  directory before serving it. (Andrew Bennetts, #400535)


Compatibility Breaks
********************

* ``bzr register-branch`` from the Launchpad plugin now refers to "project"
  instead of "product" which is the correct Launchpad terminology.  The
  --product option is deprecated and users should switch to using --project.
  (Neil Martinsen-Burrell, #238764)


New Features
************

* ``bzr push`` now aborts if uncommitted changes (including pending merges)
  are present in the working tree (if one is present) and no revision is
  specified. The configuration option ``push_strict`` can be used to set the
  default for this behavior.  (Vincent Ladeuil, #284038, #322808, #65286)

* ``bzr revno`` and ``bzr revision-info`` now have a ``--tree`` option to
  show revision info for the working tree instead of the branch.
  (Matthew Fuller, John Arbash Meinel)

* ``bzr send`` now aborts if uncommitted changes (including pending merges)
  are present in the working tree and no revision is specified. The
  configuration option ``send_strict`` can be used to set the default for this
  behavior.
  (Vincent Ladeuil, #206577)

* ``bzr switch --create-branch/-b`` can now be used to create and switch
  to a new branch. Supplying a name without a ``/`` will create the branch
  relative to the existing branch. (similar to how ``bzr switch name``
  works when the branch already exists.) (John Arbash Meinel)


Bug Fixes
*********

* Accept uppercase "Y/N" to prompts such as from break lock. 
  (#335182, Tim Powell, Martin Pool)

* Add documentation about diverged branches and how to fix them in the
  centralized workflow with local commits.  Mention ``bzr help
  diverged-branches`` when a push fails because the branches have
  diverged.  (Neil Martinsen-Burrell, #269477)

* Annotate would sometimes 'latch on' to trivial lines, causing important
  lines to be incorrectly annotated. (John Arbash Meinel, #387952)

* Automatic format upgrades triggered by default stacking policies on a
  1.16rc1 (or later) smart server work again.
  (Andrew Bennetts, #388675)

* Avoid progress bar artifacts being left behind on the screen.
  (Martin Pool, #321935)

* Better message in ``bzr split`` error suggesting a rich root format.
  (Neil Martinsen-Burrell, #220067)

* ``Branch.set_append_revisions_only`` now works with branches on a smart
  server. (Andrew Bennetts, #365865)

* By default, ``bzr branch`` will fail if the target directory exists, but
  does not already have a control directory.  The flag ``--use-existing-dir``
  will allow operation to proceed.  (Alexander Belchenko, #307554)

* ``bzr ls DIR --from-root`` now shows only things in DIR, not everything.
  (Ian Clatworthy)

* Fetch between repositories does not error if they have inconsistent data
  that should be irrelevant to the fetch operation. (Aaron Bentley)

* Fix ``AttributeError`` exception when reconfiguring lightweight checkout 
  of a remote repository.
  (Jelmer Vernooij, #332194)

* Fix bug in decoding v3 smart server messages when receiving multiple
  lots of excess bytes after an end-of-message.
  (Andrew Bennetts)

* Force deletion of readonly files during merge, update and other tree
  transforms.
  (Craig Hewetson, Martin Pool, #218206)

* Force socket shutdown in threaded http test servers to avoid client hangs
  (pycurl).  (Vincent Ladeuil, #383920).

* ``LRUCache`` will maintain the linked list pointers even if a nodes
  cleanup function raises an exception. (John Arbash Meinel, #396838)

* Progress bars are now suppressed again when the environment variable
  ``BZR_PROGRESS_BAR`` is set to ``none``.
  (Martin Pool, #339385)

* Reduced memory consumption during ``bzr commit`` of large files. For
  pre 2a formats, should be down to ~3x the size of a file.
  For ``--2a`` format repositories, it is down to the size of the file
  content plus the size of the compressed text.  Related to bug #109114.
  (John Arbash Meinel)

* Set hidden attribute on .bzr directory below unicode path should never
  fail with error. The operation should succeed even if bzr unable to set 
  the attribute.  (Alexander Belchenko, related to bug #335362).
  
* Stacking will no longer accept requests to stack on the same
  branch/repository. Existing branches that incorrectly reference the same
  repository in a stacking configuration will now raise
  UnstackableLocationError when the branch is opened. This can be fixed by
  removing the stacking location inside ``.bzr/branch``.
  (Robert Collins, #376243)

* The ``log+`` decorator, useful in debugging or profiling, could cause
  "AttributeError: 'list' object has no attribute 'next'".  This is now
  fixed.  The log decorator no longer shows the elapsed time or transfer
  rate because they're available in the log prefixes and the transport
  activity display respectively.
  (Martin Pool, #340347)

* Unshelve works correctly when multiple zero-length files are present on
  the shelf. (Aaron Bentley, #363444)

* Progress bars no longer show the network transport scheme or direction.
  (Martin Pool)

* launchpad-login now respects the 'verbose' option.
  (Jonathan Lange, #217031)


Internals
*********

* ``bzrlib.user_encoding`` is now officially deprecated. It is not
  possible to write a deprecation wrapper, but the variable will be
  removed in the near future. Use ``bzrlib.osutils.get_user_encoding()``
  instead. (Alexander Belchenko)

* Command lookup has had hooks added. ``bzrlib.Command.hooks`` has
  three new hook points: ``get_command``, ``get_missing_command`` and
  ``list_commands``, which allow just-in-time command name provision
  rather than requiring all command names be known a-priori.
  (Robert Collins)

* ``get_app_path`` from win32utils.py now supports REG_EXPAND_SZ data type
  and can read path to wordpad.exe. (Alexander Belchenko, #392046)

* ``graph.KnownGraph`` has been added. This is a class that can give
  answers to ``heads()`` very quickly. However, it has the assumption that
  the whole graph has already been loaded. This is true during
  ``annotate`` so it is used there with good success (as much as 2x faster
  for files with long ancestry and 'cherrypicked' changes.)
  (John Arbash Meinel, Vincent Ladeuil)

* OS file locks are now taken out using ``CreateFile`` rather than
  ``LockFileEx`` on Windows. The locking remains exclusive with
  ``LockFileEx`` but now it also works on older versions of Windows (such
  as Win98). (Martin <gzlist>)

* pack <=> pack fetching is now done via a ``PackStreamSource`` rather
  than the ``Packer`` code. The user visible change is that we now
  properly fetch the minimum number of texts for non-smart fetching.
  (John Arbash Meinel)


* ``VersionedFiles._add_text`` is a new api that lets us insert text into
  the repository as a single string, rather than a list of lines. This can
  improve memory overhead and performance of committing large files.
  (Currently a private api, used only by commit). (John Arbash Meinel)


Improvements
************

* ``bzr annotate`` can now be significantly faster. The time for
  ``bzr annotate NEWS`` is down to 7s from 22s in 1.16. Files with long
  histories and lots of 'duplicate insertions' will be improved more than
  others. (John Arbash Meinel, Vincent Ladeuil)

* ``bzr ls`` is now faster. On OpenOffice.org, the time drops from 2.4
  to 1.1 seconds. The improvement for ``bzr ls -r-1`` is more
  substantial dropping from 54.3 to 1.1 seconds. (Ian Clatworthy)

* Improve "Path(s) are not versioned" error reporting for some commands.
  (Benoît PIERRE)

* Initial commit performance in ``--2a`` repositories has been improved by
  making it cheaper to build the initial CHKMap. (John Arbash Meinel)

* Resolving a revno to a revision id on a branch accessed via ``bzr://``
  or ``bzr+ssh://`` is now much faster and involves no VFS operations.
  This speeds up commands like ``bzr pull -r 123``.  (Andrew Bennetts)

* ``revision-info`` now properly aligns the revnos/revids in the output
  and doesn't traceback when given revisions not in the current branch.
  Performance is also significantly improved when requesting multiple revs
  at once.  (Matthew Fuller, John Arbash Meinel)

* Tildes are no longer escaped by Transports. (Andy Kilner)


Documentation
*************

* Avoid bad text wrapping in generated documentation.  Slightly better
  formatting in the user reference.
  (Martin Pool, #249908)

* Minor clarifications to the help for End-Of-Line conversions.
  (Ian Clatworthy)

API Changes
***********

* Removed overspecific error class ``InvalidProgressBarType``.
  (Martin Pool)

* The method ``ProgressView._show_transport_activity`` is now
  ``show_transport_activity`` because it's part of the contract between
  this class and the UI.  (Martin Pool)


bzr 1.16.1
##########

:Released: 2009-06-26

End user testing of the 2a format revealed two serious bugs. The first,
#365615, caused bzr to raise AbsentContentFactory errors when autopacking.
This meant that commits or pushes to 2a-format repositories failed
intermittently.

The second bug, #390563, caused the smart server to raise AbsentContentFactory
when streaming 2a stacked 2a-format branches. This particularly affected
branches stored on Launchpad in the 2a format.

Both of these bugs cause command failures only, neither of them cause data
corruption or data loss. And, of course, both of these bugs are now fixed.

Bug Fixes
*********

* We now properly request a more minimal set of file texts when fetching
  multiple revisions. (Robert Collins, John Arbash Meinel, #390563)

* Repositories using CHK pages (which includes the new 2a format) will no
  longer error during commit or push operations when an autopack operation
  is triggered. (Robert Collins, #365615)

* ``chk_map.iter_interesting_nodes`` now properly uses the *intersection*
  of referenced nodes rather than the *union* to determine what
  uninteresting pages we still need to look at. Prior to this,
  incrementally pushing to stacked branch would push the minimal data, but
  fetching everything would request extra texts. There are some unhandled
  cases wrt trees of different depths, but this fixes the common cases.
  (Robert Collins, John Arbash Meinel, #390563)

* ``GroupCompress`` repositories now take advantage of the pack hints
  parameter to permit cross-format fetching to incrementally pack the
  converted data. (Robert Collins)

* ``Repository.commit_write_group`` now returns opaque data about what
  was committed, for passing to the ``Repository.pack``. Repositories
  without atomic commits will still return None. (Robert Collins)

* ``Repository.pack`` now takes an optional ``hint`` parameter
  which will support doing partial packs for repositories that can do
  that. (Robert Collins)

* RepositoryFormat has a new attribute 'pack_compresses' which is True
  when doing a pack operation changes the compression of content in the
  repository. (Robert Collins)

* ``StreamSink`` and ``InterDifferingSerialiser`` will call
  ``Repository.pack`` with the hint returned by
  ``Repository.commit_write_group`` if the formats were different and the
  repository can increase compression by doing a pack operation.
  (Robert Collins, #376748)


bzr 1.16
########
:Codename: yesterday-in-california
:1.16rc1: 2009-06-11
:1.16: 2009-06-18

This version of Bazaar contains the beta release of the new ``2a`` repository
format, suitable for testing by fearless, advanced users. This format or an
updated version of it will become the default format in Bazaar 2.0. Please
read the NEWS entry before even thinking about upgrading to the new format.

Also included are speedups for many operations on huge projects, a bug fix for
pushing stacked new stacked branches to smart servers and the usual bevy of
bug fixes and improvements.


Changes from 1.16rc1 to 1.16final
*********************************

* Fix the nested tree flag check so that upgrade from development formats to
  2a can work correctly.
  (Jelmer Vernooij, #388727)

* Automatic format upgrades triggered by default stacking policies on a
  1.16rc1 (or later) smart server work again.
  (Andrew Bennetts, #388675)


Compatibility Breaks
********************

* Display prompt on stderr (instead of stdout) when querying users so
  that the output of commands can be safely redirected.
  (Vincent Ladeuil, #376582)


New Features
************

* A new repository format ``2a`` has been added.  This is a beta release
  of the brisbane-core (aka group-compress) project.  This format now
  suitable for wider testing by advanced users willing to deal with some
  bugs.  We would appreciate test reports, either positive or negative.
  Format 2a is substantially smaller and faster for many operations on
  many trees.  This format or an updated version will become the default
  in bzr 2.0.

  This is a rich-root format, so this repository format can be used with
  bzr-svn.  Bazaar branches in previous non-rich-root formats can be
  converted (including by merge, push and pull) to format 2a, but not vice
  versa.  We recommend upgrading previous development formats to 2a.

  Upgrading to this format can take considerable time because it expands
  and more concisely repacks the full history.

  If you use stacked branches, you must upgrade the stacked branches
  before the stacked-on branches.  (See <https://bugs.launchpad.net/bugs/374735>)

* ``--development7-rich-root`` is a new dev format, similar to ``--dev6``
  but using a Revision serializer using bencode rather than XML.
  (Jelmer Vernooij, John Arbash Meinel)

* mail_client=claws now supports --body (and message body hooks).  Also uses
  configured from address.  (Barry Warsaw)

Improvements
************


* ``--development6-rich-root`` can now stack. (Modulo some smart-server
  bugs with stacking and non default formats.)
  (John Arbash Meinel, #373455)

* ``--development6-rich-root`` delays generating a delta index for the
  first object inserted into a group. This has a beneficial impact on
  ``bzr commit`` since each committed texts goes to its own group. For
  committing a 90MB file, it drops peak memory by about 200MB, and speeds
  up commit from 7s => 4s. (John Arbash Meinel)

* Numerous operations are now faster for huge projects, i.e. those
  with a large number of files and/or a large number of revisions,
  particularly when the latest development format is used. These
  operations (and improvements on OpenOffice.org) include:

  * branch in a shared repository (2X faster)
  * branch --no-tree (100X faster)
  * diff (2X faster)
  * tags (70X faster)

  (Ian Clatworthy)

* Pyrex version of ``bencode`` support. This provides optimized support
  for both encoding and decoding, and is now found at ``bzrlib.bencode``.
  ``bzrlib.utils.bencode`` is now deprecated.
  (Alexander Belchenko, Jelmer Vernooij, John Arbash Meinel)


Bug Fixes
*********

* Bazaar can now pass attachment files to the mutt email client.
  (Edwin Grubbs, #384158)

* Better message in ``bzr add`` output suggesting using ``bzr ignored`` to
  see which files can also be added.  (Jason Spashett, #76616)

* ``bzr pull -r 123`` from a stacked branch on a smart server no longer fails.
  Also, the ``Branch.revision_history()`` API now works in the same
  situation.  (Andrew Bennetts, #380314)
  
* ``bzr serve`` on Windows no longer displays a traceback simply because a
  TCP client disconnected. (Andrew Bennetts)

* Clarify the rules for locking and fallback repositories. Fix bugs in how
  ``RemoteRepository`` was handling fallbacks along with the
  ``_real_repository``. (Andrew Bennetts, John Arbash Meinel, #375496)

* Fix a small bug with fetching revisions w/ ghosts into a new stacked
  branch. Not often triggered, because it required ghosts to be part of
  the fetched revisions, not in the stacked-on ancestry.
  (John Arbash Meinel)

* Fix status and commit to work with content filtered trees, addressing
  numerous bad bugs with line-ending support. (Ian Clatworthy, #362030)

* Fix problem of "directory not empty" when contending for a lock over
  sftp.  (Martin Pool, #340352)

* Fix rule handling so that eol is optional, not mandatory.
  (Ian Clatworthy, #379370)

* Pushing a new stacked branch to a 1.15 smart server was broken due to a
  bug in the ``BzrDirFormat.initialize_ex`` smart verb.  This is fixed in
  1.16, but required changes to the network protocol, so the
  ``BzrDirFormat.initialize_ex`` verb has been removed and replaced with a
  corrected ``BzrDirFormat.initialize_ex_1.16`` verb.  1.15 clients will
  still work with a 1.16 server as they will fallback to slower (and
  bug-free) methods.
  (Jonathan Lange, Robert Collins, Andrew Bennetts, #385132)

* Reconcile can now deal with text revisions that originated in revisions 
  that are ghosts. (Jelmer Vernooij, #336749)

* Support cloning of branches with ghosts in the left hand side history.
  (Jelmer Vernooij, #248540)

* The ''bzr diff'' now catches OSError from osutils.rmtree and logs a
  helpful message to the trace file, unless the temp directory really was
  removed (which would be very strange).  Since the diff operation has
  succeeded from the user's perspective, no output is written to stderr 
  or stdout.  (Maritza Mendez, #363837)

* Translate errors received from a smart server in response to a
  ``BzrDirFormat.initialize`` or ``BzrDirFormat.initialize_ex`` request.
  This was causing tracebacks even for mundane errors like
  ``PermissionDenied``.  (Andrew Bennetts, #381329)

Documentation
*************

* Added directory structure and started translation of docs in Russian.
  (Alexey Shtokalo, Alexander Iljin, Alexander Belchenko, Dmitry Vasiliev,
  Volodymyr Kotulskyi)

API Changes
***********

* Added osutils.parent_directories(). (Ian Clatworthy)

* ``bzrlib.progress.ProgressBar``, ``ChildProgress``, ``DotsProgressBar``,
  ``TTYProgressBar`` and ``child_progress`` are now deprecated; use
  ``ui_factory.nested_progress_bar`` instead.  (Martin Pool)

* ``graph.StackedParentsProvider`` is now a public API, replacing
  ``graph._StackedParentsProvider``. The api is now considered stable and ready
  for external users. (Gary van der Merwe)

* ``bzrlib.user_encoding`` is deprecated in favor of
  ``get_user_encoding``.  (Alexander Belchenko)

* TreeTransformBase no longer assumes that limbo is provided via disk.
  DiskTreeTransform now provides disk functionality.  (Aaron Bentley)

Internals
*********

* Remove ``weave.py`` script for accessing internals of old weave-format
  repositories.  (Martin Pool)

Testing
*******

* ``make check`` no longer repeats the test run in ``LANG=C``.
  (Martin Pool, #386180)

* The number of cores is now correctly detected on OSX. (John Szakmeister)

* The number of cores is also detected on Solaris and win32. (Vincent Ladeuil)

* The number of cores is also detected on FreeBSD. (Matthew Fuller)


bzr 1.15
########
:1.15rc1: 2009-05-16
:1.15: 2009-05-22
:1.15.1: 2009-06-09

The smart server will no longer raise 'NoSuchRevision' when streaming content
with a size mismatch in a reconstructed graph search. New command ``bzr
dpush``. Plugins can now define their own annotation tie-breaker when two
revisions introduce the exact same line.

Changes from 1.15.1 to 1.15.2
*****************************

* Use zdll on Windows to build ``_chk_map_pyx`` extension.
  (Alexander Belchenko)

Changes from 1.15final to 1.15.1
*********************************

* Translate errors received from a smart server in response to a
  ``BzrDirFormat.initialize`` or ``BzrDirFormat.initialize_ex`` request.
  This was causing tracebacks even for mundane errors like
  ``PermissionDenied``.  (Andrew Bennetts, #381329)

Changes from 1.15rc1 to 1.15final
*********************************

* No changes

Compatibility Breaks
********************

* ``bzr ls`` is no longer recursive by default. To recurse, use the
  new ``-R`` option. The old ``--non-recursive`` option has been removed.
  If you alias ``ls`` to ``ls -R``, you can disable recursion using
  ``--no-recursive`` instead.  (Ian Clatworthy)

New Features
************

* New command ``bzr dpush`` that can push changes to foreign 
  branches (svn, git) without setting custom bzr-specific metadata.
  (Jelmer Vernooij)

* The new development format ``--development6-rich-root`` now supports
  stacking. We chose not to use a new format marker, since old clients
  will just fail to open stacked branches, the same as if we used a new
  format flag. (John Arbash Meinel, #373455)

* Plugins can now define their own annotation tie-breaker when two revisions
  introduce the exact same line. See ``bzrlib.annotate._break_annotation_tie``
  Be aware though that this is temporary, private (as indicated by the leading
  '_') and a first step to address the problem. (Vincent Ladeuil, #348459)

* New command ``bzr dpush`` that can push changes to foreign 
  branches (svn, git) without setting custom bzr-specific metadata.
  (Jelmer Vernooij)

* ``bzr send`` will now check the ``child_submit_format`` setting in
  the submit branch to determine what format to use, if none was 
  specified on the command-line.  (Jelmer Vernooij)

Improvements
************

* -Dhpss output now includes the number of VFS calls made to the remote
  server. (Jonathan Lange)

* ``--coverage`` works for code running in threads too.
  (Andrew Bennets, Vincent Ladeuil)

* ``bzr pull`` now has a ``--local`` option to only make changes to the
  local branch, and not the bound master branch.
  (Gary van der Merwe, #194716)

* ``bzr rm *`` is now as fast as ``bzr rm * --keep``. (Johan Walles, #180116)

Bug Fixes
*********

* Adding now works properly when path contains a symbolic link.
  (Geoff Bache, #183831)

* An error is now raised for unknown eol values. (Brian de Alwis, #358199)

* ``bzr merge --weave`` will now generate a conflict if one side deletes a
  line, and the other side modifies the line. (John Arbash Meinel, #328171)

* ``bzr reconfigure --standalone`` no longer raises IncompatibleRepositories.
  (Martin von Gagern, #248932)

* ``bzr send`` works to send emails again using MAPI.
  (Neil Martinsen-Burrell, #346998)

* Check for missing parent inventories in StreamSink.  This prevents
  incomplete stacked branches being created by 1.13 bzr:// and
  bzr+ssh:// clients (which have bug #354036).  Instead, the server now
  causes those clients to send the missing records.  (Andrew Bennetts)

* Correctly handle http servers proposing multiple authentication schemes.
  (Vincent Ladeuil, #366107)

* End-Of-Line content filters are now loaded correctly.
  (Ian Clatworthy, Brian de Alwis, #355280)

* Fix a bug in the pure-python ``GroupCompress`` code when handling copies
  longer than 64KiB. (John Arbash Meinel, #364900)

* Fix TypeError in running ``bzr break-lock`` on some URLs.
  (Alexander Belchenko, Martin Pool, #365891)

* Non-recursive ``bzr ls`` now works properly when a path is specified.
  (Jelmer Vernooij, #357863)

* ssh usernames (defined in ~/.ssh/config) are honoured for bzr+ssh connections.
  (Vincent Ladeuil, #367726)

* Several bugs related to unicode symlinks have been fixed and the test suite
  enhanced to better catch regressions for them. (Vincent Ladeuil)

* The smart server will no longer raise 'NoSuchRevision' when streaming
  content with a size mismatch in a reconstructed graph search: it assumes
  that the client will make sure it is happy with what it got, and this
  sort of mismatch is normal for stacked environments.
  bzr 1.13.0/1 will stream from unstacked branches only - in that case not
  getting all the content expected would be a bug. However the graph
  search is how we figured out what we wanted, so a mismatch is both odd
  and unrecoverable without starting over, and starting over will end up
  with the same data as if we just permitted the mismatch. If data is
  gc'd, doing a new search will find only the truncated data, so sending
  only the truncated data seems reasonable. bzr versions newer than this
  will stream from stacked branches and check the stream to find missing
  content in the stacked-on branch, and thus will handle the situation
  implicitly.  (Robert Collins, #360791)

* Upgrading to, or fetching into a 'rich-root' format will now correctly
  set the root data the same way that reconcile does.
  (Robert Collins, #368921)

* Using unicode Windows API to obtain command-line arguments.
  (Alexander Belchenko, #375934)

Documentation
*************

API Changes
***********

* ``InterPackRepo.fetch`` and ``RepoFetcher`` now raise ``NoSuchRevision``
  instead of ``InstallFailed`` when they detect a missing revision.
  ``InstallFailed`` itself has been deleted. (Jonathan Lange)

* Not passing arguments to ``bzrlib.commands.main()`` will now grab the
  arguments from ``osutils.get_unicode_argv()`` which has proper support
  for unicode arguments on windows. Further, the supplied arguments are now 
  required to be unicode strings, rather than user_encoded strings.
  (Alexander Belchenko)

Internals
*********

* ``bzrlib.branch.Branch.set_parent`` is now present on the base branch
  class and will call ``_set_parent_location`` after doing unicode 
  encoding. (Robert Collins)

* ``bzrlib.remote.RemoteBranch._set_parent_location`` will use a new verb
  ``Branch.set_parent_location`` removing further VFS operations.
  (Robert Collins)

* ``bzrlib.bzrdir.BzrDir._get_config`` now returns a ``TransportConfig``
  or similar when the dir supports configuration settings. The base class
  defaults to None. There is a matching new server verb
  ``BzrDir.get-config_file`` to reduce roundtrips for getting BzrDir
  configuration. (Robert Collins)

* ``bzrlib.tests.ExtendedTestResult`` has new methods ``startTests``
  called before the first test is started, ``done`` called after the last
  test completes, and a new parameter ``strict``. (Robert Collins)

* ``-Dhpss`` when passed to bzr will cause a backtrace to be printed when
  VFS operations are started on a smart server repository. This should not
  occur on regular push and pull operations, and is a key indicator for
  performance regressions. (Robert Collins)

* ``-Dlock`` when passed to the selftest (e.g. ``bzr -Dlock selftest``) will
  cause mismatched physical locks to cause test errors rather than just
  reporting to the screen. (Robert Collins)

* -Dprogress will cause pdb to start up if a progress view jumps
  backwards. (Robert Collins)

* Fallback ``CredentialStore`` instances registered with ``fallback=True``
  are now be able to provide credentials if obtaining credentials 
  via ~/.bazaar/authentication.conf fails. (Jelmer Vernooij, 
  Vincent Ladeuil, #321918)

* New hook ``Lock.lock_broken`` which runs when a lock is
  broken. This is mainly for testing that lock/unlock are
  balanced in tests. (Vincent Ladeuil)

* New MergeDirective hook 'merge_request_body' allows hooks to supply or
  alter a body for the message produced by ``bzr send``.

* New smart server verb ``BzrDir.initialize_ex`` which implements a
  refactoring to the core of clone allowing less round trips on new
  branches. (Robert Collins)

* New method ``Tags.rename_revisions`` that can rename revision ids tags
  are pointing at. (Jelmer Vernooij)

* Updated the bundled ``ConfigObj`` library to 4.6.0 (Matt Nordhoff)

Testing
*******

* ``bzr selftest`` will now fail if lock/unlock are not correctly balanced in
  tests. Using ``-Dlock`` will turn the related failures into warnings.
  (Vincent Ladeuil, Robert Collins)

bzr 1.14
########
:Codename: brisbane-core
:1.14rc1: 2009-04-06
:1.14rc2: 2009-04-19
:1.14: 2009-04-28
:1.14.1: 2009-05-01

New formats 1.14 and 1.14-rich-root supporting End-Of-Line (EOL) conversions,
keyword templating (via the bzr-keywords plugin) and generic content filtering.
End-of-line conversion is now supported for formats supporting content
filtering.

Changes from 1.14final to 1.14.1
********************************

* Change api_minimum_version back to api_minimum_version = (1, 13, 0)

Changes from 1.14rc2 to 1.14final
*********************************

* Fix a bug in the pure-python ``GroupCompress`` code when handling copies
  longer than 64KiB. (John Arbash Meinel, #364900)

Changes from 1.14rc1 to 1.14rc2
*******************************

* Fix for bug 358037 Revision not in
  bzrlib.groupcompress.GroupCompressVersionedFiles (Brian de Alwis, 
  John A Meinel)

* Fix for bug 354036 ErrorFromSmartServer - AbsentContentFactory object has no
  attribute 'get_bytes_as' exception while pulling from Launchpad 
  (Jean-Francois Roy, Andrew Bennetts, Robert Collins)

* Fix for bug 355280 eol content filters are never loaded and thus never
  applied (Brian de Alwis, Ian Clatworthy)
 
* bzr.dev -r4280  Change _fetch_uses_deltas = False for CHK repos until we can
  write a better fix. (John Arbash Meinel, Robert Collins)

* Fix for bug 361574 uncommit recommends undefined --levels and -n options
  (Marius Kruger, Ian Clatworthy)

* bzr.dev r4289 as cherrypicked at lp:~spiv/bzr/stacking-cherrypick-1.14 
  (Andrew Bennetts, Robert Collins)

Compatibility Breaks
********************

* A previously disabled code path to accelerate getting configuration
  settings from a smart server has been reinstated. We think this *may*
  cause a incompatibility with servers older than bzr 0.15. We intend
  to issue a point release to address this if it turns out to be a
  problem. (Robert Collins, Andrew Bennetts)

* bzr no longer autodetects nested trees as 'tree-references'.  They
  must now be explicitly added tree references.  At the commandline, use
  join --reference instead of add.  (Aaron Bentley)

* The ``--long`` log format (the default) no longer shows merged
  revisions implicitly, making it consistent with the ``short`` and
  ``line`` log formats.  To see merged revisions for just a given
  revision, use ``bzr log -n0 -rX``. To see every merged revision,
  use ``bzr log -n0``.  (Ian Clatworthy)

New Features
************

* New formats ``1.14`` and ``1.14-rich-root`` supporting End-Of-Line
  (EOL) conversions, keyword templating (via the bzr-keywords plugin)
  and generic content filtering. These formats replace the experimental
  ``development-wt5`` and ``development-wt5-rich-root`` formats
  respectively, but have support for filtered views disabled.
  (Ian Clatworthy)

* New ``mv --auto`` option recognizes renames after they occur.
  (Aaron Bentley)

* ``bzr`` can now get passwords from stdin without requiring a controlling
  terminal (i.e. by redirecting stdin). (Vincent Ladeuil)

* ``bzr log`` now supports filtering of multiple files and directories
  and will show changes that touch any of them. Furthermore,
  directory filtering now shows the changes to any children of that
  directory, not just the directory object itself.
  (Ian Clatworthy, #97715)

* ``bzr shelve`` can now apply changes without storing anything on the
  shelf, via the new --destroy option.  (Aaron Bentley)

* ``bzr send`` now accepts --body to specify an initial message body.
  (Aaron bentley)

* ``bzr xxx --usage`` where xxx is a command now shows a usage
  message and the options without the descriptive help sections
  (like Description and Examples). A message is also given
  explaining how to see the complete help, i.e. ``bzr help xxx``.
  (Ian Clatworthy)

* Content filters can now be used to provide custom conversion
  between the canonical format of content (i.e. as stored) and
  the convenience format of content (i.e. as created in working
  trees). See ``bzr help content-filters`` for further details.
  (Ian Clatworthy, Alexander Belchenko)

* End-of-line conversion is now supported for formats supporting
  content filtering. See ``bzr help eol`` for details.
  (Ian Clatworthy)

* Newly-blessed `join` command allows combining two trees into one.
  (Aaron Bentley)

Improvements
************

* A new format name alias ``default-rich-root`` has been added and
  points at the closest relative of the default format that supports 
  rich roots. (Jelmer Vernooij, #338061)

* Branching from a stacked branch using ``bzr*://`` will now stream
  the data when the target repository does not need topological
  ordering, reducing round trips and network overhead. This uses the
  existing smart server methods added in 1.13, so will work on any
  1.13 or newer server. (Robert Collins, Andrew Bennetts)

* ``bzr cat`` and ``bzr export`` now supports a ``--filters`` option
  that displays/saves the content after content filters are applied.
  (Ian Clatworthy)

* ``bzr ignore`` gives a more informative message when existing
  version controlled files match the ignore pattern. (Neil
  Martinsen-Burrell, #248895)

* ``bzr log`` now has ``--include-merges`` as an alias for ``--levels 0``.
  (Ian Clatworthy)

* ``bzr send`` is faster on repositories with deep histories.
  (Ian Clatworthy)

* IPv6 literals are accepted in URLs.
  (stlman, Martin Pool, Jelmer Vernooij, #165014)

* Progress bars now show the rate of network activity for
  ``bzr+ssh://`` and ``bzr://`` connections.  (Andrew Bennetts)

* Prompt for user names if they are not in the configuration. 
  (Jelmer Vernooij, #256612)

* Pushing to a stacked pack-format branch on a 1.12 or older smart server
  now takes many less round trips.  (Andrew Bennetts, Robert Collins,
  #294479)
  
* Streaming push can be done to older repository formats.  This is
  implemented using a new ``Repository.insert_stream_locked`` RPC.
  (Andrew Bennetts, Robert Collins)

* The "ignoring files outside view: .." message has been re-worded
  to "Ignoring files outside view. View is .." to reduce confusion
  about what was being considered and what was being ignored.
  (Ian Clatworthy)

* The ``long`` log formatter now shows [merge] indicators. If
  only one level of revisions is displayed and merges are found,
  the ``long`` and ``short`` log formatters now tell the user
  how to see the hidden merged revisions.  (Ian Clatworthy)

* The ``brisbane-core`` project has delivered its beta format
  ``development6-rich-root``. This format is suitable for judicious
  testing by early adopters. In particular if you are benchmarking bzr
  performance please be sure to test using this format. At this stage
  more information is best obtained by contacting the Bazaar mailing list
  or IRC channel if you are interested in using this format. We will make
  end user documentation available closer to blessing the format as
  production ready. (Robert Collins, John Arbash Meinel, Ian Clatworthy,
  Vincent Ladeuil, Andrew Bennetts, Martin Pool)

* Tildes are no longer escaped. No more %7Euser/project/branch!
  (Jonathan Lange)

Bug Fixes
*********

* Pushing a new stacked branch will also push the parent inventories for
  revisions at the stacking boundary.  This makes sure that the stacked
  branch has enough data to calculate inventory deltas for all of its
  revisions (without requiring the fallback branch).  This avoids
  "'AbsentContentFactory' object has no attribute 'get_bytes_as'" errors
  when fetching the stacked branch from a 1.13 (or later) smart server.
  This partially fixes #354036.  (Andrew Bennetts, Robert Collins)

* End-Of-Line content filters are now loaded correctly.
  (Ian Clatworthy, Brian de Alwis, #355280)

* Authentication plugins now receive all the parameters from the request
  itself (aka host, port, realm, path, etc). Previously, only the 
  authentication section name, username and encoded password were 
  provided. (Jean-Francois Roy)

* bzr gives a better message if an invalid regexp is passed to ``bzr log
  -m``.  (Anne Mohsen, Martin Pool)

* ``bzr split`` now says "See also: join" (Aaron Bentley, #335015)

* ``bzr version-info`` now works in empty branches. (Jelmer Vernooij,
  #313028)

* Fix "is not a stackable format" error when pushing a
  stackable-format branch with an unstackable-format repository to a
  destination with a default stacking policy.  (Andrew Bennetts)

* Fixed incorrect "Source format does not support stacking" warning
  when pushing to a smart server.  (Andrew Bennetts, #334114)

* Fix 'make check-dist-tarball' failure by converting paths to unicode when
  needed. (Vincent Ladeuil, #355454)

* Fixed "Specified file 'x/y/z' is outside current view: " occurring
  on ``bzr add x/y/z`` in formats supporting views when no view is
  defined.  (Ian Clatworthy, #344708)

* It is no longer possible to fetch between repositories while the
  target repository is in a write group. This prevents race conditions
  that prevent the use of RPC's to perform fetch, and thus allows
  optimising more operations. (Robert Collins, Andrew Bennetts)

* ``merge --force`` works again. (Robert Collins, #342105)

* No more warnings are issued about ``sha`` being deprecated under python-2.6.
  (Vincent Ladeuil, #346593)

* Pushing a new branch to a server that has a stacking policy will now
  upgrade from the local branch format when the stacking policy points at
  a branch which is itself stackable, because we know the client can read
  both branches, we know that the trunk for the project can be read too,
  so the upgrade will not inconvenience users. (Robert Collins, #345169)

* Pushing a new stacked branch will also push the parent inventories for
  revisions at the stacking boundary.  This makes sure that the stacked
  branch has enough data to calculate inventory deltas for all of its
  revisions (without requiring the fallback branch).  This avoids
  "'AbsentContentFactory' object has no attribute 'get_bytes_as'" errors
  when fetching the stacked branch from a 1.13 (or later) smart server.
  This partially fixes #354036.  (Andrew Bennetts, Robert Collins)

* The full test suite is passing again on OSX. Several minor issues (mostly
  test related) have been fixed. (Vincent Ladeuil, #355273).

* The GNU Changelog formatter is slightly improved in the case where
  the delta is empty, and now correctly claims not to support tags.
  (Andrea Bolognani)

* Shelve can now shelve changes to a symlink target.
  (James Westby, #341558)

* The help for the ``info`` command has been corrected.
  (Ian Clatworthy, #351931)

* Upgrade will now use a sensible default format if the source repository
  uses rich roots.  (Jelmer Vernooij, #252908)

Documentation
*************

* Expanded the index of the developer documentation. (Eric Siegerman)

* New topic `bzr help debug-flags`.  (Martin Pool)

* The generated manpage now explicitly lists aliases as commands.
  (James Westby, #336998)

API Changes
***********

* APIs deprecated in 1.6 and previous versions of bzr are now removed.
  (Martin Pool)

* ``CommitReporter`` is no longer called with ``unchanged`` status during
  commit - this was a full-tree overhead that bzr no longer performs.
  (Robert Collins)

* New abstract ``UIFactory`` method ``get_username`` which will be called to 
  obtain the username to use when connecting to remote machines. 
  (Jelmer Vernooij)

* New API ``Inventory.filter()`` added that filters an inventory by
  a set of file-ids so that only those fileids, their parents and
  their children are included.  (Ian Clatworthy)

* New sort order for ``get_record_stream`` ``groupcompress`` which
  sorts optimally for use with groupcompress compressors. (John Arbash
  Meinel, Robert Collins)

* Repository APIs ``get_deltas_for_revisions()`` and
  ``get_revision_delta()`` now support an optional ``specific_fileids``
  parameter. If provided, the deltas are filtered so that only those
  file-ids, their parents and their children are included.
  (Ian Clatworthy)

* The ``get_credentials`` and ``set_credentials`` methods of 
  ``AuthenticationConfig`` now accept an optional realm argument.
  (Jean-Francois Roy)

* The ``pb`` argument to ``fetch()`` is deprecated.
  (Martin Pool)

* The ``Serializer`` class and the serializer ``format registry`` have moved
  from ``bzrlib.xml_serializer`` to ``bzrlib.serializer``. (Jelmer Vernooij)

* The smart server jail now hooks into BzrDir.open to prevent any BzrDir
  that is not inside the backing transport from being opened.  See the
  module documentation for ``bzrlib.smart.request`` for details.
  (Andrew Bennetts, Robert Collins)

* ``Tree.get_symlink_target`` now always returns a unicode string result
  or None. Previously it would return the bytes from reading the link
  which could be in any arbitrary encoding. (Robert Collins)

Testing
*******

* ``bzrlib.tests.TestCase`` now fails the test if its own ``setUp``
  and ``tearDown`` weren't called.  This catches faulty tests that
  forget to upcall when overriding ``setUp`` and ``tearDown``.  Those
  faulty tests were not properly isolated.
  (Andrew Bennetts, Robert Collins)

* Fix test_msgeditor.MsgEditorTest test isolation.
  (Vincent Ladeuil, #347130)

* ``medusa`` is not used anymore as an FTP test server starting with
  python2.6. A new FTP test server based on ``pyftplib`` can be used
  instead. This new server is a soft dependency as medusa which is still
  preferred if both are available (modulo python version).
  (Vincent Ladeuil)

Internals
*********

* Added ``chk_map`` for fast, trie-based storage of tuple to string maps.
  (Robert Collins, John Arbash Meinel, Vincent Ladeuil)

* Added ``bzrlib.chk_map`` for fast, trie-based storage of tuple to string
  maps.  (Robert Collins, John Arbash Meinel, Vincent Ladeuil)

* Added ``bzrlib.inventory_delta`` module.  This will be used for
  serializing and deserializing inventory deltas for more efficient
  streaming on the network.  (Robert Collins, Andrew Bennetts)

* ``Branch._get_config`` has been added, which splits out access to the
  specific config file from the branch. This is used to let RemoteBranch
  avoid constructing real branch objects to access configuration settings.
  (Robert Collins, Andrew Bennetts)

* ``Branch`` now implements ``set_stacked_on_url`` in the base class as
  the implementation is generic and should impact foreign formats. This
  helps performance for ``RemoteBranch`` push operations to new stacked
  branches. (Robert Collins, Andrew Bennetts)

* ``BtreeIndex._spill_mem_keys_to_disk()`` now generates disk index with
  optmizations turned off. This only has effect when processing > 100,000
  keys during something like ``bzr pack``. (John Arbash Meinel)

* ``bzr selftest`` now accepts ``--subunit`` to run in subunit output
  mode. Requires ``lp:subunit`` installed to work, but is not a hard
  dependency. (Robert Collins)

* ``BzrDir.open_branch`` now takes an optional ``ignore_fallbacks``
  parameter for controlling opening of stacked branches.
  (Andrew Bennetts, Robert Collins)
  
* ``CommitBuilder`` has a new method, ``record_iter_changes`` which works
  in terms of an iter_changes iterator rather than full tree scanning.
  (Robert Collins)

* ``DirState`` can now be passed a custom ``SHA1Provider`` object
  enabling it to store the SHA1 and stat of the canonical (post
  content filtered) form. (Ian Clatworthy)

* New ``assertLength`` method based on one Martin has squirreled away
  somewhere. (Robert Collins, Martin Pool)

* New hook ``BzrDir.pre_open`` which runs before opening ``BzrDir``
  objects, allowing better enforcement of the smart server jail when
  dealing with stacked branches. (Robert Collins, Andrew Bennetts)

* New hook ``RioVersionInfoBuilder.revision``, allowing extra entries 
  to be added to the stanza that is printed for a particular revision.
  (Jelmer Vernooij)

* New repository method ``refresh_data`` to cause any repository to
  make visible data inserted into the repository by a smart server
  fetch operation. (Robert Collins, Andrew Bennetts)

* ``register_filter_stack_map`` now takes an optional fallback parameter,
  a callable to invoke if a preference has a value not in the map
  of filter stacks. This enhancement allows, for example,  bzr-svn to
  handle existing svn properties that define a list of keywords to be
  expanded.  (Ian Clatworthy)

* ``RemoteBranchConfig`` will use a new verb ``Branch.set_config_option``
  to write config settings to smart servers that support this, saving
  5 round trips on the stacked streaming acceptance test.
  (Robert Collins, Andrew Bennetts)

* ``RemoteBranch`` now provides ``_get_config`` for access to just the
  branch specific configuration from a remote server, which uses the 
  already existing ``Branch.get_config_file`` smart verb.
  (Robert Collins, Andrew Bennetts)

* ``RemoteRepository`` will now negatively cache missing revisions during
  ``get_parent_map`` while read-locked. Write-locks are unaffected.
  (Robert Collins, Andrew Bennetts)

* Removed ``InterRemoteToOther``, ``InterOtherToRemote`` and
  ``InterPackToRemotePack`` classes, as they are now unnecessary.
  (Andrew Bennetts)

* ``RepositoryFormat`` as a new attribute ``fast_deltas`` to indicate
  whether the repository can efficiently generate deltas between trees
  regardless of tree size. (Robert Collins)

* ``Repository.iter_files_bytes()`` now properly returns an "iterable of
  byte strings" (aka 'chunked') for the content. It previously was
  returning a plain string, which worked, but performed very poorly when
  building a working tree (file.writelines(str) is very inefficient). This
  can have a large effect on ``bzr checkout`` times. (John Arbash Meinel)

* selftest now supports a --parallel option, with values of 'fork' or
  'subprocess' to run the test suite in parallel. Currently only Linux
  machines work, other platforms need patches submitted. (Robert Collins,
  Vincent Ladeuil)

* ``tests.run_suite`` has a new parameter ``suite_decorators``, a list of 
  callables to use to decorate the test suite. Such decorators can add or
  remove tests, or even remote the test suite to another machine if
  desired. (Robert Collins)

* The smart server verb ``Repository.get_parent_map`` can now include
  information about ghosts when the special revision ``include-missing:``
  is in the requested parents map list. With this flag, ghosts are
  included as ``missing:REVISION_ID``. (Robert Collins, Andrew Bennetts)

* ``_walk_to_common_revisions`` will now batch up at least 50
  revisions before calling ``get_parent_map`` on the target,
  regardless of ``InterRepository``.
  (Andrew Bennetts, Robert Collins)

bzr 1.13
########

:Codename: paraskavedekatriaphobia
:1.13: 2009-03-14
:1.13rc1: 2009-03-10
:1.13.1: 2009-03-23
:1.13.2: 2009-04-27

GNU Changelog output can now be produced by ``bzr log --gnu-changelog``.  Debug
flags can now be set in ``~/.bazaar/bazaar.conf``.  Lightweight checkouts and
stacked branches should both be much faster over remote connections.  

Changes From 1.13.1 to 1.13.2
*****************************

A regression was found in the 1.13.1 release. When bzr 1.13.1 and earlier push
a stacked branch they do not take care to push all the parent inventories for
the transferred revisions. This means that a smart server serving that branch
often cannot calculate inventory deltas for the branch (because smart server
does not/cannot open fallback repositories). Prior to 1.13 the server did not
have a verb to stream revisions out of a repository, so that's why this bug has
appeared now.

Bug Fixes
*********

* Fix for bug 354036 ErrorFromSmartServer - AbsentContentFactory object has no
  attribute 'get_bytes_as' exception while pulling from Launchpad 
  (Jean-Francois Roy, Andrew Bennetts, Robert Collins)

Changes From 1.13final to 1.13.1
********************************

A couple regessions where found in the 1.13 release. The pyrex-generated C
extensions are missing from the .tar.gz and .zip files.  Documentation on how
to generate GNU ChangeLogs is wrong.

Bug Fixes
*********

* Change ``./bzr``'s ``_script_version`` to match ./bzrlib/__init__.py
  version_info. (Bob Tanner, Martin Pool, #345232)

* Distribution archives for 1.13 do not contain generated C extension modules
  (Jean-Francois Roy, Bob Tanner, #344465)

* GNU ChangeLog output can now be produced by bzr log --format gnu-changelog is
  incorrect (Deejay, Bob Tanner, Martin Pool, Robert Collins, #343928)

* ``merge --force`` works again. (Robert Collins, #342105)

Changes From 1.13rc1 to 1.13final
*********************************

* Fix "is not a stackable format" error when pushing a
  stackable-format branch with an unstackable-format repository to a
  destination with a default stacking policy.  (Andrew Bennetts)

* Progress bars now show the rate of network activity for
  ``bzr+ssh://`` and ``bzr://`` connections.  (Andrew Bennetts)

Compatibility Breaks
********************

* ``bzr log --line`` now indicates which revisions are merges with
  `[merge]` after the date.  Scripts which parse the output of this
  command may need to be adjusted.
  (Neil Martinsen-Burrell)

New Features
************

* ``bzr reconfigure`` now supports --with-trees and --with-no-trees
  options to change the default tree-creation policy of shared
  repositories.  (Matthew Fuller, Marius Kruger, #145033)

* Debug flags can now be set in ``~/.bazaar/bazaar.conf``.
  (Martin Pool)

* Filtered views provide a mask over the tree so that users can focus
  on a subset of a tree when doing their work. See ``Filtered views``
  in chapter 7 of the User Guide and ``bzr help view`` for details.
  (Ian Clatworthy)

* GNU Changelog output can now be produced by ``bzr log --gnu-changelog``.
  (Andrea Bolognani, Martin Pool)

* The ``-Dmemory`` flag now gives memory information on Windows.
  (John Arbash Meinel)

* Multiple authors for a commit can now be recorded by using the "--author"
  option multiple times. (James Westby, #185772)

* New clean-tree command, from bzrtools.  (Aaron Bentley, Jelmer Vernooij)

* New command ``bzr launchpad-open`` opens a Launchpad web page for that
  branch in your web browser, as long as the branch is on Launchpad at all.
  (Jonathan Lange)

* New API for getting bugs fixed by a revision: Revision.iter_bugs().
  (Jonathan Lange)

Improvements
************

* All bzr ``Hooks`` classes are now registered in
  ``bzrlib.hooks.known_hooks``. This removes the separate list from
  ``bzrlib.tests`` and ensures that all hooks registered there are
  correctly isolated by the test suite (previously
  ``MutableTreeHooks`` were not being isolated correctly). Further, 
  documentation for hooks is now dynamically generated from the
  present HookPoints. ``bzr hooks`` will now also report on all the
  hooks present in the ``bzrlib.hooks.known_hooks`` registry.
  (Robert Collins)

* ``bzr add`` no longer prints ``add completed`` on success. Failure
  still prints an error message. (Robert Collins)

* ``bzr branch`` now has a ``--no-tree`` option which turns off the
  generation of a working tree in the new branch.
  (Daniel Watkins, John Klinger, #273993)

* Bazaar will now point out ``bzr+ssh://`` to the user when they 
  use ssh://. (Jelmer Vernooij, #330535)

* ``bzr -v info`` now omits the number of committers branch statistic,
  making it many times faster for large projects. To include that
  statistic in the output, use ``bzr -vv info``.
  (Ian Clatworthy)

* ``bzr push`` to a ``bzr`` url (``bzr://``, ``bzr+ssh://`` etc) will
  stream if the server is version 1.13 or greater, reducing roundtrips
  significantly. (Andrew Bennetts, Robert Collins)

* Lightweight Checkouts and Stacked Branches should both be much
  faster over remote connections. Building the working tree now
  batches up requests into approx 5MB requests, rather than a separate
  request for each file. (John Arbash Meinel)

* Support for GSSAPI authentication when using HTTP or HTTPS. 
  (Jelmer Vernooij)

* The ``bzr shelve`` prompt now includes a '?' help option to explain the
  short options better. (Daniel Watkins, #327429)

* ``bzr lp-open`` now falls back to the push location if it cannot find a
  public location. (Jonathan Lange, #332372)

* ``bzr lp-open`` will try to find the Launchpad URL for the location
  passed on the command line. This makes ``bzr lp-open lp:foo`` work as
  expected. (Jonathan Lange, #332705)

* ``bzr send`` now supports MH-E via ``emacsclient``. (Eric Gillespie)

Bug Fixes
*********

* Allows ``bzr log <FILE>`` to be called in an empty branch without
  backtracing. (Vincent Ladeuil, #346431)

* Bazaar now gives a better message including the filename if it's
  unable to read a file in the working directory, for example because
  of a permission error.  (Martin Pool, #338653)

* ``bzr cat -r<old> <path>`` doesn't traceback anymore when <path> has a
  file id in the working tree different from the one in revision <old>.
  (Vincent Ladeuil, #341517, #253806)

* ``bzr send`` help is more specific about how to apply merge
  directives.  (Neil Martinsen-Burrell, #253470)

* ``bzr missing`` now uses ``Repository.get_revision_delta()`` rather
  than fetching trees and determining a delta itself. (Jelmer
  Vernooij, #315048)

* ``bzr push`` to a smart server no longer causes "Revision
  {set([('null:',)])} not present ..." errors when the branch has
  multiple root revisions. (Andrew Bennetts, #317654)

* ``bzr shelve`` now properly handle patches with no terminating newline.
  (Benoît PIERRE, #303569)

* ``bzr unshelve`` gives a more palatable error if passed a non-integer
  shelf id. (Daniel Watkins)

* Export now handles files that are not present in the tree.
  (James Westby, #174539)

* Fixed incorrect "Source format does not support stacking" warning
  when pushing to a smart server.  (Andrew Bennetts, #334114)
  
* Fixed "sprout() got an unexpected keyword argument 'source_branch'"
  error branching from old repositories.
  (Martin Pool, #321695)

* Make ``bzr push --quiet <non-local location>`` less chatty.
  (Kent Gibson, #221461)

* Many Branch hooks would not fire with ``bzr://`` and ``bzr+ssh://``
  branches, and this was not noticed due to a bug in the test logic
  for branches. This is now fixed and a test added to prevent it
  reoccuring. (Robert Collins, Andrew Bennetts)

* Restore the progress bar on Windows. We were disabling it when TERM
  wasn't set, but Windows doesn't set TERM. (Alexander Belchenko,
  #334808)

* ``setup.py build_ext`` now gives a proper error when an extension
  fails to build. (John Arbash Meinel)

* Symlinks to non ascii file names are now supported.
  (Robert Collins, Vincent Ladeuil, #339055, #272444)    

* Under rare circumstances (aka nobody reported a bug about it), the ftp
  transport could revert to ascii mode. It now stays in binary mode except
  when needed.  (Vincent Ladeuil)

* Unshelve does not generate warnings about progress bars.
  (Aaron Bentley, #328148)

* shelve cleans up properly when unversioned files are specified.
  (Benoît Pierre, Aaron Bentley)

Documentation
*************

* Added ``Organizing your workspace`` to the User Guide appendices,
  summarizing some common ways of organizing trees, branches and
  repositories and the processes/workflows implied/enabled by each.
  (Ian Clatworthy)

* Hooks can now be self documenting. ``bzrlib.hooks.Hooks.create_hook``
  is the entry point for this feature. (Robert Collins)

* The documentation for ``shelve`` and ``unshelve`` has been clarified.
  (Daniel Watkins, #327421, #327425)

API Changes
***********

* ``bzr selftest`` now fails if the bazaar sources contain trailing
  whitespace, non-unix style line endings and files not ending in a
  newline. About 372 files and 3243 lines with trailing whitespace was
  updated to comply with this. The code already complied with the other
  criteria, but now it is enforced. (Marius Kruger)

* ``bzrlib.branch.PushResult`` was renamed to 
  ``bzrlib.branch.BranchPushResult``. (Jelmer Vernooij)

* ``Branch.fetch`` and ``Repository.fetch`` now return None rather
  than a count of copied revisions and failed revisions. A while back
  we stopped ever reporting failed revisions because we started
  erroring instead, and the copied revisions count is not used in the
  UI at all - indeed it only reflects the repository status not
  changes to the branch itself. (Robert Collins)

* ``Inventory.apply_delta`` now raises an AssertionError if a file-id
  appears multiple times within the delta. (Ian Clatworthy)

* MutableTree.commit now favours the "authors" argument, with the old
  "author" argument being deprecated.

* Remove deprecated EmptyTree.  (Martin Pool)

* ``Repository.fetch`` now accepts an optional ``fetch_spec``
  parameter.  A ``SearchResult`` or ``MiniSearchResult`` may be passed
  to ``fetch_spec`` instead of a ``last_revision`` to specify exactly
  which revisions to fetch. (Andrew Bennetts)

* ``RepositoryAcquisitionPolicy.acquire_repository`` now returns a
  tuple of ``(repository, is_new_flag)``, rather than just the
  repository.  (Andrew Bennetts)

* Revision.get_apparent_author() is now deprecated, replaced by
  Revision.get_apparent_authors(), which returns a list. The former
  now returns the first item that would be returned from the second.

* The ``BranchBuilder`` test helper now accepts a ``timestamp``
  parameter to ``build_commit`` and ``build_snapshot``.  (Martin Pool)

* The ``_fetch_*`` attributes on ``Repository`` are now on
  ``RepositoryFormat``, more accurately reflecting their intent (they
  describe a disk format capability, not state of a particular
  repository of that format). (Robert Collins)

Internals
*********

* Branching from a non-stacked branch on a smart protocol is now
  free of virtual file system methods.
  (Robert Collins, Andrew Bennetts)

* Branch and Repository creation on a bzr+ssh://server are now done
  via RPC calls rather than VFS calls, reducing round trips for
  pushing new branches substantially. (Robert Collins)

* ``Branch.clone`` now takes the ``repository_policy`` formerly used
  inside ``BzrDir.clone_on_transport``, allowing stacking to be
  configured before the branch tags and revision tip are set. This
  fixes a race condition cloning stacked branches that would cause
  plugins to have hooks called on non-stacked instances.
  (Robert Collins, #334187)

* ``BzrDir.cloning_metadir`` now has a RPC call. (Robert Collins)

* ``BzrDirFormat.__str__`` now uses the human readable description
  rather than the sometimes-absent disk label. (Robert Collins)

* ``bzrlib.fetch`` is now composed of a sender and a sink component
  allowing for decoupling over a network connection. Fetching from
  or into a RemoteRepository with a 1.13 server will use this to
  stream the operation.
  (Andrew Bennetts, Robert Collins)

* ``bzrlib.tests.run_suite`` accepts a runner_class parameter
  supporting the use of different runners. (Robert Collins)

* Change how file_ids and revision_ids are interned as part of
  inventory deserialization. Now we use the real ``intern()``, rather
  than our own workaround that would also cache a Unicode copy of the
  string, and never emptied the cache. This should slightly reduce
  memory consumption. (John Arbash Meinel)

* New branch method ``create_clone_on_transport`` that returns a
  branch object. (Robert Collins)

* New hook Commands['extend_command'] to allow plugins to access a
  command object before the command is run (or help generated from
  it), without overriding the command. (Robert Collins)

* New version of the ``BzrDir.find_repository`` verb supporting
  ``_network_name`` to support removing more _ensure_real calls.
  (Robert Collins)

* ``RemoteBranchFormat`` no longer claims to have a disk format string.
  (Robert Collins)

* ``Repository`` objects now have ``suspend_write_group`` and
  ``resume_write_group`` methods.  These are currently only useful
  with pack repositories. (Andrew Bennetts, Robert Collins)

* ``BzrDirFormat``, ``BranchFormat`` and ``RepositoryFormat`` objects
  now have a ``network_name`` for passing the format across RPC calls.
  (Robert Collins, Andrew Bennetts)

* ``RepositoryFormat`` objects now all have a new attribute
  ``_serializer`` used by fetch when reserialising is required.
  (Robert Collins, Andrew Bennetts)

* Some methods have been pulled up from ``BzrBranch`` to ``Branch``
  to aid branch types that are not bzr branch objects (like
  RemoteBranch). (Robert Collins, Andrew Bennetts)

* Test adaptation has been made consistent throughout the built in
  tests. ``TestScenarioApplier``, ``multiply_tests_from_modules``,
  ``adapt_tests``, ``adapt_modules`` have all been deleted. Please
  use ``multiply_tests``, or for lower level needs ``apply_scenarios``
  and ``apply_scenario``. (Robert Collins)

* ``TestSkipped`` is now detected by TestCase and passed to the
  ``TestResult`` by calling ``addSkip``. For older TestResult objects,
  where ``addSkip`` is not available, ``addError`` is still called.
  This permits test filtering in subunit to strip out skipped tests
  resulting in a faster fix-shrink-list-run cycle. This is compatible
  with the testtools protocol for skips. (Robert Collins)

* The ``_index`` of ``KnitVersionedFiles`` now supports the ability
  to scan an underlying index that is going to be incorporated into
  the ``KnitVersionedFiles`` object, to determine if it has missing
  delta references. The method is ``scan_unvalidated_index``.
  (Andrew Bennetts, Robert Collins)

* There is a RemoteSink object which handles pushing to smart servers.
  (Andrew Bennetts, Robert Collins)

* ``TransportTraceDecorator`` now logs ``put_bytes_non_atomic`` and
  ``rmdir`` calls. (Robert Collins)

* ``VersionedFiles`` record adapters have had their signature change
  from ``(record, record.get_bytes_as(record.storage_kind))`` to
  ``(record)`` reducing excess duplication and allowing adapters
  to access private data in record to obtain content more
  efficiently. (Robert Collins)

* We no longer probe to see if we should create a working tree during
  clone if we cannot get a local_abspath for the new bzrdir.
  (Robert Collins)


bzr 1.12
########

:Codename: 1234567890
:1.12: 2009-02-13
:1.12rc1: 2009-02-10

This release of Bazaar contains many improvements to the speed,
documentation and functionality of ``bzr log`` and the display of logged
revisions by ``bzr status``.  bzr now also gives a better indication of
progress, both in the way operations are drawn onto a text terminal, and
by showing the rate of network IO.

Changes from RC1 to Final
*************************

* ``bzr init --development-wt5[-rich-root]`` would fail because of
  circular import errors. (John Arbash Meinel, #328135)

* Expanded the help for log and added a new help topic called
  ``log-formats``.  (Ian Clatworthy)

Compatibility Breaks
********************

* By default, ``bzr status`` after a merge now shows just the pending
  merge tip revisions. This improves the signal-to-noise ratio after
  merging from trunk and completes much faster. To see all merged
  revisions, use the new ``-v`` flag.  (Ian Clatworthy)

* ``bzr log --line`` now shows any tags after the date and before
  the commit message. If you have scripts which parse the output
  from this command, you may need to adjust them accordingly.
  (Ian Clatworthy)

* ``bzr log --short`` now shows any additional revision properties
  after the date and before the commit message.  Scripts that parse 
  output of the log command in this situation may need to adjust.
  (Neil Martinsen-Burrell)

* The experimental formats ``1.12-preview`` and ``1.12-preview-rich-root``
  have been renamed ``development-wt5`` and ``development-wt5-rich-root``
  respectively, given they are not ready for release in 1.12.
  (Ian Clatworthy)

* ``read_bundle_from_url`` has been deprecated. (Vincent Ladeuil)

New Features
************

* Add support for filtering ``bzr missing`` on revisions.  Remote revisions
  can be filtered using ``bzr missing -r -20..-10`` and local revisions can
  be filtered using ``bzr missing --my-revision -20..-10``.
  (Marius Kruger)

* ``bzr log -p`` displays the patch diff for each revision.
  When logging a file, the diff only includes changes to that file.
  (Ian Clatworthy, #202331, #227335)

* ``bzr log`` supports a new option called ``-n N`` or ``--level N``.
  A value of 0 (zero) means "show all nested merge revisions" while
  a value of 1 (one) means "show just the top level". Values above
  1 can be used to see a limited amount of nesting. That can be
  useful for seeing the level or two below PQM submits for example.
  To force the ``--short`` and ``--line`` formats to display all nested
  merge revisions just like ``--long`` does by default, use a command
  like ``bzr log --short -n0``. To display just the mainline using
  ``--long`` format, ``bzr log --long -n1``.
  (Ian Clatworthy)

Improvements
************

* ``bzr add`` more clearly communicates success vs failure.
  (Daniel Watkins)

* ``bzr init`` will now print a little less verbose output.
  (Marius Kruger)

* ``bzr log`` is now much faster in many use cases, particularly
  at incrementally displaying results and filtering by a
  revision range. (Ian Clatworthy)

* ``bzr log --short`` and ``bzr log --line`` now show tags, if any,
  for each revision. The tags are shown comma-separated inside
  ``{}``. For short format, the tags appear at the end of line
  before the optional ``[merge]`` indicator. For line format,
  the tags appear after the date. (Ian Clatworthy)

* Progress bars now show the rate of activity for some sftp 
  operations, and they are drawn different.  (Martin Pool, #172741)

* Progress bars now show the rate of activity for urllib and pycurl based
  http client implementations. The operations are tracked at the socket
  level for better precision.
  (Vincent Ladeuil)

* Rule-based preferences can now accept multiple patterns for a set of
  rules.  (Marius Kruger)

* The ``ancestor:`` revision spec will now default to referring to the
  parent of the branch if no other location is given.
  (Daniel Watkins, #198417)

* The debugger started as a result of setting ``$BZR_PDB`` works
  around a bug in ``pdb``, http://bugs.python.org/issue4150.  The bug
  can cause truncated tracebacks in Python versions before 2.6.
  (Andrew Bennetts)

* VirtualVersionedFiles now implements
  ``iter_lines_added_or_present_in_keys``. This allows the creation of 
  new branches based on stacked bzr-svn branches. (#311997)

Bug Fixes
*********

* ``bzr annotate --show-ids`` doesn't give a backtrace on empty files
  anymore.
  (Anne Mohsen, Vincent Ladeuil, #314525)

* ``bzr log FILE`` now correctly shows mainline revisions merging
  a change to FILE when the ``--short`` and ``--line`` log formats
  are used. (Ian Clatworthy, #317417)

* ``bzr log -rX..Y FILE`` now shows the history of FILE provided
  it existed in Y or X, even if the file has since been deleted or
  renamed. If no range is given, the current/basis tree and
  initial tree are searched in that order. More generally, log
  now interprets filenames in their historical context.
  (Ian Clatworthy, #175520)

* ``bzr status`` now reports nonexistent files and continues, then
  errors (with code 3) at the end.  (Karl Fogel, #306394)

* Don't require the present compression base in knits to be the same
  when adding records in knits. (Jelmer Vernooij, #307394)

* Fix a problem with CIFS client/server lag on Windows colliding with
  an invariant-per-process algorithm for generating AtomicFile names
  (Adrian Wilkins, #304023)

* Many socket operations now handle EINTR by retrying the operation.
  Previously EINTR was treated as an unrecoverable failure.  There is
  a new ``until_no_eintr`` helper function in ``bzrlib.osutils``.
  (Andrew Bennetts)

* Support symlinks with non-ascii characters in the symlink filename.
  (Jelmer Vernooij, #319323)

* There was a bug in how we handled resolving when a file is deleted
  in one branch, and modified in the other. If there was a criss-cross
  merge, we would cause the deletion to conflict a second time.
  (Vincent Ladeuil, John Arbash Meinel)

* There was another bug in how we chose the correct intermediate LCA in
  criss-cross merges leading to several kind of changes be incorrectly
  handled.
  (John Arbash Meinel, Vincent Ladeuil)

* Unshelve now handles deleted paths without crashing. (Robert Collins)

Documentation
*************

* Improved plugin developer documentation.  (Martin Pool)

API Changes
***********

* ``ProgressBarStack`` is deprecated; instead use
  ``ui_factory.nested_progress_bar`` to create new progress bars.
  (Martin Pool)

* ForeignVcsMapping() now requires a ForeignVcs object as first
  argument. (Jelmer Vernooij)

* ForeignVcsMapping.show_foreign_revid() has been moved to
  ForeignVcs. (Jelmer Vernooij)

* ``read_bundle_from_url`` is deprecated in favor of
  ``read_mergeable_from_url``.  (Vincent Ladeuil)

* Revision specifiers are now registered in
  ``bzrlib.revisionspec.revspec_registry``, and the old list of 
  revisionspec classes (``bzrlib.revisionspec.SPEC_TYPES``) has been
  deprecated. (Jelmer Vernooij, #321183)

* The progress and UI classes have changed; the main APIs remain the
  same but code that provides a new UI or progress bar class may
  need to be updated.  (Martin Pool)

Internals
*********

* Default User Interface (UI) is CLIUIFactory when bzr runs in a dumb
  terminal. It is sometimes desirable do override this default by forcing
  bzr to use TextUIFactory. This can be achieved by setting the
  BZR_USE_TEXT_UI environment variable (emacs shells, as opposed to
  compile buffers, are such an example).
  (Vincent Ladeuil)

* New API ``Branch.iter_merge_sorted_revisions()`` that iterates over
  ``(revision_id, depth, revno, end_of_merge)`` tuples.
  (Ian Clatworthy)

* New ``Branch.dotted_revno_to_revision_id()`` and
  ``Branch.revision_id_to_dotted_revno()`` APIs that pick the most
  efficient way of doing the mapping.
  (Ian Clatworthy)

* Refactor cmd_serve so that it's a little easier to build commands that
  extend it, and perhaps even a bit easier to read.  (Jonathan Lange)

* ``TreeDelta.show()`` now accepts a ``filter`` parameter allowing log
  formatters to retrict the output.
  (Vincent Ladeuil)


bzr 1.11
########

:Codename: "Eyes up!"
:Released: 2009-01-19

This first monthly release of Bazaar for 2009 improves Bazaar's operation
in Windows, Mac OS X, and other situations where file names are matched
without regard to capitalization: Bazaar tries to match the case of an
existing file.  This release of Bazaar also improves the efficiency of
Tortoise Windows Shell integration and lets it work on 64-bit platforms.

The UI through which Bazaar supports historic formats has been improved,
so 'bzr help formats' now gives a simpler and shorter list, with clear
advice.

This release also fixes a number of bugs, particularly a glitch that can
occur when there are concurrent writes to a pack repository.

Bug Fixes
*********

* Fix failing test when CompiledChunksToLines is not available.
  (Vincent Ladeuil)

* Stacked branches don't repeatedly open their transport connection.
  (John Arbash Meinel)



bzr 1.11rc1
###########

:Codename: "Eyes up!"
:Released: 2009-01-09

Changes
*******

* Formats using Knit-based repository formats are now explicitly
  marked as deprecated. (Ian Clatworthy)

New Features
************

* Add support for `bzr tags -r 1..2`, that is we now support showing
  tags applicable for a specified revision range. (Marius Kruger)

* ``authentication.conf`` now accepts pluggable read-only credential
  stores. Such a plugin (``netrc_credential_store``) is now included,
  handles the ``$HOME/.netrc`` file and can server as an example to
  implement other plugins.
  (Vincent Ladeuil)

* ``shelve --list`` can now be used to list shelved changes.
  (Aaron Bentley)

Improvements
************

* Add trailing slash to directories in all output of ``bzr ls``, except
  ``bzr ls --null``. (Gordon P. Hemsley, #306424)

* ``bzr revision-info`` now supports a -d option to specify an
  alternative branch. (Michael Hudson)

* Add connection to a C++ implementation of the Windows Shell Extension
  which is able to fully replace the current Python implemented one.
  Advantages include 64bit support and reduction in overhead for
  processes which drag in shell extensions.
  (Mark Hammond)

* Support the Claws mail client directly, rather than via
  xdg-email. This prevents the display of an unnecessary modal
  dialog in Claws, informing the user that a file has been
  attached to the message, and works around bug #291847 in
  xdg-utils which corrupts the destination address.

* When working on a case-insensitive case-preserving file-system, as
  commonly found with Windows, bzr will often ignore the case of the
  arguments specified by the user in preference to the case of an existing
  item on the file-system or in the inventory to help prevent
  counter-intuitive behaviour on Windows. (Mark Hammond)

Bug Fixes
*********
  
* Allow BzrDir implementation to implement backing up of 
  control directory. (#139691)

* ``bzr push`` creating a new stacked branch will now only open a
  single connection to the target machine. (John Arbash Meinel)

* Don't call iteritems on transport_list_registry, because it may
  change during iteration.  (Martin Pool, #277048)

* Don't make a broken branch when pushing an unstackable-format branch
  that's in a stackable shared repository to a location with default
  stack-on location.  (Andrew Bennetts, #291046)

* Don't require embedding user in HTTP(S) URLs do use authentication.conf.
  (Ben Jansen, Vincent Ladeuil, #300347)

* Fix a problem with CIFS client/server lag on windows colliding with
  an invariant-per-process algorithm for generating AtomicFile names
  (Adrian Wilkins, #304023)

* Fix bogus setUp signature in UnavailableFTPServer.
  (Gary van der Merwe, #313498)

* Fix compilation error in ``_dirstate_helpers_c`` on SunOS/Solaris.
  (Jari Aalto)

* Fix SystemError in ``_patiencediff_c`` module by calling
  PyErr_NoMemory() before returning NULL in PatienceSequenceMatcher_new.
  (Andrew Bennetts, #303206)

* Give proper error message for diff with non-existent dotted revno.
  (Marius Kruger, #301969)

* Handle EACCES (permission denied) errors when launching a message
  editor, and emit warnings when a configured editor cannot be
  started. (Andrew Bennetts)

* ``$HOME/.netrc`` file is now recognized as a read-only credential store
  if configured in ``authentication.conf`` with 'password_encoding=netrc'
  in the appropriate sections.
  (Vincent Ladeuil, #103029)

* Opening a stacked branch now properly shares the connection, rather
  than opening a new connection for the stacked-on branch.
  (John Arbash meinel)

* Preserve transport decorators while following redirections.
  (Vincent Ladeuil, #245964, #270863)

* Provides a finer and more robust filter for accepted redirections.
  (Vincent Ladeuil, #303959, #265070)

* ``shelve`` paths are now interpreted relative to the current working
  tree.  (Aaron Bentley)

* ``Transport.readv()`` defaults to not reading more than 100MB in a
  single array. Further ``RemoteTransport.readv`` sets this to 5MB to
  work better with how it splits its requests.
  (John Arbash Meinel, #303538)

* Pack repositories are now able to reload the pack listing and retry
  the current operation if another action causes the data to be
  repacked.  (John Arbash Meinel, #153786)

* ``pull -v`` now respects the log_format configuration variable.
  (Aaron Bentley)

* ``push -v`` now works on non-initial pushes.  (Aaron Bentley)

* Use the short status format when the short format is used for log.
  (Vincent Ladeuil, #87179)

* Allow files to be renamed or moved via remove + add-by-id. (Charles
  Duffy, #314251)

Documentation
*************

* Improved the formats help topic to explain why multiple formats
  exist and to provide guidelines in selecting one. Introduced
  two new supporting help topics: current-formats and other-formats.
  (Ian Clatworthy)

API Changes
***********

* ``LRUCache(after_cleanup_size)`` was renamed to
  ``after_cleanup_count`` and the old name deprecated. The new name is
  used for clarity, and to avoid confusion with
  ``LRUSizeCache(after_cleanup_size)``. (John Arbash Meinel)

* New ``ForeignRepository`` base class, to help with foreign branch 
  support (e.g. svn).  (Jelmer Vernooij)

* ``node_distances`` and ``select_farthest`` can no longer be imported
  from ``bzrlib.graph``.  They can still be imported from
  ``bzrlib.deprecated_graph``, which has been the preferred way to
  import them since before 1.0.  (Andrew Bennetts)
  
* The logic in commit now delegates inventory basis calculations to
  the ``CommitBuilder`` object; this requires that the commit builder
  in use has been updated to support the new ``recording_deletes`` and
  ``record_delete`` methods. (Robert Collins)

Testing
*******

* An HTTPS server is now available (it requires python-2.6). Future bzr
  versions will allow the use of the python-2.6 ssl module that can be
  installed for 2.5 and 2.4.

* ``bzr selftest`` now fails if new trailing white space is added to
  the bazaar sources. It only checks changes not committed yet. This
  means that PQM will now reject changes that introduce new trailing
  whitespace. (Marius Kruger)

* Introduced new experimental formats called ``1.12-preview`` and
  ``1.12-preview-rich-root`` to enable testing of related pending
  features, namely content filtering and filtered views.
  (Ian Clatworthy)

Internals
*********

* Added an ``InventoryEntry`` cache when deserializing inventories.
  Can cut the time to iterate over multiple RevisionsTrees in half.
  (John Arbash Meinel)

* Added ``bzrlib.fifo_cache.FIFOCache`` which is designed to have
  minimal overhead versus using a plain dict for cache hits, at the
  cost of not preserving the 'active' set as well as an ``LRUCache``.
  (John Arbash Meinel)

* ``bzrlib.patience_diff.unified_diff`` now properly uses a tab
  character to separate the filename from the date stamp, and doesn't
  add trailing whitespace when a date stamp is not supplied.
  (Adeodato Simó, John Arbash Meinel)

* ``DirStateWorkingTree`` and ``DirStateWorkingTreeFormat`` added
  as base classes of ``WorkingTree4`` and ``WorkingTreeFormat4``
  respectively. (Ian Clatworthy)

* ``KnitVersionedFiles._check_should_delta()`` now uses the
  ``get_build_details`` api to avoid multiple hits to the index, and
  to properly follow the ``compression_parent`` rather than assuming
  it is the left-hand parent. (John Arbash Meinel)

* ``KnitVersionedFiles.get_record_stream()`` will now chose a
  more optimal ordering when the keys are requested 'unordered'.
  Previously the order was fully random, now the records should be
  returned from each pack in turn, in forward I/O order.
  (John Arbash Meinel)
    
* ``mutter()`` will now flush the ``~/.bzr.log`` if it has been more
  than 2s since the last time it flushed. (John Arbash Meinel)

* New method ``bzrlib.repository.Repository.add_inventory_by_delta``
  allows adding an inventory via an inventory delta, which can be
  more efficient for some repository types. (Robert Collins)

* Repository ``CommitBuilder`` objects can now accumulate an inventory
  delta. To enable this functionality call ``builder.recording_deletes``
  and additionally call ``builder.record_delete`` when a delete
  against the basis occurs. (Robert Collins)

* The default http handler has been changed from pycurl to urllib.
  The default is still pycurl for https connections. (The only
  advantage of pycurl is that it checks ssl certificates.)
  (John Arbash Meinel)

* ``VersionedFiles.get_record_stream()`` can now return objects with a
  storage_kind of ``chunked``. This is a collection (list/tuple) of
  strings. You can use ``osutils.chunks_to_lines()`` to turn them into
  guaranteed 'lines' or you can use ``''.join(chunks)`` to turn it
  into a fulltext. This allows for some very good memory savings when
  asking for many texts that share ancestry, as the individual chunks
  can be shared between versions of the file. (John Arbash Meinel)

* ``pull -v`` and ``push -v`` use new function
  ``bzrlib.log.show_branch_change`` (Aaron Bentley)



bzr 1.10
########

:Released: 2008-12-05

Bazaar 1.10 has several performance improvements for copying revisions
(especially for small updates to large projects).  There has also been a
significant amount of effort in polishing stacked branches.  The commands
``shelve`` and ``unshelve`` have become core commands, with an improved
implementation.

The only changes versus bzr-1.10rc1 are bugfixes for stacked branches.

bug Fixes
*********

* Don't set a pack write cache size from RepoFetcher, because the
  cache is not coherent with reads and causes ShortReadvErrors.
  This reverses the change that fixed #294479.
  (Martin Pool, #303856)

* Properly handle when a revision can be inserted as a delta versus
  when it needs to be expanded to a fulltext for stacked branches.
  There was a bug involving merge revisions. As a method to help
  prevent future difficulties, also make stacked fetches sort
  topologically. (John Arbash Meinel, #304841)


bzr 1.10rc1
###########

:Released: 2008-11-28

This release of Bazaar focuses on performance improvements when pushing
and pulling revisions, both locally and to remote networks.  The popular
``shelve`` and ``unshelve`` commands, used to interactively revert and
restore work in progress, have been merged from bzrtools into the bzr
core.  There are also bug fixes for portability, and for stacked branches.

New Features
************

* New ``commit_message_template`` hook that is called by the commit
  code to generate a template commit message. (Jelmer Vernooij)

* New `shelve` and `unshelve` commands allow undoing and redoing changes.
  (Aaron Bentley)

Improvements
************

* ``(Remote)Branch.copy_content_into`` no longer generates the full revision
  history just to set the last revision info.
  (Andrew Bennetts, John Arbash Meinel)

* Fetches between formats with different serializers (such as
  pack-0.92-subtree and 1.9-rich-root) are faster now.  This is due to
  operating on batches of 100 revisions at time rather than
  one-by-one.  (Andrew Bennetts, John Arbash Meinel)

* Search index files corresponding to pack files we've already used
  before searching others, because they are more likely to have the
  keys we're looking for.  This reduces the number of iix and tix
  files accessed when pushing 1 new revision, for instance.
  (John Arbash Meinel)

* Signatures to transfer are calculated more efficiently in
  ``item_keys_introduced_by``.  (Andrew Bennetts, John Arbash Meinel)

* The generic fetch code can once again copy revisions and signatures
  without extracting them completely to fulltexts and then serializing
  them back down into byte strings. This is a significant performance
  improvement when fetching from a stacked branch.
  (John Arbash Meinel, #300289)

* When making a large readv() request over ``bzr+ssh``, break up the
  request into more manageable chunks. Because the RPC is not yet able
  to stream, this helps keep us from buffering too much information at
  once. (John Arbash Meinel)

Bug Fixes
*********

* Better message when the user needs to set their Launchpad ID.
  (Martin Pool, #289148)

* ``bzr commit --local`` doesn't access the master branch anymore.
  This fixes a regression introduced in 1.9.  (Marius Kruger, #299313)

* Don't call the system ``chdir()`` with an empty path. Sun OS seems
  to give an error in that case.  Also, don't count on ``getcwd()``
  being able to allocate a new buffer, which is a gnu extension.
  (John Arbash Meinel, Martin Pool, Harry Hirsch, #297831)

* Don't crash when requesting log --forward <file> for a revision range
  starting with a dotted revno.
  (Vincent Ladeuil, #300055)

* Don't create text deltas spanning stacked repositories; this could
  cause "Revision X not present in Y" when later accessing them.
  (Martin Pool, #288751)

* Pack repositories are now able to reload the pack listing and retry
  the current operation if another action causes the data to be
  repacked.  (John Arbash Meinel, #153786)

* PermissionDenied errors from smart servers no longer cause
  "PermissionDenied: "None"" on the client.
  (Andrew Bennetts, #299254)

* Pushing to a stacked pack repository now batches writes, the same
  way writes are batched to ordinary pack repository.  This makes
  pushing to a stacked branch over the network much faster.
  (Andrew Bennetts, #294479)

* TooManyConcurrentRequests no longer occur when a fetch fails and
  tries to abort a write group.  This allows the root cause (e.g. a
  network interruption) to be reported.  (Andrew Bennetts, #297014)

* RemoteRepository.get_parent_map now uses fallback repositories.
  (Aaron Bentley, #297991?, #293679?)

API Changes
***********

* ``CommitBuilder`` now validates the strings it will be committing,
  to ensure that they do not have characters that will not be properly
  round-tripped. For now, it just checks for characters that are
  invalid in the XML form. (John Arbash Meinel, #295161)

* Constructor parameters for NewPack (internal to pack repositories)
  have changed incompatibly.

* ``Repository.abort_write_group`` now accepts an optional
  ``suppress_errors`` flag.  Repository implementations that override
  ``abort_write_group`` will need to be updated to accept the new
  argument.  Subclasses that only override ``_abort_write_group``
  don't need to change.

* Transport implementations must provide copy_tree_to_transport.  A default
  implementation is provided for Transport subclasses.

Testing
*******

* ``bzr selftest`` now fails if no doctests are found in a module
  that's expected to have them.  (Martin Pool)

* Doctests now only report the first failure.  (Martin Pool)


bzr 1.9
#######

:Released: 2008-11-07

This release of Bazaar adds a new repository format, ``1.9``, with smaller
and more efficient index files.  This format can be specified when
creating a new repository, or used to losslessly upgrade an existing
repository.  bzr 1.9 also speeds most operations over the smart server
protocol, makes annotate faster, and uses less memory when making
checkouts or pulling large amounts of data.

Bug Fixes
*********

* Fix "invalid property value 'branch-nick' for None" regression with
  branches bound to svn branches.  (Martin Pool, #293440)

* Fix SSL/https on Python2.6.  (Vincent Ladeuil, #293054)

* ``SFTPTransport.readv()`` had a bug when requests were out-of-order.
  This only triggers some-of-the-time on Knit format repositories.
  (John Arbash Meinel, #293746)


bzr 1.9rc1
##########

:Released: 2008-10-31

New Features
************

* New Branch hook ``transform_fallback_location`` allows a function to
  be called when looking up the stacked source. (Michael Hudson)

* New repository formats ``1.9`` and ``1.9-rich-root``. These have all
  the functionality of ``1.6``, but use the new btree indexes.
  These indexes are both smaller and faster for access to historical
  information.  (John Arbash Meinel)

Improvements
************

* ``BTreeIndex`` code now is able to prefetch extra pages to help tune
  the tradeoff between bandwidth and latency. Should be tuned
  appropriately to not impact commands which need minimal information,
  but provide a significant boost to ones that need more context. Only
  has a direct impact on the ``--development2`` format which uses
  btree's for the indexes. (John Arbash Meinel)

* ``bzr dump-btree`` is a hidden command introduced to allow dumping
  the contents of a compressed btree file.  (John Arbash Meinel)

* ``bzr pack`` now tells the index builders to optimize for size. For
  btree index repositories, this can save 25% of the index size
  (mostly in the text indexes). (John Arbash Meinel)

* ``bzr push`` to an existing branch or repository on a smart server
  is faster, due to Bazaar making more use of the ``get_parent_map``
  RPC when querying the remote branch's revision graph.
  (Andrew Bennetts)

* default username for bzr+ssh and sftp can be configured in
  authentication.conf. (Aaron Bentley)

* launchpad-login now provides a default username for bzr+ssh and sftp
  URLs, allowing username-free URLs to work for everyone. (Aaron Bentley)

* ``lp:`` lookups no longer include usernames, making them shareable and
  shorter. (Aaron Bentley)

* New ``PackRepository.autopack`` smart server RPC, which does
  autopacking entirely on the server.  This is much faster than
  autopacking via plain file methods, which downloads a large amount
  of pack data and then re-uploads the same pack data into a single
  file.  This fixes a major (although infrequent) cause of lengthy
  delays when using a smart server.  For example, pushing the 10th
  revision to a repository with 9 packs now takes 44 RPCs rather than
  179, and much less bandwidth too.  This requires Bazaar 1.9 on both
  the client and the server, otherwise the client will fallback to the
  slower method.  (Andrew Bennetts)

Bug Fixes
*********

* A failure to load a plugin due to an IncompatibleAPI exception is
  now correctly reported. (Robert Collins, #279451)

* API versioning support now has a multiple-version checking api
  ``require_any_api``. (Robert Collins, #279447)

* ``bzr branch --stacked`` from a smart server to a standalone branch
  works again.  This fixes a regression in 1.7 and 1.8.
  (Andrew Bennetts, #270397)

* ``bzr co`` uses less memory. It used to unpack the entire WT into
  memory before writing it to disk. This was a little bit faster, but
  consumed lots of memory. (John Arbash Meinel, #269456)

* ``bzr missing --quiet`` no longer prints messages about whether
  there are missing revisions.  The exit code indicates whether there
  were or not.  (Martin Pool, #284748)

* Fixes to the ``annotate`` code. The fast-path which re-used the
  stored deltas was accidentally disabled all the time, instead of
  only when a branch was stacked. Second, the code would accidentally
  re-use a delta even if it wasn't against the left-parent, this
  could only happen if ``bzr reconcile`` decided that the parent
  ordering was incorrect in the file graph.  (John Arbash Meinel)

* "Permission denied" errors that occur when pushing a new branch to a
  smart server no longer cause tracebacks.  (Andrew Bennetts, #278673)

* Some compatibility fixes for building the extensions with MSVC and
  for python2.4. (John Arbash Meinel, #277484)

* The index logic is now able to reload the list of pack files if and
  index ends up disappearing. We still don't reload if the pack data
  itself goes missing after checking the index. This bug appears as a
  transient failure (file not found) when another process is writing
  to the repository.  (John Arbash Meinel, #153786)

* ``bzr switch`` and ``bzr bind`` will now update the branch nickname if
  it was previously set. All checkouts will now refer to the bound branch
  for a nickname if one was not explicitly set.
  (Marius Kruger, #230903)

Documentation
*************

* Improved hook documentation. (Michael Ernst)

API Changes
***********

* commands.plugins_cmds is now a CommandRegistry, not a dict.

Internals
*********

* New AuthenticationConfig.set_credentials method allows easy programmatic
  configuration of authetication credentials.


bzr 1.8
#######

:Released: 2008-10-16

Bazaar 1.8 includes several fixes that improve working tree performance,
display of revision logs, and merges.  The bzr testsuite now passes on OS
X and Python 2.6, and almost completely passes on Windows.  The
smartserver code has gained several bug fixes and performance
improvements, and can now run server-side hooks within an http server.

Bug Fixes
*********

* Fix "Must end write group" error when another error occurs during
  ``bzr push``.  (Andrew Bennetts, #230902)

Portability
***********

* Some Pyrex versions require the WIN32 macro defined to compile on
  that platform.  (Alexander Belchenko, Martin Pool, #277481)


bzr 1.8rc1
##########

:Released: 2008-10-07

Changes
*******

* ``bzr log file`` has been changed. It now uses a different method
  for determining which revisions to show as merging the changes to
  the file. It now only shows revisions which merged the change
  towards your mainline. This simplifies the output, makes it faster,
  and reduces memory consumption.  (John Arbash Meinel)

* ``bzr merge`` now defaults to having ``--reprocess`` set, whenever
  ``--show-base`` is not supplied.  (John Arbash Meinel)

* ``bzr+http//`` will now optionally load plugins and write logs on the
  server. (Marius Kruger)

* ``bzrlib._dirstate_helpers_c.pyx`` does not compile correctly with
  Pyrex 0.9.4.1 (it generates C code which causes segfaults). We
  explicitly blacklist that version of the compiler for that
  extension. Packaged versions will include .c files created with
  pyrex >= 0.9.6 so it doesn't effect releases, only users running
  from the source tree. (John Arbash Meinel, #276868)

Features
********

* bzr is now compatible with python-2.6. python-2.6 is not yet officially
  supported (nor released, tests were conducted with the dev version of
  python-2.6rc2), but all known problems have been fixed.  Feedback
  welcome.
  (Vincent Ladeuil, #269535)

Improvements
************

* ``bzr annotate`` will now include uncommitted changes from the local
  working tree by default. Such uncommitted changes are given the
  revision number they would get if a commit was done, followed with a
  ? to indicate that its not actually known. (Robert Collins, #3439)

* ``bzr branch`` now accepts a ``--standalone`` option, which creates a
  standalone branch regardless of the presence of shared repositories.
  (Daniel Watkins)

* ``bzr push`` is faster in the case there are no new revisions to
  push.  It is also faster if there are no tags in the local branch.
  (Andrew Bennetts)

* File changes during a commit will update the tree stat cache.
  (Robert Collins)

* Location aliases can now accept a trailing path.  (Micheal Hudson)

* New hooks ``Lock.hooks`` when LockDirs are acquired and released.
  (Robert Collins, MartinPool)

* Switching in heavyweight checkouts uses the master branch's context, not
  the checkout's context.  (Adrian Wilkins)

* ``status`` on large trees is now faster, due to optimisations in the
  walkdirs code. Of particular note, the walkdirs code now performs
  a temporary ``chdir()`` while reading a single directory; if your
  platform has non thread-local current working directories (and is
  not windows which has its own implementation), this may introduce a
  race condition during concurrent uses of bzrlib. The bzrlib CLI
  will not encounter this as it is single threaded for working tree
  operations. (Robert Collins)

* The C extensions now build on python 2.4 (Robert Collins, #271939)

* The ``-Dhpss`` debug flag now reports the number of smart server
  calls per medium to stderr.  This is in addition to the existing
  detailed logging to the .bzr.log trace file.  (Andrew Bennetts)

Bug Fixes
*********

* Avoid random failures arising from misinterpreted ``errno`` values
  in ``_readdir_pyx.read_dir``.
  (Martin Pool, #279381)

* Branching from a shared repository on a smart server into a new
  repository now preserves the repository format.
  (Andrew Bennetts, #269214)

* ``bzr log`` now accepts a ``--change`` option.
  (Vincent Ladeuil, #248427)

* ``bzr missing`` now accepts an ``--include-merges`` option.
  (Vincent Ladeuil, #233817)

* Don't try to filter (internally) '.bzr' from the files to be deleted if
  it's not there.
  (Vincent Ladeuil, #272648)

* Fix '_in_buffer' AttributeError when using the -Dhpss debug flag.
  (Andrew Bennetts)

* Fix TooManyConcurrentRequests errors caused by a connection failure
  when doing ``bzr pull`` or ``bzr merge`` from a ``bzr+ssh`` URL.
  (Andrew Bennetts, #246233)

* Fixed ``bzr st -r branch:PATH_TO_BRANCH`` where the other branch
  is in a different repository than the current one.
  (Lukáš Lalinský, #144421)

* Make the first line of the manpage preamble a comment again.
  (David Futcher, #242106)

* Remove use of optional parameter in GSSAPI FTP support, since
  it breaks newer versions of Python-Kerberos. (Jelmer Vernooij)

* The autopacking logic will now always create a single new pack from
  all of the content which it deems is worth moving. This avoids the
  'repack a single pack' bug and should result in better packing
  overall.  (John Arbash Meinel, #242510, #172644)

* Trivial documentation fix.
  (John Arbash Meinel, #270471)

* ``bzr switch`` and ``bzr bind`` will now update the branch nickname if
  it was previously set. All checkouts will now refer to the bound branch
  for a nickname if one was not explicitly set.
  (Marius Kruger, #230903)

Documentation
*************

* Explain revision/range identifiers. (Daniel Clemente)

API Changes
***********

* ``CommitBuilder.record_entry_contents`` returns one more element in
  its result tuple - an optional file system hash for the hash cache
  to use. (Robert Collins)

* ``dirstate.DirState.update_entry`` will now only calculate the sha1
  of a file if it is likely to be needed in determining the output
  of iter_changes. (Robert Collins)

* The PackRepository, RepositoryPackCollection, NewPack classes have a
  slightly changed interface to support different index types; as a
  result other users of these classes need to supply the index types
  they want. (Robert Collins)

Testing
*******

* ``bzrlib.tests.repository_implementations`` has been renamed to
  ``bzrlib.tests.per_repository`` so that we have a common structure
  (and it is shorter). (John Arbash Meinel, #239343)

* ``LocalTransport.abspath()`` now returns a drive letter if the
  transport has one, fixing numerous tests on Windows.
  (Mark Hammond)

* PreviewTree is now tested via intertree_implementations.
  (Aaron Bentley)

* The full test suite is passing again on OSX.
  (Guillermo Gonzalez, Vincent Ladeuil)

* The full test suite passes when run with ``-Eallow_debug``.
  (Andrew Bennetts)

Internals
*********

* A new hook, ``Branch.open``, has been added, which is called when
  branch objects are opened. (Robert Collins)

* ``bzrlib.osutils._walkdirs_utf8`` has been refactored into common
  tree walking, and modular directory listing code to aid future
  performance optimisations and refactoring. (Robert Collins)

* ``bzrlib.trace.debug_memory`` can be used to get a quick memory dump
  in the middle of processing. It only reports memory if
  ``/proc/PID/status`` is available. (John Arbash Meinel)

* New method ``RevisionSpec.as_tree`` for representing the revision
  specifier as a revision tree object. (Lukáš Lalinský)

* New race-free method on MutableTree ``get_file_with_stat`` for use
  when generating stat cache results. (Robert Collins)

* New win32utils.get_local_appdata_location() provides access to a local
  directory for storing data.  (Mark Hammond)

* To be compatible with python-2.6 a few new rules should be
  observed. 'message' attribute can't be used anymore in exception
  classes, 'sha' and 'md5' modules have been deprecated (use
  osutils.[md5|sha]), object__init__ and object.__new__ don't accept
  parameters anymore.
  (Vincent Ladeuil)


bzr 1.7.1
#########

:Released:  2008-10-01

No changes from 1.7.1rc1.


bzr 1.7.1rc1
############

:Released: 2008-09-24

This release just includes an update to how the merge algorithm handles
file paths when we encounter complex history.

Features
********

* If we encounter a criss-cross in history, use information from
  direct Least Common Ancestors to resolve inventory shape (locations
  of files, adds, deletes, etc). This is similar in concept to using
  ``--lca`` for merging file texts, only applied to paths.
  (John Arbash Meinel)


bzr 1.7
#######

:Released: 2008-09-23

This release includes many bug fixes and a few performance and feature
improvements.  ``bzr rm`` will now scan for missing files and remove them,
like how ``bzr add`` scans for unknown files and adds them. A bit more
polish has been applied to the stacking code. The b-tree indexing code has
been brought in, with an eye on using it in a future repository format.
There are only minor installer changes since bzr-1.7rc2.

Features
********

* Some small updates to the win32 installer. Include localization
  files found in plugins, and include the builtin distutils as part of
  packaging qbzr. (Mark Hammond)


bzr 1.7rc2
##########

:Released: 2008-09-17

A few bug fixes from 1.7rc1. The biggest change is a new
``RemoteBranch.get_stacked_on_url`` rpc. This allows clients that are
trying to access a Stacked branch over the smart protocol, to properly
connect to the stacked-on location.

Bug Fixes
*********

* Branching from a shared repository on a smart server into a new
  repository now preserves the repository format.
  (Andrew Bennetts, #269214)

* Branching from a stacked branch via ``bzr+ssh`` can properly connect
  to the stacked-on branch.  (Martin Pool, #261315)

* ``bzr init`` no longer re-opens the BzrDir multiple times.
  (Vincent Ladeuil)

* Fix '_in_buffer' AttributeError when using the -Dhpss debug flag.
  (Andrew Bennetts)


bzr 1.7rc1
##########

:Released: 2008-09-09

This release candidate for bzr 1.7 has several bug fixes and a few
performance and feature improvements.  ``bzr rm`` will now scan for
missing files and remove them, like how ``bzr add`` scans for unknown
files and adds them. A bit more polish has been applied to the stacking
code. The b-tree indexing code has been brought in, with an eye on using
it in a future repository format.


Changes
*******

* ``bzr export`` can now export a subdirectory of a project.
  (Robert Collins)

* ``bzr remove-tree`` will now refuse to remove a tree with uncommitted
  changes, unless the ``--force`` option is specified.
  (Lukáš Lalinský, #74101)

* ``bzr rm`` will now scan for files that are missing and remove just
  them automatically, much as ``bzr add`` scans for new files that
  are not ignored and adds them automatically. (Robert Collins)

Features
********

* Support for GSSAPI authentication when using FTP as documented in
  RFC2228. (Jelmer Vernooij, #49623)

* Add support for IPv6 in the smart server. (Jelmer Vernooij, #165014)

Improvements
************

* A url like ``log+file:///tmp`` will log all access to that Transport
  to ``.bzr.log``, which may help in debugging or profiling.
  (Martin Pool)

* ``bzr branch`` and ``bzr push`` use the default stacking policy if the
  branch format supports it. (Aaron Bentley)

* ``bzr init`` and ``bzr init-repo`` will now print out the same as
  ``bzr info`` if it completed successfully.
  (Marius Kruger)

* ``bzr uncommit`` logs the old tip revision id, and displays how to
  restore the branch to that tip using ``bzr pull``.  This allows you
  to recover if you realize you uncommitted the wrong thing.
  (John Arbash Meinel)

* Fix problems in accessing stacked repositories over ``bzr://``.
  (Martin Pool, #261315)

* ``SFTPTransport.readv()`` was accidentally using ``list += string``,
  which 'works', but adds each character separately to the list,
  rather than using ``list.append(string)``. Fixing this makes the
  SFTP transport a little bit faster (~20%) and use a bit less memory.
  (John Arbash Meinel)

* When reading index files, if we happen to read the whole file in a
  single request treat it as a ``_buffer_all`` request. This happens
  most often on small indexes over remote transports, where we default
  to reading 64kB. It saves a round trip for each small index during
  fetch operations. Also, if we have read more than 50% of an index
  file, trigger a ``_buffer_all`` on the next request. This works
  around some inefficiencies because reads don't fall neatly on page
  boundaries, so we would ignore those bytes, but request them again
  later. This could trigger a total read size of more than the whole
  file. (John Arbash Meinel)

Bug Fixes
*********

* ``bzr rm`` is now aliased to ``bzr del`` for the convenience of svn
  users. (Robert Collins, #205416)

* Catch the infamous "select/poll returned error" which occurs when
  pycurl try to send a body request to an HTTP/1.0 server which has
  already refused to handle the request. (Vincent Ladeuil, #225020)

* Fix ``ObjectNotLocked`` errors when using various commands
  (including ``bzr cat`` and ``bzr annotate``) in combination with a
  smart server URL.  (Andrew Bennetts, #237067)

* ``FTPTransport.stat()`` would return ``0000`` as the permission bits
  for the containing ``.bzr/`` directory (it does not implement
  permissions). This would cause us to set all subdirectories to
  ``0700`` and files to ``0600`` rather than leaving them unmodified.
  Now we ignore ``0000`` as the permissions and assume they are
  invalid. (John Arbash Meinel, #259855)

* Merging from a previously joined branch will no longer cause
  a traceback. (Jelmer Vernooij, #203376)

* Pack operations on windows network shares will work even with large
  files. (Robert Collins, #255656)

* Running ``bzr st PATH_TO_TREE`` will no longer suppress merge
  status. Status is also about 7% faster on mozilla sized trees
  when the path to the root of the tree has been given. Users of
  the internal ``show_tree_status`` function should be aware that
  the show_pending flag is now authoritative for showing pending
  merges, as it was originally. (Robert Collins, #225204)

* Set valid default _param_name for Option so that ListOption can embed
  '-' in names. (Vincent Ladeuil, #263249)

* Show proper error rather than traceback when an unknown revision
  id is specified to ``bzr cat-revision``. (Jelmer Vernooij, #175569)

* Trailing text in the dirstate file could cause the C dirstate parser
  to try to allocate an invalid amount of memory. We now properly
  check and test for parsing a dirstate with invalid trailing data.
  (John Arbash Meinel, #186014)

* Unexpected error responses from a smart server no longer cause the
  client to traceback.  (Andrew Bennetts, #263527)

* Use a Windows api function to get a Unicode host name, rather than
  assuming the host name is ascii.
  (Mark Hammond, John Arbash Meinel, #256550)

* ``WorkingTree4`` trees will now correctly report missing-and-new
  paths in the output of ``iter_changes``. (Robert Collins)

Documentation
*************

* Updated developer documentation.  (Martin Pool)

API Changes
***********

* Exporters now take 4 parameters. (Robert Collins)

* ``Tree.iter_changes`` will now return False for the content change
  field when a file is missing in the basis tree and not present in
  the target tree. Previously it returned True unconditionally.
  (Robert Collins)

* The deprecated ``Branch.abspath`` and unimplemented
  ``Branch.rename_one`` and ``Branch.move`` were removed. (Jelmer Vernooij)

* BzrDir.clone_on_transport implementations must now accept a stacked_on
  parameter.  (Aaron Bentley)

* BzrDir.cloning_metadir implementations must now take a require_stacking
  parameter.  (Aaron Bentley)

Testing
*******

* ``addCleanup`` now takes ``*arguments`` and ``**keyword_arguments``
  which are then passed to the cleanup callable as it is run. In
  addition, addCleanup no longer requires that the callables passed to
  it be unique. (Jonathan Lange)

* Fix some tests that fail on Windows because files are deleted while
  still in use.
  (Mark Hammond)

* ``selftest``'s ``--starting-with`` option can now use predefined
  prefixes so that one can say ``bzr selftest -s bp.loom`` instead of
  ``bzr selftest -s bzrlib.plugins.loom``. (Vincent Ladeuil)

* ``selftest``'s ``--starting-with`` option now accepts multiple values.
  (Vincent Ladeuil)

Internals
*********

* A new plugin interface, ``bzrlib.log.log_adapters``, has been added.
  This allows dynamic log output filtering by plugins.
  (Robert Collins)

* ``bzrlib.btree_index`` is now available, providing a b-tree index
  layer. The design is memory conservative (limited memory cache),
  faster to seek (approx 100 nodes per page, gives 100-way fan out),
  and stores compressed pages allowing more keys per page.
  (Robert Collins, John Arbash Meinel)

* ``bzrlib.diff.DiffTree.show_diff`` now skips changes where the kind
  is unknown in both source and target.
  (Robert Collins, Aaron Bentley)

* ``GraphIndexBuilder.add_node`` and ``BTreeBuilder`` have been
  streamlined a bit. This should make creating large indexes faster.
  (In benchmarking, it now takes less time to create a BTree index than
  it takes to read the GraphIndex one.) (John Arbash Meinel)

* Mail clients for `bzr send` are now listed in a registry.  This
  allows plugins to add new clients by registering them with
  ``bzrlib.mail_client.mail_client_registry``.  All of the built-in
  clients now use this mechanism.  (Neil Martinsen-Burrell)


bzr 1.6.1
#########

:Released: 2008-09-05

A couple regressions were found in the 1.6 release. There was a
performance issue when using ``bzr+ssh`` to branch large repositories,
and some problems with stacking and ``rich-root`` capable repositories.


bzr 1.6.1rc2
############

:Released: 2008-09-03

Bug Fixes
*********

* Copying between ``rich-root`` and ``rich-root-pack`` (and vice
  versa) was accidentally using the inter-model fetcher, instead of
  recognizing that both were 'rich root' formats.
  (John Arbash Meinel, #264321)


bzr 1.6.1rc1
############

:Released: 2008-08-29

This release fixes a few regressions found in the 1.6 client. Fetching
changes was using an O(N^2) buffering algorithm, so for large projects it
would cause memory thrashing. There is also a specific problem with the
``--1.6-rich-root`` format, which prevented stacking on top of
``--rich-root-pack`` repositories, and could allow users to accidentally
fetch experimental data (``-subtree``) without representing it properly.
The ``--1.6-rich-root`` format has been deprecated and users are
recommended to upgrade to ``--1.6.1-rich-root`` immediately.  Also we
re-introduced a workaround for users who have repositories with incorrect
nodes (not possible if you only used official releases).
I should also clarify that none of this is data loss level issues, but
still sufficient enough to warrant an updated release.

Bug Fixes
*********

* ``RemoteTransport.readv()`` was being inefficient about how it
  buffered the readv data and processed it. It would keep appending to
  the same string (causing many copies) and then pop bytes out of the
  start of the string (causing more copies).
  With this patch "bzr+ssh://local" can improve dramatically,
  especially for projects with large files.
  (John Arbash Meinel)

* Revision texts were always meant to be stored as fulltexts. There
  was a bug in a bzr.dev version that would accidentally create deltas
  when copying from a Pack repo to a Knit repo. This has been fixed,
  but to support those repositories, we know always request full texts
  for Revision texts. (John Arbash Meinel, #261339)

* The previous ``--1.6-rich-root`` format used an incorrect xml
  serializer, which would accidentally support fetching from a
  repository that supported subtrees, even though the local one would
  not. We deprecated that format, and introduced a new one that uses
  the correct serializer ``--1.6.1-rich-root``.
  (John Arbash Meinel, #262333)


bzr 1.6
#######

:Released: 2008-08-25

Finally, the long awaited bzr 1.6 has been released. This release includes
new features like Stacked Branches, improved weave merge, and an updated
server protocol (now on v3) which will allow for better cross version
compatibility. With this release we have deprecated Knit format
repositories, and recommend that users upgrade them, we will continue to
support reading and writing them for the forseeable future, but we will
not be tuning them for performance as pack repositories have proven to be
better at scaling. This will also be the first release to bundle
TortoiseBzr in the standalone Windows installer.


bzr 1.6rc5
##########

:Released: 2008-08-19

Bug Fixes
*********

* Disable automatic detection of stacking based on a containing
  directory of the target. It interacted badly with push, and needs a
  bit more work to get the edges polished before it should happen
  automatically. (John Arbash Meinel, #259275)
  (This change was reverted when merged to bzr.dev)


bzr 1.6rc4
##########

:Released: 2008-08-18

Bug Fixes
*********

* Fix a regression in knit => pack fetching.  We had a logic
  inversion, causing the fetch to insert fulltexts in random order,
  rather than preserving deltas.  (John Arbash Meinel, #256757)


bzr 1.6rc3
##########

:Released: 2008-08-14

Changes
*******

* Disable reading ``.bzrrules`` as a per-branch rule preferences
  file. The feature was not quite ready for a full release.
  (Robert Collins)

Improvements
************

* Update the windows installer to bundle TortoiseBzr and ``qbzr``
  into the standalone installer. This will be the first official
  windows release that installs Tortoise by default.
  (Mark Hammond)

Bug Fixes
*********

* Fix a regression in ``bzr+http`` support. There was a missing
  function (``_read_line``) that needed to be carried over from
  ``bzr+ssh`` support. (Andrew Bennetts)

* ``GraphIndex`` objects will internally read an entire index if more
  than 1/20th of their keyspace is requested in a single operation.
  This largely mitigates a performance regression in ``bzr log FILE``
  and completely corrects the performance regression in ``bzr log``.
  The regression was caused by removing an accomodation which had been
  supporting the index format in use. A newer index format is in
  development which is substantially faster. (Robert Collins)


bzr 1.6rc2
##########

:Released: 2008-08-13

This release candidate has a few minor bug fixes, and some regression
fixes for Windows.

Bug Fixes
*********

* ``bzr upgrade`` on remote branches accessed via bzr:// and
  bzr+ssh:// now works.  (Andrew Bennetts)

* Change the ``get_format_description()`` strings for
  ``RepositoryFormatKnitPack5`` et al to be single line messages.
  (Aaron Bentley)

* Fix for a regression on Win32 where we would try to call
  ``os.listdir()`` on a file and not catch the exception properly.
  (Windows raises a different exception.) This would manifest in
  places like ``bzr rm file`` or ``bzr switch``.
  (Mark Hammond, John Arbash Meinel)

* ``Inventory.copy()`` was failing to set the revision property for
  the root entry. (Jelmer Vernooij)

* sftp transport: added missing ``FileExists`` case to
  ``_translate_io_exception`` (Christophe Troestler, #123475)

* The help for ``bzr ignored`` now suggests ``bzr ls --ignored`` for
  scripting use. (Robert Collins, #3834)

* The default ``annotate`` logic will now always assign the
  last-modified value of a line to one of the revisions that modified
  it, rather than a merge revision. This would happen when both sides
  claimed to have modified the line resulting in the same text. The
  choice is arbitrary but stable, so merges in different directions
  will get the same results.  (John Arbash Meinel, #232188)


bzr 1.6rc1
##########

:Released: 2008-08-06

This release candidate for bzr 1.6 solidifies the new branch stacking
feature.  Bazaar now recommends that users upgrade all knit repositories,
because later formats are much faster.  However, we plan to continue read/write and
upgrade support for knit repostories for the forseeable future.  Several
other bugs and performance issues were fixed.

Changes
*******

* Knit format repositories are deprecated and bzr will now emit
  warnings whenever it encounters one.  Use ``bzr upgrade`` to upgrade
  knit repositories to pack format.  (Andrew Bennetts)

Improvements
************

* ``bzr check`` can now be told which elements at a location it should
  check.  (Daniel Watkins)

* Commit now supports ``--exclude`` (or ``-x``) to exclude some files
  from the commit. (Robert Collins, #3117)

* Fetching data between repositories that have the same model but no
  optimised fetcher will not reserialise all the revisions, increasing
  performance. (Robert Collins, John Arbash Meinel)

* Give a more specific error when target branch is not reachable.
  (James Westby)

* Implemented a custom ``walkdirs_utf8`` implementation for win32.
  This uses a pyrex extension to get direct access to the
  ``FindFirstFileW`` style apis, rather than using ``listdir`` +
  ``lstat``. Shows a very strong improvement in commands like
  ``status`` and ``diff`` which have to iterate the working tree.
  Anywhere from 2x-6x faster depending on the size of the tree (bigger
  trees, bigger benefit.) (John Arbash Meinel)

* New registry for log properties handles  and the method in
  LongLogFormatter to display the custom properties returned by the
  registered handlers. (Guillermo Gonzalez, #162469)

Bug Fixes
*********

* Add more tests that stacking does not create deltas spanning
  physical repository boundaries.
  (Martin Pool, #252428)

* Better message about incompatible repositories.
  (Martin Pool, #206258)

* ``bzr branch --stacked`` ensures the destination branch format can
  support stacking, even if the origin does not.
  (Martin Pool)

* ``bzr export`` no longer exports ``.bzrrules``.
  (Ian Clatworthy)

* ``bzr serve --directory=/`` now correctly allows the whole
  filesystem to be accessed on Windows, not just the root of the drive
  that Python is running from.
  (Adrian Wilkins, #240910)

* Deleting directories by hand before running ``bzr rm`` will not
  cause subsequent errors in ``bzr st`` and ``bzr commit``.
  (Robert Collins, #150438)

* Fix a test case that was failing if encoding wasn't UTF-8.
  (John Arbash Meinel, #247585)

* Fix "no buffer space available" error when branching with the new
  smart server protocol to or from Windows.
  (Andrew Bennetts, #246180)

* Fixed problem in branching from smart server.
  (#249256, Michael Hudson, Martin Pool)

* Handle a file turning in to a directory in TreeTransform.
  (James Westby, #248448)

API Changes
***********

* ``MutableTree.commit`` has an extra optional keywork parameter
  ``exclude`` that will be unconditionally supplied by the command
  line UI - plugins that add tree formats may need an update.
  (Robert Collins)

* The API minimum version for plugin compatibility has been raised to
  1.6 - there are significant changes throughout the code base.
  (Robert Collins)

* The generic fetch code now uses three attributes on Repository objects
  to control fetch. The streams requested are controlled via :
  ``_fetch_order`` and ``_fetch_uses_deltas``. Setting these
  appropriately allows different repository implementations to recieve
  data in their optimial form. If the ``_fetch_reconcile`` is set then
  a reconcile operation is triggered at the end of the fetch.
  (Robert Collins)

* The ``put_on_disk`` and ``get_tar_item`` methods in
  ``InventoryEntry`` were deprecated. (Ian Clatworthy)

* ``Repository.is_shared`` doesn't take a read lock. It didn't
  need one in the first place (nobody cached the value, and
  ``RemoteRepository`` wasn't taking one either). This saves a round
  trip when probing Pack repositories, as they read the ``pack-names``
  file when locked. And during probe, locking the repo isn't very
  useful. (John Arbash Meinel)

Internals
*********

* ``bzrlib.branchbuilder.BranchBuilder`` is now much more capable of
  putting together a real history without having to create a full
  WorkingTree. It is recommended that tests that are not directly
  testing the WorkingTree use BranchBuilder instead.  See
  ``BranchBuilder.build_snapshot`` or
  ``TestCaseWithMemoryTree.make_branch_builder``.  (John Arbash Meinel)

* ``bzrlib.builtins.internal_tree_files`` broken into two giving a new
  helper ``safe_relpath_files`` - used by the new ``exclude``
  parameter to commit. (Robert Collins)

* Make it easier to introduce new WorkingTree formats.
  (Ian Clatworthy)

* The code for exporting trees was refactored not to use the
  deprecated ``InventoryEntry`` methods. (Ian Clatworthy)

* RuleSearchers return () instead of [] now when there are no matches.
  (Ian Clatworthy)


bzr 1.6beta3
############

:Released: 2008-07-17

This release adds a new 'stacked branches' feature allowing branches to
share storage without being in the same repository or on the same machine.
(See the user guide for more details.)  It also adds a new hook, improved
weaves, aliases for related locations, faster bzr+ssh push, and several
bug fixes.

Features
********

* New ``pre_change_branch_tip`` hook that is called before the
  branch tip is moved, while the branch is write-locked.  See the User
  Reference for signature details.  (Andrew Bennetts)

* Rule-based preferences can now be defined for selected files in
  selected branches, allowing commands and plugins to provide
  custom behaviour for files matching defined patterns.
  See ``Rule-based preferences`` (part of ``Configuring Bazaar``)
  in the User Guide and ``bzr help rules`` for more information.
  (Ian Clatworthy)

* Sites may suggest a branch to stack new branches on.  (Aaron Bentley)

* Stacked branches are now supported. See ``bzr help branch`` and
  ``bzr help push``.  Branches must be in the ``development1`` format
  to stack, though the stacked-on branch can be of any format.
  (Robert Collins)

Improvements
************

* ``bzr export --format=tgz --root=NAME -`` to export a gzipped tarball
  to stdout; also ``tar`` and ``tbz2``.
  (Martin Pool)

* ``bzr (re)merge --weave`` will now use a standard Weave algorithm,
  rather than the annotation-based merge it was using. It does so by
  building up a Weave of the important texts, without needing to build
  the full ancestry. (John Arbash Meinel, #238895)

* ``bzr send`` documents and better supports ``emacsclient`` (proper
  escaping of mail headers and handling of the MUA Mew).
  (Christophe Troestler)

* Remembered locations can be specified by aliases, e.g. :parent, :public,
  :submit.  (Aaron Bentley)

* The smart protocol now has improved support for setting branches'
  revision info directly.  This makes operations like push
  faster.  The new request method name is
  ``Branch.set_last_revision_ex``.  (Andrew Bennetts)

Bug Fixes
*********

* Bazaar is now able to be a client to the web server of IIS 6 and 7.
  The broken implementations of RFC822 in Python and RFC2046 in IIS
  combined with boundary-line checking in Bazaar previously made this
  impossible. (NB, IIS 5 does not suffer from this problem).
  (Adrian Wilkins, #247585)

* ``bzr log --long`` with a ghost in your mainline now handles that
  ghost properly. (John Arbash Meinel, #243536)

* ``check`` handles the split-up .bzr layout correctly, so no longer
  requires a branch to be present.
  (Daniel Watkins, #64783)

* Clearer message about how to set the PYTHONPATH if bzrlib can't be
  loaded.
  (Martin Pool, #205230)

* Errors about missing libraries are now shown without a traceback,
  and with a suggestion to install the library.  The full traceback is
  still in ``.bzr.log`` and can be shown with ``-Derror``.
  (Martin Pool, #240161)

* Fetch from a stacked branch copies all required data.
  (Aaron Bentley, #248506)

* Handle urls such as ftp://user@host.com@www.host.com where the user
  name contains an @.
  (Neil Martinsen-Burrell, #228058)

* ``needs_read_lock`` and ``needs_write_lock`` now suppress an error during
  ``unlock`` if there was an error in the original function. This helps
  most when there is a failure with a smart server action, since often the
  connection closes and we cannot unlock.
  (Andrew Bennetts, John Arbash Meinel, #125784)

* Obsolete hidden command ``bzr fetch`` removed.
  (Martin Pool, #172870)

* Raise the correct exception when doing ``-rbefore:0`` or ``-c0``.
  (John Arbash Meinel, #239933)

* You can now compare file revisions in Windows diff programs from
  Cygwin Bazaar.
  (Matt McClure, #209281)

* revision_history now tolerates mainline ghosts for Branch format 6.
  (Aaron Bentley, #235055)

* Set locale from environment for third party libs.
  (Martin von Gagern, #128496)

Documentation
*************

* Added *Using stacked branches* to the User Guide.
  (Ian Clatworthy)

* Updated developer documentation.
  (Martin Pool)

Testing
*******

* ``-Dmemory`` will cause /proc/PID/status to be catted before bzr
  exits, allowing low-key analysis of peak memory use. (Robert Collins)

* ``TestCaseWithTransport.make_branch_and_tree`` tries harder to return
  a tree with a ``branch`` attribute of the right format.  This was
  preventing some ``RemoteBranch`` tests from actually running with
  ``RemoteBranch`` instances.  (Andrew Bennetts)

API Changes
***********

* Removed ``Repository.text_store``, ``control_store``, etc.  Instead,
  there are new attributes ``texts, inventories, revisions,
  signatures``, each of which is a ``VersionedFiles``.  See the
  Repository docstring for more details.
  (Robert Collins)

* ``Branch.pull`` now accepts an ``_override_hook_target`` optional
  parameter.  If you have a subclass of ``Branch`` that overrides
  ``pull`` then you should add this parameter.  (Andrew Bennetts)

* ``bzrlib.check.check()`` has been deprecated in favour of the more
  aptly-named ``bzrlib.check.check_branch()``.
  (Daniel Watkins)

* ``Tree.print_file`` and ``Repository.print_file`` are deprecated.
  These methods are bad APIs because they write directly to sys.stdout.
  bzrlib does not use them internally, and there are no direct tests
  for them. (Alexander Belchenko)

Internals
*********

* ``cat`` command no longer uses ``Tree.print_file()`` internally.
  (Alexander Belchenko)

* New class method ``BzrDir.open_containing_tree_branch_or_repository``
  which eases the discovery of the tree, the branch and the repository
  containing a given location.
  (Daniel Watkins)

* New ``versionedfile.KeyMapper`` interface to abstract out the access to
  underlying .knit/.kndx etc files in repositories with partitioned
  storage. (Robert Collins)

* Obsolete developer-use command ``weave-join`` has been removed.
  (Robert Collins)

* ``RemoteToOtherFetcher`` and ``get_data_stream_for_search`` removed,
  to support new ``VersionedFiles`` layering.
  (Robert Collins)


bzr 1.6beta2
############

:Released: 2008-06-10

This release contains further progress towards our 1.6 goals of shallow
repositories, and contains a fix for some user-affecting bugs in the
repository layer.  Building working trees during checkout and branch is
now faster.

Bug Fixes
*********

* Avoid KnitCorrupt error extracting inventories from some repositories.
  (The data is not corrupt; an internal check is detecting a problem
  reading from the repository.)
  (Martin Pool, Andrew Bennetts, Robert Collins, #234748)

* ``bzr status`` was breaking if you merged the same revision twice.
  (John Arbash Meinel, #235407)

* Fix infinite loop consuming 100% CPU when a connection is lost while
  reading a response body via the smart protocol v1 or v2.
  (Andrew Bennetts)

* Inserting a bundle which changes the contents of a file with no trailing
  end of line, causing a knit snapshot in a 'knits' repository will no longer
  cause KnitCorrupt. (Robert Collins)

* ``RemoteBranch.pull`` needs to return the ``self._real_branch``'s
  pull result. It was instead just returning None, which breaks ``bzr
  pull``. (John Arbash Meinel, #238149)

* Sanitize branch nick before using it as an attachment filename in
  ``bzr send``. (Lukáš Lalinský, #210218)

* Squash ``inv_entry.symlink_target`` to a plain string when
  generating DirState details. This prevents from getting a
  ``UnicodeError`` when you have symlinks and non-ascii filenames.
  (John Arbash Meinel, #135320)

Improvements
************

* Added the 'alias' command to set/unset and display aliases. (Tim Penhey)

* ``added``, ``modified``, and ``unknowns`` behaviour made consistent (all three
  now quote paths where required). Added ``--null`` option to ``added`` and
  ``modified`` (for null-separated unknowns, use ``ls --unknown --null``)
  (Adrian Wilkins)

* Faster branching (1.09x) and lightweight checkouts (1.06x) on large trees.
  (Ian Clatworthy, Aaron Bentley)

Documentation
*************

* Added *Bazaar Zen* section to the User Guide. (Ian Clatworthy)

Testing
*******

* Fix the test HTTPServer to be isolated from chdir calls made while it is
  running, allowing it to be used in blackbox tests. (Robert Collins)

API Changes
***********

* ``WorkingTree.set_parent_(ids/trees)`` will now filter out revisions
  which are in the ancestry of other revisions. So if you merge the same
  tree twice, or merge an ancestor of an existing merge, it will only
  record the newest. (If you merge a descendent, it will replace its
  ancestor). (John Arbash Meinel, #235407)

* ``RepositoryPolicy.__init__`` now requires stack_on and stack_on_pwd,
  through the derived classes do not.  (Aaron Bentley)

Internals
*********

* ``bzrlib.bzrdir.BzrDir.sprout`` now accepts ``stacked`` to control
  creating stacked branches. (Robert Collins)

* Knit record serialisation is now stricter on what it will accept, to
  guard against potential internal bugs, or broken input. (Robert Collins)

bzr 1.6beta1
############

:Released: 2008-06-02

Commands that work on the revision history such as push, pull, missing,
uncommit and log are now substantially faster.  This release adds a
translation of some of the user documentation into Spanish.  (Contributions of
other translations would be very welcome.)  Bazaar 1.6beta1 adds a new network
protocol which is used by default and which allows for more efficient transfers
and future extensions.


Notes When Upgrading
********************

* There is a new version of the network protocol used for bzr://, bzr+ssh://
  and bzr+http:// connections.  This will allow more efficient requests and
  responses, and more graceful fallback when a server is too old to
  recognise a request from a more recent client.  Bazaar 1.6 will
  interoperate with 0.16 and later versions, but servers should be upgraded
  when possible.  Bazaar 1.6 no longer interoperates with 0.15 and earlier via
  these protocols.  Use alternatives like SFTP or upgrade those servers.
  (Andrew Bennetts, #83935)

Changes
*******

* Deprecation warnings will not be suppressed when running ``bzr selftest``
  so that developers can see if their code is using deprecated functions.
  (John Arbash Meinel)

Features
********

* Adding ``-Derror`` will now display a traceback when a plugin fails to
  load. (James Westby)

Improvements
************

* ``bzr branch/push/pull -r XXX`` now have a helper function for finding
  the revno of the new revision (``Graph.find_distance_to_null``). This
  should make something like ``bzr branch -r -100`` in a shared, no-trees
  repository much snappier. (John Arbash Meinel)

* ``bzr log --short -r X..Y`` no longer needs to access the full revision
  history. This makes it noticeably faster when logging the last few
  revisions. (John Arbash Meinel)

* ``bzr ls`` now accepts ``-V`` as an alias for ``--versioned``.
  (Jerad Cramp, #165086)

* ``bzr missing`` uses the new ``Graph.find_unique_ancestors`` and
  ``Graph.find_differences`` to determine missing revisions without having
  to search the whole ancestry. (John Arbash Meinel, #174625)

* ``bzr uncommit`` now uses partial history access, rather than always
  extracting the full revision history for a branch. This makes it
  resolve the appropriate revisions much faster (in testing it drops
  uncommit from 1.5s => 0.4s). It also means ``bzr log --short`` is one
  step closer to not using full revision history.
  (John Arbash Meinel, #172649)

Bugfixes
********

* ``bzr merge --lca`` should handle when two revisions have no common
  ancestor other than NULL_REVISION. (John Arbash Meinel, #235715)

* ``bzr status`` was breaking if you merged the same revision twice.
  (John Arbash Meinel, #235407)

* ``bzr push`` with both ``--overwrite`` and ``-r NNN`` options no longer
  fails.  (Andrew Bennetts, #234229)

* Correctly track the base URL of a smart medium when using bzr+http://
  URLs, which was causing spurious "No repository present" errors with
  branches in shared repositories accessed over bzr+http.
  (Andrew Bennetts, #230550)

* Define ``_remote_is_at_least_1_2`` on ``SmartClientMedium`` so that all
  implementations have the attribute.  Fixes 'PyCurlTransport' object has no
  attribute '_remote_is_at_least_1_2' attribute errors.
  (Andrew Bennetts, #220806)

* Failure to delete an obsolete pack file should just give a warning
  message, not a fatal error.  It may for example fail if the file is still
  in use by another process.
  (Martin Pool)

* Fix MemoryError during large fetches over HTTP by limiting the amount of
  data we try to read per ``recv`` call.  The problem was observed with
  Windows and a proxy, but might affect other environments as well.
  (Eric Holmberg, #215426)

* Handle old merge directives correctly in Merger.from_mergeable.  Stricter
  get_parent_map requirements exposed a latent bug here.  (Aaron Bentley)

* Issue a warning and ignore passwords declared in authentication.conf when
  used for an ssh scheme (sftp or bzr+ssh).
  (Vincent Ladeuil, #203186)

* Make both http implementations raise appropriate exceptions on 403
  Forbidden when POSTing smart requests.
  (Vincent Ladeuil, #230223)

* Properly *title* header names in http requests instead of capitalizing
  them.
  (Vincent Ladeuil, #229076)

* The "Unable to obtain lock" error message now also suggests using
  ``bzr break-lock`` to fix it.  (Martin Albisetti, #139202)

* Treat an encoding of '' as ascii; this can happen when bzr is run
  under vim on Mac OS X.
  (Neil Martinsen-Burrell)

* ``VersionedFile.make_mpdiffs()`` was raising an exception that wasn't in
  scope. (Daniel Fischer #235687)

Documentation
*************

* Added directory structure and started translation of docs in spanish.
  (Martin Albisetti, Lucio Albenga)

* Incorporate feedback from Jelmer Vernooij and Neil Martinsen-Burrell
  on the plugin and integration chapters of the User Guide.
  (Ian Clatworthy)

* More Bazaar developer documentation about packaging and release process,
  and about use of Python reprs.
  (Martin Pool, Martin Albisetti)

* Updated Tortise strategy document. (Mark Hammond)

Testing
*******

* ``bzrlib.tests.adapt_tests`` was broken and unused - it has been fixed.
  (Robert Collins)

* Fix the test HTTPServer to be isolated from chdir calls made while it is
  running, allowing it to be used in blackbox tests. (Robert Collins)

* New helper function for splitting test suites
  ``split_suite_by_condition``. (Robert Collins)

Internals
*********

* ``Branch.missing_revisions`` has been deprecated. Similar functionality
  can be obtained using ``bzrlib.missing.find_unmerged``. The api was
  fairly broken, and the function was unused, so we are getting rid of it.
  (John Arbash Meinel)

API Changes
***********

* ``Branch.abspath`` is deprecated; use the Tree or Transport
  instead.  (Martin Pool)

* ``Branch.update_revisions`` now takes an optional ``Graph``
  object. This can be used by ``update_revisions`` when it is
  checking ancestry, and allows callers to prefer request to go to a
  local branch.  (John Arbash Meinel)

* Branch, Repository, Tree and BzrDir should expose a Transport as an
  attribute if they have one, rather than having it indirectly accessible
  as ``.control_files._transport``.  This doesn't add a requirement
  to support a Transport in cases where it was not needed before;
  it just simplifies the way it is reached.  (Martin Pool)

* ``bzr missing --mine-only`` will return status code 0 if you have no
  new revisions, but the remote does. Similarly for ``--theirs-only``.
  The new code only checks one side, so it doesn't know if the other
  side has changes. This seems more accurate with the request anyway.
  It also changes the output to print '[This|Other] branch is up to
  date.' rather than displaying nothing.  (John Arbash Meinel)

* ``LockableFiles.put_utf8``, ``put_bytes`` and ``controlfilename``
  are now deprecated in favor of using Transport operations.
  (Martin Pool)

* Many methods on ``VersionedFile``, ``Repository`` and in
  ``bzrlib.revision``  deprecated before bzrlib 1.5 have been removed.
  (Robert Collins)

* ``RevisionSpec.wants_revision_history`` can be set to False for a given
  ``RevisionSpec``. This will disable the existing behavior of passing in
  the full revision history to ``self._match_on``. Useful for specs that
  don't actually need access to the full history. (John Arbash Meinel)

* The constructors of ``SmartClientMedium`` and its subclasses now require a
  ``base`` parameter.  ``SmartClientMedium`` implementations now also need
  to provide a ``remote_path_from_transport`` method.  (Andrew Bennetts)

* The default permissions for creating new files and directories
  should now be obtained from ``BzrDir._get_file_mode()`` and
  ``_get_dir_mode()``, rather than from LockableFiles.  The ``_set_file_mode``
  and ``_set_dir_mode`` variables on LockableFiles which were advertised
  as a way for plugins to control this are no longer consulted.
  (Martin Pool)

* ``VersionedFile.join`` is deprecated. This method required local
  instances of both versioned file objects and was thus hostile to being
  used for streaming from a smart server. The new get_record_stream and
  insert_record_stream are meant to efficiently replace this method.
  (Robert Collins)

* ``WorkingTree.set_parent_(ids/trees)`` will now filter out revisions
  which are in the ancestry of other revisions. So if you merge the same
  tree twice, or merge an ancestor of an existing merge, it will only
  record the newest. (If you merge a descendent, it will replace its
  ancestor). (John Arbash Meinel, #235407)

* ``WorkingTreeFormat2.stub_initialize_remote`` is now private.
  (Martin Pool)


bzr 1.5
#######

:Released: 2008-05-16

This release of Bazaar includes several updates to the documentation, and fixes
to prepare for making rich root support the default format. Many bugs have been
squashed, including fixes to log, bzr+ssh inter-operation with older servers.

Changes
*******

* Suppress deprecation warnings when bzrlib is a 'final' release. This way
  users of packaged software won't be bothered with DeprecationWarnings,
  but developers and testers will still see them. (John Arbash Meinel)

Documentation
*************

* Incorporate feedback from Jelmer Vernooij and Neil Martinsen-Burrell
  on the plugin and integration chapters of the User Guide.
  (Ian Clatworthy)


bzr 1.5rc1
##########

:Released: 2008-05-09

Changes
*******

* Broader support of GNU Emacs mail clients. Set
  ``mail_client=emacsclient`` in your bazaar.conf and ``send`` will pop the
  bundle in a mail buffer according to the value of ``mail-user-agent``
  variable. (Xavier Maillard)

Improvements
************

* Diff now handles revision specs like "branch:" and "submit:" more
  efficiently.  (Aaron Bentley, #202928)

* More friendly error given when attempt to start the smart server
  on an address already in use. (Andrea Corbellini, #200575)

* Pull completes much faster when there is nothing to pull.
  (Aaron Bentley)

Bugfixes
********

* Authentication.conf can define sections without password.
  (Vincent Ladeuil, #199440)

* Avoid muttering every time a child update does not cause a progress bar
  update. (John Arbash Meinel, #213771)

* ``Branch.reconcile()`` is now implemented. This allows ``bzr reconcile``
  to fix when a Branch has a non-canonical mainline history. ``bzr check``
  also detects this condition. (John Arbash Meinel, #177855)

* ``bzr log -r ..X bzr://`` was failing, because it was getting a request
  for ``revision_id=None`` which was not a string.
  (John Arbash Meinel, #211661)

* ``bzr commit`` now works with Microsoft's FTP service.
  (Andreas Deininger)

* Catch definitions outside sections in authentication.conf.
  (Vincent Ladeuil, #217650)

* Conversion from non-rich-root to rich-root(-pack) updates inventory
  sha1s, even when bundles are used.  (Aaron Bentley, #181391)

* Conversion from non-rich-root to rich-root(-pack) works correctly even
  though search keys are not topologically sorted.  (Aaron Bentley)

* Conversion from non-rich-root to rich-root(-pack) works even when a
  parent revision has a different root id.  (Aaron Bentley, #177874)

* Disable strace testing until strace is fixed (see bug #103133) and emit a
  warning when selftest ends to remind us of leaking tests.
  (Vincent Ladeuil, #226769)

* Fetching all revisions from a repository does not cause pack collisions.
  (Robert Collins, Aaron Bentley, #212908)

* Fix error about "attempt to add line-delta in non-delta knit".
  (Andrew Bennetts, #217701)

* Pushing a branch in "dirstate" format (Branch5) over bzr+ssh would break
  if the remote server was < version 1.2. This was due to a bug in the
  RemoteRepository.get_parent_map() fallback code.
  (John Arbash Meinel, #214894)

* Remove leftover code in ``bzr_branch`` that inappropriately creates
  a ``branch-name`` file in the branch control directory.
  (Martin Pool)

* Set SO_REUSEADDR on server sockets of ``bzr serve`` to avoid problems
  rebinding the socket when starting the server a second time.
  (John Arbash Meinel, Martin Pool, #164288)

* Severe performance degradation in fetching from knit repositories to
  knits and packs due to parsing the entire revisions.kndx on every graph
  walk iteration fixed by using the Repository.get_graph API.  There was
  another regression in knit => knit fetching which re-read the index for
  every revision each side had in common.
  (Robert Collins, John Arbash Meinel)

* When logging the changes to a particular file, there was a bug if there
  were ghosts in the revision ancestry. (John Arbash Meinel, #209948)

* xs4all's ftp server returns a temporary error when trying to list an
  empty directory, rather than returning an empty list. Adding a
  workaround so that we don't get spurious failures.
  (John Arbash Meinel, #215522)

Documentation
*************

* Expanded the User Guide to include new chapters on popular plugins and
  integrating Bazaar into your environment. The *Best practices* chapter
  was renamed to *Miscellaneous topics* as suggested by community
  feedback as well. (Ian Clatworthy)

* Document outlining strategies for TortoiseBzr. (Mark Hammond)

* Improved the documentation on hooks. (Ian Clatworthy)

* Update authentication docs regarding ssh agents.
  (Vincent Ladeuil, #183705)

Testing
*******

* Add ``thread_name_suffix`` parameter to SmartTCPServer_for_testing, to
  make it easy to identify which test spawned a thread with an unhandled
  exception. (Andrew Bennetts)

* New ``--debugflag``/``-E`` option to ``bzr selftest`` for setting
  options for debugging tests, these are complementary to the -D
  options.  The ``-Dselftest_debug`` global option has been replaced by the
  ``-E=allow_debug`` option for selftest. (Andrew Bennetts)

* Parameterised test ids are preserved correctly to aid diagnosis of test
  failures. (Robert Collins, Andrew Bennetts)

* selftest now accepts --starting-with <id> to load only the tests whose id
  starts with the one specified. This greatly speeds up running the test
  suite on a limited set of tests and can be used to run the tests for a
  single module, a single class or even a single test.  (Vincent Ladeuil)

* The test suite modules have been modified to define load_tests() instead
  of test_suite(). That speeds up selective loading (via --load-list)
  significantly and provides many examples on how to migrate (grep for
  load_tests).  (Vincent Ladeuil)

Internals
*********

* ``Hooks.install_hook`` is now deprecated in favour of
  ``Hooks.install_named_hook`` which adds a required ``name`` parameter, to
  avoid having to call ``Hooks.name_hook``. (Daniel Watkins)

* Implement xml8 serializer.  (Aaron Bentley)

* New form ``@deprecated_method(deprecated_in(1, 5, 0))`` for making
  deprecation wrappers.  (Martin Pool)

* ``Repository.revision_parents`` is now deprecated in favour of
  ``Repository.get_parent_map([revid])[revid]``. (Jelmer Vernooij)

* The Python ``assert`` statement is no longer used in Bazaar source, and
  a test checks this.  (Martin Pool)

API Changes
***********

* ``bzrlib.status.show_pending_merges`` requires the repository to be
  locked by the caller. Callers should have been doing it anyway, but it
  will now raise an exception if they do not. (John Arbash Meinel)

* Repository.get_data_stream, Repository.get_data_stream_for_search(),
  Repository.get_deltas_for_revsions(), Repository.revision_trees(),
  Repository.item_keys_introduced_by() no longer take read locks.
  (Aaron Bentley)

* ``LockableFiles.get_utf8`` and ``.get`` are deprecated, as a start
  towards removing LockableFiles and ``.control_files`` entirely.
  (Martin Pool)

* Methods deprecated prior to 1.1 have been removed.
  (Martin Pool)


bzr 1.4 
#######

:Released: 2008-04-28

This release of Bazaar includes handy improvements to the speed of log and
status, new options for several commands, improved documentation, and better
hooks, including initial code for server-side hooks.  A number of bugs have
been fixed, particularly in interoperability between different formats or
different releases of Bazaar over there network.  There's been substantial
internal work in both the repository and network code to enable new features
and faster performance.

Bug Fixes
*********

* Pushing a branch in "dirstate" format (Branch5) over bzr+ssh would break
  if the remote server was < version 1.2.  This was due to a bug in the
  RemoteRepository.get_parent_map() fallback code.
  (John Arbash Meinel, Andrew Bennetts, #214894)


bzr 1.4rc2
##########

:Released: 2008-04-21

Bug Fixes
*********

* ``bzr log -r ..X bzr://`` was failing, because it was getting a request
  for ``revision_id=None`` which was not a string.
  (John Arbash Meinel, #211661)

* Fixed a bug in handling ghost revisions when logging changes in a
  particular file.  (John Arbash Meinel, #209948)

* Fix error about "attempt to add line-delta in non-delta knit".
  (Andrew Bennetts, #205156)

* Fixed performance degradation in fetching from knit repositories to
  knits and packs due to parsing the entire revisions.kndx on every graph
  walk iteration fixed by using the Repository.get_graph API.  There was
  another regression in knit => knit fetching which re-read the index for
  every revision each side had in common.
  (Robert Collins, John Arbash Meinel)


bzr 1.4rc1
##########

:Released: 2008-04-11

Changes
*******

* bzr main script cannot be imported (Benjamin Peterson)

* On GNU/Linux bzr additionally looks for plugins in arch-independent site
  directory. (Toshio Kuratomi)

* The ``set_rh`` branch hook is now deprecated. Please migrate
  any plugins using this hook to use an alternative, e.g.
  ``post_change_branch_tip``. (Ian Clatworthy)

* When a plugin cannot be loaded as the file path is not a valid
  python module name bzr will now strip a ``bzr_`` prefix from the
  front of the suggested name, as many plugins (e.g. bzr-svn)
  want to be installed without this prefix. It is a common mistake
  to have a folder named "bzr-svn" for that plugin, especially
  as this is what bzr branch lp:bzr-svn will give you. (James Westby,
  Andrew Cowie)

* UniqueIntegerBugTracker now appends bug-ids instead of joining
  them to the base URL. Plugins that register bug trackers may
  need a trailing / added to the base URL if one is not already there.
  (James Wesby, Andrew Cowie)

Features
********

* Added start_commit hook for mutable trees. (Jelmer Vernooij, #186422)

* ``status`` now accepts ``--no-pending`` to show the status without
  listing pending merges, which speeds up the command a lot on large
  histories.  (James Westby, #202830)

* New ``post_change_branch_tip`` hook that is called after the
  branch tip is moved but while the branch is still write-locked.
  See the User Reference for signature details.
  (Ian Clatworthy, James Henstridge)

* Reconfigure can convert a branch to be standalone or to use a shared
  repository.  (Aaron Bentley)

Improvements
************

* The smart protocol now has support for setting branches' revision info
  directly.  This should make operations like push slightly faster, and is a
  step towards server-side hooks.  The new request method name is
  ``Branch.set_last_revision_info``.  (Andrew Bennetts)

* ``bzr commit --fixes`` now recognises "gnome" as a tag by default.
  (James Westby, Andrew Cowie)

* ``bzr switch`` will attempt to find branches to switch to relative to the
  current branch. E.g. ``bzr switch branchname`` will look for
  ``current_branch/../branchname``. (Robert Collins, Jelmer Vernooij,
  Wouter van Heyst)

* Diff is now more specific about execute-bit changes it describes
  (Chad Miller)

* Fetching data over HTTP is a bit faster when urllib is used.  This is done
  by forcing it to recv 64k at a time when reading lines in HTTP headers,
  rather than just 1 byte at a time.  (Andrew Bennetts)

* Log --short and --line are much faster when -r is not specified.
  (Aaron Bentley)

* Merge is faster.  We no longer check a file's existence unnecessarily
  when merging the execute bit.  (Aaron Bentley)

* ``bzr status`` on an explicit list of files no longer shows pending
  merges, making it much faster on large trees. (John Arbash Meinel)

* The launchpad directory service now warns the user if they have not set
  their launchpad login and are trying to resolve a URL using it, just
  in case they want to do a write operation with it.  (James Westby)

* The smart protocol client is slightly faster, because it now only queries
  the server for the protocol version once per connection.  Also, the HTTP
  transport will now automatically probe for and use a smart server if
  one is present.  You can use the new ``nosmart+`` transport decorator
  to get the old behaviour.  (Andrew Bennetts)

* The ``version`` command takes a ``--short`` option to print just the
  version number, for easier use in scripts.  (Martin Pool)

* Various operations with revision specs and commands that calculate
  revnos and revision ids are faster.  (John A. Meinel, Aaron Bentley)

Bugfixes
********

* Add ``root_client_path`` parameter to SmartWSGIApp and
  SmartServerRequest.  This makes it possible to publish filesystem
  locations that don't exactly match URL paths. SmartServerRequest
  subclasses should use the new ``translate_client_path`` and
  ``transport_from_client_path`` methods when dealing with paths received
  from a client to take this into account.  (Andrew Bennetts, #124089)

* ``bzr mv a b`` can be now used also to rename previously renamed
  directories, not only files. (Lukáš Lalinský, #107967)

* ``bzr uncommit --local`` can now remove revisions from the local
  branch to be symmetric with ``bzr commit --local``.
  (John Arbash Meinel, #93412)

* Don't ask for a password if there is no real terminal.
  (Alexander Belchenko, #69851)

* Fix a bug causing a ValueError crash in ``parse_line_delta_iter`` when
  fetching revisions from a knit to pack repository or vice versa using
  bzr:// (including over http or ssh).
  (#208418, Andrew Bennetts, Martin Pool, Robert Collins)

* Fixed ``_get_line`` in ``bzrlib.smart.medium``, which was buggy.  Also
  fixed ``_get_bytes`` in the same module to use the push back buffer.
  These bugs had no known impact in normal use, but were problematic for
  developers working on the code, and were likely to cause real bugs sooner
  or later.  (Andrew Bennetts)

* Implement handling of basename parameter for DefaultMail.  (James Westby)

* Incompatibility with Paramiko versions newer than 1.7.2 was fixed.
  (Andrew Bennetts, #213425)

* Launchpad locations (lp: URLs) can be pulled.  (Aaron Bentley, #181945)

* Merges that add files to deleted root directories complete.  They
  do create conflicts.  (Aaron Bentley, #210092)

* vsftp's return ``550 RNFR command failed.`` supported.
  (Marcus Trautwig, #129786)

Documentation
*************

* Improved documentation on send/merge relationship. (Peter Schuller)

* Minor fixes to the User Guide. (Matthew Fuller)

* Reduced the evangelism in the User Guide. (Ian Clatworthy)

* Added Integrating with Bazaar document for developers (Martin Albisetti)

API Breaks
**********

* Attempting to pull data from a ghost aware repository (e.g. knits) into a
  non-ghost aware repository such as weaves will now fail if there are
  ghosts.  (Robert Collins)

* ``KnitVersionedFile`` no longer accepts an ``access_mode`` parameter, and
  now requires the ``index`` and ``access_method`` parameters to be
  supplied. A compatible shim has been kept in the new function
  ``knit.make_file_knit``. (Robert Collins)

* Log formatters must now provide log_revision instead of show and
  show_merge_revno methods. The latter had been deprecated since the 0.17
  release. (James Westby)

* ``LoopbackSFTP`` is now called ``SocketAsChannelAdapter``.
  (Andrew Bennetts)

* ``osutils.backup_file`` is removed. (Alexander Belchenko)

* ``Repository.get_revision_graph`` is deprecated, with no replacement
  method. The method was size(history) and not desirable. (Robert Collins)

* ``revision.revision_graph`` is deprecated, with no replacement function.
  The function was size(history) and not desirable. (Robert Collins)

* ``Transport.get_shared_medium`` is deprecated.  Use
  ``Transport.get_smart_medium`` instead.  (Andrew Bennetts)

* ``VersionedFile`` factories now accept a get_scope parameter rather
  than using a call to ``transaction_finished``, allowing the removal of
  the fixed list of versioned files per repository. (Robert Collins)

* ``VersionedFile.annotate_iter`` is deprecated. While in principle this
  allowed lower memory use, all users of annotations wanted full file
  annotations, and there is no storage format suitable for incremental
  line-by-line annotation. (Robert Collins)

* ``VersionedFile.clone_text`` is deprecated. This performance optimisation
  is no longer used - reading the content of a file that is undergoing a
  file level merge to identical state on two branches is rare enough, and
  not expensive enough to special case. (Robert Collins)

* ``VersionedFile.clear_cache`` and ``enable_cache`` are deprecated.
  These methods added significant complexity to the ``VersionedFile``
  implementation, but were only used for optimising fetches from knits -
  which can be done from outside the knit layer, or via a caching
  decorator. As knits are not the default format, the complexity is no
  longer worth paying. (Robert Collins)

* ``VersionedFile.create_empty`` is removed. This method presupposed a
  sensible mapping to a transport for individual files, but pack backed
  versioned files have no such mapping. (Robert Collins)

* ``VersionedFile.get_graph`` is deprecated, with no replacement method.
  The method was size(history) and not desirable. (Robert Collins)

* ``VersionedFile.get_graph_with_ghosts`` is deprecated, with no
  replacement method.  The method was size(history) and not desirable.
  (Robert Collins)

* ``VersionedFile.get_parents`` is deprecated, please use
  ``VersionedFile.get_parent_map``. (Robert Collins)

* ``VersionedFile.get_sha1`` is deprecated, please use
  ``VersionedFile.get_sha1s``. (Robert Collins)

* ``VersionedFile.has_ghost`` is now deprecated, as it is both expensive
  and unused outside of a single test. (Robert Collins)

* ``VersionedFile.iter_parents`` is now deprecated in favour of
  ``get_parent_map`` which can be used to instantiate a Graph on a
  VersionedFile. (Robert Collins)

* ``VersionedFileStore`` no longer uses the transaction parameter given
  to most methods; amongst other things this means that the
  get_weave_or_empty method no longer guarantees errors on a missing weave
  in a readonly transaction, and no longer caches versioned file instances
  which reduces memory pressure (but requires more careful management by
  callers to preserve performance). (Robert Collins)

Testing
*******

* New -Dselftest_debug flag disables clearing of the debug flags during
  tests.  This is useful if you want to use e.g. -Dhpss to help debug a
  failing test.  Be aware that using this feature is likely to cause
  spurious test failures if used with the full suite. (Andrew Bennetts)

* selftest --load-list now uses a new more agressive test loader that will
  avoid loading unneeded modules and building their tests. Plugins can use
  this new loader by defining a load_tests function instead of a test_suite
  function. (a forthcoming patch will provide many examples on how to
  implement this).
  (Vincent Ladeuil)

* selftest --load-list now does some sanity checks regarding duplicate test
  IDs and tests present in the list but not found in the actual test suite.
  (Vincent Ladeuil)

* Slightly more concise format for the selftest progress bar, so there's
  more space to show the test name.  (Martin Pool) ::

    [2500/10884, 1fail, 3miss in 1m29s] test_revisionnamespaces.TestRev

* The test suite takes much less memory to run, and is a bit faster.  This
  is done by clearing most attributes of TestCases after running them, if
  they succeeded.  (Andrew Bennetts)

Internals
*********

* Added ``_build_client_protocol`` to ``_SmartClient``.  (Andrew Bennetts)

* Added basic infrastructure for automatic plugin suggestion.
  (Martin Albisetti)

* If a ``LockableFiles`` object is not explicitly unlocked (for example
  because of a missing ``try/finally`` block, it will give a warning but
  not automatically unlock itself.  (Previously they did.)  This
  sometimes caused knock-on errors if for example the network connection
  had already failed, and should not be relied upon by code.
  (Martin Pool, #109520)

* ``make dist`` target to build a release tarball, and also
  ``check-dist-tarball`` and ``dist-upload-escudero``.  (Martin Pool)

* The ``read_response_tuple`` method of ``SmartClientRequestProtocol*``
  classes will now raise ``UnknownSmartMethod`` when appropriate, so that
  callers don't need to try distinguish unknown request errors from other
  errors.  (Andrew Bennetts)

* ``set_make_working_trees`` is now implemented provided on all repository
  implementations (Aaron Bentley)

* ``VersionedFile`` now has a new method ``get_parent_map`` which, like
  ``Graph.get_parent_map`` returns a dict of key:parents. (Robert Collins)


bzr 1.3.1
#########

:Released: 2008-04-09

No changes from 1.3.1rc1.


bzr 1.3.1rc1
############

:Released: 2008-04-04

Bug Fixes
*********

* Fix a bug causing a ValueError crash in ``parse_line_delta_iter`` when
  fetching revisions from a knit to pack repository or vice versa using
  bzr:// (including over http or ssh).
  (#208418, Andrew Bennetts, Martin Pool, Robert Collins)


bzr 1.3
#######

:Released: 2008-03-20

Bazaar has become part of the GNU project <http://www.gnu.org>

Many operations that act on history, including ``log`` and ``annotate`` are now
substantially faster.  Several bugs have been fixed and several new options and
features have been added.

Testing
*******

* Avoid spurious failure of ``TestVersion.test_version`` matching
  directory names.
  (#202778, Martin Pool)


bzr 1.3rc1
##########

:Released: 2008-03-16

Notes When Upgrading
********************

* The backup directory created by ``upgrade`` is now called
  ``backup.bzr``, not ``.bzr.backup``. (Martin Albisetti)

Changes
*******

* A new repository format 'development' has been added. This format will
  represent the latest 'in-progress' format that the bzr developers are
  interested in getting early-adopter testing and feedback on.
  ``doc/developers/development-repo.txt`` has detailed information.
  (Robert Collins)

* BZR_LOG environment variable controls location of .bzr.log trace file.
  User can suppress writing messages to .bzr.log by using '/dev/null'
  filename (on Unix) or 'NUL' (on Windows). If BZR_LOG variable
  is not defined but BZR_HOME is defined then default location
  for .bzr.log trace file is ``$BZR_HOME/.bzr.log``.
  (Alexander Belchenko, #106117)

* ``launchpad`` builtin plugin now shipped as separate part in standalone
  bzr.exe, installed to ``C:\Program Files\Bazaar\plugins`` directory,
  and standalone installer allows user to skip installation of this plugin.
  (Alexander Belchenko)

* Restore auto-detection of plink.exe on Windows. (Dmitry Vasiliev)

* Version number is now shown as "1.2" or "1.2pr2", without zeroed or
  missing final fields.  (Martin Pool)

Features
********

* ``branch`` and ``checkout`` can hard-link working tree files, which is
  faster and saves space.  (Aaron Bentley)

* ``bzr send`` will now also look at the ``child_submit_to`` setting in
  the submit branch to determine the email address to send to.
  (Jelmer Vernooij)

Improvements
************

* BzrBranch._lefthand_history is faster on pack repos.  (Aaron Bentley)

* Branch6.generate_revision_history is faster.  (Aaron Bentley)

* Directory services can now be registered, allowing special URLs to be
  dereferenced into real URLs.  This is a generalization and cleanup of
  the lp: transport lookup.  (Aaron Bentley)

* Merge directives that are automatically attached to emails have nicer
  filenames, based on branch-nick + revno. (Aaron Bentley)

* ``push`` has a ``--revision`` option, to specify what revision to push up
  to.  (Daniel Watkins)

* Significantly reducing execution time and network traffic for trivial
  case of running ``bzr missing`` command for two identical branches.
  (Alexander Belchenko)

* Speed up operations that look at the revision graph (such as 'bzr log').
  ``KnitPackRepositor.get_revision_graph`` uses ``Graph.iter_ancestry`` to
  extract the revision history. This allows filtering ghosts while
  stepping instead of needing to peek ahead. (John Arbash Meinel)

* The ``hooks`` command lists installed hooks, to assist in debugging.
  (Daniel Watkins)

* Updates to how ``annotate`` work. Should see a measurable improvement in
  performance and memory consumption for file with a lot of merges.
  Also, correctly handle when a line is introduced by both parents (it
  should be attributed to the first merge which notices this, and not
  to all subsequent merges.) (John Arbash Meinel)

Bugfixes
********

* Autopacking no longer holds the full set of inventory lines in
  memory while copying. For large repositories, this can amount to
  hundreds of MB of ram consumption.
  (Ian Clatworthy, John Arbash Meinel)

* Cherrypicking when using ``--format=merge3`` now explictly excludes
  BASE lines. (John Arbash Meinel, #151731)

* Disable plink's interactive prompt for password.
  (#107593, Dmitry Vasiliev)

* Encode command line arguments from unicode to user_encoding before
  invoking external mail client in `bzr send` command.
  (#139318, Alexander Belchenko)

* Fixed problem connecting to ``bzr+https://`` servers.
  (#198793, John Ferlito)

* Improved error reporting in the Launchpad plugin. (Daniel Watkins,
  #196618)

* Include quick-start-summary.svg file to python-based installer(s)
  for Windows. (#192924, Alexander Belchenko)

* lca merge now respects specified files. (Aaron Bentley)

* Make version-info --custom imply --all. (#195560, James Westby)

* ``merge --preview`` now works for merges that add or modify
  symlinks (James Henstridge)

* Redirecting the output from ``bzr merge`` (when the remembered
  location is used) now works. (John Arbash Meinel)

* setup.py script explicitly checks for Python version.
  (Jari Aalto, Alexander Belchenko, #200569)

* UnknownFormatErrors no longer refer to branches regardless of kind of
  unknown format. (Daniel Watkins, #173980)

* Upgrade bundled ConfigObj to version 4.5.2, which properly quotes #
  signs, among other small improvements. (Matt Nordhoff, #86838)

* Use correct indices when emitting LCA conflicts.  This fixes IndexError
  errors.  (Aaron Bentley, #196780)

Documentation
*************

* Explained how to use ``version-info --custom`` in the User Guide.
  (Neil Martinsen-Burrell)

API Breaks
**********

* Support for loading plugins from zip files and
  ``bzrlib.plugin.load_from_zip()`` function are deprecated.
  (Alexander Belchenko)

Testing
*******

* Added missing blackbox tests for ``modified`` (Adrian Wilkins)

* The branch interface tests were invalid for branches using rich-root
  repositories because the empty string is not a valid file-id.
  (Robert Collins)

Internals
*********

* ``Graph.iter_ancestry`` returns the ancestry of revision ids. Similar to
  ``Repository.get_revision_graph()`` except it includes ghosts and you can
  stop part-way through. (John Arbash Meinel)

* New module ``tools/package_mf.py`` provide custom module finder for
  python packages (improves standard python library's modulefinder.py)
  used by ``setup.py`` script while building standalone bzr.exe.
  (Alexander Belchenko)

* New remote method ``RemoteBzrDir.find_repositoryV2`` adding support for
  detecting external lookup support on remote repositories. This method is
  now attempted first when lookup up repositories, leading to an extra
  round trip on older bzr smart servers. (Robert Collins)

* Repository formats have a new supported-feature attribute
  ``supports_external_lookups`` used to indicate repositories which support
  falling back to other repositories when they have partial data.
  (Robert Collins)

* ``Repository.get_revision_graph_with_ghosts`` and
  ``bzrlib.revision.(common_ancestor,MultipleRevisionSources,common_graph)``
  have been deprecated.  (John Arbash Meinel)

* ``Tree.iter_changes`` is now a public API, replacing the work-in-progress
  ``Tree._iter_changes``. The api is now considered stable and ready for
  external users.  (Aaron Bentley)

* The bzrdir format registry now accepts an ``alias`` keyword to
  register_metadir, used to indicate that a format name is an alias for
  some other format and thus should not be reported when describing the
  format. (Robert Collins)


bzr 1.2
#######

:Released: 2008-02-15

Bug Fixes
*********

* Fix failing test in Launchpad plugin. (Martin Pool)


bzr 1.2rc1
##########

:Released: 2008-02-13

Notes When Upgrading
********************

* Fetching via the smart protocol may need to reconnect once during a fetch
  if the remote server is running Bazaar 1.1 or earlier, because the client
  attempts to use more efficient requests that confuse older servers.  You
  may be required to re-enter a password or passphrase when this happens.
  This won't happen if the server is upgraded to Bazaar 1.2.
  (Andrew Bennetts)

Changes
*******

* Fetching via bzr+ssh will no longer fill ghosts by default (this is
  consistent with pack-0.92 fetching over SFTP). (Robert Collins)

* Formatting of ``bzr plugins`` output is changed to be more human-
  friendly. Full path of plugins locations will be shown only with
  ``--verbose`` command-line option. (Alexander Belchenko)

* ``merge`` now prefers to use the submit branch, but will fall back to
  parent branch.  For many users, this has no effect.  But some users who
  pull and merge on the same branch will notice a change.  This change
  makes it easier to work on a branch on two different machines, pulling
  between the machines, while merging from the upstream.
  ``merge --remember`` can now be used to set the submit_branch.
  (Aaron Bentley)

Features
********

* ``merge --preview`` produces a diff of the changes merge would make,
  but does not actually perform the merge.  (Aaron Bentley)

* New smart method ``Repository.get_parent_map`` for getting revision
  parent data. This returns additional parent information topologically
  adjacent to the requested data to reduce round trip latency impacts.
  (Robert Collins)

* New smart method, ``Repository.stream_revisions_chunked``, for fetching
  revision data that streams revision data via a chunked encoding.  This
  avoids buffering large amounts of revision data on the server and on the
  client, and sends less data to the server to request the revisions.
  (Andrew Bennetts, Robert Collins, #178353)

* The launchpad plugin now handles lp urls of the form
  ``lp://staging/``, ``lp://demo/``, ``lp://dev/`` to use the appropriate
  launchpad instance to do the resolution of the branch identities.
  This is primarily of use to Launchpad developers, but can also
  be used by other users who want to try out Launchpad as
  a branch location without messing up their public Launchpad
  account.  Branches that are pushed to the staging environment
  have an expected lifetime of one day. (Tim Penhey)

Improvements
************

* Creating a new branch no longer tries to read the entire revision-history
  unnecessarily over smart server operations. (Robert Collins)

* Fetching between different repository formats with compatible models now
  takes advantage of the smart method to stream revisions.  (Andrew Bennetts)

* The ``--coverage`` option is now global, rather specific to ``bzr
  selftest``.  (Andrew Bennetts)

* The ``register-branch`` command will now use the public url of the branch
  containing the current directory, if one has been set and no explicit
  branch is provided.  (Robert Collins)

* Tweak the ``reannotate`` code path to optimize the 2-parent case.
  Speeds up ``bzr annotate`` with a pack repository by approx 3:2.
  (John Arbash Meinel)

Bugfixes
********

* Calculate remote path relative to the shared medium in _SmartClient.  This
  is related to the problem in bug #124089.  (Andrew Bennetts)

* Cleanly handle connection errors in smart protocol version two, the same
  way as they are handled by version one.  (Andrew Bennetts)

* Clearer error when ``version-info --custom`` is used without
  ``--template`` (Lukáš Lalinský)

* Don't raise UnavailableFeature during test setup when medusa is not
  available or tearDown is never called leading to nasty side effects.
  (#137823, Vincent Ladeuil)

* If a plugin's test suite cannot be loaded, for example because of a syntax
  error in the tests, then ``selftest`` fails, rather than just printing
  a warning.  (Martin Pool, #189771)

* List possible values for BZR_SSH environment variable in env-variables
  help topic. (Alexander Belchenko, #181842)

* New methods ``push_log_file`` and ``pop_log_file`` to intercept messages:
  popping the log redirection now precisely restores the previous state,
  which makes it easier to use bzr log output from other programs.
  TestCaseInTempDir no longer depends on a log redirection being established
  by the test framework, which lets bzr tests cleanly run from a normal
  unittest runner.
  (#124153, #124849, Martin Pool, Jonathan Lange)

* ``pull --quiet`` is now more quiet, in particular a message is no longer
  printed when the remembered pull location is used. (James Westby,
  #185907)

* ``reconfigure`` can safely be interrupted while fetching.
  (Aaron Bentley, #179316)

* ``reconfigure`` preserves tags when converting to and from lightweight
  checkouts.  (Aaron Bentley, #182040)

* Stop polluting /tmp when running selftest.
  (Vincent Ladeuil, #123363)

* Switch from NFKC => NFC for normalization checks. NFC allows a few
  more characters which should be considered valid.
  (John Arbash Meinel, #185458)

* The launchpad plugin now uses the ``edge`` xmlrpc server to avoid
  interacting badly with a bug on the launchpad side. (Robert Collins)

* Unknown hostnames when connecting to a ``bzr://`` URL no longer cause
  tracebacks.  (Andrew Bennetts, #182849)

API Breaks
**********

* Classes implementing Merge types like Merge3Merger must now accept (and
  honour) a do_merge flag in their constructor.  (Aaron Bentley)

* ``Repository.add_inventory`` and ``add_revision`` now require the caller
  to previously take a write lock (and start a write group.)
  (Martin Pool)

Testing
*******

* selftest now accepts --load-list <file> to load a test id list. This
  speeds up running the test suite on a limited set of tests.
  (Vincent Ladeuil)

Internals
*********

* Add a new method ``get_result`` to graph search objects. The resulting
  ``SearchResult`` can be used to recreate the search later, which will
  be useful in reducing network traffic. (Robert Collins)

* Use convenience function to check whether two repository handles
  are referring to the same repository in ``Repository.get_graph``.
  (Jelmer Vernooij, #187162)

* Fetching now passes the find_ghosts flag through to the
  ``InterRepository.missing_revision_ids`` call consistently for all
  repository types. This will enable faster missing revision discovery with
  bzr+ssh. (Robert Collins)

* Fix error handling in Repository.insert_data_stream. (Lukas Lalinsky)

* ``InterRepository.missing_revision_ids`` is now deprecated in favour of
  ``InterRepository.search_missing_revision_ids`` which returns a
  ``bzrlib.graph.SearchResult`` suitable for making requests from the smart
  server. (Robert Collins)

* New error ``NoPublicBranch`` for commands that need a public branch to
  operate. (Robert Collins)

* New method ``iter_inventories`` on Repository for access to many
  inventories. This is primarily used by the ``revision_trees`` method, as
  direct access to inventories is discouraged. (Robert Collins)

* New method ``next_with_ghosts`` on the Graph breadth-first-search objects
  which will split out ghosts and present parents into two separate sets,
  useful for code which needs to be aware of ghosts (e.g. fetching data
  cares about ghosts during revision selection). (Robert Collins)

* Record a timestamp against each mutter to the trace file, relative to the
  first import of bzrlib.  (Andrew Bennetts)

* ``Repository.get_data_stream`` is now deprecated in favour of
  ``Repository.get_data_stream_for_search`` which allows less network
  traffic when requesting data streams over a smart server. (Robert Collins)

* ``RemoteBzrDir._get_tree_branch`` no longer triggers ``_ensure_real``,
  removing one round trip on many network operations. (Robert Collins)

* RemoteTransport's ``recommended_page_size`` method now returns 64k, like
  SFTPTransport and HttpTransportBase.  (Andrew Bennetts)

* Repository has a new method ``has_revisions`` which signals the presence
  of many revisions by returning a set of the revisions listed which are
  present. This can be done by index queries without reading data for parent
  revision names etc. (Robert Collins)


bzr 1.1
#######

:Released: 2008-01-15

(no changes from 1.1rc1)

bzr 1.1rc1
##########

:Released: 2008-01-05

Changes
*******

* Dotted revision numbers have been revised. Instead of growing longer with
  nested branches the branch number just increases. (eg instead of 1.1.1.1.1
  we now report 1.2.1.) This helps scale long lived branches which have many
  feature branches merged between them. (John Arbash Meinel)

* The syntax ``bzr diff branch1 branch2`` is no longer supported.
  Use ``bzr diff branch1 --new branch2`` instead. This change has
  been made to remove the ambiguity where ``branch2`` is in fact a
  specific file to diff within ``branch1``.

Features
********

* New option to use custom template-based formats in  ``bzr version-info``.
  (Lukáš Lalinský)

* diff '--using' allows an external diff tool to be used for files.
  (Aaron Bentley)

* New "lca" merge-type for fast everyday merging that also supports
  criss-cross merges.  (Aaron Bentley)

Improvements
************

* ``annotate`` now doesn't require a working tree. (Lukáš Lalinský,
  #90049)

* ``branch`` and ``checkout`` can now use files from a working tree to
  to speed up the process.  For checkout, this requires the new
  --files-from flag.  (Aaron Bentley)

* ``bzr diff`` now sorts files in alphabetical order.  (Aaron Bentley)

* ``bzr diff`` now works on branches without working trees. Tree-less
  branches can also be compared to each other and to working trees using
  the new diff options ``--old`` and ``--new``. Diffing between branches,
  with or without trees, now supports specific file filtering as well.
  (Ian Clatworthy, #6700)

* ``bzr pack`` now orders revision texts in topological order, with newest
  at the start of the file, promoting linear reads for ``bzr log`` and the
  like. This partially fixes #154129. (Robert Collins)

* Merge directives now fetch prerequisites from the target branch if
  needed.  (Aaron Bentley)

* pycurl now handles digest authentication.
  (Vincent Ladeuil)

* ``reconfigure`` can now convert from repositories.  (Aaron Bentley)

* ``-l`` is now a short form for ``--limit`` in ``log``.  (Matt Nordhoff)

* ``merge`` now warns when merge directives cause cherrypicks.
  (Aaron Bentley)

* ``split`` now supported, to enable splitting large trees into smaller
  pieces.  (Aaron Bentley)

Bugfixes
********

* Avoid AttributeError when unlocking a pack repository when an error occurs.
  (Martin Pool, #180208)

* Better handle short reads when processing multiple range requests.
  (Vincent Ladeuil, #179368)

* build_tree acceleration uses the correct path when a file has been moved.
  (Aaron Bentley)

* ``commit`` now succeeds when a checkout and its master branch share a
  repository.  (Aaron Bentley, #177592)

* Fixed error reporting of unsupported timezone format in
  ``log --timezone``. (Lukáš Lalinský, #178722)

* Fixed Unicode encoding error in ``ignored`` when the output is
  redirected to a pipe. (Lukáš Lalinský)

* Fix traceback when sending large response bodies over the smart protocol
  on Windows. (Andrew Bennetts, #115781)

* Fix ``urlutils.relative_url`` for the case of two ``file:///`` URLs
  pointed to different logical drives on Windows.
  (Alexander Belchenko, #90847)

* HTTP test servers are now compatible with the http protocol version 1.1.
  (Vincent Ladeuil, #175524)

* _KnitParentsProvider.get_parent_map now handles requests for ghosts
  correctly, instead of erroring or attributing incorrect parents to ghosts.
  (Aaron Bentley)

* ``merge --weave --uncommitted`` now works.  (Aaron Bentley)

* pycurl authentication handling was broken and incomplete. Fix handling of
  user:pass embedded in the urls.
  (Vincent Ladeuil, #177643)

* Files inside non-directories are now handled like other conflict types.
  (Aaron Bentley, #177390)

* ``reconfigure`` is able to convert trees into lightweight checkouts.
  (Aaron Bentley)

* Reduce lockdir timeout to 0 when running ``bzr serve``.  (Andrew Bennetts,
  #148087)

* Test that the old ``version_info_format`` functions still work, even
  though they are deprecated. (John Arbash Meinel, ShenMaq, #177872)

* Transform failures no longer cause ImmortalLimbo errors (Aaron Bentley,
  #137681)

* ``uncommit`` works even when the commit messages of revisions to be
  removed use characters not supported in the terminal encoding.
  (Aaron Bentley)

* When dumb http servers return whole files instead of the requested ranges,
  read the remaining bytes by chunks to avoid overflowing network buffers.
  (Vincent Ladeuil, #175886)

Documentation
*************

* Minor tweaks made to the bug tracker integration documentation.
  (Ian Clatworthy)

* Reference material has now be moved out of the User Guide and added
  to the User Reference. The User Reference has gained 4 sections as
  a result: Authenication Settings, Configuration Settings, Conflicts
  and Hooks. All help topics are now dumped into text format in the
  doc/en/user-reference directory for those who like browsing that
  information in their editor. (Ian Clatworthy)

* *Using Bazaar with Launchpad* tutorial added. (Ian Clatworthy)

Internals
*********

* find_* methods available for BzrDirs, Branches and WorkingTrees.
  (Aaron Bentley)

* Help topics can now be loaded from files.
  (Ian Clatworthy, Alexander Belchenko)

* get_parent_map now always provides tuples as its output.  (Aaron Bentley)

* Parent Providers should now implement ``get_parent_map`` returning a
  dictionary instead of ``get_parents`` returning a list.
  ``Graph.get_parents`` is now deprecated. (John Arbash Meinel,
  Robert Collins)

* Patience Diff now supports arbitrary python objects, as long as they
  support ``hash()``. (John Arbash Meinel)

* Reduce selftest overhead to establish test names by memoization.
  (Vincent Ladeuil)

API Breaks
**********

Testing
*******

* Modules can now customise their tests by defining a ``load_tests``
  attribute. ``pydoc bzrlib.tests.TestUtil.TestLoader.loadTestsFromModule``
  for the documentation on this attribute. (Robert Collins)

* New helper function ``bzrlib.tests.condition_id_re`` which helps
  filter tests based on a regular expression search on the tests id.
  (Robert Collins)

* New helper function ``bzrlib.tests.condition_isinstance`` which helps
  filter tests based on class. (Robert Collins)

* New helper function ``bzrlib.tests.exclude_suite_by_condition`` which
  generalises the ``exclude_suite_by_re`` function. (Robert Collins)

* New helper function ``bzrlib.tests.filter_suite_by_condition`` which
  generalises the ``filter_suite_by_re`` function. (Robert Collins)

* New helper method ``bzrlib.tests.exclude_tests_by_re`` which gives a new
  TestSuite that does not contain tests from the input that matched a
  regular expression. (Robert Collins)

* New helper method ``bzrlib.tests.randomize_suite`` which returns a
  randomized copy of the input suite. (Robert Collins)

* New helper method ``bzrlib.tests.split_suite_by_re`` which splits a test
  suite into two according to a regular expression. (Robert Collins)

* Parametrize all http tests for the transport implementations, the http
  protocol versions (1.0 and 1.1) and the authentication schemes.
  (Vincent Ladeuil)

* The ``exclude_pattern`` and ``random_order`` parameters to the function
  ``bzrlib.tests.filter_suite_by_re`` have been deprecated. (Robert Collins)

* The method ``bzrlib.tests.sort_suite_by_re`` has been deprecated. It is
  replaced by the new helper methods added in this release. (Robert Collins)


bzr 1.0
#######

:Released: 2007-12-14

Documentation
*************

* More improvements and fixes to the User Guide.  (Ian Clatworthy)

* Add information on cherrypicking/rebasing to the User Guide.
  (Ian Clatworthy)

* Improve bug tracker integration documentation. (Ian Clatworthy)

* Minor edits to ``Bazaar in five minutes`` from David Roberts and
  to the rebasing section of the User Guide from Aaron Bentley.
  (Ian Clatworthy)


bzr 1.0rc3
##########

:Released: 2007-12-11

Changes
*******

* If a traceback occurs, users are now asked to report the bug
  through Launchpad (https://bugs.launchpad.net/bzr/), rather than
  by mail to the mailing list.
  (Martin Pool)

Bugfixes
********

* Fix Makefile rules for doc generation. (Ian Clatworthy, #175207)

* Give more feedback during long http downloads by making readv deliver data
  as it arrives for urllib, and issue more requests for pycurl. High latency
  networks are better handled by urllib, the pycurl implementation give more
  feedback but also incur more latency.
  (Vincent Ladeuil, #173010)

* Implement _make_parents_provider on RemoteRepository, allowing generating
  bundles against branches on a smart server.  (Andrew Bennetts, #147836)

Documentation
*************

* Improved user guide.  (Ian Clatworthy)

* The single-page quick reference guide is now available as a PDF.
  (Ian Clatworthy)

Internals
*********

* readv urllib http implementation is now a real iterator above the
  underlying socket and deliver data as soon as it arrives. 'get' still
  wraps its output in a StringIO.
  (Vincent Ladeuil)


bzr 1.0rc2
##########

:Released: 2007-12-07

Improvements
************

* Added a --coverage option to selftest. (Andrew Bennetts)

* Annotate merge (merge-type=weave) now supports cherrypicking.
  (Aaron Bentley)

* ``bzr commit`` now doesn't print the revision number twice. (Matt
  Nordhoff, #172612)

* New configuration option ``bugtracker_<tracker_abbrevation>_url`` to
  define locations of bug trackers that are not directly supported by
  bzr or a plugin. The URL will be treated as a template and ``{id}``
  placeholders will be replaced by specific bug IDs.  (Lukáš Lalinský)

* Support logging single merge revisions with short and line log formatters.
  (Kent Gibson)

* User Guide enhanced with suggested readability improvements from
  Matt Revell and corrections from John Arbash Meinel. (Ian Clatworthy)

* Quick Start Guide renamed to Quick Start Card, moved down in
  the catalog, provided in pdf and png format and updated to refer
  to ``send`` instead of ``bundle``. (Ian Clatworthy, #165080)

* ``switch`` can now be used on heavyweight checkouts as well as
  lightweight ones. After switching a heavyweight checkout, the
  local branch is a mirror/cache of the new bound branch and
  uncommitted changes in the working tree are merged. As a safety
  check, if there are local commits in a checkout which have not
  been committed to the previously bound branch, then ``switch``
  fails unless the ``--force`` option is given. This option is
  now also required if the branch a lightweight checkout is pointing
  to has been moved. (Ian Clatworthy)

Internals
*********

* New -Dhttp debug option reports http connections, requests and responses.
  (Vincent Ladeuil)

* New -Dmerge debug option, which emits merge plans for merge-type=weave.

Bugfixes
********

* Better error message when running ``bzr cat`` on a non-existant branch.
  (Lukáš Lalinský, #133782)

* Catch OSError 17 (file exists) in final phase of tree transform and show
  filename to user.
  (Alexander Belchenko, #111758)

* Catch ShortReadvErrors while using pycurl. Also make readv more robust by
  allowing multiple GET requests to be issued if too many ranges are
  required.
  (Vincent Ladeuil, #172701)

* Check for missing basis texts when fetching from packs to packs.
  (John Arbash Meinel, #165290)

* Fall back to showing e-mail in ``log --short/--line`` if the
  committer/author has only e-mail. (Lukáš Lalinský, #157026)

API Breaks
**********

* Deprecate not passing a ``location`` argument to commit reporters'
  ``started`` methods. (Matt Nordhoff)


bzr 1.0rc1
##########

:Released: 2007-11-30

Notes When Upgrading
********************

* The default repository format is now ``pack-0.92``.  This
  default is used when creating new repositories with ``init`` and
  ``init-repo``, and when branching over bzr+ssh or bzr+hpss.
  (See https://bugs.launchpad.net/bugs/164626)

  This format can be read and written by Bazaar 0.92 and later, and
  data can be transferred to and from older formats.

  To upgrade, please reconcile your repository (``bzr reconcile``), and then
  upgrade (``bzr upgrade``).

  ``pack-0.92`` offers substantially better scaling and performance than the
  previous knits format. Some operations are slower where the code already
  had bad scaling characteristics under knits, the pack format makes such
  operations more visible as part of being more scalable overall. We will
  correct such operations over the coming releases and encourage the filing
  of bugs on any operation which you observe to be slower in a packs
  repository. One particular case that we do not intend to fix is pulling
  data from a pack repository into a knit repository over a high latency
  link;  downgrading such data requires reinsertion of the file texts, and
  this is a classic space/time tradeoff. The current implementation is
  conservative on memory usage because we need to support converting data
  from any tree without problems.
  (Robert Collins, Martin Pool, #164476)

Changes
*******

* Disable detection of plink.exe as possible ssh vendor. Plink vendor
  still available if user selects it explicitly with BZR_SSH environment
  variable. (Alexander Belchenko, workaround for bug #107593)

* The pack format is now accessible as "pack-0.92", or "pack-0.92-subtree"
  to enable the subtree functions (for example, for bzr-svn).
  (Martin Pool)

Features
********

* New ``authentication.conf`` file holding the password or other credentials
  for remote servers. This can be used for ssh, sftp, smtp and other
  supported transports.
  (Vincent Ladeuil)

* New rich-root and rich-root-pack formats, recording the same data about
  tree roots that's recorded for all other directories.
  (Aaron Bentley, #164639)

* ``pack-0.92`` repositories can now be reconciled.
  (Robert Collins, #154173)

* ``switch`` command added for changing the branch a lightweight checkout
  is associated with and updating the tree to reflect the latest content
  accordingly. This command was previously part of the BzrTools plug-in.
  (Ian Clatworthy, Aaron Bentley, David Allouche)

* ``reconfigure`` command can now convert branches, trees, or checkouts to
  lightweight checkouts.  (Aaron Bentley)

Performance
***********

* Commit updates the state of the working tree via a delta rather than
  supplying entirely new basis trees. For commit of a single specified file
  this reduces the wall clock time for commit by roughly a 30%.
  (Robert Collins, Martin Pool)

* Commit with many automatically found deleted paths no longer performs
  linear scanning for the children of those paths during inventory
  iteration. This should fix commit performance blowing out when many such
  paths occur during commit. (Robert Collins, #156491)

* Fetch with pack repositories will no longer read the entire history graph.
  (Robert Collins, #88319)

* Revert takes out an appropriate lock when reverting to a basis tree, and
  does not read the basis inventory twice. (Robert Collins)

* Diff does not require an inventory to be generated on dirstate trees.
  (Aaron Bentley, #149254)

* New annotate merge (--merge-type=weave) implementation is fast on
  versionedfiles withough cached annotations, e.g. pack-0.92.
  (Aaron Bentley)

Improvements
************

* ``bzr merge`` now warns when it encounters a criss-cross merge.
  (Aaron Bentley)

* ``bzr send`` now doesn't require the target e-mail address to be
  specified on the command line if an interactive e-mail client is used.
  (Lukáš Lalinský)

* ``bzr tags`` now prints the revision number for each tag, instead of
  the revision id, unless --show-ids is passed. In addition, tags can be
  sorted chronologically instead of lexicographically with --sort=time.
  (Adeodato Simó, #120231)

* Windows standalone version of bzr is able to load system-wide plugins from
  "plugins" subdirectory in installation directory. In addition standalone
  installer write to the registry (HKLM\SOFTWARE\Bazaar) useful info
  about paths and bzr version. (Alexander Belchenko, #129298)

Documentation
*************

Bug Fixes
*********

* A progress bar has been added for knitpack -> knitpack fetching.
  (Robert Collins, #157789, #159147)

* Branching from a branch via smart server now preserves the repository
  format. (Andrew Bennetts,  #164626)

* ``commit`` is now able to invoke an external editor in a non-ascii
  directory. (Daniel Watkins, #84043)

* Catch connection errors for ftp.
  (Vincent Ladeuil, #164567)

* ``check`` no longer reports spurious unreferenced text versions.
  (Robert Collins, John A Meinel, #162931, #165071)

* Conflicts are now resolved recursively by ``revert``.
  (Aaron Bentley, #102739)

* Detect invalid transport reuse attempts by catching invalid URLs.
  (Vincent Ladeuil, #161819)

* Deleting a file without removing it shows a correct diff, not a traceback.
  (Aaron Bentley)

* Do no use timeout in HttpServer anymore.
  (Vincent Ladeuil, #158972).

* Don't catch the exceptions related to the http pipeline status before
  retrying an http request or some programming errors may be masked.
  (Vincent Ladeuil, #160012)

* Fix ``bzr rm`` to not delete modified and ignored files.
  (Lukáš Lalinský, #172598)

* Fix exception when revisionspec contains merge revisons but log
  formatter doesn't support merge revisions. (Kent Gibson, #148908)

* Fix exception when ScopeReplacer is assigned to before any members have
  been retrieved.  (Aaron Bentley)

* Fix multiple connections during checkout --lightweight.
  (Vincent Ladeuil, #159150)

* Fix possible error in insert_data_stream when copying between
  pack repositories over bzr+ssh or bzr+http.
  KnitVersionedFile.get_data_stream now makes sure that requested
  compression parents are sent before any delta hunks that depend
  on them.
  (Martin Pool, #164637)

* Fix typo in limiting offsets coalescing for http, leading to
  whole files being downloaded instead of parts.
  (Vincent Ladeuil, #165061)

* FTP server errors don't error in the error handling code.
  (Robert Collins, #161240)

* Give a clearer message when a pull fails because the source needs
  to be reconciled.
  (Martin Pool, #164443)

* It is clearer when a plugin cannot be loaded because of its name, and a
  suggestion for an acceptable name is given. (Daniel Watkins, #103023)

* Leave port as None in transport objects if user doesn't
  specify a port in urls.
  (vincent Ladeuil, #150860)

* Make sure Repository.fetch(self) is properly a no-op for all
  Repository implementations. (John Arbash Meinel, #158333)

* Mark .bzr directories as "hidden" on Windows.
  (Alexander Belchenko, #71147)

* ``merge --uncommitted`` can now operate on a single file.
  (Aaron Bentley, Lukáš Lalinský, #136890)

* Obsolete packs are now cleaned up by pack and autopack operations.
  (Robert Collins, #153789)

* Operations pulling data from a smart server where the underlying
  repositories are not both annotated/both unannotated will now work.
  (Robert Collins, #165304).

* Reconcile now shows progress bars. (Robert Collins, #159351)

* ``RemoteBranch`` was not initializing ``self._revision_id_to_revno_map``
  properly. (John Arbash Meinel, #162486)

* Removing an already-removed file reports the file does not exist. (Daniel
  Watkins, #152811)

* Rename on Windows is able to change filename case.
  (Alexander Belchenko, #77740)

* Return error instead of a traceback for ``bzr log -r0``.
  (Kent Gibson, #133751)

* Return error instead of a traceback when bzr is unable to create
  symlink on some platforms (e.g. on Windows).
  (Alexander Belchenko, workaround for #81689)

* Revert doesn't crash when restoring a single file from a deleted
  directory. (Aaron Bentley)

* Stderr output via logging mechanism now goes through encoded wrapper
  and no more uses utf-8, but terminal encoding instead. So all unicode
  strings now should be readable in non-utf-8 terminal.
  (Alexander Belchenko, #54173)

* The error message when ``move --after`` should be used makes how to do so
  clearer. (Daniel Watkins, #85237)

* Unicode-safe output from ``bzr info``. The output will be encoded
  using the terminal encoding and unrepresentable characters will be
  replaced by '?'. (Lukáš Lalinský, #151844)

* Working trees are no longer created when pushing into a local no-trees
  repo. (Daniel Watkins, #50582)

* Upgrade util/configobj to version 4.4.0.
  (Vincent Ladeuil, #151208).

* Wrap medusa ftp test server as an FTPServer feature.
  (Vincent Ladeuil, #157752)

API Breaks
**********

* ``osutils.backup_file`` is deprecated. Actually it's not used in bzrlib
  during very long time. (Alexander Belchenko)

* The return value of
  ``VersionedFile.iter_lines_added_or_present_in_versions`` has been
  changed. Previously it was an iterator of lines, now it is an iterator of
  (line, version_id) tuples. This change has been made to aid reconcile and
  fetch operations. (Robert Collins)

* ``bzrlib.repository.get_versioned_file_checker`` is now private.
  (Robert Collins)

* The Repository format registry default has been removed; it was previously
  obsoleted by the bzrdir format default, which implies a default repository
  format.
  (Martin Pool)

Internals
*********

* Added ``ContainerSerialiser`` and ``ContainerPushParser`` to
  ``bzrlib.pack``.  These classes provide more convenient APIs for generating
  and parsing containers from streams rather than from files.  (Andrew
  Bennetts)

* New module ``lru_cache`` providing a cache for use by tasks that need
  semi-random access to large amounts of data. (John A Meinel)

* InventoryEntry.diff is now deprecated.  Please use diff.DiffTree instead.


bzr 0.92
########

:Released: 2007-11-05

Changes
*******

  * New uninstaller on Win32.  (Alexander Belchenko)


bzr 0.92rc1
###########

:Released: 2007-10-29

Changes
*******

* ``bzr`` now returns exit code 4 if an internal error occurred, and
  3 if a normal error occurred.  (Martin Pool)

* ``pull``, ``merge`` and ``push`` will no longer silently correct some
  repository index errors that occured as a result of the Weave disk format.
  Instead the ``reconcile`` command needs to be run to correct those
  problems if they exist (and it has been able to fix most such problems
  since bzr 0.8). Some new problems have been identified during this release
  and you should run ``bzr check`` once on every repository to see if you
  need to reconcile. If you cannot ``pull`` or ``merge`` from a remote
  repository due to mismatched parent errors - a symptom of index errors -
  you should simply take a full copy of that remote repository to a clean
  directory outside any local repositories, then run reconcile on it, and
  finally pull from it locally. (And naturally email the repositories owner
  to ask them to upgrade and run reconcile).
  (Robert Collins)

Features
********

* New ``knitpack-experimental`` repository format. This is interoperable with
  the ``dirstate-tags`` format but uses a smarter storage design that greatly
  speeds up many operations, both local and remote. This new format can be
  used as an option to the ``init``, ``init-repository`` and ``upgrade``
  commands. (Robert Collins)

* For users of bzr-svn (and those testing the prototype subtree support) that
  wish to try packs, a new ``knitpack-subtree-experimental`` format has also
  been added. This is interoperable with the ``dirstate-subtrees`` format.
  (Robert Collins)

* New ``reconfigure`` command. (Aaron Bentley)

* New ``revert --forget-merges`` command, which removes the record of a pending
  merge without affecting the working tree contents.  (Martin Pool)

* New ``bzr_remote_path`` configuration variable allows finer control of
  remote bzr locations than BZR_REMOTE_PATH environment variable.
  (Aaron Bentley)

* New ``launchpad-login`` command to tell Bazaar your Launchpad
  user ID.  This can then be used by other functions of the
  Launchpad plugin. (James Henstridge)

Performance
***********

* Commit in quiet mode is now slightly faster as the information to
  output is no longer calculated. (Ian Clatworthy)

* Commit no longer checks for new text keys during insertion when the
  revision id was deterministically unique. (Robert Collins)

* Committing a change which is not a merge and does not change the number of
  files in the tree is faster by utilising the data about whether files are
  changed to determine if the tree is unchanged rather than recalculating
  it at the end of the commit process. (Robert Collins)

* Inventory serialisation no longer double-sha's the content.
  (Robert Collins)

* Knit text reconstruction now avoids making copies of the lines list for
  interim texts when building a single text. The new ``apply_delta`` method
  on ``KnitContent`` aids this by allowing modification of the revision id
  such objects represent. (Robert Collins)

* Pack indices are now partially parsed for specific key lookup using a
  bisection approach. (Robert Collins)

* Partial commits are now approximately 40% faster by walking over the
  unselected current tree more efficiently. (Robert Collins)

* XML inventory serialisation takes 20% less time while being stricter about
  the contents. (Robert Collins)

* Graph ``heads()`` queries have been fixed to no longer access all history
  unnecessarily. (Robert Collins)

Improvements
************

* ``bzr+https://`` smart server across https now supported.
  (John Ferlito, Martin Pool, #128456)

* Mutt is now a supported mail client; set ``mail_client=mutt`` in your
  bazaar.conf and ``send`` will use mutt. (Keir Mierle)

* New option ``-c``/``--change`` for ``merge`` command for cherrypicking
  changes from one revision. (Alexander Belchenko, #141368)

* Show encodings, locale and list of plugins in the traceback message.
  (Martin Pool, #63894)

* Experimental directory formats can now be marked with
  ``experimental = True`` during registration. (Ian Clatworthy)

Documentation
*************

* New *Bazaar in Five Minutes* guide.  (Matthew Revell)

* The hooks reference documentation is now converted to html as expected.
  (Ian Clatworthy)

Bug Fixes
*********

* Connection error reporting for the smart server has been fixed to
  display a user friendly message instead of a traceback.
  (Ian Clatworthy, #115601)

* Make sure to use ``O_BINARY`` when opening files to check their
  sha1sum. (Alexander Belchenko, John Arbash Meinel, #153493)

* Fix a problem with Win32 handling of the executable bit.
  (John Arbash Meinel, #149113)

* ``bzr+ssh://`` and ``sftp://`` URLs that do not specify ports explicitly
  no longer assume that means port 22.  This allows people using OpenSSH to
  override the default port in their ``~/.ssh/config`` if they wish.  This
  fixes a bug introduced in bzr 0.91.  (Andrew Bennetts, #146715)

* Commands reporting exceptions can now be profiled and still have their
  data correctly dumped to a file. For example, a ``bzr commit`` with
  no changes still reports the operation as pointless but doing so no
  longer throws away the profiling data if this command is run with
  ``--lsprof-file callgrind.out.ci`` say. (Ian Clatworthy)

* Fallback to ftp when paramiko is not installed and sftp can't be used for
  ``tests/commands`` so that the test suite is still usable without
  paramiko.
  (Vincent Ladeuil, #59150)

* Fix commit ordering in corner case. (Aaron Bentley, #94975)

* Fix long standing bug in partial commit when there are renames
  left in tree. (Robert Collins, #140419)

* Fix selftest semi-random noise during http related tests.
  (Vincent Ladeuil, #140614)

* Fix typo in ftp.py making the reconnection fail on temporary errors.
  (Vincent Ladeuil, #154259)

* Fix failing test by comparing real paths to cover the case where the TMPDIR
  contains a symbolic link.
  (Vincent Ladeuil, #141382).

* Fix log against smart server branches that don't support tags.
  (James Westby, #140615)

* Fix pycurl http implementation by defining error codes from
  pycurl instead of relying on an old curl definition.
  (Vincent Ladeuil, #147530)

* Fix 'unprintable error' message when displaying BzrCheckError and
  some other exceptions on Python 2.5.
  (Martin Pool, #144633)

* Fix ``Inventory.copy()`` and add test for it. (Jelmer Vernooij)

* Handles default value for ListOption in cmd_commit.
  (Vincent Ladeuil, #140432)

* HttpServer and FtpServer need to be closed properly or a listening socket
  will remain opened.
  (Vincent Ladeuil, #140055)

* Monitor the .bzr directory created in the top level test
  directory to detect leaking tests.
  (Vincent Ladeuil, #147986)

* The basename, not the full path, is now used when checking whether
  the profiling dump file begins with ``callgrind.out`` or not. This
  fixes a bug reported by Aaron Bentley on IRC. (Ian Clatworthy)

* Trivial fix for invoking command ``reconfigure`` without arguments.
  (Rob Weir, #141629)

* ``WorkingTree.rename_one`` will now raise an error if normalisation of the
  new path causes bzr to be unable to access the file. (Robert Collins)

* Correctly detect a NoSuchFile when using a filezilla server. (Gary van der
  Merwe)

API Breaks
**********

* ``bzrlib.index.GraphIndex`` now requires a size parameter to the
  constructor, for enabling bisection searches. (Robert Collins)

* ``CommitBuilder.record_entry_contents`` now requires the root entry of a
  tree be supplied to it, previously failing to do so would trigger a
  deprecation warning. (Robert Collins)

* ``KnitVersionedFile.add*`` will no longer cache added records even when
  enable_cache() has been called - the caching feature is now exclusively for
  reading existing data. (Robert Collins)

* ``ReadOnlyLockError`` is deprecated; ``LockFailed`` is usually more
  appropriate.  (Martin Pool)

* Removed ``bzrlib.transport.TransportLogger`` - please see the new
  ``trace+`` transport instead. (Robert Collins)

* Removed previously deprecated varargs interface to ``TestCase.run_bzr`` and
  deprecated methods ``TestCase.capture`` and ``TestCase.run_bzr_captured``.
  (Martin Pool)

* Removed previous deprecated ``basis_knit`` parameter to the
  ``KnitVersionedFile`` constructor. (Robert Collins)

* Special purpose method ``TestCase.run_bzr_decode`` is moved to the test_non_ascii
  class that needs it.
  (Martin Pool)

* The class ``bzrlib.repofmt.knitrepo.KnitRepository3`` has been folded into
  ``KnitRepository`` by parameters to the constructor. (Robert Collins)

* The ``VersionedFile`` interface now allows content checks to be bypassed
  by supplying check_content=False.  This saves nearly 30% of the minimum
  cost to store a version of a file. (Robert Collins)

* Tree's with bad state such as files with no length or sha will no longer
  be silently accepted by the repository XML serialiser. To serialise
  inventories without such data, pass working=True to write_inventory.
  (Robert Collins)

* ``VersionedFile.fix_parents`` has been removed as a harmful API.
  ``VersionedFile.join`` will no longer accept different parents on either
  side of a join - it will either ignore them, or error, depending on the
  implementation. See notes when upgrading for more information.
  (Robert Collins)

Internals
*********

* ``bzrlib.transport.Transport.put_file`` now returns the number of bytes
  put by the method call, to allow avoiding stat-after-write or
  housekeeping in callers. (Robert Collins)

* ``bzrlib.xml_serializer.Serializer`` is now responsible for checking that
  mandatory attributes are present on serialisation and deserialisation.
  This fixes some holes in API usage and allows better separation between
  physical storage and object serialisation. (Robert Collins)

* New class ``bzrlib.errors.InternalBzrError`` which is just a convenient
  shorthand for deriving from BzrError and setting internal_error = True.
  (Robert Collins)

* New method ``bzrlib.mutabletree.update_to_one_parent_via_delta`` for
  moving the state of a parent tree to a new version via a delta rather than
  a complete replacement tree. (Robert Collins)

* New method ``bzrlib.osutils.minimum_path_selection`` useful for removing
  duplication from user input, when a user mentions both a path and an item
  contained within that path. (Robert Collins)

* New method ``bzrlib.repository.Repository.is_write_locked`` useful for
  determining if a repository is write locked. (Robert Collins)

* New method on ``bzrlib.tree.Tree`` ``path_content_summary`` provides a
  tuple containing the key information about a path for commit processing
  to complete. (Robert Collins)

* New method on xml serialisers, write_inventory_to_lines, which matches the
  API used by knits for adding content. (Robert Collins)

* New module ``bzrlib.bisect_multi`` with generic multiple-bisection-at-once
  logic, currently only available for byte-based lookup
  (``bisect_multi_bytes``). (Robert Collins)

* New helper ``bzrlib.tuned_gzip.bytes_to_gzip`` which takes a byte string
  and returns a gzipped version of the same. This is used to avoid a bunch
  of api friction during adding of knit hunks. (Robert Collins)

* New parameter on ``bzrlib.transport.Transport.readv``
  ``adjust_for_latency`` which changes readv from returning strictly the
  requested data to inserted return larger ranges and in forward read order
  to reduce the effect of network latency. (Robert Collins)

* New parameter yield_parents on ``Inventory.iter_entries_by_dir`` which
  causes the parents of a selected id to be returned recursively, so all the
  paths from the root down to each element of selected_file_ids are
  returned. (Robert Collins)

* Knit joining has been enhanced to support plain to annotated conversion
  and annotated to plain conversion. (Ian Clatworthy)

* The CommitBuilder method ``record_entry_contents`` now returns summary
  information about the effect of the commit on the repository. This tuple
  contains an inventory delta item if the entry changed from the basis, and a
  boolean indicating whether a new file graph node was recorded.
  (Robert Collins)

* The python path used in the Makefile can now be overridden.
  (Andrew Bennetts, Ian Clatworthy)

Testing
*******

* New transport implementation ``trace+`` which is useful for testing,
  logging activity taken to its _activity attribute. (Robert Collins)

* When running bzr commands within the test suite, internal exceptions are
  not caught and reported in the usual way, but rather allowed to propagate
  up and be visible to the test suite.  A new API ``run_bzr_catch_user_errors``
  makes this behavior available to other users.
  (Martin Pool)

* New method ``TestCase.call_catch_warnings`` for testing methods that
  raises a Python warning.  (Martin Pool)


bzr 0.91
########

:Released: 2007-09-26

Bug Fixes
*********

* Print a warning instead of aborting the ``python setup.py install``
  process if building of a C extension is not possible.
  (Lukáš Lalinský, Alexander Belchenko)

* Fix commit ordering in corner case (Aaron Bentley, #94975)

* Fix ''bzr info bzr://host/'' and other operations on ''bzr://' URLs with
  an implicit port.  We were incorrectly raising PathNotChild due to
  inconsistent treatment of the ''_port'' attribute on the Transport object.
  (Andrew Bennetts, #133965)

* Make RemoteRepository.sprout cope gracefully with servers that don't
  support the ``Repository.tarball`` request.
  (Andrew Bennetts)


bzr 0.91rc2
###########

:Released: 2007-09-11

* Replaced incorrect tarball for previous release; a debug statement was left
  in bzrlib/remote.py.


bzr 0.91rc1
###########

:Released: 2007-09-11

Changes
*******

* The default branch and repository format has changed to
  ``dirstate-tags``, so tag commands are active by default.
  This format is compatible with Bazaar 0.15 and later.
  This incidentally fixes bug #126141.
  (Martin Pool)

* ``--quiet`` or ``-q`` is no longer a global option. If present, it
  must now appear after the command name. Scripts doing things like
  ``bzr -q missing`` need to be rewritten as ``bzr missing -q``.
  (Ian Clatworthy)

Features
********

* New option ``--author`` in ``bzr commit`` to specify the author of the
  change, if it's different from the committer. ``bzr log`` and
  ``bzr annotate`` display the author instead of the committer.
  (Lukáš Lalinský)

* In addition to global options and command specific options, a set of
  standard options are now supported. Standard options are legal for
  all commands. The initial set of standard options are:

  * ``--help`` or ``-h`` - display help message
  * ``--verbose`` or ``-v`` - display additional information
  * ``--quiet``  or ``-q`` - only output warnings and errors.

  Unlike global options, standard options can be used in aliases and
  may have command-specific help. (Ian Clatworthy)

* Verbosity level processing has now been unified. If ``--verbose``
  or ``-v`` is specified on the command line multiple times, the
  verbosity level is made positive the first time then increased.
  If ``--quiet`` or ``-q`` is specified on the command line
  multiple times, the verbosity level is made negative the first
  time then decreased. To get the default verbosity level of zero,
  either specify none of the above , ``--no-verbose`` or ``--no-quiet``.
  Note that most commands currently ignore the magnitude of the
  verbosity level but do respect *quiet vs normal vs verbose* when
  generating output. (Ian Clatworthy)

* ``Branch.hooks`` now supports ``pre_commit`` hook. The hook's signature
  is documented in BranchHooks constructor. (Nam T. Nguyen, #102747)

* New ``Repository.stream_knit_data_for_revisions`` request added to the
  network protocol for greatly reduced roundtrips when retrieving a set of
  revisions. (Andrew Bennetts)

Bug Fixes
*********

* ``bzr plugins`` now lists the version number for each plugin in square
  brackets after the path. (Robert Collins, #125421)

* Pushing, pulling and branching branches with subtree references was not
  copying the subtree weave, preventing the file graph from being accessed
  and causing errors in commits in clones. (Robert Collins)

* Suppress warning "integer argument expected, got float" from Paramiko,
  which sometimes caused false test failures.  (Martin Pool)

* Fix bug in bundle 4 that could cause attempts to write data to wrong
  versionedfile.  (Aaron Bentley)

* Diffs generated using "diff -p" no longer break the patch parser.
  (Aaron Bentley)

* get_transport treats an empty possible_transports list the same as a non-
  empty one.  (Aaron Bentley)

* patch verification for merge directives is reactivated, and works with
  CRLF and CR files.  (Aaron Bentley)

* Accept ..\ as a path in revision specifiers. This fixes for example
  "-r branch:..\other-branch" on Windows.  (Lukáš Lalinský)

* ``BZR_PLUGIN_PATH`` may now contain trailing slashes.
  (Blake Winton, #129299)

* man page no longer lists hidden options (#131667, Aaron Bentley)

* ``uncommit --help`` now explains the -r option adequately.  (Daniel
  Watkins, #106726)

* Error messages are now better formatted with parameters (such as
  filenames) quoted when necessary. This avoids confusion when directory
  names ending in a '.' at the end of messages were confused with a
  full stop that may or not have been there. (Daniel Watkins, #129791)

* Fix ``status FILE -r X..Y``. (Lukáš Lalinský)

* If a particular command is an alias, ``help`` will show the alias
  instead of claiming there is no help for said alias. (Daniel Watkins,
  #133548)

* TreeTransform-based operations, like pull, merge, revert, and branch,
  now roll back if they encounter an error.  (Aaron Bentley, #67699)

* ``bzr commit`` now exits cleanly if a character unsupported by the
  current encoding is used in the commit message.  (Daniel Watkins,
  #116143)

* bzr send uses default values for ranges when only half of an elipsis
  is specified ("-r..5" or "-r5..").  (#61685, Aaron Bentley)

* Avoid trouble when Windows ssh calls itself 'plink' but no plink
  binary is present.  (Martin Albisetti, #107155)

* ``bzr remove`` should remove clean subtrees.  Now it will remove (without
  needing ``--force``) subtrees that contain no files with text changes or
  modified files.  With ``--force`` it removes the subtree regardless of
  text changes or unknown files. Directories with renames in or out (but
  not changed otherwise) will now be removed without needing ``--force``.
  Unknown ignored files will be deleted without needing ``--force``.
  (Marius Kruger, #111665)

* When two plugins conflict, the source of both the losing and now the
  winning definition is shown.  (Konstantin Mikhaylov, #5454)

* When committing to a branch, the location being committed to is
  displayed.  (Daniel Watkins, #52479)

* ``bzr --version`` takes care about encoding of stdout, especially
  when output is redirected. (Alexander Belchenko, #131100)

* Prompt for an ftp password if none is provided.
  (Vincent Ladeuil, #137044)

* Reuse bound branch associated transport to avoid multiple
  connections.
  (Vincent Ladeuil, #128076, #131396)

* Overwrite conflicting tags by ``push`` and ``pull`` if the
  ``--overwrite`` option is specified.  (Lukáš Lalinský, #93947)

* In checkouts, tags are copied into the master branch when created,
  changed or deleted, and are copied into the checkout when it is
  updated.  (Martin Pool, #93856, #93860)

* Print a warning instead of aborting the ``python setup.py install``
  process if building of a C extension is not possible.
  (Lukáš Lalinský, Alexander Belchenko)

Improvements
************

* Add the option "--show-diff" to the commit command in order to display
  the diff during the commit log creation. (Goffredo Baroncelli)

* ``pull`` and ``merge`` are much faster at installing bundle format 4.
  (Aaron Bentley)

* ``pull -v`` no longer includes deltas, making it much faster.
  (Aaron Bentley)

* ``send`` now sends the directive as an attachment by default.
  (Aaron Bentley, Lukáš Lalinský, Alexander Belchenko)

* Documentation updates (Martin Albisetti)

* Help on debug flags is now included in ``help global-options``.
  (Daniel Watkins, #124853)

* Parameters passed on the command line are checked to ensure they are
  supported by the encoding in use. (Daniel Watkins)

* The compression used within the bzr repository has changed from zlib
  level 9 to the zlib default level. This improves commit performance with
  only a small increase in space used (and in some cases a reduction in
  space). (Robert Collins)

* Initial commit no longer SHAs files twice and now reuses the path
  rather than looking it up again, making it faster.
  (Ian Clatworthy)

* New option ``-c``/``--change`` for ``diff`` and ``status`` to show
  changes in one revision.  (Lukáš Lalinský)

* If versioned files match a given ignore pattern, a warning is now
  given. (Daniel Watkins, #48623)

* ``bzr status`` now has -S as a short name for --short and -V as a
  short name for --versioned. These have been added to assist users
  migrating from Subversion: ``bzr status -SV`` is now like
  ``svn status -q``.  (Daniel Watkins, #115990)

* Added C implementation of  ``PatienceSequenceMatcher``, which is about
  10x faster than the Python version. This speeds up commands that
  need file diffing, such as ``bzr commit`` or ``bzr diff``.
  (Lukáš Lalinský)

* HACKING has been extended with a large section on core developer tasks.
  (Ian Clatworthy)

* Add ``branches`` and ``standalone-trees`` as online help topics and
  include them as Concepts within the User Reference.
  (Paul Moore, Ian Clatworthy)

* ``check`` can detect versionedfile parent references that are
  inconsistent with revision and inventory info, and ``reconcile`` can fix
  them.  These faulty references were generated by 0.8-era releases,
  so repositories which were manipulated by old bzrs should be
  checked, and possibly reconciled ASAP.  (Aaron Bentley, Andrew Bennetts)

API Breaks
**********

* ``Branch.append_revision`` is removed altogether; please use
  ``Branch.set_last_revision_info`` instead.  (Martin Pool)

* CommitBuilder now advertises itself as requiring the root entry to be
  supplied. This only affects foreign repository implementations which reuse
  CommitBuilder directly and have changed record_entry_contents to require
  that the root not be supplied. This should be precisely zero plugins
  affected. (Robert Collins)

* The ``add_lines`` methods on ``VersionedFile`` implementations has changed
  its return value to include the sha1 and length of the inserted text. This
  allows the avoidance of double-sha1 calculations during commit.
  (Robert Collins)

* ``Transport.should_cache`` has been removed.  It was not called in the
  previous release.  (Martin Pool)

Testing
*******

* Tests may now raise TestNotApplicable to indicate they shouldn't be
  run in a particular scenario.  (Martin Pool)

* New function multiply_tests_from_modules to give a simpler interface
  to test parameterization.  (Martin Pool, Robert Collins)

* ``Transport.should_cache`` has been removed.  It was not called in the
  previous release.  (Martin Pool)

* NULL_REVISION is returned to indicate the null revision, not None.
  (Aaron Bentley)

* Use UTF-8 encoded StringIO for log tests to avoid failures on
  non-ASCII committer names.  (Lukáš Lalinský)

Internals
*********

* ``bzrlib.plugin.all_plugins`` has been deprecated in favour of
  ``bzrlib.plugin.plugins()`` which returns PlugIn objects that provide
  useful functionality for determining the path of a plugin, its tests, and
  its version information. (Robert Collins)

* Add the option user_encoding to the function 'show_diff_trees()'
  in order to move the user encoding at the UI level. (Goffredo Baroncelli)

* Add the function make_commit_message_template_encoded() and the function
  edit_commit_message_encoded() which handle encoded strings.
  This is done in order to mix the commit messages (which is a unicode
  string), and the diff which is a raw string. (Goffredo Baroncelli)

* CommitBuilder now defaults to using add_lines_with_ghosts, reducing
  overhead on non-weave repositories which don't require all parents to be
  present. (Robert Collins)

* Deprecated method ``find_previous_heads`` on
  ``bzrlib.inventory.InventoryEntry``. This has been superseded by the use
  of ``parent_candidates`` and a separate heads check via the repository
  API. (Robert Collins)

* New trace function ``mutter_callsite`` will print out a subset of the
  stack to the log, which can be useful for gathering debug details.
  (Robert Collins)

* ``bzrlib.pack.ContainerWriter`` now tracks how many records have been
  added via a public attribute records_written. (Robert Collins)

* New method ``bzrlib.transport.Transport.get_recommended_page_size``.
  This provides a hint to users of transports as to the reasonable
  minimum data to read. In principle this can take latency and
  bandwidth into account on a per-connection basis, but for now it
  just has hard coded values based on the url. (e.g. http:// has a large
  page size, file:// has a small one.) (Robert Collins)

* New method on ``bzrlib.transport.Transport`` ``open_write_stream`` allows
  incremental addition of data to a file without requiring that all the
  data be buffered in memory. (Robert Collins)

* New methods on ``bzrlib.knit.KnitVersionedFile``:
  ``get_data_stream(versions)``, ``insert_data_stream(stream)`` and
  ``get_format_signature()``.  These provide some infrastructure for
  efficiently streaming the knit data for a set of versions over the smart
  protocol.

* Knits with no annotation cache still produce correct annotations.
  (Aaron Bentley)

* Three new methods have been added to ``bzrlib.trace``:
  ``set_verbosity_level``, ``get_verbosity_level`` and ``is_verbose``.
  ``set_verbosity_level`` expects a numeric value: negative for quiet,
  zero for normal, positive for verbose. The size of the number can be
  used to determine just how quiet or verbose the application should be.
  The existing ``be_quiet`` and ``is_quiet`` routines have been
  integrated into this new scheme. (Ian Clatworthy)

* Options can now be delcared with a ``custom_callback`` parameter. If
  set, this routine is called after the option is processed. This feature
  is now used by the standard options ``verbose`` and ``quiet`` so that
  setting one implicitly resets the other. (Ian Clatworthy)

* Rather than declaring a new option from scratch in order to provide
  custom help, a centrally registered option can be decorated using the
  new ``bzrlib.Option.custom_help`` routine. In particular, this routine
  is useful when declaring better help for the ``verbose`` and ``quiet``
  standard options as the base definition of these is now more complex
  than before thanks to their use of a custom callback. (Ian Clatworthy)

* Tree._iter_changes(specific_file=[]) now iterates through no files,
  instead of iterating through all files.  None is used to iterate through
  all files.  (Aaron Bentley)

* WorkingTree.revert() now accepts None to revert all files.  The use of
  [] to revert all files is deprecated.  (Aaron Bentley)


bzr 0.90
########

:Released: 2007-08-28

Improvements
************

* Documentation is now organized into multiple directories with a level
  added for different languages or locales. Added the Mini Tutorial
  and Quick Start Summary (en) documents from the Wiki, improving the
  content and readability of the former. Formatted NEWS as Release Notes
  complete with a Table of Conents, one heading per release. Moved the
  Developer Guide into the main document catalog and provided a link
  from the developer document catalog back to the main one.
  (Ian Clatworthy, Sabin Iacob, Alexander Belchenko)


API Changes
***********

* The static convenience method ``BzrDir.create_repository``
  is deprecated.  Callers should instead create a ``BzrDir`` instance
  and call ``create_repository`` on that.  (Martin Pool)


bzr 0.90rc1
###########

:Released: 2007-08-14

Bugfixes
********

* ``bzr init`` should connect to the remote location one time only.  We
  have been connecting several times because we forget to pass around the
  Transport object. This modifies ``BzrDir.create_branch_convenience``,
  so that we can give it the Transport we already have.
  (John Arbash Meinel, Vincent Ladeuil, #111702)

* Get rid of sftp connection cache (get rid of the FTP one too).
  (Vincent Ladeuil, #43731)

* bzr branch {local|remote} remote don't try to create a working tree
  anymore.
  (Vincent Ladeuil, #112173)

* All identified multiple connections for a single bzr command have been
  fixed. See bzrlib/tests/commands directory.
  (Vincent Ladeuil)

* ``bzr rm`` now does not insist on ``--force`` to delete files that
  have been renamed but not otherwise modified.  (Marius Kruger,
  #111664)

* ``bzr selftest --bench`` no longer emits deprecation warnings
  (Lukáš Lalinský)

* ``bzr status`` now honours FILE parameters for conflict lists
  (Aaron Bentley, #127606)

* ``bzr checkout`` now honours -r when reconstituting a working tree.
  It also honours -r 0.  (Aaron Bentley, #127708)

* ``bzr add *`` no more fails on Windows if working tree contains
  non-ascii file names. (Kuno Meyer, #127361)

* allow ``easy_install bzr`` runs without fatal errors.
  (Alexander Belchenko, #125521)

* Graph._filter_candidate_lca does not raise KeyError if a candidate
  is eliminated just before it would normally be examined.  (Aaron Bentley)

* SMTP connection failures produce a nice message, not a traceback.
  (Aaron Bentley)

Improvements
************

* Don't show "dots" progress indicators when run non-interactively, such
  as from cron.  (Martin Pool)

* ``info`` now formats locations more nicely and lists "submit" and
  "public" branches (Aaron Bentley)

* New ``pack`` command that will trigger database compression within
  the repository (Robert Collins)

* Implement ``_KnitIndex._load_data`` in a pyrex extension. The pyrex
  version is approximately 2-3x faster at parsing a ``.kndx`` file.
  Which yields a measurable improvement for commands which have to
  read from the repository, such as a 1s => 0.75s improvement in
  ``bzr diff`` when there are changes to be shown.  (John Arbash Meinel)

* Merge is now faster.  Depending on the scenario, it can be more than 2x
  faster. (Aaron Bentley)

* Give a clearer warning, and allow ``python setup.py install`` to
  succeed even if pyrex is not available.
  (John Arbash Meinel)

* ``DirState._read_dirblocks`` now has an optional Pyrex
  implementation. This improves the speed of any command that has to
  read the entire DirState. (``diff``, ``status``, etc, improve by
  about 10%).
  ``bisect_dirblocks`` has also been improved, which helps all
  ``_get_entry`` type calls (whenever we are searching for a
  particular entry in the in-memory DirState).
  (John Arbash Meinel)

* ``bzr pull`` and ``bzr push`` no longer do a complete walk of the
  branch revision history for ui display unless -v is supplied.
  (Robert Collins)

* ``bzr log -rA..B`` output shifted to the left margin if the log only
  contains merge revisions. (Kent Gibson)

* The ``plugins`` command is now public with improved help.
  (Ian Clatworthy)

* New bundle and merge directive formats are faster to generate, and

* Annotate merge now works when there are local changes. (Aaron Bentley)

* Commit now only shows the progress in terms of directories instead of
  entries. (Ian Clatworthy)

* Fix ``KnitRepository.get_revision_graph`` to not request the graph 2
  times. This makes ``get_revision_graph`` 2x faster. (John Arbash
  Meinel)

* Fix ``VersionedFile.get_graph()`` to avoid using
  ``set.difference_update(other)``, which has bad scaling when
  ``other`` is large. This improves ``VF.get_graph([version_id])`` for
  a 12.5k graph from 2.9s down to 200ms. (John Arbash Meinel)

* The ``--lsprof-file`` option now generates output for KCacheGrind if
  the file starts with ``callgrind.out``. This matches the default file
  filtering done by KCacheGrind's Open Dialog. (Ian Clatworthy)

* Fix ``bzr update`` to avoid an unnecessary
  ``branch.get_master_branch`` call, which avoids 1 extra connection
  to the remote server. (Partial fix for #128076, John Arbash Meinel)

* Log errors from the smart server in the trace file, to make debugging
  test failures (and live failures!) easier.  (Andrew Bennetts)

* The HTML version of the man page has been superceded by a more
  comprehensive manual called the Bazaar User Reference. This manual
  is completed generated from the online help topics. As part of this
  change, limited reStructuredText is now explicitly supported in help
  topics and command help with 'unnatural' markup being removed prior
  to display by the online help or inclusion in the man page.
  (Ian Clatworthy)

* HTML documentation now use files extension ``*.html``
  (Alexander Belchenko)

* The cache of ignore definitions is now cleared in WorkingTree.unlock()
  so that changes to .bzrignore aren't missed. (#129694, Daniel Watkins)

* ``bzr selftest --strict`` fails if there are any missing features or
  expected test failures. (Daniel Watkins, #111914)

* Link to registration survey added to README. (Ian Clatworthy)

* Windows standalone installer show link to registration survey
  when installation finished. (Alexander Belchenko)

Library API Breaks
******************

* Deprecated dictionary ``bzrlib.option.SHORT_OPTIONS`` removed.
  Options are now required to provide a help string and it must
  comply with the style guide by being one or more sentences with an
  initial capital and final period. (Martin Pool)

* KnitIndex.get_parents now returns tuples. (Robert Collins)

* Ancient unused ``Repository.text_store`` attribute has been removed.
  (Robert Collins)

* The ``bzrlib.pack`` interface has changed to use tuples of bytestrings
  rather than just bytestrings, making it easier to represent multiple
  element names. As this interface was not used by any internal facilities
  since it was introduced in 0.18 no API compatibility is being preserved.
  The serialised form of these packs is identical with 0.18 when a single
  element tuple is in use. (Robert Collins)

Internals
*********

* merge now uses ``iter_changes`` to calculate changes, which makes room for
  future performance increases.  It is also more consistent with other
  operations that perform comparisons, and reduces reliance on
  Tree.inventory.  (Aaron Bentley)

* Refactoring of transport classes connected to a remote server.
  ConnectedTransport is a new class that serves as a basis for all
  transports needing to connect to a remote server.  transport.split_url
  have been deprecated, use the static method on the object instead. URL
  tests have been refactored too.
  (Vincent Ladeuil)

* Better connection sharing for ConnectedTransport objects.
  transport.get_transport() now accepts a 'possible_transports' parameter.
  If a newly requested transport can share a connection with one of the
  list, it will.
  (Vincent Ladeuil)

* Most functions now accept ``bzrlib.revision.NULL_REVISION`` to indicate
  the null revision, and consider using ``None`` for this purpose
  deprecated.  (Aaron Bentley)

* New ``index`` module with abstract index functionality. This will be
  used during the planned changes in the repository layer. Currently the
  index layer provides a graph aware immutable index, a builder for the
  same index type to allow creating them, and finally a composer for
  such indices to allow the use of many indices in a single query. The
  index performance is not optimised, however the API is stable to allow
  development on top of the index. (Robert Collins)

* ``bzrlib.dirstate.cmp_by_dirs`` can be used to compare two paths by
  their directory sections. This is equivalent to comparing
  ``path.split('/')``, only without having to split the paths.
  This has a Pyrex implementation available.
  (John Arbash Meinel)

* New transport decorator 'unlistable+' which disables the list_dir
  functionality for testing.

* Deprecated ``change_entry`` in transform.py. (Ian Clatworthy)

* RevisionTree.get_weave is now deprecated.  Tree.plan_merge is now used
  for performing annotate-merge.  (Aaron Bentley)

* New EmailMessage class to create email messages. (Adeodato Simó)

* Unused functions on the private interface KnitIndex have been removed.
  (Robert Collins)

* New ``knit.KnitGraphIndex`` which provides a ``KnitIndex`` layered on top
  of a ``index.GraphIndex``. (Robert Collins)

* New ``knit.KnitVersionedFile.iter_parents`` method that allows querying
  the parents of many knit nodes at once, reducing round trips to the
  underlying index. (Robert Collins)

* Graph now has an is_ancestor method, various bits use it.
  (Aaron Bentley)

* The ``-Dhpss`` flag now includes timing information. As well as
  logging when a new connection is opened. (John Arbash Meinel)

* ``bzrlib.pack.ContainerWriter`` now returns an offset, length tuple to
  callers when inserting data, allowing generation of readv style access
  during pack creation, without needing a separate pass across the output
  pack to gather such details. (Robert Collins)

* ``bzrlib.pack.make_readv_reader`` allows readv based access to pack
  files that are stored on a transport. (Robert Collins)

* New ``Repository.has_same_location`` method that reports if two
  repository objects refer to the same repository (although with some risk
  of false negatives).  (Andrew Bennetts)

* InterTree.compare now passes require_versioned on correctly.
  (Marius Kruger)

* New methods on Repository - ``start_write_group``,
  ``commit_write_group``, ``abort_write_group`` and ``is_in_write_group`` -
  which provide a clean hook point for transactional Repositories - ones
  where all the data for a fetch or commit needs to be made atomically
  available in one step. This allows the write lock to remain while making
  a series of data insertions.  (e.g. data conversion). (Robert Collins)

* In ``bzrlib.knit`` the internal interface has been altered to use
  3-tuples (index, pos, length) rather than two-tuples (pos, length) to
  describe where data in a knit is, allowing knits to be split into
  many files. (Robert Collins)

* ``bzrlib.knit._KnitData`` split into cache management and physical access
  with two access classes - ``_PackAccess`` and ``_KnitAccess`` defined.
  The former provides access into a .pack file, and the latter provides the
  current production repository form of .knit files. (Robert Collins)

Testing
*******

* Remove selftest ``--clean-output``, ``--numbered-dirs`` and
  ``--keep-output`` options, which are obsolete now that tests
  are done within directories in $TMPDIR.  (Martin Pool)

* The SSH_AUTH_SOCK environment variable is now reset to avoid
  interaction with any running ssh agents.  (Jelmer Vernooij, #125955)

* run_bzr_subprocess handles parameters the same way as run_bzr:
  either a string or a list of strings should be passed as the first
  parameter.  Varargs-style parameters are deprecated. (Aaron Bentley)


bzr 0.18
########

:Released:  2007-07-17

Bugfixes
********

* Fix 'bzr add' crash under Win32 (Kuno Meyer)


bzr 0.18rc1
###########

:Released:  2007-07-10

Bugfixes
********

* Do not suppress pipe errors, etc. in non-display commands
  (Alexander Belchenko, #87178)

* Display a useful error message when the user requests to annotate
  a file that is not present in the specified revision.
  (James Westby, #122656)

* Commands that use status flags now have a reference to 'help
  status-flags'.  (Daniel Watkins, #113436)

* Work around python-2.4.1 inhability to correctly parse the
  authentication header.
  (Vincent Ladeuil, #121889)

* Use exact encoding for merge directives. (Adeodato Simó, #120591)

* Fix tempfile permissions error in smart server tar bundling under
  Windows. (Martin _, #119330)

* Fix detection of directory entries in the inventory. (James Westby)

* Fix handling of http code 400: Bad Request When issuing too many ranges.
  (Vincent Ladeuil, #115209)

* Issue a CONNECT request when connecting to an https server
  via a proxy to enable SSL tunneling.
  (Vincent Ladeuil, #120678)

* Fix ``bzr log -r`` to support selecting merge revisions, both
  individually and as part of revision ranges.
  (Kent Gibson, #4663)

* Don't leave cruft behind when failing to acquire a lockdir.
  (Martin Pool, #109169)

* Don't use the '-f' strace option during tests.
  (Vincent Ladeuil, #102019).

* Warn when setting ``push_location`` to a value that will be masked by
  locations.conf.  (Aaron Bentley, #122286)

* Fix commit ordering in corner case (Aaron Bentley, #94975)

*  Make annotate behave in a non-ASCII world (Adeodato Simó).

Improvements
************

* The --lsprof-file option now dumps a text rendering of the profiling
  information if the filename ends in ".txt". It will also convert the
  profiling information to a format suitable for KCacheGrind if the
  output filename ends in ".callgrind". Fixes to the lsprofcalltree
  conversion process by Jean Paul Calderone and Itamar were also merged.
  See http://ddaa.net/blog/python/lsprof-calltree. (Ian Clatworthy)

* ``info`` now defaults to non-verbose mode, displaying only paths and
  abbreviated format info.  ``info -v`` displays all the information
  formerly displayed by ``info``.  (Aaron Bentley, Adeodato Simó)

* ``bzr missing`` now has better option names ``--this`` and ``--other``.
  (Elliot Murphy)

* The internal ``weave-list`` command has become ``versionedfile-list``,
  and now lists knits as well as weaves.  (Aaron Bentley)

* Automatic merge base selection uses a faster algorithm that chooses
  better bases in criss-cross merge situations (Aaron Bentley)

* Progress reporting in ``commit`` has been improved. The various logical
  stages are now reported on as follows, namely:

  * Collecting changes [Entry x/y] - Stage n/m
  * Saving data locally - Stage n/m
  * Uploading data to master branch - Stage n/m
  * Updating the working tree - Stage n/m
  * Running post commit hooks - Stage n/m

  If there is no master branch, the 3rd stage is omitted and the total
  number of stages is adjusted accordingly.

  Each hook that is run after commit is listed with a name (as hooks
  can be slow it is useful feedback).
  (Ian Clatworthy, Robert Collins)

* Various operations that are now faster due to avoiding unnecessary
  topological sorts. (Aaron Bentley)

* Make merge directives robust against broken bundles. (Aaron Bentley)

* The lsprof filename note is emitted via trace.note(), not standard
  output.  (Aaron Bentley)

* ``bzrlib`` now exports explicit API compatibility information to assist
  library users and plugins. See the ``bzrlib.api`` module for details.
  (Robert Collins)

* Remove unnecessary lock probes when acquiring a lockdir.
  (Martin Pool)

* ``bzr --version`` now shows the location of the bzr log file, which
  is especially useful on Windows.  (Martin Pool)

* -D now supports hooks to get debug tracing of hooks (though its currently
  minimal in nature). (Robert Collins)

* Long log format reports deltas on merge revisions.
  (John Arbash Meinel, Kent Gibson)

* Make initial push over ftp more resilient. (John Arbash Meinel)

* Print a summary of changes for update just like pull does.
  (Daniel Watkins, #113990)

* Add a -Dhpss option to trace smart protocol requests and responses.
  (Andrew Bennetts)

Library API Breaks
******************

* Testing cleanups -
  ``bzrlib.repository.RepositoryTestProviderAdapter`` has been moved
  to ``bzrlib.tests.repository_implementations``;
  ``bzrlib.repository.InterRepositoryTestProviderAdapter`` has been moved
  to ``bzrlib.tests.interrepository_implementations``;
  ``bzrlib.transport.TransportTestProviderAdapter`` has moved to
  ``bzrlib.tests.test_transport_implementations``.
  ``bzrlib.branch.BranchTestProviderAdapter`` has moved to
  ``bzrlib.tests.branch_implementations``.
  ``bzrlib.bzrdir.BzrDirTestProviderAdapter`` has moved to
  ``bzrlib.tests.bzrdir_implementations``.
  ``bzrlib.versionedfile.InterVersionedFileTestProviderAdapter`` has moved
  to ``bzrlib.tests.interversionedfile_implementations``.
  ``bzrlib.store.revision.RevisionStoreTestProviderAdapter`` has moved to
  ``bzrlib.tests.revisionstore_implementations``.
  ``bzrlib.workingtree.WorkingTreeTestProviderAdapter`` has moved to
  ``bzrlib.tests.workingtree_implementations``.
  These changes are an API break in the testing infrastructure only.
  (Robert Collins)

* Relocate TestCaseWithRepository to be more central. (Robert Collins)

* ``bzrlib.add.smart_add_tree`` will no longer perform glob expansion on
  win32. Callers of the function should do this and use the new
  ``MutableTree.smart_add`` method instead. (Robert Collins)

* ``bzrlib.add.glob_expand_for_win32`` is now
  ``bzrlib.win32utils.glob_expand``.  (Robert Collins)

* ``bzrlib.add.FastPath`` is now private and moved to
  ``bzrlib.mutabletree._FastPath``. (Robert Collins, Martin Pool)

* ``LockDir.wait`` removed.  (Martin Pool)

* The ``SmartServer`` hooks API has changed for the ``server_started`` and
  ``server_stopped`` hooks. The first parameter is now an iterable of
  backing URLs rather than a single URL. This is to reflect that many
  URLs may map to the external URL of the server. E.g. the server interally
  may have a chrooted URL but also the local file:// URL will be at the
  same location. (Robert Collins)

Internals
*********

* New SMTPConnection class to unify email handling.  (Adeodato Simó)

* Fix documentation of BzrError. (Adeodato Simó)

* Make BzrBadParameter an internal error. (Adeodato Simó)

* Remove use of 'assert False' to raise an exception unconditionally.
  (Martin Pool)

* Give a cleaner error when failing to decode knit index entry.
  (Martin Pool)

* TreeConfig would mistakenly search the top level when asked for options
  from a section. It now respects the section argument and only
  searches the specified section. (James Westby)

* Improve ``make api-docs`` output. (John Arbash Meinel)

* Use os.lstat rather than os.stat for osutils.make_readonly and
  osutils.make_writeable. This makes the difftools plugin more
  robust when dangling symlinks are found. (Elliot Murphy)

* New ``-Dlock`` option to log (to ~/.bzr.log) information on when
  lockdirs are taken or released.  (Martin Pool)

* ``bzrlib`` Hooks are now nameable using ``Hooks.name_hook``. This
  allows a nicer UI when hooks are running as the current hook can
  be displayed. (Robert Collins)

* ``Transport.get`` has had its interface made more clear for ease of use.
  Retrieval of a directory must now fail with either 'PathError' at open
  time, or raise 'ReadError' on a read. (Robert Collins)

* New method ``_maybe_expand_globs`` on the ``Command`` class for
  dealing with unexpanded glob lists - e.g. on the win32 platform. This
  was moved from ``bzrlib.add._prepare_file_list``. (Robert Collins)

* ``bzrlib.add.smart_add`` and ``bzrlib.add.smart_add_tree`` are now
  deprecated in favour of ``MutableTree.smart_add``. (Robert Collins,
  Martin Pool)

* New method ``external_url`` on Transport for obtaining the url to
  hand to external processes. (Robert Collins)

* Teach windows installers to build pyrex/C extensions.
  (Alexander Belchenko)

Testing
*******

* Removed the ``--keep-output`` option from selftest and clean up test
  directories as they're used.  This reduces the IO load from
  running the test suite and cuts the time by about half.
  (Andrew Bennetts, Martin Pool)

* Add scenarios as a public attribute on the TestAdapter classes to allow
  modification of the generated scenarios before adaption and easier
  testing. (Robert Collins)

* New testing support class ``TestScenarioApplier`` which multiplies
  out a single teste by a list of supplied scenarios. (RobertCollins)

* Setting ``repository_to_test_repository`` on a repository_implementations
  test will cause it to be called during repository creation, allowing the
  testing of repository classes which are not based around the Format
  concept. For example a repository adapter can be tested in this manner,
  by altering the repository scenarios to include a scenario that sets this
  attribute during the test parameterisation in
  ``bzrlib.tests.repository.repository_implementations``. (Robert Collins)

* Clean up many of the APIs for blackbox testing of Bazaar.  The standard
  interface is now self.run_bzr.  The command to run can be passed as
  either a list of parameters, a string containing the command line, or
  (deprecated) varargs parameters.  (Martin Pool)

* The base TestCase now isolates tests from -D parameters by clearing
  ``debug.debug_flags`` and restores it afterwards. (Robert Collins)

* Add a relpath parameter to get_transport methods in test framework to
  avoid useless cloning.
  (Vincent Ladeuil, #110448)


bzr 0.17
########

:Released:  2007-06-18

Bugfixes
********

* Fix crash of commit due to wrong lookup of filesystem encoding.
  (Colin Watson, #120647)

* Revert logging just to stderr in commit as broke unicode filenames.
  (Aaron Bentley, Ian Clatworthy, #120930)


bzr 0.17rc1
###########

:Released:  2007-06-12

Notes When Upgrading
********************

* The kind() and is_executable() APIs on the WorkingTree interface no
  longer implicitly (read) locks and unlocks the tree. This *might*
  impact some plug-ins and tools using this part of the API. If you find
  an issue that may be caused by this change, please let us know,
  particularly the plug-in/tool maintainer. If encountered, the API
  fix is to surround kind() and is_executable() calls with lock_read()
  and unlock() like so::

    work_tree.lock_read()
    try:
        kind = work_tree.kind(...)
    finally:
        work_tree.unlock()

Internals
*********
* Rework of LogFormatter API to provide beginning/end of log hooks and to
  encapsulate the details of the revision to be logged in a LogRevision
  object.
  In long log formats, merge revision ids are only shown when --show-ids
  is specified, and are labelled "revision-id:", as per mainline
  revisions, instead of "merged:". (Kent Gibson)

* New ``BranchBuilder`` API which allows the construction of particular
  histories quickly. Useful for testing and potentially other applications
  too. (Robert Collins)

Improvements
************

* There are two new help topics, working-trees and repositories that
  attempt to explain these concepts. (James Westby, John Arbash Meinel,
  Aaron Bentley)

* Added ``bzr log --limit`` to report a limited number of revisions.
  (Kent Gibson, #3659)

* Revert does not try to preserve file contents that were originally
  produced by reverting to a historical revision.  (Aaron Bentley)

* ``bzr log --short`` now includes ``[merge]`` for revisions which
  have more than one parent. This is a small improvement to help
  understanding what changes have occurred
  (John Arbash Meinel, #83887)

* TreeTransform avoids many renames when contructing large trees,
  improving speed.  3.25x speedups have been observed for construction of
  kernel-sized-trees, and checkouts are 1.28x faster.  (Aaron Bentley)

* Commit on large trees is now faster. In my environment, a commit of
  a small change to the Mozilla tree (55k files) has dropped from
  66 seconds to 32 seconds. For a small tree of 600 files, commit of a
  small change is 33% faster. (Ian Clatworthy)

* New --create-prefix option to bzr init, like for push.  (Daniel Watkins,
  #56322)

Bugfixes
********

* ``bzr push`` should only connect to the remote location one time.
  We have been connecting 3 times because we forget to pass around
  the Transport object. This adds ``BzrDir.clone_on_transport()``, so
  that we can pass in the Transport that we already have.
  (John Arbash Meinel, #75721)

* ``DirState.set_state_from_inventory()`` needs to properly order
  based on split paths, not just string paths.
  (John Arbash Meinel, #115947)

* Let TestUIFactoy encode the password prompt with its own stdout.
  (Vincent Ladeuil, #110204)

* pycurl should take use the range header that takes the range hint
  into account.
  (Vincent Ladeuil, #112719)

* WorkingTree4.get_file_sha1 no longer raises an exception when invoked
  on a missing file.  (Aaron Bentley, #118186)

* WorkingTree.remove works correctly with tree references, and when pwd is
  not the tree root. (Aaron Bentley)

* Merge no longer fails when a file is renamed in one tree and deleted
  in the other. (Aaron Bentley, #110279)

* ``revision-info`` now accepts dotted revnos, doesn't require a tree,
  and defaults to the last revision (Matthew Fuller, #90048)

* Tests no longer fail when BZR_REMOTE_PATH is set in the environment.
  (Daniel Watkins, #111958)

* ``bzr branch -r revid:foo`` can be used to branch any revision in
  your repository. (Previously Branch6 only supported revisions in your
  mainline). (John Arbash Meinel, #115343)

bzr 0.16
########

:Released:  2007-05-07

Bugfixes
********

* Handle when you have 2 directories with similar names, but one has a
  hyphen. (``'abc'`` versus ``'abc-2'``). The WT4._iter_changes
  iterator was using direct comparison and ``'abc/a'`` sorts after
  ``'abc-2'``, but ``('abc', 'a')`` sorts before ``('abc-2',)``.
  (John Arbash Meinel, #111227)

* Handle when someone renames a file on disk without telling bzr.
  Previously we would report the first file as missing, but not show
  the new unknown file. (John Arbash Meinel, #111288)

* Avoid error when running hooks after pulling into or pushing from
  a branch bound to a smartserver branch.  (Martin Pool, #111968)

Improvements
************

* Move developer documentation to doc/developers/. This reduces clutter in
  the root of the source tree and allows HACKING to be split into multiple
  files. (Robert Collins, Alexander Belchenko)

* Clean up the ``WorkingTree4._iter_changes()`` internal loops as well as
  ``DirState.update_entry()``. This optimizes the core logic for ``bzr
  diff`` and ``bzr status`` significantly improving the speed of
  both. (John Arbash Meinel)

bzr 0.16rc2
###########

:Released:  2007-04-30

Bugfixes
********

* Handle the case when you delete a file, and then rename another file
  on top of it. Also handle the case of ``bzr rm --keep foo``. ``bzr
  status`` should show the removed file and an unknown file in its
  place. (John Arbash Meinel, #109993)

* Bundles properly read and write revision properties that have an
  empty value. And when the value is not ASCII.
  (John Arbash Meinel, #109613)

* Fix the bzr commit message to be in text mode.
  (Alexander Belchenko, #110901)

* Also handle when you rename a file and create a file where it used
  to be. (John Arbash Meinel, #110256)

* ``WorkingTree4._iter_changes`` should not descend into unversioned
  directories. (John Arbash Meinel, #110399)

bzr 0.16rc1
###########

:Released:  2007-04-26

Notes When Upgrading
********************

* ``bzr remove`` and ``bzr rm`` will now remove the working file, if
  it could be recovered again.
  This has been done for consistency with svn and the unix rm command.
  The old ``remove`` behaviour has been retained in the new option
  ``bzr remove --keep``, which will just stop versioning the file,
  but not delete it.
  ``bzr remove --force`` have been added which will always delete the
  files.
  ``bzr remove`` is also more verbose.
  (Marius Kruger, #82602)

Improvements
************

* Merge directives can now be supplied as input to `merge` and `pull`,
  like bundles can.  (Aaron Bentley)

* Sending the SIGQUIT signal to bzr, which can be done on Unix by
  pressing Control-Backslash, drops bzr into a debugger.  Type ``'c'``
  to continue.  This can be disabled by setting the environment variable
  ``BZR_SIGQUIT_PDB=0``.  (Martin Pool)

* selftest now supports --list-only to list tests instead of running
  them. (Ian Clatworthy)

* selftest now supports --exclude PATTERN (or -x PATTERN) to exclude
  tests with names that match that regular expression.
  (Ian Clatworthy, #102679)

* selftest now supports --randomize SEED to run tests in a random order.
  SEED is typically the value 'now' meaning 'use the current time'.
  (Ian Clatworthy, #102686)

* New option ``--fixes`` to commit, which stores bug fixing annotations as
  revision properties. Built-in support for Launchpad, Debian, Trac and
  Bugzilla bug trackers. (Jonathan Lange, James Henstridge, Robert Collins)

* New API, ``bzrlib.bugtracker.tracker_registry``, for adding support for
  other bug trackers to ``fixes``. (Jonathan Lange, James Henstridge,
  Robert Collins)

* ``selftest`` has new short options ``-f`` and ``-1``.  (Martin
  Pool)

* ``bzrlib.tsort.MergeSorter`` optimizations. Change the inner loop
  into using local variables instead of going through ``self._var``.
  Improves the time to ``merge_sort`` a 10k revision graph by
  approximately 40% (~700->400ms).  (John Arbash Meinel)

* ``make docs`` now creates a man page at ``man1/bzr.1`` fixing bug 107388.
  (Robert Collins)

* ``bzr help`` now provides cross references to other help topics using
  the _see_also facility on command classes. Likewise the bzr_man
  documentation, and the bzr.1 man page also include this information.
  (Robert Collins)

* Tags are now included in logs, that use the long log formatter.
  (Erik Bågfors, Alexander Belchenko)

* ``bzr help`` provides a clearer message when a help topic cannot be
  found. (Robert Collins, #107656)

* ``bzr help`` now accepts optional prefixes for command help. The help
  for all commands can now be found at ``bzr help commands/COMMANDNAME``
  as well as ``bzr help COMMANDNAME`` (which only works for commands
  where the name is not the same as a more general help topic).
  (Robert Collins)

* ``bzr help PLUGINNAME`` will now return the module docstring from the
  plugin PLUGINNAME. (Robert Collins, #50408)

* New help topic ``urlspec`` which lists the availables transports.
  (Goffredo Baroncelli)

* doc/server.txt updated to document the default bzr:// port
  and also update the blurb about the hpss' current status.
  (Robert Collins, #107125).

* ``bzr serve`` now listens on interface 0.0.0.0 by default, making it
  serve out to the local LAN (and anyone in the world that can reach the
  machine running ``bzr serve``. (Robert Collins, #98918)

* A new smart server protocol version has been added.  It prefixes requests
  and responses with an explicit version identifier so that future protocol
  revisions can be dealt with gracefully.  (Andrew Bennetts, Robert Collins)

* The bzr protocol version 2 indicates success or failure in every response
  without depending on particular commands encoding that consistently,
  allowing future client refactorings to be much more robust about error
  handling. (Robert Collins, Martin Pool, Andrew Bennetts)

* The smart protocol over HTTP client has been changed to always post to the
  same ``.bzr/smart`` URL under the original location when it can.  This allows
  HTTP servers to only have to pass URLs ending in .bzr/smart to the smart
  server handler, and not arbitrary ``.bzr/*/smart`` URLs.  (Andrew Bennetts)

* digest authentication is now supported for proxies and HTTP by the urllib
  based http implementation. Tested against Apache 2.0.55 and Squid
  2.6.5. Basic and digest authentication are handled coherently for HTTP
  and proxy: if the user is provided in the url (bzr command line for HTTP,
  proxy environment variables for proxies), the password is prompted for
  (only once). If the password is provided, it is taken into account. Once
  the first authentication is successful, all further authentication
  roundtrips are avoided by preventively setting the right authentication
  header(s).
  (Vincent Ladeuil).

Internals
*********

* bzrlib API compatability with 0.8 has been dropped, cleaning up some
  code paths. (Robert Collins)

* Change the format of chroot urls so that they can be safely manipulated
  by generic url utilities without causing the resulting urls to have
  escaped the chroot. A side effect of this is that creating a chroot
  requires an explicit action using a ChrootServer.
  (Robert Collins, Andrew Bennetts)

* Deprecate ``Branch.get_root_id()`` because branches don't have root ids,
  rather than fixing bug #96847.  (Aaron Bentley)

* ``WorkingTree.apply_inventory_delta`` provides a better alternative to
  ``WorkingTree._write_inventory``.  (Aaron Bentley)

* Convenience method ``TestCase.expectFailure`` ensures that known failures
  do not silently pass.  (Aaron Bentley)

* ``Transport.local_abspath`` now raises ``NotLocalUrl`` rather than
  ``TransportNotPossible``. (Martin Pool, Ian Clatworthy)

* New SmartServer hooks facility. There are two initial hooks documented
  in ``bzrlib.transport.smart.SmartServerHooks``. The two initial hooks allow
  plugins to execute code upon server startup and shutdown.
  (Robert Collins).

* SmartServer in standalone mode will now close its listening socket
  when it stops, rather than waiting for garbage collection. This primarily
  fixes test suite hangs when a test tries to connect to a shutdown server.
  It may also help improve behaviour when dealing with a server running
  on a specific port (rather than dynamically assigned ports).
  (Robert Collins)

* Move most SmartServer code into a new package, bzrlib/smart.
  bzrlib/transport/remote.py contains just the Transport classes that used
  to be in bzrlib/transport/smart.py.  (Andrew Bennetts)

* urllib http implementation avoid roundtrips associated with
  401 (and 407) errors once the authentication succeeds.
  (Vincent Ladeuil).

* urlib http now supports querying the user for a proxy password if
  needed. Realm is shown in the prompt for both HTTP and proxy
  authentication when the user is required to type a password.
  (Vincent Ladeuil).

* Renamed SmartTransport (and subclasses like SmartTCPTransport) to
  RemoteTransport (and subclasses to RemoteTCPTransport, etc).  This is more
  consistent with its new home in ``bzrlib/transport/remote.py``, and because
  it's not really a "smart" transport, just one that does file operations
  via remote procedure calls.  (Andrew Bennetts)

* The ``lock_write`` method of ``LockableFiles``, ``Repository`` and
  ``Branch`` now accept a ``token`` keyword argument, so that separate
  instances of those objects can share a lock if it has the right token.
  (Andrew Bennetts, Robert Collins)

* New method ``get_branch_reference`` on ``BzrDir`` allows the detection of
  branch references - which the smart server component needs.

* The Repository API ``make_working_trees`` is now permitted to return
  False when ``set_make_working_trees`` is not implemented - previously
  an unimplemented ``set_make_working_trees`` implied the result True
  from ``make_working_trees``. This has been changed to accomodate the
  smart server, where it does not make sense (at this point) to ever
  make working trees by default. (Robert Collins)

* Command objects can now declare related help topics by having _see_also
  set to a list of related topic. (Robert Collins)

* ``bzrlib.help`` now delegates to the Command class for Command specific
  help. (Robert Collins)

* New class ``TransportListRegistry``, derived from the Registry class, which
  simplifies tracking the available Transports. (Goffredo Baroncelli)

* New function ``Branch.get_revision_id_to_revno_map`` which will
  return a dictionary mapping revision ids to dotted revnos. Since
  dotted revnos are defined in the context of the branch tip, it makes
  sense to generate them from a ``Branch`` object.
  (John Arbash Meinel)

* Fix the 'Unprintable error' message display to use the repr of the
  exception that prevented printing the error because the str value
  for it is often not useful in debugging (e.g. KeyError('foo') has a
  str() of 'foo' but a repr of 'KeyError('foo')' which is much more
  useful. (Robert Collins)

* ``urlutils.normalize_url`` now unescapes unreserved characters, such as "~".
  (Andrew Bennetts)

Bugfixes
********

* Don't fail bundle selftest if email has 'two' embedded.
  (Ian Clatworthy, #98510)

* Remove ``--verbose`` from ``bzr bundle``. It didn't work anyway.
  (Robert Widhopf-Fenk, #98591)

* Remove ``--basis`` from the checkout/branch commands - it didn't work
  properly and is no longer beneficial.
  (Robert Collins, #53675, #43486)

* Don't produce encoding error when adding duplicate files.
  (Aaron Bentley)

* Fix ``bzr log <file>`` so it only logs the revisions that changed
  the file, and does it faster.
  (Kent Gibson, John Arbash Meinel, #51980, #69477)

* Fix ``InterDirstateTre._iter_changes`` to handle when we come across
  an empty versioned directory, which now has files in it.
  (John Arbash Meinel, #104257)

* Teach ``common_ancestor`` to shortcut when the tip of one branch is
  inside the ancestry of the other. Saves a lot of graph processing
  (with an ancestry of 16k revisions, ``bzr merge ../already-merged``
  changes from 2m10s to 13s).  (John Arbash Meinel, #103757)

* Fix ``show_diff_trees`` to handle the case when a file is modified,
  and the containing directory is renamed. (The file path is different
  in this versus base, but it isn't marked as a rename).
  (John Arbash Meinel, #103870)

* FTP now works even when the FTP server does not support atomic rename.
  (Aaron Bentley, #89436)

* Correct handling in bundles and merge directives of timezones with
  that are not an integer number of hours offset from UTC.  Always
  represent the epoch time in UTC to avoid problems with formatting
  earlier times on win32.  (Martin Pool, Alexander Belchenko, John
  Arbash Meinel)

* Typo in the help for ``register-branch`` fixed. (Robert Collins, #96770)

* "dirstate" and "dirstate-tags" formats now produce branches compatible
  with old versions of bzr. (Aaron Bentley, #107168))

* Handle moving a directory when children have been added, removed,
  and renamed. (John Arbash Meinel, #105479)

* Don't preventively use basic authentication for proxy before receiving a
  407 error. Otherwise people willing to use other authentication schemes
  may expose their password in the clear (or nearly). This add one
  roundtrip in case basic authentication should be used, but plug the
  security hole.
  (Vincent Ladeuil)

* Handle http and proxy digest authentication.
  (Vincent Ladeuil, #94034).

Testing
*******

* Added ``bzrlib.strace.strace`` which will strace a single callable and
  return a StraceResult object which contains just the syscalls involved
  in running it. (Robert Collins)

* New test method ``reduceLockdirTimeout`` to drop the default (ui-centric)
  default time down to one suitable for tests. (Andrew Bennetts)

* Add new ``vfs_transport_factory`` attribute on tests which provides the
  common vfs backing for both the readonly and readwrite transports.
  This allows the RemoteObject tests to back onto local disk or memory,
  and use the existing ``transport_server`` attribute all tests know about
  to be the smart server transport. This in turn allows tests to
  differentiate between 'transport to access the branch', and
  'transport which is a VFS' - which matters in Remote* tests.
  (Robert Collins, Andrew Bennetts)

* The ``make_branch_and_tree`` method for tests will now create a
  lightweight checkout for the tree if the ``vfs_transport_factory`` is not
  a LocalURLServer. (Robert Collins, Andrew Bennetts)

* Branch implementation tests have been audited to ensure that all urls
  passed to Branch APIs use proper urls, except when local-disk paths
  are intended. This is so that tests correctly access the test transport
  which is often not equivalent to local disk in Remote* tests. As part
  of this many tests were adjusted to remove dependencies on local disk
  access.
  (Robert Collins, Andrew Bennetts)

* Mark bzrlib.tests and bzrlib.tests.TestUtil as providing assertFOO helper
  functions by adding a ``__unittest`` global attribute. (Robert Collins,
  Andrew Bennetts, Martin Pool, Jonathan Lange)

* Refactored proxy and authentication handling to simplify the
  implementation of new auth schemes for both http and proxy.
  (Vincent Ladeuil)

bzr 0.15
########

:Released: 2007-04-01

Bugfixes
********

* Handle incompatible repositories as a user issue when fetching.
  (Aaron Bentley)

* Don't give a recommendation to upgrade when branching or
  checking out a branch that contains an old-format working tree.
  (Martin Pool)

bzr 0.15rc3
###########

:Released:  2007-03-26

Changes
*******

* A warning is now displayed when opening working trees in older
  formats, to encourage people to upgrade to WorkingTreeFormat4.
  (Martin Pool)

Improvements
************

* HTTP redirections are now taken into account when a branch (or a
  bundle) is accessed for the first time. A message is issued at each
  redirection to inform the user. In the past, http redirections were
  silently followed for each request which significantly degraded the
  performances. The http redirections are not followed anymore by
  default, instead a RedirectRequested exception is raised. For bzrlib
  users needing to follow http redirections anyway,
  ``bzrlib.transport.do_catching_redirections`` provide an easy transition
  path.  (vila)

Internals
*********

* Added ``ReadLock.temporary_write_lock()`` to allow upgrading an OS read
  lock to an OS write lock. Linux can do this without unlocking, Win32
  needs to unlock in between. (John Arbash Meinel)

* New parameter ``recommend_upgrade`` to ``BzrDir.open_workingtree``
  to silence (when false) warnings about opening old formats.
  (Martin Pool)

* Fix minor performance regression with bzr-0.15 on pre-dirstate
  trees. (We were reading the working inventory too many times).
  (John Arbash Meinel)

* Remove ``Branch.get_transaction()`` in favour of a simple cache of
  ``revision_history``.  Branch subclasses should override
  ``_gen_revision_history`` rather than ``revision_history`` to make use of
  this cache, and call ``_clear_revision_history_cache`` and
  ``_cache_revision_history`` at appropriate times. (Andrew Bennetts)

Bugfixes
********

* Take ``smtp_server`` from user config into account.
  (vila, #92195)

* Restore Unicode filename handling for versioned and unversioned files.
  (John Arbash Meinel, #92608)

* Don't fail during ``bzr commit`` if a file is marked removed, and
  the containing directory is auto-removed.  (John Arbash Meinel, #93681)

* ``bzr status FILENAME`` failed on Windows because of an uncommon
  errno. (``ERROR_DIRECTORY == 267 != ENOTDIR``).
  (Wouter van Heyst, John Arbash Meinel, #90819)

* ``bzr checkout source`` should create a local branch in the same
  format as source. (John Arbash Meinel, #93854)

* ``bzr commit`` with a kind change was failing to update the
  last-changed-revision for directories.  The
  InventoryDirectory._unchanged only looked at the ``parent_id`` and name,
  ignoring the fact that the kind could have changed, too.
  (John Arbash Meinel, #90111)

* ``bzr mv dir/subdir other`` was incorrectly updating files inside
  the directory. So that there was a chance it would break commit,
  etc. (John Arbash Meinel, #94037)

* Correctly handles mutiple permanent http redirections.
  (vila, #88780)

bzr 0.15rc2
###########

:Released:  2007-03-14

Notes When Upgrading
********************

* Release 0.15rc2 of bzr changes the ``bzr init-repo`` command to
  default to ``--trees`` instead of ``--no-trees``.
  Existing shared repositories are not affected.

Improvements
************

* New ``merge-directive`` command to generate machine- and human-readable
  merge requests.  (Aaron Bentley)

* New ``submit:`` revision specifier makes it easy to diff against the
  common ancestor with the submit location (Aaron Bentley)

* Added support for Putty's SSH implementation. (Dmitry Vasiliev)

* Added ``bzr status --versioned`` to report only versioned files,
  not unknowns. (Kent Gibson)

* Merge now autodetects the correct line-ending style for its conflict
  markers.  (Aaron Bentley)

Internals
*********

* Refactored SSH vendor registration into SSHVendorManager class.
  (Dmitry Vasiliev)

Bugfixes
********

* New ``--numbered-dirs`` option to ``bzr selftest`` to use
  numbered dirs for TestCaseInTempDir. This is default behavior
  on Windows. Anyone can force named dirs on Windows
  with ``--no-numbered-dirs``. (Alexander Belchenko)

* Fix ``RevisionSpec_revid`` to handle the Unicode strings passed in
  from the command line. (Marien Zwart, #90501)

* Fix ``TreeTransform._iter_changes`` when both the source and
  destination are missing. (Aaron Bentley, #88842)

* Fix commit of merges with symlinks in dirstate trees.
  (Marien Zwart)

* Switch the ``bzr init-repo`` default from --no-trees to --trees.
  (Wouter van Heyst, #53483)


bzr 0.15rc1
###########

:Released:  2007-03-07

Surprises
*********

* The default disk format has changed. Please run 'bzr upgrade' in your
  working trees to upgrade. This new default is compatible for network
  operations, but not for local operations. That is, if you have two
  versions of bzr installed locally, after upgrading you can only use the
  bzr 0.15 version. This new default does not enable tags or nested-trees
  as they are incompatible with bzr versions before 0.15 over the network.

* For users of bzrlib: Two major changes have been made to the working tree
  api in bzrlib. The first is that many methods and attributes, including
  the inventory attribute, are no longer valid for use until one of
  ``lock_read``/``lock_write``/``lock_tree_write`` has been called,
  and become invalid again after unlock is called. This has been done
  to improve performance and correctness as part of the dirstate
  development.
  (Robert Collins, John A Meinel, Martin Pool, and others).

* For users of bzrlib: The attribute 'tree.inventory' should be considered
  readonly. Previously it was possible to directly alter this attribute, or
  its contents, and have the tree notice this. This has been made
  unsupported - it may work in some tree formats, but in the newer dirstate
  format such actions will have no effect and will be ignored, or even
  cause assertions. All operations possible can still be carried out by a
  combination of the tree API, and the bzrlib.transform API. (Robert
  Collins, John A Meinel, Martin Pool, and others).

Improvements
************

* Support for OS Windows 98. Also .bzr.log on any windows system
  saved in My Documents folder. (Alexander Belchenko)

* ``bzr mv`` enhanced to support already moved files.
  In the past the mv command would have failed if the source file doesn't
  exist. In this situation ``bzr mv`` would now detect that the file has
  already moved and update the repository accordingly, if the target file
  does exist.
  A new option ``--after`` has been added so that if two files already
  exist, you could notify Bazaar that you have moved a (versioned) file
  and replaced it with another. Thus in this case ``bzr move --after``
  will only update the Bazaar identifier.
  (Steffen Eichenberg, Marius Kruger)

* ``ls`` now works on treeless branches and remote branches.
  (Aaron Bentley)

* ``bzr help global-options`` describes the global options.
  (Aaron Bentley)

* ``bzr pull --overwrite`` will now correctly overwrite checkouts.
  (Robert Collins)

* Files are now allowed to change kind (e.g. from file to symlink).
  Supported by ``commit``, ``revert`` and ``status``
  (Aaron Bentley)

* ``inventory`` and ``unknowns`` hidden in favour of ``ls``
  (Aaron Bentley)

* ``bzr help checkouts`` descibes what checkouts are and some possible
  uses of them. (James Westby, Aaron Bentley)

* A new ``-d`` option to push, pull and merge overrides the default
  directory.  (Martin Pool)

* Branch format 6: smaller, and potentially faster than format 5.  Supports
  ``append_history_only`` mode, where the log view and revnos do not change,
  except by being added to.  Stores policy settings in
  ".bzr/branch/branch.conf".

* ``append_only`` branches:  Format 6 branches may be configured so that log
  view and revnos are always consistent.  Either create the branch using
  "bzr init --append-revisions-only" or edit the config file as descriped
  in docs/configuration.txt.

* rebind: Format 6 branches retain the last-used bind location, so if you
  "bzr unbind", you can "bzr bind" to bind to the previously-selected
  bind location.

* Builtin tags support, created and deleted by the ``tag`` command and
  stored in the branch.  Tags can be accessed with the revisionspec
  ``-rtag:``, and listed with ``bzr tags``.  Tags are not versioned
  at present. Tags require a network incompatible upgrade. To perform this
  upgrade, run ``bzr upgrade --dirstate-tags`` in your branch and
  repositories. (Martin Pool)

* The ``bzr://`` transport now has a well-known port number, 4155,
  which it will use by default.  (Andrew Bennetts, Martin Pool)

* Bazaar now looks for user-installed plugins before looking for site-wide
  plugins. (Jonathan Lange)

* ``bzr resolve`` now detects and marks resolved text conflicts.
  (Aaron Bentley)

Internals
*********

* Internally revision ids and file ids are now passed around as utf-8
  bytestrings, rather than treating them as Unicode strings. This has
  performance benefits for Knits, since we no longer need to decode the
  revision id for each line of content, nor for each entry in the index.
  This will also help with the future dirstate format.
  (John Arbash Meinel)

* Reserved ids (any revision-id ending in a colon) are rejected by
  versionedfiles, repositories, branches, and working trees
  (Aaron Bentley)

* Minor performance improvement by not creating a ProgressBar for
  every KnitIndex we create. (about 90ms for a bzr.dev tree)
  (John Arbash Meinel)

* New easier to use Branch hooks facility. There are five initial hooks,
  all documented in bzrlib.branch.BranchHooks.__init__ - ``'set_rh'``,
  ``'post_push'``, ``'post_pull'``, ``'post_commit'``,
  ``'post_uncommit'``. These hooks fire after the matching operation
  on a branch has taken place, and were originally added for the
  branchrss plugin. (Robert Collins)

* New method ``Branch.push()`` which should be used when pushing from a
  branch as it makes performance and policy decisions to match the UI
  level command ``push``. (Robert Collins).

* Add a new method ``Tree.revision_tree`` which allows access to cached
  trees for arbitrary revisions. This allows the in development dirstate
  tree format to provide access to the callers to cached copies of
  inventory data which are cheaper to access than inventories from the
  repository.
  (Robert Collins, Martin Pool)

* New ``Branch.last_revision_info`` method, this is being done to allow
  optimization of requests for both the number of revisions and the last
  revision of a branch with smartservers and potentially future branch
  formats. (Wouter van Heyst, Robert Collins)

* Allow ``'import bzrlib.plugins.NAME'`` to work when the plugin NAME has not
  yet been loaded by ``load_plugins()``. This allows plugins to depend on each
  other for code reuse without requiring users to perform file-renaming
  gymnastics. (Robert Collins)

* New Repository method ``'gather_stats'`` for statistic data collection.
  This is expected to grow to cover a number of related uses mainly
  related to bzr info. (Robert Collins)

* Log formatters are now managed with a registry.
  ``log.register_formatter`` continues to work, but callers accessing
  the FORMATTERS dictionary directly will not.

* Allow a start message to be passed to the ``edit_commit_message``
  function.  This will be placed in the message offered to the user
  for editing above the separator. It allows a template commit message
  to be used more easily. (James Westby)

* ``GPGStrategy.sign()`` will now raise ``BzrBadParameterUnicode`` if
  you pass a Unicode string rather than an 8-bit string. Callers need
  to be updated to encode first. (John Arbash Meinel)

* Branch.push, pull, merge now return Result objects with information
  about what happened, rather than a scattering of various methods.  These
  are also passed to the post hooks.  (Martin Pool)

* File formats and architecture is in place for managing a forest of trees
  in bzr, and splitting up existing trees into smaller subtrees, and
  finally joining trees to make a larger tree. This is the first iteration
  of this support, and the user-facing aspects still require substantial
  work.  If you wish to experiment with it, use ``bzr upgrade
  --dirstate-with-subtree`` in your working trees and repositories.
  You can use the hidden commands ``split`` and ``join`` and to create
  and manipulate nested trees, but please consider using the nested-trees
  branch, which contains substantial UI improvements, instead.
  http://code.aaronbentley.com/bzr/bzrrepo/nested-trees/
  (Aaron Bentley, Martin Pool, Robert Collins).

Bugfixes
********

* ``bzr annotate`` now uses dotted revnos from the viewpoint of the
  branch, rather than the last changed revision of the file.
  (John Arbash Meinel, #82158)

* Lock operations no longer hang if they encounter a permission problem.
  (Aaron Bentley)

* ``bzr push`` can resume a push that was canceled before it finished.
  Also, it can push even if the target directory exists if you supply
  the ``--use-existing-dir`` flag.
  (John Arbash Meinel, #30576, #45504)

* Fix http proxy authentication when user and an optional
  password appears in the ``*_proxy`` vars. (Vincent Ladeuil,
  #83954).

* ``bzr log branch/file`` works for local treeless branches
  (Aaron Bentley, #84247)

* Fix problem with UNC paths on Windows 98. (Alexander Belchenko, #84728)

* Searching location of CA bundle for PyCurl in env variable
  (``CURL_CA_BUNDLE``), and on win32 along the PATH.
  (Alexander Belchenko, #82086)

* ``bzr init`` works with unicode argument LOCATION.
  (Alexander Belchenko, #85599)

* Raise ``DependencyNotPresent`` if pycurl do not support https.
  (Vincent Ladeuil, #85305)

* Invalid proxy env variables should not cause a traceback.
  (Vincent Ladeuil, #87765)

* Ignore patterns normalised to use '/' path separator.
  (Kent Gibson, #86451)

* bzr rocks. It sure does! Fix case. (Vincent Ladeuil, #78026)

* Fix bzrtools shelve command for removed lines beginning with "--"
  (Johan Dahlberg, #75577)

Testing
*******

* New ``--first`` option to ``bzr selftest`` to run specified tests
  before the rest of the suite.  (Martin Pool)


bzr 0.14
########

:Released:  2007-01-23

Improvements
************

* ``bzr help global-options`` describes the global options. (Aaron Bentley)

Bug Fixes
*********

* Skip documentation generation tests if the tools to do so are not
  available. Fixes running selftest for installled copies of bzr.
  (John Arbash Meinel, #80330)

* Fix the code that discovers whether bzr is being run from it's
  working tree to handle the case when it isn't but the directory
  it is in is below a repository. (James Westby, #77306)


bzr 0.14rc1
###########

:Released:  2007-01-16

Improvements
************

* New connection: ``bzr+http://`` which supports tunnelling the smart
  protocol over an HTTP connection. If writing is enabled on the bzr
  server, then you can write over the http connection.
  (Andrew Bennetts, John Arbash Meinel)

* Aliases now support quotation marks, so they can contain whitespace
  (Marius Kruger)

* PyCurlTransport now use a single curl object. By specifying explicitly
  the 'Range' header, we avoid the need to use two different curl objects
  (and two connections to the same server). (Vincent Ladeuil)

* ``bzr commit`` does not prompt for a message until it is very likely to
  succeed.  (Aaron Bentley)

* ``bzr conflicts`` now takes --text to list pathnames of text conflicts
  (Aaron Bentley)

* Fix ``iter_lines_added_or_present_in_versions`` to use a set instead
  of a list while checking if a revision id was requested. Takes 10s
  off of the ``fileids_affected_by_revision_ids`` time, which is 10s
  of the ``bzr branch`` time. Also improve ``fileids_...`` time by
  filtering lines with a regex rather than multiple ``str.find()``
  calls. (saves another 300ms) (John Arbash Meinel)

* Policy can be set for each configuration key. This allows keys to be
  inherited properly across configuration entries. For example, this
  should enable you to do::

    [/home/user/project]
    push_location = sftp://host/srv/project/
    push_location:policy = appendpath

  And then a branch like ``/home/user/project/mybranch`` should get an
  automatic push location of ``sftp://host/srv/project/mybranch``.
  (James Henstridge)

* Added ``bzr status --short`` to make status report svn style flags
  for each file.  For example::

    $ bzr status --short
    A  foo
    A  bar
    D  baz
    ?  wooley

* 'bzr selftest --clean-output' allows easily clean temporary tests
  directories without running tests. (Alexander Belchenko)

* ``bzr help hidden-commands`` lists all hidden commands. (Aaron Bentley)

* ``bzr merge`` now has an option ``--pull`` to fall back to pull if
  local is fully merged into remote. (Jan Hudec)

* ``bzr help formats`` describes available directory formats. (Aaron Bentley)

Internals
*********

* A few tweaks directly to ``fileids_affected_by_revision_ids`` to
  help speed up processing, as well allowing to extract unannotated
  lines. Between the two ``fileids_affected_by_revision_ids`` is
  improved by approx 10%. (John Arbash Meinel)

* Change Revision serialization to only write out millisecond
  resolution. Rather than expecting floating point serialization to
  preserve more resolution than we need. (Henri Weichers, Martin Pool)

* Test suite ends cleanly on Windows.  (Vincent Ladeuil)

* When ``encoding_type`` attribute of class Command is equal to 'exact',
  force sys.stdout to be a binary stream on Windows, and therefore
  keep exact line-endings (without LF -> CRLF conversion).
  (Alexander Belchenko)

* Single-letter short options are no longer globally declared.  (Martin
  Pool)

* Before using detected user/terminal encoding bzr should check
  that Python has corresponding codec. (Alexander Belchenko)

* Formats for end-user selection are provided via a FormatRegistry (Aaron Bentley)

Bug Fixes
*********

* ``bzr missing --verbose`` was showing adds/removals in the wrong
  direction. (John Arbash Meinel)

* ``bzr annotate`` now defaults to showing dotted revnos for merged
  revisions. It cuts them off at a depth of 12 characters, but you can
  supply ``--long`` to see the full number. You can also use
  ``--show-ids`` to display the original revision ids, rather than
  revision numbers and committer names. (John Arbash Meinel, #75637)

* bzr now supports Win32 UNC path (e.g. ``\HOST\path``.
  (Alexander Belchenko, #57869)

* Win32-specific: output of cat, bundle and diff commands don't mangle
  line-endings (Alexander Belchenko, #55276)

* Replace broken fnmatch based ignore pattern matching with custom pattern
  matcher.
  (Kent Gibson, Jan Hudec #57637)

* pycurl and urllib can detect short reads at different places. Update
  the test suite to test more cases. Also detect http error code 416
  which was raised for that specific bug. Also enhance the urllib
  robustness by detecting invalid ranges (and pycurl's one by detecting
  short reads during the initial GET). (Vincent Ladeuil, #73948)

* The urllib connection sharing interacts badly with urllib2
  proxy setting (the connections didn't go thru the proxy
  anymore). Defining a proper ProxyHandler solves the
  problem.  (Vincent Ladeuil, #74759)

* Use urlutils to generate relative URLs, not osutils
  (Aaron Bentley, #76229)

* ``bzr status`` in a readonly directory should work without giving
  lots of errors. (John Arbash Meinel, #76299)

* Mention the revisionspec topic for the revision option help.
  (Wouter van Heyst, #31663)

* Allow plugins import from zip archives.
  (Alexander Belchenko, #68124)


bzr 0.13
########

:Released:  2006-12-05

No changes from 0.13rc


bzr 0.13rc1
###########

:Released:  2006-11-27

Improvements
************

* New command ``bzr remove-tree`` allows the removal of the working
  tree from a branch.
  (Daniel Silverstone)

* urllib uses shared keep-alive connections, so http
  operations are substantially faster.
  (Vincent Ladeuil, #53654)

* ``bzr export`` allows an optional branch parameter, to export a bzr
  tree from some other url. For example:
  ``bzr export bzr.tar.gz http://bazaar-vcs.org/bzr/bzr.dev``
  (Daniel Silverstone)

* Added ``bzr help topics`` to the bzr help system. This gives a
  location for general information, outside of a specific command.
  This includes updates for ``bzr help revisionspec`` the first topic
  included. (Goffredo Baroncelli, John Arbash Meinel, #42714)

* WSGI-compatible HTTP smart server.  See ``doc/http_smart_server.txt``.
  (Andrew Bennetts)

* Knit files will now cache full texts only when the size of the
  deltas is as large as the size of the fulltext. (Or after 200
  deltas, whichever comes first). This has the most benefit on large
  files with small changes, such as the inventory for a large project.
  (eg For a project with 2500 files, and 7500 revisions, it changes
  the size of inventory.knit from 11MB to 5.4MB) (John Arbash Meinel)

Internals
*********

* New -D option given before the command line turns on debugging output
  for particular areas.  -Derror shows tracebacks on all errors.
  (Martin Pool)

* Clean up ``bzr selftest --benchmark bundle`` to correct an import,
  and remove benchmarks that take longer than 10min to run.
  (John Arbash Meinel)

* Use ``time.time()`` instead of ``time.clock()`` to decide on
  progress throttling. Because ``time.clock()`` is actually CPU time,
  so over a high-latency connection, too many updates get throttled.
  (John Arbash Meinel)

* ``MemoryTransport.list_dir()`` would strip the first character for
  files or directories in root directory. (John Arbash Meinel)

* New method ``get_branch_reference`` on 'BzrDir' allows the detection of
  branch references - which the smart server component needs.

* New ``ChrootTransportDecorator``, accessible via the ``chroot+`` url
  prefix.  It disallows any access to locations above a set URL.  (Andrew
  Bennetts)

Bug Fixes
*********

* Now ``_KnitIndex`` properly decode revision ids when loading index data.
  And optimize the knit index parsing code.
  (Dmitry Vasiliev, John Arbash Meinel)

* ``bzrlib/bzrdir.py`` was directly referencing ``bzrlib.workingtree``,
  without importing it. This prevented ``bzr upgrade`` from working
  unless a plugin already imported ``bzrlib.workingtree``
  (John Arbash Meinel, #70716)

* Suppress the traceback on invalid URLs (Vincent Ladeuil, #70803).

* Give nicer error message when an http server returns a 403
  error code. (Vincent Ladeuil, #57644).

* When a multi-range http GET request fails, try a single
  range one. If it fails too, forget about ranges. Remember that until
  the death of the transport and propagates that to the clones.
  (Vincent Ladeuil, #62276, #62029).

* Handles user/passwords supplied in url from command
  line (for the urllib implementation). Don't request already
  known passwords (Vincent Ladeuil, #42383, #44647, #48527)

* ``_KnitIndex.add_versions()`` dictionary compresses revision ids as they
  are added. This fixes bug where fetching remote revisions records
  them as full references rather than integers.
  (John Arbash Meinel, #64789)

* ``bzr ignore`` strips trailing slashes in patterns.
  Also ``bzr ignore`` rejects absolute paths. (Kent Gibson, #4559)

* ``bzr ignore`` takes multiple arguments. (Cheuksan Edward Wang, #29488)

* mv correctly handles paths that traverse symlinks.
  (Aaron Bentley, #66964)

* Give nicer looking error messages when failing to connect over ssh.
  (John Arbash Meinel, #49172)

* Pushing to a remote branch does not currently update the remote working
  tree. After a remote push, ``bzr status`` and ``bzr diff`` on the remote
  machine now show that the working tree is out of date.
  (Cheuksan Edward Wang #48136)

* Use patiencediff instead of difflib for determining deltas to insert
  into knits. This avoids the O(N^3) behavior of difflib. Patience
  diff should be O(N^2). (Cheuksan Edward Wang, #65714)

* Running ``bzr log`` on nonexistent file gives an error instead of the
  entire log history. (Cheuksan Edward Wang #50793)

* ``bzr cat`` can look up contents of removed or renamed files. If the
  pathname is ambiguous, i.e. the files in the old and new trees have
  different id's, the default is the file in the new tree. The user can
  use "--name-from-revision" to select the file in the old tree.
  (Cheuksan Edward Wang, #30190)

Testing
*******

* TestingHTTPRequestHandler really handles the Range header
  (previously it was ignoring it and returning the whole file,).

bzr 0.12
########

:Released:  2006-10-30

Internals
*********

* Clean up ``bzr selftest --benchmark bundle`` to correct an import,
  and remove benchmarks that take longer than 10min to run.
  (John Arbash Meinel)

bzr 0.12rc1
###########

:Released:  2006-10-23

Improvements
************

* ``bzr log`` now shows dotted-decimal revision numbers for all revisions,
  rather than just showing a decimal revision number for revisions on the
  mainline. These revision numbers are not yet accepted as input into bzr
  commands such as log, diff etc. (Robert Collins)

* revisions can now be specified using dotted-decimal revision numbers.
  For instance, ``bzr diff -r 1.2.1..1.2.3``. (Robert Collins)

* ``bzr help commands`` output is now shorter (Aaron Bentley)

* ``bzr`` now uses lazy importing to reduce the startup time. This has
  a moderate effect on lots of actions, especially ones that have
  little to do. For example ``bzr rocks`` time is down to 116ms from
  283ms. (John Arbash Meinel)

* New Registry class to provide name-to-object registry-like support,
  for example for schemes where plugins can register new classes to
  do certain tasks (e.g. log formatters). Also provides lazy registration
  to allow modules to be loaded on request.
  (John Arbash Meinel, Adeodato Simó)

API Incompatability
*******************

* LogFormatter subclasses show now expect the 'revno' parameter to
  show() to be a string rather than an int. (Robert Collins)

Internals
*********

* ``TestCase.run_bzr``, ``run_bzr_captured``, and ``run_bzr_subprocess``
  can take a ``working_dir='foo'`` parameter, which will change directory
  for the command. (John Arbash Meinel)

* ``bzrlib.lazy_regex.lazy_compile`` can be used to create a proxy
  around a regex, which defers compilation until first use.
  (John Arbash Meinel)

* ``TestCase.run_bzr_subprocess`` defaults to supplying the
  ``--no-plugins`` parameter to ensure test reproducability, and avoid
  problems with system-wide installed plugins. (John Arbash Meinel)

* Unique tree root ids are now supported. Newly created trees still
  use the common root id for compatibility with bzr versions before 0.12.
  (Aaron Bentley)

* ``WorkingTree.set_root_id(None)`` is now deprecated. Please
  pass in ``inventory.ROOT_ID`` if you want the default root id value.
  (Robert Collins, John Arbash Meinel)

* New method ``WorkingTree.flush()`` which will write the current memory
  inventory out to disk. At the same time, ``read_working_inventory`` will
  no longer trash the current tree inventory if it has been modified within
  the current lock, and the tree will now ``flush()`` automatically on
  ``unlock()``. ``WorkingTree.set_root_id()`` has been updated to take
  advantage of this functionality. (Robert Collins, John Arbash Meinel)

* ``bzrlib.tsort.merge_sorted`` now accepts ``generate_revnos``. This
  parameter will cause it to add another column to its output, which
  contains the dotted-decimal revno for each revision, as a tuple.
  (Robert Collins)

* ``LogFormatter.show_merge`` is deprecated in favour of
  ``LogFormatter.show_merge_revno``. (Robert Collins)

Bug Fixes
*********

* Avoid circular imports by creating a deprecated function for
  ``bzrlib.tree.RevisionTree``. Callers should have been using
  ``bzrlib.revisontree.RevisionTree`` anyway. (John Arbash Meinel,
  #66349)

* Don't use ``socket.MSG_WAITALL`` as it doesn't exist on all
  platforms. (Martin Pool, #66356)

* Don't require ``Content-Type`` in range responses. Assume they are a
  single range if ``Content-Type`` does not exist.
  (John Arbash Meinel, #62473)

* bzr branch/pull no longer complain about progress bar cleanup when
  interrupted during fetch.  (Aaron Bentley, #54000)

* ``WorkingTree.set_parent_trees()`` uses the trees to directly write
  the basis inventory, rather than going through the repository. This
  allows us to have 1 inventory read, and 2 inventory writes when
  committing a new tree. (John Arbash Meinel)

* When reverting, files that are not locally modified that do not exist
  in the target are deleted, not just unversioned (Aaron Bentley)

* When trying to acquire a lock, don't fail immediately. Instead, try
  a few times (up to 1 hour) before timing out. Also, report why the
  lock is unavailable (John Arbash Meinel, #43521, #49556)

* Leave HttpTransportBase daughter classes decides how they
  implement cloning. (Vincent Ladeuil, #61606)

* diff3 does not indicate conflicts on clean merge. (Aaron Bentley)

* If a commit fails, the commit message is stored in a file at the root of
  the tree for later commit. (Cheuksan Edward Wang, Stefan Metzmacher,
  #32054)

Testing
*******

* New test base class TestCaseWithMemoryTransport offers memory-only
  testing facilities: its not suitable for tests that need to mutate disk
  state, but most tests should not need that and should be converted to
  TestCaseWithMemoryTransport. (Robert Collins)

* ``TestCase.make_branch_and_memory_tree`` now takes a format
  option to set the BzrDir, Repository and Branch formats of the
  created objects. (Robert Collins, John Arbash Meinel)

bzr 0.11
########

:Released:  2006-10-02

* Smart server transport test failures on windows fixed. (Lukáš Lalinský).

bzr 0.11rc2
###########

:Released:  2006-09-27

Bug Fixes
*********

* Test suite hangs on windows fixed. (Andrew Bennets, Alexander Belchenko).

* Commit performance regression fixed. (Aaron Bentley, Robert Collins, John
  Arbash Meinel).

bzr 0.11rc1
###########

:Released:  2006-09-25

Improvements
************

* Knit files now wait to create their contents until the first data is
  added. The old code used to create an empty .knit and a .kndx with just
  the header. However, this caused a lot of extra round trips over sftp.
  This can change the time for ``bzr push`` to create a new remote branch
  from 160s down to 100s. This also affects ``bzr commit`` performance when
  adding new files, ``bzr commit`` on a new kernel-like tree drops from 50s
  down to 40s (John Arbash Meinel, #44692)

* When an entire subtree has been deleted, commit will now report that
  just the top of the subtree has been deleted, rather than reporting
  all the individual items. (Robert Collins)

* Commit performs one less XML parse. (Robert Collins)

* ``bzr checkout`` now operates on readonly branches as well
  as readwrite branches. This fixes bug #39542. (Robert Collins)

* ``bzr bind`` no longer synchronises history with the master branch.
  Binding should be followed by an update or push to synchronise the
  two branches. This is closely related to the fix for bug #39542.
  (Robert Collins)

* ``bzrlib.lazy_import.lazy_import`` function to create on-demand
  objects.  This allows all imports to stay at the global scope, but
  modules will not actually be imported if they are not used.
  (John Arbash Meinel)

* Support ``bzr://`` and ``bzr+ssh://`` urls to work with the new RPC-based
  transport which will be used with the upcoming high-performance smart
  server. The new command ``bzr serve`` will invoke bzr in server mode,
  which processes these requests. (Andrew Bennetts, Robert Collins, Martin
  Pool)

* New command ``bzr version-info`` which can be used to get a summary
  of the current state of the tree. This is especially useful as part
  of a build commands. See ``doc/version_info.txt`` for more information
  (John Arbash Meinel)

Bug Fixes
*********

* ``'bzr inventory [FILE...]'`` allows restricting the file list to a
  specific set of files. (John Arbash Meinel, #3631)

* Don't abort when annotating empty files (John Arbash Meinel, #56814)

* Add ``Stanza.to_unicode()`` which can be passed to another Stanza
  when nesting stanzas. Also, add ``read_stanza_unicode`` to handle when
  reading a nested Stanza. (John Arbash Meinel)

* Transform._set_mode() needs to stat the right file.
  (John Arbash Meinel, #56549)

* Raise WeaveFormatError rather than StopIteration when trying to read
  an empty Weave file. (John Arbash Meinel, #46871)

* Don't access e.code for generic URLErrors, only HTTPErrors have .code.
  (Vincent Ladeuil, #59835)

* Handle boundary="" lines properly to allow access through a Squid proxy.
  (John Arbash Meinel, #57723)

* revert now removes newly-added directories (Aaron Bentley, #54172)

* ``bzr upgrade sftp://`` shouldn't fail to upgrade v6 branches if there
  isn't a working tree. (David Allouche, #40679)

* Give nicer error messages when a user supplies an invalid --revision
  parameter. (John Arbash Meinel, #55420)

* Handle when LANG is not recognized by python. Emit a warning, but
  just revert to using 'ascii'. (John Arbash Meinel, #35392)

* Don't use ``preexec_fn`` on win32, as it is not supported by subprocess.
  (John Arbash Meinel)

* Skip specific tests when the dependencies aren't met. This includes
  some ``setup.py`` tests when ``python-dev`` is not available, and
  some tests that depend on paramiko. (John Arbash Meinel, Mattheiu Moy)

* Fallback to Paramiko properly, if no ``ssh`` executable exists on
  the system. (Andrew Bennetts, John Arbash Meinel)

* ``Branch.bind(other_branch)`` no longer takes a write lock on the
  other branch, and will not push or pull between the two branches.
  API users will need to perform a push or pull or update operation if they
  require branch synchronisation to take place. (Robert Collins, #47344)

* When creating a tarball or zipfile export, export unicode names as utf-8
  paths. This may not work perfectly on all platforms, but has the best
  chance of working in the common case. (John Arbash Meinel, #56816)

* When committing, only files that exist in working tree or basis tree
  may be specified (Aaron Bentley, #50793)

Portability
***********

* Fixes to run on Python 2.5 (Brian M. Carlson, Martin Pool, Marien Zwart)

Internals
*********

* TestCaseInTempDir now creates a separate directory for HOME, rather
  than having HOME set to the same location as the working directory.
  (John Arbash Meinel)

* ``run_bzr_subprocess()`` can take an optional ``env_changes={}`` parameter,
  which will update os.environ inside the spawned child. It also can
  take a ``universal_newlines=True``, which helps when checking the output
  of the command. (John Arbash Meinel)

* Refactor SFTP vendors to allow easier re-use when ssh is used.
  (Andrew Bennetts)

* ``Transport.list_dir()`` and ``Transport.iter_files_recursive()`` should always
  return urlescaped paths. This is now tested (there were bugs in a few
  of the transports) (Andrew Bennetts, David Allouche, John Arbash Meinel)

* New utility function ``symbol_versioning.deprecation_string``. Returns the
  formatted string for a callable, deprecation format pair. (Robert Collins)

* New TestCase helper applyDeprecated. This allows you to call a callable
  which is deprecated without it spewing to the screen, just by supplying
  the deprecation format string issued for it. (Robert Collins)

* Transport.append and Transport.put have been deprecated in favor of
  ``.append_bytes``, ``.append_file``, ``.put_bytes``, and
  ``.put_file``. This removes the ambiguity in what type of object the
  functions take.  ``Transport.non_atomic_put_{bytes,file}`` has also
  been added. Which works similarly to ``Transport.append()`` except for
  SFTP, it doesn't have a round trip when opening the file. Also, it
  provides functionality for creating a parent directory when trying
  to create a file, rather than raise NoSuchFile and forcing the
  caller to repeat their request.
  (John Arbash Meinel)

* WorkingTree has a new api ``unversion`` which allow the unversioning of
  entries by their file id. (Robert Collins)

* ``WorkingTree.pending_merges`` is deprecated.  Please use the
  ``get_parent_ids`` (introduced in 0.10) method instead. (Robert Collins)

* WorkingTree has a new ``lock_tree_write`` method which locks the branch for
  read rather than write. This is appropriate for actions which only need
  the branch data for reference rather than mutation. A new decorator
  ``needs_tree_write_lock`` is provided in the workingtree module. Like the
  ``needs_read_lock`` and ``needs_write_lock`` decorators this allows static
  declaration of the locking requirements of a function to ensure that
  a lock is taken out for casual scripts. (Robert Collins, #54107)

* All WorkingTree methods which write to the tree, but not to the branch
  have been converted to use ``needs_tree_write_lock`` rather than
  ``needs_write_lock``. Also converted is the revert, conflicts and tree
  transform modules. This provides a modest performance improvement on
  metadir style trees, due to the reduce lock-acquisition, and a more
  significant performance improvement on lightweight checkouts from
  remote branches, where trivial operations used to pay a significant
  penalty. It also provides the basis for allowing readonly checkouts.
  (Robert Collins)

* Special case importing the standard library 'copy' module. This shaves
  off 40ms of startup time, while retaining compatibility. See:
  ``bzrlib/inspect_for_copy.py`` for more details. (John Arbash Meinel)

* WorkingTree has a new parent class MutableTree which represents the
  specialisations of Tree which are able to be altered. (Robert Collins)

* New methods mkdir and ``put_file_bytes_non_atomic`` on MutableTree that
  mutate the tree and its contents. (Robert Collins)

* Transport behaviour at the root of the URL is now defined and tested.
  (Andrew Bennetts, Robert Collins)

Testing
*******

* New test helper classs MemoryTree. This is typically accessed via
  ``self.make_branch_and_memory_tree()`` in test cases. (Robert Collins)

* Add ``start_bzr_subprocess`` and ``stop_bzr_subprocess`` to allow test
  code to continue running concurrently with a subprocess of bzr.
  (Andrew Bennetts, Robert Collins)

* Add a new method ``Transport.get_smart_client()``. This is provided to
  allow upgrades to a richer interface than the VFS one provided by
  Transport. (Andrew Bennetts, Martin Pool)

bzr 0.10
########

:Released:  2006-08-29

Improvements
************
* 'merge' now takes --uncommitted, to apply uncommitted changes from a
  tree.  (Aaron Bentley)

* 'bzr add --file-ids-from' can be used to specify another path to use
  for creating file ids, rather than generating all new ones. Internally,
  the 'action' passed to ``smart_add_tree()`` can return ``file_ids`` that
  will be used, rather than having bzrlib generate new ones.
  (John Arbash Meinel, #55781)

* ``bzr selftest --benchmark`` now allows a ``--cache-dir`` parameter.
  This will cache some of the intermediate trees, and decrease the
  setup time for benchmark tests. (John Arbash Meinel)

* Inverse forms are provided for all boolean options.  For example,
  --strict has --no-strict, --no-recurse has --recurse (Aaron Bentley)

* Serialize out Inventories directly, rather than using ElementTree.
  Writing out a kernel sized inventory drops from 2s down to ~350ms.
  (Robert Collins, John Arbash Meinel)

Bug Fixes
*********

* Help diffutils 2.8.4 get along with binary tests (Marien Zwart: #57614)

* Change LockDir so that if the lock directory doesn't exist when
  ``lock_write()`` is called, an attempt will be made to create it.
  (John Arbash Meinel, #56974)

* ``bzr uncommit`` preserves pending merges. (John Arbash Meinel, #57660)

* Active FTP transport now works as intended. (ghozzy, #56472)

* Really fix mutter() so that it won't ever raise a UnicodeError.
  It means it is possible for ~/.bzr.log to contain non UTF-8 characters.
  But it is a debugging log, not a real user file.
  (John Arbash Meinel, #56947, #53880)

* Change Command handle to allow Unicode command and options.
  At present we cannot register Unicode command names, so we will get
  BzrCommandError('unknown command'), or BzrCommandError('unknown option')
  But that is better than a UnicodeError + a traceback.
  (John Arbash Meinel, #57123)

* Handle TZ=UTC properly when reading/writing revisions.
  (John Arbash Meinel, #55783, #56290)

* Use ``GPG_TTY`` to allow gpg --cl to work with gpg-agent in a pipeline,
  (passing text to sign in on stdin). (John Arbash Meinel, #54468)

* External diff does the right thing for binaries even in foreign
  languages. (John Arbash Meinel, #56307)

* Testament handles more cases when content is unicode. Specific bug was
  in handling of revision properties.
  (John Arbash Meinel, Holger Krekel, #54723)

* The bzr selftest was failing on installed versions due to a bug in a new
  test helper. (John Arbash Meinel, Robert Collins, #58057)

Internals
*********

* ``bzrlib.cache_utf8`` contains ``encode()`` and ``decode()`` functions
  which can be used to cache the conversion between utf8 and Unicode.
  Especially helpful for some of the knit annotation code, which has to
  convert revision ids to utf8 to annotate lines in storage.
  (John Arbash Meinel)

* ``setup.py`` now searches the filesystem to find all packages which
  need to be installed. This should help make the life of packagers
  easier. (John Arbash Meinel)

bzr 0.9.0
#########

:Released:  2006-08-11

Surprises
*********

* The hard-coded built-in ignore rules have been removed. There are
  now two rulesets which are enforced. A user global one in
  ``~/.bazaar/ignore`` which will apply to every tree, and the tree
  specific one '.bzrignore'.
  ``~/.bazaar/ignore`` will be created if it does not exist, but with
  a more conservative list than the old default.
  This fixes bugs with default rules being enforced no matter what.
  The old list of ignore rules from bzr is available by
  running 'bzr ignore --old-default-rules'.
  (Robert Collins, Martin Pool, John Arbash Meinel)

* 'branches.conf' has been changed to 'locations.conf', since it can apply
  to more locations than just branch locations.
  (Aaron Bentley)

Improvements
************

* The revision specifier "revno:" is extended to accept the syntax
  revno:N:branch. For example,
  revno:42:http://bazaar-vcs.org/bzr/bzr.dev/ means revision 42 in
  bzr.dev.  (Matthieu Moy)

* Tests updates to ensure proper URL handling, UNICODE support, and
  proper printing when the user's terminal encoding cannot display
  the path of a file that has been versioned.
  ``bzr branch`` can take a target URL rather than only a local directory.
  ``Branch.get_parent()/set_parent()`` now save a relative path if possible,
  and normalize the parent based on root, allowing access across
  different transports. (John Arbash Meinel, Wouter van Heyst, Martin Pool)
  (Malone #48906, #42699, #40675, #5281, #3980, #36363, #43689,
  #42517, #42514)

* On Unix, detect terminal width using an ioctl not just $COLUMNS.
  Use terminal width for single-line logs from ``bzr log --line`` and
  pending-merge display.  (Robert Widhopf-Fenk, Gustavo Niemeyer)
  (Malone #3507)

* On Windows, detect terminal width using GetConsoleScreenBufferInfo.
  (Alexander Belchenko)

* Speedup improvement for 'date:'-revision search. (Guillaume Pinot).

* Show the correct number of revisions pushed when pushing a new branch.
  (Robert Collins).

* 'bzr selftest' now shows a progress bar with the number of tests, and
  progress made. 'make check' shows tests in -v mode, to be more useful
  for the PQM status window. (Robert Collins).
  When using a progress bar, failed tests are printed out, rather than
  being overwritten by the progress bar until the suite finishes.
  (John Arbash Meinel)

* 'bzr selftest --benchmark' will run a new benchmarking selftest.
  'bzr selftest --benchmark --lsprof-timed' will use lsprofile to generate
  profile data for the individual profiled calls, allowing for fine
  grained analysis of performance.
  (Robert Collins, Martin Pool).

* 'bzr commit' shows a progress bar. This is useful for commits over sftp
  where commit can take an appreciable time. (Robert Collins)

* 'bzr add' is now less verbose in telling you what ignore globs were
  matched by files being ignored. Instead it just tells you how many
  were ignored (because you might reasonably be expecting none to be
  ignored). 'bzr add -v' is unchanged and will report every ignored
  file. (Robert Collins).

* ftp now has a test server if medusa is installed. As part of testing,
  ftp support has been improved, including support for supplying a
  non-standard port. (John Arbash Meinel).

* 'bzr log --line' shows the revision number, and uses only the
  first line of the log message (#5162, Alexander Belchenko;
  Matthieu Moy)

* 'bzr status' has had the --all option removed. The 'bzr ls' command
  should be used to retrieve all versioned files. (Robert Collins)

* 'bzr bundle OTHER/BRANCH' will create a bundle which can be sent
  over email, and applied on the other end, while maintaining ancestry.
  This bundle can be applied with either 'bzr merge' or 'bzr pull',
  the same way you would apply another branch.
  (John Arbash Meinel, Aaron Bentley)

* 'bzr whoami' can now be used to set your identity from the command line,
  for a branch or globally.  (Robey Pointer)

* 'bzr checkout' now aliased to 'bzr co', and 'bzr annotate' to 'bzr ann'.
  (Michael Ellerman)

* 'bzr revert DIRECTORY' now reverts the contents of the directory as well.
  (Aaron Bentley)

* 'bzr get sftp://foo' gives a better error when paramiko is not present.
  Also updates things like 'http+pycurl://' if pycurl is not present.
  (John Arbash Meinel) (Malone #47821, #52204)

* New env variable ``BZR_PROGRESS_BAR``, sets the default progress bar type.
  Can be set to 'none' or 'dummy' to disable the progress bar, 'dots' or
  'tty' to create the respective type. (John Arbash Meinel, #42197, #51107)

* Improve the help text for 'bzr diff' to explain what various options do.
  (John Arbash Meinel, #6391)

* 'bzr uncommit -r 10' now uncommits revisions 11.. rather than uncommitting
  revision 10. This makes -r10 more in line with what other commands do.
  'bzr uncommit' also now saves the pending merges of the revisions that
  were removed. So it is safe to uncommit after a merge, fix something,
  and commit again. (John Arbash Meinel, #32526, #31426)

* 'bzr init' now also works on remote locations.
  (Wouter van Heyst, #48904)

* HTTP support has been updated. When using pycurl we now support
  connection keep-alive, which reduces dns requests and round trips.
  And for both urllib and pycurl we support multi-range requests,
  which decreases the number of round-trips. Performance results for
  ``bzr branch http://bazaar-vcs.org/bzr/bzr.dev/`` indicate
  http branching is now 2-3x faster, and ``bzr pull`` in an existing
  branch is as much as 4x faster.
  (Michael Ellerman, Johan Rydberg, John Arbash Meinel, #46768)

* Performance improvements for sftp. Branching and pulling are now up to
  2x faster. Utilize paramiko.readv() support for async requests if it
  is available (paramiko > 1.6) (John Arbash Meinel)

Bug Fixes
*********

* Fix shadowed definition of TestLocationConfig that caused some
  tests not to run.
  (Erik Bågfors, Michael Ellerman, Martin Pool, #32587)

* Fix unnecessary requirement of sign-my-commits that it be run from
  a working directory.  (Martin Pool, Robert Collins)

* 'bzr push location' will only remember the push location if it succeeds
  in connecting to the remote location. (John Arbash Meinel, #49742)

* 'bzr revert' no longer toggles the executable bit on win32
  (John Arbash Meinel, #45010)

* Handle broken pipe under win32 correctly. (John Arbash Meinel)

* sftp tests now work correctly on win32 if you have a newer paramiko
  (John Arbash Meinel)

* Cleanup win32 test suite, and general cleanup of places where
  file handles were being held open. (John Arbash Meinel)

* When specifying filenames for 'diff -r x..y', the name of the file in the
  working directory can be used, even if its name is different in both x
  and y.

* File-ids containing single- or double-quotes are handled correctly by
  push. (Aaron Bentley, #52227)

* Normalize unicode filenames to ensure cross-platform consistency.
  (John Arbash Meinel, #43689)

* The argument parser can now handle '-' as an argument. Currently
  no code interprets it specially (it is mostly handled as a file named
  '-'). But plugins, and future operations can use it.
  (John Arbash meinel, #50984)

* Bundles can properly read binary files with a plain '\r' in them.
  (John Arbash Meinel, #51927)

* Tuning ``iter_entries()`` to be more efficient (John Arbash Meinel, #5444)

* Lots of win32 fixes (the test suite passes again).
  (John Arbash Meinel, #50155)

* Handle openbsd returning None for sys.getfilesystemencoding() (#41183)

* Support ftp APPE (append) to allow Knits to be used over ftp (#42592)

* Removals are only committed if they match the filespec (or if there is
  no filespec).  (#46635, Aaron Bentley)

* smart-add recurses through all supplied directories
  (John Arbash Meinel, #52578)

* Make the bundle reader extra lines before and after the bundle text.
  This allows you to parse an email with the bundle inline.
  (John Arbash Meinel, #49182)

* Change the file id generator to squash a little bit more. Helps when
  working with long filenames on windows. (Also helps for unicode filenames
  not generating hidden files). (John Arbash Meinel, #43801)

* Restore terminal mode on C-c while reading sftp password.  (#48923,
  Nicholas Allen, Martin Pool)

* Timestamps are rounded to 1ms, and revision entries can be recreated
  exactly. (John Arbash Meinel, Jamie Wilkinson, #40693)

* Branch.base has changed to a URL, but ~/.bazaar/locations.conf should
  use local paths, since it is user visible (John Arbash Meinel, #53653)

* ``bzr status foo`` when foo was unversioned used to cause a full delta
  to be generated (John Arbash Meinel, #53638)

* When reading revision properties, an empty value should be considered
  the empty string, not None (John Arbash Meinel, #47782)

* ``bzr diff --diff-options`` can now handle binary files being changed.
  Also, the output is consistent when --diff-options is not supplied.
  (John Arbash Meinel, #54651, #52930)

* Use the right suffixes for loading plugins (John Arbash Meinel, #51810)

* Fix ``Branch.get_parent()`` to handle the case when the parent is not
  accessible (John Arbash Meinel, #52976)

Internals
*********

* Combine the ignore rules into a single regex rather than looping over
  them to reduce the threshold where  N^2 behaviour occurs in operations
  like status. (Jan Hudec, Robert Collins).

* Appending to ``bzrlib.DEFAULT_IGNORE`` is now deprecated. Instead, use
  one of the add functions in bzrlib.ignores. (John Arbash Meinel)

* 'bzr push' should only push the ancestry of the current revision, not
  all of the history in the repository. This is especially important for
  shared repositories. (John Arbash Meinel)

* ``bzrlib.delta.compare_trees`` now iterates in alphabetically sorted order,
  rather than randomly walking the inventories. (John Arbash Meinel)

* Doctests are now run in temporary directories which are cleaned up when
  they finish, rather than using special ScratchDir/ScratchBranch objects.
  (Martin Pool)

* Split ``check`` into separate methods on the branch and on the repository,
  so that it can be specialized in ways that are useful or efficient for
  different formats.  (Martin Pool, Robert Collins)

* Deprecate ``Repository.all_revision_ids``; most methods don't really need
  the global revision graph but only that part leading up to a particular
  revision.  (Martin Pool, Robert Collins)

* Add a BzrDirFormat ``control_formats`` list which allows for control formats
  that do not use '.bzr' to store their data - i.e. '.svn', '.hg' etc.
  (Robert Collins, Jelmer Vernooij).

* ``bzrlib.diff.external_diff`` can be redirected to any file-like object.
  Uses subprocess instead of spawnvp.
  (James Henstridge, John Arbash Meinel, #4047, #48914)

* New command line option '--profile-imports', which will install a custom
  importer to log time to import modules and regex compilation time to
  sys.stderr (John Arbash Meinel)

* 'EmptyTree' is now deprecated, please use ``repository.revision_tree(None)``
  instead. (Robert Collins)

* "RevisionTree" is now in bzrlib/revisiontree.py. (Robert Collins)

bzr 0.8.2
#########

:Released:  2006-05-17

Bug Fixes
*********

* setup.py failed to install launchpad plugin.  (Martin Pool)

bzr 0.8.1
#########

:Released:  2006-05-16

Bug Fixes
*********

* Fix failure to commit a merge in a checkout.  (Martin Pool,
  Robert Collins, Erik Bågfors, #43959)

* Nicer messages from 'commit' in the case of renames, and correct
  messages when a merge has occured. (Robert Collins, Martin Pool)

* Separate functionality from assert statements as they are skipped in
  optimized mode of python. Add the same check to pending merges.
  (Olaf Conradi, #44443)

Changes
*******

* Do not show the None revision in output of bzr ancestry. (Olaf Conradi)

* Add info on standalone branches without a working tree.
  (Olaf Conradi, #44155)

* Fix bug in knits when raising InvalidRevisionId. (Olaf Conradi, #44284)

Changes
*******

* Make editor invocation comply with Debian Policy. First check
  environment variables VISUAL and EDITOR, then try editor from
  alternatives system. If that all fails, fall back to the pre-defined
  list of editors. (Olaf Conradi, #42904)

New Features
************

* New 'register-branch' command registers a public branch into
  Launchpad.net, where it can be associated with bugs, etc.
  (Martin Pool, Bjorn Tillenius, Robert Collins)

Internals
*********

* New public api in InventoryEntry - ``describe_change(old, new)`` which
  provides a human description of the changes between two old and
  new. (Robert Collins, Martin Pool)

Testing
*******

* Fix test case for bzr info in upgrading a standalone branch to metadir,
  uses bzrlib api now. (Olaf Conradi)

bzr 0.8
#######

:Released:  2006-05-08

Notes When Upgrading
********************

Release 0.8 of bzr introduces a new format for history storage, called
'knit', as an evolution of to the 'weave' format used in 0.7.  Local
and remote operations are faster using knits than weaves.  Several
operations including 'init', 'init-repo', and 'upgrade' take a
--format option that controls this.  Branching from an existing branch
will keep the same format.

It is possible to merge, pull and push between branches of different
formats but this is slower than moving data between homogenous
branches.  It is therefore recommended (but not required) that you
upgrade all branches for a project at the same time.  Information on
formats is shown by 'bzr info'.

bzr 0.8 now allows creation of 'repositories', which hold the history
of files and revisions for several branches.  Previously bzr kept all
the history for a branch within the .bzr directory at the root of the
branch, and this is still the default.  To create a repository, use
the new 'bzr init-repo' command.  Branches exist as directories under
the repository and contain just a small amount of information
indicating the current revision of the branch.

bzr 0.8 also supports 'checkouts', which are similar to in cvs and
subversion.  Checkouts are associated with a branch (optionally in a
repository), which contains all the historical information.  The
result is that a checkout can be deleted without losing any
already-committed revisions.  A new 'update' command is also available.

Repositories and checkouts are not supported with the 0.7 storage
format.  To use them you must upgrad to either knits, or to the
'metaweave' format, which uses weaves but changes the .bzr directory
arrangement.


Improvements
************

* sftp paths can now be relative, or local, according to the lftp
  convention. Paths now take the form::

      sftp://user:pass@host:port/~/relative/path
      or
      sftp://user:pass@host:port/absolute/path

* The FTP transport now tries to reconnect after a temporary
  failure. ftp put is made atomic. (Matthieu Moy)

* The FTP transport now maintains a pool of connections, and
  reuses them to avoid multiple connections to the same host (like
  sftp did). (Daniel Silverstone)

* The ``bzr_man.py`` file has been removed. To create the man page now,
  use ``./generate_docs.py man``. The new program can also create other files.
  Run ``python generate_docs.py --help`` for usage information.
  (Hans Ulrich Niedermann & James Blackwell).

* Man Page now gives full help (James Blackwell).
  Help also updated to reflect user config now being stored in .bazaar
  (Hans Ulrich Niedermann)

* It's now possible to set aliases in bazaar.conf (Erik Bågfors)

* Pull now accepts a --revision argument (Erik Bågfors)

* ``bzr re-sign`` now allows multiple revisions to be supplied on the command
  line. You can now use the following command to sign all of your old
  commits::

    find .bzr/revision-store// -name my@email-* \
      | sed 's/.*\/\/..\///' \
      | xargs bzr re-sign

* Upgrade can now upgrade over the network. (Robert Collins)

* Two new commands 'bzr checkout' and 'bzr update' allow for CVS/SVN-alike
  behaviour.  By default they will cache history in the checkout, but
  with --lightweight almost all data is kept in the master branch.
  (Robert Collins)

* 'revert' unversions newly-versioned files, instead of deleting them.

* 'merge' is more robust.  Conflict messages have changed.

* 'merge' and 'revert' no longer clobber existing files that end in '~' or
  '.moved'.

* Default log format can be set in configuration and plugins can register
  their own formatters. (Erik Bågfors)

* New 'reconcile' command will check branch consistency and repair indexes
  that can become out of sync in pre 0.8 formats. (Robert Collins,
  Daniel Silverstone)

* New 'bzr init --format' and 'bzr upgrade --format' option to control
  what storage format is created or produced.  (Robert Collins,
  Martin Pool)

* Add parent location to 'bzr info', if there is one.  (Olaf Conradi)

* New developer commands 'weave-list' and 'weave-join'.  (Martin Pool)

* New 'init-repository' command, plus support for repositories in 'init'
  and 'branch' (Aaron Bentley, Erik Bågfors, Robert Collins)

* Improve output of 'info' command. Show all relevant locations related to
  working tree, branch and repository. Use kibibytes for binary quantities.
  Fix off-by-one error in missing revisions of working tree.  Make 'info'
  work on branches, repositories and remote locations.  Show locations
  relative to the shared repository, if applicable.  Show locking status
  of locations.  (Olaf Conradi)

* Diff and merge now safely handle binary files. (Aaron Bentley)

* 'pull' and 'push' now normalise the revision history, so that any two
  branches with the same tip revision will have the same output from 'log'.
  (Robert Collins)

* 'merge' accepts --remember option to store parent location, like 'push'
  and 'pull'. (Olaf Conradi)

* bzr status and diff when files given as arguments do not exist
  in the relevant trees.  (Martin Pool, #3619)

* Add '.hg' to the default ignore list.  (Martin Pool)

* 'knit' is now the default disk format. This improves disk performance and
  utilization, increases incremental pull performance, robustness with SFTP
  and allows checkouts over SFTP to perform acceptably.
  The initial Knit code was contributed by Johan Rydberg based on a
  specification by Martin Pool.
  (Robert Collins, Aaron Bentley, Johan Rydberg, Martin Pool).

* New tool to generate all-in-one html version of the manual.  (Alexander
  Belchenko)

* Hitting CTRL-C while doing an SFTP push will no longer cause stale locks
  to be left in the SFTP repository. (Robert Collins, Martin Pool).

* New option 'diff --prefix' to control how files are named in diff
  output, with shortcuts '-p0' and '-p1' corresponding to the options for
  GNU patch.  (Alexander Belchenko, Goffredo Baroncelli, Martin Pool)

* Add --revision option to 'annotate' command.  (Olaf Conradi)

* If bzr shows an unexpected revision-history after pulling (perhaps due
  to a reweave) it can now be corrected by 'bzr reconcile'.
  (Robert Collins)

Changes
*******

* Commit is now verbose by default, and shows changed filenames and the
  new revision number.  (Robert Collins, Martin Pool)

* Unify 'mv', 'move', 'rename'.  (Matthew Fuller, #5379)

* 'bzr -h' shows help.  (Martin Pool, Ian Bicking, #35940)

* Make 'pull' and 'push' remember location on failure using --remember.
  (Olaf Conradi)

* For compatibility, make old format for using weaves inside metadir
  available as 'metaweave' format.  Rename format 'metadir' to 'default'.
  Clean up help for option --format in commands 'init', 'init-repo' and
  'upgrade'.  (Olaf Conradi)

Internals
*********

* The internal storage of history, and logical branch identity have now
  been split into Branch, and Repository. The common locking and file
  management routines are now in bzrlib.lockablefiles.
  (Aaron Bentley, Robert Collins, Martin Pool)

* Transports can now raise DependencyNotPresent if they need a library
  which is not installed, and then another implementation will be
  tried.  (Martin Pool)

* Remove obsolete (and no-op) `decode` parameter to `Transport.get`.
  (Martin Pool)

* Using Tree Transform for merge, revert, tree-building

* WorkingTree.create, Branch.create, ``WorkingTree.create_standalone``,
  Branch.initialize are now deprecated. Please see ``BzrDir.create_*`` for
  replacement API's. (Robert Collins)

* New BzrDir class represents the .bzr control directory and manages
  formatting issues. (Robert Collins)

* New repository.InterRepository class encapsulates Repository to
  Repository actions and allows for clean selection of optimised code
  paths. (Robert Collins)

* ``bzrlib.fetch.fetch`` and ``bzrlib.fetch.greedy_fetch`` are now
  deprecated, please use ``branch.fetch`` or ``repository.fetch``
  depending on your needs. (Robert Collins)

* deprecated methods now have a ``is_deprecated`` flag on them that can
  be checked, if you need to determine whether a given callable is
  deprecated at runtime. (Robert Collins)

* Progress bars are now nested - see
  ``bzrlib.ui.ui_factory.nested_progress_bar``.
  (Robert Collins, Robey Pointer)

* New API call ``get_format_description()`` for each type of format.
  (Olaf Conradi)

* Changed ``branch.set_parent()`` to accept None to remove parent.
  (Olaf Conradi)

* Deprecated BzrError AmbiguousBase.  (Olaf Conradi)

* WorkingTree.branch is now a read only property.  (Robert Collins)

* bzrlib.ui.text.TextUIFactory now accepts a ``bar_type`` parameter which
  can be None or a factory that will create a progress bar. This is
  useful for testing or for overriding the bzrlib.progress heuristic.
  (Robert Collins)

* New API method ``get_physical_lock_status()`` to query locks present on a
  transport.  (Olaf Conradi)

* Repository.reconcile now takes a thorough keyword parameter to allow
  requesting an indepth reconciliation, rather than just a data-loss
  check. (Robert Collins)

* ``bzrlib.ui.ui_factory protocol`` now supports ``get_boolean`` to prompt
  the user for yes/no style input. (Robert Collins)

Testing
*******

* SFTP tests now shortcut the SSH negotiation, reducing test overhead
  for testing SFTP protocol support. (Robey Pointer)

* Branch formats are now tested once per implementation (see ``bzrlib.
  tests.branch_implementations``. This is analagous to the transport
  interface tests, and has been followed up with working tree,
  repository and BzrDir tests. (Robert Collins)

* New test base class TestCaseWithTransport provides a transport aware
  test environment, useful for testing any transport-interface using
  code. The test suite option --transport controls the transport used
  by this class (when its not being used as part of implementation
  contract testing). (Robert Collins)

* Close logging handler on disabling the test log. This will remove the
  handler from the internal list inside python's logging module,
  preventing shutdown from closing it twice.  (Olaf Conradi)

* Move test case for uncommit to blackbox tests.  (Olaf Conradi)

* ``run_bzr`` and ``run_bzr_captured`` now accept a 'stdin="foo"'
  parameter which will provide String("foo") to the command as its stdin.

bzr 0.7
#######

:Released: 2006-01-09

Changes
*******

* .bzrignore is excluded from exports, on the grounds that it's a bzr
  internal-use file and may not be wanted.  (Jamie Wilkinson)

* The "bzr directories" command were removed in favor of the new
  --kind option to the "bzr inventory" command.  To list all
  versioned directories, now use "bzr inventory --kind directory".
  (Johan Rydberg)

* Under Windows configuration directory is now ``%APPDATA%\bazaar\2.0``
  by default. (John Arbash Meinel)

* The parent of Bzr configuration directory can be set by ``BZR_HOME``
  environment variable. Now the path for it is searched in ``BZR_HOME``,
  then in HOME. Under Windows the order is: ``BZR_HOME``, ``APPDATA``
  (usually points to ``C:\Documents and Settings\User Name\Application Data``),
  ``HOME``. (John Arbash Meinel)

* Plugins with the same name in different directories in the bzr plugin
  path are no longer loaded: only the first successfully loaded one is
  used. (Robert Collins)

* Use systems' external ssh command to open connections if possible.
  This gives better integration with user settings such as ProxyCommand.
  (James Henstridge)

* Permissions on files underneath .bzr/ are inherited from the .bzr
  directory. So for a shared repository, simply doing 'chmod -R g+w .bzr/'
  will mean that future file will be created with group write permissions.

* configure.in and config.guess are no longer in the builtin default
  ignore list.

* '.sw[nop]' pattern ignored, to ignore vim swap files for nameless
  files.  (John Arbash Meinel, Martin Pool)

Improvements
************

* "bzr INIT dir" now initializes the specified directory, and creates
  it if it does not exist.  (John Arbash Meinel)

* New remerge command (Aaron Bentley)

* Better zsh completion script.  (Steve Borho)

* 'bzr diff' now returns 1 when there are changes in the working
  tree. (Robert Collins)

* 'bzr push' now exists and can push changes to a remote location.
  This uses the transport infrastructure, and can store the remote
  location in the ~/.bazaar/branches.conf configuration file.
  (Robert Collins)

* Test directories are only kept if the test fails and the user requests
  that they be kept.

* Tweaks to short log printing

* Added branch nicks, new nick command, printing them in log output.
  (Aaron Bentley)

* If ``$BZR_PDB`` is set, pop into the debugger when an uncaught exception
  occurs.  (Martin Pool)

* Accept 'bzr resolved' (an alias for 'bzr resolve'), as this is
  the same as Subversion.  (Martin Pool)

* New ftp transport support (on ftplib), for ftp:// and aftp://
  URLs.  (Daniel Silverstone)

* Commit editor temporary files now start with ``bzr_log.``, to allow
  text editors to match the file name and set up appropriate modes or
  settings.  (Magnus Therning)

* Improved performance when integrating changes from a remote weave.
  (Goffredo Baroncelli)

* Sftp will attempt to cache the connection, so it is more likely that
  a connection will be reused, rather than requiring multiple password
  requests.

* bzr revno now takes an optional argument indicating the branch whose
  revno should be printed.  (Michael Ellerman)

* bzr cat defaults to printing the last version of the file.
  (Matthieu Moy, #3632)

* New global option 'bzr --lsprof COMMAND' runs bzr under the lsprof
  profiler.  (Denys Duchier)

* Faster commits by reading only the headers of affected weave files.
  (Denys Duchier)

* 'bzr add' now takes a --dry-run parameter which shows you what would be
  added, but doesn't actually add anything. (Michael Ellerman)

* 'bzr add' now lists how many files were ignored per glob.  add --verbose
  lists the specific files.  (Aaron Bentley)

* 'bzr missing' now supports displaying changes in diverged trees and can
  be limited to show what either end of the comparison is missing.
  (Aaron Bently, with a little prompting from Daniel Silverstone)

Bug Fixes
*********

* SFTP can walk up to the root path without index errors. (Robert Collins)

* Fix bugs in running bzr with 'python -O'.  (Martin Pool)

* Error when run with -OO

* Fix bug in reporting http errors that don't have an http error code.
  (Martin Pool)

* Handle more cases of pipe errors in display commands

* Change status to 3 for all errors

* Files that are added and unlinked before committing are completely
  ignored by diff and status

* Stores with some compressed texts and some uncompressed texts are now
  able to be used. (John A Meinel)

* Fix for bzr pull failing sometimes under windows

* Fix for sftp transport under windows when using interactive auth

* Show files which are both renamed and modified as such in 'bzr
  status' output.  (Daniel Silverstone, #4503)

* Make annotate cope better with revisions committed without a valid
  email address.  (Marien Zwart)

* Fix representation of tab characters in commit messages.
  (Harald Meland)

* List of plugin directories in ``BZR_PLUGIN_PATH`` environment variable is
  now parsed properly under Windows. (Alexander Belchenko)

* Show number of revisions pushed/pulled/merged. (Robey Pointer)

* Keep a cached copy of the basis inventory to speed up operations
  that need to refer to it.  (Johan Rydberg, Martin Pool)

* Fix bugs in bzr status display of non-ascii characters.
  (Martin Pool)

* Remove Makefile.in from default ignore list.
  (Tollef Fog Heen, Martin Pool, #6413)

* Fix failure in 'bzr added'.  (Nathan McCallum, Martin Pool)

Testing
*******

* Fix selftest asking for passwords when there are no SFTP keys.
  (Robey Pointer, Jelmer Vernooij)

* Fix selftest run with 'python -O'.  (Martin Pool)

* Fix HTTP tests under Windows. (John Arbash Meinel)

* Make tests work even if HOME is not set (Aaron Bentley)

* Updated ``build_tree`` to use fixed line-endings for tests which read
  the file cotents and compare. Make some tests use this to pass under
  Windows. (John Arbash Meinel)

* Skip stat and symlink tests under Windows. (Alexander Belchenko)

* Delay in selftest/testhashcash is now issued under win32 and Cygwin.
  (John Arbash Meinel)

* Use terminal width to align verbose test output.  (Martin Pool)

* Blackbox tests are maintained within the bzrlib.tests.blackbox directory.
  If adding a new test script please add that to
  ``bzrlib.tests.blackbox.__init__``. (Robert Collins)

* Much better error message if one of the test suites can't be
  imported.  (Martin Pool)

* Make check now runs the test suite twice - once with the default locale,
  and once with all locales forced to C, to expose bugs. This is not
  trivially done within python, so for now its only triggered by running
  Make check. Integrators and packagers who wish to check for full
  platform support should run 'make check' to test the source.
  (Robert Collins)

* Tests can now run TestSkipped if they can't execute for any reason.
  (Martin Pool) (NB: TestSkipped should only be raised for correctable
  reasons - see the wiki spec ImprovingBzrTestSuite).

* Test sftp with relative, absolute-in-homedir and absolute-not-in-homedir
  paths for the transport tests. Introduce blackbox remote sftp tests that
  test the same permutations. (Robert Collins, Robey Pointer)

* Transport implementation tests are now independent of the local file
  system, which allows tests for esoteric transports, and for features
  not available in the local file system. They also repeat for variations
  on the URL scheme that can introduce issues in the transport code,
  see bzrlib.transport.TransportTestProviderAdapter() for this.
  (Robert Collins).

* ``TestCase.build_tree`` uses the transport interface to build trees,
  pass in a transport parameter to give it an existing connection.
  (Robert Collins).

Internals
*********

* WorkingTree.pull has been split across Branch and WorkingTree,
  to allow Branch only pulls. (Robert Collins)

* ``commands.display_command`` now returns the result of the decorated
  function. (Robert Collins)

* LocationConfig now has a ``set_user_option(key, value)`` call to save
  a setting in its matching location section (a new one is created
  if needed). (Robert Collins)

* Branch has two new methods, ``get_push_location`` and
  ``set_push_location`` to respectively, get and set the push location.
  (Robert Collins)

* ``commands.register_command`` now takes an optional flag to signal that
  the registrant is planning to decorate an existing command. When
  given multiple plugins registering a command is not an error, and
  the original command class (whether built in or a plugin based one) is
  returned to the caller. There is a new error 'MustUseDecorated' for
  signalling when a wrapping command should switch to the original
  version. (Robert Collins)

* Some option parsing errors will raise 'BzrOptionError', allowing
  granular detection for decorating commands. (Robert Collins).

* ``Branch.read_working_inventory`` has moved to
  ``WorkingTree.read_working_inventory``. This necessitated changes to
  ``Branch.get_root_id``, and a move of ``Branch.set_inventory`` to
  WorkingTree as well. To make it clear that a WorkingTree cannot always
  be obtained ``Branch.working_tree()`` will raise
  ``errors.NoWorkingTree`` if one cannot be obtained. (Robert Collins)

* All pending merges operations from Branch are now on WorkingTree.
  (Robert Collins)

* The follow operations from Branch have moved to WorkingTree::

      add()
      commit()
      move()
      rename_one()
      unknowns()

  (Robert Collins)

* ``bzrlib.add.smart_add_branch`` is now ``smart_add_tree``. (Robert Collins)

* New "rio" serialization format, similar to rfc-822. (Martin Pool)

* Rename selftests to ``bzrlib.tests.test_foo``.  (John A Meinel, Martin
  Pool)

* ``bzrlib.plugin.all_plugins`` has been changed from an attribute to a
  query method. (Robert Collins)

* New options to read only the table-of-contents of a weave.
  (Denys Duchier)

* Raise NoSuchFile when someone tries to add a non-existant file.
  (Michael Ellerman)

* Simplify handling of DivergedBranches in ``cmd_pull()``.
  (Michael Ellerman)

* Branch.controlfile* logic has moved to lockablefiles.LockableFiles, which
  is exposed as ``Branch().control_files``. Also this has been altered with the
  controlfile pre/suffix replaced by simple method names like 'get' and
  'put'. (Aaron Bentley, Robert Collins).

* Deprecated functions and methods can now be marked as such using the
  ``bzrlib.symbol_versioning`` module. Marked method have their docstring
  updated and will issue a DeprecationWarning using the warnings module
  when they are used. (Robert Collins)

* ``bzrlib.osutils.safe_unicode`` now exists to provide parameter coercion
  for functions that need unicode strings. (Robert Collins)

bzr 0.6
#######

:Released: 2005-10-28

Improvements
************

* pull now takes --verbose to show you what revisions are added or removed
  (John A Meinel)

* merge now takes a --show-base option to include the base text in
  conflicts.
  (Aaron Bentley)

* The config files are now read using ConfigObj, so '=' should be used as
  a separator, not ':'.
  (Aaron Bentley)

* New 'bzr commit --strict' option refuses to commit if there are
  any unknown files in the tree.  To commit, make sure all files are
  either ignored, added, or deleted.  (Michael Ellerman)

* The config directory is now ~/.bazaar, and there is a single file
  ~/.bazaar/bazaar.conf storing email, editor and other preferences.
  (Robert Collins)

* 'bzr add' no longer takes a --verbose option, and a --quiet option
  has been added that suppresses all output.

* Improved zsh completion support in contrib/zsh, from Clint
  Adams.

* Builtin 'bzr annotate' command, by Martin Pool with improvements from
  Goffredo Baroncelli.

* 'bzr check' now accepts -v for verbose reporting, and checks for
  ghosts in the branch. (Robert Collins)

* New command 're-sign' which will regenerate the gpg signature for
  a revision. (Robert Collins)

* If you set ``check_signatures=require`` for a path in
  ``~/.bazaar/branches.conf`` then bzr will invoke your
  ``gpg_signing_command`` (defaults to gpg) and record a digital signature
  of your commit. (Robert Collins)

* New sftp transport, based on Paramiko.  (Robey Pointer)

* 'bzr pull' now accepts '--clobber' which will discard local changes
  and make this branch identical to the source branch. (Robert Collins)

* Just give a quieter warning if a plugin can't be loaded, and
  put the details in .bzr.log.  (Martin Pool)

* 'bzr branch' will now set the branch-name to the last component of the
  output directory, if one was supplied.

* If the option ``post_commit`` is set to one (or more) python function
  names (must be in the bzrlib namespace), then they will be invoked
  after the commit has completed, with the branch and ``revision_id`` as
  parameters. (Robert Collins)

* Merge now has a retcode of 1 when conflicts occur. (Robert Collins)

* --merge-type weave is now supported for file contents.  Tree-shape
  changes are still three-way based.  (Martin Pool, Aaron Bentley)

* 'bzr check' allows the first revision on revision-history to have
  parents - something that is expected for cheap checkouts, and occurs
  when conversions from baz do not have all history.  (Robert Collins).

* 'bzr merge' can now graft unrelated trees together, if your specify
  0 as a base. (Aaron Bentley)

* 'bzr commit branch' and 'bzr commit branch/file1 branch/file2' now work
  (Aaron Bentley)

* Add '.sconsign*' to default ignore list.  (Alexander Belchenko)

* 'bzr merge --reprocess' minimizes conflicts

Testing
*******

* The 'bzr selftest --pattern' option for has been removed, now
  test specifiers on the command line can be simple strings, or
  regexps, or both. (Robert Collins)

* Passing -v to selftest will now show the time each test took to
  complete, which will aid in analysing performance regressions and
  related questions. (Robert Collins)

* 'bzr selftest' runs all tests, even if one fails, unless '--one'
  is given. (Martin Pool)

* There is a new method for TestCaseInTempDir, assertFileEqual, which
  will check that a given content is equal to the content of the named
  file. (Robert Collins)

* Fix test suite's habit of leaving many temporary log files in $TMPDIR.
  (Martin Pool)

Internals
*********

* New 'testament' command and concept for making gpg-signatures
  of revisions that are not tied to a particular internal
  representation.  (Martin Pool).

* Per-revision properties ('revprops') as key-value associated
  strings on each revision created when the revision is committed.
  Intended mainly for the use of external tools.  (Martin Pool).

* Config options have moved from bzrlib.osutils to bzrlib.config.
  (Robert Collins)

* Improved command line option definitions allowing explanations
  for individual options, among other things.  Contributed by
  Magnus Therning.

* Config options have moved from bzrlib.osutils to bzrlib.config.
  Configuration is now done via the config.Config interface:
  Depending on whether you have a Branch, a Location or no information
  available, construct a ``*Config``, and use its ``signature_checking``,
  ``username`` and ``user_email`` methods. (Robert Collins)

* Plugins are now loaded under bzrlib.plugins, not bzrlib.plugin, and
  they are made available for other plugins to use. You should not
  import other plugins during the ``__init__`` of your plugin though, as
  no ordering is guaranteed, and the plugins directory is not on the
  python path. (Robert Collins)

* Branch.relpath has been moved to WorkingTree.relpath. WorkingTree no
  no longer takes an inventory, rather it takes an option branch
  parameter, and if None is given will open the branch at basedir
  implicitly. (Robert Collins)

* Cleaner exception structure and error reporting.  Suggested by
  Scott James Remnant.  (Martin Pool)

* Branch.remove has been moved to WorkingTree, which has also gained
  ``lock_read``, ``lock_write`` and ``unlock`` methods for convenience.
  (Robert Collins)

* Two decorators, ``needs_read_lock`` and ``needs_write_lock`` have been
  added to the branch module. Use these to cause a function to run in a
  read or write lock respectively. (Robert Collins)

* ``Branch.open_containing`` now returns a tuple (Branch, relative-path),
  which allows direct access to the common case of 'get me this file
  from its branch'. (Robert Collins)

* Transports can register using ``register_lazy_transport``, and they
  will be loaded when first used.  (Martin Pool)

* 'pull' has been factored out of the command as ``WorkingTree.pull()``.
  A new option to WorkingTree.pull has been added, clobber, which will
  ignore diverged history and pull anyway.
  (Robert Collins)

* config.Config has a ``get_user_option`` call that accepts an option name.
  This will be looked up in branches.conf and bazaar.conf as normal.
  It is intended that this be used by plugins to support options -
  options of built in programs should have specific methods on the config.
  (Robert Collins)

* ``merge.merge_inner`` now has tempdir as an optional parameter.
  (Robert Collins)

* Tree.kind is not recorded at the top level of the hierarchy, as it was
  missing on EmptyTree, leading to a bug with merge on EmptyTrees.
  (Robert Collins)

* ``WorkingTree.__del__`` has been removed, it was non deterministic and not
  doing what it was intended to. See ``WorkingTree.__init__`` for a comment
  about future directions. (Robert Collins/Martin Pool)

* bzrlib.transport.http has been modified so that only 404 urllib errors
  are returned as NoSuchFile. Other exceptions will propagate as normal.
  This allows debuging of actual errors. (Robert Collins)

* bzrlib.transport.Transport now accepts *ONLY* url escaped relative paths
  to apis like 'put', 'get' and 'has'. This is to provide consistent
  behaviour - it operates on url's only. (Robert Collins)

* Transports can register using ``register_lazy_transport``, and they
  will be loaded when first used.  (Martin Pool)

* ``merge_flex`` no longer calls ``conflict_handler.finalize()``, instead that
  is called by ``merge_inner``. This is so that the conflict count can be
  retrieved (and potentially manipulated) before returning to the caller
  of ``merge_inner``. Likewise 'merge' now returns the conflict count to the
  caller. (Robert Collins)

* ``revision.revision_graph`` can handle having only partial history for
  a revision - that is no revisions in the graph with no parents.
  (Robert Collins).

* New ``builtins.branch_files`` uses the standard ``file_list`` rules to
  produce a branch and a list of paths, relative to that branch
  (Aaron Bentley)

* New TestCase.addCleanup facility.

* New ``bzrlib.version_info`` tuple (similar to ``sys.version_info``),
  which can be used by programs importing bzrlib.

Bug Fixes
*********

* Better handling of branches in directories with non-ascii names.
  (Joel Rosdahl, Panagiotis Papadakos)

* Upgrades of trees with no commits will not fail due to accessing
  [-1] in the revision-history. (Andres Salomon)


bzr 0.1.1
#########

:Released: 2005-10-12

Bug Fixes
*********

* Fix problem in pulling over http from machines that do not
  allow directories to be listed.

* Avoid harmless warning about invalid hash cache after
  upgrading branch format.

Performance
***********

* Avoid some unnecessary http operations in branch and pull.


bzr 0.1
#######

:Released: 2005-10-11

Notes
*****

* 'bzr branch' over http initially gives a very high estimate
  of completion time but it should fall as the first few
  revisions are pulled in.  branch is still slow on
  high-latency connections.

Bug Fixes
*********

* bzr-man.py has been updated to work again. Contributed by
  Rob Weir.

* Locking is now done with fcntl.lockf which works with NFS
  file systems. Contributed by Harald Meland.

* When a merge encounters a file that has been deleted on
  one side and modified on the other, the old contents are
  written out to foo.BASE and foo.SIDE, where SIDE is this
  or OTHER. Contributed by Aaron Bentley.

* Export was choosing incorrect file paths for the content of
  the tarball, this has been fixed by Aaron Bentley.

* Commit will no longer commit without a log message, an
  error is returned instead. Contributed by Jelmer Vernooij.

* If you commit a specific file in a sub directory, any of its
  parent directories that are added but not listed will be
  automatically included. Suggested by Michael Ellerman.

* bzr commit and upgrade did not correctly record new revisions
  for files with only a change to their executable status.
  bzr will correct this when it encounters it. Fixed by
  Robert Collins

* HTTP tests now force off the use of ``http_proxy`` for the duration.
  Contributed by Gustavo Niemeyer.

* Fix problems in merging weave-based branches that have
  different partial views of history.

* Symlink support: working with symlinks when not in the root of a
  bzr tree was broken, patch from Scott James Remnant.

Improvements
************

* 'branch' now accepts a --basis parameter which will take advantage
  of local history when making a new branch. This allows faster
  branching of remote branches. Contributed by Aaron Bentley.

* New tree format based on weave files, called version 5.
  Existing branches can be upgraded to this format using
  'bzr upgrade'.

* Symlinks are now versionable. Initial patch by
  Erik Toubro Nielsen, updated to head by Robert Collins.

* Executable bits are tracked on files. Patch from Gustavo
  Niemeyer.

* 'bzr status' now shows unknown files inside a selected directory.
  Patch from Heikki Paajanen.

* Merge conflicts are recorded in .bzr. Two new commands 'conflicts'
  and 'resolve' have needed added, which list and remove those
  merge conflicts respectively. A conflicted tree cannot be committed
  in. Contributed by Aaron Bentley.

* 'rm' is now an alias for 'remove'.

* Stores now split out their content in a single byte prefixed hash,
  dropping the density of files per directory by 256. Contributed by
  Gustavo Niemeyer.

* 'bzr diff -r branch:URL' will now perform a diff between two branches.
  Contributed by Robert Collins.

* 'bzr log' with the default formatter will show merged revisions,
  indented to the right. Initial implementation contributed by Gustavo
  Niemeyer, made incremental by Robert Collins.


Internals
*********

* Test case failures have the exception printed after the log
  for your viewing pleasure.

* InventoryEntry is now an abstract base class, use one of the
  concrete InventoryDirectory etc classes instead.

* Branch raises an UnsupportedFormatError when it detects a
  bzr branch it cannot understand. This allows for precise
  handling of such circumstances.

* Remove RevisionReference class; ``Revision.parent_ids`` is now simply a
  list of their ids and ``parent_sha1s`` is a list of their corresponding
  sha1s (for old branches only at the moment.)

* New method-object style interface for Commit() and Fetch().

* Renamed ``Branch.last_patch()`` to ``Branch.last_revision()``, since
  we call them revisions not patches.

* Move ``copy_branch`` to ``bzrlib.clone.copy_branch``.  The destination
  directory is created if it doesn't exist.

* Inventories now identify the files which were present by
  giving the revision *of that file*.

* Inventory and Revision XML contains a version identifier.
  This must be consistent with the overall branch version
  but allows for more flexibility in future upgrades.

Testing
*******

* Removed testsweet module so that tests can be run after
  bzr installed by 'bzr selftest'.

* 'bzr selftest' command-line arguments can now be partial ids
  of tests to run, e.g. ``bzr selftest test_weave``


bzr 0.0.9
#########

:Released: 2005-09-23

Bug Fixes
*********

* Fixed "branch -r" option.

* Fix remote access to branches containing non-compressed history.
  (Robert Collins).

* Better reliability of http server tests.  (John Arbash-Meinel)

* Merge graph maximum distance calculation fix.  (Aaron Bentley)

* Various minor bug in windows support have been fixed, largely in the
  test suite. Contributed by Alexander Belchenko.

Improvements
************

* Status now accepts a -r argument to give status between chosen
  revisions. Contributed by Heikki Paajanen.

* Revision arguments no longer use +/-/= to control ranges, instead
  there is a 'before' namespace, which limits the successive namespace.
  For example '$ bzr log -r date:yesterday..before:date:today' will
  select everything from yesterday and before today. Contributed by
  Robey Pointer

* There is now a bzr.bat file created by distutils when building on
  Windows. Contributed by Alexander Belchenko.

Internals
*********

* Removed uuid() as it was unused.

* Improved 'fetch' code for pulling revisions from one branch into
  another (used by pull, merged, etc.)


bzr 0.0.8
#########

:Released: 2005-09-20


Improvements
************

* Adding a file whose parent directory is not versioned will
  implicitly add the parent, and so on up to the root. This means
  you should never need to explictly add a directory, they'll just
  get added when you add a file in the directory.  Contributed by
  Michael Ellerman.

* Ignore ``.DS_Store`` (contains Mac metadata) by default.
  (Nir Soffer)

* If you set ``BZR_EDITOR`` in the environment, it is checked in
  preference to EDITOR and the config file for the interactive commit
  editing program. Related to this is a bugfix where a missing program
  set in EDITOR would cause editing to fail, now the fallback program
  for the operating system is still tried.

* Files that are not directories/symlinks/regular files will no longer
  cause bzr to fail, it will just ignore them by default. You cannot add
  them to the tree though - they are not versionable.


Internals
*********

* Refactor xml packing/unpacking.

Bug Fixes
*********

* Fixed 'bzr mv' by Ollie Rutherfurd.

* Fixed strange error when trying to access a nonexistent http
  branch.

* Make sure that the hashcache gets written out if it can't be
  read.


Portability
***********

* Various Windows fixes from Ollie Rutherfurd.

* Quieten warnings about locking; patch from Matt Lavin.


bzr-0.0.7
#########

:Released: 2005-09-02

New Features
************

* ``bzr shell-complete`` command contributed by Clint Adams to
  help with intelligent shell completion.

* New expert command ``bzr find-merge-base`` for debugging merges.


Enhancements
************

* Much better merge support.

* merge3 conflicts are now reported with markers like '<<<<<<<'
  (seven characters) which is the same as CVS and pleases things
  like emacs smerge.


Bug Fixes
*********

* ``bzr upgrade`` no longer fails when trying to fix trees that
  mention revisions that are not present.

* Fixed bugs in listing plugins from ``bzr plugins``.

* Fix case of $EDITOR containing options for the editor.

* Fix log -r refusing to show the last revision.
  (Patch from Goffredo Baroncelli.)


Changes
*******

* ``bzr log --show-ids`` shows the revision ids of all parents.

* Externally provided commands on your $BZRPATH no longer need
  to recognize --bzr-usage to work properly, and can just handle
  --help themselves.


Library
*******

* Changed trace messages to go through the standard logging
  framework, so that they can more easily be redirected by
  libraries.



bzr-0.0.6
#########

:Released: 2005-08-18

New Features
************

* Python plugins, automatically loaded from the directories on
  ``BZR_PLUGIN_PATH`` or ``~/.bzr.conf/plugins`` by default.

* New 'bzr mkdir' command.

* Commit mesage is fetched from an editor if not given on the
  command line; patch from Torsten Marek.

* ``bzr log -m FOO`` displays commits whose message matches regexp
  FOO.

* ``bzr add`` with no arguments adds everything under the current directory.

* ``bzr mv`` does move or rename depending on its arguments, like
  the Unix command.

* ``bzr missing`` command shows a summary of the differences
  between two trees.  (Merged from John Arbash-Meinel.)

* An email address for commits to a particular tree can be
  specified by putting it into .bzr/email within a branch.  (Based
  on a patch from Heikki Paajanen.)


Enhancements
************

* Faster working tree operations.


Changes
*******

* 3rd-party modules shipped with bzr are copied within the bzrlib
  python package, so that they can be installed by the setup
  script without clashing with anything already existing on the
  system.  (Contributed by Gustavo Niemeyer.)

* Moved plugins directory to bzrlib/, so that there's a standard
  plugin directory which is not only installed with bzr itself but
  is also available when using bzr from the development tree.
  ``BZR_PLUGIN_PATH`` and ``DEFAULT_PLUGIN_PATH`` are then added to the
  standard plugins directory.

* When exporting to a tarball with ``bzr export --format tgz``, put
  everything under a top directory rather than dumping it into the
  current directory.   This can be overridden with the ``--root``
  option.  Patch from William Dodé and John Meinel.

* New ``bzr upgrade`` command to upgrade the format of a branch,
  replacing ``bzr check --update``.

* Files within store directories are no longer marked readonly on
  disk.

* Changed ``bzr log`` output to a more compact form suggested by
  John A Meinel.  Old format is available with the ``--long`` or
  ``-l`` option, patched by William Dodé.

* By default the commit command refuses to record a revision with
  no changes unless the ``--unchanged`` option is given.

* The ``--no-plugins``, ``--profile`` and ``--builtin`` command
  line options must come before the command name because they
  affect what commands are available; all other options must come
  after the command name because their interpretation depends on
  it.

* ``branch`` and ``clone`` added as aliases for ``branch``.

* Default log format is back to the long format; the compact one
  is available with ``--short``.


Bug Fixes
*********

* Fix bugs in committing only selected files or within a subdirectory.


bzr-0.0.5
#########

:Released:  2005-06-15

Changes
*******

* ``bzr`` with no command now shows help rather than giving an
  error.  Suggested by Michael Ellerman.

* ``bzr status`` output format changed, because svn-style output
  doesn't really match the model of bzr.  Now files are grouped by
  status and can be shown with their IDs.  ``bzr status --all``
  shows all versioned files and unknown files but not ignored files.

* ``bzr log`` runs from most-recent to least-recent, the reverse
  of the previous order.  The previous behaviour can be obtained
  with the ``--forward`` option.

* ``bzr inventory`` by default shows only filenames, and also ids
  if ``--show-ids`` is given, in which case the id is the second
  field.


Enhancements
************

* New 'bzr whoami --email' option shows only the email component
  of the user identification, from Jo Vermeulen.

* New ``bzr ignore PATTERN`` command.

* Nicer error message for broken pipe, interrupt and similar
  conditions that don't indicate an internal error.

* Add ``.*.sw[nop] .git .*.tmp *,v`` to default ignore patterns.

* Per-branch locks keyed on ``.bzr/branch-lock``, available in
  either read or write mode.

* New option ``bzr log --show-ids`` shows revision and file ids.

* New usage ``bzr log FILENAME`` shows only revisions that
  affected that file.

* Changed format for describing changes in ``bzr log -v``.

* New option ``bzr commit --file`` to take a message from a file,
  suggested by LarstiQ.

* New syntax ``bzr status [FILE...]`` contributed by Bartosz
  Oler.  File may be in a branch other than the working directory.

* ``bzr log`` and ``bzr root`` can be given an http URL instead of
  a filename.

* Commands can now be defined by external programs or scripts
  in a directory on $BZRPATH.

* New "stat cache" avoids reading the contents of files if they
  haven't changed since the previous time.

* If the Python interpreter is too old, try to find a better one
  or give an error.  Based on a patch from Fredrik Lundh.

* New optional parameter ``bzr info [BRANCH]``.

* New form ``bzr commit SELECTED`` to commit only selected files.

* New form ``bzr log -r FROM:TO`` shows changes in selected
  range; contributed by John A Meinel.

* New option ``bzr diff --diff-options 'OPTS'`` allows passing
  options through to an external GNU diff.

* New option ``bzr add --no-recurse`` to add a directory but not
  their contents.

* ``bzr --version`` now shows more information if bzr is being run
  from a branch.


Bug Fixes
*********

* Fixed diff format so that added and removed files will be
  handled properly by patch.  Fix from Lalo Martins.

* Various fixes for files whose names contain spaces or other
  metacharacters.


Testing
*******

* Converted black-box test suites from Bourne shell into Python;
  now run using ``./testbzr``.  Various structural improvements to
  the tests.

* testbzr by default runs the version of bzr found in the same
  directory as the tests, or the one given as the first parameter.

* testbzr also runs the internal tests, so the only command
  required to check is just ``./testbzr``.

* testbzr requires python2.4, but can be used to test bzr running
  under a different version.

* Tests added for many other changes in this release.


Internal
********

* Included ElementTree library upgraded to 1.2.6 by Fredrik Lundh.

* Refactor command functions into Command objects based on HCT by
  Scott James Remnant.

* Better help messages for many commands.

* Expose ``bzrlib.open_tracefile()`` to start the tracefile; until
  this is called trace messages are just discarded.

* New internal function ``find_touching_revisions()`` and hidden
  command touching-revisions trace the changes to a given file.

* Simpler and faster ``compare_inventories()`` function.

* ``bzrlib.open_tracefile()`` takes a tracefilename parameter.

* New AtomicFile class.

* New developer commands ``added``, ``modified``.


Portability
***********

* Cope on Windows on python2.3 by using the weaker random seed.
  2.4 is now only recommended.


bzr-0.0.4
#########

:Released:  2005-04-22

Enhancements
************

* 'bzr diff' optionally takes a list of files to diff.  Still a bit
  basic.  Patch from QuantumG.

* More default ignore patterns.

* New 'bzr log --verbose' shows a list of files changed in the
  changeset.  Patch from Sebastian Cote.

* Roll over ~/.bzr.log if it gets too large.

* Command abbreviations 'ci', 'st', 'stat', '?' based on a patch
  by Jason Diamon.

* New 'bzr help commands' based on a patch from Denys Duchier.


Changes
*******

* User email is determined by looking at $BZREMAIL or ~/.bzr.email
  or $EMAIL.  All are decoded by the locale preferred encoding.
  If none of these are present user@hostname is used.  The host's
  fully-qualified name is not used because that tends to fail when
  there are DNS problems.

* New 'bzr whoami' command instead of username user-email.


Bug Fixes
*********

* Make commit safe for hardlinked bzr trees.

* Some Unicode/locale fixes.

* Partial workaround for ``difflib.unified_diff`` not handling
  trailing newlines properly.


Internal
********

* Allow docstrings for help to be in PEP0257 format.  Patch from
  Matt Brubeck.

* More tests in test.sh.

* Write profile data to a temporary file not into working
  directory and delete it when done.

* Smaller .bzr.log with process ids.


Portability
***********

* Fix opening of ~/.bzr.log on Windows.  Patch from Andrew
  Bennetts.

* Some improvements in handling paths on Windows, based on a patch
  from QuantumG.


bzr-0.0.3
#########

:Released:  2005-04-06

Enhancements
************

* New "directories" internal command lists versioned directories
  in the tree.

* Can now say "bzr commit --help".

* New "rename" command to rename one file to a different name
  and/or directory.

* New "move" command to move one or more files into a different
  directory.

* New "renames" command lists files renamed since base revision.

* New cat command contributed by janmar.

Changes
*******

* .bzr.log is placed in $HOME (not pwd) and is always written in
  UTF-8.  (Probably not a completely good long-term solution, but
  will do for now.)

Portability
***********

* Workaround for difflib bug in Python 2.3 that causes an
  exception when comparing empty files.  Reported by Erik Toubro
  Nielsen.

Internal
********

* Refactored inventory storage to insert a root entry at the top.

Testing
*******

* Start of shell-based black-box testing in test.sh.


bzr-0.0.2.1
###########

Portability
***********

* Win32 fixes from Steve Brown.


bzr-0.0.2
#########

:Codename: "black cube"
:Released: 2005-03-31

Enhancements
************

* Default ignore list extended (see bzrlib/__init__.py).

* Patterns in .bzrignore are now added to the default ignore list,
  rather than replacing it.

* Ignore list isn't reread for every file.

* More help topics.

* Reinstate the 'bzr check' command to check invariants of the
  branch.

* New 'ignored' command lists which files are ignored and why;
  'deleted' lists files deleted in the current working tree.

* Performance improvements.

* New global --profile option.

* Ignore patterns like './config.h' now correctly match files in
  the root directory only.


bzr-0.0.1
#########

:Released:  2005-03-26

Enhancements
************

* More information from info command.

* Can now say "bzr help COMMAND" for more detailed help.

* Less file flushing and faster performance when writing logs and
  committing to stores.

* More useful verbose output from some commands.

Bug Fixes
*********

* Fix inverted display of 'R' and 'M' during 'commit -v'.

Portability
***********

* Include a subset of ElementTree-1.2.20040618 to make
  installation easier.

* Fix time.localtime call to work with Python 2.3 (the minimum
  supported).


bzr-0.0.0.69
############

:Released:  2005-03-22

Enhancements
************

* First public release.

* Storage of local versions: init, add, remove, rm, info, log,
  diff, status, etc.


..
<<<<<<< HEAD
   vim: tw=74 ft=rst ff=unix


* ``upgrade`` now upgrades dependent branches when a shared repository is
  specified. It also supports several new options:

  * ``--dry-run`` for showing what will happen

  * ``--clean`` to remove the backup.dir directory on successful completion.

  (Ian Clatworthy)
=======
   vim: tw=74 ft=rst ff=unix encoding=utf-8
>>>>>>> 549b86e0
<|MERGE_RESOLUTION|>--- conflicted
+++ resolved
@@ -13154,8 +13154,7 @@
 
 
 ..
-<<<<<<< HEAD
-   vim: tw=74 ft=rst ff=unix
+   vim: tw=74 ft=rst ff=unix encoding=utf-8
 
 
 * ``upgrade`` now upgrades dependent branches when a shared repository is
@@ -13165,7 +13164,4 @@
 
   * ``--clean`` to remove the backup.dir directory on successful completion.
 
-  (Ian Clatworthy)
-=======
-   vim: tw=74 ft=rst ff=unix encoding=utf-8
->>>>>>> 549b86e0
+  (Ian Clatworthy)