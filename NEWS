####################
Bazaar Release Notes
####################

.. contents:: List of Releases
   :depth: 1

bzr 2.3b1
#########

:Codename: ???
:2.3b1: NOT RELEASED YET

Compatibility Breaks
********************

* BzrError subclasses no longer support the name "message" to be used
  as an argument for __init__ or in _fmt format specification as this
  breaks in some Python versions. errors.LockError.__init__ argument
  is now named "msg" instead of earlier "message".
  (Parth Malwankar, #603461)

* `FileInWrongBranch` is deprecated in favour of `PathNotChild` and no
  longer raised.
  (Martin Pool)

* `tree_files` and `internal_tree_files` are now deprecated in favor of
  `WorkingTree.open_containing_paths`.
  (Martin Pool)

* `ControlDirFormat` and  `ControlDir` have been split out of `BzrDirFormat`
  and `BzrDir`, respectively. `ControlDirFormat`
  and `ControlDir` should be used as the base classes for new non-.bzr
  implementations.

  `BzrDirFormat.register_control_format` has been renamed to
  `ControlDirFormat.register_format`.

  `BzrDirFormat.register_server_control_format` has been removed.

  Probing for control directories is now done by separate objects derived
  from `bzrlib.controldir.Prober` and registered using
  `bzrlib.controldir.ControlDirFormat.register_prober` or
  `bzrlib.controldir.ControlDirFormat.register_server_prober`.
  `BzrDirFormat.probe_transport` has been moved onto `Prober`.

  `BzrDirFormat.register_format` has been renamed to 
  `BzrProber.register_bzrdir_format`.
  (Jelmer Vernooij)

* The old ``bzr selftest --benchmark`` option has been removed.
  <https://launchpad.net/bzr-usertest> is an actively-maintained
  macrobenchmark suite.
  (Martin Pool)

New Features
************

* The ``lp:`` prefix will now use your known username (from
  ``bzr launchpad-login``) to expand ``~`` to your username.  For example:
  ``bzr launchpad-login user && bzr push lp:~/project/branch`` will now
  push to ``lp:~user/project/branch``.  (John Arbash Meinel)

Bug Fixes
*********

* Allow using both --using and --diff-options. 
  (Matthäus G. Chajdas, #234708)

* ``bzr add SYMLINK/FILE`` now works properly when the symlink points to a
  previously-unversioned directory within the tree: the directory is
  marked versioned too.  
  (Martin Pool, #192859)

* ``bzr ignore PATTERNS`` exits with error if a bad pattern is supplied.
  ``InvalidPattern`` exception error message now shows faulting
  regular expression.
  (Parth Malwankar #300062)

* ``clean-tree`` issues a warning if it is unable to delete a file
  due to ``errno.EACCES`` instead of exiting with an error on Windows.
  (Parth Malwankar, #430785)

* CommitBuilder now uses the committer instead of _config.username to generate
  the revision-id.  (Aaron Bentley, #614404)

* Cope with Microsoft FTP Server and VSFTPd that return reply '250
  Directory created' when mkdir succeeds.  (Martin Pool, #224373)

* Decrease peak memory during ``bzr send``. The old code was caching all
  text content and all inventory strings for all revisions before
  computing the diffs. Now we only cache as long as there is a child that
  will need them. Sending 2000 bzr revisions drops from 1.2GB peak to
  256MB peak. (John Arbash Meinel, #614576)

* Don't print internal object name when print an invalid revision spec
  error.  (Neil Martinsen-Burrell, #598701)

* Fix ``AttributeError on parent.children`` when adding a file under a 
  directory that was a symlink in the previous commit.
  (Martin Pool, #192859)

* ``HTTP/1.1`` test servers now set a ``Content-Length`` header to comply
  with pedantic ``HTTP/1.1`` clients. (Vincent Ladeuil, #568421)

* `PathNotChild` should not give a traceback.
  (Martin Pool, #98735)

* Prevent ``CHKMap.apply_delta`` from generating non-canonical CHK maps,
  which can result in "missing referenced chk root keys" errors when
  fetching from repositories with affected revisions.
  (Andrew Bennetts, #522637)

* ``Transport.stat`` on a symlink, including a transport pointing directly
  to a symlink, now returns information about the symlink.
  (Martin Pool)

Improvements
************

* ``bzr remove`` now just backs up changed files instead of exiting,
  forcing you to choose to either keep or delete them. Bazaar will now delete
  the files if they can easily be recovered using revert, otherwise they
  will be backed up (adding an extention of the form .~#~).
  (Marius Kruger, #400554)

* Decrease memory consumption when many chk index pages are loaded. (Such
  as during ``bzr co`` or ``bzr ls -R`` of a large tree.) Often we need to
  read many chk pages because the individual chk map nodes will be spread
  randomly. Peak memory for 'bzr ls -R' on a large tree dropped from 396MB
  down to 247MB, expect even more significant savings on 64-bit platforms.
  (John Arbash Meinel)

* Inventory entries now consume less memory (on 32-bit Ubuntu file entries
  have dropped from 68 bytes to 40, and directory entries from 120 bytes
  to 48).  (Andrew Bennetts)

* When building new working trees, default to reading from the repository
  rather than the source tree unless explicitly requested. (via
  ``--files-from`` and ``--hardlink`` for ``bzr branch`` and
  ``bzr checkout``. Generally, 2a format repositories extract
  content faster than seeking and reading content from another tree,
  especially in cold-cache situations. (John Arbash Meinel, #607298)

Documentation
*************

* Added a builder/writer sphinx extension that can generate texinfo files. The
  generated files are syntactically correct but the info navigation nodes
  needs more work. (Vincent Ladeuil, #219334)

* First tests defined for sphinx, including a new bzrlib.tests.features.sphinx
  to make the tests conditional.
  (Vincent Ladeuil)

* Fix a lot of references in the docs to the old http://bazaar-vcs.org to
  the new http://bazaar.canonical.com or http://wiki.bazaar.canonical.com
  (John Arbash Meinel, #617503)

API Changes
***********

* InventoryEntry instances now raise AttributeError if you try to assign
  to attributes that are irrelevant to that kind of entry.  e.g. setting
  ``symlink_target`` on an InventoryFile will fail.  It is still okay to
  read those attributes on any kind of InventoryEntry.  The complete list
  of affected attributes is: ``executable``, ``text_id``, ``text_sha1``,
  ``text_size`` (only valid for kind == file); ``symlink_target`` (only
  valid for kind == link); and ``reference_revision`` (only valid for kind
  == tree-reference).  (Andrew Bennetts)

* InventoryEntry objects no longer have ``_put_in_tar`` or
  ``_put_on_disk`` methods.  (Andrew Bennetts)

Internals
*********

* Remove used and broken code path in ``BranchInitHookParams.__repr__``.
  (Andrew Bennetts)

Testing
*******

* The way ``bzr selftest --parallel`` generates N partitions of tests to
  run in parallel has changed.  Instead of splitting the list of tests at
  N-1 points, it distributes the tests one-by-one into the partitions in a
  round robin fashion.  This reduces the total time to run the tests in
  parallel because a series of slow tests in the test suite will be
  distributed evenly among the parallel test suites, rather than slowing
  down just one suite.  (Andrew Bennetts)


bzr 2.2.1
#########

:Codename: ??
:2.2.1: NOT RELEASED YET

Bug Fixes
*********

* ``bzr add SYMLINK/FILE`` now works properly when the symlink points to a
  previously-unversioned directory within the tree: the directory is
  marked versioned too.  
  (Martin Pool, #192859)

* CommitBuilder now uses the committer instead of _config.username to generate
  the revision-id.  (Aaron Bentley, #614404)

* Cope with Microsoft FTP server that returns reply '250 Directory
  created' when mkdir succeeds.  (Martin Pool, #224373)

* Fix ``AttributeError on parent.children`` when adding a file under a 
  directory that was a symlink in the previous commit.
  (Martin Pool, #192859)

Documentation
*************

* Fix a lot of references in the docs to the old http://bazaar-vcs.org to
  the new http://bazaar.canonical.com or http://wiki.bazaar.canonical.com
  (John Arbash Meinel, #617503)

Internals
*********

* Remove used and broken code path in ``BranchInitHookParams.__repr__``.
  (Andrew Bennetts)


bzr 2.2
#######

:Codename: La Hulpe
:2.2: 2010-08-06

This release marks the start of another long-term-stable series. From
here, we will only make bugfix releases on the 2.2 series (2.2.1, etc),
while 2.3 will become our new development series. The 2.0 and 2.1 series
will also continue to get bugfixes. (Currently 2.0 is planned to be
supported for another 6 months.)

This is primarily a bugfix and polish release over the 2.1 series, with
a large number of bugs fixed (>120), and some performance improvements.

There are some compatibility changes in this release.  For users of bzrlib
as a library, we now request that they call ``bzrlib.initialize`` and use
the returned context manager appropriately. For commandline users we no
longer guess user identity for ``bzr commit``, users must specify their
identity using ``bzr whoami`` (you don't need to specify your identity for
readonly operations).

Users are encouraged to upgrade from the other stable series.

Compatibility Breaks
********************

* BzrError subclasses no longer support the name "message" to be used
  as an argument for __init__ or in _fmt format specification as this
  breaks in some Python versions. errors.LockError.__init__ argument
  is now named "msg" instead of earlier "message".
  (Parth Malwankar, #603461)

* The old ``bzr selftest --benchmark`` option has been removed.
  <https://launchpad.net/bzr-usertest> is an actively-maintained
  macrobenchmark suite.
  (Martin Pool)

Bug Fixes
*********

* ``bzr ignore PATTERNS`` exits with error if a bad pattern is supplied.
  ``InvalidPattern`` exception error message now shows faulting
  regular expression.
  (Parth Malwankar #300062)

* Configuration files in ``${BZR_HOME}`` are now written in an atomic
  way which should help avoid problems with concurrent writers.
  (Vincent Ladeuil, #525571)

* Don't traceback trying to unversion children files of an already
  unversioned directory.  (Vincent Ladeuil, #494221)

* ``HTTP/1.1`` test servers now set a ``Content-Length`` header to comply
  with pedantic ``HTTP/1.1`` clients. (Vincent Ladeuil, #568421)

* Progress bars prefer to truncate the text message rather than the
  counters.  The spinner is shown between the network transfer indicator
  and the progress message.  Progress bars are correctly cleared off when 
  they finish.  (Martin Pool, #611127)

* Recursive binding for checkouts is now detected by bzr. A clear error
  message is shown to the user. (Parth Malwankar, #405192)

Improvements
************

* Add ``bzrlib.merge.MergeIntoMerger``, which can merge part or all of a
  tree, and works with unrelated branches.  (Andrew Bennetts)

* Add py2exe windows target ``bzrw.exe``. This allow for starting a Bazaar
  GUI with out have a console open in the background.
  (Gary van der Merwe, #433781)

Documentation
*************

* ``bzr help patterns`` now explains case insensitive patterns and
  points to Python regular expression documentation.
  (Parth Malwankar, #594386)

API Changes
***********

* Delete ``ProgressTask.note``, which was deprecated in 2.1.

Testing
*******

* Unit test added to ensure that "message" is not uses as a format variable
  name in BzrError subclasses as this conflicts with some Python versions.
  (Parth Malwankar, #603461)

bzr 2.2b4
#########

:Codename: Monkey Magic
:2.2b4: 2004-07-09


This fourth and final beta in the 2.2 series now stabilizes the internal
APIs. Plugin authors are recommended to ensure their releases are
compatible, so that 2.2rc1 can be a true release candidate, containing
stable and compatible plugin versions. 

For users of bzrlib as a library, one of the primary changes is to request
that they call ``bzrlib.initialize`` and use the returned context manager
appropriately.

Better interaction with ``bzr-loom`` to make sure branching from a loom
even over a smart server still yields a local loom. Not to mention lots of
bugfixes over 2.2b3.

Compatibility Breaks
********************

* bzrlib library users now need to call ``__enter__`` and ``__exit__`` on
  the result of ``bzrlib.initialize``. This change was made when fixing
  the bad habit recent bzr versions have had of leaving progress bars 
  behind on the screen. That required calling another function before
  exiting the program, and it made sense to provide a full context
  manager at the same time. (Robert Collins)

* The ``bzr`` front end now requires a ``bzrlib.ui.ui_factory`` which is a
  context manager in the Python 2.5 and above sense. The bzrlib base class
  is such a manager, but third party UI factories which do not derive from
  ``bzrlib.ui.UIFactory`` will be incompatible with the command line front
  end.

* URLs like ``foo:bar/baz`` are now always parsed as a URL with scheme "foo"
  and path "bar/baz", even if bzr does not recognize "foo" as a known URL
  scheme.  Previously these URLs would be treated as local paths.
  (Gordon Tyler)


New Features
************

* Support ``--directory`` option for a number of additional commands:
  conflicts, merge-directive, missing, resolve, shelve, switch,
  unshelve, whoami. (Martin von Gagern, #527878)

Bug Fixes
*********

* ``bzr branch`` to a new repository with a default stacking policy no
  longer transfers the full history unnecessarily.
  (Andrew Bennetts, #597942)

* ``bzr init`` does not recursively scan directory contents anymore
  leading to faster init for directories with existing content.
  (Martin [gz], Parth Malwankar, #501307)

* ``bzr log --exclude-common-ancestry`` is now taken into account for
  linear ancetries. (Vincent Ladeuil, #575631)

* ``bzr log -r branch:REMOTE`` can now properly log the remote branch,
  rather than trying to fetch the data locally and failing because of a
  readonly error. (Martin von Gagern, #149270)

* ``bzr pull`` now works when a lp: URL is explicitly defined as the parent
  or pull location in locations.conf or branch.conf.
  (Gordon Tyler, #534787)

* ``bzr reconfigure --unstacked`` now works with branches accessed via a
  smart server. (Andrew Bennetts, #551525)

* ``BzrDir.find_branches`` should ignore branches with missing repositories.
  (Marius Kruger, Robert Collins)

* ``BzrDir.find_bzrdirs`` should ignore dirs that raises PermissionDenied.
  (Marius Kruger, Robert Collins)

* Ensure that wrong path specifications in ``BZR_PLUGINS_AT`` display
  proper error messages. (Vincent Ladeuil, #591215)

* Explicitly removing ``--profile-imports`` option from parsed command-line
  arguments on Windows, because bzr script does the same.
  (Alexander Belchenko, #588277)

* Fetching was slightly confused about the best code to use and was
  using a new code path for all branches, resulting in more lookups than
  necessary on old branches. (Robert Collins, #593515)

* Final fix for 'no help for command' issue. We now show a clean message
  when a command has no help, document how to set help more clearly, and
  test that all commands available to the test suite have help.
  (Robert Collins, #177500)

* Invalid patterns supplied to ``Globster`` or ``lazy_regex`` now raise
  ``InvalidPattern`` exception showing clear error message to the user.
  (Parth Malwankar #300062)

* Progress output is cleaned up when exiting.  (Aaron Bentley)

* Raise ValueError instead of a string exception.
  (John Arbash Meinel, #586926)

* Relative imports in plugins are now handled correctly when using
  BZR_PLUGINS_AT. (Vincent Ladeuil, #588959)

* ``ScriptRunner`` now strips off leading indentation from test scripts,
  which previously caused "SyntaxError: No command for line".
  (Martin Pool)

* Show unicode filenames in diff headers using terminal encoding. 
  (Alexander Belchenko, Bug #382699)
  NOTE for Windows users: If user need to save diff to file then user need to
  change encoding of the terminal to ANSI encoding with command ``chcp XXX``
  (e.g. ``chcp 1251`` for Russian Windows).

* URL displayed for use with ``break-lock`` when smart server sees lock
  contention are now valid. Default timeout for lock contention retry is
  now 30 seconds instead of 300 seconds.
  (Parth Malwankar, #250451)

* ``walkdirs`` now raises a useful message when the filenames are not using
  the filesystem encoding. (Eric Moritz, #488519)

* Enable debugging of bzr on windows with pdb and other tools. This was 
  broken because we call GetCommandLineW on windows. The fix adjusts the 
  command line we get to be the same length as sys.argv.
  (Jason Spashett, Alexander Belchenko, #587868)

Improvements
************

* Bazaar now reads data from SSH connections more efficiently on platforms
  that provide the ``socketpair`` function, and when using paramiko.
  (Andrew Bennetts, #590637)

* ``Branch.copy_content_into`` is now a convenience method dispatching to
  a ``InterBranch`` multi-method. This permits ``bzr-loom`` and other
  plugins to intercept this even when a ``RemoteBranch`` proxy is in use.
  (Robert Collins, #201613)

* ``Branch`` formats can now be loaded lazily by registering a
  ``MetaDirBranchFormatFactory`` rather than an actual format. This will
  cause the named format class to be loaded only when an enumeration of
  formats is needed or when the format string for the object is
  encountered. (Robert Collins, Jelmer Vernooij)

* The encoding that bzr uses to output things other than file content can
  now be overridden via the output_encoding configuration option.
  (Martin Pool, #340394)

* Use lazy imports in ``bzrlib/merge.py`` so that plugins like ``news_merge``
  do not cause modules to be loaded unnecessarily just because the plugin
  registers a merge hook.  This improves ``bzr rocks`` time by about 25%
  in a default installation (with just the core plugins).
  (Andrew Bennetts)

Documentation
*************

* Added ``regression`` tag to our tags list. (Robert Collins)

* Improved our release checklist to have a bit less churn and leave things
  ready-to-go for the next action (including other people doing
  development). (Robert Collins)

* Remove obsolete discussion of PQM in documentation about how to
  contribute to Bazaar.  (Martin Pool, #588444)

API Changes
***********

* ``bzrlib.branch.InterBranch._get_branch_formats_to_test`` now returns
  an iterable of format pairs, rather than just a single pair, permitting
  InterBranch objects that work with multiple permutations to be
  comprehensively tested. (Robert Collins)

* ``bzrlib.lsprof.profile`` will no longer silently generate bad threaded
  profiles when concurrent profile requests are made. Instead the profile
  requests will be serialised. Reentrant requests will now deadlock.
  (Robert Collins)

* ``bzrlib.knit.KnitSequenceMatcher``, which has been deprecated since
  2007, has been deleted.  Use ``PatienceSequenceMatcher`` from
  ``bzrlib.patiencediff`` instead. (Andrew Bennetts)

* ``bzrlib.re_compile_checked`` is now deprecated. Caller should handle
  ``bzrlib.errors.InvalidPattern`` exception thrown by ``re.match`` in
  case the default error message not suitable for the use case.
  (Parth Malwankar)

* ``bzrlib.tests.blackbox.ExternalBase`` is deprecated.  It provided only
  one method ``check_output``, and we now recommend checking command
  output using ``run_script``. (Martin Pool)

* ``bzrlib.transport.ssh.SSHVendor.connect_ssh`` now returns an object
  that implements the interface of ``bzrlib.transport.ssh.SSHConnection``.
  Third-party implementations of ``SSHVendor`` may need to be updated
  accordingly.  Similarly, any code using ``SSHConnection`` directly will
  need to be updated.  (Andrew Bennetts)

* The constructor of ``bzrilb.smart.medium.SmartSSHClientMedium`` has
  changed to take an ``SSHParams`` instance (replacing many individual
  values).  (Andrew Bennetts)

Internals
*********

* ``bzrlib.osutils.get_terminal_encoding`` will now only mutter its
  selection when explicitly requested; this avoids many duplicate calls
  being logged when helpers, wrappers and older code that manually calls
  it are executed it is now logged deliberately by the ui setup code.
  (Robert Collins)

* Improved ``bzrlib.urlutils`` to handle lp:foo/bar URLs. (Gordon Tyler)

* ``bzrlib._c_static_tuple.StaticTuple`` now implements ``__sizeof__``, so
  that ``sys.getsizeof`` and other memory analysis tools will report more
  accurate results. (Andrew Bennetts)

* The symbol_versioning module can now cleanup after itself -
  ``suppress_deprecation_warnings`` now returns a cleanup function.
  (Robert Collins)

Testing
*******

* Add ``bzrlib.tests.fixtures`` to hold code for setting up objects
  to test.  (Martin Pool)

* ``test_import_tariff`` now respects BZR_PLUGINS_AT and BZR_PLUGINS_DISABLE.
  (Vincent Ladeuil, #595587)

bzr 2.2b3
#########

:2.2b3: 2010-05-28

This third beta in the 2.2 series brings with it all the goodness of 2.1.2
and 2.0.6 (though it preceeds 2.0.6 slightly). Of particular note for
users are compatibility fixes with bzr 1.5 and below servers, a hopeful
end to the EINTR errors caused by SIGWINCH interactions, a shiny new
bash completion script and bzr will no longer guess at identity details -
it was too unreliable in reality. Use ``bzr whoami`` on every new install.
For developers we have some API changes which may impact plugins as well
as a bunch of our regular improvements to internal clarity and test
support.

Compatibility Breaks
********************

* An API break has been made to the lock_write method of ``Branch`` and
  ``Repository`` objects; they now return ``branch.BranchWriteLockResult``
  and ``repository.RepositoryWriteLockResult`` objects. This makes
  changing the API in future easier and permits some cleaner calling code.
  The lock_read method has also changed from having no defined return
  value to returning ``LogicalLockResult`` objects.
  (Robert Collins)

* ``bzr`` does not try to guess the username as ``username@hostname``
  and requires it to be explictly set. This can be set using ``bzr
  whoami``. (Parth Malwankar, #549310)

* ``bzrlib.commands.Command`` will now raise ValueError during
  construction if there is no __doc__ set. (Note, this will be reverted in
  2.2b4) (Robert Collins)

* The source tree no longer contains a contrib/zsh/_bzr completion
  script. The new file contrib/zsh/README suggests alternatives.
  (Martin von Gagern, #560030)

New Features
************

* ``bzr commit`` accepts ``-p`` (for "patch") as a shorter name for
  ``--show-diff``.
  (Parth Malwankar, #571467)
  
* ``bzr ignore`` now supports a ``--default-rules`` option that displays
  the default ignore rules used by bzr. The flag ``--old-default-rules``
  is no longer supported by ``ignore``.
  (Parth Malwankar, #538703)

* ``bzr pack`` now supports a ``--clean-obsolete-packs`` option that
  can save disk space by deleting obsolete pack files created during the
  pack operation.
  (Parth Malwankar, #304320)

* New command line option ``--authors`` to ``bzr log`` allows users to
  select which of the apparent authors and committer should be
  included in the log. Defaults depend on format. (Martin von Gagern, #513322)

* Support ``--directory`` option for a number of additional commands:
  added, annotate, bind, cat, cat-revision, clean-tree, deleted,
  export, ignore, ignored, lookup-revision, ls, modified, nick,
  re-sign, unbind, unknowns.
  (Martin von Gagern, #527878)

* The bash_completion plugin from the bzr-bash-completion project has
  been merged into the tree. It provides a bash-completion command and
  replaces the outdated ``contrib/bash/bzr`` script with a version
  using the plugin. (Martin von Gagern, #560030)

* A new transport based on GIO (the gnome i/o library) provides access to
  samba shares, webdav using gio+smb and gio+dav. It is also possible to
  use gio for some already existing transport methods as gio+file,
  gio+sftp, gio+ftp. 
  (Mattias Eriksson)

Bug Fixes
*********

* Alias information shown by ``bzr help`` is now accurate. This
  was showing an internal object name for some plugin aliases.
  (Parth Malwankar, #584650)

* ``.bazaar``, ``.bazaar/bazaar.conf`` and ``.bzr.log`` inherit user and
  group ownership from the containing directory. This allow bzr to work
  better with sudo.
  (Martin <gzlist@googlemail.com>, Parth Malwankar, #376388)

* ``bzr clean-tree`` should not delete nested bzrdirs. Required for proper
  support of bzr-externals and scmproj plugins.
  (Alexander Belchenko, bug #572098)

* ``bzr ignore`` will no longer add duplicate patterns to .bzrignore.
  (Gordon Tyler, #572092)

* ``bzr log --exclude-common-ancestry -r X..Y`` displays the revisions that
  are part of Y ancestry but not part of X ancestry (aka the graph
  difference).
  (Vincent Ladeuil, #320119)

* ``bzr lp-propose`` which was switched to use production Launchpad API
  servers a few commits ago has been reverted to use edge: there is a
  problem with using production which isn't trivially obvious, so we've
  filed a bug to track it, and until thats fixed will be using edge.
  (Robert Collins, #583667)

* ``bzr rm`` should not refuse to delete directories which contained a file
  which has been moved elsewhere in the tree after the previous commit.
  (Marius Kruger, Daniel Watkins, #129880)

* ``bzr selftest --parallel=fork`` wait for its children avoiding zombies.
  (Vincent Ladeuil, #566670)

* ``bzr selftest`` should not use ui.note() since it's not unicode safe.
  (Vincent Ladeuil, #563997)

* CommitBuilder refuses to create revisions whose trees have no root.
  (Aaron Bentley)

* Do not register a SIGWINCH signal handler, instead just poll for the
  terminal width as needed.  This avoids the "Interrupted System Call"
  problems that occur on POSIX with all currently released versions of
  Python.
  (Andrew Bennetts, #583941)

* Don't mention --no-strict when we just issue the warning about unclean trees.
  (Vincent Ladeuil, #401599)

* Fixed ``AssertionError`` when accessing smart servers running Bazaar
  versions before 1.6.
  (Andrew Bennetts, #528041)

* Improved progress bar for fetch (2a format only). Bazaar now shows an
  estimate of the number of records to be fetched vs actually fetched.
  (Parth Malwankar, #374740, #538868)

* Reduce peak memory by one copy of compressed text.
  (John Arbash Meinel, #566940)

* ``RemoteBranch.lock_write`` raises ``ReadOnlyError`` if called during a
  read lock, rather than causing an ``AttributeError``.
  (Andrew Bennetts, Данило Шеган, #582781)

* Selftest was failing with testtools 0.9.3, which caused an
  AssertionError raised from a cleanUp to be reported as a Failure, not an
  Error, breaking on of our test hygiene tests.
  (Robert Collins, Vincent Ladeuil).

* ``set_user_option`` with a dict on remote branches no longer fails with
  an AttributeError.  There is a new ``Branch.set_config_option_dict`` RPC
  to support this efficiently.
  (Andrew Bennetts, #430382)
  
* Show the filenames when a file rename fails so that the error will be
  more comprehensible.
  (Martin Pool, #491763)

* Support Pyrex 0.9.9, required changing how we handle exceptions in Pyrex.
  (John Arbash Meinel, #582656)

* Unicode characters in aliases are now handled correctly and do not cause
  UnicodeEncodeError exception. (Parth Malwankar, #529930)

* Unicode commit messages that are the same as a file name no longer cause
  UnicodeEncodeError. ``ui.text.show_warning`` now handles unicode
  messages.
  (Parth Malwankar, #563646)

* Using bzr with `lp:` urls behind an http proxy should work.
  (Robert Collins, #558343)

* When passing a file to ``UTF8DirReader`` make sure to close the current
  directory file handle after the chdir fails. Otherwise when passing many
  filenames into a command line ``bzr status`` we would leak descriptors.
  (John Arbash Meinel, #583486)

Improvements
************

* ``append_revisions_only`` will now be interpreted as a boolean and a
  warning emitted if illegal values are used. Note that for projects
  that needs to maintain compatibility with previsous bzr versions,
  only 'True' and 'False' strings must be used (previous versions of
  bzr will interpret all strings differing from 'True'
  (case-sensitive) as false.
  (Brian de Alwis, Vincent Ladeuil)

* ``bzr ls`` now supports short options for existing long options.
  ``-k/--kind``, ``-i/--ignored``, ``-u/--unknown`` and ``-0/--null``.
  (Parth Malwankar, #181124)

* ``Config.get_user_option_as_bool`` will now warn if a value cannot
  be interpreted as a boolean.
  (Vincent Ladeuil)

* The all-in-one Windows installer will now be built with docstrings stripped
  from the library zip, reducing the size and slightly improving cold startup
  time. Bundled plugins are unchanged for the moment, but if adding other new
  plugins to an all-in-one installation, ensure they are compiled and
  installed with -O1 or help may not work. (Martin [gz])

API Changes
***********

<<<<<<< HEAD
* ``bzrlib.transform.TreeTransformBase.final_kind`` now returns None
  instead of raising NoSuchFile.
  (Vincent Ladeuil)
  
=======
* Added ``bzrlib.merge.PerFileMerger``, a more convenient way to write
  some kinds of ``merge_file_content`` hook functions.
  (Andrew Bennetts)
  
* `BzrDir`, `Branch`, `Repository` and `WorkingTree` now all support `user_url`,
  `user_transport`, `control_url` and `control_transport` members pointing
  respectively to the directory containing the ``.bzr`` control directory, 
  and to the directory within ``.bzr`` used for the particular component.
  All of them inherit from `ControlComponent` which provides default
  implementations.
  (Martin Pool)

* Lock methods on ``Tree``, ``Branch`` and ``Repository`` are now
  expected to return an object which can be used to unlock them. This reduces
  duplicate code when using cleanups. The previous 'tokens's returned by
  ``Branch.lock_write`` and ``Repository.lock_write`` are now attributes
  on the result of the lock_write. ``repository.RepositoryWriteLockResult``
  and ``branch.BranchWriteLockResult`` document this. (Robert Collins)

* ``Repository.refresh_data`` may now be called in a write group on
  pack-based repositories.  Older repositories will still raise an error
  in this case.  Subclasses of ``Repository`` can still override
  ``Repository._refresh_data``, but are now responsible for raising
  ``bzrlib.repository.IsInWriteGroupError`` if they do not support
  ``refresh_data`` during a write group.
  (Andrew Bennetts, #574236)

>>>>>>> 35806b76
Internals
*********

* ``chk_map._bytes_to_text_key`` is now an optimized function to extract
  the (file-id, revision-id) key from a CHKInventory entry. This can
  potentially shave 5-10% time off during a large fetch. Related to bug
  #562666. (John Arbash Meinel)

* ``log._get_info_for_log_files`` now takes an add_cleanup callable.
  (Robert Collins)

* ``_remember_remote_is_before`` no longer raises AssertionError when
  suboptimal network behaviour is noticed; instead it just mutters to the
  log file (and warns the user if they have set the ``hpss`` debug flag).
  This was causing unnecessary aborts for performance bugs that are minor
  at worst.
  (Andrew Bennetts, #528041)

* Permit bzr to run under ``python -OO`` which reduces the size of bytecode
  files loaded from disk. To ensure docstrings needed for help are never
  stripped, the prefix ``__doc__ =`` should now be used.
  (Martin <gzlist@googlemail.com>)

* No longer require zlib headers to build extensions, and remove the need
  for seperate copy of zlib library on windows.
  (John Arbash Meinel, Martin <gzlist@googlemail.com>, #566923)

Testing
*******

* Added ``bzrlib.tests.matchers`` as a place to put matchers, along with
  our first in-tree matcher. See the module docstring for details.
  (Robert Collins)

* ``bzr selftest --parallel=subprocess`` now works correctly on win32.
   (Gordon Tyler, #551332)

* Workaround ``Crypto.Random`` check leading to spurious test
  failures on Lucid, FreeBSD and gentoo.  
  (Vincent Ladeuil, #528436)

* New class ``ExecutableFeature`` for checking the availability of
  executables on the ``PATH``. Migrated from bash_completion plugin.
  (Martin von Gagern)

bzr 2.2b2
#########

:2.2b2: 2010-04-16

This is a somewhat early second beta of the 2.2 series, to fix a python2.4
incompatibility in the 2.2b1 release.  It also includes a swag of
performance, usability and correctness improvements: test feedback on all
of these would be welcome.


New Features
************

* ``bzr diff`` now supports a --format option, which can be used to 
  select alternative diff formats. (Jelmer Vernooij, #555994)

Bug Fixes
*********

* ``bzr dpush``, ``bzr push`` and ``bzr send`` will now issue a warning
  instead of failing when dirty trees are involved. The corresponding
  ``dpush_strict``, ``push_strict`` and ``send_strict`` should be set to
  True explicitly to get the previous behaviour.  
  (Vincent Ladeuil, #519319)

* ``bzr export`` to tar file does not fail if any parent directory
  contains unicode characters. This works around upstream Python bug
  http://bugs.python.org/issue8396 .
  (Parth Malwankar, #413406)

* ``bzr switch`` does not die if a ConfigurableFileMerger is used.
  (Aaron Bentley, #559436)

* ``bzr update`` when a pending merge in the working tree has been merged
  into the master branch will no longer claim that old commits have become
  pending merges. (Robert Collins, #562079)

* ``bzrlib.mutabletree.MutableTree.commit`` will now support a passed in
  config as in previous versions of bzrlib. (Robert Collins)

* Fix glitch in the warning about unclean trees display.
  (Vincent Ladeuil, #562665)

* Fixed Python2.4 incompatibilities in the bzr2.2b1 source tarball.
  (Martin Pool)

* Help messages generated by ``RegistryOption.from_kwargs`` list the
  switches in alphabetical order, rather than in an undefined order.
  (Martin von Gagern, #559409)

* Make sure the ``ExecutablePath`` and ``InterpreterPath`` are set in
  Apport crash reports, to avoid "This problem report applies to a program
  which is not installed any more" error.
  (Martin Pool, James Westby, #528114)

* Reset ``siginterrupt`` flag to False every time we handle a signal
  installed with ``set_signal_handler(..., restart_syscall=True)`` (from
  ``bzrlib.osutils``.  Reduces the likelihood of "Interrupted System Call"
  errors compared to registering ``signal.signal`` directly.
  (Andrew Bennetts)

* When invoked with a range revision, ``bzr log`` doesn't show revisions
  that are not part of the Y revisions ancestry anymore when invoked with
  -rX..Y.
  (Vincent Ladeuil, #474807)

* Properly handle ``param_name`` attribute for ``ListOption``.
  (Martin von Gagern, #387117)

Improvements
************

* ``bzr commit`` will prompt before using a commit message that was
  generated by a template and not edited by the user.
  (Robert Collins, #530265)

* ``bzr diff`` read-locks the trees and branches only once, saving about
  10-20ms on ``bzr diff`` in a bzr.dev tree.
  (Andrew Bennetts)

* ``bzr missing`` read-locks the branches only once.
  (Andrew Bennetts)
  
* ``bzr pull`` locks the branches and tree only once.
  (Andrew Bennetts)
  
* Index lookups in pack repositories search recently hit pack files first.  
  In repositories with many pack files this can greatly reduce the
  number of files accessed, the number of bytes read, and the number of
  read calls.  An incremental pull via plain HTTP takes half the time and
  bytes for a moderately large repository.  (Andrew Bennetts)

* Index lookups only re-order the indexes when the hit files aren't
  already first. Reduces the cost of reordering
  (John Arbash Meinel, #562429)

* Less code is loaded at startup.  (Cold-cache start time is about 10-20%
  less.)
  (Martin Pool, #553017)

API Changes
***********

* ``bzrlib.diff.get_trees_and_branches_to_diff`` is deprecated.  Use
  ``get_trees_and_branches_to_diff_locked`` instead.
  (Andrew Bennetts)

<<<<<<< HEAD
=======
* ``TreeTransform.commit`` supports the full set of commit parameters, and
  auto-determines branch nick if not supplied.  (Aaron Bentley)
  
>>>>>>> 35806b76
Internals
*********

* ``bzrlib.commands.Command.run_direct`` is no longer needed - the pre
  2.1 method of calling run() to perform testing or direct use via the API
  is now possible again. As part of this, the _operation attribute on
  Command is now transient and only exists for the duration of ``run()``.
  (Robert Collins)

bzr 2.2b1
#########

:2.2b1: 2010-04-01

This is the first beta of the 2.2 series, leading up to a 2.2.0
release in July or August.  Beta releases are suitable for everyday use
but may cause some incompatibilities with plugins.  Some plugins may need
small updates to work with 2.2b1.

2.2b1 includes some changes to make merge conflicts easier to understand
and resolve.  It also removes some old unnecessary code, and loads
somewhat less code at startup.  It starts adding a common infrastructure
for dealing with colocated named branches, which can be implemented in
various ways in either bzr native or foreign formats.   On Ubuntu and
other platforms with the apport bug-reporting library, there's an easier
path to report problems with bzr.  We plan to continue with these themes
through the 2.2 series.

Over thirty bugs have been fixed, including in the log command, exporting
to tarballs, restarting interrupted system calls, portability of compiled
extensions, making backups during upgrade, and locking on ftp.

Compatibility Breaks
********************

* BTreeGraphIndex can now take an offset to indicate that the data starts
  somewhere other than then beginning of the file. (John Arbash Meinel)

* Deleted very old hidden commands ``versionedfile-list``,
  ``weave-plan-merge``, ``weave-merge-text``.
  (Martin Pool)

* ``Repository.get_inventory_sha1()`` and ``Repository.get_revision_xml()`` 
  have been removed. (Jelmer Vernooij)

* ``Repository.get_revision_inventory()`` has been removed in favor of
  ``Repository.get_inventory()``. (Jelmer Vernooij)

* All test servers have been moved out of the bzrlib.transport hierarchy to
  bzrlib.tests.test_server *except* for MemoryServer, ChrootServer and
  PathFilteringServer. ``bzrlib`` users may encounter test failures that can
  be fixed by updating the related imports from ``bzrlib.transport.xxx`` to
  ``bzrlib.tests.test_server``.
  (Vincent Ladeuil)

* ``BranchReferenceFormat.initialize()`` now takes an optional name argument
  as its second parameter, for consistency with the initialize() method of
  other formats. (Jelmer Vernooij)

New Features
************

* Added ``bzr remove-branch`` command that can remove a local or remote 
  branch. (Jelmer Vernooij, #276295)

* ``bzr export`` now takes an optional argument ``--per-file-timestamps``
  to set file mtimes to the last timestamp of the last revision in which
  they were changed rather than the current time. (Jelmer Vernooij)

* If the Apport crash-reporting tool is available, bzr crashes are now
  stored into the ``/var/crash`` apport spool directory, and the user is
  invited to report them to the developers from there, either
  automatically or by running ``apport-bug``.  No information is sent
  without specific permission from the user.  (Martin Pool, #515052)

* Parsing of command lines, for example in ``diff --using``, no longer
  treats backslash as an escape character on Windows.   (Gordon Tyler,
  #392428)

* Plugins can be disabled by defining ``BZR_DISABLE_PLUGINS`` as
  a list of plugin names separated by ':' (';' on windows).
  (Vincent Ladeuil, #411413)

* Plugins can be loaded from arbitrary locations by defining
  ``BZR_PLUGINS_AT`` as a list of name@path separated by ':' (';' on
  windows). This takes precedence over ``BZR_PLUGIN_PATH`` for the
  specified plugins. This is targeted at plugin developers for punctual
  needs and *not* intended to replace ``BZR_PLUGIN_PATH``.  
  (Vincent Ladeuil, #82693)

* Tag names can now be determined automatically by ``automatic_tag_name`` 
  hooks on ``Branch`` if they are not specified on the command line.
  (Jelmer Vernooij)

* Tree-shape conflicts can be resolved by providing ``--take-this`` and
  ``--take-other`` to the ``bzr resolve`` command. Just marking the conflict
  as resolved is still accessible via the ``--done`` default action.
  (Vincent Ladeuil)

* Merges can be proposed on Launchpad with the new lp-propose-merge command.
  (Aaron Bentley, Jonathan Lange)

Bug Fixes
*********

* Added docstring for ``Tree.iter_changes``
  (John Arbash Meinel, #304182)

* Allow additional arguments to
  ``RemoteRepository.add_inventory_by_delta()``. (Jelmer Vernooij, #532631)

* Allow exporting a single file using ``bzr export``.
  (Michal Junák, #511987)

* Allow syscalls to automatically restart when ``TextUIFactory``'s
  SIGWINCH handler is invoked, avoiding ``EINTR`` errors during blocking
  IO, which are often poorly handled by Python's libraries and parts of
  bzrlib.  (Andrew Bennetts, #496813)

* Avoid infinite recursion when probing for apport.
  (Vincent Ladeuil, #516934)

* Avoid ``malloc(0)`` in ``patiencediff``, which is non-portable.
  (Martin Pool, #331095)

* Avoid truncating svn URLs.
  (Martin Pool, Martin von Gagern, #545185)

* ``bzr add`` will not add conflict related files unless explicitly required.
  (Vincent Ladeuil, #322767, #414589)

* ``bzr dump-btree`` now works on ``*.cix`` and ``*.six`` files.  Those
  indices do not have reference lists, so ``dump-btree`` will simply show
  ``None`` instead.  (Andrew Bennetts, #488607)

* ``bzr help`` will no longer trigger the get_missing_command hook when
  doing a topic lookup. This avoids prompting (like 'no command plugins/loom,
  did you mean log?') when getting help. In future we may trigger the hook 
  deliberately when no help topics match from any help index.
  (Robert Collins, #396261)

* ``bzr log -n0 -r..A.B.C`` should not crash but just consider the None
  revspec as representing the first revision of the branch.
  (Vincent Ladeuil, #519862)

* ``bzr remove-tree`` can now remove multiple working trees.
  (Jared Hance, Andrew Bennetts, #253137)

* ``bzr resolve --take-this`` and ``--take-other`` now correctly renames
  the kept file on content conflicts where one side deleted the file.
  (Vincent Ladeuil, #529968)

* ``bzr upgrade`` now creates the ``backup.bzr`` directory with the same
  permissions as ``.bzr`` directory on a POSIX OS.
  (Parth Malwankar, #262450)

* ``bzr upgrade`` now names backup directory as ``backup.bzr.~N~`` instead
  of ``backup.bzr``. This directory is ignored by bzr commands such as
  ``add``.
  (Parth Malwankar, #335033, #300001)

* Cope with non-utf8 characters inside ``.bzrignore``.
  (Jason Spashett, #183504)

* Correctly interpret "451 Rename/move failure: Directory not empty" from
  ftp servers while trying to take a lock.
  (Martin Pool, #528722)

* DirStateRevisionTree.kind() was returning wrong result when 'kind'
  changes occured between the workingtree and one of its parents.
  (Vincent Ladeuil, #535547)

* Fix ``log`` to better check ancestors even if merged revisions are involved.
  (Vincent Ladeuil, #476293)

* Loading a plugin from a given path with ``BZR_PLUGINS_AT`` doesn't depend
  on os.lisdir() order and is now reliable.
  (Vincent Ladeuil, #552922).

* Many IO operations that returned ``EINTR`` were retried even if it
  wasn't safe to do so via careless use of ``until_no_eintr``.  Bazaar now
  only retries operations that are safe to retry, and in some cases has
  switched to operations that can be retried (e.g. ``sock.send`` rather than
  ``sock.sendall``).
  (Andrew Bennetts, Martin <gzlist@googlemail.com>, #496813)

* Path conflicts now support --take-this and --take-other even when a
  deletion is involved.
  (Vincent Ladeuil, #531967)

* Network transfer amounts and rates are now displayed in SI units according
  to the Ubuntu Units Policy <https://wiki.ubuntu.com/UnitsPolicy>.
  (Gordon Tyler, #514399)

* Support kind markers for socket and fifo filesystem objects. This
  prevents ``bzr status --short`` from crashing when those files are
  present.  (John Arbash Meinel, #303275)

* ``bzr mkdir DIR`` will not create DIR unless DIR's parent is a versioned
   directory. (Parth Malwankar, #138600)

* SSH child processes will now ignore SIGQUIT on nix systems so breaking into
  the debugger won't kill the session.
  (Martin <gzlist@googlemail.com>, #162502)

* Tolerate patches with leading noise in ``bzr-handle-patch``.
  (Toshio Kuratomi, Martin Pool, #502076)

* ``update -r`` now supports updating to revisions that are not on
  mainline (i.e. it supports dotted revisions).
  (Parth Malwankar, #517800)

* Use first apparent author not committer in GNU Changelog format.
  (Martin von Gagern, #513322)

API Changes
***********

* ``bzrlib.merge_directive._BaseMergeDirective`` has been renamed to 
  ``bzrlib.merge_directive.BaseMergeDirective`` and is now public.
  (Jelmer Vernooij)

* ``BranchFormat.initialize`` now takes an optional ``name`` of the colocated 
  branch to create. (Jelmer Vernooij)

* ``BzrDir.get_branch_transport`` now takes an optional ``name`` of the 
  colocated branch to open. (Jelmer Vernooij)

* Added ``bzrlib.osutils.set_signal_handler``, a convenience function that
  can set a signal handler and call ``signal.siginterrupt(signum,
  False)`` for it, if the platform and Python version supports it.
  (Andrew Bennetts, #496813)

* New ``bzrlib.initialize`` is recommended for programs using bzrlib to 
  run when starting up; it sets up several things that previously needed
  to be done separately.
  (Martin Pool, #507710)

* Exporters now support a ``per_file_timestamps`` argument to write out the 
  timestamp of the commit in which a file revision was introduced.
  (Jelmer Vernooij)

* New method ``BzrDir.list_branches()`` that returns a sequence of branches 
  present in a control directory. (Jelmer Vernooij)

* New method ``Repository.get_known_graph_ancestry()``. 
  (Jelmer Vernooij, #495502)

* New transport methods ``readlink``, ``symlink`` and ``hardlink``.
  (Neil Santos)

* Remove unused ``CommandFailed`` exception.
  (Martin Pool)

Internals
*********

* ``bzrlib.branchbuilder.BranchBuilder.build_snapshot`` now accepts a
  ``message_callback`` in the same way that commit does. (Robert Collins)

* ``bzrlib.builtins.Commit.run`` raises ``bzrlib.errors.BoundBranchOutOfDate``
  rather than ``bzrlib.errors.BzrCommandError`` when the bound branch is out
  of date. (Gary van der Merwe)

* ``bzrlib.commands.run_bzr`` is more extensible: callers can supply the
  functions to load or disable plugins if they wish to use a different
  plugin mechanism; the --help, --version and no-command name code paths
  now use the generic pluggable command lookup infrastructure.
  (Robert Collins)

* ``bzrlib.errors.BoundBranchOutOfDate`` has a new field ``extra_help``
  which can be set to add extra help to the error. (Gary van der Merwe)

* New method ``Branch.automatic_tag_name`` that can be used to find the
  tag name for a particular revision automatically. (Jelmer Vernooij)

* The methods ``BzrDir.create_branch()``, ``BzrDir.destroy_branch()`` and 
  ``BzrDir.open_branch()`` now take an optional ``name`` argument. 
  (Jelmer Vernooij)

Testing
*******

* bzr now has a ``.testr.conf`` file in its source tree configured
  appropriately for running tests with Testrepository
  (``https://launchpad.net/testrepository``). (Robert Collins)

* Documentation about testing with ``subunit`` has been tweaked.
  (Robert Collins)

* Known failures has been added for resolve --take-other on ParentLoop
  conflicts. This reflects bug #537956 without fixing it.
  (Vincent Ladeuil)

* New ``bzrlib.tests.test_import_tariff`` can make assertions about what
  Python modules are loaded, to guard against startup time or library
  dependency regressions.
  (Martin Pool)

* PQM will now run with subunit output. To analyze a PQM error use
  tribunal, or cat log | subunit-filter | subunit2pyunit. (Robert Collins)

* Stop sending apport crash files to ``.cache`` in the directory from
  which ``bzr selftest`` was run.  (Martin Pool, #422350)

* Tests no longer fail if "close() called during concurrent
  operation on the same file object" occurs when closing the log file
  (which can happen if a thread tries to write to the log file at the
  wrong moment).  An warning will be written to ``stderr`` when this
  happens, and another warning will be written if the log file could not
  be closed after retrying 100 times.  (Andrew Bennetts, #531746)

bzr 2.1.3
#########

:Codename: Do run run
:2.1.3: NOT RELEASED YET

Compatibility Breaks
********************

New Features
************

Bug Fixes
*********

* ``bzr add SYMLINK/FILE`` now works properly when the symlink points to a
  previously-unversioned directory within the tree: the directory is
  marked versioned too.  
  (Martin Pool, #192859)

* Configuration files in ``${BZR_HOME}`` are now written in an atomic
  way which should help avoid problems with concurrent writers.
  (Vincent Ladeuil, #525571)

* Don't traceback trying to unversion children files of an already
  unversioned directory.  (Vincent Ladeuil, #494221)

* Fix ``AttributeError on parent.children`` when adding a file under a 
  directory that was a symlink in the previous commit.
  (Martin Pool, #192859)

* Prevent ``CHKMap.apply_delta`` from generating non-canonical CHK maps,
  which can result in "missing referenced chk root keys" errors when
  fetching from repositories with affected revisions.
  (Andrew Bennetts, #522637)

* Progress bars prefer to truncate the text message rather than the
  counters.  The spinner is shown between the network transfer indicator
  and the progress message.  (Martin Pool)

* Raise ValueError instead of a string exception.
  (John Arbash Meinel, #586926)

* Recursive binding for checkouts is now detected by bzr. A clear error
  message is shown to the user. (Parth Malwankar, #405192)

Improvements
************

* Add ``bzrlib.merge.MergeIntoMerger``, which can merge part or all of a
  tree, and works with unrelated branches.  (Andrew Bennetts)

Documentation
*************

* ``bzr help patterns`` now explains case insensitive patterns and
  points to Python regular expression documentation.
  (Parth Malwankar, #594386)

API Changes
***********

* Delete ``ProgressTask.note``, which was deprecated in 2.1.

Internals
*********

Testing
*******

* Unit test added to ensure that "message" is not uses as a format variable
  name in BzrError subclasses as this conflicts with some Python versions.
  (Parth Malwankar, #603461)

bzr 2.1.2
#########

:2.1.2: 2010-05-28

This release fixes two critical networking issues with older servers and
with interrupted system call errors when pushing or pulling.  We recommend
upgrading to anyone running a 2.1.x version of bzr.

Bug Fixes
*********

* ``bzr clean-tree`` should not delete nested bzrdirs. Required for proper
  support of bzr-externals and scmproj plugins.
  (Alexander Belchenko, bug #572098)

* ``bzr switch`` does not die if a ConfigurableFileMerger is used.
  (Aaron Bentley, #559436)

* Do not register a SIGWINCH signal handler, instead just poll for the
  terminal width as needed.  This avoids the "Interrupted System Call"
  problems that occur on POSIX with all currently released versions of
  Python.
  (Andrew Bennetts, #583941)

* Fixed ``AssertionError`` when accessing smart servers running Bazaar
  versions before 1.6.
  (Andrew Bennetts, #528041)

* Reset ``siginterrupt`` flag to False every time we handle a signal
  installed with ``set_signal_handler(..., restart_syscall=True)`` (from
  ``bzrlib.osutils``.  Reduces the likelihood of "Interrupted System Call"
  errors compared to registering ``signal.signal`` directly.
  (Andrew Bennetts)

* Reduce peak memory by one copy of compressed text.
  (John Arbash Meinel, #566940)

* Support Pyrex 0.9.9, required changing how we handle exceptions in Pyrex.
  (John Arbash Meinel, #582656)

* When passing a file to ``UTF8DirReader`` make sure to close the current
  directory file handle after the chdir fails. Otherwise when passing many
  filenames into a command line ``bzr status`` we would leak descriptors.
  (John Arbash Meinel, #583486)

Internals
*********

* ``_remember_remote_is_before`` no longer raises AssertionError when
  suboptimal network behaviour is noticed; instead it just mutters to the
  log file (and warns the user if they have set the ``hpss`` debug flag).
  This was causing unnecessary aborts for performance bugs that are minor
  at worst.
  (Andrew Bennetts, #528041)


bzr 2.1.1
#########

:2.1.1: 2010-03-24

This is a small bugfix release.  Upgrading is recommended for anyone
running 2.1.0 or earlier.

Bug Fixes
*********

* Allow syscalls to automatically restart when ``TextUIFactory``'s
  SIGWINCH handler is invoked, avoiding ``EINTR`` errors during blocking
  IO, which are often poorly handled by Python's libraries and parts of
  bzrlib.  (Andrew Bennetts, #496813)

* Avoid ``malloc(0)`` in ``patiencediff``, which is non-portable.
  (Martin Pool, #331095)

* Fix plugin packaging on Windows. (Ian Clatworthy, #524162)

* Fix stub sftp test server to call os.getcwdu().
  (Vincent Ladeuil, #526221, #526353)

* Fixed CHM generation by moving the NEWS section template into
  a separate file. (Ian Clatworthy, #524184)

* Merge correctly when this_tree is not a WorkingTree.  (Aaron Bentley)

* Register SIGWINCH handler only when creating a ``TextUIFactory``; avoids
  problems importing bzrlib from a non-main thread.
  (Elliot Murphy, #521989)

* Repositories accessed via a smart server now reject being stacked on a
  repository in an incompatible format, as is the case when accessing them
  via other methods.  This was causing fetches from those repositories via
  a smart server (e.g. using ``bzr branch``) to receive invalid data.
  (Andrew Bennetts, #562380)

* Standardize the error handling when creating a new ``StaticTuple``
  (problems will raise TypeError). (Matt Nordhoff, #457979)

* Warn if pyrex is too old to compile the new ``SimpleSet`` and
  ``StaticTuple`` extensions, rather than having the build fail randomly.
  (John Arbash Meinel, #449776)

Documentation
*************

* Added a link to the Desktop Guide. (Ian Clatworthy)

* Added What's New in Bazaar 2.1 document. (Ian Clatworthy)

* Drop Google Analytics from the core docs as they caused problems
  in the CHM files. (Ian Clatworthy, #502010)

API Changes
***********

* Added ``bzrlib.osutils.set_signal_handler``, a convenience function that
  can set a signal handler and call ``signal.siginterrupt(signum,
  False)`` for it, if the platform and Python version supports it.
  (Andrew Bennetts, #496813)


bzr 2.1.0
#########

:Codename: Strasbourg
:2.1.0: 2010-02-11

This release marks our second long-term-stable series. The Bazaar team
has decided that we will continue to make bugfix-only 2.0.x and 2.1.x
releases, along with 2.2 development releases. 

This is a fairly incremental update, focusing on polish and bugfixing.
There are no changes for supported disk formats. Key updates include
reduced memory consumption for many operations, a new per-file merge
hook, ignore patterns can now include '!' to exclude files, globbing
support for all commands on Windows, and support for addressing home
directories via ``bzr+ssh://host/~/`` syntax.

Users are encouraged to upgrade from the 2.0 stable series.

Bug Fixes
*********

* Don't require testtools to use sftp.
  (Vincent Ladeuil, #516183)

* Fix "AttributeError in Inter1and2Helper" during fetch.
  (Martin Pool, #513432)

* ``bzr update`` performs the two merges in a more logical order and will stop
  when it encounters conflicts.  
  (Gerard Krol, #113809)

* Give a better error message when doing ``bzr bind`` in an already bound
  branch.  (Neil Martinsen-Burrell, #513063)

* Ignore ``KeyError`` from ``remove_index`` during ``_abort_write_group``
  in a pack repository, which can happen harmlessly if the abort occurs during
  finishing the write group.  Also use ``bzrlib.cleanup`` so that any
  other errors that occur while aborting the individual packs won't be
  hidden by secondary failures when removing the corresponding indices.
  (Andrew Bennetts, #423015)

* Set the mtime of files exported to a directory by ``bzr export`` all to
  the same value to avoid confusing ``make`` and other date-based build
  systems. (Robert Collins, #515631)

Improvements
************

* Fetching into experimental formats will now print a warning. (Jelmer
  Vernooij)

API Changes
***********

* ``Repository.deserialise_inventory`` has been renamed to 
  ``Repository._deserialise_inventory`` to indicate it is private.
  (Jelmer Vernooij)

* ``Repository.get_inventory_xml`` has been renamed to 
  ``Repository._get_inventory_xml`` to indicate it is private. 
  (Jelmer Vernooij)

* ``Repository.serialise_inventory`` has been renamed to 
  ``Repository._serialise_inventory`` to indicate it is private.

* Using the ``bzrlib.chk_map`` module from within multiple threads at the
  same time was broken due to race conditions with a module level page
  cache. This shows up as a KeyError in the ``bzrlib.lru_cache`` code with
  ``bzrlib.chk_map`` in the backtrace, and can be triggered without using
  the same high level objects such as ``bzrlib.repository.Repository``
  from different threads. chk_map now uses a thread local cache which may
  increase memory pressure on processes using threads.
  (Robert Collins, John Arbash Meinel, #514090)

* The new ``merge_file_content`` should now be ok with tests to avoid
  regressions.
  (Vincent Ladeuil, #515597)

Internals
*********

* Use ``bzrlib.cleanup`` rather than less robust ``try``/``finally``
  blocks in several places in ``bzrlib.merge``.  This avoids masking prior
  errors when errors like ``ImmortalPendingDeletion`` occur during cleanup
  in ``do_merge``.
  (Andrew Bennetts, #517275)

API Changes
***********

* The ``remove_index`` method of
  ``bzrlib.repofmt.pack_repo.AggregateIndex`` no longer takes a ``pack``
  argument.  This argument was always ignored.
  (Andrew Bennetts, #423015)

bzr 2.1.0rc2
############

:Codename: after the bubbles
:2.1.0rc2: 2010-01-29

This is a quick-turn-around to update a small issue with our new per-file
merge hook. We expect no major changes from this to the final 2.1.0.

API Changes
***********

* The new ``merge_file_content`` hook point has been altered to provide a
  better API where state for extensions can be stored rather than the
  too-simple function based approach. This fixes a performance regression
  where branch configuration would be parsed per-file during merge. As
  part of this the included news_merger has been refactored into a base
  helper class ``bzrlib.merge.ConfigurableFileMerger``.
  (Robert Collins, John Arbash Meinel, #513822)


bzr 2.1.0rc1
############

:Codename: the 'new' stable
:2.1.0rc1: 2009-01-21

This is the first stable release candidate for Bazaar's 2.1 series. From
this point onwards, the 2.1 series will be considered stable (as the 2.0
series) and only bugfixes are expected to be incorporated. The dozen or so
bugfixes in the 2.0.4 release are also included in this release (along
with more than 15 more bugfixes). Some of the interesting features are
support for per-file merge hooks, ``bzr unshelve --preview``, support
for using ! in ignore files to exclude files from being ignored, a small
memory leak was squashed, and many ``ObjectNotLocked`` errors were fixed.
This looks to be a very good start for a new stable series.


New Features
************

* Add bug information to log output when available.
  (Neil Martinsen-Burrell, Guillermo Gonzalez, #251729)

* Added ``merge_file_content`` hook point to ``Merger``, allowing plugins
  to register custom merge logic, e.g. to provide smarter merging for
  particular files.

* Bazaar now includes the ``news_merge`` plugin.  It is disabled by
  default, to enable it add a ``news_merge_files`` option to your
  configuration.  Consult ``bzr help news_merge`` for more information.
  (Andrew Bennetts)
  
* ``bzr branch`` now takes a ``--bind`` option. This lets you
  branch and bind all in one command. (Ian Clatworthy)

* ``bzr switch`` now takes a ``--revision`` option, to allow switching to
  a specific revision of a branch. (Daniel Watkins, #183559)

* ``bzr unshelve --preview`` can now be used to show how a patch on the
  shelf would be applied to the working tree.
  (Guilherme Salgado, #308122)

* ``bzr update`` now takes a ``--revision`` argument. This lets you
  change the revision of the working tree to any revision in the
  ancestry of the current or master branch. (Matthieu Moy, Mark Hammond,
  Martin Pool, #45719)

* ``-Dbytes`` can now be used to display the total number of bytes
  transferred for the current command. This information is always logged
  to ``.bzr.log`` for later inspection. (John Arbash Meinel)

* New ignore patterns.  Patterns prefixed with '!' are exceptions to 
  ignore patterns and take precedence over regular ignores.  Such 
  exceptions are used to specify files that should be versioned which 
  would otherwise be ignored.  Patterns prefixed with '!!' act as regular 
  ignore patterns, but have highest precedence, even over the '!' 
  exception patterns. (John Whitley, #428031)

* The ``supress_warnings`` configuration option has been introduced to disable
  various warnings (it currently only supports the ``format_deprecation``
  warning). The new option can be set in any of the following locations:
  ``bazaar.conf``, ``locations.conf`` and/or ``branch.conf``.
  (Ted Gould, Matthew Fuller, Vincent Ladeuil)

Bug Fixes
*********

* Always show a message if an OS error occurs while trying to run a
  user-specified commit message editor.
  (Martin Pool, #504842)

* ``bzr diff`` will now use the epoch when it is unable to determine 
  the timestamp of a file, if the revision it was introduced in is a
  ghost. (Jelmer Vernooij, #295611)

* ``bzr switch -b`` can now create branches that are located using directory
  services such as ``lp:``, even when the branch name doesn't contain a
  '/'.  (Neil Martinsen-Burrell, #495263)

* ``bzr unshelve`` has improved messages about what it is doing.
  (Neil Martinsen-Burrell, #496917)

* Concurrent autopacking is more resilient to already-renamed pack files.
  If we find that a file we are about to obsolete is already obsoleted, we
  do not try to rename it, and we leave the file in ``obsolete_packs``.
  The code is also fault tolerant if a file goes missing, assuming that
  another process already removed the file.
  (John Arbash Meinel, Gareth White, #507557)

* Fix "Too many concurrent requests" in reconcile when network connection
  fails.  (Andrew Bennetts, #503878)

* Fixed a side effect mutation of ``RemoteBzrDirFormat._network_name``
  that caused some tests to fail when run in a non-default order.
  Probably no user impact.  (Martin Pool, #504102)

* Fixed ``ObjectNotLocked`` error in ``bzr cat -rbranch:../foo FILE``.
  (Andrew Bennetts, #506274)

* FTP transports support Unicode paths by encoding/decoding them as utf8.
  (Vincent Ladeuil, #472161)

* Listen to the SIGWINCH signal to update the terminal width.
  (Vincent Ladeuil, #316357)

* Progress bars are now hidden when ``--quiet`` is given.
  (Martin Pool, #320035)

* ``SilentUIFactory`` now supports ``make_output_stream`` and discards
  whatever is written to it.  This un-breaks some plugin tests that
  depended on this behaviour.
  (Martin Pool, #499757)

* When operations update the working tree, all affected files should end
  up with the same mtime. (eg. when versioning a generated file, if you
  update the source and the generated file together, the generated file
  should appear up-to-date.)
  (John Arbash Meinel, Martin <gzlist>, #488724)

Improvements
************

* Added ``add_cleanup`` and ``cleanup_now`` to ``bzrlib.command.Command``.
  All the builtin commands now use ``add_cleanup`` rather than
  ``try``/``finally`` blocks where applicable as it is simpler and more
  robust.  (Andrew Bennetts)

* All except a small number of storage formats are now hidden, making
  the help for numerous commands far more digestible. (Ian Clatworthy)

* Attempts to open a shared repository as a branch (e.g. ``bzr branch
  path/to/repo``) will now include "location is a repository" as a hint in
  the error message.  (Brian de Alwis, Andrew Bennetts, #440952)

* Push will now inform the user when they are trying to push to a foreign 
  VCS for which roundtripping is not supported, and will suggest them to 
  use dpush. (Jelmer Vernooij)

* The version of bzr being run is now written to the log file.
  (__monty__, #257170)

* Transport network activity indicator is shown more of the time when
  Bazaar is doing network IO.
  (Martin Pool)

Documentation
*************

* Add documentation on creating merges with more than one parent.
  (Neil Martinsen-Burrell, #481526)

* Better explain the --uncommitted option of merge.
  (Neil Martinsen-Burrell, #505088)

* Improve discussion of pending merges in the documentation for
  ``revert``.  (Neil Martinsen-Burrell, #505093)

* Improved help for ``bzr send``. 
  (Martin Pool, Bojan Nikolic)

* There is a System Administrator's Guide in ``doc/en/admin-guide``,
  including discussions of installation, relevant plugins, security and 
  backup. (Neil Martinsen-Burrell)

* The ``conflicts`` help topic has been renamed to ``conflict-types``.
  (Ian Clatworthy)

* The User Reference is now presented as a series of topics.
  Many of the included topics have link and format tweaks applied.
  (Ian Clatworthy)

API Changes
***********

* Added ``cachedproperty`` decorator to ``bzrlib.decorators``.
  (Andrew Bennetts)

* Many test features were renamed from ``FooFeature`` to ``foo_feature``
  to be consistent with instances being lower case and classes being
  CamelCase. For the features that were more likely to be used, we added a
  deprecation thunk, but not all. (John Arbash Meinel)

* Merger classes (such as ``Merge3Merger``) now expect a ``this_branch``
  parameter in their constructors, and provide ``this_branch`` as an
  attribute. (Andrew Bennetts)
  
* The Branch hooks pre_change_branch_tip no longer masks exceptions raised
  by plugins - the original exceptions are now preserved. (Robert Collins)

* The Transport ``Server.tearDown`` method is now renamed to
  ``stop_server`` and ``setUp`` to ``start_server`` for consistency with
  our normal naming pattern, and to avoid confusion with Python's
  ``TestCase.tearDown``.  (Martin Pool)

* ``WorkingTree.update`` implementations must now accept a ``revision``
  parameter.

Internals
*********

* Added ``BzrDir.open_branchV3`` smart server request, which can receive
  a string of details (such as "location is a repository") as part of a
  ``nobranch`` response.  (Andrew Bennetts, #440952)
  
* New helper osutils.UnicodeOrBytesToBytesWriter which encodes unicode
  objects but passes str objects straight through. This is used for
  selftest but may be useful for diff and other operations that generate
  mixed output. (Robert Collins)

* New exception ``NoRoundtrippingSupport``, for use by foreign branch 
  plugins. (Jelmer Vernooij)

Testing
*******

* ``bzrlib.tests.permute_for_extension`` is a helper that simplifies
  running all tests in the current module, once against a pure python
  implementation, and once against an extension (pyrex/C) implementation.
  It can be used to dramatically simplify the implementation of
  ``load_tests``.  (John Arbash Meinel)

* ``bzrlib.tests.TestCase`` now subclasses ``testtools.testcase.TestCase``.
  This permits features in testtools such as getUniqueInteger and
  getUniqueString to be used. Because of this, testtools version 0.9.2 or
  newer is now a dependency to run bzr selftest. Running with versions of
  testtools less than 0.9.2 will cause bzr to error while loading the test
  suite. (Robert Collins)

* Shell-like tests now support the command "mv" for moving files.  The
  syntax for ``mv file1 file2``, ``mv dir1 dir2`` and ``mv file dir`` is
  supported.  (Neil Martinsen-Burrell)

* The test progress bar no longer distinguishes tests that 'errored' from
  tests that 'failed' - they're all just failures.
  (Martin Pool)

bzr 2.0.6
#########

:2.0.6: NOT RELEASED YET

Bug Fixes
*********

* Additional merges after an unrelated branch has been merged with its
  history no longer crash when deleted files are involved.
  (Vincent Ladeuil, John Arbash Meinel, #375898)

* ``bzr add SYMLINK/FILE`` now works properly when the symlink points to a
  previously-unversioned directory within the tree: the directory is
  marked versioned too.  
  (Martin Pool, #192859)

* ``bzr commit SYMLINK`` now works, rather than trying to commit the
  target of the symlink.
  (Martin Pool, John Arbash Meinel, #128562)

* ``bzr revert`` now only takes write lock on working tree, instead of on 
  both working tree and branch.
  (Danny van Heumen, #498409)

* ``bzr upgrade`` now creates the ``backup.bzr`` directory with the same
  permissions as ``.bzr`` directory on a POSIX OS.
  (Parth Malwankar, #262450)

* Don't traceback trying to unversion children files of an already
  unversioned directory.  (Vincent Ladeuil, #494221)

* Fix ``AttributeError on parent.children`` when adding a file under a 
  directory that was a symlink in the previous commit.
  (Martin Pool, #192859)

* Prevent ``CHKMap.apply_delta`` from generating non-canonical CHK maps,
  which can result in "missing referenced chk root keys" errors when
  fetching from repositories with affected revisions.
  (Andrew Bennetts, #522637)

* Raise ValueError instead of a string exception.
  (John Arbash Meinel, #586926)

* Reduce peak memory by one copy of compressed text.
  (John Arbash Meinel, #566940)

* Repositories accessed via a smart server now reject being stacked on a
  repository in an incompatible format, as is the case when accessing them
  via other methods.  This was causing fetches from those repositories via
  a smart server (e.g. using ``bzr branch``) to receive invalid data.
  (Andrew Bennetts, #562380)

* Selftest with versions of subunit that support ``stopTestRun`` will no longer
  error. This error was caused by 2.0 not being updated when upstream
  python merged the end of run patch, which chose ``stopTestRun`` rather than
  ``done``. (Robert Collins, #571437)

* When passing a file to ``UTF8DirReader`` make sure to close the current
  directory file handle after the chdir fails. Otherwise when passing many
  filenames into a command line ``bzr status`` we would leak descriptors.
  (John Arbash Meinel, #583486)


Testing
*******

* ``build_tree_contents`` can create symlinks.
  (Martin Pool, John Arbash Meinel)


bzr 2.0.5
#########

:2.0.5: 2010-03-23

This fifth release in our 2.0 series addresses several user-inconvenience
bugs.  None are critical, but upgrading is recommended for all users on
earlier 2.0 releases.

Bug Fixes
*********

* Avoid ``malloc(0)`` in ``patiencediff``, which is non-portable.
  (Martin Pool, #331095)

* Concurrent autopacking is more resilient to already-renamed pack files.
  If we find that a file we are about to obsolete is already obsoleted, we
  do not try to rename it, and we leave the file in ``obsolete_packs``.
  The code is also fault tolerant if a file goes missing, assuming that
  another process already removed the file.
  (John Arbash Meinel, Gareth White, #507557)

* Cope with the lockdir ``held/info`` file being empty, which seems to
  happen fairly often if the process is suddenly interrupted while taking
  a lock.
  (Martin Pool, #185103)

* Give the warning about potentially slow cross-format fetches much
  earlier on in the fetch operation.  Don't show this message during
  upgrades, and show the correct format indication for remote
  repositories.
  (Martin Pool, #456077, #515356, #513157)

* Handle renames correctly when there are files or directories that 
  differ only in case.  (Chris Jones, Martin Pool, #368931)

* If ``bzr push --create-prefix`` triggers an unexpected ``NoSuchFile``
  error, report that error rather than failing with an unhelpful
  ``UnboundLocalError``.
  (Andrew Bennetts, #423563)

* Running ``bzr`` command without any arguments now shows bzr
  version number along with rest of the help text.
  (Parth Malwankar, #369501)

* Use osutils.O_NOINHERIT for some files on win32 to avoid PermissionDenied
  errors.
  (Inada Naoki, #524560)

Documentation
*************

* Added ``location-alias`` help topic.
  (Andrew Bennetts, #337834)

* Fixed CHM generation by moving the NEWS section template into
  a separate file. (Ian Clatworthy, #524184)


bzr 2.0.4
#########

:Codename: smooth sailing
:2.0.4: 2010-01-21

The fourth bugfix-only release in the 2.0 series contains more than a
dozen bugfixes relative to 2.0.3. The primary focus is on handling
interruptions and concurrent operations more cleanly, there is also a fair
improvement to ``bzr export`` when exporting a remote branch.


Bug Fixes
*********

* ``bzr annotate`` on another branch with ``-r branch:...`` no longer
  fails with an ``ObjectNotLocked`` error.  (Andrew Bennetts, #496590)

* ``bzr export dir`` now requests all file content as a record stream,
  rather than requsting the file content one file-at-a-time. This can make
  exporting over the network significantly faster (54min => 9min in one
  case). (John Arbash Meinel, #343218)

* ``bzr serve`` no longer slowly leaks memory. The compiled
  ``bzrlib.bencode.Encoder()`` class was using ``__del__`` to cleanup and
  free resources, and it should have been using ``__dealloc__``.
  This will likely have an impact on any other process that is serving for
  an extended period of time.  (John Arbash Meinel, #494406)

* Check for SIGINT (Ctrl-C) and other signals immediately if ``readdir``
  returns ``EINTR`` by calling ``PyErr_CheckSignals``.  This affected the
  optional ``_readdir_pyx`` extension.  (Andrew Bennetts, #495023)

* Concurrent autopacks will no longer lose a newly created pack file.
  There was a race condition, where if the reload happened at the right
  time, the second packer would forget the name of the newly added pack
  file. (John Arbash Meinel, Gareth White, #507566)

* Give a clearer message if the lockdir disappears after being apparently
  successfully taken.  (Martin Pool, #498378)

* Give a warning when fetching between repositories (local or remote) with
  sufficiently different formats that the content will need to be
  serialized (ie ``InterDifferingSerializer`` or ``inventory-deltas``), so
  the user has a clue that upgrading could make it faster.
  (Martin Pool, #456077)

* If we fail to open ``~/.bzr.log`` write a clear message to stderr rather
  than using ``warning()``. The log file is opened before logging is set
  up, and it leads to very confusing: 'no handlers for "bzr"' messages for
  users, rather than something nicer.
  (John Arbash Meinel, Barry Warsaw, #503886)

* Refuse to build with any Pyrex 0.9.4 release, as they have known bugs.
  (Martin Pool, John Arbash Meinel, #449372)

* ``setup.py bdist_rpm`` now properly finds extra files needed for the
  build. (there is still the distutils bug
  http://bugs.python.org/issue644744) (Joe Julian, #175839)

* The 2a format wasn't properly restarting autopacks when something
  changed underneath it (like another autopack). Now concurrent
  autopackers will properly succeed. (John Arbash Meinel, #495000)

* ``TreeTransform`` can now handle when a delta says that the file id for
  the tree root changes. Rather than trying to rename your working
  directory, or failing early saying that you can't have multiple
  tree roots. This also fixes revert, update, and pull when the root id
  changes.  (John Arbash Meinel, #494269, #504390)

* ``_update_current_block`` no longer suppresses exceptions, so ^C at just
  the right time will get propagated, rather than silently failing to move
  the block pointer. (John Arbash Meinel, Gareth White, #495023)

Testing
*******

* We have a new ``test_source`` that ensures all pyrex ``cdef`` functions
  handle exceptions somehow. (Possibly by setting ``# cannot_raise``
  rather than an ``except ?:`` clause.) This should help prevent bugs like
  bug #495023. (John Arbash Meinel)


bzr 2.1.0b4
###########

:Codename: san francisco airport
:2.1.0b4: 2009-12-14

The fourth beta release in the 2.1 series brings with it a significant
number of bugfixes (~20). The test suite is once again (finally) "green"
on Windows, and should remain that way for future releases. There are a
few performance related updates (faster upgrade and log), and several UI
tweaks. There has also been a significant number of tweaks to the runtime
documentation. 2.1.0b4 include everything from the 2.0.3 release.


Compatibility Breaks
********************

* The BZR_SSH environmental variable may now be set to the path of a secure
  shell client. If currently set to the value ``ssh`` it will now guess the
  vendor of the program with that name, to restore the old behaviour that
  indicated the SSH Corporation client use ``sshcorp`` instead as the magic
  string. (Martin <gzlist@googlemail.com>, #176292)

New Features
************

* ``bzr commit`` now has a ``--commit-time`` option.
  (Alexander Sack, #459276)

* ``-Dhpss`` now increases logging done when run on the bzr server,
  similarly to how it works on the client. (John Arbash Meinel)

* New option ``bzr unshelve --keep`` applies the changes and leaves them
  on the shelf.  (Martin Pool, Oscar Fuentes, #492091)

* The ``BZR_COLUMNS`` envrionment variable can be set to force bzr to
  respect a given terminal width. This can be useful when output is
  redirected or in obscure cases where the default value is not
  appropriate. Pagers can use it to get a better control of the line
  lengths. 
  (Vincent Ladeuil)

* The new command ``bzr lp-mirror`` will request that Launchpad update its
  mirror of a local branch. This command will only function if launchpadlib
  is installed.
  (Jonathan Lange)


Bug Fixes
*********

* After renaming a file, the dirstate could accidentally reference
  ``source\\path`` rather than ``source/path`` on Windows. This might be a
  source of some dirstate-related failures. (John Arbash Meinel)

* ``bzr commit`` now detects commit messages that looks like file names
  and issues a warning.
  (Gioele Barabucci, #73073)

* ``bzr ignore /`` no longer causes an IndexError. (Gorden Tyler, #456036)

* ``bzr log -n0 -rN`` should not return revisions beyond its merged revisions.
  (#325618, #484109, Marius Kruger)

* ``bzr merge --weave`` and ``--lca`` will now create ``.BASE`` files for
  files with conflicts (similar to ``--merge3``). The contents of the file
  is a synthesis of all bases used for the merge.
  (John Arbash Meinel, #40412)

* ``bzr mv --quiet`` really is quiet now.  (Gordon Tyler, #271790)

* ``bzr serve`` is more clear about the risk of supplying --allow-writes.
  (Robert Collins, #84659)

* ``bzr serve --quiet`` really is quiet now.  (Gordon Tyler, #252834)

* Fix bug with redirected URLs over authenticated HTTP.
  (Glen Mailer, Neil Martinsen-Burrell, Vincent Ladeuil, #395714)

* Interactive merge doesn't leave branch locks behind.  (Aaron Bentley)

* Lots of bugfixes for the test suite on Windows. We should once again
  have a test suite with no failures on Windows. (John Arbash Meinel)

* ``osutils.terminal_width()`` obeys the BZR_COLUMNS environment
  variable but returns None if the terminal is not a tty (when output is
  redirected for example). Also fixes its usage under OSes that doesn't
  provide termios.TIOCGWINSZ. Make sure the corresponding tests runs on
  windows too.
  (Joke de Buhr, Vincent Ladeuil, #353370, #62539)
  (John Arbash Meinel, Vincent Ladeuil, #492561)

* Terminate ssh subprocesses when no references to them remain, fixing
  subprocess and file descriptor leaks.  (Andrew Bennetts, #426662)
  
* The ``--hardlink`` option of ``bzr branch`` and ``bzr checkout`` now
  works for 2a format trees.  Only files unaffected by content filters
  will be hardlinked.  (Andrew Bennetts, #408193)

* The new glob expansion on Windows would replace all ``\`` characters
  with ``/`` even if it there wasn't a glob to expand, the arg was quoted,
  etc. Now only change slashes if there is something being glob expanded.
  (John Arbash Meinel, #485771)

* Use our faster ``KnownGraph.heads()`` functionality when computing the
  new rich-root heads. This can cut a conversion time in half (mysql from
  13.5h => 6.2h) (John Arbash Meinel, #487632)

* When launching a external diff tool via bzr diff --using, temporary files
  are no longer created, rather, the path to the file in the working tree is
  passed to the external diff tool. This allows the file to be edited if the
  diff tool provides for this. (Gary van der Merwe, #490738)
  
* The launchpad-open command can now be used from a subdirectory of a
  branch, not just from the root of the branch. 
  (Neil Martinsen-Burrell, #489102)


Improvements
************

* ``bzr log`` is now faster. (Ian Clatworthy)

* ``bzr update`` provides feedback on which branch it is up to date with.
  (Neil Martinsen-Burrell)

* ``bzr upgrade`` from pre-2a to 2a can be significantly faster (4x).
  For details see the xml8 patch and heads() improvements.
  (John Arbash Meinel)

* ``bzrlib.urlutils.local_path_from_url`` now accepts
  'file://localhost/' as well as 'file:///' URLs on POSIX.  (Michael
  Hudson)

* The progress bar now shows only a spinner and per-operation counts,
  not an overall progress bar.  The previous bar was often not correlated
  with real overall operation progress, either because the operations take
  nonlinear time, or because at the start of the operation Bazaar couldn't
  estimate how much work there was to do.  (Martin Pool)

Documentation
*************

* Lots of documentation tweaks for inline help topics and command help
  information.

API Changes
***********

* ``bzrlib.textui`` (vestigial module) removed.  (Martin Pool)

* The Launchpad plugin now has a function ``login`` which will log in to
  Launchpad with launchpadlib, and ``load_branch`` which will return the
  Launchpad Branch object corresponding to a given Bazaar Branch object.
  (Jonathan Lange)

Internals
*********

* New test Feature: ``ModuleAvailableFeature``. It is designed to make it
  easier to handle what tests you want to run based on what modules can be
  imported. (Rather than lots of custom-implemented features that were
  basically copy-and-pasted.) (John Arbash Meinel)

* ``osutils.timer_func()`` can be used to get either ``time.time()`` or
  ``time.clock()`` when you want to do performance timing.
  ``time.time()`` is limited to 15ms resolution on Windows, but
  ``time.clock()`` gives CPU and not wall-clock time on other platforms.
  (John Arbash Meinel)

* Several code paths that were calling ``Transport.get().read()`` have
  been changed to the equalivent ``Transport.get_bytes()``. The main
  difference is that the latter will explicitly call ``file.close()``,
  rather than expecting the garbage collector to handle it. This helps
  with some race conditions on Windows during the test suite and sftp
  tests. (John Arbash Meinel)

Testing
*******

* TestCaseWithMemoryTransport no longer sets $HOME and $BZR_HOME to
  unicode strings. (Michael Hudson, #464174)


bzr 2.0.3
#########

:Codename: little italy
:2.0.3: 2009-12-14


The third stable release of Bazaar has a small handful of bugfixes. As
expected, this has no internal or external compatibility changes versus
2.0.2 (or 2.0.0).

Bug Fixes
*********

* ``bzr push --use-existing-dir`` no longer crashes if the directory
  exists but contains an invalid ``.bzr`` directory.
  (Andrew Bennetts, #423563)

* Content filters are now applied correctly after pull, merge and switch.
  (Ian Clatworthy, #385879)

* Fix a potential segfault in the groupcompress hash map handling code.
  When inserting new entries, if the final hash bucket was empty, we could
  end up trying to access if ``(last_entry+1)->ptr == NULL``.
  (John Arbash Meinel, #490228)

* Improve "Binary files differ" hunk handling.  (Aaron Bentley, #436325)


bzr 2.1.0b3
###########

:Codename: after sprint recovery
:2.1.0b3: 2009-11-16

This release was pushed up from its normal release cycle due to a
regression in python 2.4 compatibility in 2.1.0b2.  Since this regression
was caught before 2.1.0b2 was officially announced, the full changelog
includes both 2.1.0b3 and 2.1.0b2 changes.

Highlights of 2.1.0b3 are: new globbing code for all commands on Windows,
the test suite now conforms to python's trunk enhanced semantics (skip,
etc.), and ``bzr info -v`` will now report the correct branch and repo
formats for Remote objects.


New Features
************

* Users can define a shelve editor to provide shelf functionality at a
  granularity finer than per-patch-hunk. (Aaron Bentley)

Bug Fixes
*********

* Fix for shell completion and short options.  (Benoît PIERRE)

* Fix ``bzr --profile-imports`` with Python 2.6.  (Martin Pool)

* Hooks daughter classes should always call the base constructor.
  (Alexander Belchenko, Vincent Ladeuil, #389648) 

* Improve "Binary files differ" hunk handling.  (Aaron Bentley, #436325)

* On Windows, do glob expansion at the command-line level (as is usually
  done in bash, etc.) This means that *all* commands get glob expansion
  (bzr status, bzr add, bzr mv, etc). It uses a custom command line
  parser, which allows us to know if a given section was quoted. It means
  you can now do ``bzr ignore "*.py"``.
  (John Arbash Meinel, #425510, #426410, #194450)

* Sanitize commit messages that come in from the '-m' flag. We translate
  '\r\n' => '\n' and a plain '\r' => '\n'. The storage layer doesn't
  allow those because XML store silently translate it anyway. (The parser
  auto-translates \r\n => \n in ways that are hard for us to catch.)

* Show correct branch and repository format descriptions in 
  ``bzr info -v`` on a smart server location.  (Andrew Bennetts, #196080)

* The fix for bug #186920 accidentally broke compatibility with python
  2.4.  (Vincent Ladeuil, #475585)

* Using ``Repository.get_commit_builder().record_iter_changes()`` now
  correctly sets ``self.inv_sha1`` to a sha1 string and
  ``self.new_inventory`` to an Inventory instance after calling
  ``self.finish_inventory()``. (Previously it accidently set both values
  as a tuple on ``self.inv_sha1``. This was missed because
  ``repo.add_revision`` ignores the supplied inventory sha1 and recomputes
  the sha1 from the repo directly. (John Arbash Meinel)

* Shelve command refuse to run if there is no real terminal.
  (Alexander Belchenko)

* Avoid unnecessarily flushing of trace file; it's now unbuffered at the
  Python level.  (Martin Pool)

Documentation
*************

* Include Japanese translations for documentation (Inada Naoki)

* New API ``ui_factory.make_output_stream`` to be used for sending bulk
  (rather than user-interaction) data to stdout.  This automatically
  coordinates with progress bars or other terminal activity, and can be
  overridden by GUIs.
  (Martin Pool, 493944)

Internals
*********

* Some of the core groupcompress functionality now releases the GIL before
  operation. Similar to how zlib and bz2 operate without the GIL in the
  core compression and decompression routines. (John Arbash Meinel)

Testing
*******

* -Dhpssvfs will now trigger on ``RemoteBzrDir._ensure_real``, providing
  more debugging of VFS access triggers. (Robert Collins)

* KnownFailure is now signalled to ``ExtendedTestResult`` using the same
  method that Python 2.7 uses - ``addExpectedFailure``. (Robert Collins)

* ``--parallel=fork`` is now compatible with --subunit.
  (Robert Collins, Vincent Ladeuil, #419776)

* Reporting of failures shows test ids not descriptions and thus shows
  parameterised tests correctly. (Robert Collins)

* TestNotApplicable is now handled within the TestCase.run method rather
  than being looked for within ``ExtendedTestResult.addError``. This
  provides better handling with other ``TestResult`` objects, degrading to
  sucess rather than error. (Robert Collins)

* The private method ``_testConcluded`` on ``ExtendedTestResult`` has been
  removed - it was empty and unused. (Robert Collins)

* UnavailableFeature is now handled within the TestCase.run method rather
  than being looked for within addError. If the Result object does not
  have an addNotSupported method, addSkip is attempted instead, and
  failing that addSuccess. (Robert Collins)

* When a TestResult does not have an addSkip method, skipped tests are now
  reported as successful tests, rather than as errors. This change is
  to make it possible to get a clean test run with a less capable
  TestResult. (Robert Collins)



bzr 2.1.0b2
###########

:Codename: a load off my mind
:2.1.0b2: 2009-11-02

This is our second feature-filled release since 2.0, pushing us down the
path to a 2.1.0. Once again, all bugfixes in 2.0.2 are present in 2.1.0b2.

Key highlights in this release are: improved handling of
failures-during-cleanup for commit, fixing a long-standing bug with
``bzr+http`` and shared repositories, all ``lp:`` urls to be resolved
behind proxies, and a new StaticTuple datatype, allowing us to reduce
memory consumption (50%) and garbage collector overhead (40% faster) for
many operations.

* A new ``--concurrency`` option has been added as well as an associated
  BZR_CONCURRENCY environment variable to specify the number of
  processes that can be run concurrently when running ``bzr selftest``. The
  command-line option overrides the environment variable if both are
  specified. If none is specified. the number of processes is obtained
  from the OS as before.  (Matt Nordhoff, Vincent Ladeuil)

Bug Fixes
*********

* ``bzr+http`` servers no longer give spurious jail break errors when
  serving branches inside a shared repository.  (Andrew Bennetts, #348308)

* Errors during commit are handled more robustly so that knock-on errors
  are less likely to occur, and will not obscure the original error if
  they do occur.  This fixes some causes of ``TooManyConcurrentRequests``
  and similar errors.  (Andrew Bennetts, #429747, #243391)

* Launchpad urls can now be resolved from behind proxies.
  (Gordon Tyler, Vincent Ladeuil, #186920)

* Reduce the strictness for StaticTuple, instead add a debug flag
  ``-Dstatic_tuple`` which will change apis to be strict and raise errors.
  This way, most users won't see failures, but developers can improve
  internals. (John Arbash Meinel, #471193)

* TreeTransform.adjust_path updates the limbo paths of descendants of adjusted
  files.  (Aaron Bentley)

* Unicode paths are now handled correctly and consistently by the smart
  server.  (Andrew Bennetts, Michael Hudson, #458762)

Improvements
************

* When reading index files, we now use a ``StaticTuple`` rather than a
  plain ``tuple`` object. This generally gives a 20% decrease in peak
  memory, and can give a performance boost up to 40% on large projects.
  (John Arbash Meinel)

* Peak memory under certain operations has been reduced significantly.
  (eg, 'bzr branch launchpad standalone' is cut in half)
  (John Arbash Meinel)

Documentation
*************

* Filtered views user documentation upgraded to refer to format 2a
  instead of pre-2.0 formats. (Ian Clatworthy)

API Changes
***********

* Remove deprecated ``CLIUIFactory``.  (Martin Pool)

* ``UIFactory`` now has new ``show_error``, ``show_message`` and
  ``show_warning`` methods, which can be hooked by non-text UIs.  
  (Martin Pool)

Internals
*********

* Added ``bzrlib._simple_set_pyx``. This is a hybrid between a Set and a
  Dict (it only holds keys, but you can lookup the object located at a
  given key). It has significantly reduced memory consumption versus the
  builtin objects (1/2 the size of Set, 1/3rd the size of Dict). This is
  used as the interning structure for StaticTuple objects.
  (John Arbash Meinel)

* ``bzrlib._static_tuple_c.StaticTuple`` is now available and used by
  the btree index parser and the chk map parser. This class functions
  similarly to ``tuple`` objects. However, it can only point to a limited
  collection of types.  (Currently StaticTuple, str, unicode, None, bool,
  int, long, float, but not subclasses).  This allows us to remove it from
  the garbage collector (it cannot be in a cycle), it also allows us to
  intern the objects. In testing, this can reduce peak memory by 20-40%,
  and significantly improve performance by removing objects from being
  inspected by the garbage collector.  (John Arbash Meinel)

* ``GroupCompressBlock._ensure_content()`` will now release the
  ``zlib.decompressobj()`` when the first request is for all of the
  content. (Previously it would only be released if you made a request for
  part of the content, and then all of it later.) This turns out to be a
  significant memory savings, as a ``zstream`` carries around approx 260kB
  of internal state and buffers. (For branching bzr.dev this drops peak
  memory from 382MB => 345MB.) (John Arbash Meinel)

* When streaming content between ``2a`` format repositories, we now clear
  caches from earlier versioned files. (So 'revisions' is cleared when we
  start reading 'inventories', etc.) This can have a significant impact on
  peak memory for initial copies (~200MB). (John Arbash Meinel)


bzr 2.0.2
#########

:Codename: after the scare
:2.0.2: 2009-11-02

The second in our "let's keep the stable bugfixes flowing" series. As
expected this has a few (~9) bugfixes relative to 2.0.1, and no major api
changes or features.

Bug Fixes
*********

* Avoid "NoneType has no attribute st_mode" error when files disappear
  from a directory while it's being read.  (Martin Pool, #446033)

* Content filters are now applied correctly after revert.
  (Ian Clatworthy)

* Diff parsing handles "Binary files differ" hunks.  (Aaron Bentley, #436325)

* Fetching from stacked pre-2a repository via a smart server no longer
  fails intermittently with "second push failed to complete".
  (Andrew Bennetts, #437626)

* Fix typos left after test_selftest refactoring.
  (Vincent Ladeuil, Matt Nordhoff, #461149)

* Fixed ``ObjectNotLocked`` errors during ``bzr log -r NNN somefile``.
  (Andrew Bennetts, #445171)
  
* PreviewTree file names are not limited by the encoding of the temp
  directory's filesystem. (Aaron Bentley, #436794)

Improvements
************

* ``bzr log`` now read-locks branches exactly once, so makes better use of
  data caches.  (Andrew Bennetts)

Documentation
*************

* Filtered views user documentation upgraded to refer to format 2a
  instead of pre-2.0 formats. (Ian Clatworthy)


bzr 2.1.0b1
###########

:Codename: While the cat is away
:2.1.0b1: 2009-10-14

This is the first development release in the new split "stable" and
"development" series. As such, the release is a snapshot of bzr.dev
without creating a release candidate first. This release includes a
fair amount of internal changes, with deprecated code being removed,
and several new feature developments. People looking for a stable code
base with only bugfixes should focus on the 2.0.1 release. All bugfixes
present in 2.0.1 are present in 2.1.0b1.

Highlights include support for ``bzr+ssh://host/~/homedir`` style urls,
finer control over the plugin search path via extended BZR_PLUGIN_PATH
syntax, visible warnings when extension modules fail to load, and improved
error handling during unlocking.


New Features
************

* Bazaar can now send mail through Apple OS X Mail.app. 
  (Brian de Alwis)

* ``bzr+ssh`` and ``bzr`` paths can now be relative to home directories
  specified in the URL.  Paths starting with a path segment of ``~`` are
  relative to the home directory of the user running the server, and paths
  starting with ``~user`` are relative to the home directory of the named
  user.  For example, for a user "bob" with a home directory of
  ``/home/bob``, these URLs are all equivalent:

  * ``bzr+ssh://bob@host/~/repo``
  * ``bzr+ssh://bob@host/~bob/repo``
  * ``bzr+ssh://bob@host/home/bob/repo``

  If ``bzr serve`` was invoked with a ``--directory`` argument, then no
  home directories outside that directory will be accessible via this
  method.

  This is a feature of ``bzr serve``, so pre-2.1 clients will
  automatically benefit from this feature when ``bzr`` on the server is
  upgraded.  (Andrew Bennetts, #109143)

* Extensions can now be compiled if either Cython or Pyrex is available.
  Currently Pyrex is preferred, but that may change in the future.
  (Arkanes)

* Give more control on BZR_PLUGIN_PATH by providing a way to refer to or
  disable the user, site and core plugin directories.
  (Vincent Ladeuil, #412930, #316192, #145612)

Bug Fixes
*********

* Bazaar's native protocol code now correctly handles EINTR, which most
  noticeably occurs if you break in to the debugger while connected to a
  bzr+ssh server.  You can now can continue from the debugger (by typing
  'c') and the process continues.  However, note that pressing C-\ in the
  shell may still kill the SSH process, which is bug 162509, so you must
  sent a signal to the bzr process specifically, for example by typing
  ``kill -QUIT PID`` in another shell.  (Martin Pool, #341535)

* ``bzr add`` in a tree that has files with ``\r`` or ``\n`` in the
  filename will issue a warning and skip over those files.
  (Robert Collins, #3918)

* ``bzr dpush`` now aborts if uncommitted changes (including pending merges)
  are present in the working tree. The configuration option ``dpush_strict``
  can be used to set the default for this behavior.
  (Vincent Ladeuil, #438158)

* ``bzr merge`` and ``bzr remove-tree`` now requires --force if pending
  merges are present in the working tree.
  (Vincent Ladeuil, #426344)

* Clearer message when Bazaar runs out of memory, instead of a ``MemoryError``
  traceback.  (Martin Pool, #109115)

* Don't give a warning on Windows when failing to import ``_readdir_pyx``
  as it is never built. (John Arbash Meinel, #430645)

* Don't restrict the command name used to run the test suite.
  (Vincent Ladeuil, #419950)

* ftp transports were built differently when the kerberos python module was
  present leading to obscure failures related to ASCII/BINARY modes.
  (Vincent Ladeuil, #443041)

* Network streams now decode adjacent records of the same type into a
  single stream, reducing layering churn. (Robert Collins)

* PreviewTree behaves correctly when get_file_mtime is invoked on an unmodified
  file. (Aaron Bentley, #251532)

* Registry objects should not use iteritems() when asked to use items().
  (Vincent Ladeuil, #430510)

* Weave based repositories couldn't be cloned when committers were using
  domains or user ids embedding '.sig'. Now they can.
  (Matthew Fuller, Vincent Ladeuil, #430868)

Improvements
************

* Revision specifiers can now be given in a more DWIM form, without
  needing explicit prefixes for specifiers like tags or revision id's.
  See ``bzr help revisionspec`` for full details.  (Matthew Fuller)

* Bazaar gives a warning before exiting, and writes into ``.bzr.log``, if 
  compiled extensions can't be loaded.  This typically indicates a
  packaging or installation problem.  In this case Bazaar will keep
  running using pure-Python versions, but this may be substantially
  slower.  The warning can be disabled by setting
  ``ignore_missing_extensions = True`` in ``bazaar.conf``.
  See also <https://answers.launchpad.net/bzr/+faq/703>.
  (Martin Pool, #406113, #430529)

* Secondary errors that occur during Branch.unlock and Repository.unlock
  no longer obscure the original error.  These methods now use a new
  decorator, ``only_raises``.  This fixes many causes of
  ``TooManyConcurrentRequests`` and similar errors.
  (Andrew Bennetts, #429747)

Documentation
*************

* Describe the new shell-like test feature. (Vincent Ladeuil)

* Help on hooks no longer says 'Not deprecated' for hooks that are
  currently supported. (Ian Clatworthy, #422415)

API Changes
***********

* ``bzrlib.user_encoding`` has been removed; use
  ``bzrlib.osutils.get_user_encoding`` instead.  (Martin Pool)

* ``bzrlib.tests`` now uses ``stopTestRun`` for its ``TestResult``
  subclasses - the same as python's unittest module. (Robert Collins)
  
* ``diff._get_trees_to_diff`` has been renamed to 
  ``diff.get_trees_and_branches_to_diff``. It is now a public API, and it 
  returns the old and new branches. (Gary van der Merwe)

* ``bzrlib.trace.log_error``, ``error`` and ``info`` have been deprecated.
  (Martin Pool)

* ``MutableTree.has_changes()`` does not require a tree parameter anymore. It
  now defaults to comparing to the basis tree. It now checks for pending
  merges too.  ``Merger.check_basis`` has been deprecated and replaced by the
  corresponding has_changes() calls. ``Merge.compare_basis``,
  ``Merger.file_revisions`` and ``Merger.ensure_revision_trees`` have also
  been deprecated.
  (Vincent Ladeuil, #440631)

* ``ProgressTask.note`` is deprecated.
  (Martin Pool)

Internals
*********

* Added ``-Drelock`` debug flag.  It will ``note`` a message every time a
  repository or branch object is unlocked then relocked the same way.
  (Andrew Bennetts)
  
* ``BTreeLeafParser.extract_key`` has been tweaked slightly to reduce
  mallocs while parsing the index (approx 3=>1 mallocs per key read).
  This results in a 10% speedup while reading an index.
  (John Arbash Meinel)

* The ``bzrlib.lsprof`` module has a new class ``BzrProfiler`` which makes
  profiling in some situations like callbacks and generators easier.
  (Robert Collins)

Testing
*******

* Passing ``--lsprof-tests -v`` to bzr selftest will cause lsprof output to
  be output for every test. Note that this is very verbose! (Robert Collins)

* Setting ``BZR_TEST_PDB=1`` when running selftest will cause a pdb
  post_mortem to be triggered when a test failure occurs. (Robert Collins)

* Shell-like tests can now be written. Code in ``bzrlib/tests/script.py`` ,
  documentation in ``developers/testing.txt`` for details.
  (Vincent Ladeuil)

* Some tests could end up with the same id, that was dormant for
  a long time.
  (Vincent Ladeuil, #442980)

* Stop showing the number of tests due to missing features in the test
  progress bar.  (Martin Pool)

* Test parameterisation now does a shallow copy, not a deep copy of the test
  to be parameterised. This is not expected to break external use of test
  parameterisation, and is substantially faster. (Robert Collins)

* Tests that try to open a bzr dir on an arbitrary transport will now
  fail unless they have explicitly permitted the transport via
  ``self.permit_url``. The standard test factories such as ``self.get_url``
  will permit the urls they provide automatically, so only exceptional
  tests should need to do this. (Robert Collins)

* The break-in test no longer cares about clean shutdown of the child,
  instead it is happy if the debugger starts up. (Robert  Collins)

* The full test suite is expected to pass when the C extensions are not
  present. (Vincent Ladeuil, #430749)


bzr 2.0.1
#########

:Codename: Stability First
:2.0.1: 2009-10-14

The first of our new ongoing bugfix-only stable releases has arrived. It
includes a collection of 12 bugfixes applied to bzr 2.0.0, but does not
include any of the feature development in the 2.1.0 series.


Bug Fixes
*********

* ``bzr add`` in a tree that has files with ``\r`` or ``\n`` in the
  filename will issue a warning and skip over those files.
  (Robert Collins, #3918)

* bzr will attempt to authenticate with SSH servers that support
  ``keyboard-interactive`` auth but not ``password`` auth when using
  Paramiko.   (Andrew Bennetts, #433846)

* Fixed fetches from a stacked branch on a smart server that were failing
  with some combinations of remote and local formats.  This was causing
  "unknown object type identifier 60" errors.  (Andrew Bennetts, #427736)

* Fixed ``ObjectNotLocked`` errors when doing some log and diff operations
  on branches via a smart server.  (Andrew Bennetts, #389413)

* Handle things like ``bzr add foo`` and ``bzr rm foo`` when the tree is
  at the root of a drive. ``osutils._cicp_canonical_relpath`` always
  assumed that ``abspath()`` returned a path that did not have a trailing
  ``/``, but that is not true when working at the root of the filesystem.
  (John Arbash Meinel, Jason Spashett, #322807)

* Hide deprecation warnings for 'final' releases for python2.6.
  (John Arbash Meinel, #440062)

* Improve the time for ``bzr log DIR`` for 2a format repositories.
  We had been using the same code path as for <2a formats, which required
  iterating over all objects in all revisions.
  (John Arbash Meinel, #374730)

* Make sure that we unlock the tree if we fail to create a TreeTransform
  object when doing a merge, and there is limbo, or pending-deletions
  directory.  (Gary van der Merwe, #427773)

* Occasional IndexError on renamed files have been fixed. Operations that
  set a full inventory in the working tree will now go via the
  apply_inventory_delta code path which is simpler and easier to
  understand than dirstates set_state_from_inventory method. This may
  have a small performance impact on operations built on _write_inventory,
  but such operations are already doing full tree scans, so no radical
  performance change should be observed. (Robert Collins, #403322)

* Retrieving file text or mtime from a _PreviewTree has good performance when
  there are many changes.  (Aaron Bentley)

* The CHK index pages now use an unlimited cache size. With a limited
  cache and a large project, the random access of chk pages could cause us
  to download the entire cix file many times.
  (John Arbash Meinel, #402623)

* When a file kind becomes unversionable after being added, a sensible
  error will be shown instead of a traceback. (Robert Collins, #438569)

Documentation
*************

* Improved README. (Ian Clatworthy)

* Improved upgrade documentation for Launchpad branches.
  (Barry Warsaw)


bzr 2.0.0
#########

:2.0.0: 2009-09-22
:Codename: Instant Karma

This release of Bazaar makes the 2a (previously 'brisbane-core') format
the default when new branches or repositories are created.  This format is
substantially smaller and faster for many operations.  Most of the work in
this release focuses on bug fixes and stabilization, covering both 2a and
previous formats.  (See the Upgrade Guide for information on migrating
existing projects.)

This release also improves the documentation content and presentation,
including adding Windows HtmlHelp manuals.

The Bazaar team decided that 2.0 will be a long-term supported release,
with bugfix-only 2.0.x releases based on it, continuing for at least six
months or until the following stable release.

Changes from 2.0.0rc2 to final
******************************

* Officially branded as 2.0.0 rather than 2.0 to clarify between things
  that "want to happen on the 2.0.x stable series" versus things that want
  to "land in 2.0.0". (Changes how bzrlib._format_version_tuple() handles
  micro = 0.) (John Arbash Meinel)


bzr 2.0.0rc2
############

:2.0.0rc2: 2009-09-10

New Features
************

* Added post_commit hook for mutable trees. This allows the keywords
  plugin to expand keywords on files changed by the commit.
  (Ian Clatworthy, #408841)

Bug Fixes
*********

* Bazaar's native protocol code now correctly handles EINTR, which most
  noticeably occurs if you break in to the debugger while connected to a
  bzr+ssh server.  You can now can continue from the debugger (by typing
  'c') and the process continues.  However, note that pressing C-\ in the
  shell may still kill the SSH process, which is bug 162509, so you must
  sent a signal to the bzr process specifically, for example by typing
  ``kill -QUIT PID`` in another shell.  (Martin Pool, #341535)

* ``bzr check`` in pack-0.92, 1.6 and 1.9 format repositories will no
  longer report incorrect errors about ``Missing inventory ('TREE_ROOT', ...)``
  (Robert Collins, #416732)

* ``bzr info -v`` on a 2a format still claimed that it was a "Development
  format" (John Arbash Meinel, #424392)

* ``bzr log stacked-branch`` shows the full log including
  revisions that are in the fallback repository. (Regressed in 2.0rc1).
  (John Arbash Meinel, #419241)

* Clearer message when Bazaar runs out of memory, instead of a ``MemoryError``
  traceback.  (Martin Pool, #109115)

* Conversion to 2a will create a single pack for all the new revisions (as
  long as it ran without interruption). This improves both ``bzr upgrade``
  and ``bzr pull`` or ``bzr merge`` from local branches in older formats.
  The autopack logic that occurs every 100 revisions during local
  conversions was not returning that pack's identifier, which resulted in
  the partial packs created during the conversion not being consolidated
  at the end of the conversion process. (Robert Collins, #423818)

* Fetches from 2a to 2a are now again requested in 'groupcompress' order.
  Groups that are seen as 'underutilized' will be repacked on-the-fly.
  This means that when the source is fully packed, there is minimal
  overhead during the fetch, but if the source is poorly packed the result
  is a fairly well packed repository (not as good as 'bzr pack' but
  good-enough.) (Robert Collins, John Arbash Meinel, #402652)

* Fix a potential segmentation fault when doing 'log' of a branch that had
  ghosts in its mainline.  (Evaluating None as a tuple is bad.)
  (John Arbash Meinel, #419241)

* ``groupcompress`` sort order is now more stable, rather than relying on
  ``topo_sort`` ordering. The implementation is now
  ``KnownGraph.gc_sort``. (John Arbash Meinel)

* Local data conversion will generate correct deltas. This is a critical
  bugfix vs 2.0rc1, and all 2.0rc1 users should upgrade to 2.0rc2 before
  converting repositories. (Robert Collins, #422849)

* Network streams now decode adjacent records of the same type into a
  single stream, reducing layering churn. (Robert Collins)

* Prevent some kinds of incomplete data from being committed to a 2a
  repository, such as revisions without inventories, a missing chk_bytes
  record for an inventory, or a missing text referenced by an inventory.
  (Andrew Bennetts, #423506, #406687)
  
Documentation
*************

* Fix assertion error about "_remember_remote_is_before" when pushing to
  older smart servers.
  (Andrew Bennetts, #418931)

* Help on hooks no longer says 'Not deprecated' for hooks that are
  currently supported. (Ian Clatworthy, #422415)

* PDF and CHM (Windows HtmlHelp) formats are now supported for the
  user documentation. The HTML documentation is better broken up into
  topics. (Ian Clatworthy)

* The developer and foreign language documents are now separated
  out so that searching in the HTML and CHM files produces more
  useful results. (Ian Clatworthy)

* The main table of contents now provides links to the new Migration Docs
  and Plugins Guide. (Ian Clatworthy)


bzr 2.0.0rc1
############

:Codename: no worries
:2.0.0rc1: 2009-08-26

Compatibility Breaks
********************

* The default format for bzr is now ``2a``. This format brings many
  significant performance and size improvements. bzr can pull from
  any existing repository into a ``2a`` one, but can only transfer
  from ``2a`` into ``rich-root`` repositories. The Upgrade guide
  has more information about this change. (Robert Collins)

* On Windows auto-detection of Putty's plink.exe is disabled.
  Default SSH client for Windows is paramiko. User still can force
  usage of plink if explicitly set environment variable BZR_SSH=plink.
  (#414743, Alexander Belchenko)

New Features
************

* ``bzr branch --switch`` can now switch the checkout in the current directory
  to the newly created branch. (Lukáš Lalinský)

Bug Fixes
*********

* Further tweaks to handling of ``bzr add`` messages about ignored files.
  (Jason Spashett, #76616)

* Fetches were being requested in 'groupcompress' order, but weren't
  recombining the groups. Thus they would 'fragment' to get the correct
  order, but not 'recombine' to actually benefit from it. Until we get
  recombining to work, switching to 'unordered' fetches avoids the
  fragmentation. (John Arbash Meinel, #402645)

* Fix a pycurl related test failure on karmic by recognizing an error
  raised by newer versions of pycurl.
  (Vincent Ladeuil, #306264)

* Fix a test failure on karmic by making a locale test more robust.
  (Vincent Ladeuil, #413514)

* Fix IndexError printing CannotBindAddress errors.
  (Martin Pool, #286871)

* Fix "Revision ... not present" errors when upgrading stacked branches,
  or when doing fetches from a stacked source to a stacked target.
  (Andrew Bennetts, #399140)

* ``bzr branch`` of 2a repositories over HTTP is much faster.  bzr now
  batches together small fetches from 2a repositories, rather than
  fetching only a few hundred bytes at a time.
  (Andrew Bennetts, #402657)

Improvements
************

* A better description of the platform is shown in crash tracebacks, ``bzr
  --version`` and ``bzr selftest``.
  (Martin Pool, #409137)

* bzr can now (again) capture crash data through the apport library, 
  so that a single human-readable file can be attached to bug reports.
  This can be disabled by using ``-Dno_apport`` on the command line, or by
  putting ``no_apport`` into the ``debug_flags`` section of
  ``bazaar.conf``.
  (Martin Pool, Robert Collins, #389328)

* ``bzr push`` locally on windows will no longer give a locking error with
  dirstate based formats. (Robert Collins)

* ``bzr shelve`` and ``bzr unshelve`` now work on windows.
  (Robert Collins, #305006)

* Commit of specific files no longer prevents using the iter_changes
  codepath. On 2a repositories, commit of specific files should now be as
  fast, or slightly faster, than a full commit. (Robert Collins)

* The internal core code that handles specific file operations like
  ``bzr st FILENAME`` or ``bzr commit FILENAME`` has been changed to
  include the parent directories if they have altered, and when a
  directory stops being a directory its children are always included. This
  fixes a number of causes for ``InconsistentDelta`` errors, and permits
  faster commit of specific paths. (Robert Collins, #347649)

Documentation
*************

* New developer documentation for content filtering.
  (Martin Pool)

API Changes
***********

* ``bzrlib.shelf_ui`` has had the ``from_args`` convenience methods of its
  classes changed to manage lock lifetime of the trees they open in a way
  consistent with reader-exclusive locks. (Robert Collins, #305006)

Testing
*******

bzr 1.18.1
##########

:Codename:     nein nein nein!
:1.18.1:       2009-09-09

This release fixes two small but worthwhile bugs relevant to users on
Microsoft Windows: some commands that failed on with locking errors will
now work, and a bug that caused poor performance after committing a file
with line-ending conversion has now been fixed.  It also fixes a bug in
pushing to older servers.

Bug Fixes
*********

* Fixed a problem where using content filtering and especially end-of-line
  conversion will commit too many copies a file.
  (Martin Pool, #415508)

* Fix assertion error about ``_remember_remote_is_before`` in
  ``set_tags_bytes`` when pushing to older smart servers.  
  (Andrew Bennetts, Alexander Belchenko, #418931)

Improvements
************

* ``bzr push`` locally on Windows will no longer give a locking error with
  dirstate based formats. (Robert Collins)

* ``bzr shelve`` and ``bzr unshelve`` now work on Windows.
  (Robert Collins, #305006)

API Changes
***********

* ``bzrlib.shelf_ui`` has had the ``from_args`` convenience methods of its
  classes changed to manage lock lifetime of the trees they open in a way
  consistent with reader-exclusive locks. (Robert Collins, #305006)

* ``Tree.path_content_summary`` may return a size of None, when called on
  a tree with content filtering where the size of the canonical form
  cannot be cheaply determined.  (Martin Pool)

* When manually creating transport servers in test cases, a new helper
  ``TestCase.start_server`` that registers a cleanup and starts the server
  should be used. (Robert Collins)

bzr 1.18
########

Compatibility Breaks
********************

* Committing directly to a stacked branch from a lightweight checkout will
  no longer work. In previous versions this would appear to work but would
  generate repositories with insufficient data to create deltas, leading
  to later errors when branching or reading from the repository.
  (Robert Collins, bug #375013)

New Features
************

Bug Fixes
*********

* Fetching from 2a branches from a version-2 bzr protocol would fail to
  copy the internal inventory pages from the CHK store. This cannot happen
  in normal use as all 2a compatible clients and servers support the
  version-3 protocol, but it does cause test suite failures when testing
  downlevel protocol behaviour. (Robert Collins)

* Fix a test failure on karmic by making a locale test more robust.
  (Vincent Ladeuil, #413514)

* Fixed "Pack ... already exists" error when running ``bzr pack`` on a
  fully packed 2a repository.  (Andrew Bennetts, #382463)

* Further tweaks to handling of ``bzr add`` messages about ignored files.
  (Jason Spashett, #76616)

* Properly handle fetching into a stacked branch while converting the
  data, especially when there are also ghosts. The code was filling in
  parent inventories incorrectly, and also not handling when one of the
  parents was a ghost. (John Arbash Meinel, #402778, #412198)

* ``RemoteStreamSource.get_stream_for_missing_keys`` will fetch CHK
  inventory pages when appropriate (by falling back to the vfs stream
  source).  (Andrew Bennetts, #406686)

* StreamSource generates rich roots from non-rich root sources correctly
  now.  (Andrew Bennetts, #368921)

* When deciding whether a repository was compatible for upgrading or
  fetching, we previously incorrectly checked the default repository
  format for the bzrdir format, rather than the format that was actually
  present on disk.  (Martin Pool, #408824)

Improvements
************

* A better description of the platform is shown in crash tracebacks, ``bzr
  --version`` and ``bzr selftest``.
  (Martin Pool, #409137)

* Cross-format fetches (such as between 1.9-rich-root and 2a) via the
  smart server are more efficient now.  They send inventory deltas rather
  than full inventories.  The smart server has two new requests,
  ``Repository.get_stream_1.19`` and ``Repository.insert_stream_1.19`` to
  support this.  (Andrew Bennetts, #374738, #385826)

* Extracting the full ancestry and computing the ``merge_sort`` is now
  significantly faster. This effects things like ``bzr log -n0``. (For
  example, ``bzr log -r -10..-1 -n0 bzr.dev`` is 2.5s down to 1.0s.
  (John Arbash Meinel)

Documentation
*************

API Changes
***********

Internals
*********

* ``-Dstrict_locks`` can now be used to check that read and write locks
  are treated properly w.r.t. exclusivity. (We don't try to take an OS
  read lock on a file that we already have an OS write lock on.) This is
  now set by default for all tests, if you have a test which cannot be
  fixed, you can use ``self.thisFailsStrictLockCheck()`` as a
  compatibility knob. (John Arbash Meinel)

* InterDifferingSerializer is now only used locally.  Other fetches that
  would have used InterDifferingSerializer now use the more network
  friendly StreamSource, which now automatically does the same
  transformations as InterDifferingSerializer.  (Andrew Bennetts)

* ``KnownGraph`` now has a ``.topo_sort`` and ``.merge_sort`` member which
  are implemented in pyrex and significantly faster. This is exposed along
  with ``CombinedGraphIndex.find_ancestry()`` as
  ``VersionedFiles.get_known_graph_ancestry(keys)``.
  (John Arbash Meinel)

* RemoteBranch.open now honours ignore_fallbacks correctly on bzr-v2
  protocols. (Robert Collins)

* The index code now has some specialized routines to extract the full
  ancestry of a key in a more efficient manner.
  ``CombinedGraphIndex.find_ancestry()``. (Time to get ancestry for
  bzr.dev drops from 1.5s down to 300ms. For OOo from 33s => 10.5s) (John
  Arbash Meinel)

Testing
*******

* Install the test ssl certificate and key so that installed bzr
  can run the https tests. (Denys Duchier, #392401)
  

bzr 1.18rc1
###########

:Codename: little traveller
:1.18:    2009-08-20
:1.18rc1: 2009-08-10

This release of Bazaar marches on towards the 2.0 release in which the 2a
'brisbane-core' format becomes generally recommended.  Most of the work in
this release now focusses on bug fixes and stabilization, covering both 2a
and previous formats.  There is a new text-mode interactive merge feature,
a new guide to migration to 2a format in the user documentation, and
pushing branches to a smart server is now much faster.  

The Bazaar team decided that 2.0 will be a long-term supported release,
with bugfix-only releases based on it continuing for at least six months
or until the following stable release.

There are no changes from 1.18rc1 to 1.18.

New Features
************

* ``bzr merge --interactive`` applies a user-selected portion of the
  merge.  The UI is similar to ``shelve``.  (Aaron Bentley)

* ``bzr reconfigure`` now takes options ``--stacked-on URL`` and
  ``--unstacked`` to change stacking of a branch.
  (Martin Pool, #391411)

Bug Fixes
*********

* Annotating on a stacked branch will now succeed in simple scenarios.
  There are still some complex scenarios where it will fail (bug #399884)
  (John Arbash Meinel, #393366)

* A progress bar is no longer left dangling when ``bzr selftest``
  completes, and the progress bar updates with zero latency so the
  displayed test name is always the one that's actually running.
  (Martin Pool, #123688)

* Authenticating against an ssh server now uses ``auth_none`` to determine
  if password authentication is even supported. This fixes a bug where
  users would be prompted for a launchpad password, even though launchpad
  only supports publickey authentication. (John Arbash Meinel, #375867)

* BranchBuilder now accepts timezone to avoid test failures in countries far
  from GMT. (Vincent Ladeuil, #397716)

* ``bzr commit`` no longer saves the unversioning of missing files until
  the commit has completed on the branch. This means that aborting a
  commit that found a missing file will leave the tree unedited.
  (Robert Collins, #282402)

* ``bzr mv`` no longer takes out branch locks, which allows it to work
  when the branch is readonly. (Robert Collins, #216541)

* ``bzr revert .`` no longer generates an InconsistentDelta error when
  there are missing subtrees. (Robert Collins, #367632)

* ``bzr send`` now generates valid bundles with ``--2a`` formats. However,
  do to internal changes necessary to support this, older clients will
  fail when trying to insert them. For newer clients, the bundle can be
  used to apply the changes to any rich-root compatible format.
  (John Arbash Meinel, #393349)

* Cope with FTP servers that don't support restart/append by falling back
  to reading and then rewriting the whole file, such as TahoeLAFS.  (This
  fallback may be slow for some access patterns.)  (Nils Durner, #294709)

* Encode the paths in ``mbcs`` encoding on Windows when spawning an
  external diff client. This at least allows supporting filenames that are
  not ascii, but are present in the current locale. Ideally we would be
  able to pass the Unicode path, but that would be client dependent.
  (John Arbash Meinel, #382709)

* Fix a compile bug on Solaris having to do with const and
  pointer-to-pointers. (John Arbash Meinel, #408441)

* Fixed a NameError that occurs when merging or pulling from a URL that
  causes a redirection loop when bzr tries to read a URL as a bundle.
  (Andrew Bennetts, #400847)

* Fix ``AttributeError: 'TestUIFactory' object has no attribute 'tick'``
  running send and similar commands on 2a formats.
  (Martin Pool, #408201)
  
* Fix crash in some invocations of ``bzr status`` in format 2a.
  (Martin Pool, #403523)

* Fixed export to existing directory: if directory is empty then export 
  will succeed, otherwise it fails with error.
  (Alexander Belchenko, #406174)

* Fixed spurious "Source branch does not support stacking" warning when
  pushing. (Andrew Bennetts, #388908)

* Fixed spurious transport activity indicator appearing while tests are
  running.  (Martin Pool, #343532)

* Merge now correctly handles empty right-hand revision specs.
  (Aaron Bentley, #333961)

* Renames to lexographically lower basenames in trees that have never been
  committed to will no longer corrupt the dirstate. This was caused by an
  bug in the dirstate update_minimal method. (Robert Collins, #395556)

* Requests for unknown methods no longer cause the smart server to log
  lots of backtraces about ``UnknownSmartMethod``, ``do_chunk`` or
  ``do_end``.  (Andrew Bennetts, #338561)

* Shelve will not shelve the initial add of the tree root.  (Aaron Bentley)

* Streaming from bzr servers where there is a chain of stacked branches
  (A stacked on B stacked on C) will now work. (Robert Collins, #406597)

* The environment variable ``BZR_PROGRESS_BAR`` set to either ``text`` or ``none``
  always forces progress bars either on or off respectively.  Otherwise,
  they're turned on if ``TERM`` is not ``dumb`` and stderr is a terminal.
  bzr always uses the 'text' user interface when run as a command, so
  ``BZR_USE_TEXT_UI`` is no longer needed.
  (Martin Pool, #339385, #387717)

* The optional ``_knit_load_data_pyx`` C extension was never being
  imported.  This caused significant slowdowns when reading data from
  repositories.  (Andrew Bennetts, #405653)
  
* The ``--hardlink`` option to ``branch`` and ``checkout`` is not
  supported at the moment on workingtree formats that can do content
  filtering.  (See <https://bugs.edge.launchpad.net/bzr/+bug/408193>.)
  bzr now says so, rather than just ignoring the option.  (Martin Pool)

* There was a bug in ``osutils.relpath`` that was only triggered on
  Windows. Essentially if you were at the root of a drive, and did
  something to a branch/repo on another drive, we would go into an
  infinite loop while trying to find a 'relative path'.
  (John Arbash Meinel, #394227)

* ``WorkingTree4.unversion`` will no longer fail to unversion ids which
  were present in a parent tree but renamed in the working tree.
  (Robert Collins, #187207)

Improvements
************

* Can now rename/move files even if they have been removed from the inventory.
  (Marius Kruger)

* Pushing branches with tags via ``bzr://`` and ``bzr+ssh://`` is much
  faster, using a new ``Branch.set_tags_bytes`` smart server verb rather
  than VFS methods.  For example, pushes of small branches with tags take
  11 rather than 18 smart server requests.  (Andrew Bennetts, #398608)

* Sending Ctrl-Break on Windows will now drop you into the debugger, in
  the same way that sending Ctrl-\\ does on other platforms.
  (John Arbash Meinel)

Documentation
*************

* Added Bazaar 2.0 Upgrade Guide. (Ian Clatworthy)

API Changes
***********

* ``CLIUIFactory`` is deprecated; use ``TextUIFactory`` instead if you
  need to subclass or create a specific class, or better yet the existing
  ``make_ui_for_terminal``.  ``SilentUIFactory`` is clarified to do no
  user interaction at all, rather than trying to read from stdin but not
  writing any output, which would be strange if reading prompts or
  passwords.  (Martin Pool)

* New TransformPreview.commit() allows committing without a working tree.
  (Aaron Bentley)

* ``pb`` parameter to ``TextTestResult`` is deprecated and ignored.
  (Martin Pool)

* ProgressTasks now prefer to talk direct to their ProgressView not to the
  UIFactory. 
  (Martin Pool)

* ``WorkingTree._check`` now requires a references dict with keys matching
  those returned by ``WorkingTree._get_check_refs``. (Robert Collins)

Internals
*********

* ``CHKInventory.path2id`` uses the parent_id to basename hash to avoid
  reading the entries along the path, reducing work to lookup ids from
  paths. (Robert Collins)

* ``CHKMap.apply_delta`` now raises ``InconsistentDelta`` if a delta adds
  as new a key which was already mapped. (Robert Collins)

* Inventory delta application catches more cases of corruption and can
  prevent corrupt deltas from affecting consistency of data structures on
  disk. (Robert Collins)

* --subunit support now adds timestamps if the subunit version supports
  it. (Robert Collins)

* The Windows all-in-one installer now bundles the PyQt image format
  plugins, which allows previewing more images as part of 'qdiff'.
  (Alexander Belchenko)


Testing
*******

* Merge directive cherrypick tests must use the same root id.
  (Martin Pool, #409684)

* Spurious failure in ``check`` tests on rich-root formats fixed.
  (Martin Pool, #408199)

* The ``bzrlib.tests.TextTestRunner`` will no longer call
  ``countTestsCases`` on the test being run. Progress information is
  instead handled by having the test passed in call ``result.progress``
  before running its contents. This improves the behaviour when using
  ``TextTestRunner`` with test suites that don't support
  ``countTestsCases``. (Robert Collins)


bzr 1.17.1 (unreleased)
#######################

Bug Fixes
*********

* The optional ``_knit_load_data_pyx`` C extension was never being
  imported.  This caused significant slowdowns when reading data from
  knit format repositories.  (Andrew Bennetts, #405653)
  

bzr 1.17
########
:Codename: so-late-its-brunch
:1.17rc1: 2009-07-13
:1.17: 2009-07-20


Bazaar continues to blaze a straight and shining path to the 2.0 release and
the elevation of the ``2a`` beta format to the full glory of "supported and
stable".

Highlights in this release include greatly reduced memory consumption during
commits, faster ``ls``, faster ``annotate``, faster network operations if
you're specifying a revision number and the final destruction of those
annoying progress bar artifacts.


Changes from 1.17rc1 to 1.17final
*********************************

* Change an extension to call the python ``frozenset()`` rather than the C
  api ``PyFrozenSet_New``. It turns out that python2.4 did not expose the
  C api. (John Arbash Meinel, #399366)

* Fixes for the Makefile and the rename of ``generate_docs.py`` to
  ``tools/generate_docs.py`` to allow everything to be built on Windows.
  (John Arbash Meinel, #399356)

* ``bzr serve`` once again applies a ``ChrootServer`` to the given
  directory before serving it. (Andrew Bennetts, #400535)


Compatibility Breaks
********************

* ``bzr register-branch`` from the Launchpad plugin now refers to "project"
  instead of "product" which is the correct Launchpad terminology.  The
  --product option is deprecated and users should switch to using --project.
  (Neil Martinsen-Burrell, #238764)


New Features
************

* ``bzr push`` now aborts if uncommitted changes (including pending merges)
  are present in the working tree (if one is present) and no revision is
  specified. The configuration option ``push_strict`` can be used to set the
  default for this behavior.  (Vincent Ladeuil, #284038, #322808, #65286)

* ``bzr revno`` and ``bzr revision-info`` now have a ``--tree`` option to
  show revision info for the working tree instead of the branch.
  (Matthew Fuller, John Arbash Meinel)

* ``bzr send`` now aborts if uncommitted changes (including pending merges)
  are present in the working tree and no revision is specified. The
  configuration option ``send_strict`` can be used to set the default for this
  behavior.
  (Vincent Ladeuil, #206577)

* ``bzr switch --create-branch/-b`` can now be used to create and switch
  to a new branch. Supplying a name without a ``/`` will create the branch
  relative to the existing branch. (similar to how ``bzr switch name``
  works when the branch already exists.) (John Arbash Meinel)


Bug Fixes
*********

* Accept uppercase "Y/N" to prompts such as from break lock. 
  (#335182, Tim Powell, Martin Pool)

* Add documentation about diverged branches and how to fix them in the
  centralized workflow with local commits.  Mention ``bzr help
  diverged-branches`` when a push fails because the branches have
  diverged.  (Neil Martinsen-Burrell, #269477)

* Annotate would sometimes 'latch on' to trivial lines, causing important
  lines to be incorrectly annotated. (John Arbash Meinel, #387952)

* Automatic format upgrades triggered by default stacking policies on a
  1.16rc1 (or later) smart server work again.
  (Andrew Bennetts, #388675)

* Avoid progress bar artifacts being left behind on the screen.
  (Martin Pool, #321935)

* Better message in ``bzr split`` error suggesting a rich root format.
  (Neil Martinsen-Burrell, #220067)

* ``Branch.set_append_revisions_only`` now works with branches on a smart
  server. (Andrew Bennetts, #365865)

* By default, ``bzr branch`` will fail if the target directory exists, but
  does not already have a control directory.  The flag ``--use-existing-dir``
  will allow operation to proceed.  (Alexander Belchenko, #307554)

* ``bzr ls DIR --from-root`` now shows only things in DIR, not everything.
  (Ian Clatworthy)

* Fetch between repositories does not error if they have inconsistent data
  that should be irrelevant to the fetch operation. (Aaron Bentley)

* Fix ``AttributeError`` exception when reconfiguring lightweight checkout 
  of a remote repository.
  (Jelmer Vernooij, #332194)

* Fix bug in decoding v3 smart server messages when receiving multiple
  lots of excess bytes after an end-of-message.
  (Andrew Bennetts)

* Force deletion of readonly files during merge, update and other tree
  transforms.
  (Craig Hewetson, Martin Pool, #218206)

* Force socket shutdown in threaded http test servers to avoid client hangs
  (pycurl).  (Vincent Ladeuil, #383920).

* ``LRUCache`` will maintain the linked list pointers even if a nodes
  cleanup function raises an exception. (John Arbash Meinel, #396838)

* Progress bars are now suppressed again when the environment variable
  ``BZR_PROGRESS_BAR`` is set to ``none``.
  (Martin Pool, #339385)

* Reduced memory consumption during ``bzr commit`` of large files. For
  pre 2a formats, should be down to ~3x the size of a file.
  For ``--2a`` format repositories, it is down to the size of the file
  content plus the size of the compressed text.  Related to bug #109114.
  (John Arbash Meinel)

* Set hidden attribute on .bzr directory below unicode path should never
  fail with error. The operation should succeed even if bzr unable to set 
  the attribute.  (Alexander Belchenko, related to bug #335362).
  
* Stacking will no longer accept requests to stack on the same
  branch/repository. Existing branches that incorrectly reference the same
  repository in a stacking configuration will now raise
  UnstackableLocationError when the branch is opened. This can be fixed by
  removing the stacking location inside ``.bzr/branch``.
  (Robert Collins, #376243)

* The ``log+`` decorator, useful in debugging or profiling, could cause
  "AttributeError: 'list' object has no attribute 'next'".  This is now
  fixed.  The log decorator no longer shows the elapsed time or transfer
  rate because they're available in the log prefixes and the transport
  activity display respectively.
  (Martin Pool, #340347)

* Unshelve works correctly when multiple zero-length files are present on
  the shelf. (Aaron Bentley, #363444)

* Progress bars no longer show the network transport scheme or direction.
  (Martin Pool)

* launchpad-login now respects the 'verbose' option.
  (Jonathan Lange, #217031)


Internals
*********

* ``bzrlib.user_encoding`` is now officially deprecated. It is not
  possible to write a deprecation wrapper, but the variable will be
  removed in the near future. Use ``bzrlib.osutils.get_user_encoding()``
  instead. (Alexander Belchenko)

* Command lookup has had hooks added. ``bzrlib.Command.hooks`` has
  three new hook points: ``get_command``, ``get_missing_command`` and
  ``list_commands``, which allow just-in-time command name provision
  rather than requiring all command names be known a-priori.
  (Robert Collins)

* ``get_app_path`` from win32utils.py now supports REG_EXPAND_SZ data type
  and can read path to wordpad.exe. (Alexander Belchenko, #392046)

* ``graph.KnownGraph`` has been added. This is a class that can give
  answers to ``heads()`` very quickly. However, it has the assumption that
  the whole graph has already been loaded. This is true during
  ``annotate`` so it is used there with good success (as much as 2x faster
  for files with long ancestry and 'cherrypicked' changes.)
  (John Arbash Meinel, Vincent Ladeuil)

* OS file locks are now taken out using ``CreateFile`` rather than
  ``LockFileEx`` on Windows. The locking remains exclusive with
  ``LockFileEx`` but now it also works on older versions of Windows (such
  as Win98). (Martin <gzlist>)

* pack <=> pack fetching is now done via a ``PackStreamSource`` rather
  than the ``Packer`` code. The user visible change is that we now
  properly fetch the minimum number of texts for non-smart fetching.
  (John Arbash Meinel)


* ``VersionedFiles._add_text`` is a new api that lets us insert text into
  the repository as a single string, rather than a list of lines. This can
  improve memory overhead and performance of committing large files.
  (Currently a private api, used only by commit). (John Arbash Meinel)


Improvements
************

* ``bzr annotate`` can now be significantly faster. The time for
  ``bzr annotate NEWS`` is down to 7s from 22s in 1.16. Files with long
  histories and lots of 'duplicate insertions' will be improved more than
  others. (John Arbash Meinel, Vincent Ladeuil)

* ``bzr ls`` is now faster. On OpenOffice.org, the time drops from 2.4
  to 1.1 seconds. The improvement for ``bzr ls -r-1`` is more
  substantial dropping from 54.3 to 1.1 seconds. (Ian Clatworthy)

* Improve "Path(s) are not versioned" error reporting for some commands.
  (Benoît PIERRE)

* Initial commit performance in ``--2a`` repositories has been improved by
  making it cheaper to build the initial CHKMap. (John Arbash Meinel)

* Resolving a revno to a revision id on a branch accessed via ``bzr://``
  or ``bzr+ssh://`` is now much faster and involves no VFS operations.
  This speeds up commands like ``bzr pull -r 123``.  (Andrew Bennetts)

* ``revision-info`` now properly aligns the revnos/revids in the output
  and doesn't traceback when given revisions not in the current branch.
  Performance is also significantly improved when requesting multiple revs
  at once.  (Matthew Fuller, John Arbash Meinel)

* Tildes are no longer escaped by Transports. (Andy Kilner)


Documentation
*************

* Avoid bad text wrapping in generated documentation.  Slightly better
  formatting in the user reference.
  (Martin Pool, #249908)

* Minor clarifications to the help for End-Of-Line conversions.
  (Ian Clatworthy)

API Changes
***********

* Removed overspecific error class ``InvalidProgressBarType``.
  (Martin Pool)

* The method ``ProgressView._show_transport_activity`` is now
  ``show_transport_activity`` because it's part of the contract between
  this class and the UI.  (Martin Pool)


bzr 1.16.1
##########

:Released: 2009-06-26

End user testing of the 2a format revealed two serious bugs. The first,
#365615, caused bzr to raise AbsentContentFactory errors when autopacking.
This meant that commits or pushes to 2a-format repositories failed
intermittently.

The second bug, #390563, caused the smart server to raise AbsentContentFactory
when streaming 2a stacked 2a-format branches. This particularly affected
branches stored on Launchpad in the 2a format.

Both of these bugs cause command failures only, neither of them cause data
corruption or data loss. And, of course, both of these bugs are now fixed.

Bug Fixes
*********

* We now properly request a more minimal set of file texts when fetching
  multiple revisions. (Robert Collins, John Arbash Meinel, #390563)

* Repositories using CHK pages (which includes the new 2a format) will no
  longer error during commit or push operations when an autopack operation
  is triggered. (Robert Collins, #365615)

* ``chk_map.iter_interesting_nodes`` now properly uses the *intersection*
  of referenced nodes rather than the *union* to determine what
  uninteresting pages we still need to look at. Prior to this,
  incrementally pushing to stacked branch would push the minimal data, but
  fetching everything would request extra texts. There are some unhandled
  cases wrt trees of different depths, but this fixes the common cases.
  (Robert Collins, John Arbash Meinel, #390563)

* ``GroupCompress`` repositories now take advantage of the pack hints
  parameter to permit cross-format fetching to incrementally pack the
  converted data. (Robert Collins)

* ``Repository.commit_write_group`` now returns opaque data about what
  was committed, for passing to the ``Repository.pack``. Repositories
  without atomic commits will still return None. (Robert Collins)

* ``Repository.pack`` now takes an optional ``hint`` parameter
  which will support doing partial packs for repositories that can do
  that. (Robert Collins)

* RepositoryFormat has a new attribute 'pack_compresses' which is True
  when doing a pack operation changes the compression of content in the
  repository. (Robert Collins)

* ``StreamSink`` and ``InterDifferingSerialiser`` will call
  ``Repository.pack`` with the hint returned by
  ``Repository.commit_write_group`` if the formats were different and the
  repository can increase compression by doing a pack operation.
  (Robert Collins, #376748)


bzr 1.16
########
:Codename: yesterday-in-california
:1.16rc1: 2009-06-11
:1.16: 2009-06-18

This version of Bazaar contains the beta release of the new ``2a`` repository
format, suitable for testing by fearless, advanced users. This format or an
updated version of it will become the default format in Bazaar 2.0. Please
read the NEWS entry before even thinking about upgrading to the new format.

Also included are speedups for many operations on huge projects, a bug fix for
pushing stacked new stacked branches to smart servers and the usual bevy of
bug fixes and improvements.


Changes from 1.16rc1 to 1.16final
*********************************

* Fix the nested tree flag check so that upgrade from development formats to
  2a can work correctly.
  (Jelmer Vernooij, #388727)

* Automatic format upgrades triggered by default stacking policies on a
  1.16rc1 (or later) smart server work again.
  (Andrew Bennetts, #388675)


Compatibility Breaks
********************

* Display prompt on stderr (instead of stdout) when querying users so
  that the output of commands can be safely redirected.
  (Vincent Ladeuil, #376582)


New Features
************

* A new repository format ``2a`` has been added.  This is a beta release
  of the brisbane-core (aka group-compress) project.  This format now
  suitable for wider testing by advanced users willing to deal with some
  bugs.  We would appreciate test reports, either positive or negative.
  Format 2a is substantially smaller and faster for many operations on
  many trees.  This format or an updated version will become the default
  in bzr 2.0.

  This is a rich-root format, so this repository format can be used with
  bzr-svn.  Bazaar branches in previous non-rich-root formats can be
  converted (including by merge, push and pull) to format 2a, but not vice
  versa.  We recommend upgrading previous development formats to 2a.

  Upgrading to this format can take considerable time because it expands
  and more concisely repacks the full history.

  If you use stacked branches, you must upgrade the stacked branches
  before the stacked-on branches.  (See <https://bugs.launchpad.net/bugs/374735>)

* ``--development7-rich-root`` is a new dev format, similar to ``--dev6``
  but using a Revision serializer using bencode rather than XML.
  (Jelmer Vernooij, John Arbash Meinel)

* mail_client=claws now supports --body (and message body hooks).  Also uses
  configured from address.  (Barry Warsaw)

Improvements
************


* ``--development6-rich-root`` can now stack. (Modulo some smart-server
  bugs with stacking and non default formats.)
  (John Arbash Meinel, #373455)

* ``--development6-rich-root`` delays generating a delta index for the
  first object inserted into a group. This has a beneficial impact on
  ``bzr commit`` since each committed texts goes to its own group. For
  committing a 90MB file, it drops peak memory by about 200MB, and speeds
  up commit from 7s => 4s. (John Arbash Meinel)

* Numerous operations are now faster for huge projects, i.e. those
  with a large number of files and/or a large number of revisions,
  particularly when the latest development format is used. These
  operations (and improvements on OpenOffice.org) include:

  * branch in a shared repository (2X faster)
  * branch --no-tree (100X faster)
  * diff (2X faster)
  * tags (70X faster)

  (Ian Clatworthy)

* Pyrex version of ``bencode`` support. This provides optimized support
  for both encoding and decoding, and is now found at ``bzrlib.bencode``.
  ``bzrlib.utils.bencode`` is now deprecated.
  (Alexander Belchenko, Jelmer Vernooij, John Arbash Meinel)


Bug Fixes
*********

* Bazaar can now pass attachment files to the mutt email client.
  (Edwin Grubbs, #384158)

* Better message in ``bzr add`` output suggesting using ``bzr ignored`` to
  see which files can also be added.  (Jason Spashett, #76616)

* ``bzr pull -r 123`` from a stacked branch on a smart server no longer fails.
  Also, the ``Branch.revision_history()`` API now works in the same
  situation.  (Andrew Bennetts, #380314)
  
* ``bzr serve`` on Windows no longer displays a traceback simply because a
  TCP client disconnected. (Andrew Bennetts)

* Clarify the rules for locking and fallback repositories. Fix bugs in how
  ``RemoteRepository`` was handling fallbacks along with the
  ``_real_repository``. (Andrew Bennetts, John Arbash Meinel, #375496)

* Fix a small bug with fetching revisions w/ ghosts into a new stacked
  branch. Not often triggered, because it required ghosts to be part of
  the fetched revisions, not in the stacked-on ancestry.
  (John Arbash Meinel)

* Fix status and commit to work with content filtered trees, addressing
  numerous bad bugs with line-ending support. (Ian Clatworthy, #362030)

* Fix problem of "directory not empty" when contending for a lock over
  sftp.  (Martin Pool, #340352)

* Fix rule handling so that eol is optional, not mandatory.
  (Ian Clatworthy, #379370)

* Pushing a new stacked branch to a 1.15 smart server was broken due to a
  bug in the ``BzrDirFormat.initialize_ex`` smart verb.  This is fixed in
  1.16, but required changes to the network protocol, so the
  ``BzrDirFormat.initialize_ex`` verb has been removed and replaced with a
  corrected ``BzrDirFormat.initialize_ex_1.16`` verb.  1.15 clients will
  still work with a 1.16 server as they will fallback to slower (and
  bug-free) methods.
  (Jonathan Lange, Robert Collins, Andrew Bennetts, #385132)

* Reconcile can now deal with text revisions that originated in revisions 
  that are ghosts. (Jelmer Vernooij, #336749)

* Support cloning of branches with ghosts in the left hand side history.
  (Jelmer Vernooij, #248540)

* The ''bzr diff'' now catches OSError from osutils.rmtree and logs a
  helpful message to the trace file, unless the temp directory really was
  removed (which would be very strange).  Since the diff operation has
  succeeded from the user's perspective, no output is written to stderr 
  or stdout.  (Maritza Mendez, #363837)

* Translate errors received from a smart server in response to a
  ``BzrDirFormat.initialize`` or ``BzrDirFormat.initialize_ex`` request.
  This was causing tracebacks even for mundane errors like
  ``PermissionDenied``.  (Andrew Bennetts, #381329)

Documentation
*************

* Added directory structure and started translation of docs in Russian.
  (Alexey Shtokalo, Alexander Iljin, Alexander Belchenko, Dmitry Vasiliev,
  Volodymyr Kotulskyi)

API Changes
***********

* Added osutils.parent_directories(). (Ian Clatworthy)

* ``bzrlib.progress.ProgressBar``, ``ChildProgress``, ``DotsProgressBar``,
  ``TTYProgressBar`` and ``child_progress`` are now deprecated; use
  ``ui_factory.nested_progress_bar`` instead.  (Martin Pool)

* ``graph.StackedParentsProvider`` is now a public API, replacing
  ``graph._StackedParentsProvider``. The api is now considered stable and ready
  for external users. (Gary van der Merwe)

* ``bzrlib.user_encoding`` is deprecated in favor of
  ``get_user_encoding``.  (Alexander Belchenko)

* TreeTransformBase no longer assumes that limbo is provided via disk.
  DiskTreeTransform now provides disk functionality.  (Aaron Bentley)

Internals
*********

* Remove ``weave.py`` script for accessing internals of old weave-format
  repositories.  (Martin Pool)

Testing
*******

* ``make check`` no longer repeats the test run in ``LANG=C``.
  (Martin Pool, #386180)

* The number of cores is now correctly detected on OSX. (John Szakmeister)

* The number of cores is also detected on Solaris and win32. (Vincent Ladeuil)

* The number of cores is also detected on FreeBSD. (Matthew Fuller)


bzr 1.15
########
:1.15rc1: 2009-05-16
:1.15: 2009-05-22
:1.15.1: 2009-06-09

The smart server will no longer raise 'NoSuchRevision' when streaming content
with a size mismatch in a reconstructed graph search. New command ``bzr
dpush``. Plugins can now define their own annotation tie-breaker when two
revisions introduce the exact same line.

Changes from 1.15.1 to 1.15.2
*****************************

* Use zdll on Windows to build ``_chk_map_pyx`` extension.
  (Alexander Belchenko)

Changes from 1.15final to 1.15.1
*********************************

* Translate errors received from a smart server in response to a
  ``BzrDirFormat.initialize`` or ``BzrDirFormat.initialize_ex`` request.
  This was causing tracebacks even for mundane errors like
  ``PermissionDenied``.  (Andrew Bennetts, #381329)

Changes from 1.15rc1 to 1.15final
*********************************

* No changes

Compatibility Breaks
********************

* ``bzr ls`` is no longer recursive by default. To recurse, use the
  new ``-R`` option. The old ``--non-recursive`` option has been removed.
  If you alias ``ls`` to ``ls -R``, you can disable recursion using
  ``--no-recursive`` instead.  (Ian Clatworthy)

New Features
************

* New command ``bzr dpush`` that can push changes to foreign 
  branches (svn, git) without setting custom bzr-specific metadata.
  (Jelmer Vernooij)

* The new development format ``--development6-rich-root`` now supports
  stacking. We chose not to use a new format marker, since old clients
  will just fail to open stacked branches, the same as if we used a new
  format flag. (John Arbash Meinel, #373455)

* Plugins can now define their own annotation tie-breaker when two revisions
  introduce the exact same line. See ``bzrlib.annotate._break_annotation_tie``
  Be aware though that this is temporary, private (as indicated by the leading
  '_') and a first step to address the problem. (Vincent Ladeuil, #348459)

* New command ``bzr dpush`` that can push changes to foreign 
  branches (svn, git) without setting custom bzr-specific metadata.
  (Jelmer Vernooij)

* ``bzr send`` will now check the ``child_submit_format`` setting in
  the submit branch to determine what format to use, if none was 
  specified on the command-line.  (Jelmer Vernooij)

Improvements
************

* -Dhpss output now includes the number of VFS calls made to the remote
  server. (Jonathan Lange)

* ``--coverage`` works for code running in threads too.
  (Andrew Bennets, Vincent Ladeuil)

* ``bzr pull`` now has a ``--local`` option to only make changes to the
  local branch, and not the bound master branch.
  (Gary van der Merwe, #194716)

* ``bzr rm *`` is now as fast as ``bzr rm * --keep``. (Johan Walles, #180116)

Bug Fixes
*********

* Adding now works properly when path contains a symbolic link.
  (Geoff Bache, #183831)

* An error is now raised for unknown eol values. (Brian de Alwis, #358199)

* ``bzr merge --weave`` will now generate a conflict if one side deletes a
  line, and the other side modifies the line. (John Arbash Meinel, #328171)

* ``bzr reconfigure --standalone`` no longer raises IncompatibleRepositories.
  (Martin von Gagern, #248932)

* ``bzr send`` works to send emails again using MAPI.
  (Neil Martinsen-Burrell, #346998)

* Check for missing parent inventories in StreamSink.  This prevents
  incomplete stacked branches being created by 1.13 bzr:// and
  bzr+ssh:// clients (which have bug #354036).  Instead, the server now
  causes those clients to send the missing records.  (Andrew Bennetts)

* Correctly handle http servers proposing multiple authentication schemes.
  (Vincent Ladeuil, #366107)

* End-Of-Line content filters are now loaded correctly.
  (Ian Clatworthy, Brian de Alwis, #355280)

* Fix a bug in the pure-python ``GroupCompress`` code when handling copies
  longer than 64KiB. (John Arbash Meinel, #364900)

* Fix TypeError in running ``bzr break-lock`` on some URLs.
  (Alexander Belchenko, Martin Pool, #365891)

* Non-recursive ``bzr ls`` now works properly when a path is specified.
  (Jelmer Vernooij, #357863)

* ssh usernames (defined in ~/.ssh/config) are honoured for bzr+ssh connections.
  (Vincent Ladeuil, #367726)

* Several bugs related to unicode symlinks have been fixed and the test suite
  enhanced to better catch regressions for them. (Vincent Ladeuil)

* The smart server will no longer raise 'NoSuchRevision' when streaming
  content with a size mismatch in a reconstructed graph search: it assumes
  that the client will make sure it is happy with what it got, and this
  sort of mismatch is normal for stacked environments.
  bzr 1.13.0/1 will stream from unstacked branches only - in that case not
  getting all the content expected would be a bug. However the graph
  search is how we figured out what we wanted, so a mismatch is both odd
  and unrecoverable without starting over, and starting over will end up
  with the same data as if we just permitted the mismatch. If data is
  gc'd, doing a new search will find only the truncated data, so sending
  only the truncated data seems reasonable. bzr versions newer than this
  will stream from stacked branches and check the stream to find missing
  content in the stacked-on branch, and thus will handle the situation
  implicitly.  (Robert Collins, #360791)

* Upgrading to, or fetching into a 'rich-root' format will now correctly
  set the root data the same way that reconcile does.
  (Robert Collins, #368921)

* Using unicode Windows API to obtain command-line arguments.
  (Alexander Belchenko, #375934)

Documentation
*************

API Changes
***********

* ``InterPackRepo.fetch`` and ``RepoFetcher`` now raise ``NoSuchRevision``
  instead of ``InstallFailed`` when they detect a missing revision.
  ``InstallFailed`` itself has been deleted. (Jonathan Lange)

* Not passing arguments to ``bzrlib.commands.main()`` will now grab the
  arguments from ``osutils.get_unicode_argv()`` which has proper support
  for unicode arguments on windows. Further, the supplied arguments are now 
  required to be unicode strings, rather than user_encoded strings.
  (Alexander Belchenko)

Internals
*********

* ``bzrlib.branch.Branch.set_parent`` is now present on the base branch
  class and will call ``_set_parent_location`` after doing unicode 
  encoding. (Robert Collins)

* ``bzrlib.remote.RemoteBranch._set_parent_location`` will use a new verb
  ``Branch.set_parent_location`` removing further VFS operations.
  (Robert Collins)

* ``bzrlib.bzrdir.BzrDir._get_config`` now returns a ``TransportConfig``
  or similar when the dir supports configuration settings. The base class
  defaults to None. There is a matching new server verb
  ``BzrDir.get-config_file`` to reduce roundtrips for getting BzrDir
  configuration. (Robert Collins)

* ``bzrlib.tests.ExtendedTestResult`` has new methods ``startTests``
  called before the first test is started, ``done`` called after the last
  test completes, and a new parameter ``strict``. (Robert Collins)

* ``-Dhpss`` when passed to bzr will cause a backtrace to be printed when
  VFS operations are started on a smart server repository. This should not
  occur on regular push and pull operations, and is a key indicator for
  performance regressions. (Robert Collins)

* ``-Dlock`` when passed to the selftest (e.g. ``bzr -Dlock selftest``) will
  cause mismatched physical locks to cause test errors rather than just
  reporting to the screen. (Robert Collins)

* -Dprogress will cause pdb to start up if a progress view jumps
  backwards. (Robert Collins)

* Fallback ``CredentialStore`` instances registered with ``fallback=True``
  are now be able to provide credentials if obtaining credentials 
  via ~/.bazaar/authentication.conf fails. (Jelmer Vernooij, 
  Vincent Ladeuil, #321918)

* New hook ``Lock.lock_broken`` which runs when a lock is
  broken. This is mainly for testing that lock/unlock are
  balanced in tests. (Vincent Ladeuil)

* New MergeDirective hook 'merge_request_body' allows hooks to supply or
  alter a body for the message produced by ``bzr send``.

* New smart server verb ``BzrDir.initialize_ex`` which implements a
  refactoring to the core of clone allowing less round trips on new
  branches. (Robert Collins)

* New method ``Tags.rename_revisions`` that can rename revision ids tags
  are pointing at. (Jelmer Vernooij)

* Updated the bundled ``ConfigObj`` library to 4.6.0 (Matt Nordhoff)

Testing
*******

* ``bzr selftest`` will now fail if lock/unlock are not correctly balanced in
  tests. Using ``-Dlock`` will turn the related failures into warnings.
  (Vincent Ladeuil, Robert Collins)

bzr 1.14
########
:Codename: brisbane-core
:1.14rc1: 2009-04-06
:1.14rc2: 2009-04-19
:1.14: 2009-04-28
:1.14.1: 2009-05-01

New formats 1.14 and 1.14-rich-root supporting End-Of-Line (EOL) conversions,
keyword templating (via the bzr-keywords plugin) and generic content filtering.
End-of-line conversion is now supported for formats supporting content
filtering.

Changes from 1.14final to 1.14.1
********************************

* Change api_minimum_version back to api_minimum_version = (1, 13, 0)

Changes from 1.14rc2 to 1.14final
*********************************

* Fix a bug in the pure-python ``GroupCompress`` code when handling copies
  longer than 64KiB. (John Arbash Meinel, #364900)

Changes from 1.14rc1 to 1.14rc2
*******************************

* Fix for bug 358037 Revision not in
  bzrlib.groupcompress.GroupCompressVersionedFiles (Brian de Alwis, 
  John A Meinel)

* Fix for bug 354036 ErrorFromSmartServer - AbsentContentFactory object has no
  attribute 'get_bytes_as' exception while pulling from Launchpad 
  (Jean-Francois Roy, Andrew Bennetts, Robert Collins)

* Fix for bug 355280 eol content filters are never loaded and thus never
  applied (Brian de Alwis, Ian Clatworthy)
 
* bzr.dev -r4280  Change _fetch_uses_deltas = False for CHK repos until we can
  write a better fix. (John Arbash Meinel, Robert Collins)

* Fix for bug 361574 uncommit recommends undefined --levels and -n options
  (Marius Kruger, Ian Clatworthy)

* bzr.dev r4289 as cherrypicked at lp:~spiv/bzr/stacking-cherrypick-1.14 
  (Andrew Bennetts, Robert Collins)

Compatibility Breaks
********************

* A previously disabled code path to accelerate getting configuration
  settings from a smart server has been reinstated. We think this *may*
  cause a incompatibility with servers older than bzr 0.15. We intend
  to issue a point release to address this if it turns out to be a
  problem. (Robert Collins, Andrew Bennetts)

* bzr no longer autodetects nested trees as 'tree-references'.  They
  must now be explicitly added tree references.  At the commandline, use
  join --reference instead of add.  (Aaron Bentley)

* The ``--long`` log format (the default) no longer shows merged
  revisions implicitly, making it consistent with the ``short`` and
  ``line`` log formats.  To see merged revisions for just a given
  revision, use ``bzr log -n0 -rX``. To see every merged revision,
  use ``bzr log -n0``.  (Ian Clatworthy)

New Features
************

* New formats ``1.14`` and ``1.14-rich-root`` supporting End-Of-Line
  (EOL) conversions, keyword templating (via the bzr-keywords plugin)
  and generic content filtering. These formats replace the experimental
  ``development-wt5`` and ``development-wt5-rich-root`` formats
  respectively, but have support for filtered views disabled.
  (Ian Clatworthy)

* New ``mv --auto`` option recognizes renames after they occur.
  (Aaron Bentley)

* ``bzr`` can now get passwords from stdin without requiring a controlling
  terminal (i.e. by redirecting stdin). (Vincent Ladeuil)

* ``bzr log`` now supports filtering of multiple files and directories
  and will show changes that touch any of them. Furthermore,
  directory filtering now shows the changes to any children of that
  directory, not just the directory object itself.
  (Ian Clatworthy, #97715)

* ``bzr shelve`` can now apply changes without storing anything on the
  shelf, via the new --destroy option.  (Aaron Bentley)

* ``bzr send`` now accepts --body to specify an initial message body.
  (Aaron bentley)

* ``bzr xxx --usage`` where xxx is a command now shows a usage
  message and the options without the descriptive help sections
  (like Description and Examples). A message is also given
  explaining how to see the complete help, i.e. ``bzr help xxx``.
  (Ian Clatworthy)

* Content filters can now be used to provide custom conversion
  between the canonical format of content (i.e. as stored) and
  the convenience format of content (i.e. as created in working
  trees). See ``bzr help content-filters`` for further details.
  (Ian Clatworthy, Alexander Belchenko)

* End-of-line conversion is now supported for formats supporting
  content filtering. See ``bzr help eol`` for details.
  (Ian Clatworthy)

* Newly-blessed `join` command allows combining two trees into one.
  (Aaron Bentley)

Improvements
************

* A new format name alias ``default-rich-root`` has been added and
  points at the closest relative of the default format that supports 
  rich roots. (Jelmer Vernooij, #338061)

* Branching from a stacked branch using ``bzr*://`` will now stream
  the data when the target repository does not need topological
  ordering, reducing round trips and network overhead. This uses the
  existing smart server methods added in 1.13, so will work on any
  1.13 or newer server. (Robert Collins, Andrew Bennetts)

* ``bzr cat`` and ``bzr export`` now supports a ``--filters`` option
  that displays/saves the content after content filters are applied.
  (Ian Clatworthy)

* ``bzr ignore`` gives a more informative message when existing
  version controlled files match the ignore pattern. (Neil
  Martinsen-Burrell, #248895)

* ``bzr log`` now has ``--include-merges`` as an alias for ``--levels 0``.
  (Ian Clatworthy)

* ``bzr send`` is faster on repositories with deep histories.
  (Ian Clatworthy)

* IPv6 literals are accepted in URLs.
  (stlman, Martin Pool, Jelmer Vernooij, #165014)

* Progress bars now show the rate of network activity for
  ``bzr+ssh://`` and ``bzr://`` connections.  (Andrew Bennetts)

* Prompt for user names if they are not in the configuration. 
  (Jelmer Vernooij, #256612)

* Pushing to a stacked pack-format branch on a 1.12 or older smart server
  now takes many less round trips.  (Andrew Bennetts, Robert Collins,
  #294479)
  
* Streaming push can be done to older repository formats.  This is
  implemented using a new ``Repository.insert_stream_locked`` RPC.
  (Andrew Bennetts, Robert Collins)

* The "ignoring files outside view: .." message has been re-worded
  to "Ignoring files outside view. View is .." to reduce confusion
  about what was being considered and what was being ignored.
  (Ian Clatworthy)

* The ``long`` log formatter now shows [merge] indicators. If
  only one level of revisions is displayed and merges are found,
  the ``long`` and ``short`` log formatters now tell the user
  how to see the hidden merged revisions.  (Ian Clatworthy)

* The ``brisbane-core`` project has delivered its beta format
  ``development6-rich-root``. This format is suitable for judicious
  testing by early adopters. In particular if you are benchmarking bzr
  performance please be sure to test using this format. At this stage
  more information is best obtained by contacting the Bazaar mailing list
  or IRC channel if you are interested in using this format. We will make
  end user documentation available closer to blessing the format as
  production ready. (Robert Collins, John Arbash Meinel, Ian Clatworthy,
  Vincent Ladeuil, Andrew Bennetts, Martin Pool)

* Tildes are no longer escaped. No more %7Euser/project/branch!
  (Jonathan Lange)

Bug Fixes
*********

* Pushing a new stacked branch will also push the parent inventories for
  revisions at the stacking boundary.  This makes sure that the stacked
  branch has enough data to calculate inventory deltas for all of its
  revisions (without requiring the fallback branch).  This avoids
  "'AbsentContentFactory' object has no attribute 'get_bytes_as'" errors
  when fetching the stacked branch from a 1.13 (or later) smart server.
  This partially fixes #354036.  (Andrew Bennetts, Robert Collins)

* End-Of-Line content filters are now loaded correctly.
  (Ian Clatworthy, Brian de Alwis, #355280)

* Authentication plugins now receive all the parameters from the request
  itself (aka host, port, realm, path, etc). Previously, only the 
  authentication section name, username and encoded password were 
  provided. (Jean-Francois Roy)

* bzr gives a better message if an invalid regexp is passed to ``bzr log
  -m``.  (Anne Mohsen, Martin Pool)

* ``bzr split`` now says "See also: join" (Aaron Bentley, #335015)

* ``bzr version-info`` now works in empty branches. (Jelmer Vernooij,
  #313028)

* Fix "is not a stackable format" error when pushing a
  stackable-format branch with an unstackable-format repository to a
  destination with a default stacking policy.  (Andrew Bennetts)

* Fixed incorrect "Source format does not support stacking" warning
  when pushing to a smart server.  (Andrew Bennetts, #334114)

* Fix 'make check-dist-tarball' failure by converting paths to unicode when
  needed. (Vincent Ladeuil, #355454)

* Fixed "Specified file 'x/y/z' is outside current view: " occurring
  on ``bzr add x/y/z`` in formats supporting views when no view is
  defined.  (Ian Clatworthy, #344708)

* It is no longer possible to fetch between repositories while the
  target repository is in a write group. This prevents race conditions
  that prevent the use of RPC's to perform fetch, and thus allows
  optimising more operations. (Robert Collins, Andrew Bennetts)

* ``merge --force`` works again. (Robert Collins, #342105)

* No more warnings are issued about ``sha`` being deprecated under python-2.6.
  (Vincent Ladeuil, #346593)

* Pushing a new branch to a server that has a stacking policy will now
  upgrade from the local branch format when the stacking policy points at
  a branch which is itself stackable, because we know the client can read
  both branches, we know that the trunk for the project can be read too,
  so the upgrade will not inconvenience users. (Robert Collins, #345169)

* Pushing a new stacked branch will also push the parent inventories for
  revisions at the stacking boundary.  This makes sure that the stacked
  branch has enough data to calculate inventory deltas for all of its
  revisions (without requiring the fallback branch).  This avoids
  "'AbsentContentFactory' object has no attribute 'get_bytes_as'" errors
  when fetching the stacked branch from a 1.13 (or later) smart server.
  This partially fixes #354036.  (Andrew Bennetts, Robert Collins)

* The full test suite is passing again on OSX. Several minor issues (mostly
  test related) have been fixed. (Vincent Ladeuil, #355273).

* The GNU Changelog formatter is slightly improved in the case where
  the delta is empty, and now correctly claims not to support tags.
  (Andrea Bolognani)

* Shelve can now shelve changes to a symlink target.
  (James Westby, #341558)

* The help for the ``info`` command has been corrected.
  (Ian Clatworthy, #351931)

* Upgrade will now use a sensible default format if the source repository
  uses rich roots.  (Jelmer Vernooij, #252908)

Documentation
*************

* Expanded the index of the developer documentation. (Eric Siegerman)

* New topic `bzr help debug-flags`.  (Martin Pool)

* The generated manpage now explicitly lists aliases as commands.
  (James Westby, #336998)

API Changes
***********

* APIs deprecated in 1.6 and previous versions of bzr are now removed.
  (Martin Pool)

* ``CommitReporter`` is no longer called with ``unchanged`` status during
  commit - this was a full-tree overhead that bzr no longer performs.
  (Robert Collins)

* New abstract ``UIFactory`` method ``get_username`` which will be called to 
  obtain the username to use when connecting to remote machines. 
  (Jelmer Vernooij)

* New API ``Inventory.filter()`` added that filters an inventory by
  a set of file-ids so that only those fileids, their parents and
  their children are included.  (Ian Clatworthy)

* New sort order for ``get_record_stream`` ``groupcompress`` which
  sorts optimally for use with groupcompress compressors. (John Arbash
  Meinel, Robert Collins)

* Repository APIs ``get_deltas_for_revisions()`` and
  ``get_revision_delta()`` now support an optional ``specific_fileids``
  parameter. If provided, the deltas are filtered so that only those
  file-ids, their parents and their children are included.
  (Ian Clatworthy)

* The ``get_credentials`` and ``set_credentials`` methods of 
  ``AuthenticationConfig`` now accept an optional realm argument.
  (Jean-Francois Roy)

* The ``pb`` argument to ``fetch()`` is deprecated.
  (Martin Pool)

* The ``Serializer`` class and the serializer ``format registry`` have moved
  from ``bzrlib.xml_serializer`` to ``bzrlib.serializer``. (Jelmer Vernooij)

* The smart server jail now hooks into BzrDir.open to prevent any BzrDir
  that is not inside the backing transport from being opened.  See the
  module documentation for ``bzrlib.smart.request`` for details.
  (Andrew Bennetts, Robert Collins)

* ``Tree.get_symlink_target`` now always returns a unicode string result
  or None. Previously it would return the bytes from reading the link
  which could be in any arbitrary encoding. (Robert Collins)

Testing
*******

* ``bzrlib.tests.TestCase`` now fails the test if its own ``setUp``
  and ``tearDown`` weren't called.  This catches faulty tests that
  forget to upcall when overriding ``setUp`` and ``tearDown``.  Those
  faulty tests were not properly isolated.
  (Andrew Bennetts, Robert Collins)

* Fix test_msgeditor.MsgEditorTest test isolation.
  (Vincent Ladeuil, #347130)

* ``medusa`` is not used anymore as an FTP test server starting with
  python2.6. A new FTP test server based on ``pyftplib`` can be used
  instead. This new server is a soft dependency as medusa which is still
  preferred if both are available (modulo python version).
  (Vincent Ladeuil)

Internals
*********

* Added ``chk_map`` for fast, trie-based storage of tuple to string maps.
  (Robert Collins, John Arbash Meinel, Vincent Ladeuil)

* Added ``bzrlib.chk_map`` for fast, trie-based storage of tuple to string
  maps.  (Robert Collins, John Arbash Meinel, Vincent Ladeuil)

* Added ``bzrlib.inventory_delta`` module.  This will be used for
  serializing and deserializing inventory deltas for more efficient
  streaming on the network.  (Robert Collins, Andrew Bennetts)

* ``Branch._get_config`` has been added, which splits out access to the
  specific config file from the branch. This is used to let RemoteBranch
  avoid constructing real branch objects to access configuration settings.
  (Robert Collins, Andrew Bennetts)

* ``Branch`` now implements ``set_stacked_on_url`` in the base class as
  the implementation is generic and should impact foreign formats. This
  helps performance for ``RemoteBranch`` push operations to new stacked
  branches. (Robert Collins, Andrew Bennetts)

* ``BtreeIndex._spill_mem_keys_to_disk()`` now generates disk index with
  optmizations turned off. This only has effect when processing > 100,000
  keys during something like ``bzr pack``. (John Arbash Meinel)

* ``bzr selftest`` now accepts ``--subunit`` to run in subunit output
  mode. Requires ``lp:subunit`` installed to work, but is not a hard
  dependency. (Robert Collins)

* ``BzrDir.open_branch`` now takes an optional ``ignore_fallbacks``
  parameter for controlling opening of stacked branches.
  (Andrew Bennetts, Robert Collins)
  
* ``CommitBuilder`` has a new method, ``record_iter_changes`` which works
  in terms of an iter_changes iterator rather than full tree scanning.
  (Robert Collins)

* ``DirState`` can now be passed a custom ``SHA1Provider`` object
  enabling it to store the SHA1 and stat of the canonical (post
  content filtered) form. (Ian Clatworthy)

* New ``assertLength`` method based on one Martin has squirreled away
  somewhere. (Robert Collins, Martin Pool)

* New hook ``BzrDir.pre_open`` which runs before opening ``BzrDir``
  objects, allowing better enforcement of the smart server jail when
  dealing with stacked branches. (Robert Collins, Andrew Bennetts)

* New hook ``RioVersionInfoBuilder.revision``, allowing extra entries 
  to be added to the stanza that is printed for a particular revision.
  (Jelmer Vernooij)

* New repository method ``refresh_data`` to cause any repository to
  make visible data inserted into the repository by a smart server
  fetch operation. (Robert Collins, Andrew Bennetts)

* ``register_filter_stack_map`` now takes an optional fallback parameter,
  a callable to invoke if a preference has a value not in the map
  of filter stacks. This enhancement allows, for example,  bzr-svn to
  handle existing svn properties that define a list of keywords to be
  expanded.  (Ian Clatworthy)

* ``RemoteBranchConfig`` will use a new verb ``Branch.set_config_option``
  to write config settings to smart servers that support this, saving
  5 round trips on the stacked streaming acceptance test.
  (Robert Collins, Andrew Bennetts)

* ``RemoteBranch`` now provides ``_get_config`` for access to just the
  branch specific configuration from a remote server, which uses the 
  already existing ``Branch.get_config_file`` smart verb.
  (Robert Collins, Andrew Bennetts)

* ``RemoteRepository`` will now negatively cache missing revisions during
  ``get_parent_map`` while read-locked. Write-locks are unaffected.
  (Robert Collins, Andrew Bennetts)

* Removed ``InterRemoteToOther``, ``InterOtherToRemote`` and
  ``InterPackToRemotePack`` classes, as they are now unnecessary.
  (Andrew Bennetts)

* ``RepositoryFormat`` as a new attribute ``fast_deltas`` to indicate
  whether the repository can efficiently generate deltas between trees
  regardless of tree size. (Robert Collins)

* ``Repository.iter_files_bytes()`` now properly returns an "iterable of
  byte strings" (aka 'chunked') for the content. It previously was
  returning a plain string, which worked, but performed very poorly when
  building a working tree (file.writelines(str) is very inefficient). This
  can have a large effect on ``bzr checkout`` times. (John Arbash Meinel)

* selftest now supports a --parallel option, with values of 'fork' or
  'subprocess' to run the test suite in parallel. Currently only Linux
  machines work, other platforms need patches submitted. (Robert Collins,
  Vincent Ladeuil)

* ``tests.run_suite`` has a new parameter ``suite_decorators``, a list of 
  callables to use to decorate the test suite. Such decorators can add or
  remove tests, or even remote the test suite to another machine if
  desired. (Robert Collins)

* The smart server verb ``Repository.get_parent_map`` can now include
  information about ghosts when the special revision ``include-missing:``
  is in the requested parents map list. With this flag, ghosts are
  included as ``missing:REVISION_ID``. (Robert Collins, Andrew Bennetts)

* ``_walk_to_common_revisions`` will now batch up at least 50
  revisions before calling ``get_parent_map`` on the target,
  regardless of ``InterRepository``.
  (Andrew Bennetts, Robert Collins)

bzr 1.13
########

:Codename: paraskavedekatriaphobia
:1.13: 2009-03-14
:1.13rc1: 2009-03-10
:1.13.1: 2009-03-23
:1.13.2: 2009-04-27

GNU Changelog output can now be produced by ``bzr log --gnu-changelog``.  Debug
flags can now be set in ``~/.bazaar/bazaar.conf``.  Lightweight checkouts and
stacked branches should both be much faster over remote connections.  

Changes From 1.13.1 to 1.13.2
*****************************

A regression was found in the 1.13.1 release. When bzr 1.13.1 and earlier push
a stacked branch they do not take care to push all the parent inventories for
the transferred revisions. This means that a smart server serving that branch
often cannot calculate inventory deltas for the branch (because smart server
does not/cannot open fallback repositories). Prior to 1.13 the server did not
have a verb to stream revisions out of a repository, so that's why this bug has
appeared now.

Bug Fixes
*********

* Fix for bug 354036 ErrorFromSmartServer - AbsentContentFactory object has no
  attribute 'get_bytes_as' exception while pulling from Launchpad 
  (Jean-Francois Roy, Andrew Bennetts, Robert Collins)

Changes From 1.13final to 1.13.1
********************************

A couple regessions where found in the 1.13 release. The pyrex-generated C
extensions are missing from the .tar.gz and .zip files.  Documentation on how
to generate GNU ChangeLogs is wrong.

Bug Fixes
*********

* Change ``./bzr``'s ``_script_version`` to match ./bzrlib/__init__.py
  version_info. (Bob Tanner, Martin Pool, #345232)

* Distribution archives for 1.13 do not contain generated C extension modules
  (Jean-Francois Roy, Bob Tanner, #344465)

* GNU ChangeLog output can now be produced by bzr log --format gnu-changelog is
  incorrect (Deejay, Bob Tanner, Martin Pool, Robert Collins, #343928)

* ``merge --force`` works again. (Robert Collins, #342105)

Changes From 1.13rc1 to 1.13final
*********************************

* Fix "is not a stackable format" error when pushing a
  stackable-format branch with an unstackable-format repository to a
  destination with a default stacking policy.  (Andrew Bennetts)

* Progress bars now show the rate of network activity for
  ``bzr+ssh://`` and ``bzr://`` connections.  (Andrew Bennetts)

Compatibility Breaks
********************

* ``bzr log --line`` now indicates which revisions are merges with
  `[merge]` after the date.  Scripts which parse the output of this
  command may need to be adjusted.
  (Neil Martinsen-Burrell)

New Features
************

* ``bzr reconfigure`` now supports --with-trees and --with-no-trees
  options to change the default tree-creation policy of shared
  repositories.  (Matthew Fuller, Marius Kruger, #145033)

* Debug flags can now be set in ``~/.bazaar/bazaar.conf``.
  (Martin Pool)

* Filtered views provide a mask over the tree so that users can focus
  on a subset of a tree when doing their work. See ``Filtered views``
  in chapter 7 of the User Guide and ``bzr help view`` for details.
  (Ian Clatworthy)

* GNU Changelog output can now be produced by ``bzr log --gnu-changelog``.
  (Andrea Bolognani, Martin Pool)

* The ``-Dmemory`` flag now gives memory information on Windows.
  (John Arbash Meinel)

* Multiple authors for a commit can now be recorded by using the "--author"
  option multiple times. (James Westby, #185772)

* New clean-tree command, from bzrtools.  (Aaron Bentley, Jelmer Vernooij)

* New command ``bzr launchpad-open`` opens a Launchpad web page for that
  branch in your web browser, as long as the branch is on Launchpad at all.
  (Jonathan Lange)

* New API for getting bugs fixed by a revision: Revision.iter_bugs().
  (Jonathan Lange)

Improvements
************

* All bzr ``Hooks`` classes are now registered in
  ``bzrlib.hooks.known_hooks``. This removes the separate list from
  ``bzrlib.tests`` and ensures that all hooks registered there are
  correctly isolated by the test suite (previously
  ``MutableTreeHooks`` were not being isolated correctly). Further, 
  documentation for hooks is now dynamically generated from the
  present HookPoints. ``bzr hooks`` will now also report on all the
  hooks present in the ``bzrlib.hooks.known_hooks`` registry.
  (Robert Collins)

* ``bzr add`` no longer prints ``add completed`` on success. Failure
  still prints an error message. (Robert Collins)

* ``bzr branch`` now has a ``--no-tree`` option which turns off the
  generation of a working tree in the new branch.
  (Daniel Watkins, John Klinger, #273993)

* Bazaar will now point out ``bzr+ssh://`` to the user when they 
  use ssh://. (Jelmer Vernooij, #330535)

* ``bzr -v info`` now omits the number of committers branch statistic,
  making it many times faster for large projects. To include that
  statistic in the output, use ``bzr -vv info``.
  (Ian Clatworthy)

* ``bzr push`` to a ``bzr`` url (``bzr://``, ``bzr+ssh://`` etc) will
  stream if the server is version 1.13 or greater, reducing roundtrips
  significantly. (Andrew Bennetts, Robert Collins)

* Lightweight Checkouts and Stacked Branches should both be much
  faster over remote connections. Building the working tree now
  batches up requests into approx 5MB requests, rather than a separate
  request for each file. (John Arbash Meinel)

* Support for GSSAPI authentication when using HTTP or HTTPS. 
  (Jelmer Vernooij)

* The ``bzr shelve`` prompt now includes a '?' help option to explain the
  short options better. (Daniel Watkins, #327429)

* ``bzr lp-open`` now falls back to the push location if it cannot find a
  public location. (Jonathan Lange, #332372)

* ``bzr lp-open`` will try to find the Launchpad URL for the location
  passed on the command line. This makes ``bzr lp-open lp:foo`` work as
  expected. (Jonathan Lange, #332705)

* ``bzr send`` now supports MH-E via ``emacsclient``. (Eric Gillespie)

Bug Fixes
*********

* Allows ``bzr log <FILE>`` to be called in an empty branch without
  backtracing. (Vincent Ladeuil, #346431)

* Bazaar now gives a better message including the filename if it's
  unable to read a file in the working directory, for example because
  of a permission error.  (Martin Pool, #338653)

* ``bzr cat -r<old> <path>`` doesn't traceback anymore when <path> has a
  file id in the working tree different from the one in revision <old>.
  (Vincent Ladeuil, #341517, #253806)

* ``bzr send`` help is more specific about how to apply merge
  directives.  (Neil Martinsen-Burrell, #253470)

* ``bzr missing`` now uses ``Repository.get_revision_delta()`` rather
  than fetching trees and determining a delta itself. (Jelmer
  Vernooij, #315048)

* ``bzr push`` to a smart server no longer causes "Revision
  {set([('null:',)])} not present ..." errors when the branch has
  multiple root revisions. (Andrew Bennetts, #317654)

* ``bzr shelve`` now properly handle patches with no terminating newline.
  (Benoît PIERRE, #303569)

* ``bzr unshelve`` gives a more palatable error if passed a non-integer
  shelf id. (Daniel Watkins)

* Export now handles files that are not present in the tree.
  (James Westby, #174539)

* Fixed incorrect "Source format does not support stacking" warning
  when pushing to a smart server.  (Andrew Bennetts, #334114)
  
* Fixed "sprout() got an unexpected keyword argument 'source_branch'"
  error branching from old repositories.
  (Martin Pool, #321695)

* Make ``bzr push --quiet <non-local location>`` less chatty.
  (Kent Gibson, #221461)

* Many Branch hooks would not fire with ``bzr://`` and ``bzr+ssh://``
  branches, and this was not noticed due to a bug in the test logic
  for branches. This is now fixed and a test added to prevent it
  reoccuring. (Robert Collins, Andrew Bennetts)

* Restore the progress bar on Windows. We were disabling it when TERM
  wasn't set, but Windows doesn't set TERM. (Alexander Belchenko,
  #334808)

* ``setup.py build_ext`` now gives a proper error when an extension
  fails to build. (John Arbash Meinel)

* Symlinks to non ascii file names are now supported.
  (Robert Collins, Vincent Ladeuil, #339055, #272444)    

* Under rare circumstances (aka nobody reported a bug about it), the ftp
  transport could revert to ascii mode. It now stays in binary mode except
  when needed.  (Vincent Ladeuil)

* Unshelve does not generate warnings about progress bars.
  (Aaron Bentley, #328148)

* shelve cleans up properly when unversioned files are specified.
  (Benoît Pierre, Aaron Bentley)

Documentation
*************

* Added ``Organizing your workspace`` to the User Guide appendices,
  summarizing some common ways of organizing trees, branches and
  repositories and the processes/workflows implied/enabled by each.
  (Ian Clatworthy)

* Hooks can now be self documenting. ``bzrlib.hooks.Hooks.create_hook``
  is the entry point for this feature. (Robert Collins)

* The documentation for ``shelve`` and ``unshelve`` has been clarified.
  (Daniel Watkins, #327421, #327425)

API Changes
***********

* ``bzr selftest`` now fails if the bazaar sources contain trailing
  whitespace, non-unix style line endings and files not ending in a
  newline. About 372 files and 3243 lines with trailing whitespace was
  updated to comply with this. The code already complied with the other
  criteria, but now it is enforced. (Marius Kruger)

* ``bzrlib.branch.PushResult`` was renamed to 
  ``bzrlib.branch.BranchPushResult``. (Jelmer Vernooij)

* ``Branch.fetch`` and ``Repository.fetch`` now return None rather
  than a count of copied revisions and failed revisions. A while back
  we stopped ever reporting failed revisions because we started
  erroring instead, and the copied revisions count is not used in the
  UI at all - indeed it only reflects the repository status not
  changes to the branch itself. (Robert Collins)

* ``Inventory.apply_delta`` now raises an AssertionError if a file-id
  appears multiple times within the delta. (Ian Clatworthy)

* MutableTree.commit now favours the "authors" argument, with the old
  "author" argument being deprecated.

* Remove deprecated EmptyTree.  (Martin Pool)

* ``Repository.fetch`` now accepts an optional ``fetch_spec``
  parameter.  A ``SearchResult`` or ``MiniSearchResult`` may be passed
  to ``fetch_spec`` instead of a ``last_revision`` to specify exactly
  which revisions to fetch. (Andrew Bennetts)

* ``RepositoryAcquisitionPolicy.acquire_repository`` now returns a
  tuple of ``(repository, is_new_flag)``, rather than just the
  repository.  (Andrew Bennetts)

* Revision.get_apparent_author() is now deprecated, replaced by
  Revision.get_apparent_authors(), which returns a list. The former
  now returns the first item that would be returned from the second.

* The ``BranchBuilder`` test helper now accepts a ``timestamp``
  parameter to ``build_commit`` and ``build_snapshot``.  (Martin Pool)

* The ``_fetch_*`` attributes on ``Repository`` are now on
  ``RepositoryFormat``, more accurately reflecting their intent (they
  describe a disk format capability, not state of a particular
  repository of that format). (Robert Collins)

Internals
*********

* Branching from a non-stacked branch on a smart protocol is now
  free of virtual file system methods.
  (Robert Collins, Andrew Bennetts)

* Branch and Repository creation on a bzr+ssh://server are now done
  via RPC calls rather than VFS calls, reducing round trips for
  pushing new branches substantially. (Robert Collins)

* ``Branch.clone`` now takes the ``repository_policy`` formerly used
  inside ``BzrDir.clone_on_transport``, allowing stacking to be
  configured before the branch tags and revision tip are set. This
  fixes a race condition cloning stacked branches that would cause
  plugins to have hooks called on non-stacked instances.
  (Robert Collins, #334187)

* ``BzrDir.cloning_metadir`` now has a RPC call. (Robert Collins)

* ``BzrDirFormat.__str__`` now uses the human readable description
  rather than the sometimes-absent disk label. (Robert Collins)

* ``bzrlib.fetch`` is now composed of a sender and a sink component
  allowing for decoupling over a network connection. Fetching from
  or into a RemoteRepository with a 1.13 server will use this to
  stream the operation.
  (Andrew Bennetts, Robert Collins)

* ``bzrlib.tests.run_suite`` accepts a runner_class parameter
  supporting the use of different runners. (Robert Collins)

* Change how file_ids and revision_ids are interned as part of
  inventory deserialization. Now we use the real ``intern()``, rather
  than our own workaround that would also cache a Unicode copy of the
  string, and never emptied the cache. This should slightly reduce
  memory consumption. (John Arbash Meinel)

* New branch method ``create_clone_on_transport`` that returns a
  branch object. (Robert Collins)

* New hook Commands['extend_command'] to allow plugins to access a
  command object before the command is run (or help generated from
  it), without overriding the command. (Robert Collins)

* New version of the ``BzrDir.find_repository`` verb supporting
  ``_network_name`` to support removing more _ensure_real calls.
  (Robert Collins)

* ``RemoteBranchFormat`` no longer claims to have a disk format string.
  (Robert Collins)

* ``Repository`` objects now have ``suspend_write_group`` and
  ``resume_write_group`` methods.  These are currently only useful
  with pack repositories. (Andrew Bennetts, Robert Collins)

* ``BzrDirFormat``, ``BranchFormat`` and ``RepositoryFormat`` objects
  now have a ``network_name`` for passing the format across RPC calls.
  (Robert Collins, Andrew Bennetts)

* ``RepositoryFormat`` objects now all have a new attribute
  ``_serializer`` used by fetch when reserialising is required.
  (Robert Collins, Andrew Bennetts)

* Some methods have been pulled up from ``BzrBranch`` to ``Branch``
  to aid branch types that are not bzr branch objects (like
  RemoteBranch). (Robert Collins, Andrew Bennetts)

* Test adaptation has been made consistent throughout the built in
  tests. ``TestScenarioApplier``, ``multiply_tests_from_modules``,
  ``adapt_tests``, ``adapt_modules`` have all been deleted. Please
  use ``multiply_tests``, or for lower level needs ``apply_scenarios``
  and ``apply_scenario``. (Robert Collins)

* ``TestSkipped`` is now detected by TestCase and passed to the
  ``TestResult`` by calling ``addSkip``. For older TestResult objects,
  where ``addSkip`` is not available, ``addError`` is still called.
  This permits test filtering in subunit to strip out skipped tests
  resulting in a faster fix-shrink-list-run cycle. This is compatible
  with the testtools protocol for skips. (Robert Collins)

* The ``_index`` of ``KnitVersionedFiles`` now supports the ability
  to scan an underlying index that is going to be incorporated into
  the ``KnitVersionedFiles`` object, to determine if it has missing
  delta references. The method is ``scan_unvalidated_index``.
  (Andrew Bennetts, Robert Collins)

* There is a RemoteSink object which handles pushing to smart servers.
  (Andrew Bennetts, Robert Collins)

* ``TransportTraceDecorator`` now logs ``put_bytes_non_atomic`` and
  ``rmdir`` calls. (Robert Collins)

* ``VersionedFiles`` record adapters have had their signature change
  from ``(record, record.get_bytes_as(record.storage_kind))`` to
  ``(record)`` reducing excess duplication and allowing adapters
  to access private data in record to obtain content more
  efficiently. (Robert Collins)

* We no longer probe to see if we should create a working tree during
  clone if we cannot get a local_abspath for the new bzrdir.
  (Robert Collins)


bzr 1.12
########

:Codename: 1234567890
:1.12: 2009-02-13
:1.12rc1: 2009-02-10

This release of Bazaar contains many improvements to the speed,
documentation and functionality of ``bzr log`` and the display of logged
revisions by ``bzr status``.  bzr now also gives a better indication of
progress, both in the way operations are drawn onto a text terminal, and
by showing the rate of network IO.

Changes from RC1 to Final
*************************

* ``bzr init --development-wt5[-rich-root]`` would fail because of
  circular import errors. (John Arbash Meinel, #328135)

* Expanded the help for log and added a new help topic called
  ``log-formats``.  (Ian Clatworthy)

Compatibility Breaks
********************

* By default, ``bzr status`` after a merge now shows just the pending
  merge tip revisions. This improves the signal-to-noise ratio after
  merging from trunk and completes much faster. To see all merged
  revisions, use the new ``-v`` flag.  (Ian Clatworthy)

* ``bzr log --line`` now shows any tags after the date and before
  the commit message. If you have scripts which parse the output
  from this command, you may need to adjust them accordingly.
  (Ian Clatworthy)

* ``bzr log --short`` now shows any additional revision properties
  after the date and before the commit message.  Scripts that parse 
  output of the log command in this situation may need to adjust.
  (Neil Martinsen-Burrell)

* The experimental formats ``1.12-preview`` and ``1.12-preview-rich-root``
  have been renamed ``development-wt5`` and ``development-wt5-rich-root``
  respectively, given they are not ready for release in 1.12.
  (Ian Clatworthy)

* ``read_bundle_from_url`` has been deprecated. (Vincent Ladeuil)

New Features
************

* Add support for filtering ``bzr missing`` on revisions.  Remote revisions
  can be filtered using ``bzr missing -r -20..-10`` and local revisions can
  be filtered using ``bzr missing --my-revision -20..-10``.
  (Marius Kruger)

* ``bzr log -p`` displays the patch diff for each revision.
  When logging a file, the diff only includes changes to that file.
  (Ian Clatworthy, #202331, #227335)

* ``bzr log`` supports a new option called ``-n N`` or ``--level N``.
  A value of 0 (zero) means "show all nested merge revisions" while
  a value of 1 (one) means "show just the top level". Values above
  1 can be used to see a limited amount of nesting. That can be
  useful for seeing the level or two below PQM submits for example.
  To force the ``--short`` and ``--line`` formats to display all nested
  merge revisions just like ``--long`` does by default, use a command
  like ``bzr log --short -n0``. To display just the mainline using
  ``--long`` format, ``bzr log --long -n1``.
  (Ian Clatworthy)

Improvements
************

* ``bzr add`` more clearly communicates success vs failure.
  (Daniel Watkins)

* ``bzr init`` will now print a little less verbose output.
  (Marius Kruger)

* ``bzr log`` is now much faster in many use cases, particularly
  at incrementally displaying results and filtering by a
  revision range. (Ian Clatworthy)

* ``bzr log --short`` and ``bzr log --line`` now show tags, if any,
  for each revision. The tags are shown comma-separated inside
  ``{}``. For short format, the tags appear at the end of line
  before the optional ``[merge]`` indicator. For line format,
  the tags appear after the date. (Ian Clatworthy)

* Progress bars now show the rate of activity for some sftp 
  operations, and they are drawn different.  (Martin Pool, #172741)

* Progress bars now show the rate of activity for urllib and pycurl based
  http client implementations. The operations are tracked at the socket
  level for better precision.
  (Vincent Ladeuil)

* Rule-based preferences can now accept multiple patterns for a set of
  rules.  (Marius Kruger)

* The ``ancestor:`` revision spec will now default to referring to the
  parent of the branch if no other location is given.
  (Daniel Watkins, #198417)

* The debugger started as a result of setting ``$BZR_PDB`` works
  around a bug in ``pdb``, http://bugs.python.org/issue4150.  The bug
  can cause truncated tracebacks in Python versions before 2.6.
  (Andrew Bennetts)

* VirtualVersionedFiles now implements
  ``iter_lines_added_or_present_in_keys``. This allows the creation of 
  new branches based on stacked bzr-svn branches. (#311997)

Bug Fixes
*********

* ``bzr annotate --show-ids`` doesn't give a backtrace on empty files
  anymore.
  (Anne Mohsen, Vincent Ladeuil, #314525)

* ``bzr log FILE`` now correctly shows mainline revisions merging
  a change to FILE when the ``--short`` and ``--line`` log formats
  are used. (Ian Clatworthy, #317417)

* ``bzr log -rX..Y FILE`` now shows the history of FILE provided
  it existed in Y or X, even if the file has since been deleted or
  renamed. If no range is given, the current/basis tree and
  initial tree are searched in that order. More generally, log
  now interprets filenames in their historical context.
  (Ian Clatworthy, #175520)

* ``bzr status`` now reports nonexistent files and continues, then
  errors (with code 3) at the end.  (Karl Fogel, #306394)

* Don't require the present compression base in knits to be the same
  when adding records in knits. (Jelmer Vernooij, #307394)

* Fix a problem with CIFS client/server lag on Windows colliding with
  an invariant-per-process algorithm for generating AtomicFile names
  (Adrian Wilkins, #304023)

* Many socket operations now handle EINTR by retrying the operation.
  Previously EINTR was treated as an unrecoverable failure.  There is
  a new ``until_no_eintr`` helper function in ``bzrlib.osutils``.
  (Andrew Bennetts)

* Support symlinks with non-ascii characters in the symlink filename.
  (Jelmer Vernooij, #319323)

* There was a bug in how we handled resolving when a file is deleted
  in one branch, and modified in the other. If there was a criss-cross
  merge, we would cause the deletion to conflict a second time.
  (Vincent Ladeuil, John Arbash Meinel)

* There was another bug in how we chose the correct intermediate LCA in
  criss-cross merges leading to several kind of changes be incorrectly
  handled.
  (John Arbash Meinel, Vincent Ladeuil)

* Unshelve now handles deleted paths without crashing. (Robert Collins)

Documentation
*************

* Improved plugin developer documentation.  (Martin Pool)

API Changes
***********

* ``ProgressBarStack`` is deprecated; instead use
  ``ui_factory.nested_progress_bar`` to create new progress bars.
  (Martin Pool)

* ForeignVcsMapping() now requires a ForeignVcs object as first
  argument. (Jelmer Vernooij)

* ForeignVcsMapping.show_foreign_revid() has been moved to
  ForeignVcs. (Jelmer Vernooij)

* ``read_bundle_from_url`` is deprecated in favor of
  ``read_mergeable_from_url``.  (Vincent Ladeuil)

* Revision specifiers are now registered in
  ``bzrlib.revisionspec.revspec_registry``, and the old list of 
  revisionspec classes (``bzrlib.revisionspec.SPEC_TYPES``) has been
  deprecated. (Jelmer Vernooij, #321183)

* The progress and UI classes have changed; the main APIs remain the
  same but code that provides a new UI or progress bar class may
  need to be updated.  (Martin Pool)

Internals
*********

* Default User Interface (UI) is CLIUIFactory when bzr runs in a dumb
  terminal. It is sometimes desirable do override this default by forcing
  bzr to use TextUIFactory. This can be achieved by setting the
  BZR_USE_TEXT_UI environment variable (emacs shells, as opposed to
  compile buffers, are such an example).
  (Vincent Ladeuil)

* New API ``Branch.iter_merge_sorted_revisions()`` that iterates over
  ``(revision_id, depth, revno, end_of_merge)`` tuples.
  (Ian Clatworthy)

* New ``Branch.dotted_revno_to_revision_id()`` and
  ``Branch.revision_id_to_dotted_revno()`` APIs that pick the most
  efficient way of doing the mapping.
  (Ian Clatworthy)

* Refactor cmd_serve so that it's a little easier to build commands that
  extend it, and perhaps even a bit easier to read.  (Jonathan Lange)

* ``TreeDelta.show()`` now accepts a ``filter`` parameter allowing log
  formatters to retrict the output.
  (Vincent Ladeuil)


bzr 1.11
########

:Codename: "Eyes up!"
:Released: 2009-01-19

This first monthly release of Bazaar for 2009 improves Bazaar's operation
in Windows, Mac OS X, and other situations where file names are matched
without regard to capitalization: Bazaar tries to match the case of an
existing file.  This release of Bazaar also improves the efficiency of
Tortoise Windows Shell integration and lets it work on 64-bit platforms.

The UI through which Bazaar supports historic formats has been improved,
so 'bzr help formats' now gives a simpler and shorter list, with clear
advice.

This release also fixes a number of bugs, particularly a glitch that can
occur when there are concurrent writes to a pack repository.

Bug Fixes
*********

* Fix failing test when CompiledChunksToLines is not available.
  (Vincent Ladeuil)

* Stacked branches don't repeatedly open their transport connection.
  (John Arbash Meinel)



bzr 1.11rc1
###########

:Codename: "Eyes up!"
:Released: 2009-01-09

Changes
*******

* Formats using Knit-based repository formats are now explicitly
  marked as deprecated. (Ian Clatworthy)

New Features
************

* Add support for `bzr tags -r 1..2`, that is we now support showing
  tags applicable for a specified revision range. (Marius Kruger)

* ``authentication.conf`` now accepts pluggable read-only credential
  stores. Such a plugin (``netrc_credential_store``) is now included,
  handles the ``$HOME/.netrc`` file and can server as an example to
  implement other plugins.
  (Vincent Ladeuil)

* ``shelve --list`` can now be used to list shelved changes.
  (Aaron Bentley)

Improvements
************

* Add trailing slash to directories in all output of ``bzr ls``, except
  ``bzr ls --null``. (Gordon P. Hemsley, #306424)

* ``bzr revision-info`` now supports a -d option to specify an
  alternative branch. (Michael Hudson)

* Add connection to a C++ implementation of the Windows Shell Extension
  which is able to fully replace the current Python implemented one.
  Advantages include 64bit support and reduction in overhead for
  processes which drag in shell extensions.
  (Mark Hammond)

* Support the Claws mail client directly, rather than via
  xdg-email. This prevents the display of an unnecessary modal
  dialog in Claws, informing the user that a file has been
  attached to the message, and works around bug #291847 in
  xdg-utils which corrupts the destination address.

* When working on a case-insensitive case-preserving file-system, as
  commonly found with Windows, bzr will often ignore the case of the
  arguments specified by the user in preference to the case of an existing
  item on the file-system or in the inventory to help prevent
  counter-intuitive behaviour on Windows. (Mark Hammond)

Bug Fixes
*********
  
* Allow BzrDir implementation to implement backing up of 
  control directory. (#139691)

* ``bzr push`` creating a new stacked branch will now only open a
  single connection to the target machine. (John Arbash Meinel)

* Don't call iteritems on transport_list_registry, because it may
  change during iteration.  (Martin Pool, #277048)

* Don't make a broken branch when pushing an unstackable-format branch
  that's in a stackable shared repository to a location with default
  stack-on location.  (Andrew Bennetts, #291046)

* Don't require embedding user in HTTP(S) URLs do use authentication.conf.
  (Ben Jansen, Vincent Ladeuil, #300347)

* Fix a problem with CIFS client/server lag on windows colliding with
  an invariant-per-process algorithm for generating AtomicFile names
  (Adrian Wilkins, #304023)

* Fix bogus setUp signature in UnavailableFTPServer.
  (Gary van der Merwe, #313498)

* Fix compilation error in ``_dirstate_helpers_c`` on SunOS/Solaris.
  (Jari Aalto)

* Fix SystemError in ``_patiencediff_c`` module by calling
  PyErr_NoMemory() before returning NULL in PatienceSequenceMatcher_new.
  (Andrew Bennetts, #303206)

* Give proper error message for diff with non-existent dotted revno.
  (Marius Kruger, #301969)

* Handle EACCES (permission denied) errors when launching a message
  editor, and emit warnings when a configured editor cannot be
  started. (Andrew Bennetts)

* ``$HOME/.netrc`` file is now recognized as a read-only credential store
  if configured in ``authentication.conf`` with 'password_encoding=netrc'
  in the appropriate sections.
  (Vincent Ladeuil, #103029)

* Opening a stacked branch now properly shares the connection, rather
  than opening a new connection for the stacked-on branch.
  (John Arbash meinel)

* Preserve transport decorators while following redirections.
  (Vincent Ladeuil, #245964, #270863)

* Provides a finer and more robust filter for accepted redirections.
  (Vincent Ladeuil, #303959, #265070)

* ``shelve`` paths are now interpreted relative to the current working
  tree.  (Aaron Bentley)

* ``Transport.readv()`` defaults to not reading more than 100MB in a
  single array. Further ``RemoteTransport.readv`` sets this to 5MB to
  work better with how it splits its requests.
  (John Arbash Meinel, #303538)

* Pack repositories are now able to reload the pack listing and retry
  the current operation if another action causes the data to be
  repacked.  (John Arbash Meinel, #153786)

* ``pull -v`` now respects the log_format configuration variable.
  (Aaron Bentley)

* ``push -v`` now works on non-initial pushes.  (Aaron Bentley)

* Use the short status format when the short format is used for log.
  (Vincent Ladeuil, #87179)

* Allow files to be renamed or moved via remove + add-by-id. (Charles
  Duffy, #314251)

Documentation
*************

* Improved the formats help topic to explain why multiple formats
  exist and to provide guidelines in selecting one. Introduced
  two new supporting help topics: current-formats and other-formats.
  (Ian Clatworthy)

API Changes
***********

* ``LRUCache(after_cleanup_size)`` was renamed to
  ``after_cleanup_count`` and the old name deprecated. The new name is
  used for clarity, and to avoid confusion with
  ``LRUSizeCache(after_cleanup_size)``. (John Arbash Meinel)

* New ``ForeignRepository`` base class, to help with foreign branch 
  support (e.g. svn).  (Jelmer Vernooij)

* ``node_distances`` and ``select_farthest`` can no longer be imported
  from ``bzrlib.graph``.  They can still be imported from
  ``bzrlib.deprecated_graph``, which has been the preferred way to
  import them since before 1.0.  (Andrew Bennetts)
  
* The logic in commit now delegates inventory basis calculations to
  the ``CommitBuilder`` object; this requires that the commit builder
  in use has been updated to support the new ``recording_deletes`` and
  ``record_delete`` methods. (Robert Collins)

Testing
*******

* An HTTPS server is now available (it requires python-2.6). Future bzr
  versions will allow the use of the python-2.6 ssl module that can be
  installed for 2.5 and 2.4.

* ``bzr selftest`` now fails if new trailing white space is added to
  the bazaar sources. It only checks changes not committed yet. This
  means that PQM will now reject changes that introduce new trailing
  whitespace. (Marius Kruger)

* Introduced new experimental formats called ``1.12-preview`` and
  ``1.12-preview-rich-root`` to enable testing of related pending
  features, namely content filtering and filtered views.
  (Ian Clatworthy)

Internals
*********

* Added an ``InventoryEntry`` cache when deserializing inventories.
  Can cut the time to iterate over multiple RevisionsTrees in half.
  (John Arbash Meinel)

* Added ``bzrlib.fifo_cache.FIFOCache`` which is designed to have
  minimal overhead versus using a plain dict for cache hits, at the
  cost of not preserving the 'active' set as well as an ``LRUCache``.
  (John Arbash Meinel)

* ``bzrlib.patience_diff.unified_diff`` now properly uses a tab
  character to separate the filename from the date stamp, and doesn't
  add trailing whitespace when a date stamp is not supplied.
  (Adeodato Simó, John Arbash Meinel)

* ``DirStateWorkingTree`` and ``DirStateWorkingTreeFormat`` added
  as base classes of ``WorkingTree4`` and ``WorkingTreeFormat4``
  respectively. (Ian Clatworthy)

* ``KnitVersionedFiles._check_should_delta()`` now uses the
  ``get_build_details`` api to avoid multiple hits to the index, and
  to properly follow the ``compression_parent`` rather than assuming
  it is the left-hand parent. (John Arbash Meinel)

* ``KnitVersionedFiles.get_record_stream()`` will now chose a
  more optimal ordering when the keys are requested 'unordered'.
  Previously the order was fully random, now the records should be
  returned from each pack in turn, in forward I/O order.
  (John Arbash Meinel)
    
* ``mutter()`` will now flush the ``~/.bzr.log`` if it has been more
  than 2s since the last time it flushed. (John Arbash Meinel)

* New method ``bzrlib.repository.Repository.add_inventory_by_delta``
  allows adding an inventory via an inventory delta, which can be
  more efficient for some repository types. (Robert Collins)

* Repository ``CommitBuilder`` objects can now accumulate an inventory
  delta. To enable this functionality call ``builder.recording_deletes``
  and additionally call ``builder.record_delete`` when a delete
  against the basis occurs. (Robert Collins)

* The default http handler has been changed from pycurl to urllib.
  The default is still pycurl for https connections. (The only
  advantage of pycurl is that it checks ssl certificates.)
  (John Arbash Meinel)

* ``VersionedFiles.get_record_stream()`` can now return objects with a
  storage_kind of ``chunked``. This is a collection (list/tuple) of
  strings. You can use ``osutils.chunks_to_lines()`` to turn them into
  guaranteed 'lines' or you can use ``''.join(chunks)`` to turn it
  into a fulltext. This allows for some very good memory savings when
  asking for many texts that share ancestry, as the individual chunks
  can be shared between versions of the file. (John Arbash Meinel)

* ``pull -v`` and ``push -v`` use new function
  ``bzrlib.log.show_branch_change`` (Aaron Bentley)



bzr 1.10
########

:Released: 2008-12-05

Bazaar 1.10 has several performance improvements for copying revisions
(especially for small updates to large projects).  There has also been a
significant amount of effort in polishing stacked branches.  The commands
``shelve`` and ``unshelve`` have become core commands, with an improved
implementation.

The only changes versus bzr-1.10rc1 are bugfixes for stacked branches.

bug Fixes
*********

* Don't set a pack write cache size from RepoFetcher, because the
  cache is not coherent with reads and causes ShortReadvErrors.
  This reverses the change that fixed #294479.
  (Martin Pool, #303856)

* Properly handle when a revision can be inserted as a delta versus
  when it needs to be expanded to a fulltext for stacked branches.
  There was a bug involving merge revisions. As a method to help
  prevent future difficulties, also make stacked fetches sort
  topologically. (John Arbash Meinel, #304841)


bzr 1.10rc1
###########

:Released: 2008-11-28

This release of Bazaar focuses on performance improvements when pushing
and pulling revisions, both locally and to remote networks.  The popular
``shelve`` and ``unshelve`` commands, used to interactively revert and
restore work in progress, have been merged from bzrtools into the bzr
core.  There are also bug fixes for portability, and for stacked branches.

New Features
************

* New ``commit_message_template`` hook that is called by the commit
  code to generate a template commit message. (Jelmer Vernooij)

* New `shelve` and `unshelve` commands allow undoing and redoing changes.
  (Aaron Bentley)

Improvements
************

* ``(Remote)Branch.copy_content_into`` no longer generates the full revision
  history just to set the last revision info.
  (Andrew Bennetts, John Arbash Meinel)

* Fetches between formats with different serializers (such as
  pack-0.92-subtree and 1.9-rich-root) are faster now.  This is due to
  operating on batches of 100 revisions at time rather than
  one-by-one.  (Andrew Bennetts, John Arbash Meinel)

* Search index files corresponding to pack files we've already used
  before searching others, because they are more likely to have the
  keys we're looking for.  This reduces the number of iix and tix
  files accessed when pushing 1 new revision, for instance.
  (John Arbash Meinel)

* Signatures to transfer are calculated more efficiently in
  ``item_keys_introduced_by``.  (Andrew Bennetts, John Arbash Meinel)

* The generic fetch code can once again copy revisions and signatures
  without extracting them completely to fulltexts and then serializing
  them back down into byte strings. This is a significant performance
  improvement when fetching from a stacked branch.
  (John Arbash Meinel, #300289)

* When making a large readv() request over ``bzr+ssh``, break up the
  request into more manageable chunks. Because the RPC is not yet able
  to stream, this helps keep us from buffering too much information at
  once. (John Arbash Meinel)

Bug Fixes
*********

* Better message when the user needs to set their Launchpad ID.
  (Martin Pool, #289148)

* ``bzr commit --local`` doesn't access the master branch anymore.
  This fixes a regression introduced in 1.9.  (Marius Kruger, #299313)

* Don't call the system ``chdir()`` with an empty path. Sun OS seems
  to give an error in that case.  Also, don't count on ``getcwd()``
  being able to allocate a new buffer, which is a gnu extension.
  (John Arbash Meinel, Martin Pool, Harry Hirsch, #297831)

* Don't crash when requesting log --forward <file> for a revision range
  starting with a dotted revno.
  (Vincent Ladeuil, #300055)

* Don't create text deltas spanning stacked repositories; this could
  cause "Revision X not present in Y" when later accessing them.
  (Martin Pool, #288751)

* Pack repositories are now able to reload the pack listing and retry
  the current operation if another action causes the data to be
  repacked.  (John Arbash Meinel, #153786)

* PermissionDenied errors from smart servers no longer cause
  "PermissionDenied: "None"" on the client.
  (Andrew Bennetts, #299254)

* Pushing to a stacked pack repository now batches writes, the same
  way writes are batched to ordinary pack repository.  This makes
  pushing to a stacked branch over the network much faster.
  (Andrew Bennetts, #294479)

* TooManyConcurrentRequests no longer occur when a fetch fails and
  tries to abort a write group.  This allows the root cause (e.g. a
  network interruption) to be reported.  (Andrew Bennetts, #297014)

* RemoteRepository.get_parent_map now uses fallback repositories.
  (Aaron Bentley, #297991?, #293679?)

API Changes
***********

* ``CommitBuilder`` now validates the strings it will be committing,
  to ensure that they do not have characters that will not be properly
  round-tripped. For now, it just checks for characters that are
  invalid in the XML form. (John Arbash Meinel, #295161)

* Constructor parameters for NewPack (internal to pack repositories)
  have changed incompatibly.

* ``Repository.abort_write_group`` now accepts an optional
  ``suppress_errors`` flag.  Repository implementations that override
  ``abort_write_group`` will need to be updated to accept the new
  argument.  Subclasses that only override ``_abort_write_group``
  don't need to change.

* Transport implementations must provide copy_tree_to_transport.  A default
  implementation is provided for Transport subclasses.

Testing
*******

* ``bzr selftest`` now fails if no doctests are found in a module
  that's expected to have them.  (Martin Pool)

* Doctests now only report the first failure.  (Martin Pool)


bzr 1.9
#######

:Released: 2008-11-07

This release of Bazaar adds a new repository format, ``1.9``, with smaller
and more efficient index files.  This format can be specified when
creating a new repository, or used to losslessly upgrade an existing
repository.  bzr 1.9 also speeds most operations over the smart server
protocol, makes annotate faster, and uses less memory when making
checkouts or pulling large amounts of data.

Bug Fixes
*********

* Fix "invalid property value 'branch-nick' for None" regression with
  branches bound to svn branches.  (Martin Pool, #293440)

* Fix SSL/https on Python2.6.  (Vincent Ladeuil, #293054)

* ``SFTPTransport.readv()`` had a bug when requests were out-of-order.
  This only triggers some-of-the-time on Knit format repositories.
  (John Arbash Meinel, #293746)


bzr 1.9rc1
##########

:Released: 2008-10-31

New Features
************

* New Branch hook ``transform_fallback_location`` allows a function to
  be called when looking up the stacked source. (Michael Hudson)

* New repository formats ``1.9`` and ``1.9-rich-root``. These have all
  the functionality of ``1.6``, but use the new btree indexes.
  These indexes are both smaller and faster for access to historical
  information.  (John Arbash Meinel)

Improvements
************

* ``BTreeIndex`` code now is able to prefetch extra pages to help tune
  the tradeoff between bandwidth and latency. Should be tuned
  appropriately to not impact commands which need minimal information,
  but provide a significant boost to ones that need more context. Only
  has a direct impact on the ``--development2`` format which uses
  btree's for the indexes. (John Arbash Meinel)

* ``bzr dump-btree`` is a hidden command introduced to allow dumping
  the contents of a compressed btree file.  (John Arbash Meinel)

* ``bzr pack`` now tells the index builders to optimize for size. For
  btree index repositories, this can save 25% of the index size
  (mostly in the text indexes). (John Arbash Meinel)

* ``bzr push`` to an existing branch or repository on a smart server
  is faster, due to Bazaar making more use of the ``get_parent_map``
  RPC when querying the remote branch's revision graph.
  (Andrew Bennetts)

* default username for bzr+ssh and sftp can be configured in
  authentication.conf. (Aaron Bentley)

* launchpad-login now provides a default username for bzr+ssh and sftp
  URLs, allowing username-free URLs to work for everyone. (Aaron Bentley)

* ``lp:`` lookups no longer include usernames, making them shareable and
  shorter. (Aaron Bentley)

* New ``PackRepository.autopack`` smart server RPC, which does
  autopacking entirely on the server.  This is much faster than
  autopacking via plain file methods, which downloads a large amount
  of pack data and then re-uploads the same pack data into a single
  file.  This fixes a major (although infrequent) cause of lengthy
  delays when using a smart server.  For example, pushing the 10th
  revision to a repository with 9 packs now takes 44 RPCs rather than
  179, and much less bandwidth too.  This requires Bazaar 1.9 on both
  the client and the server, otherwise the client will fallback to the
  slower method.  (Andrew Bennetts)

Bug Fixes
*********

* A failure to load a plugin due to an IncompatibleAPI exception is
  now correctly reported. (Robert Collins, #279451)

* API versioning support now has a multiple-version checking api
  ``require_any_api``. (Robert Collins, #279447)

* ``bzr branch --stacked`` from a smart server to a standalone branch
  works again.  This fixes a regression in 1.7 and 1.8.
  (Andrew Bennetts, #270397)

* ``bzr co`` uses less memory. It used to unpack the entire WT into
  memory before writing it to disk. This was a little bit faster, but
  consumed lots of memory. (John Arbash Meinel, #269456)

* ``bzr missing --quiet`` no longer prints messages about whether
  there are missing revisions.  The exit code indicates whether there
  were or not.  (Martin Pool, #284748)

* Fixes to the ``annotate`` code. The fast-path which re-used the
  stored deltas was accidentally disabled all the time, instead of
  only when a branch was stacked. Second, the code would accidentally
  re-use a delta even if it wasn't against the left-parent, this
  could only happen if ``bzr reconcile`` decided that the parent
  ordering was incorrect in the file graph.  (John Arbash Meinel)

* "Permission denied" errors that occur when pushing a new branch to a
  smart server no longer cause tracebacks.  (Andrew Bennetts, #278673)

* Some compatibility fixes for building the extensions with MSVC and
  for python2.4. (John Arbash Meinel, #277484)

* The index logic is now able to reload the list of pack files if and
  index ends up disappearing. We still don't reload if the pack data
  itself goes missing after checking the index. This bug appears as a
  transient failure (file not found) when another process is writing
  to the repository.  (John Arbash Meinel, #153786)

* ``bzr switch`` and ``bzr bind`` will now update the branch nickname if
  it was previously set. All checkouts will now refer to the bound branch
  for a nickname if one was not explicitly set.
  (Marius Kruger, #230903)

Documentation
*************

* Improved hook documentation. (Michael Ernst)

API Changes
***********

* commands.plugins_cmds is now a CommandRegistry, not a dict.

Internals
*********

* New AuthenticationConfig.set_credentials method allows easy programmatic
  configuration of authetication credentials.


bzr 1.8
#######

:Released: 2008-10-16

Bazaar 1.8 includes several fixes that improve working tree performance,
display of revision logs, and merges.  The bzr testsuite now passes on OS
X and Python 2.6, and almost completely passes on Windows.  The
smartserver code has gained several bug fixes and performance
improvements, and can now run server-side hooks within an http server.

Bug Fixes
*********

* Fix "Must end write group" error when another error occurs during
  ``bzr push``.  (Andrew Bennetts, #230902)

Portability
***********

* Some Pyrex versions require the WIN32 macro defined to compile on
  that platform.  (Alexander Belchenko, Martin Pool, #277481)


bzr 1.8rc1
##########

:Released: 2008-10-07

Changes
*******

* ``bzr log file`` has been changed. It now uses a different method
  for determining which revisions to show as merging the changes to
  the file. It now only shows revisions which merged the change
  towards your mainline. This simplifies the output, makes it faster,
  and reduces memory consumption.  (John Arbash Meinel)

* ``bzr merge`` now defaults to having ``--reprocess`` set, whenever
  ``--show-base`` is not supplied.  (John Arbash Meinel)

* ``bzr+http//`` will now optionally load plugins and write logs on the
  server. (Marius Kruger)

* ``bzrlib._dirstate_helpers_c.pyx`` does not compile correctly with
  Pyrex 0.9.4.1 (it generates C code which causes segfaults). We
  explicitly blacklist that version of the compiler for that
  extension. Packaged versions will include .c files created with
  pyrex >= 0.9.6 so it doesn't effect releases, only users running
  from the source tree. (John Arbash Meinel, #276868)

Features
********

* bzr is now compatible with python-2.6. python-2.6 is not yet officially
  supported (nor released, tests were conducted with the dev version of
  python-2.6rc2), but all known problems have been fixed.  Feedback
  welcome.
  (Vincent Ladeuil, #269535)

Improvements
************

* ``bzr annotate`` will now include uncommitted changes from the local
  working tree by default. Such uncommitted changes are given the
  revision number they would get if a commit was done, followed with a
  ? to indicate that its not actually known. (Robert Collins, #3439)

* ``bzr branch`` now accepts a ``--standalone`` option, which creates a
  standalone branch regardless of the presence of shared repositories.
  (Daniel Watkins)

* ``bzr push`` is faster in the case there are no new revisions to
  push.  It is also faster if there are no tags in the local branch.
  (Andrew Bennetts)

* File changes during a commit will update the tree stat cache.
  (Robert Collins)

* Location aliases can now accept a trailing path.  (Micheal Hudson)

* New hooks ``Lock.hooks`` when LockDirs are acquired and released.
  (Robert Collins, MartinPool)

* Switching in heavyweight checkouts uses the master branch's context, not
  the checkout's context.  (Adrian Wilkins)

* ``status`` on large trees is now faster, due to optimisations in the
  walkdirs code. Of particular note, the walkdirs code now performs
  a temporary ``chdir()`` while reading a single directory; if your
  platform has non thread-local current working directories (and is
  not windows which has its own implementation), this may introduce a
  race condition during concurrent uses of bzrlib. The bzrlib CLI
  will not encounter this as it is single threaded for working tree
  operations. (Robert Collins)

* The C extensions now build on python 2.4 (Robert Collins, #271939)

* The ``-Dhpss`` debug flag now reports the number of smart server
  calls per medium to stderr.  This is in addition to the existing
  detailed logging to the .bzr.log trace file.  (Andrew Bennetts)

Bug Fixes
*********

* Avoid random failures arising from misinterpreted ``errno`` values
  in ``_readdir_pyx.read_dir``.
  (Martin Pool, #279381)

* Branching from a shared repository on a smart server into a new
  repository now preserves the repository format.
  (Andrew Bennetts, #269214)

* ``bzr log`` now accepts a ``--change`` option.
  (Vincent Ladeuil, #248427)

* ``bzr missing`` now accepts an ``--include-merges`` option.
  (Vincent Ladeuil, #233817)

* Don't try to filter (internally) '.bzr' from the files to be deleted if
  it's not there.
  (Vincent Ladeuil, #272648)

* Fix '_in_buffer' AttributeError when using the -Dhpss debug flag.
  (Andrew Bennetts)

* Fix TooManyConcurrentRequests errors caused by a connection failure
  when doing ``bzr pull`` or ``bzr merge`` from a ``bzr+ssh`` URL.
  (Andrew Bennetts, #246233)

* Fixed ``bzr st -r branch:PATH_TO_BRANCH`` where the other branch
  is in a different repository than the current one.
  (Lukáš Lalinský, #144421)

* Make the first line of the manpage preamble a comment again.
  (David Futcher, #242106)

* Remove use of optional parameter in GSSAPI FTP support, since
  it breaks newer versions of Python-Kerberos. (Jelmer Vernooij)

* The autopacking logic will now always create a single new pack from
  all of the content which it deems is worth moving. This avoids the
  'repack a single pack' bug and should result in better packing
  overall.  (John Arbash Meinel, #242510, #172644)

* Trivial documentation fix.
  (John Arbash Meinel, #270471)

* ``bzr switch`` and ``bzr bind`` will now update the branch nickname if
  it was previously set. All checkouts will now refer to the bound branch
  for a nickname if one was not explicitly set.
  (Marius Kruger, #230903)

Documentation
*************

* Explain revision/range identifiers. (Daniel Clemente)

API Changes
***********

* ``CommitBuilder.record_entry_contents`` returns one more element in
  its result tuple - an optional file system hash for the hash cache
  to use. (Robert Collins)

* ``dirstate.DirState.update_entry`` will now only calculate the sha1
  of a file if it is likely to be needed in determining the output
  of iter_changes. (Robert Collins)

* The PackRepository, RepositoryPackCollection, NewPack classes have a
  slightly changed interface to support different index types; as a
  result other users of these classes need to supply the index types
  they want. (Robert Collins)

Testing
*******

* ``bzrlib.tests.repository_implementations`` has been renamed to
  ``bzrlib.tests.per_repository`` so that we have a common structure
  (and it is shorter). (John Arbash Meinel, #239343)

* ``LocalTransport.abspath()`` now returns a drive letter if the
  transport has one, fixing numerous tests on Windows.
  (Mark Hammond)

* PreviewTree is now tested via intertree_implementations.
  (Aaron Bentley)

* The full test suite is passing again on OSX.
  (Guillermo Gonzalez, Vincent Ladeuil)

* The full test suite passes when run with ``-Eallow_debug``.
  (Andrew Bennetts)

Internals
*********

* A new hook, ``Branch.open``, has been added, which is called when
  branch objects are opened. (Robert Collins)

* ``bzrlib.osutils._walkdirs_utf8`` has been refactored into common
  tree walking, and modular directory listing code to aid future
  performance optimisations and refactoring. (Robert Collins)

* ``bzrlib.trace.debug_memory`` can be used to get a quick memory dump
  in the middle of processing. It only reports memory if
  ``/proc/PID/status`` is available. (John Arbash Meinel)

* New method ``RevisionSpec.as_tree`` for representing the revision
  specifier as a revision tree object. (Lukáš Lalinský)

* New race-free method on MutableTree ``get_file_with_stat`` for use
  when generating stat cache results. (Robert Collins)

* New win32utils.get_local_appdata_location() provides access to a local
  directory for storing data.  (Mark Hammond)

* To be compatible with python-2.6 a few new rules should be
  observed. 'message' attribute can't be used anymore in exception
  classes, 'sha' and 'md5' modules have been deprecated (use
  osutils.[md5|sha]), object__init__ and object.__new__ don't accept
  parameters anymore.
  (Vincent Ladeuil)


bzr 1.7.1
#########

:Released:  2008-10-01

No changes from 1.7.1rc1.


bzr 1.7.1rc1
############

:Released: 2008-09-24

This release just includes an update to how the merge algorithm handles
file paths when we encounter complex history.

Features
********

* If we encounter a criss-cross in history, use information from
  direct Least Common Ancestors to resolve inventory shape (locations
  of files, adds, deletes, etc). This is similar in concept to using
  ``--lca`` for merging file texts, only applied to paths.
  (John Arbash Meinel)


bzr 1.7
#######

:Released: 2008-09-23

This release includes many bug fixes and a few performance and feature
improvements.  ``bzr rm`` will now scan for missing files and remove them,
like how ``bzr add`` scans for unknown files and adds them. A bit more
polish has been applied to the stacking code. The b-tree indexing code has
been brought in, with an eye on using it in a future repository format.
There are only minor installer changes since bzr-1.7rc2.

Features
********

* Some small updates to the win32 installer. Include localization
  files found in plugins, and include the builtin distutils as part of
  packaging qbzr. (Mark Hammond)


bzr 1.7rc2
##########

:Released: 2008-09-17

A few bug fixes from 1.7rc1. The biggest change is a new
``RemoteBranch.get_stacked_on_url`` rpc. This allows clients that are
trying to access a Stacked branch over the smart protocol, to properly
connect to the stacked-on location.

Bug Fixes
*********

* Branching from a shared repository on a smart server into a new
  repository now preserves the repository format.
  (Andrew Bennetts, #269214)

* Branching from a stacked branch via ``bzr+ssh`` can properly connect
  to the stacked-on branch.  (Martin Pool, #261315)

* ``bzr init`` no longer re-opens the BzrDir multiple times.
  (Vincent Ladeuil)

* Fix '_in_buffer' AttributeError when using the -Dhpss debug flag.
  (Andrew Bennetts)


bzr 1.7rc1
##########

:Released: 2008-09-09

This release candidate for bzr 1.7 has several bug fixes and a few
performance and feature improvements.  ``bzr rm`` will now scan for
missing files and remove them, like how ``bzr add`` scans for unknown
files and adds them. A bit more polish has been applied to the stacking
code. The b-tree indexing code has been brought in, with an eye on using
it in a future repository format.


Changes
*******

* ``bzr export`` can now export a subdirectory of a project.
  (Robert Collins)

* ``bzr remove-tree`` will now refuse to remove a tree with uncommitted
  changes, unless the ``--force`` option is specified.
  (Lukáš Lalinský, #74101)

* ``bzr rm`` will now scan for files that are missing and remove just
  them automatically, much as ``bzr add`` scans for new files that
  are not ignored and adds them automatically. (Robert Collins)

Features
********

* Support for GSSAPI authentication when using FTP as documented in
  RFC2228. (Jelmer Vernooij, #49623)

* Add support for IPv6 in the smart server. (Jelmer Vernooij, #165014)

Improvements
************

* A url like ``log+file:///tmp`` will log all access to that Transport
  to ``.bzr.log``, which may help in debugging or profiling.
  (Martin Pool)

* ``bzr branch`` and ``bzr push`` use the default stacking policy if the
  branch format supports it. (Aaron Bentley)

* ``bzr init`` and ``bzr init-repo`` will now print out the same as
  ``bzr info`` if it completed successfully.
  (Marius Kruger)

* ``bzr uncommit`` logs the old tip revision id, and displays how to
  restore the branch to that tip using ``bzr pull``.  This allows you
  to recover if you realize you uncommitted the wrong thing.
  (John Arbash Meinel)

* Fix problems in accessing stacked repositories over ``bzr://``.
  (Martin Pool, #261315)

* ``SFTPTransport.readv()`` was accidentally using ``list += string``,
  which 'works', but adds each character separately to the list,
  rather than using ``list.append(string)``. Fixing this makes the
  SFTP transport a little bit faster (~20%) and use a bit less memory.
  (John Arbash Meinel)

* When reading index files, if we happen to read the whole file in a
  single request treat it as a ``_buffer_all`` request. This happens
  most often on small indexes over remote transports, where we default
  to reading 64kB. It saves a round trip for each small index during
  fetch operations. Also, if we have read more than 50% of an index
  file, trigger a ``_buffer_all`` on the next request. This works
  around some inefficiencies because reads don't fall neatly on page
  boundaries, so we would ignore those bytes, but request them again
  later. This could trigger a total read size of more than the whole
  file. (John Arbash Meinel)

Bug Fixes
*********

* ``bzr rm`` is now aliased to ``bzr del`` for the convenience of svn
  users. (Robert Collins, #205416)

* Catch the infamous "select/poll returned error" which occurs when
  pycurl try to send a body request to an HTTP/1.0 server which has
  already refused to handle the request. (Vincent Ladeuil, #225020)

* Fix ``ObjectNotLocked`` errors when using various commands
  (including ``bzr cat`` and ``bzr annotate``) in combination with a
  smart server URL.  (Andrew Bennetts, #237067)

* ``FTPTransport.stat()`` would return ``0000`` as the permission bits
  for the containing ``.bzr/`` directory (it does not implement
  permissions). This would cause us to set all subdirectories to
  ``0700`` and files to ``0600`` rather than leaving them unmodified.
  Now we ignore ``0000`` as the permissions and assume they are
  invalid. (John Arbash Meinel, #259855)

* Merging from a previously joined branch will no longer cause
  a traceback. (Jelmer Vernooij, #203376)

* Pack operations on windows network shares will work even with large
  files. (Robert Collins, #255656)

* Running ``bzr st PATH_TO_TREE`` will no longer suppress merge
  status. Status is also about 7% faster on mozilla sized trees
  when the path to the root of the tree has been given. Users of
  the internal ``show_tree_status`` function should be aware that
  the show_pending flag is now authoritative for showing pending
  merges, as it was originally. (Robert Collins, #225204)

* Set valid default _param_name for Option so that ListOption can embed
  '-' in names. (Vincent Ladeuil, #263249)

* Show proper error rather than traceback when an unknown revision
  id is specified to ``bzr cat-revision``. (Jelmer Vernooij, #175569)

* Trailing text in the dirstate file could cause the C dirstate parser
  to try to allocate an invalid amount of memory. We now properly
  check and test for parsing a dirstate with invalid trailing data.
  (John Arbash Meinel, #186014)

* Unexpected error responses from a smart server no longer cause the
  client to traceback.  (Andrew Bennetts, #263527)

* Use a Windows api function to get a Unicode host name, rather than
  assuming the host name is ascii.
  (Mark Hammond, John Arbash Meinel, #256550)

* ``WorkingTree4`` trees will now correctly report missing-and-new
  paths in the output of ``iter_changes``. (Robert Collins)

Documentation
*************

* Updated developer documentation.  (Martin Pool)

API Changes
***********

* Exporters now take 4 parameters. (Robert Collins)

* ``Tree.iter_changes`` will now return False for the content change
  field when a file is missing in the basis tree and not present in
  the target tree. Previously it returned True unconditionally.
  (Robert Collins)

* The deprecated ``Branch.abspath`` and unimplemented
  ``Branch.rename_one`` and ``Branch.move`` were removed. (Jelmer Vernooij)

* BzrDir.clone_on_transport implementations must now accept a stacked_on
  parameter.  (Aaron Bentley)

* BzrDir.cloning_metadir implementations must now take a require_stacking
  parameter.  (Aaron Bentley)

Testing
*******

* ``addCleanup`` now takes ``*arguments`` and ``**keyword_arguments``
  which are then passed to the cleanup callable as it is run. In
  addition, addCleanup no longer requires that the callables passed to
  it be unique. (Jonathan Lange)

* Fix some tests that fail on Windows because files are deleted while
  still in use.
  (Mark Hammond)

* ``selftest``'s ``--starting-with`` option can now use predefined
  prefixes so that one can say ``bzr selftest -s bp.loom`` instead of
  ``bzr selftest -s bzrlib.plugins.loom``. (Vincent Ladeuil)

* ``selftest``'s ``--starting-with`` option now accepts multiple values.
  (Vincent Ladeuil)

Internals
*********

* A new plugin interface, ``bzrlib.log.log_adapters``, has been added.
  This allows dynamic log output filtering by plugins.
  (Robert Collins)

* ``bzrlib.btree_index`` is now available, providing a b-tree index
  layer. The design is memory conservative (limited memory cache),
  faster to seek (approx 100 nodes per page, gives 100-way fan out),
  and stores compressed pages allowing more keys per page.
  (Robert Collins, John Arbash Meinel)

* ``bzrlib.diff.DiffTree.show_diff`` now skips changes where the kind
  is unknown in both source and target.
  (Robert Collins, Aaron Bentley)

* ``GraphIndexBuilder.add_node`` and ``BTreeBuilder`` have been
  streamlined a bit. This should make creating large indexes faster.
  (In benchmarking, it now takes less time to create a BTree index than
  it takes to read the GraphIndex one.) (John Arbash Meinel)

* Mail clients for `bzr send` are now listed in a registry.  This
  allows plugins to add new clients by registering them with
  ``bzrlib.mail_client.mail_client_registry``.  All of the built-in
  clients now use this mechanism.  (Neil Martinsen-Burrell)


bzr 1.6.1
#########

:Released: 2008-09-05

A couple regressions were found in the 1.6 release. There was a
performance issue when using ``bzr+ssh`` to branch large repositories,
and some problems with stacking and ``rich-root`` capable repositories.


bzr 1.6.1rc2
############

:Released: 2008-09-03

Bug Fixes
*********

* Copying between ``rich-root`` and ``rich-root-pack`` (and vice
  versa) was accidentally using the inter-model fetcher, instead of
  recognizing that both were 'rich root' formats.
  (John Arbash Meinel, #264321)


bzr 1.6.1rc1
############

:Released: 2008-08-29

This release fixes a few regressions found in the 1.6 client. Fetching
changes was using an O(N^2) buffering algorithm, so for large projects it
would cause memory thrashing. There is also a specific problem with the
``--1.6-rich-root`` format, which prevented stacking on top of
``--rich-root-pack`` repositories, and could allow users to accidentally
fetch experimental data (``-subtree``) without representing it properly.
The ``--1.6-rich-root`` format has been deprecated and users are
recommended to upgrade to ``--1.6.1-rich-root`` immediately.  Also we
re-introduced a workaround for users who have repositories with incorrect
nodes (not possible if you only used official releases).
I should also clarify that none of this is data loss level issues, but
still sufficient enough to warrant an updated release.

Bug Fixes
*********

* ``RemoteTransport.readv()`` was being inefficient about how it
  buffered the readv data and processed it. It would keep appending to
  the same string (causing many copies) and then pop bytes out of the
  start of the string (causing more copies).
  With this patch "bzr+ssh://local" can improve dramatically,
  especially for projects with large files.
  (John Arbash Meinel)

* Revision texts were always meant to be stored as fulltexts. There
  was a bug in a bzr.dev version that would accidentally create deltas
  when copying from a Pack repo to a Knit repo. This has been fixed,
  but to support those repositories, we know always request full texts
  for Revision texts. (John Arbash Meinel, #261339)

* The previous ``--1.6-rich-root`` format used an incorrect xml
  serializer, which would accidentally support fetching from a
  repository that supported subtrees, even though the local one would
  not. We deprecated that format, and introduced a new one that uses
  the correct serializer ``--1.6.1-rich-root``.
  (John Arbash Meinel, #262333)


bzr 1.6
#######

:Released: 2008-08-25

Finally, the long awaited bzr 1.6 has been released. This release includes
new features like Stacked Branches, improved weave merge, and an updated
server protocol (now on v3) which will allow for better cross version
compatibility. With this release we have deprecated Knit format
repositories, and recommend that users upgrade them, we will continue to
support reading and writing them for the forseeable future, but we will
not be tuning them for performance as pack repositories have proven to be
better at scaling. This will also be the first release to bundle
TortoiseBzr in the standalone Windows installer.


bzr 1.6rc5
##########

:Released: 2008-08-19

Bug Fixes
*********

* Disable automatic detection of stacking based on a containing
  directory of the target. It interacted badly with push, and needs a
  bit more work to get the edges polished before it should happen
  automatically. (John Arbash Meinel, #259275)
  (This change was reverted when merged to bzr.dev)


bzr 1.6rc4
##########

:Released: 2008-08-18

Bug Fixes
*********

* Fix a regression in knit => pack fetching.  We had a logic
  inversion, causing the fetch to insert fulltexts in random order,
  rather than preserving deltas.  (John Arbash Meinel, #256757)


bzr 1.6rc3
##########

:Released: 2008-08-14

Changes
*******

* Disable reading ``.bzrrules`` as a per-branch rule preferences
  file. The feature was not quite ready for a full release.
  (Robert Collins)

Improvements
************

* Update the windows installer to bundle TortoiseBzr and ``qbzr``
  into the standalone installer. This will be the first official
  windows release that installs Tortoise by default.
  (Mark Hammond)

Bug Fixes
*********

* Fix a regression in ``bzr+http`` support. There was a missing
  function (``_read_line``) that needed to be carried over from
  ``bzr+ssh`` support. (Andrew Bennetts)

* ``GraphIndex`` objects will internally read an entire index if more
  than 1/20th of their keyspace is requested in a single operation.
  This largely mitigates a performance regression in ``bzr log FILE``
  and completely corrects the performance regression in ``bzr log``.
  The regression was caused by removing an accomodation which had been
  supporting the index format in use. A newer index format is in
  development which is substantially faster. (Robert Collins)


bzr 1.6rc2
##########

:Released: 2008-08-13

This release candidate has a few minor bug fixes, and some regression
fixes for Windows.

Bug Fixes
*********

* ``bzr upgrade`` on remote branches accessed via bzr:// and
  bzr+ssh:// now works.  (Andrew Bennetts)

* Change the ``get_format_description()`` strings for
  ``RepositoryFormatKnitPack5`` et al to be single line messages.
  (Aaron Bentley)

* Fix for a regression on Win32 where we would try to call
  ``os.listdir()`` on a file and not catch the exception properly.
  (Windows raises a different exception.) This would manifest in
  places like ``bzr rm file`` or ``bzr switch``.
  (Mark Hammond, John Arbash Meinel)

* ``Inventory.copy()`` was failing to set the revision property for
  the root entry. (Jelmer Vernooij)

* sftp transport: added missing ``FileExists`` case to
  ``_translate_io_exception`` (Christophe Troestler, #123475)

* The help for ``bzr ignored`` now suggests ``bzr ls --ignored`` for
  scripting use. (Robert Collins, #3834)

* The default ``annotate`` logic will now always assign the
  last-modified value of a line to one of the revisions that modified
  it, rather than a merge revision. This would happen when both sides
  claimed to have modified the line resulting in the same text. The
  choice is arbitrary but stable, so merges in different directions
  will get the same results.  (John Arbash Meinel, #232188)


bzr 1.6rc1
##########

:Released: 2008-08-06

This release candidate for bzr 1.6 solidifies the new branch stacking
feature.  Bazaar now recommends that users upgrade all knit repositories,
because later formats are much faster.  However, we plan to continue read/write and
upgrade support for knit repostories for the forseeable future.  Several
other bugs and performance issues were fixed.

Changes
*******

* Knit format repositories are deprecated and bzr will now emit
  warnings whenever it encounters one.  Use ``bzr upgrade`` to upgrade
  knit repositories to pack format.  (Andrew Bennetts)

Improvements
************

* ``bzr check`` can now be told which elements at a location it should
  check.  (Daniel Watkins)

* Commit now supports ``--exclude`` (or ``-x``) to exclude some files
  from the commit. (Robert Collins, #3117)

* Fetching data between repositories that have the same model but no
  optimised fetcher will not reserialise all the revisions, increasing
  performance. (Robert Collins, John Arbash Meinel)

* Give a more specific error when target branch is not reachable.
  (James Westby)

* Implemented a custom ``walkdirs_utf8`` implementation for win32.
  This uses a pyrex extension to get direct access to the
  ``FindFirstFileW`` style apis, rather than using ``listdir`` +
  ``lstat``. Shows a very strong improvement in commands like
  ``status`` and ``diff`` which have to iterate the working tree.
  Anywhere from 2x-6x faster depending on the size of the tree (bigger
  trees, bigger benefit.) (John Arbash Meinel)

* New registry for log properties handles  and the method in
  LongLogFormatter to display the custom properties returned by the
  registered handlers. (Guillermo Gonzalez, #162469)

Bug Fixes
*********

* Add more tests that stacking does not create deltas spanning
  physical repository boundaries.
  (Martin Pool, #252428)

* Better message about incompatible repositories.
  (Martin Pool, #206258)

* ``bzr branch --stacked`` ensures the destination branch format can
  support stacking, even if the origin does not.
  (Martin Pool)

* ``bzr export`` no longer exports ``.bzrrules``.
  (Ian Clatworthy)

* ``bzr serve --directory=/`` now correctly allows the whole
  filesystem to be accessed on Windows, not just the root of the drive
  that Python is running from.
  (Adrian Wilkins, #240910)

* Deleting directories by hand before running ``bzr rm`` will not
  cause subsequent errors in ``bzr st`` and ``bzr commit``.
  (Robert Collins, #150438)

* Fix a test case that was failing if encoding wasn't UTF-8.
  (John Arbash Meinel, #247585)

* Fix "no buffer space available" error when branching with the new
  smart server protocol to or from Windows.
  (Andrew Bennetts, #246180)

* Fixed problem in branching from smart server.
  (#249256, Michael Hudson, Martin Pool)

* Handle a file turning in to a directory in TreeTransform.
  (James Westby, #248448)

API Changes
***********

* ``MutableTree.commit`` has an extra optional keywork parameter
  ``exclude`` that will be unconditionally supplied by the command
  line UI - plugins that add tree formats may need an update.
  (Robert Collins)

* The API minimum version for plugin compatibility has been raised to
  1.6 - there are significant changes throughout the code base.
  (Robert Collins)

* The generic fetch code now uses three attributes on Repository objects
  to control fetch. The streams requested are controlled via :
  ``_fetch_order`` and ``_fetch_uses_deltas``. Setting these
  appropriately allows different repository implementations to recieve
  data in their optimial form. If the ``_fetch_reconcile`` is set then
  a reconcile operation is triggered at the end of the fetch.
  (Robert Collins)

* The ``put_on_disk`` and ``get_tar_item`` methods in
  ``InventoryEntry`` were deprecated. (Ian Clatworthy)

* ``Repository.is_shared`` doesn't take a read lock. It didn't
  need one in the first place (nobody cached the value, and
  ``RemoteRepository`` wasn't taking one either). This saves a round
  trip when probing Pack repositories, as they read the ``pack-names``
  file when locked. And during probe, locking the repo isn't very
  useful. (John Arbash Meinel)

Internals
*********

* ``bzrlib.branchbuilder.BranchBuilder`` is now much more capable of
  putting together a real history without having to create a full
  WorkingTree. It is recommended that tests that are not directly
  testing the WorkingTree use BranchBuilder instead.  See
  ``BranchBuilder.build_snapshot`` or
  ``TestCaseWithMemoryTree.make_branch_builder``.  (John Arbash Meinel)

* ``bzrlib.builtins.internal_tree_files`` broken into two giving a new
  helper ``safe_relpath_files`` - used by the new ``exclude``
  parameter to commit. (Robert Collins)

* Make it easier to introduce new WorkingTree formats.
  (Ian Clatworthy)

* The code for exporting trees was refactored not to use the
  deprecated ``InventoryEntry`` methods. (Ian Clatworthy)

* RuleSearchers return () instead of [] now when there are no matches.
  (Ian Clatworthy)


bzr 1.6beta3
############

:Released: 2008-07-17

This release adds a new 'stacked branches' feature allowing branches to
share storage without being in the same repository or on the same machine.
(See the user guide for more details.)  It also adds a new hook, improved
weaves, aliases for related locations, faster bzr+ssh push, and several
bug fixes.

Features
********

* New ``pre_change_branch_tip`` hook that is called before the
  branch tip is moved, while the branch is write-locked.  See the User
  Reference for signature details.  (Andrew Bennetts)

* Rule-based preferences can now be defined for selected files in
  selected branches, allowing commands and plugins to provide
  custom behaviour for files matching defined patterns.
  See ``Rule-based preferences`` (part of ``Configuring Bazaar``)
  in the User Guide and ``bzr help rules`` for more information.
  (Ian Clatworthy)

* Sites may suggest a branch to stack new branches on.  (Aaron Bentley)

* Stacked branches are now supported. See ``bzr help branch`` and
  ``bzr help push``.  Branches must be in the ``development1`` format
  to stack, though the stacked-on branch can be of any format.
  (Robert Collins)

Improvements
************

* ``bzr export --format=tgz --root=NAME -`` to export a gzipped tarball
  to stdout; also ``tar`` and ``tbz2``.
  (Martin Pool)

* ``bzr (re)merge --weave`` will now use a standard Weave algorithm,
  rather than the annotation-based merge it was using. It does so by
  building up a Weave of the important texts, without needing to build
  the full ancestry. (John Arbash Meinel, #238895)

* ``bzr send`` documents and better supports ``emacsclient`` (proper
  escaping of mail headers and handling of the MUA Mew).
  (Christophe Troestler)

* Remembered locations can be specified by aliases, e.g. :parent, :public,
  :submit.  (Aaron Bentley)

* The smart protocol now has improved support for setting branches'
  revision info directly.  This makes operations like push
  faster.  The new request method name is
  ``Branch.set_last_revision_ex``.  (Andrew Bennetts)

Bug Fixes
*********

* Bazaar is now able to be a client to the web server of IIS 6 and 7.
  The broken implementations of RFC822 in Python and RFC2046 in IIS
  combined with boundary-line checking in Bazaar previously made this
  impossible. (NB, IIS 5 does not suffer from this problem).
  (Adrian Wilkins, #247585)

* ``bzr log --long`` with a ghost in your mainline now handles that
  ghost properly. (John Arbash Meinel, #243536)

* ``check`` handles the split-up .bzr layout correctly, so no longer
  requires a branch to be present.
  (Daniel Watkins, #64783)

* Clearer message about how to set the PYTHONPATH if bzrlib can't be
  loaded.
  (Martin Pool, #205230)

* Errors about missing libraries are now shown without a traceback,
  and with a suggestion to install the library.  The full traceback is
  still in ``.bzr.log`` and can be shown with ``-Derror``.
  (Martin Pool, #240161)

* Fetch from a stacked branch copies all required data.
  (Aaron Bentley, #248506)

* Handle urls such as ftp://user@host.com@www.host.com where the user
  name contains an @.
  (Neil Martinsen-Burrell, #228058)

* ``needs_read_lock`` and ``needs_write_lock`` now suppress an error during
  ``unlock`` if there was an error in the original function. This helps
  most when there is a failure with a smart server action, since often the
  connection closes and we cannot unlock.
  (Andrew Bennetts, John Arbash Meinel, #125784)

* Obsolete hidden command ``bzr fetch`` removed.
  (Martin Pool, #172870)

* Raise the correct exception when doing ``-rbefore:0`` or ``-c0``.
  (John Arbash Meinel, #239933)

* You can now compare file revisions in Windows diff programs from
  Cygwin Bazaar.
  (Matt McClure, #209281)

* revision_history now tolerates mainline ghosts for Branch format 6.
  (Aaron Bentley, #235055)

* Set locale from environment for third party libs.
  (Martin von Gagern, #128496)

Documentation
*************

* Added *Using stacked branches* to the User Guide.
  (Ian Clatworthy)

* Updated developer documentation.
  (Martin Pool)

Testing
*******

* ``-Dmemory`` will cause /proc/PID/status to be catted before bzr
  exits, allowing low-key analysis of peak memory use. (Robert Collins)

* ``TestCaseWithTransport.make_branch_and_tree`` tries harder to return
  a tree with a ``branch`` attribute of the right format.  This was
  preventing some ``RemoteBranch`` tests from actually running with
  ``RemoteBranch`` instances.  (Andrew Bennetts)

API Changes
***********

* Removed ``Repository.text_store``, ``control_store``, etc.  Instead,
  there are new attributes ``texts, inventories, revisions,
  signatures``, each of which is a ``VersionedFiles``.  See the
  Repository docstring for more details.
  (Robert Collins)

* ``Branch.pull`` now accepts an ``_override_hook_target`` optional
  parameter.  If you have a subclass of ``Branch`` that overrides
  ``pull`` then you should add this parameter.  (Andrew Bennetts)

* ``bzrlib.check.check()`` has been deprecated in favour of the more
  aptly-named ``bzrlib.check.check_branch()``.
  (Daniel Watkins)

* ``Tree.print_file`` and ``Repository.print_file`` are deprecated.
  These methods are bad APIs because they write directly to sys.stdout.
  bzrlib does not use them internally, and there are no direct tests
  for them. (Alexander Belchenko)

Internals
*********

* ``cat`` command no longer uses ``Tree.print_file()`` internally.
  (Alexander Belchenko)

* New class method ``BzrDir.open_containing_tree_branch_or_repository``
  which eases the discovery of the tree, the branch and the repository
  containing a given location.
  (Daniel Watkins)

* New ``versionedfile.KeyMapper`` interface to abstract out the access to
  underlying .knit/.kndx etc files in repositories with partitioned
  storage. (Robert Collins)

* Obsolete developer-use command ``weave-join`` has been removed.
  (Robert Collins)

* ``RemoteToOtherFetcher`` and ``get_data_stream_for_search`` removed,
  to support new ``VersionedFiles`` layering.
  (Robert Collins)


bzr 1.6beta2
############

:Released: 2008-06-10

This release contains further progress towards our 1.6 goals of shallow
repositories, and contains a fix for some user-affecting bugs in the
repository layer.  Building working trees during checkout and branch is
now faster.

Bug Fixes
*********

* Avoid KnitCorrupt error extracting inventories from some repositories.
  (The data is not corrupt; an internal check is detecting a problem
  reading from the repository.)
  (Martin Pool, Andrew Bennetts, Robert Collins, #234748)

* ``bzr status`` was breaking if you merged the same revision twice.
  (John Arbash Meinel, #235407)

* Fix infinite loop consuming 100% CPU when a connection is lost while
  reading a response body via the smart protocol v1 or v2.
  (Andrew Bennetts)

* Inserting a bundle which changes the contents of a file with no trailing
  end of line, causing a knit snapshot in a 'knits' repository will no longer
  cause KnitCorrupt. (Robert Collins)

* ``RemoteBranch.pull`` needs to return the ``self._real_branch``'s
  pull result. It was instead just returning None, which breaks ``bzr
  pull``. (John Arbash Meinel, #238149)

* Sanitize branch nick before using it as an attachment filename in
  ``bzr send``. (Lukáš Lalinský, #210218)

* Squash ``inv_entry.symlink_target`` to a plain string when
  generating DirState details. This prevents from getting a
  ``UnicodeError`` when you have symlinks and non-ascii filenames.
  (John Arbash Meinel, #135320)

Improvements
************

* Added the 'alias' command to set/unset and display aliases. (Tim Penhey)

* ``added``, ``modified``, and ``unknowns`` behaviour made consistent (all three
  now quote paths where required). Added ``--null`` option to ``added`` and
  ``modified`` (for null-separated unknowns, use ``ls --unknown --null``)
  (Adrian Wilkins)

* Faster branching (1.09x) and lightweight checkouts (1.06x) on large trees.
  (Ian Clatworthy, Aaron Bentley)

Documentation
*************

* Added *Bazaar Zen* section to the User Guide. (Ian Clatworthy)

Testing
*******

* Fix the test HTTPServer to be isolated from chdir calls made while it is
  running, allowing it to be used in blackbox tests. (Robert Collins)

API Changes
***********

* ``WorkingTree.set_parent_(ids/trees)`` will now filter out revisions
  which are in the ancestry of other revisions. So if you merge the same
  tree twice, or merge an ancestor of an existing merge, it will only
  record the newest. (If you merge a descendent, it will replace its
  ancestor). (John Arbash Meinel, #235407)

* ``RepositoryPolicy.__init__`` now requires stack_on and stack_on_pwd,
  through the derived classes do not.  (Aaron Bentley)

Internals
*********

* ``bzrlib.bzrdir.BzrDir.sprout`` now accepts ``stacked`` to control
  creating stacked branches. (Robert Collins)

* Knit record serialisation is now stricter on what it will accept, to
  guard against potential internal bugs, or broken input. (Robert Collins)

bzr 1.6beta1
############

:Released: 2008-06-02

Commands that work on the revision history such as push, pull, missing,
uncommit and log are now substantially faster.  This release adds a
translation of some of the user documentation into Spanish.  (Contributions of
other translations would be very welcome.)  Bazaar 1.6beta1 adds a new network
protocol which is used by default and which allows for more efficient transfers
and future extensions.


Notes When Upgrading
********************

* There is a new version of the network protocol used for bzr://, bzr+ssh://
  and bzr+http:// connections.  This will allow more efficient requests and
  responses, and more graceful fallback when a server is too old to
  recognise a request from a more recent client.  Bazaar 1.6 will
  interoperate with 0.16 and later versions, but servers should be upgraded
  when possible.  Bazaar 1.6 no longer interoperates with 0.15 and earlier via
  these protocols.  Use alternatives like SFTP or upgrade those servers.
  (Andrew Bennetts, #83935)

Changes
*******

* Deprecation warnings will not be suppressed when running ``bzr selftest``
  so that developers can see if their code is using deprecated functions.
  (John Arbash Meinel)

Features
********

* Adding ``-Derror`` will now display a traceback when a plugin fails to
  load. (James Westby)

Improvements
************

* ``bzr branch/push/pull -r XXX`` now have a helper function for finding
  the revno of the new revision (``Graph.find_distance_to_null``). This
  should make something like ``bzr branch -r -100`` in a shared, no-trees
  repository much snappier. (John Arbash Meinel)

* ``bzr log --short -r X..Y`` no longer needs to access the full revision
  history. This makes it noticeably faster when logging the last few
  revisions. (John Arbash Meinel)

* ``bzr ls`` now accepts ``-V`` as an alias for ``--versioned``.
  (Jerad Cramp, #165086)

* ``bzr missing`` uses the new ``Graph.find_unique_ancestors`` and
  ``Graph.find_differences`` to determine missing revisions without having
  to search the whole ancestry. (John Arbash Meinel, #174625)

* ``bzr uncommit`` now uses partial history access, rather than always
  extracting the full revision history for a branch. This makes it
  resolve the appropriate revisions much faster (in testing it drops
  uncommit from 1.5s => 0.4s). It also means ``bzr log --short`` is one
  step closer to not using full revision history.
  (John Arbash Meinel, #172649)

Bugfixes
********

* ``bzr merge --lca`` should handle when two revisions have no common
  ancestor other than NULL_REVISION. (John Arbash Meinel, #235715)

* ``bzr status`` was breaking if you merged the same revision twice.
  (John Arbash Meinel, #235407)

* ``bzr push`` with both ``--overwrite`` and ``-r NNN`` options no longer
  fails.  (Andrew Bennetts, #234229)

* Correctly track the base URL of a smart medium when using bzr+http://
  URLs, which was causing spurious "No repository present" errors with
  branches in shared repositories accessed over bzr+http.
  (Andrew Bennetts, #230550)

* Define ``_remote_is_at_least_1_2`` on ``SmartClientMedium`` so that all
  implementations have the attribute.  Fixes 'PyCurlTransport' object has no
  attribute '_remote_is_at_least_1_2' attribute errors.
  (Andrew Bennetts, #220806)

* Failure to delete an obsolete pack file should just give a warning
  message, not a fatal error.  It may for example fail if the file is still
  in use by another process.
  (Martin Pool)

* Fix MemoryError during large fetches over HTTP by limiting the amount of
  data we try to read per ``recv`` call.  The problem was observed with
  Windows and a proxy, but might affect other environments as well.
  (Eric Holmberg, #215426)

* Handle old merge directives correctly in Merger.from_mergeable.  Stricter
  get_parent_map requirements exposed a latent bug here.  (Aaron Bentley)

* Issue a warning and ignore passwords declared in authentication.conf when
  used for an ssh scheme (sftp or bzr+ssh).
  (Vincent Ladeuil, #203186)

* Make both http implementations raise appropriate exceptions on 403
  Forbidden when POSTing smart requests.
  (Vincent Ladeuil, #230223)

* Properly *title* header names in http requests instead of capitalizing
  them.
  (Vincent Ladeuil, #229076)

* The "Unable to obtain lock" error message now also suggests using
  ``bzr break-lock`` to fix it.  (Martin Albisetti, #139202)

* Treat an encoding of '' as ascii; this can happen when bzr is run
  under vim on Mac OS X.
  (Neil Martinsen-Burrell)

* ``VersionedFile.make_mpdiffs()`` was raising an exception that wasn't in
  scope. (Daniel Fischer #235687)

Documentation
*************

* Added directory structure and started translation of docs in spanish.
  (Martin Albisetti, Lucio Albenga)

* Incorporate feedback from Jelmer Vernooij and Neil Martinsen-Burrell
  on the plugin and integration chapters of the User Guide.
  (Ian Clatworthy)

* More Bazaar developer documentation about packaging and release process,
  and about use of Python reprs.
  (Martin Pool, Martin Albisetti)

* Updated Tortise strategy document. (Mark Hammond)

Testing
*******

* ``bzrlib.tests.adapt_tests`` was broken and unused - it has been fixed.
  (Robert Collins)

* Fix the test HTTPServer to be isolated from chdir calls made while it is
  running, allowing it to be used in blackbox tests. (Robert Collins)

* New helper function for splitting test suites
  ``split_suite_by_condition``. (Robert Collins)

Internals
*********

* ``Branch.missing_revisions`` has been deprecated. Similar functionality
  can be obtained using ``bzrlib.missing.find_unmerged``. The api was
  fairly broken, and the function was unused, so we are getting rid of it.
  (John Arbash Meinel)

API Changes
***********

* ``Branch.abspath`` is deprecated; use the Tree or Transport
  instead.  (Martin Pool)

* ``Branch.update_revisions`` now takes an optional ``Graph``
  object. This can be used by ``update_revisions`` when it is
  checking ancestry, and allows callers to prefer request to go to a
  local branch.  (John Arbash Meinel)

* Branch, Repository, Tree and BzrDir should expose a Transport as an
  attribute if they have one, rather than having it indirectly accessible
  as ``.control_files._transport``.  This doesn't add a requirement
  to support a Transport in cases where it was not needed before;
  it just simplifies the way it is reached.  (Martin Pool)

* ``bzr missing --mine-only`` will return status code 0 if you have no
  new revisions, but the remote does. Similarly for ``--theirs-only``.
  The new code only checks one side, so it doesn't know if the other
  side has changes. This seems more accurate with the request anyway.
  It also changes the output to print '[This|Other] branch is up to
  date.' rather than displaying nothing.  (John Arbash Meinel)

* ``LockableFiles.put_utf8``, ``put_bytes`` and ``controlfilename``
  are now deprecated in favor of using Transport operations.
  (Martin Pool)

* Many methods on ``VersionedFile``, ``Repository`` and in
  ``bzrlib.revision``  deprecated before bzrlib 1.5 have been removed.
  (Robert Collins)

* ``RevisionSpec.wants_revision_history`` can be set to False for a given
  ``RevisionSpec``. This will disable the existing behavior of passing in
  the full revision history to ``self._match_on``. Useful for specs that
  don't actually need access to the full history. (John Arbash Meinel)

* The constructors of ``SmartClientMedium`` and its subclasses now require a
  ``base`` parameter.  ``SmartClientMedium`` implementations now also need
  to provide a ``remote_path_from_transport`` method.  (Andrew Bennetts)

* The default permissions for creating new files and directories
  should now be obtained from ``BzrDir._get_file_mode()`` and
  ``_get_dir_mode()``, rather than from LockableFiles.  The ``_set_file_mode``
  and ``_set_dir_mode`` variables on LockableFiles which were advertised
  as a way for plugins to control this are no longer consulted.
  (Martin Pool)

* ``VersionedFile.join`` is deprecated. This method required local
  instances of both versioned file objects and was thus hostile to being
  used for streaming from a smart server. The new get_record_stream and
  insert_record_stream are meant to efficiently replace this method.
  (Robert Collins)

* ``WorkingTree.set_parent_(ids/trees)`` will now filter out revisions
  which are in the ancestry of other revisions. So if you merge the same
  tree twice, or merge an ancestor of an existing merge, it will only
  record the newest. (If you merge a descendent, it will replace its
  ancestor). (John Arbash Meinel, #235407)

* ``WorkingTreeFormat2.stub_initialize_remote`` is now private.
  (Martin Pool)


bzr 1.5
#######

:Released: 2008-05-16

This release of Bazaar includes several updates to the documentation, and fixes
to prepare for making rich root support the default format. Many bugs have been
squashed, including fixes to log, bzr+ssh inter-operation with older servers.

Changes
*******

* Suppress deprecation warnings when bzrlib is a 'final' release. This way
  users of packaged software won't be bothered with DeprecationWarnings,
  but developers and testers will still see them. (John Arbash Meinel)

Documentation
*************

* Incorporate feedback from Jelmer Vernooij and Neil Martinsen-Burrell
  on the plugin and integration chapters of the User Guide.
  (Ian Clatworthy)


bzr 1.5rc1
##########

:Released: 2008-05-09

Changes
*******

* Broader support of GNU Emacs mail clients. Set
  ``mail_client=emacsclient`` in your bazaar.conf and ``send`` will pop the
  bundle in a mail buffer according to the value of ``mail-user-agent``
  variable. (Xavier Maillard)

Improvements
************

* Diff now handles revision specs like "branch:" and "submit:" more
  efficiently.  (Aaron Bentley, #202928)

* More friendly error given when attempt to start the smart server
  on an address already in use. (Andrea Corbellini, #200575)

* Pull completes much faster when there is nothing to pull.
  (Aaron Bentley)

Bugfixes
********

* Authentication.conf can define sections without password.
  (Vincent Ladeuil, #199440)

* Avoid muttering every time a child update does not cause a progress bar
  update. (John Arbash Meinel, #213771)

* ``Branch.reconcile()`` is now implemented. This allows ``bzr reconcile``
  to fix when a Branch has a non-canonical mainline history. ``bzr check``
  also detects this condition. (John Arbash Meinel, #177855)

* ``bzr log -r ..X bzr://`` was failing, because it was getting a request
  for ``revision_id=None`` which was not a string.
  (John Arbash Meinel, #211661)

* ``bzr commit`` now works with Microsoft's FTP service.
  (Andreas Deininger)

* Catch definitions outside sections in authentication.conf.
  (Vincent Ladeuil, #217650)

* Conversion from non-rich-root to rich-root(-pack) updates inventory
  sha1s, even when bundles are used.  (Aaron Bentley, #181391)

* Conversion from non-rich-root to rich-root(-pack) works correctly even
  though search keys are not topologically sorted.  (Aaron Bentley)

* Conversion from non-rich-root to rich-root(-pack) works even when a
  parent revision has a different root id.  (Aaron Bentley, #177874)

* Disable strace testing until strace is fixed (see bug #103133) and emit a
  warning when selftest ends to remind us of leaking tests.
  (Vincent Ladeuil, #226769)

* Fetching all revisions from a repository does not cause pack collisions.
  (Robert Collins, Aaron Bentley, #212908)

* Fix error about "attempt to add line-delta in non-delta knit".
  (Andrew Bennetts, #217701)

* Pushing a branch in "dirstate" format (Branch5) over bzr+ssh would break
  if the remote server was < version 1.2. This was due to a bug in the
  RemoteRepository.get_parent_map() fallback code.
  (John Arbash Meinel, #214894)

* Remove leftover code in ``bzr_branch`` that inappropriately creates
  a ``branch-name`` file in the branch control directory.
  (Martin Pool)

* Set SO_REUSEADDR on server sockets of ``bzr serve`` to avoid problems
  rebinding the socket when starting the server a second time.
  (John Arbash Meinel, Martin Pool, #164288)

* Severe performance degradation in fetching from knit repositories to
  knits and packs due to parsing the entire revisions.kndx on every graph
  walk iteration fixed by using the Repository.get_graph API.  There was
  another regression in knit => knit fetching which re-read the index for
  every revision each side had in common.
  (Robert Collins, John Arbash Meinel)

* When logging the changes to a particular file, there was a bug if there
  were ghosts in the revision ancestry. (John Arbash Meinel, #209948)

* xs4all's ftp server returns a temporary error when trying to list an
  empty directory, rather than returning an empty list. Adding a
  workaround so that we don't get spurious failures.
  (John Arbash Meinel, #215522)

Documentation
*************

* Expanded the User Guide to include new chapters on popular plugins and
  integrating Bazaar into your environment. The *Best practices* chapter
  was renamed to *Miscellaneous topics* as suggested by community
  feedback as well. (Ian Clatworthy)

* Document outlining strategies for TortoiseBzr. (Mark Hammond)

* Improved the documentation on hooks. (Ian Clatworthy)

* Update authentication docs regarding ssh agents.
  (Vincent Ladeuil, #183705)

Testing
*******

* Add ``thread_name_suffix`` parameter to SmartTCPServer_for_testing, to
  make it easy to identify which test spawned a thread with an unhandled
  exception. (Andrew Bennetts)

* New ``--debugflag``/``-E`` option to ``bzr selftest`` for setting
  options for debugging tests, these are complementary to the -D
  options.  The ``-Dselftest_debug`` global option has been replaced by the
  ``-E=allow_debug`` option for selftest. (Andrew Bennetts)

* Parameterised test ids are preserved correctly to aid diagnosis of test
  failures. (Robert Collins, Andrew Bennetts)

* selftest now accepts --starting-with <id> to load only the tests whose id
  starts with the one specified. This greatly speeds up running the test
  suite on a limited set of tests and can be used to run the tests for a
  single module, a single class or even a single test.  (Vincent Ladeuil)

* The test suite modules have been modified to define load_tests() instead
  of test_suite(). That speeds up selective loading (via --load-list)
  significantly and provides many examples on how to migrate (grep for
  load_tests).  (Vincent Ladeuil)

Internals
*********

* ``Hooks.install_hook`` is now deprecated in favour of
  ``Hooks.install_named_hook`` which adds a required ``name`` parameter, to
  avoid having to call ``Hooks.name_hook``. (Daniel Watkins)

* Implement xml8 serializer.  (Aaron Bentley)

* New form ``@deprecated_method(deprecated_in(1, 5, 0))`` for making
  deprecation wrappers.  (Martin Pool)

* ``Repository.revision_parents`` is now deprecated in favour of
  ``Repository.get_parent_map([revid])[revid]``. (Jelmer Vernooij)

* The Python ``assert`` statement is no longer used in Bazaar source, and
  a test checks this.  (Martin Pool)

API Changes
***********

* ``bzrlib.status.show_pending_merges`` requires the repository to be
  locked by the caller. Callers should have been doing it anyway, but it
  will now raise an exception if they do not. (John Arbash Meinel)

* Repository.get_data_stream, Repository.get_data_stream_for_search(),
  Repository.get_deltas_for_revsions(), Repository.revision_trees(),
  Repository.item_keys_introduced_by() no longer take read locks.
  (Aaron Bentley)

* ``LockableFiles.get_utf8`` and ``.get`` are deprecated, as a start
  towards removing LockableFiles and ``.control_files`` entirely.
  (Martin Pool)

* Methods deprecated prior to 1.1 have been removed.
  (Martin Pool)


bzr 1.4 
#######

:Released: 2008-04-28

This release of Bazaar includes handy improvements to the speed of log and
status, new options for several commands, improved documentation, and better
hooks, including initial code for server-side hooks.  A number of bugs have
been fixed, particularly in interoperability between different formats or
different releases of Bazaar over there network.  There's been substantial
internal work in both the repository and network code to enable new features
and faster performance.

Bug Fixes
*********

* Pushing a branch in "dirstate" format (Branch5) over bzr+ssh would break
  if the remote server was < version 1.2.  This was due to a bug in the
  RemoteRepository.get_parent_map() fallback code.
  (John Arbash Meinel, Andrew Bennetts, #214894)


bzr 1.4rc2
##########

:Released: 2008-04-21

Bug Fixes
*********

* ``bzr log -r ..X bzr://`` was failing, because it was getting a request
  for ``revision_id=None`` which was not a string.
  (John Arbash Meinel, #211661)

* Fixed a bug in handling ghost revisions when logging changes in a
  particular file.  (John Arbash Meinel, #209948)

* Fix error about "attempt to add line-delta in non-delta knit".
  (Andrew Bennetts, #205156)

* Fixed performance degradation in fetching from knit repositories to
  knits and packs due to parsing the entire revisions.kndx on every graph
  walk iteration fixed by using the Repository.get_graph API.  There was
  another regression in knit => knit fetching which re-read the index for
  every revision each side had in common.
  (Robert Collins, John Arbash Meinel)


bzr 1.4rc1
##########

:Released: 2008-04-11

Changes
*******

* bzr main script cannot be imported (Benjamin Peterson)

* On GNU/Linux bzr additionally looks for plugins in arch-independent site
  directory. (Toshio Kuratomi)

* The ``set_rh`` branch hook is now deprecated. Please migrate
  any plugins using this hook to use an alternative, e.g.
  ``post_change_branch_tip``. (Ian Clatworthy)

* When a plugin cannot be loaded as the file path is not a valid
  python module name bzr will now strip a ``bzr_`` prefix from the
  front of the suggested name, as many plugins (e.g. bzr-svn)
  want to be installed without this prefix. It is a common mistake
  to have a folder named "bzr-svn" for that plugin, especially
  as this is what bzr branch lp:bzr-svn will give you. (James Westby,
  Andrew Cowie)

* UniqueIntegerBugTracker now appends bug-ids instead of joining
  them to the base URL. Plugins that register bug trackers may
  need a trailing / added to the base URL if one is not already there.
  (James Wesby, Andrew Cowie)

Features
********

* Added start_commit hook for mutable trees. (Jelmer Vernooij, #186422)

* ``status`` now accepts ``--no-pending`` to show the status without
  listing pending merges, which speeds up the command a lot on large
  histories.  (James Westby, #202830)

* New ``post_change_branch_tip`` hook that is called after the
  branch tip is moved but while the branch is still write-locked.
  See the User Reference for signature details.
  (Ian Clatworthy, James Henstridge)

* Reconfigure can convert a branch to be standalone or to use a shared
  repository.  (Aaron Bentley)

Improvements
************

* The smart protocol now has support for setting branches' revision info
  directly.  This should make operations like push slightly faster, and is a
  step towards server-side hooks.  The new request method name is
  ``Branch.set_last_revision_info``.  (Andrew Bennetts)

* ``bzr commit --fixes`` now recognises "gnome" as a tag by default.
  (James Westby, Andrew Cowie)

* ``bzr switch`` will attempt to find branches to switch to relative to the
  current branch. E.g. ``bzr switch branchname`` will look for
  ``current_branch/../branchname``. (Robert Collins, Jelmer Vernooij,
  Wouter van Heyst)

* Diff is now more specific about execute-bit changes it describes
  (Chad Miller)

* Fetching data over HTTP is a bit faster when urllib is used.  This is done
  by forcing it to recv 64k at a time when reading lines in HTTP headers,
  rather than just 1 byte at a time.  (Andrew Bennetts)

* Log --short and --line are much faster when -r is not specified.
  (Aaron Bentley)

* Merge is faster.  We no longer check a file's existence unnecessarily
  when merging the execute bit.  (Aaron Bentley)

* ``bzr status`` on an explicit list of files no longer shows pending
  merges, making it much faster on large trees. (John Arbash Meinel)

* The launchpad directory service now warns the user if they have not set
  their launchpad login and are trying to resolve a URL using it, just
  in case they want to do a write operation with it.  (James Westby)

* The smart protocol client is slightly faster, because it now only queries
  the server for the protocol version once per connection.  Also, the HTTP
  transport will now automatically probe for and use a smart server if
  one is present.  You can use the new ``nosmart+`` transport decorator
  to get the old behaviour.  (Andrew Bennetts)

* The ``version`` command takes a ``--short`` option to print just the
  version number, for easier use in scripts.  (Martin Pool)

* Various operations with revision specs and commands that calculate
  revnos and revision ids are faster.  (John A. Meinel, Aaron Bentley)

Bugfixes
********

* Add ``root_client_path`` parameter to SmartWSGIApp and
  SmartServerRequest.  This makes it possible to publish filesystem
  locations that don't exactly match URL paths. SmartServerRequest
  subclasses should use the new ``translate_client_path`` and
  ``transport_from_client_path`` methods when dealing with paths received
  from a client to take this into account.  (Andrew Bennetts, #124089)

* ``bzr mv a b`` can be now used also to rename previously renamed
  directories, not only files. (Lukáš Lalinský, #107967)

* ``bzr uncommit --local`` can now remove revisions from the local
  branch to be symmetric with ``bzr commit --local``.
  (John Arbash Meinel, #93412)

* Don't ask for a password if there is no real terminal.
  (Alexander Belchenko, #69851)

* Fix a bug causing a ValueError crash in ``parse_line_delta_iter`` when
  fetching revisions from a knit to pack repository or vice versa using
  bzr:// (including over http or ssh).
  (#208418, Andrew Bennetts, Martin Pool, Robert Collins)

* Fixed ``_get_line`` in ``bzrlib.smart.medium``, which was buggy.  Also
  fixed ``_get_bytes`` in the same module to use the push back buffer.
  These bugs had no known impact in normal use, but were problematic for
  developers working on the code, and were likely to cause real bugs sooner
  or later.  (Andrew Bennetts)

* Implement handling of basename parameter for DefaultMail.  (James Westby)

* Incompatibility with Paramiko versions newer than 1.7.2 was fixed.
  (Andrew Bennetts, #213425)

* Launchpad locations (lp: URLs) can be pulled.  (Aaron Bentley, #181945)

* Merges that add files to deleted root directories complete.  They
  do create conflicts.  (Aaron Bentley, #210092)

* vsftp's return ``550 RNFR command failed.`` supported.
  (Marcus Trautwig, #129786)

Documentation
*************

* Improved documentation on send/merge relationship. (Peter Schuller)

* Minor fixes to the User Guide. (Matthew Fuller)

* Reduced the evangelism in the User Guide. (Ian Clatworthy)

* Added Integrating with Bazaar document for developers (Martin Albisetti)

API Breaks
**********

* Attempting to pull data from a ghost aware repository (e.g. knits) into a
  non-ghost aware repository such as weaves will now fail if there are
  ghosts.  (Robert Collins)

* ``KnitVersionedFile`` no longer accepts an ``access_mode`` parameter, and
  now requires the ``index`` and ``access_method`` parameters to be
  supplied. A compatible shim has been kept in the new function
  ``knit.make_file_knit``. (Robert Collins)

* Log formatters must now provide log_revision instead of show and
  show_merge_revno methods. The latter had been deprecated since the 0.17
  release. (James Westby)

* ``LoopbackSFTP`` is now called ``SocketAsChannelAdapter``.
  (Andrew Bennetts)

* ``osutils.backup_file`` is removed. (Alexander Belchenko)

* ``Repository.get_revision_graph`` is deprecated, with no replacement
  method. The method was size(history) and not desirable. (Robert Collins)

* ``revision.revision_graph`` is deprecated, with no replacement function.
  The function was size(history) and not desirable. (Robert Collins)

* ``Transport.get_shared_medium`` is deprecated.  Use
  ``Transport.get_smart_medium`` instead.  (Andrew Bennetts)

* ``VersionedFile`` factories now accept a get_scope parameter rather
  than using a call to ``transaction_finished``, allowing the removal of
  the fixed list of versioned files per repository. (Robert Collins)

* ``VersionedFile.annotate_iter`` is deprecated. While in principle this
  allowed lower memory use, all users of annotations wanted full file
  annotations, and there is no storage format suitable for incremental
  line-by-line annotation. (Robert Collins)

* ``VersionedFile.clone_text`` is deprecated. This performance optimisation
  is no longer used - reading the content of a file that is undergoing a
  file level merge to identical state on two branches is rare enough, and
  not expensive enough to special case. (Robert Collins)

* ``VersionedFile.clear_cache`` and ``enable_cache`` are deprecated.
  These methods added significant complexity to the ``VersionedFile``
  implementation, but were only used for optimising fetches from knits -
  which can be done from outside the knit layer, or via a caching
  decorator. As knits are not the default format, the complexity is no
  longer worth paying. (Robert Collins)

* ``VersionedFile.create_empty`` is removed. This method presupposed a
  sensible mapping to a transport for individual files, but pack backed
  versioned files have no such mapping. (Robert Collins)

* ``VersionedFile.get_graph`` is deprecated, with no replacement method.
  The method was size(history) and not desirable. (Robert Collins)

* ``VersionedFile.get_graph_with_ghosts`` is deprecated, with no
  replacement method.  The method was size(history) and not desirable.
  (Robert Collins)

* ``VersionedFile.get_parents`` is deprecated, please use
  ``VersionedFile.get_parent_map``. (Robert Collins)

* ``VersionedFile.get_sha1`` is deprecated, please use
  ``VersionedFile.get_sha1s``. (Robert Collins)

* ``VersionedFile.has_ghost`` is now deprecated, as it is both expensive
  and unused outside of a single test. (Robert Collins)

* ``VersionedFile.iter_parents`` is now deprecated in favour of
  ``get_parent_map`` which can be used to instantiate a Graph on a
  VersionedFile. (Robert Collins)

* ``VersionedFileStore`` no longer uses the transaction parameter given
  to most methods; amongst other things this means that the
  get_weave_or_empty method no longer guarantees errors on a missing weave
  in a readonly transaction, and no longer caches versioned file instances
  which reduces memory pressure (but requires more careful management by
  callers to preserve performance). (Robert Collins)

Testing
*******

* New -Dselftest_debug flag disables clearing of the debug flags during
  tests.  This is useful if you want to use e.g. -Dhpss to help debug a
  failing test.  Be aware that using this feature is likely to cause
  spurious test failures if used with the full suite. (Andrew Bennetts)

* selftest --load-list now uses a new more agressive test loader that will
  avoid loading unneeded modules and building their tests. Plugins can use
  this new loader by defining a load_tests function instead of a test_suite
  function. (a forthcoming patch will provide many examples on how to
  implement this).
  (Vincent Ladeuil)

* selftest --load-list now does some sanity checks regarding duplicate test
  IDs and tests present in the list but not found in the actual test suite.
  (Vincent Ladeuil)

* Slightly more concise format for the selftest progress bar, so there's
  more space to show the test name.  (Martin Pool) ::

    [2500/10884, 1fail, 3miss in 1m29s] test_revisionnamespaces.TestRev

* The test suite takes much less memory to run, and is a bit faster.  This
  is done by clearing most attributes of TestCases after running them, if
  they succeeded.  (Andrew Bennetts)

Internals
*********

* Added ``_build_client_protocol`` to ``_SmartClient``.  (Andrew Bennetts)

* Added basic infrastructure for automatic plugin suggestion.
  (Martin Albisetti)

* If a ``LockableFiles`` object is not explicitly unlocked (for example
  because of a missing ``try/finally`` block, it will give a warning but
  not automatically unlock itself.  (Previously they did.)  This
  sometimes caused knock-on errors if for example the network connection
  had already failed, and should not be relied upon by code.
  (Martin Pool, #109520)

* ``make dist`` target to build a release tarball, and also
  ``check-dist-tarball`` and ``dist-upload-escudero``.  (Martin Pool)

* The ``read_response_tuple`` method of ``SmartClientRequestProtocol*``
  classes will now raise ``UnknownSmartMethod`` when appropriate, so that
  callers don't need to try distinguish unknown request errors from other
  errors.  (Andrew Bennetts)

* ``set_make_working_trees`` is now implemented provided on all repository
  implementations (Aaron Bentley)

* ``VersionedFile`` now has a new method ``get_parent_map`` which, like
  ``Graph.get_parent_map`` returns a dict of key:parents. (Robert Collins)


bzr 1.3.1
#########

:Released: 2008-04-09

No changes from 1.3.1rc1.


bzr 1.3.1rc1
############

:Released: 2008-04-04

Bug Fixes
*********

* Fix a bug causing a ValueError crash in ``parse_line_delta_iter`` when
  fetching revisions from a knit to pack repository or vice versa using
  bzr:// (including over http or ssh).
  (#208418, Andrew Bennetts, Martin Pool, Robert Collins)


bzr 1.3
#######

:Released: 2008-03-20

Bazaar has become part of the GNU project <http://www.gnu.org>

Many operations that act on history, including ``log`` and ``annotate`` are now
substantially faster.  Several bugs have been fixed and several new options and
features have been added.

Testing
*******

* Avoid spurious failure of ``TestVersion.test_version`` matching
  directory names.
  (#202778, Martin Pool)


bzr 1.3rc1
##########

:Released: 2008-03-16

Notes When Upgrading
********************

* The backup directory created by ``upgrade`` is now called
  ``backup.bzr``, not ``.bzr.backup``. (Martin Albisetti)

Changes
*******

* A new repository format 'development' has been added. This format will
  represent the latest 'in-progress' format that the bzr developers are
  interested in getting early-adopter testing and feedback on.
  ``doc/developers/development-repo.txt`` has detailed information.
  (Robert Collins)

* BZR_LOG environment variable controls location of .bzr.log trace file.
  User can suppress writing messages to .bzr.log by using '/dev/null'
  filename (on Unix) or 'NUL' (on Windows). If BZR_LOG variable
  is not defined but BZR_HOME is defined then default location
  for .bzr.log trace file is ``$BZR_HOME/.bzr.log``.
  (Alexander Belchenko, #106117)

* ``launchpad`` builtin plugin now shipped as separate part in standalone
  bzr.exe, installed to ``C:\Program Files\Bazaar\plugins`` directory,
  and standalone installer allows user to skip installation of this plugin.
  (Alexander Belchenko)

* Restore auto-detection of plink.exe on Windows. (Dmitry Vasiliev)

* Version number is now shown as "1.2" or "1.2pr2", without zeroed or
  missing final fields.  (Martin Pool)

Features
********

* ``branch`` and ``checkout`` can hard-link working tree files, which is
  faster and saves space.  (Aaron Bentley)

* ``bzr send`` will now also look at the ``child_submit_to`` setting in
  the submit branch to determine the email address to send to.
  (Jelmer Vernooij)

Improvements
************

* BzrBranch._lefthand_history is faster on pack repos.  (Aaron Bentley)

* Branch6.generate_revision_history is faster.  (Aaron Bentley)

* Directory services can now be registered, allowing special URLs to be
  dereferenced into real URLs.  This is a generalization and cleanup of
  the lp: transport lookup.  (Aaron Bentley)

* Merge directives that are automatically attached to emails have nicer
  filenames, based on branch-nick + revno. (Aaron Bentley)

* ``push`` has a ``--revision`` option, to specify what revision to push up
  to.  (Daniel Watkins)

* Significantly reducing execution time and network traffic for trivial
  case of running ``bzr missing`` command for two identical branches.
  (Alexander Belchenko)

* Speed up operations that look at the revision graph (such as 'bzr log').
  ``KnitPackRepositor.get_revision_graph`` uses ``Graph.iter_ancestry`` to
  extract the revision history. This allows filtering ghosts while
  stepping instead of needing to peek ahead. (John Arbash Meinel)

* The ``hooks`` command lists installed hooks, to assist in debugging.
  (Daniel Watkins)

* Updates to how ``annotate`` work. Should see a measurable improvement in
  performance and memory consumption for file with a lot of merges.
  Also, correctly handle when a line is introduced by both parents (it
  should be attributed to the first merge which notices this, and not
  to all subsequent merges.) (John Arbash Meinel)

Bugfixes
********

* Autopacking no longer holds the full set of inventory lines in
  memory while copying. For large repositories, this can amount to
  hundreds of MB of ram consumption.
  (Ian Clatworthy, John Arbash Meinel)

* Cherrypicking when using ``--format=merge3`` now explictly excludes
  BASE lines. (John Arbash Meinel, #151731)

* Disable plink's interactive prompt for password.
  (#107593, Dmitry Vasiliev)

* Encode command line arguments from unicode to user_encoding before
  invoking external mail client in `bzr send` command.
  (#139318, Alexander Belchenko)

* Fixed problem connecting to ``bzr+https://`` servers.
  (#198793, John Ferlito)

* Improved error reporting in the Launchpad plugin. (Daniel Watkins,
  #196618)

* Include quick-start-summary.svg file to python-based installer(s)
  for Windows. (#192924, Alexander Belchenko)

* lca merge now respects specified files. (Aaron Bentley)

* Make version-info --custom imply --all. (#195560, James Westby)

* ``merge --preview`` now works for merges that add or modify
  symlinks (James Henstridge)

* Redirecting the output from ``bzr merge`` (when the remembered
  location is used) now works. (John Arbash Meinel)

* setup.py script explicitly checks for Python version.
  (Jari Aalto, Alexander Belchenko, #200569)

* UnknownFormatErrors no longer refer to branches regardless of kind of
  unknown format. (Daniel Watkins, #173980)

* Upgrade bundled ConfigObj to version 4.5.2, which properly quotes #
  signs, among other small improvements. (Matt Nordhoff, #86838)

* Use correct indices when emitting LCA conflicts.  This fixes IndexError
  errors.  (Aaron Bentley, #196780)

Documentation
*************

* Explained how to use ``version-info --custom`` in the User Guide.
  (Neil Martinsen-Burrell)

API Breaks
**********

* Support for loading plugins from zip files and
  ``bzrlib.plugin.load_from_zip()`` function are deprecated.
  (Alexander Belchenko)

Testing
*******

* Added missing blackbox tests for ``modified`` (Adrian Wilkins)

* The branch interface tests were invalid for branches using rich-root
  repositories because the empty string is not a valid file-id.
  (Robert Collins)

Internals
*********

* ``Graph.iter_ancestry`` returns the ancestry of revision ids. Similar to
  ``Repository.get_revision_graph()`` except it includes ghosts and you can
  stop part-way through. (John Arbash Meinel)

* New module ``tools/package_mf.py`` provide custom module finder for
  python packages (improves standard python library's modulefinder.py)
  used by ``setup.py`` script while building standalone bzr.exe.
  (Alexander Belchenko)

* New remote method ``RemoteBzrDir.find_repositoryV2`` adding support for
  detecting external lookup support on remote repositories. This method is
  now attempted first when lookup up repositories, leading to an extra
  round trip on older bzr smart servers. (Robert Collins)

* Repository formats have a new supported-feature attribute
  ``supports_external_lookups`` used to indicate repositories which support
  falling back to other repositories when they have partial data.
  (Robert Collins)

* ``Repository.get_revision_graph_with_ghosts`` and
  ``bzrlib.revision.(common_ancestor,MultipleRevisionSources,common_graph)``
  have been deprecated.  (John Arbash Meinel)

* ``Tree.iter_changes`` is now a public API, replacing the work-in-progress
  ``Tree._iter_changes``. The api is now considered stable and ready for
  external users.  (Aaron Bentley)

* The bzrdir format registry now accepts an ``alias`` keyword to
  register_metadir, used to indicate that a format name is an alias for
  some other format and thus should not be reported when describing the
  format. (Robert Collins)


bzr 1.2
#######

:Released: 2008-02-15

Bug Fixes
*********

* Fix failing test in Launchpad plugin. (Martin Pool)


bzr 1.2rc1
##########

:Released: 2008-02-13

Notes When Upgrading
********************

* Fetching via the smart protocol may need to reconnect once during a fetch
  if the remote server is running Bazaar 1.1 or earlier, because the client
  attempts to use more efficient requests that confuse older servers.  You
  may be required to re-enter a password or passphrase when this happens.
  This won't happen if the server is upgraded to Bazaar 1.2.
  (Andrew Bennetts)

Changes
*******

* Fetching via bzr+ssh will no longer fill ghosts by default (this is
  consistent with pack-0.92 fetching over SFTP). (Robert Collins)

* Formatting of ``bzr plugins`` output is changed to be more human-
  friendly. Full path of plugins locations will be shown only with
  ``--verbose`` command-line option. (Alexander Belchenko)

* ``merge`` now prefers to use the submit branch, but will fall back to
  parent branch.  For many users, this has no effect.  But some users who
  pull and merge on the same branch will notice a change.  This change
  makes it easier to work on a branch on two different machines, pulling
  between the machines, while merging from the upstream.
  ``merge --remember`` can now be used to set the submit_branch.
  (Aaron Bentley)

Features
********

* ``merge --preview`` produces a diff of the changes merge would make,
  but does not actually perform the merge.  (Aaron Bentley)

* New smart method ``Repository.get_parent_map`` for getting revision
  parent data. This returns additional parent information topologically
  adjacent to the requested data to reduce round trip latency impacts.
  (Robert Collins)

* New smart method, ``Repository.stream_revisions_chunked``, for fetching
  revision data that streams revision data via a chunked encoding.  This
  avoids buffering large amounts of revision data on the server and on the
  client, and sends less data to the server to request the revisions.
  (Andrew Bennetts, Robert Collins, #178353)

* The launchpad plugin now handles lp urls of the form
  ``lp://staging/``, ``lp://demo/``, ``lp://dev/`` to use the appropriate
  launchpad instance to do the resolution of the branch identities.
  This is primarily of use to Launchpad developers, but can also
  be used by other users who want to try out Launchpad as
  a branch location without messing up their public Launchpad
  account.  Branches that are pushed to the staging environment
  have an expected lifetime of one day. (Tim Penhey)

Improvements
************

* Creating a new branch no longer tries to read the entire revision-history
  unnecessarily over smart server operations. (Robert Collins)

* Fetching between different repository formats with compatible models now
  takes advantage of the smart method to stream revisions.  (Andrew Bennetts)

* The ``--coverage`` option is now global, rather specific to ``bzr
  selftest``.  (Andrew Bennetts)

* The ``register-branch`` command will now use the public url of the branch
  containing the current directory, if one has been set and no explicit
  branch is provided.  (Robert Collins)

* Tweak the ``reannotate`` code path to optimize the 2-parent case.
  Speeds up ``bzr annotate`` with a pack repository by approx 3:2.
  (John Arbash Meinel)

Bugfixes
********

* Calculate remote path relative to the shared medium in _SmartClient.  This
  is related to the problem in bug #124089.  (Andrew Bennetts)

* Cleanly handle connection errors in smart protocol version two, the same
  way as they are handled by version one.  (Andrew Bennetts)

* Clearer error when ``version-info --custom`` is used without
  ``--template`` (Lukáš Lalinský)

* Don't raise UnavailableFeature during test setup when medusa is not
  available or tearDown is never called leading to nasty side effects.
  (#137823, Vincent Ladeuil)

* If a plugin's test suite cannot be loaded, for example because of a syntax
  error in the tests, then ``selftest`` fails, rather than just printing
  a warning.  (Martin Pool, #189771)

* List possible values for BZR_SSH environment variable in env-variables
  help topic. (Alexander Belchenko, #181842)

* New methods ``push_log_file`` and ``pop_log_file`` to intercept messages:
  popping the log redirection now precisely restores the previous state,
  which makes it easier to use bzr log output from other programs.
  TestCaseInTempDir no longer depends on a log redirection being established
  by the test framework, which lets bzr tests cleanly run from a normal
  unittest runner.
  (#124153, #124849, Martin Pool, Jonathan Lange)

* ``pull --quiet`` is now more quiet, in particular a message is no longer
  printed when the remembered pull location is used. (James Westby,
  #185907)

* ``reconfigure`` can safely be interrupted while fetching.
  (Aaron Bentley, #179316)

* ``reconfigure`` preserves tags when converting to and from lightweight
  checkouts.  (Aaron Bentley, #182040)

* Stop polluting /tmp when running selftest.
  (Vincent Ladeuil, #123363)

* Switch from NFKC => NFC for normalization checks. NFC allows a few
  more characters which should be considered valid.
  (John Arbash Meinel, #185458)

* The launchpad plugin now uses the ``edge`` xmlrpc server to avoid
  interacting badly with a bug on the launchpad side. (Robert Collins)

* Unknown hostnames when connecting to a ``bzr://`` URL no longer cause
  tracebacks.  (Andrew Bennetts, #182849)

API Breaks
**********

* Classes implementing Merge types like Merge3Merger must now accept (and
  honour) a do_merge flag in their constructor.  (Aaron Bentley)

* ``Repository.add_inventory`` and ``add_revision`` now require the caller
  to previously take a write lock (and start a write group.)
  (Martin Pool)

Testing
*******

* selftest now accepts --load-list <file> to load a test id list. This
  speeds up running the test suite on a limited set of tests.
  (Vincent Ladeuil)

Internals
*********

* Add a new method ``get_result`` to graph search objects. The resulting
  ``SearchResult`` can be used to recreate the search later, which will
  be useful in reducing network traffic. (Robert Collins)

* Use convenience function to check whether two repository handles
  are referring to the same repository in ``Repository.get_graph``.
  (Jelmer Vernooij, #187162)

* Fetching now passes the find_ghosts flag through to the
  ``InterRepository.missing_revision_ids`` call consistently for all
  repository types. This will enable faster missing revision discovery with
  bzr+ssh. (Robert Collins)

* Fix error handling in Repository.insert_data_stream. (Lukas Lalinsky)

* ``InterRepository.missing_revision_ids`` is now deprecated in favour of
  ``InterRepository.search_missing_revision_ids`` which returns a
  ``bzrlib.graph.SearchResult`` suitable for making requests from the smart
  server. (Robert Collins)

* New error ``NoPublicBranch`` for commands that need a public branch to
  operate. (Robert Collins)

* New method ``iter_inventories`` on Repository for access to many
  inventories. This is primarily used by the ``revision_trees`` method, as
  direct access to inventories is discouraged. (Robert Collins)

* New method ``next_with_ghosts`` on the Graph breadth-first-search objects
  which will split out ghosts and present parents into two separate sets,
  useful for code which needs to be aware of ghosts (e.g. fetching data
  cares about ghosts during revision selection). (Robert Collins)

* Record a timestamp against each mutter to the trace file, relative to the
  first import of bzrlib.  (Andrew Bennetts)

* ``Repository.get_data_stream`` is now deprecated in favour of
  ``Repository.get_data_stream_for_search`` which allows less network
  traffic when requesting data streams over a smart server. (Robert Collins)

* ``RemoteBzrDir._get_tree_branch`` no longer triggers ``_ensure_real``,
  removing one round trip on many network operations. (Robert Collins)

* RemoteTransport's ``recommended_page_size`` method now returns 64k, like
  SFTPTransport and HttpTransportBase.  (Andrew Bennetts)

* Repository has a new method ``has_revisions`` which signals the presence
  of many revisions by returning a set of the revisions listed which are
  present. This can be done by index queries without reading data for parent
  revision names etc. (Robert Collins)


bzr 1.1
#######

:Released: 2008-01-15

(no changes from 1.1rc1)

bzr 1.1rc1
##########

:Released: 2008-01-05

Changes
*******

* Dotted revision numbers have been revised. Instead of growing longer with
  nested branches the branch number just increases. (eg instead of 1.1.1.1.1
  we now report 1.2.1.) This helps scale long lived branches which have many
  feature branches merged between them. (John Arbash Meinel)

* The syntax ``bzr diff branch1 branch2`` is no longer supported.
  Use ``bzr diff branch1 --new branch2`` instead. This change has
  been made to remove the ambiguity where ``branch2`` is in fact a
  specific file to diff within ``branch1``.

Features
********

* New option to use custom template-based formats in  ``bzr version-info``.
  (Lukáš Lalinský)

* diff '--using' allows an external diff tool to be used for files.
  (Aaron Bentley)

* New "lca" merge-type for fast everyday merging that also supports
  criss-cross merges.  (Aaron Bentley)

Improvements
************

* ``annotate`` now doesn't require a working tree. (Lukáš Lalinský,
  #90049)

* ``branch`` and ``checkout`` can now use files from a working tree to
  to speed up the process.  For checkout, this requires the new
  --files-from flag.  (Aaron Bentley)

* ``bzr diff`` now sorts files in alphabetical order.  (Aaron Bentley)

* ``bzr diff`` now works on branches without working trees. Tree-less
  branches can also be compared to each other and to working trees using
  the new diff options ``--old`` and ``--new``. Diffing between branches,
  with or without trees, now supports specific file filtering as well.
  (Ian Clatworthy, #6700)

* ``bzr pack`` now orders revision texts in topological order, with newest
  at the start of the file, promoting linear reads for ``bzr log`` and the
  like. This partially fixes #154129. (Robert Collins)

* Merge directives now fetch prerequisites from the target branch if
  needed.  (Aaron Bentley)

* pycurl now handles digest authentication.
  (Vincent Ladeuil)

* ``reconfigure`` can now convert from repositories.  (Aaron Bentley)

* ``-l`` is now a short form for ``--limit`` in ``log``.  (Matt Nordhoff)

* ``merge`` now warns when merge directives cause cherrypicks.
  (Aaron Bentley)

* ``split`` now supported, to enable splitting large trees into smaller
  pieces.  (Aaron Bentley)

Bugfixes
********

* Avoid AttributeError when unlocking a pack repository when an error occurs.
  (Martin Pool, #180208)

* Better handle short reads when processing multiple range requests.
  (Vincent Ladeuil, #179368)

* build_tree acceleration uses the correct path when a file has been moved.
  (Aaron Bentley)

* ``commit`` now succeeds when a checkout and its master branch share a
  repository.  (Aaron Bentley, #177592)

* Fixed error reporting of unsupported timezone format in
  ``log --timezone``. (Lukáš Lalinský, #178722)

* Fixed Unicode encoding error in ``ignored`` when the output is
  redirected to a pipe. (Lukáš Lalinský)

* Fix traceback when sending large response bodies over the smart protocol
  on Windows. (Andrew Bennetts, #115781)

* Fix ``urlutils.relative_url`` for the case of two ``file:///`` URLs
  pointed to different logical drives on Windows.
  (Alexander Belchenko, #90847)

* HTTP test servers are now compatible with the http protocol version 1.1.
  (Vincent Ladeuil, #175524)

* _KnitParentsProvider.get_parent_map now handles requests for ghosts
  correctly, instead of erroring or attributing incorrect parents to ghosts.
  (Aaron Bentley)

* ``merge --weave --uncommitted`` now works.  (Aaron Bentley)

* pycurl authentication handling was broken and incomplete. Fix handling of
  user:pass embedded in the urls.
  (Vincent Ladeuil, #177643)

* Files inside non-directories are now handled like other conflict types.
  (Aaron Bentley, #177390)

* ``reconfigure`` is able to convert trees into lightweight checkouts.
  (Aaron Bentley)

* Reduce lockdir timeout to 0 when running ``bzr serve``.  (Andrew Bennetts,
  #148087)

* Test that the old ``version_info_format`` functions still work, even
  though they are deprecated. (John Arbash Meinel, ShenMaq, #177872)

* Transform failures no longer cause ImmortalLimbo errors (Aaron Bentley,
  #137681)

* ``uncommit`` works even when the commit messages of revisions to be
  removed use characters not supported in the terminal encoding.
  (Aaron Bentley)

* When dumb http servers return whole files instead of the requested ranges,
  read the remaining bytes by chunks to avoid overflowing network buffers.
  (Vincent Ladeuil, #175886)

Documentation
*************

* Minor tweaks made to the bug tracker integration documentation.
  (Ian Clatworthy)

* Reference material has now be moved out of the User Guide and added
  to the User Reference. The User Reference has gained 4 sections as
  a result: Authenication Settings, Configuration Settings, Conflicts
  and Hooks. All help topics are now dumped into text format in the
  doc/en/user-reference directory for those who like browsing that
  information in their editor. (Ian Clatworthy)

* *Using Bazaar with Launchpad* tutorial added. (Ian Clatworthy)

Internals
*********

* find_* methods available for BzrDirs, Branches and WorkingTrees.
  (Aaron Bentley)

* Help topics can now be loaded from files.
  (Ian Clatworthy, Alexander Belchenko)

* get_parent_map now always provides tuples as its output.  (Aaron Bentley)

* Parent Providers should now implement ``get_parent_map`` returning a
  dictionary instead of ``get_parents`` returning a list.
  ``Graph.get_parents`` is now deprecated. (John Arbash Meinel,
  Robert Collins)

* Patience Diff now supports arbitrary python objects, as long as they
  support ``hash()``. (John Arbash Meinel)

* Reduce selftest overhead to establish test names by memoization.
  (Vincent Ladeuil)

API Breaks
**********

Testing
*******

* Modules can now customise their tests by defining a ``load_tests``
  attribute. ``pydoc bzrlib.tests.TestUtil.TestLoader.loadTestsFromModule``
  for the documentation on this attribute. (Robert Collins)

* New helper function ``bzrlib.tests.condition_id_re`` which helps
  filter tests based on a regular expression search on the tests id.
  (Robert Collins)

* New helper function ``bzrlib.tests.condition_isinstance`` which helps
  filter tests based on class. (Robert Collins)

* New helper function ``bzrlib.tests.exclude_suite_by_condition`` which
  generalises the ``exclude_suite_by_re`` function. (Robert Collins)

* New helper function ``bzrlib.tests.filter_suite_by_condition`` which
  generalises the ``filter_suite_by_re`` function. (Robert Collins)

* New helper method ``bzrlib.tests.exclude_tests_by_re`` which gives a new
  TestSuite that does not contain tests from the input that matched a
  regular expression. (Robert Collins)

* New helper method ``bzrlib.tests.randomize_suite`` which returns a
  randomized copy of the input suite. (Robert Collins)

* New helper method ``bzrlib.tests.split_suite_by_re`` which splits a test
  suite into two according to a regular expression. (Robert Collins)

* Parametrize all http tests for the transport implementations, the http
  protocol versions (1.0 and 1.1) and the authentication schemes.
  (Vincent Ladeuil)

* The ``exclude_pattern`` and ``random_order`` parameters to the function
  ``bzrlib.tests.filter_suite_by_re`` have been deprecated. (Robert Collins)

* The method ``bzrlib.tests.sort_suite_by_re`` has been deprecated. It is
  replaced by the new helper methods added in this release. (Robert Collins)


bzr 1.0
#######

:Released: 2007-12-14

Documentation
*************

* More improvements and fixes to the User Guide.  (Ian Clatworthy)

* Add information on cherrypicking/rebasing to the User Guide.
  (Ian Clatworthy)

* Improve bug tracker integration documentation. (Ian Clatworthy)

* Minor edits to ``Bazaar in five minutes`` from David Roberts and
  to the rebasing section of the User Guide from Aaron Bentley.
  (Ian Clatworthy)


bzr 1.0rc3
##########

:Released: 2007-12-11

Changes
*******

* If a traceback occurs, users are now asked to report the bug
  through Launchpad (https://bugs.launchpad.net/bzr/), rather than
  by mail to the mailing list.
  (Martin Pool)

Bugfixes
********

* Fix Makefile rules for doc generation. (Ian Clatworthy, #175207)

* Give more feedback during long http downloads by making readv deliver data
  as it arrives for urllib, and issue more requests for pycurl. High latency
  networks are better handled by urllib, the pycurl implementation give more
  feedback but also incur more latency.
  (Vincent Ladeuil, #173010)

* Implement _make_parents_provider on RemoteRepository, allowing generating
  bundles against branches on a smart server.  (Andrew Bennetts, #147836)

Documentation
*************

* Improved user guide.  (Ian Clatworthy)

* The single-page quick reference guide is now available as a PDF.
  (Ian Clatworthy)

Internals
*********

* readv urllib http implementation is now a real iterator above the
  underlying socket and deliver data as soon as it arrives. 'get' still
  wraps its output in a StringIO.
  (Vincent Ladeuil)


bzr 1.0rc2
##########

:Released: 2007-12-07

Improvements
************

* Added a --coverage option to selftest. (Andrew Bennetts)

* Annotate merge (merge-type=weave) now supports cherrypicking.
  (Aaron Bentley)

* ``bzr commit`` now doesn't print the revision number twice. (Matt
  Nordhoff, #172612)

* New configuration option ``bugtracker_<tracker_abbrevation>_url`` to
  define locations of bug trackers that are not directly supported by
  bzr or a plugin. The URL will be treated as a template and ``{id}``
  placeholders will be replaced by specific bug IDs.  (Lukáš Lalinský)

* Support logging single merge revisions with short and line log formatters.
  (Kent Gibson)

* User Guide enhanced with suggested readability improvements from
  Matt Revell and corrections from John Arbash Meinel. (Ian Clatworthy)

* Quick Start Guide renamed to Quick Start Card, moved down in
  the catalog, provided in pdf and png format and updated to refer
  to ``send`` instead of ``bundle``. (Ian Clatworthy, #165080)

* ``switch`` can now be used on heavyweight checkouts as well as
  lightweight ones. After switching a heavyweight checkout, the
  local branch is a mirror/cache of the new bound branch and
  uncommitted changes in the working tree are merged. As a safety
  check, if there are local commits in a checkout which have not
  been committed to the previously bound branch, then ``switch``
  fails unless the ``--force`` option is given. This option is
  now also required if the branch a lightweight checkout is pointing
  to has been moved. (Ian Clatworthy)

Internals
*********

* New -Dhttp debug option reports http connections, requests and responses.
  (Vincent Ladeuil)

* New -Dmerge debug option, which emits merge plans for merge-type=weave.

Bugfixes
********

* Better error message when running ``bzr cat`` on a non-existant branch.
  (Lukáš Lalinský, #133782)

* Catch OSError 17 (file exists) in final phase of tree transform and show
  filename to user.
  (Alexander Belchenko, #111758)

* Catch ShortReadvErrors while using pycurl. Also make readv more robust by
  allowing multiple GET requests to be issued if too many ranges are
  required.
  (Vincent Ladeuil, #172701)

* Check for missing basis texts when fetching from packs to packs.
  (John Arbash Meinel, #165290)

* Fall back to showing e-mail in ``log --short/--line`` if the
  committer/author has only e-mail. (Lukáš Lalinský, #157026)

API Breaks
**********

* Deprecate not passing a ``location`` argument to commit reporters'
  ``started`` methods. (Matt Nordhoff)


bzr 1.0rc1
##########

:Released: 2007-11-30

Notes When Upgrading
********************

* The default repository format is now ``pack-0.92``.  This
  default is used when creating new repositories with ``init`` and
  ``init-repo``, and when branching over bzr+ssh or bzr+hpss.
  (See https://bugs.launchpad.net/bugs/164626)

  This format can be read and written by Bazaar 0.92 and later, and
  data can be transferred to and from older formats.

  To upgrade, please reconcile your repository (``bzr reconcile``), and then
  upgrade (``bzr upgrade``).

  ``pack-0.92`` offers substantially better scaling and performance than the
  previous knits format. Some operations are slower where the code already
  had bad scaling characteristics under knits, the pack format makes such
  operations more visible as part of being more scalable overall. We will
  correct such operations over the coming releases and encourage the filing
  of bugs on any operation which you observe to be slower in a packs
  repository. One particular case that we do not intend to fix is pulling
  data from a pack repository into a knit repository over a high latency
  link;  downgrading such data requires reinsertion of the file texts, and
  this is a classic space/time tradeoff. The current implementation is
  conservative on memory usage because we need to support converting data
  from any tree without problems.
  (Robert Collins, Martin Pool, #164476)

Changes
*******

* Disable detection of plink.exe as possible ssh vendor. Plink vendor
  still available if user selects it explicitly with BZR_SSH environment
  variable. (Alexander Belchenko, workaround for bug #107593)

* The pack format is now accessible as "pack-0.92", or "pack-0.92-subtree"
  to enable the subtree functions (for example, for bzr-svn).
  (Martin Pool)

Features
********

* New ``authentication.conf`` file holding the password or other credentials
  for remote servers. This can be used for ssh, sftp, smtp and other
  supported transports.
  (Vincent Ladeuil)

* New rich-root and rich-root-pack formats, recording the same data about
  tree roots that's recorded for all other directories.
  (Aaron Bentley, #164639)

* ``pack-0.92`` repositories can now be reconciled.
  (Robert Collins, #154173)

* ``switch`` command added for changing the branch a lightweight checkout
  is associated with and updating the tree to reflect the latest content
  accordingly. This command was previously part of the BzrTools plug-in.
  (Ian Clatworthy, Aaron Bentley, David Allouche)

* ``reconfigure`` command can now convert branches, trees, or checkouts to
  lightweight checkouts.  (Aaron Bentley)

Performance
***********

* Commit updates the state of the working tree via a delta rather than
  supplying entirely new basis trees. For commit of a single specified file
  this reduces the wall clock time for commit by roughly a 30%.
  (Robert Collins, Martin Pool)

* Commit with many automatically found deleted paths no longer performs
  linear scanning for the children of those paths during inventory
  iteration. This should fix commit performance blowing out when many such
  paths occur during commit. (Robert Collins, #156491)

* Fetch with pack repositories will no longer read the entire history graph.
  (Robert Collins, #88319)

* Revert takes out an appropriate lock when reverting to a basis tree, and
  does not read the basis inventory twice. (Robert Collins)

* Diff does not require an inventory to be generated on dirstate trees.
  (Aaron Bentley, #149254)

* New annotate merge (--merge-type=weave) implementation is fast on
  versionedfiles withough cached annotations, e.g. pack-0.92.
  (Aaron Bentley)

Improvements
************

* ``bzr merge`` now warns when it encounters a criss-cross merge.
  (Aaron Bentley)

* ``bzr send`` now doesn't require the target e-mail address to be
  specified on the command line if an interactive e-mail client is used.
  (Lukáš Lalinský)

* ``bzr tags`` now prints the revision number for each tag, instead of
  the revision id, unless --show-ids is passed. In addition, tags can be
  sorted chronologically instead of lexicographically with --sort=time.
  (Adeodato Simó, #120231)

* Windows standalone version of bzr is able to load system-wide plugins from
  "plugins" subdirectory in installation directory. In addition standalone
  installer write to the registry (HKLM\SOFTWARE\Bazaar) useful info
  about paths and bzr version. (Alexander Belchenko, #129298)

Documentation
*************

Bug Fixes
*********

* A progress bar has been added for knitpack -> knitpack fetching.
  (Robert Collins, #157789, #159147)

* Branching from a branch via smart server now preserves the repository
  format. (Andrew Bennetts,  #164626)

* ``commit`` is now able to invoke an external editor in a non-ascii
  directory. (Daniel Watkins, #84043)

* Catch connection errors for ftp.
  (Vincent Ladeuil, #164567)

* ``check`` no longer reports spurious unreferenced text versions.
  (Robert Collins, John A Meinel, #162931, #165071)

* Conflicts are now resolved recursively by ``revert``.
  (Aaron Bentley, #102739)

* Detect invalid transport reuse attempts by catching invalid URLs.
  (Vincent Ladeuil, #161819)

* Deleting a file without removing it shows a correct diff, not a traceback.
  (Aaron Bentley)

* Do no use timeout in HttpServer anymore.
  (Vincent Ladeuil, #158972).

* Don't catch the exceptions related to the http pipeline status before
  retrying an http request or some programming errors may be masked.
  (Vincent Ladeuil, #160012)

* Fix ``bzr rm`` to not delete modified and ignored files.
  (Lukáš Lalinský, #172598)

* Fix exception when revisionspec contains merge revisons but log
  formatter doesn't support merge revisions. (Kent Gibson, #148908)

* Fix exception when ScopeReplacer is assigned to before any members have
  been retrieved.  (Aaron Bentley)

* Fix multiple connections during checkout --lightweight.
  (Vincent Ladeuil, #159150)

* Fix possible error in insert_data_stream when copying between
  pack repositories over bzr+ssh or bzr+http.
  KnitVersionedFile.get_data_stream now makes sure that requested
  compression parents are sent before any delta hunks that depend
  on them.
  (Martin Pool, #164637)

* Fix typo in limiting offsets coalescing for http, leading to
  whole files being downloaded instead of parts.
  (Vincent Ladeuil, #165061)

* FTP server errors don't error in the error handling code.
  (Robert Collins, #161240)

* Give a clearer message when a pull fails because the source needs
  to be reconciled.
  (Martin Pool, #164443)

* It is clearer when a plugin cannot be loaded because of its name, and a
  suggestion for an acceptable name is given. (Daniel Watkins, #103023)

* Leave port as None in transport objects if user doesn't
  specify a port in urls.
  (vincent Ladeuil, #150860)

* Make sure Repository.fetch(self) is properly a no-op for all
  Repository implementations. (John Arbash Meinel, #158333)

* Mark .bzr directories as "hidden" on Windows.
  (Alexander Belchenko, #71147)

* ``merge --uncommitted`` can now operate on a single file.
  (Aaron Bentley, Lukáš Lalinský, #136890)

* Obsolete packs are now cleaned up by pack and autopack operations.
  (Robert Collins, #153789)

* Operations pulling data from a smart server where the underlying
  repositories are not both annotated/both unannotated will now work.
  (Robert Collins, #165304).

* Reconcile now shows progress bars. (Robert Collins, #159351)

* ``RemoteBranch`` was not initializing ``self._revision_id_to_revno_map``
  properly. (John Arbash Meinel, #162486)

* Removing an already-removed file reports the file does not exist. (Daniel
  Watkins, #152811)

* Rename on Windows is able to change filename case.
  (Alexander Belchenko, #77740)

* Return error instead of a traceback for ``bzr log -r0``.
  (Kent Gibson, #133751)

* Return error instead of a traceback when bzr is unable to create
  symlink on some platforms (e.g. on Windows).
  (Alexander Belchenko, workaround for #81689)

* Revert doesn't crash when restoring a single file from a deleted
  directory. (Aaron Bentley)

* Stderr output via logging mechanism now goes through encoded wrapper
  and no more uses utf-8, but terminal encoding instead. So all unicode
  strings now should be readable in non-utf-8 terminal.
  (Alexander Belchenko, #54173)

* The error message when ``move --after`` should be used makes how to do so
  clearer. (Daniel Watkins, #85237)

* Unicode-safe output from ``bzr info``. The output will be encoded
  using the terminal encoding and unrepresentable characters will be
  replaced by '?'. (Lukáš Lalinský, #151844)

* Working trees are no longer created when pushing into a local no-trees
  repo. (Daniel Watkins, #50582)

* Upgrade util/configobj to version 4.4.0.
  (Vincent Ladeuil, #151208).

* Wrap medusa ftp test server as an FTPServer feature.
  (Vincent Ladeuil, #157752)

API Breaks
**********

* ``osutils.backup_file`` is deprecated. Actually it's not used in bzrlib
  during very long time. (Alexander Belchenko)

* The return value of
  ``VersionedFile.iter_lines_added_or_present_in_versions`` has been
  changed. Previously it was an iterator of lines, now it is an iterator of
  (line, version_id) tuples. This change has been made to aid reconcile and
  fetch operations. (Robert Collins)

* ``bzrlib.repository.get_versioned_file_checker`` is now private.
  (Robert Collins)

* The Repository format registry default has been removed; it was previously
  obsoleted by the bzrdir format default, which implies a default repository
  format.
  (Martin Pool)

Internals
*********

* Added ``ContainerSerialiser`` and ``ContainerPushParser`` to
  ``bzrlib.pack``.  These classes provide more convenient APIs for generating
  and parsing containers from streams rather than from files.  (Andrew
  Bennetts)

* New module ``lru_cache`` providing a cache for use by tasks that need
  semi-random access to large amounts of data. (John A Meinel)

* InventoryEntry.diff is now deprecated.  Please use diff.DiffTree instead.


bzr 0.92
########

:Released: 2007-11-05

Changes
*******

  * New uninstaller on Win32.  (Alexander Belchenko)


bzr 0.92rc1
###########

:Released: 2007-10-29

Changes
*******

* ``bzr`` now returns exit code 4 if an internal error occurred, and
  3 if a normal error occurred.  (Martin Pool)

* ``pull``, ``merge`` and ``push`` will no longer silently correct some
  repository index errors that occured as a result of the Weave disk format.
  Instead the ``reconcile`` command needs to be run to correct those
  problems if they exist (and it has been able to fix most such problems
  since bzr 0.8). Some new problems have been identified during this release
  and you should run ``bzr check`` once on every repository to see if you
  need to reconcile. If you cannot ``pull`` or ``merge`` from a remote
  repository due to mismatched parent errors - a symptom of index errors -
  you should simply take a full copy of that remote repository to a clean
  directory outside any local repositories, then run reconcile on it, and
  finally pull from it locally. (And naturally email the repositories owner
  to ask them to upgrade and run reconcile).
  (Robert Collins)

Features
********

* New ``knitpack-experimental`` repository format. This is interoperable with
  the ``dirstate-tags`` format but uses a smarter storage design that greatly
  speeds up many operations, both local and remote. This new format can be
  used as an option to the ``init``, ``init-repository`` and ``upgrade``
  commands. (Robert Collins)

* For users of bzr-svn (and those testing the prototype subtree support) that
  wish to try packs, a new ``knitpack-subtree-experimental`` format has also
  been added. This is interoperable with the ``dirstate-subtrees`` format.
  (Robert Collins)

* New ``reconfigure`` command. (Aaron Bentley)

* New ``revert --forget-merges`` command, which removes the record of a pending
  merge without affecting the working tree contents.  (Martin Pool)

* New ``bzr_remote_path`` configuration variable allows finer control of
  remote bzr locations than BZR_REMOTE_PATH environment variable.
  (Aaron Bentley)

* New ``launchpad-login`` command to tell Bazaar your Launchpad
  user ID.  This can then be used by other functions of the
  Launchpad plugin. (James Henstridge)

Performance
***********

* Commit in quiet mode is now slightly faster as the information to
  output is no longer calculated. (Ian Clatworthy)

* Commit no longer checks for new text keys during insertion when the
  revision id was deterministically unique. (Robert Collins)

* Committing a change which is not a merge and does not change the number of
  files in the tree is faster by utilising the data about whether files are
  changed to determine if the tree is unchanged rather than recalculating
  it at the end of the commit process. (Robert Collins)

* Inventory serialisation no longer double-sha's the content.
  (Robert Collins)

* Knit text reconstruction now avoids making copies of the lines list for
  interim texts when building a single text. The new ``apply_delta`` method
  on ``KnitContent`` aids this by allowing modification of the revision id
  such objects represent. (Robert Collins)

* Pack indices are now partially parsed for specific key lookup using a
  bisection approach. (Robert Collins)

* Partial commits are now approximately 40% faster by walking over the
  unselected current tree more efficiently. (Robert Collins)

* XML inventory serialisation takes 20% less time while being stricter about
  the contents. (Robert Collins)

* Graph ``heads()`` queries have been fixed to no longer access all history
  unnecessarily. (Robert Collins)

Improvements
************

* ``bzr+https://`` smart server across https now supported.
  (John Ferlito, Martin Pool, #128456)

* Mutt is now a supported mail client; set ``mail_client=mutt`` in your
  bazaar.conf and ``send`` will use mutt. (Keir Mierle)

* New option ``-c``/``--change`` for ``merge`` command for cherrypicking
  changes from one revision. (Alexander Belchenko, #141368)

* Show encodings, locale and list of plugins in the traceback message.
  (Martin Pool, #63894)

* Experimental directory formats can now be marked with
  ``experimental = True`` during registration. (Ian Clatworthy)

Documentation
*************

* New *Bazaar in Five Minutes* guide.  (Matthew Revell)

* The hooks reference documentation is now converted to html as expected.
  (Ian Clatworthy)

Bug Fixes
*********

* Connection error reporting for the smart server has been fixed to
  display a user friendly message instead of a traceback.
  (Ian Clatworthy, #115601)

* Make sure to use ``O_BINARY`` when opening files to check their
  sha1sum. (Alexander Belchenko, John Arbash Meinel, #153493)

* Fix a problem with Win32 handling of the executable bit.
  (John Arbash Meinel, #149113)

* ``bzr+ssh://`` and ``sftp://`` URLs that do not specify ports explicitly
  no longer assume that means port 22.  This allows people using OpenSSH to
  override the default port in their ``~/.ssh/config`` if they wish.  This
  fixes a bug introduced in bzr 0.91.  (Andrew Bennetts, #146715)

* Commands reporting exceptions can now be profiled and still have their
  data correctly dumped to a file. For example, a ``bzr commit`` with
  no changes still reports the operation as pointless but doing so no
  longer throws away the profiling data if this command is run with
  ``--lsprof-file callgrind.out.ci`` say. (Ian Clatworthy)

* Fallback to ftp when paramiko is not installed and sftp can't be used for
  ``tests/commands`` so that the test suite is still usable without
  paramiko.
  (Vincent Ladeuil, #59150)

* Fix commit ordering in corner case. (Aaron Bentley, #94975)

* Fix long standing bug in partial commit when there are renames
  left in tree. (Robert Collins, #140419)

* Fix selftest semi-random noise during http related tests.
  (Vincent Ladeuil, #140614)

* Fix typo in ftp.py making the reconnection fail on temporary errors.
  (Vincent Ladeuil, #154259)

* Fix failing test by comparing real paths to cover the case where the TMPDIR
  contains a symbolic link.
  (Vincent Ladeuil, #141382).

* Fix log against smart server branches that don't support tags.
  (James Westby, #140615)

* Fix pycurl http implementation by defining error codes from
  pycurl instead of relying on an old curl definition.
  (Vincent Ladeuil, #147530)

* Fix 'unprintable error' message when displaying BzrCheckError and
  some other exceptions on Python 2.5.
  (Martin Pool, #144633)

* Fix ``Inventory.copy()`` and add test for it. (Jelmer Vernooij)

* Handles default value for ListOption in cmd_commit.
  (Vincent Ladeuil, #140432)

* HttpServer and FtpServer need to be closed properly or a listening socket
  will remain opened.
  (Vincent Ladeuil, #140055)

* Monitor the .bzr directory created in the top level test
  directory to detect leaking tests.
  (Vincent Ladeuil, #147986)

* The basename, not the full path, is now used when checking whether
  the profiling dump file begins with ``callgrind.out`` or not. This
  fixes a bug reported by Aaron Bentley on IRC. (Ian Clatworthy)

* Trivial fix for invoking command ``reconfigure`` without arguments.
  (Rob Weir, #141629)

* ``WorkingTree.rename_one`` will now raise an error if normalisation of the
  new path causes bzr to be unable to access the file. (Robert Collins)

* Correctly detect a NoSuchFile when using a filezilla server. (Gary van der
  Merwe)

API Breaks
**********

* ``bzrlib.index.GraphIndex`` now requires a size parameter to the
  constructor, for enabling bisection searches. (Robert Collins)

* ``CommitBuilder.record_entry_contents`` now requires the root entry of a
  tree be supplied to it, previously failing to do so would trigger a
  deprecation warning. (Robert Collins)

* ``KnitVersionedFile.add*`` will no longer cache added records even when
  enable_cache() has been called - the caching feature is now exclusively for
  reading existing data. (Robert Collins)

* ``ReadOnlyLockError`` is deprecated; ``LockFailed`` is usually more
  appropriate.  (Martin Pool)

* Removed ``bzrlib.transport.TransportLogger`` - please see the new
  ``trace+`` transport instead. (Robert Collins)

* Removed previously deprecated varargs interface to ``TestCase.run_bzr`` and
  deprecated methods ``TestCase.capture`` and ``TestCase.run_bzr_captured``.
  (Martin Pool)

* Removed previous deprecated ``basis_knit`` parameter to the
  ``KnitVersionedFile`` constructor. (Robert Collins)

* Special purpose method ``TestCase.run_bzr_decode`` is moved to the test_non_ascii
  class that needs it.
  (Martin Pool)

* The class ``bzrlib.repofmt.knitrepo.KnitRepository3`` has been folded into
  ``KnitRepository`` by parameters to the constructor. (Robert Collins)

* The ``VersionedFile`` interface now allows content checks to be bypassed
  by supplying check_content=False.  This saves nearly 30% of the minimum
  cost to store a version of a file. (Robert Collins)

* Tree's with bad state such as files with no length or sha will no longer
  be silently accepted by the repository XML serialiser. To serialise
  inventories without such data, pass working=True to write_inventory.
  (Robert Collins)

* ``VersionedFile.fix_parents`` has been removed as a harmful API.
  ``VersionedFile.join`` will no longer accept different parents on either
  side of a join - it will either ignore them, or error, depending on the
  implementation. See notes when upgrading for more information.
  (Robert Collins)

Internals
*********

* ``bzrlib.transport.Transport.put_file`` now returns the number of bytes
  put by the method call, to allow avoiding stat-after-write or
  housekeeping in callers. (Robert Collins)

* ``bzrlib.xml_serializer.Serializer`` is now responsible for checking that
  mandatory attributes are present on serialisation and deserialisation.
  This fixes some holes in API usage and allows better separation between
  physical storage and object serialisation. (Robert Collins)

* New class ``bzrlib.errors.InternalBzrError`` which is just a convenient
  shorthand for deriving from BzrError and setting internal_error = True.
  (Robert Collins)

* New method ``bzrlib.mutabletree.update_to_one_parent_via_delta`` for
  moving the state of a parent tree to a new version via a delta rather than
  a complete replacement tree. (Robert Collins)

* New method ``bzrlib.osutils.minimum_path_selection`` useful for removing
  duplication from user input, when a user mentions both a path and an item
  contained within that path. (Robert Collins)

* New method ``bzrlib.repository.Repository.is_write_locked`` useful for
  determining if a repository is write locked. (Robert Collins)

* New method on ``bzrlib.tree.Tree`` ``path_content_summary`` provides a
  tuple containing the key information about a path for commit processing
  to complete. (Robert Collins)

* New method on xml serialisers, write_inventory_to_lines, which matches the
  API used by knits for adding content. (Robert Collins)

* New module ``bzrlib.bisect_multi`` with generic multiple-bisection-at-once
  logic, currently only available for byte-based lookup
  (``bisect_multi_bytes``). (Robert Collins)

* New helper ``bzrlib.tuned_gzip.bytes_to_gzip`` which takes a byte string
  and returns a gzipped version of the same. This is used to avoid a bunch
  of api friction during adding of knit hunks. (Robert Collins)

* New parameter on ``bzrlib.transport.Transport.readv``
  ``adjust_for_latency`` which changes readv from returning strictly the
  requested data to inserted return larger ranges and in forward read order
  to reduce the effect of network latency. (Robert Collins)

* New parameter yield_parents on ``Inventory.iter_entries_by_dir`` which
  causes the parents of a selected id to be returned recursively, so all the
  paths from the root down to each element of selected_file_ids are
  returned. (Robert Collins)

* Knit joining has been enhanced to support plain to annotated conversion
  and annotated to plain conversion. (Ian Clatworthy)

* The CommitBuilder method ``record_entry_contents`` now returns summary
  information about the effect of the commit on the repository. This tuple
  contains an inventory delta item if the entry changed from the basis, and a
  boolean indicating whether a new file graph node was recorded.
  (Robert Collins)

* The python path used in the Makefile can now be overridden.
  (Andrew Bennetts, Ian Clatworthy)

Testing
*******

* New transport implementation ``trace+`` which is useful for testing,
  logging activity taken to its _activity attribute. (Robert Collins)

* When running bzr commands within the test suite, internal exceptions are
  not caught and reported in the usual way, but rather allowed to propagate
  up and be visible to the test suite.  A new API ``run_bzr_catch_user_errors``
  makes this behavior available to other users.
  (Martin Pool)

* New method ``TestCase.call_catch_warnings`` for testing methods that
  raises a Python warning.  (Martin Pool)


bzr 0.91
########

:Released: 2007-09-26

Bug Fixes
*********

* Print a warning instead of aborting the ``python setup.py install``
  process if building of a C extension is not possible.
  (Lukáš Lalinský, Alexander Belchenko)

* Fix commit ordering in corner case (Aaron Bentley, #94975)

* Fix ''bzr info bzr://host/'' and other operations on ''bzr://' URLs with
  an implicit port.  We were incorrectly raising PathNotChild due to
  inconsistent treatment of the ''_port'' attribute on the Transport object.
  (Andrew Bennetts, #133965)

* Make RemoteRepository.sprout cope gracefully with servers that don't
  support the ``Repository.tarball`` request.
  (Andrew Bennetts)


bzr 0.91rc2
###########

:Released: 2007-09-11

* Replaced incorrect tarball for previous release; a debug statement was left
  in bzrlib/remote.py.


bzr 0.91rc1
###########

:Released: 2007-09-11

Changes
*******

* The default branch and repository format has changed to
  ``dirstate-tags``, so tag commands are active by default.
  This format is compatible with Bazaar 0.15 and later.
  This incidentally fixes bug #126141.
  (Martin Pool)

* ``--quiet`` or ``-q`` is no longer a global option. If present, it
  must now appear after the command name. Scripts doing things like
  ``bzr -q missing`` need to be rewritten as ``bzr missing -q``.
  (Ian Clatworthy)

Features
********

* New option ``--author`` in ``bzr commit`` to specify the author of the
  change, if it's different from the committer. ``bzr log`` and
  ``bzr annotate`` display the author instead of the committer.
  (Lukáš Lalinský)

* In addition to global options and command specific options, a set of
  standard options are now supported. Standard options are legal for
  all commands. The initial set of standard options are:

  * ``--help`` or ``-h`` - display help message
  * ``--verbose`` or ``-v`` - display additional information
  * ``--quiet``  or ``-q`` - only output warnings and errors.

  Unlike global options, standard options can be used in aliases and
  may have command-specific help. (Ian Clatworthy)

* Verbosity level processing has now been unified. If ``--verbose``
  or ``-v`` is specified on the command line multiple times, the
  verbosity level is made positive the first time then increased.
  If ``--quiet`` or ``-q`` is specified on the command line
  multiple times, the verbosity level is made negative the first
  time then decreased. To get the default verbosity level of zero,
  either specify none of the above , ``--no-verbose`` or ``--no-quiet``.
  Note that most commands currently ignore the magnitude of the
  verbosity level but do respect *quiet vs normal vs verbose* when
  generating output. (Ian Clatworthy)

* ``Branch.hooks`` now supports ``pre_commit`` hook. The hook's signature
  is documented in BranchHooks constructor. (Nam T. Nguyen, #102747)

* New ``Repository.stream_knit_data_for_revisions`` request added to the
  network protocol for greatly reduced roundtrips when retrieving a set of
  revisions. (Andrew Bennetts)

Bug Fixes
*********

* ``bzr plugins`` now lists the version number for each plugin in square
  brackets after the path. (Robert Collins, #125421)

* Pushing, pulling and branching branches with subtree references was not
  copying the subtree weave, preventing the file graph from being accessed
  and causing errors in commits in clones. (Robert Collins)

* Suppress warning "integer argument expected, got float" from Paramiko,
  which sometimes caused false test failures.  (Martin Pool)

* Fix bug in bundle 4 that could cause attempts to write data to wrong
  versionedfile.  (Aaron Bentley)

* Diffs generated using "diff -p" no longer break the patch parser.
  (Aaron Bentley)

* get_transport treats an empty possible_transports list the same as a non-
  empty one.  (Aaron Bentley)

* patch verification for merge directives is reactivated, and works with
  CRLF and CR files.  (Aaron Bentley)

* Accept ..\ as a path in revision specifiers. This fixes for example
  "-r branch:..\other-branch" on Windows.  (Lukáš Lalinský)

* ``BZR_PLUGIN_PATH`` may now contain trailing slashes.
  (Blake Winton, #129299)

* man page no longer lists hidden options (#131667, Aaron Bentley)

* ``uncommit --help`` now explains the -r option adequately.  (Daniel
  Watkins, #106726)

* Error messages are now better formatted with parameters (such as
  filenames) quoted when necessary. This avoids confusion when directory
  names ending in a '.' at the end of messages were confused with a
  full stop that may or not have been there. (Daniel Watkins, #129791)

* Fix ``status FILE -r X..Y``. (Lukáš Lalinský)

* If a particular command is an alias, ``help`` will show the alias
  instead of claiming there is no help for said alias. (Daniel Watkins,
  #133548)

* TreeTransform-based operations, like pull, merge, revert, and branch,
  now roll back if they encounter an error.  (Aaron Bentley, #67699)

* ``bzr commit`` now exits cleanly if a character unsupported by the
  current encoding is used in the commit message.  (Daniel Watkins,
  #116143)

* bzr send uses default values for ranges when only half of an elipsis
  is specified ("-r..5" or "-r5..").  (#61685, Aaron Bentley)

* Avoid trouble when Windows ssh calls itself 'plink' but no plink
  binary is present.  (Martin Albisetti, #107155)

* ``bzr remove`` should remove clean subtrees.  Now it will remove (without
  needing ``--force``) subtrees that contain no files with text changes or
  modified files.  With ``--force`` it removes the subtree regardless of
  text changes or unknown files. Directories with renames in or out (but
  not changed otherwise) will now be removed without needing ``--force``.
  Unknown ignored files will be deleted without needing ``--force``.
  (Marius Kruger, #111665)

* When two plugins conflict, the source of both the losing and now the
  winning definition is shown.  (Konstantin Mikhaylov, #5454)

* When committing to a branch, the location being committed to is
  displayed.  (Daniel Watkins, #52479)

* ``bzr --version`` takes care about encoding of stdout, especially
  when output is redirected. (Alexander Belchenko, #131100)

* Prompt for an ftp password if none is provided.
  (Vincent Ladeuil, #137044)

* Reuse bound branch associated transport to avoid multiple
  connections.
  (Vincent Ladeuil, #128076, #131396)

* Overwrite conflicting tags by ``push`` and ``pull`` if the
  ``--overwrite`` option is specified.  (Lukáš Lalinský, #93947)

* In checkouts, tags are copied into the master branch when created,
  changed or deleted, and are copied into the checkout when it is
  updated.  (Martin Pool, #93856, #93860)

* Print a warning instead of aborting the ``python setup.py install``
  process if building of a C extension is not possible.
  (Lukáš Lalinský, Alexander Belchenko)

Improvements
************

* Add the option "--show-diff" to the commit command in order to display
  the diff during the commit log creation. (Goffredo Baroncelli)

* ``pull`` and ``merge`` are much faster at installing bundle format 4.
  (Aaron Bentley)

* ``pull -v`` no longer includes deltas, making it much faster.
  (Aaron Bentley)

* ``send`` now sends the directive as an attachment by default.
  (Aaron Bentley, Lukáš Lalinský, Alexander Belchenko)

* Documentation updates (Martin Albisetti)

* Help on debug flags is now included in ``help global-options``.
  (Daniel Watkins, #124853)

* Parameters passed on the command line are checked to ensure they are
  supported by the encoding in use. (Daniel Watkins)

* The compression used within the bzr repository has changed from zlib
  level 9 to the zlib default level. This improves commit performance with
  only a small increase in space used (and in some cases a reduction in
  space). (Robert Collins)

* Initial commit no longer SHAs files twice and now reuses the path
  rather than looking it up again, making it faster.
  (Ian Clatworthy)

* New option ``-c``/``--change`` for ``diff`` and ``status`` to show
  changes in one revision.  (Lukáš Lalinský)

* If versioned files match a given ignore pattern, a warning is now
  given. (Daniel Watkins, #48623)

* ``bzr status`` now has -S as a short name for --short and -V as a
  short name for --versioned. These have been added to assist users
  migrating from Subversion: ``bzr status -SV`` is now like
  ``svn status -q``.  (Daniel Watkins, #115990)

* Added C implementation of  ``PatienceSequenceMatcher``, which is about
  10x faster than the Python version. This speeds up commands that
  need file diffing, such as ``bzr commit`` or ``bzr diff``.
  (Lukáš Lalinský)

* HACKING has been extended with a large section on core developer tasks.
  (Ian Clatworthy)

* Add ``branches`` and ``standalone-trees`` as online help topics and
  include them as Concepts within the User Reference.
  (Paul Moore, Ian Clatworthy)

* ``check`` can detect versionedfile parent references that are
  inconsistent with revision and inventory info, and ``reconcile`` can fix
  them.  These faulty references were generated by 0.8-era releases,
  so repositories which were manipulated by old bzrs should be
  checked, and possibly reconciled ASAP.  (Aaron Bentley, Andrew Bennetts)

API Breaks
**********

* ``Branch.append_revision`` is removed altogether; please use
  ``Branch.set_last_revision_info`` instead.  (Martin Pool)

* CommitBuilder now advertises itself as requiring the root entry to be
  supplied. This only affects foreign repository implementations which reuse
  CommitBuilder directly and have changed record_entry_contents to require
  that the root not be supplied. This should be precisely zero plugins
  affected. (Robert Collins)

* The ``add_lines`` methods on ``VersionedFile`` implementations has changed
  its return value to include the sha1 and length of the inserted text. This
  allows the avoidance of double-sha1 calculations during commit.
  (Robert Collins)

* ``Transport.should_cache`` has been removed.  It was not called in the
  previous release.  (Martin Pool)

Testing
*******

* Tests may now raise TestNotApplicable to indicate they shouldn't be
  run in a particular scenario.  (Martin Pool)

* New function multiply_tests_from_modules to give a simpler interface
  to test parameterization.  (Martin Pool, Robert Collins)

* ``Transport.should_cache`` has been removed.  It was not called in the
  previous release.  (Martin Pool)

* NULL_REVISION is returned to indicate the null revision, not None.
  (Aaron Bentley)

* Use UTF-8 encoded StringIO for log tests to avoid failures on
  non-ASCII committer names.  (Lukáš Lalinský)

Internals
*********

* ``bzrlib.plugin.all_plugins`` has been deprecated in favour of
  ``bzrlib.plugin.plugins()`` which returns PlugIn objects that provide
  useful functionality for determining the path of a plugin, its tests, and
  its version information. (Robert Collins)

* Add the option user_encoding to the function 'show_diff_trees()'
  in order to move the user encoding at the UI level. (Goffredo Baroncelli)

* Add the function make_commit_message_template_encoded() and the function
  edit_commit_message_encoded() which handle encoded strings.
  This is done in order to mix the commit messages (which is a unicode
  string), and the diff which is a raw string. (Goffredo Baroncelli)

* CommitBuilder now defaults to using add_lines_with_ghosts, reducing
  overhead on non-weave repositories which don't require all parents to be
  present. (Robert Collins)

* Deprecated method ``find_previous_heads`` on
  ``bzrlib.inventory.InventoryEntry``. This has been superseded by the use
  of ``parent_candidates`` and a separate heads check via the repository
  API. (Robert Collins)

* New trace function ``mutter_callsite`` will print out a subset of the
  stack to the log, which can be useful for gathering debug details.
  (Robert Collins)

* ``bzrlib.pack.ContainerWriter`` now tracks how many records have been
  added via a public attribute records_written. (Robert Collins)

* New method ``bzrlib.transport.Transport.get_recommended_page_size``.
  This provides a hint to users of transports as to the reasonable
  minimum data to read. In principle this can take latency and
  bandwidth into account on a per-connection basis, but for now it
  just has hard coded values based on the url. (e.g. http:// has a large
  page size, file:// has a small one.) (Robert Collins)

* New method on ``bzrlib.transport.Transport`` ``open_write_stream`` allows
  incremental addition of data to a file without requiring that all the
  data be buffered in memory. (Robert Collins)

* New methods on ``bzrlib.knit.KnitVersionedFile``:
  ``get_data_stream(versions)``, ``insert_data_stream(stream)`` and
  ``get_format_signature()``.  These provide some infrastructure for
  efficiently streaming the knit data for a set of versions over the smart
  protocol.

* Knits with no annotation cache still produce correct annotations.
  (Aaron Bentley)

* Three new methods have been added to ``bzrlib.trace``:
  ``set_verbosity_level``, ``get_verbosity_level`` and ``is_verbose``.
  ``set_verbosity_level`` expects a numeric value: negative for quiet,
  zero for normal, positive for verbose. The size of the number can be
  used to determine just how quiet or verbose the application should be.
  The existing ``be_quiet`` and ``is_quiet`` routines have been
  integrated into this new scheme. (Ian Clatworthy)

* Options can now be delcared with a ``custom_callback`` parameter. If
  set, this routine is called after the option is processed. This feature
  is now used by the standard options ``verbose`` and ``quiet`` so that
  setting one implicitly resets the other. (Ian Clatworthy)

* Rather than declaring a new option from scratch in order to provide
  custom help, a centrally registered option can be decorated using the
  new ``bzrlib.Option.custom_help`` routine. In particular, this routine
  is useful when declaring better help for the ``verbose`` and ``quiet``
  standard options as the base definition of these is now more complex
  than before thanks to their use of a custom callback. (Ian Clatworthy)

* Tree._iter_changes(specific_file=[]) now iterates through no files,
  instead of iterating through all files.  None is used to iterate through
  all files.  (Aaron Bentley)

* WorkingTree.revert() now accepts None to revert all files.  The use of
  [] to revert all files is deprecated.  (Aaron Bentley)


bzr 0.90
########

:Released: 2007-08-28

Improvements
************

* Documentation is now organized into multiple directories with a level
  added for different languages or locales. Added the Mini Tutorial
  and Quick Start Summary (en) documents from the Wiki, improving the
  content and readability of the former. Formatted NEWS as Release Notes
  complete with a Table of Conents, one heading per release. Moved the
  Developer Guide into the main document catalog and provided a link
  from the developer document catalog back to the main one.
  (Ian Clatworthy, Sabin Iacob, Alexander Belchenko)


API Changes
***********

* The static convenience method ``BzrDir.create_repository``
  is deprecated.  Callers should instead create a ``BzrDir`` instance
  and call ``create_repository`` on that.  (Martin Pool)


bzr 0.90rc1
###########

:Released: 2007-08-14

Bugfixes
********

* ``bzr init`` should connect to the remote location one time only.  We
  have been connecting several times because we forget to pass around the
  Transport object. This modifies ``BzrDir.create_branch_convenience``,
  so that we can give it the Transport we already have.
  (John Arbash Meinel, Vincent Ladeuil, #111702)

* Get rid of sftp connection cache (get rid of the FTP one too).
  (Vincent Ladeuil, #43731)

* bzr branch {local|remote} remote don't try to create a working tree
  anymore.
  (Vincent Ladeuil, #112173)

* All identified multiple connections for a single bzr command have been
  fixed. See bzrlib/tests/commands directory.
  (Vincent Ladeuil)

* ``bzr rm`` now does not insist on ``--force`` to delete files that
  have been renamed but not otherwise modified.  (Marius Kruger,
  #111664)

* ``bzr selftest --bench`` no longer emits deprecation warnings
  (Lukáš Lalinský)

* ``bzr status`` now honours FILE parameters for conflict lists
  (Aaron Bentley, #127606)

* ``bzr checkout`` now honours -r when reconstituting a working tree.
  It also honours -r 0.  (Aaron Bentley, #127708)

* ``bzr add *`` no more fails on Windows if working tree contains
  non-ascii file names. (Kuno Meyer, #127361)

* allow ``easy_install bzr`` runs without fatal errors.
  (Alexander Belchenko, #125521)

* Graph._filter_candidate_lca does not raise KeyError if a candidate
  is eliminated just before it would normally be examined.  (Aaron Bentley)

* SMTP connection failures produce a nice message, not a traceback.
  (Aaron Bentley)

Improvements
************

* Don't show "dots" progress indicators when run non-interactively, such
  as from cron.  (Martin Pool)

* ``info`` now formats locations more nicely and lists "submit" and
  "public" branches (Aaron Bentley)

* New ``pack`` command that will trigger database compression within
  the repository (Robert Collins)

* Implement ``_KnitIndex._load_data`` in a pyrex extension. The pyrex
  version is approximately 2-3x faster at parsing a ``.kndx`` file.
  Which yields a measurable improvement for commands which have to
  read from the repository, such as a 1s => 0.75s improvement in
  ``bzr diff`` when there are changes to be shown.  (John Arbash Meinel)

* Merge is now faster.  Depending on the scenario, it can be more than 2x
  faster. (Aaron Bentley)

* Give a clearer warning, and allow ``python setup.py install`` to
  succeed even if pyrex is not available.
  (John Arbash Meinel)

* ``DirState._read_dirblocks`` now has an optional Pyrex
  implementation. This improves the speed of any command that has to
  read the entire DirState. (``diff``, ``status``, etc, improve by
  about 10%).
  ``bisect_dirblocks`` has also been improved, which helps all
  ``_get_entry`` type calls (whenever we are searching for a
  particular entry in the in-memory DirState).
  (John Arbash Meinel)

* ``bzr pull`` and ``bzr push`` no longer do a complete walk of the
  branch revision history for ui display unless -v is supplied.
  (Robert Collins)

* ``bzr log -rA..B`` output shifted to the left margin if the log only
  contains merge revisions. (Kent Gibson)

* The ``plugins`` command is now public with improved help.
  (Ian Clatworthy)

* New bundle and merge directive formats are faster to generate, and

* Annotate merge now works when there are local changes. (Aaron Bentley)

* Commit now only shows the progress in terms of directories instead of
  entries. (Ian Clatworthy)

* Fix ``KnitRepository.get_revision_graph`` to not request the graph 2
  times. This makes ``get_revision_graph`` 2x faster. (John Arbash
  Meinel)

* Fix ``VersionedFile.get_graph()`` to avoid using
  ``set.difference_update(other)``, which has bad scaling when
  ``other`` is large. This improves ``VF.get_graph([version_id])`` for
  a 12.5k graph from 2.9s down to 200ms. (John Arbash Meinel)

* The ``--lsprof-file`` option now generates output for KCacheGrind if
  the file starts with ``callgrind.out``. This matches the default file
  filtering done by KCacheGrind's Open Dialog. (Ian Clatworthy)

* Fix ``bzr update`` to avoid an unnecessary
  ``branch.get_master_branch`` call, which avoids 1 extra connection
  to the remote server. (Partial fix for #128076, John Arbash Meinel)

* Log errors from the smart server in the trace file, to make debugging
  test failures (and live failures!) easier.  (Andrew Bennetts)

* The HTML version of the man page has been superceded by a more
  comprehensive manual called the Bazaar User Reference. This manual
  is completed generated from the online help topics. As part of this
  change, limited reStructuredText is now explicitly supported in help
  topics and command help with 'unnatural' markup being removed prior
  to display by the online help or inclusion in the man page.
  (Ian Clatworthy)

* HTML documentation now use files extension ``*.html``
  (Alexander Belchenko)

* The cache of ignore definitions is now cleared in WorkingTree.unlock()
  so that changes to .bzrignore aren't missed. (#129694, Daniel Watkins)

* ``bzr selftest --strict`` fails if there are any missing features or
  expected test failures. (Daniel Watkins, #111914)

* Link to registration survey added to README. (Ian Clatworthy)

* Windows standalone installer show link to registration survey
  when installation finished. (Alexander Belchenko)

Library API Breaks
******************

* Deprecated dictionary ``bzrlib.option.SHORT_OPTIONS`` removed.
  Options are now required to provide a help string and it must
  comply with the style guide by being one or more sentences with an
  initial capital and final period. (Martin Pool)

* KnitIndex.get_parents now returns tuples. (Robert Collins)

* Ancient unused ``Repository.text_store`` attribute has been removed.
  (Robert Collins)

* The ``bzrlib.pack`` interface has changed to use tuples of bytestrings
  rather than just bytestrings, making it easier to represent multiple
  element names. As this interface was not used by any internal facilities
  since it was introduced in 0.18 no API compatibility is being preserved.
  The serialised form of these packs is identical with 0.18 when a single
  element tuple is in use. (Robert Collins)

Internals
*********

* merge now uses ``iter_changes`` to calculate changes, which makes room for
  future performance increases.  It is also more consistent with other
  operations that perform comparisons, and reduces reliance on
  Tree.inventory.  (Aaron Bentley)

* Refactoring of transport classes connected to a remote server.
  ConnectedTransport is a new class that serves as a basis for all
  transports needing to connect to a remote server.  transport.split_url
  have been deprecated, use the static method on the object instead. URL
  tests have been refactored too.
  (Vincent Ladeuil)

* Better connection sharing for ConnectedTransport objects.
  transport.get_transport() now accepts a 'possible_transports' parameter.
  If a newly requested transport can share a connection with one of the
  list, it will.
  (Vincent Ladeuil)

* Most functions now accept ``bzrlib.revision.NULL_REVISION`` to indicate
  the null revision, and consider using ``None`` for this purpose
  deprecated.  (Aaron Bentley)

* New ``index`` module with abstract index functionality. This will be
  used during the planned changes in the repository layer. Currently the
  index layer provides a graph aware immutable index, a builder for the
  same index type to allow creating them, and finally a composer for
  such indices to allow the use of many indices in a single query. The
  index performance is not optimised, however the API is stable to allow
  development on top of the index. (Robert Collins)

* ``bzrlib.dirstate.cmp_by_dirs`` can be used to compare two paths by
  their directory sections. This is equivalent to comparing
  ``path.split('/')``, only without having to split the paths.
  This has a Pyrex implementation available.
  (John Arbash Meinel)

* New transport decorator 'unlistable+' which disables the list_dir
  functionality for testing.

* Deprecated ``change_entry`` in transform.py. (Ian Clatworthy)

* RevisionTree.get_weave is now deprecated.  Tree.plan_merge is now used
  for performing annotate-merge.  (Aaron Bentley)

* New EmailMessage class to create email messages. (Adeodato Simó)

* Unused functions on the private interface KnitIndex have been removed.
  (Robert Collins)

* New ``knit.KnitGraphIndex`` which provides a ``KnitIndex`` layered on top
  of a ``index.GraphIndex``. (Robert Collins)

* New ``knit.KnitVersionedFile.iter_parents`` method that allows querying
  the parents of many knit nodes at once, reducing round trips to the
  underlying index. (Robert Collins)

* Graph now has an is_ancestor method, various bits use it.
  (Aaron Bentley)

* The ``-Dhpss`` flag now includes timing information. As well as
  logging when a new connection is opened. (John Arbash Meinel)

* ``bzrlib.pack.ContainerWriter`` now returns an offset, length tuple to
  callers when inserting data, allowing generation of readv style access
  during pack creation, without needing a separate pass across the output
  pack to gather such details. (Robert Collins)

* ``bzrlib.pack.make_readv_reader`` allows readv based access to pack
  files that are stored on a transport. (Robert Collins)

* New ``Repository.has_same_location`` method that reports if two
  repository objects refer to the same repository (although with some risk
  of false negatives).  (Andrew Bennetts)

* InterTree.compare now passes require_versioned on correctly.
  (Marius Kruger)

* New methods on Repository - ``start_write_group``,
  ``commit_write_group``, ``abort_write_group`` and ``is_in_write_group`` -
  which provide a clean hook point for transactional Repositories - ones
  where all the data for a fetch or commit needs to be made atomically
  available in one step. This allows the write lock to remain while making
  a series of data insertions.  (e.g. data conversion). (Robert Collins)

* In ``bzrlib.knit`` the internal interface has been altered to use
  3-tuples (index, pos, length) rather than two-tuples (pos, length) to
  describe where data in a knit is, allowing knits to be split into
  many files. (Robert Collins)

* ``bzrlib.knit._KnitData`` split into cache management and physical access
  with two access classes - ``_PackAccess`` and ``_KnitAccess`` defined.
  The former provides access into a .pack file, and the latter provides the
  current production repository form of .knit files. (Robert Collins)

Testing
*******

* Remove selftest ``--clean-output``, ``--numbered-dirs`` and
  ``--keep-output`` options, which are obsolete now that tests
  are done within directories in $TMPDIR.  (Martin Pool)

* The SSH_AUTH_SOCK environment variable is now reset to avoid
  interaction with any running ssh agents.  (Jelmer Vernooij, #125955)

* run_bzr_subprocess handles parameters the same way as run_bzr:
  either a string or a list of strings should be passed as the first
  parameter.  Varargs-style parameters are deprecated. (Aaron Bentley)


bzr 0.18
########

:Released:  2007-07-17

Bugfixes
********

* Fix 'bzr add' crash under Win32 (Kuno Meyer)


bzr 0.18rc1
###########

:Released:  2007-07-10

Bugfixes
********

* Do not suppress pipe errors, etc. in non-display commands
  (Alexander Belchenko, #87178)

* Display a useful error message when the user requests to annotate
  a file that is not present in the specified revision.
  (James Westby, #122656)

* Commands that use status flags now have a reference to 'help
  status-flags'.  (Daniel Watkins, #113436)

* Work around python-2.4.1 inhability to correctly parse the
  authentication header.
  (Vincent Ladeuil, #121889)

* Use exact encoding for merge directives. (Adeodato Simó, #120591)

* Fix tempfile permissions error in smart server tar bundling under
  Windows. (Martin _, #119330)

* Fix detection of directory entries in the inventory. (James Westby)

* Fix handling of http code 400: Bad Request When issuing too many ranges.
  (Vincent Ladeuil, #115209)

* Issue a CONNECT request when connecting to an https server
  via a proxy to enable SSL tunneling.
  (Vincent Ladeuil, #120678)

* Fix ``bzr log -r`` to support selecting merge revisions, both
  individually and as part of revision ranges.
  (Kent Gibson, #4663)

* Don't leave cruft behind when failing to acquire a lockdir.
  (Martin Pool, #109169)

* Don't use the '-f' strace option during tests.
  (Vincent Ladeuil, #102019).

* Warn when setting ``push_location`` to a value that will be masked by
  locations.conf.  (Aaron Bentley, #122286)

* Fix commit ordering in corner case (Aaron Bentley, #94975)

*  Make annotate behave in a non-ASCII world (Adeodato Simó).

Improvements
************

* The --lsprof-file option now dumps a text rendering of the profiling
  information if the filename ends in ".txt". It will also convert the
  profiling information to a format suitable for KCacheGrind if the
  output filename ends in ".callgrind". Fixes to the lsprofcalltree
  conversion process by Jean Paul Calderone and Itamar were also merged.
  See http://ddaa.net/blog/python/lsprof-calltree. (Ian Clatworthy)

* ``info`` now defaults to non-verbose mode, displaying only paths and
  abbreviated format info.  ``info -v`` displays all the information
  formerly displayed by ``info``.  (Aaron Bentley, Adeodato Simó)

* ``bzr missing`` now has better option names ``--this`` and ``--other``.
  (Elliot Murphy)

* The internal ``weave-list`` command has become ``versionedfile-list``,
  and now lists knits as well as weaves.  (Aaron Bentley)

* Automatic merge base selection uses a faster algorithm that chooses
  better bases in criss-cross merge situations (Aaron Bentley)

* Progress reporting in ``commit`` has been improved. The various logical
  stages are now reported on as follows, namely:

  * Collecting changes [Entry x/y] - Stage n/m
  * Saving data locally - Stage n/m
  * Uploading data to master branch - Stage n/m
  * Updating the working tree - Stage n/m
  * Running post commit hooks - Stage n/m

  If there is no master branch, the 3rd stage is omitted and the total
  number of stages is adjusted accordingly.

  Each hook that is run after commit is listed with a name (as hooks
  can be slow it is useful feedback).
  (Ian Clatworthy, Robert Collins)

* Various operations that are now faster due to avoiding unnecessary
  topological sorts. (Aaron Bentley)

* Make merge directives robust against broken bundles. (Aaron Bentley)

* The lsprof filename note is emitted via trace.note(), not standard
  output.  (Aaron Bentley)

* ``bzrlib`` now exports explicit API compatibility information to assist
  library users and plugins. See the ``bzrlib.api`` module for details.
  (Robert Collins)

* Remove unnecessary lock probes when acquiring a lockdir.
  (Martin Pool)

* ``bzr --version`` now shows the location of the bzr log file, which
  is especially useful on Windows.  (Martin Pool)

* -D now supports hooks to get debug tracing of hooks (though its currently
  minimal in nature). (Robert Collins)

* Long log format reports deltas on merge revisions.
  (John Arbash Meinel, Kent Gibson)

* Make initial push over ftp more resilient. (John Arbash Meinel)

* Print a summary of changes for update just like pull does.
  (Daniel Watkins, #113990)

* Add a -Dhpss option to trace smart protocol requests and responses.
  (Andrew Bennetts)

Library API Breaks
******************

* Testing cleanups -
  ``bzrlib.repository.RepositoryTestProviderAdapter`` has been moved
  to ``bzrlib.tests.repository_implementations``;
  ``bzrlib.repository.InterRepositoryTestProviderAdapter`` has been moved
  to ``bzrlib.tests.interrepository_implementations``;
  ``bzrlib.transport.TransportTestProviderAdapter`` has moved to
  ``bzrlib.tests.test_transport_implementations``.
  ``bzrlib.branch.BranchTestProviderAdapter`` has moved to
  ``bzrlib.tests.branch_implementations``.
  ``bzrlib.bzrdir.BzrDirTestProviderAdapter`` has moved to
  ``bzrlib.tests.bzrdir_implementations``.
  ``bzrlib.versionedfile.InterVersionedFileTestProviderAdapter`` has moved
  to ``bzrlib.tests.interversionedfile_implementations``.
  ``bzrlib.store.revision.RevisionStoreTestProviderAdapter`` has moved to
  ``bzrlib.tests.revisionstore_implementations``.
  ``bzrlib.workingtree.WorkingTreeTestProviderAdapter`` has moved to
  ``bzrlib.tests.workingtree_implementations``.
  These changes are an API break in the testing infrastructure only.
  (Robert Collins)

* Relocate TestCaseWithRepository to be more central. (Robert Collins)

* ``bzrlib.add.smart_add_tree`` will no longer perform glob expansion on
  win32. Callers of the function should do this and use the new
  ``MutableTree.smart_add`` method instead. (Robert Collins)

* ``bzrlib.add.glob_expand_for_win32`` is now
  ``bzrlib.win32utils.glob_expand``.  (Robert Collins)

* ``bzrlib.add.FastPath`` is now private and moved to
  ``bzrlib.mutabletree._FastPath``. (Robert Collins, Martin Pool)

* ``LockDir.wait`` removed.  (Martin Pool)

* The ``SmartServer`` hooks API has changed for the ``server_started`` and
  ``server_stopped`` hooks. The first parameter is now an iterable of
  backing URLs rather than a single URL. This is to reflect that many
  URLs may map to the external URL of the server. E.g. the server interally
  may have a chrooted URL but also the local file:// URL will be at the
  same location. (Robert Collins)

Internals
*********

* New SMTPConnection class to unify email handling.  (Adeodato Simó)

* Fix documentation of BzrError. (Adeodato Simó)

* Make BzrBadParameter an internal error. (Adeodato Simó)

* Remove use of 'assert False' to raise an exception unconditionally.
  (Martin Pool)

* Give a cleaner error when failing to decode knit index entry.
  (Martin Pool)

* TreeConfig would mistakenly search the top level when asked for options
  from a section. It now respects the section argument and only
  searches the specified section. (James Westby)

* Improve ``make api-docs`` output. (John Arbash Meinel)

* Use os.lstat rather than os.stat for osutils.make_readonly and
  osutils.make_writeable. This makes the difftools plugin more
  robust when dangling symlinks are found. (Elliot Murphy)

* New ``-Dlock`` option to log (to ~/.bzr.log) information on when
  lockdirs are taken or released.  (Martin Pool)

* ``bzrlib`` Hooks are now nameable using ``Hooks.name_hook``. This
  allows a nicer UI when hooks are running as the current hook can
  be displayed. (Robert Collins)

* ``Transport.get`` has had its interface made more clear for ease of use.
  Retrieval of a directory must now fail with either 'PathError' at open
  time, or raise 'ReadError' on a read. (Robert Collins)

* New method ``_maybe_expand_globs`` on the ``Command`` class for
  dealing with unexpanded glob lists - e.g. on the win32 platform. This
  was moved from ``bzrlib.add._prepare_file_list``. (Robert Collins)

* ``bzrlib.add.smart_add`` and ``bzrlib.add.smart_add_tree`` are now
  deprecated in favour of ``MutableTree.smart_add``. (Robert Collins,
  Martin Pool)

* New method ``external_url`` on Transport for obtaining the url to
  hand to external processes. (Robert Collins)

* Teach windows installers to build pyrex/C extensions.
  (Alexander Belchenko)

Testing
*******

* Removed the ``--keep-output`` option from selftest and clean up test
  directories as they're used.  This reduces the IO load from
  running the test suite and cuts the time by about half.
  (Andrew Bennetts, Martin Pool)

* Add scenarios as a public attribute on the TestAdapter classes to allow
  modification of the generated scenarios before adaption and easier
  testing. (Robert Collins)

* New testing support class ``TestScenarioApplier`` which multiplies
  out a single teste by a list of supplied scenarios. (RobertCollins)

* Setting ``repository_to_test_repository`` on a repository_implementations
  test will cause it to be called during repository creation, allowing the
  testing of repository classes which are not based around the Format
  concept. For example a repository adapter can be tested in this manner,
  by altering the repository scenarios to include a scenario that sets this
  attribute during the test parameterisation in
  ``bzrlib.tests.repository.repository_implementations``. (Robert Collins)

* Clean up many of the APIs for blackbox testing of Bazaar.  The standard
  interface is now self.run_bzr.  The command to run can be passed as
  either a list of parameters, a string containing the command line, or
  (deprecated) varargs parameters.  (Martin Pool)

* The base TestCase now isolates tests from -D parameters by clearing
  ``debug.debug_flags`` and restores it afterwards. (Robert Collins)

* Add a relpath parameter to get_transport methods in test framework to
  avoid useless cloning.
  (Vincent Ladeuil, #110448)


bzr 0.17
########

:Released:  2007-06-18

Bugfixes
********

* Fix crash of commit due to wrong lookup of filesystem encoding.
  (Colin Watson, #120647)

* Revert logging just to stderr in commit as broke unicode filenames.
  (Aaron Bentley, Ian Clatworthy, #120930)


bzr 0.17rc1
###########

:Released:  2007-06-12

Notes When Upgrading
********************

* The kind() and is_executable() APIs on the WorkingTree interface no
  longer implicitly (read) locks and unlocks the tree. This *might*
  impact some plug-ins and tools using this part of the API. If you find
  an issue that may be caused by this change, please let us know,
  particularly the plug-in/tool maintainer. If encountered, the API
  fix is to surround kind() and is_executable() calls with lock_read()
  and unlock() like so::

    work_tree.lock_read()
    try:
        kind = work_tree.kind(...)
    finally:
        work_tree.unlock()

Internals
*********
* Rework of LogFormatter API to provide beginning/end of log hooks and to
  encapsulate the details of the revision to be logged in a LogRevision
  object.
  In long log formats, merge revision ids are only shown when --show-ids
  is specified, and are labelled "revision-id:", as per mainline
  revisions, instead of "merged:". (Kent Gibson)

* New ``BranchBuilder`` API which allows the construction of particular
  histories quickly. Useful for testing and potentially other applications
  too. (Robert Collins)

Improvements
************

* There are two new help topics, working-trees and repositories that
  attempt to explain these concepts. (James Westby, John Arbash Meinel,
  Aaron Bentley)

* Added ``bzr log --limit`` to report a limited number of revisions.
  (Kent Gibson, #3659)

* Revert does not try to preserve file contents that were originally
  produced by reverting to a historical revision.  (Aaron Bentley)

* ``bzr log --short`` now includes ``[merge]`` for revisions which
  have more than one parent. This is a small improvement to help
  understanding what changes have occurred
  (John Arbash Meinel, #83887)

* TreeTransform avoids many renames when contructing large trees,
  improving speed.  3.25x speedups have been observed for construction of
  kernel-sized-trees, and checkouts are 1.28x faster.  (Aaron Bentley)

* Commit on large trees is now faster. In my environment, a commit of
  a small change to the Mozilla tree (55k files) has dropped from
  66 seconds to 32 seconds. For a small tree of 600 files, commit of a
  small change is 33% faster. (Ian Clatworthy)

* New --create-prefix option to bzr init, like for push.  (Daniel Watkins,
  #56322)

Bugfixes
********

* ``bzr push`` should only connect to the remote location one time.
  We have been connecting 3 times because we forget to pass around
  the Transport object. This adds ``BzrDir.clone_on_transport()``, so
  that we can pass in the Transport that we already have.
  (John Arbash Meinel, #75721)

* ``DirState.set_state_from_inventory()`` needs to properly order
  based on split paths, not just string paths.
  (John Arbash Meinel, #115947)

* Let TestUIFactoy encode the password prompt with its own stdout.
  (Vincent Ladeuil, #110204)

* pycurl should take use the range header that takes the range hint
  into account.
  (Vincent Ladeuil, #112719)

* WorkingTree4.get_file_sha1 no longer raises an exception when invoked
  on a missing file.  (Aaron Bentley, #118186)

* WorkingTree.remove works correctly with tree references, and when pwd is
  not the tree root. (Aaron Bentley)

* Merge no longer fails when a file is renamed in one tree and deleted
  in the other. (Aaron Bentley, #110279)

* ``revision-info`` now accepts dotted revnos, doesn't require a tree,
  and defaults to the last revision (Matthew Fuller, #90048)

* Tests no longer fail when BZR_REMOTE_PATH is set in the environment.
  (Daniel Watkins, #111958)

* ``bzr branch -r revid:foo`` can be used to branch any revision in
  your repository. (Previously Branch6 only supported revisions in your
  mainline). (John Arbash Meinel, #115343)

bzr 0.16
########

:Released:  2007-05-07

Bugfixes
********

* Handle when you have 2 directories with similar names, but one has a
  hyphen. (``'abc'`` versus ``'abc-2'``). The WT4._iter_changes
  iterator was using direct comparison and ``'abc/a'`` sorts after
  ``'abc-2'``, but ``('abc', 'a')`` sorts before ``('abc-2',)``.
  (John Arbash Meinel, #111227)

* Handle when someone renames a file on disk without telling bzr.
  Previously we would report the first file as missing, but not show
  the new unknown file. (John Arbash Meinel, #111288)

* Avoid error when running hooks after pulling into or pushing from
  a branch bound to a smartserver branch.  (Martin Pool, #111968)

Improvements
************

* Move developer documentation to doc/developers/. This reduces clutter in
  the root of the source tree and allows HACKING to be split into multiple
  files. (Robert Collins, Alexander Belchenko)

* Clean up the ``WorkingTree4._iter_changes()`` internal loops as well as
  ``DirState.update_entry()``. This optimizes the core logic for ``bzr
  diff`` and ``bzr status`` significantly improving the speed of
  both. (John Arbash Meinel)

bzr 0.16rc2
###########

:Released:  2007-04-30

Bugfixes
********

* Handle the case when you delete a file, and then rename another file
  on top of it. Also handle the case of ``bzr rm --keep foo``. ``bzr
  status`` should show the removed file and an unknown file in its
  place. (John Arbash Meinel, #109993)

* Bundles properly read and write revision properties that have an
  empty value. And when the value is not ASCII.
  (John Arbash Meinel, #109613)

* Fix the bzr commit message to be in text mode.
  (Alexander Belchenko, #110901)

* Also handle when you rename a file and create a file where it used
  to be. (John Arbash Meinel, #110256)

* ``WorkingTree4._iter_changes`` should not descend into unversioned
  directories. (John Arbash Meinel, #110399)

bzr 0.16rc1
###########

:Released:  2007-04-26

Notes When Upgrading
********************

* ``bzr remove`` and ``bzr rm`` will now remove the working file, if
  it could be recovered again.
  This has been done for consistency with svn and the unix rm command.
  The old ``remove`` behaviour has been retained in the new option
  ``bzr remove --keep``, which will just stop versioning the file,
  but not delete it.
  ``bzr remove --force`` have been added which will always delete the
  files.
  ``bzr remove`` is also more verbose.
  (Marius Kruger, #82602)

Improvements
************

* Merge directives can now be supplied as input to `merge` and `pull`,
  like bundles can.  (Aaron Bentley)

* Sending the SIGQUIT signal to bzr, which can be done on Unix by
  pressing Control-Backslash, drops bzr into a debugger.  Type ``'c'``
  to continue.  This can be disabled by setting the environment variable
  ``BZR_SIGQUIT_PDB=0``.  (Martin Pool)

* selftest now supports --list-only to list tests instead of running
  them. (Ian Clatworthy)

* selftest now supports --exclude PATTERN (or -x PATTERN) to exclude
  tests with names that match that regular expression.
  (Ian Clatworthy, #102679)

* selftest now supports --randomize SEED to run tests in a random order.
  SEED is typically the value 'now' meaning 'use the current time'.
  (Ian Clatworthy, #102686)

* New option ``--fixes`` to commit, which stores bug fixing annotations as
  revision properties. Built-in support for Launchpad, Debian, Trac and
  Bugzilla bug trackers. (Jonathan Lange, James Henstridge, Robert Collins)

* New API, ``bzrlib.bugtracker.tracker_registry``, for adding support for
  other bug trackers to ``fixes``. (Jonathan Lange, James Henstridge,
  Robert Collins)

* ``selftest`` has new short options ``-f`` and ``-1``.  (Martin
  Pool)

* ``bzrlib.tsort.MergeSorter`` optimizations. Change the inner loop
  into using local variables instead of going through ``self._var``.
  Improves the time to ``merge_sort`` a 10k revision graph by
  approximately 40% (~700->400ms).  (John Arbash Meinel)

* ``make docs`` now creates a man page at ``man1/bzr.1`` fixing bug 107388.
  (Robert Collins)

* ``bzr help`` now provides cross references to other help topics using
  the _see_also facility on command classes. Likewise the bzr_man
  documentation, and the bzr.1 man page also include this information.
  (Robert Collins)

* Tags are now included in logs, that use the long log formatter.
  (Erik Bågfors, Alexander Belchenko)

* ``bzr help`` provides a clearer message when a help topic cannot be
  found. (Robert Collins, #107656)

* ``bzr help`` now accepts optional prefixes for command help. The help
  for all commands can now be found at ``bzr help commands/COMMANDNAME``
  as well as ``bzr help COMMANDNAME`` (which only works for commands
  where the name is not the same as a more general help topic).
  (Robert Collins)

* ``bzr help PLUGINNAME`` will now return the module docstring from the
  plugin PLUGINNAME. (Robert Collins, #50408)

* New help topic ``urlspec`` which lists the availables transports.
  (Goffredo Baroncelli)

* doc/server.txt updated to document the default bzr:// port
  and also update the blurb about the hpss' current status.
  (Robert Collins, #107125).

* ``bzr serve`` now listens on interface 0.0.0.0 by default, making it
  serve out to the local LAN (and anyone in the world that can reach the
  machine running ``bzr serve``. (Robert Collins, #98918)

* A new smart server protocol version has been added.  It prefixes requests
  and responses with an explicit version identifier so that future protocol
  revisions can be dealt with gracefully.  (Andrew Bennetts, Robert Collins)

* The bzr protocol version 2 indicates success or failure in every response
  without depending on particular commands encoding that consistently,
  allowing future client refactorings to be much more robust about error
  handling. (Robert Collins, Martin Pool, Andrew Bennetts)

* The smart protocol over HTTP client has been changed to always post to the
  same ``.bzr/smart`` URL under the original location when it can.  This allows
  HTTP servers to only have to pass URLs ending in .bzr/smart to the smart
  server handler, and not arbitrary ``.bzr/*/smart`` URLs.  (Andrew Bennetts)

* digest authentication is now supported for proxies and HTTP by the urllib
  based http implementation. Tested against Apache 2.0.55 and Squid
  2.6.5. Basic and digest authentication are handled coherently for HTTP
  and proxy: if the user is provided in the url (bzr command line for HTTP,
  proxy environment variables for proxies), the password is prompted for
  (only once). If the password is provided, it is taken into account. Once
  the first authentication is successful, all further authentication
  roundtrips are avoided by preventively setting the right authentication
  header(s).
  (Vincent Ladeuil).

Internals
*********

* bzrlib API compatability with 0.8 has been dropped, cleaning up some
  code paths. (Robert Collins)

* Change the format of chroot urls so that they can be safely manipulated
  by generic url utilities without causing the resulting urls to have
  escaped the chroot. A side effect of this is that creating a chroot
  requires an explicit action using a ChrootServer.
  (Robert Collins, Andrew Bennetts)

* Deprecate ``Branch.get_root_id()`` because branches don't have root ids,
  rather than fixing bug #96847.  (Aaron Bentley)

* ``WorkingTree.apply_inventory_delta`` provides a better alternative to
  ``WorkingTree._write_inventory``.  (Aaron Bentley)

* Convenience method ``TestCase.expectFailure`` ensures that known failures
  do not silently pass.  (Aaron Bentley)

* ``Transport.local_abspath`` now raises ``NotLocalUrl`` rather than
  ``TransportNotPossible``. (Martin Pool, Ian Clatworthy)

* New SmartServer hooks facility. There are two initial hooks documented
  in ``bzrlib.transport.smart.SmartServerHooks``. The two initial hooks allow
  plugins to execute code upon server startup and shutdown.
  (Robert Collins).

* SmartServer in standalone mode will now close its listening socket
  when it stops, rather than waiting for garbage collection. This primarily
  fixes test suite hangs when a test tries to connect to a shutdown server.
  It may also help improve behaviour when dealing with a server running
  on a specific port (rather than dynamically assigned ports).
  (Robert Collins)

* Move most SmartServer code into a new package, bzrlib/smart.
  bzrlib/transport/remote.py contains just the Transport classes that used
  to be in bzrlib/transport/smart.py.  (Andrew Bennetts)

* urllib http implementation avoid roundtrips associated with
  401 (and 407) errors once the authentication succeeds.
  (Vincent Ladeuil).

* urlib http now supports querying the user for a proxy password if
  needed. Realm is shown in the prompt for both HTTP and proxy
  authentication when the user is required to type a password.
  (Vincent Ladeuil).

* Renamed SmartTransport (and subclasses like SmartTCPTransport) to
  RemoteTransport (and subclasses to RemoteTCPTransport, etc).  This is more
  consistent with its new home in ``bzrlib/transport/remote.py``, and because
  it's not really a "smart" transport, just one that does file operations
  via remote procedure calls.  (Andrew Bennetts)

* The ``lock_write`` method of ``LockableFiles``, ``Repository`` and
  ``Branch`` now accept a ``token`` keyword argument, so that separate
  instances of those objects can share a lock if it has the right token.
  (Andrew Bennetts, Robert Collins)

* New method ``get_branch_reference`` on ``BzrDir`` allows the detection of
  branch references - which the smart server component needs.

* The Repository API ``make_working_trees`` is now permitted to return
  False when ``set_make_working_trees`` is not implemented - previously
  an unimplemented ``set_make_working_trees`` implied the result True
  from ``make_working_trees``. This has been changed to accomodate the
  smart server, where it does not make sense (at this point) to ever
  make working trees by default. (Robert Collins)

* Command objects can now declare related help topics by having _see_also
  set to a list of related topic. (Robert Collins)

* ``bzrlib.help`` now delegates to the Command class for Command specific
  help. (Robert Collins)

* New class ``TransportListRegistry``, derived from the Registry class, which
  simplifies tracking the available Transports. (Goffredo Baroncelli)

* New function ``Branch.get_revision_id_to_revno_map`` which will
  return a dictionary mapping revision ids to dotted revnos. Since
  dotted revnos are defined in the context of the branch tip, it makes
  sense to generate them from a ``Branch`` object.
  (John Arbash Meinel)

* Fix the 'Unprintable error' message display to use the repr of the
  exception that prevented printing the error because the str value
  for it is often not useful in debugging (e.g. KeyError('foo') has a
  str() of 'foo' but a repr of 'KeyError('foo')' which is much more
  useful. (Robert Collins)

* ``urlutils.normalize_url`` now unescapes unreserved characters, such as "~".
  (Andrew Bennetts)

Bugfixes
********

* Don't fail bundle selftest if email has 'two' embedded.
  (Ian Clatworthy, #98510)

* Remove ``--verbose`` from ``bzr bundle``. It didn't work anyway.
  (Robert Widhopf-Fenk, #98591)

* Remove ``--basis`` from the checkout/branch commands - it didn't work
  properly and is no longer beneficial.
  (Robert Collins, #53675, #43486)

* Don't produce encoding error when adding duplicate files.
  (Aaron Bentley)

* Fix ``bzr log <file>`` so it only logs the revisions that changed
  the file, and does it faster.
  (Kent Gibson, John Arbash Meinel, #51980, #69477)

* Fix ``InterDirstateTre._iter_changes`` to handle when we come across
  an empty versioned directory, which now has files in it.
  (John Arbash Meinel, #104257)

* Teach ``common_ancestor`` to shortcut when the tip of one branch is
  inside the ancestry of the other. Saves a lot of graph processing
  (with an ancestry of 16k revisions, ``bzr merge ../already-merged``
  changes from 2m10s to 13s).  (John Arbash Meinel, #103757)

* Fix ``show_diff_trees`` to handle the case when a file is modified,
  and the containing directory is renamed. (The file path is different
  in this versus base, but it isn't marked as a rename).
  (John Arbash Meinel, #103870)

* FTP now works even when the FTP server does not support atomic rename.
  (Aaron Bentley, #89436)

* Correct handling in bundles and merge directives of timezones with
  that are not an integer number of hours offset from UTC.  Always
  represent the epoch time in UTC to avoid problems with formatting
  earlier times on win32.  (Martin Pool, Alexander Belchenko, John
  Arbash Meinel)

* Typo in the help for ``register-branch`` fixed. (Robert Collins, #96770)

* "dirstate" and "dirstate-tags" formats now produce branches compatible
  with old versions of bzr. (Aaron Bentley, #107168))

* Handle moving a directory when children have been added, removed,
  and renamed. (John Arbash Meinel, #105479)

* Don't preventively use basic authentication for proxy before receiving a
  407 error. Otherwise people willing to use other authentication schemes
  may expose their password in the clear (or nearly). This add one
  roundtrip in case basic authentication should be used, but plug the
  security hole.
  (Vincent Ladeuil)

* Handle http and proxy digest authentication.
  (Vincent Ladeuil, #94034).

Testing
*******

* Added ``bzrlib.strace.strace`` which will strace a single callable and
  return a StraceResult object which contains just the syscalls involved
  in running it. (Robert Collins)

* New test method ``reduceLockdirTimeout`` to drop the default (ui-centric)
  default time down to one suitable for tests. (Andrew Bennetts)

* Add new ``vfs_transport_factory`` attribute on tests which provides the
  common vfs backing for both the readonly and readwrite transports.
  This allows the RemoteObject tests to back onto local disk or memory,
  and use the existing ``transport_server`` attribute all tests know about
  to be the smart server transport. This in turn allows tests to
  differentiate between 'transport to access the branch', and
  'transport which is a VFS' - which matters in Remote* tests.
  (Robert Collins, Andrew Bennetts)

* The ``make_branch_and_tree`` method for tests will now create a
  lightweight checkout for the tree if the ``vfs_transport_factory`` is not
  a LocalURLServer. (Robert Collins, Andrew Bennetts)

* Branch implementation tests have been audited to ensure that all urls
  passed to Branch APIs use proper urls, except when local-disk paths
  are intended. This is so that tests correctly access the test transport
  which is often not equivalent to local disk in Remote* tests. As part
  of this many tests were adjusted to remove dependencies on local disk
  access.
  (Robert Collins, Andrew Bennetts)

* Mark bzrlib.tests and bzrlib.tests.TestUtil as providing assertFOO helper
  functions by adding a ``__unittest`` global attribute. (Robert Collins,
  Andrew Bennetts, Martin Pool, Jonathan Lange)

* Refactored proxy and authentication handling to simplify the
  implementation of new auth schemes for both http and proxy.
  (Vincent Ladeuil)

bzr 0.15
########

:Released: 2007-04-01

Bugfixes
********

* Handle incompatible repositories as a user issue when fetching.
  (Aaron Bentley)

* Don't give a recommendation to upgrade when branching or
  checking out a branch that contains an old-format working tree.
  (Martin Pool)

bzr 0.15rc3
###########

:Released:  2007-03-26

Changes
*******

* A warning is now displayed when opening working trees in older
  formats, to encourage people to upgrade to WorkingTreeFormat4.
  (Martin Pool)

Improvements
************

* HTTP redirections are now taken into account when a branch (or a
  bundle) is accessed for the first time. A message is issued at each
  redirection to inform the user. In the past, http redirections were
  silently followed for each request which significantly degraded the
  performances. The http redirections are not followed anymore by
  default, instead a RedirectRequested exception is raised. For bzrlib
  users needing to follow http redirections anyway,
  ``bzrlib.transport.do_catching_redirections`` provide an easy transition
  path.  (vila)

Internals
*********

* Added ``ReadLock.temporary_write_lock()`` to allow upgrading an OS read
  lock to an OS write lock. Linux can do this without unlocking, Win32
  needs to unlock in between. (John Arbash Meinel)

* New parameter ``recommend_upgrade`` to ``BzrDir.open_workingtree``
  to silence (when false) warnings about opening old formats.
  (Martin Pool)

* Fix minor performance regression with bzr-0.15 on pre-dirstate
  trees. (We were reading the working inventory too many times).
  (John Arbash Meinel)

* Remove ``Branch.get_transaction()`` in favour of a simple cache of
  ``revision_history``.  Branch subclasses should override
  ``_gen_revision_history`` rather than ``revision_history`` to make use of
  this cache, and call ``_clear_revision_history_cache`` and
  ``_cache_revision_history`` at appropriate times. (Andrew Bennetts)

Bugfixes
********

* Take ``smtp_server`` from user config into account.
  (vila, #92195)

* Restore Unicode filename handling for versioned and unversioned files.
  (John Arbash Meinel, #92608)

* Don't fail during ``bzr commit`` if a file is marked removed, and
  the containing directory is auto-removed.  (John Arbash Meinel, #93681)

* ``bzr status FILENAME`` failed on Windows because of an uncommon
  errno. (``ERROR_DIRECTORY == 267 != ENOTDIR``).
  (Wouter van Heyst, John Arbash Meinel, #90819)

* ``bzr checkout source`` should create a local branch in the same
  format as source. (John Arbash Meinel, #93854)

* ``bzr commit`` with a kind change was failing to update the
  last-changed-revision for directories.  The
  InventoryDirectory._unchanged only looked at the ``parent_id`` and name,
  ignoring the fact that the kind could have changed, too.
  (John Arbash Meinel, #90111)

* ``bzr mv dir/subdir other`` was incorrectly updating files inside
  the directory. So that there was a chance it would break commit,
  etc. (John Arbash Meinel, #94037)

* Correctly handles mutiple permanent http redirections.
  (vila, #88780)

bzr 0.15rc2
###########

:Released:  2007-03-14

Notes When Upgrading
********************

* Release 0.15rc2 of bzr changes the ``bzr init-repo`` command to
  default to ``--trees`` instead of ``--no-trees``.
  Existing shared repositories are not affected.

Improvements
************

* New ``merge-directive`` command to generate machine- and human-readable
  merge requests.  (Aaron Bentley)

* New ``submit:`` revision specifier makes it easy to diff against the
  common ancestor with the submit location (Aaron Bentley)

* Added support for Putty's SSH implementation. (Dmitry Vasiliev)

* Added ``bzr status --versioned`` to report only versioned files,
  not unknowns. (Kent Gibson)

* Merge now autodetects the correct line-ending style for its conflict
  markers.  (Aaron Bentley)

Internals
*********

* Refactored SSH vendor registration into SSHVendorManager class.
  (Dmitry Vasiliev)

Bugfixes
********

* New ``--numbered-dirs`` option to ``bzr selftest`` to use
  numbered dirs for TestCaseInTempDir. This is default behavior
  on Windows. Anyone can force named dirs on Windows
  with ``--no-numbered-dirs``. (Alexander Belchenko)

* Fix ``RevisionSpec_revid`` to handle the Unicode strings passed in
  from the command line. (Marien Zwart, #90501)

* Fix ``TreeTransform._iter_changes`` when both the source and
  destination are missing. (Aaron Bentley, #88842)

* Fix commit of merges with symlinks in dirstate trees.
  (Marien Zwart)

* Switch the ``bzr init-repo`` default from --no-trees to --trees.
  (Wouter van Heyst, #53483)


bzr 0.15rc1
###########

:Released:  2007-03-07

Surprises
*********

* The default disk format has changed. Please run 'bzr upgrade' in your
  working trees to upgrade. This new default is compatible for network
  operations, but not for local operations. That is, if you have two
  versions of bzr installed locally, after upgrading you can only use the
  bzr 0.15 version. This new default does not enable tags or nested-trees
  as they are incompatible with bzr versions before 0.15 over the network.

* For users of bzrlib: Two major changes have been made to the working tree
  api in bzrlib. The first is that many methods and attributes, including
  the inventory attribute, are no longer valid for use until one of
  ``lock_read``/``lock_write``/``lock_tree_write`` has been called,
  and become invalid again after unlock is called. This has been done
  to improve performance and correctness as part of the dirstate
  development.
  (Robert Collins, John A Meinel, Martin Pool, and others).

* For users of bzrlib: The attribute 'tree.inventory' should be considered
  readonly. Previously it was possible to directly alter this attribute, or
  its contents, and have the tree notice this. This has been made
  unsupported - it may work in some tree formats, but in the newer dirstate
  format such actions will have no effect and will be ignored, or even
  cause assertions. All operations possible can still be carried out by a
  combination of the tree API, and the bzrlib.transform API. (Robert
  Collins, John A Meinel, Martin Pool, and others).

Improvements
************

* Support for OS Windows 98. Also .bzr.log on any windows system
  saved in My Documents folder. (Alexander Belchenko)

* ``bzr mv`` enhanced to support already moved files.
  In the past the mv command would have failed if the source file doesn't
  exist. In this situation ``bzr mv`` would now detect that the file has
  already moved and update the repository accordingly, if the target file
  does exist.
  A new option ``--after`` has been added so that if two files already
  exist, you could notify Bazaar that you have moved a (versioned) file
  and replaced it with another. Thus in this case ``bzr move --after``
  will only update the Bazaar identifier.
  (Steffen Eichenberg, Marius Kruger)

* ``ls`` now works on treeless branches and remote branches.
  (Aaron Bentley)

* ``bzr help global-options`` describes the global options.
  (Aaron Bentley)

* ``bzr pull --overwrite`` will now correctly overwrite checkouts.
  (Robert Collins)

* Files are now allowed to change kind (e.g. from file to symlink).
  Supported by ``commit``, ``revert`` and ``status``
  (Aaron Bentley)

* ``inventory`` and ``unknowns`` hidden in favour of ``ls``
  (Aaron Bentley)

* ``bzr help checkouts`` descibes what checkouts are and some possible
  uses of them. (James Westby, Aaron Bentley)

* A new ``-d`` option to push, pull and merge overrides the default
  directory.  (Martin Pool)

* Branch format 6: smaller, and potentially faster than format 5.  Supports
  ``append_history_only`` mode, where the log view and revnos do not change,
  except by being added to.  Stores policy settings in
  ".bzr/branch/branch.conf".

* ``append_only`` branches:  Format 6 branches may be configured so that log
  view and revnos are always consistent.  Either create the branch using
  "bzr init --append-revisions-only" or edit the config file as descriped
  in docs/configuration.txt.

* rebind: Format 6 branches retain the last-used bind location, so if you
  "bzr unbind", you can "bzr bind" to bind to the previously-selected
  bind location.

* Builtin tags support, created and deleted by the ``tag`` command and
  stored in the branch.  Tags can be accessed with the revisionspec
  ``-rtag:``, and listed with ``bzr tags``.  Tags are not versioned
  at present. Tags require a network incompatible upgrade. To perform this
  upgrade, run ``bzr upgrade --dirstate-tags`` in your branch and
  repositories. (Martin Pool)

* The ``bzr://`` transport now has a well-known port number, 4155,
  which it will use by default.  (Andrew Bennetts, Martin Pool)

* Bazaar now looks for user-installed plugins before looking for site-wide
  plugins. (Jonathan Lange)

* ``bzr resolve`` now detects and marks resolved text conflicts.
  (Aaron Bentley)

Internals
*********

* Internally revision ids and file ids are now passed around as utf-8
  bytestrings, rather than treating them as Unicode strings. This has
  performance benefits for Knits, since we no longer need to decode the
  revision id for each line of content, nor for each entry in the index.
  This will also help with the future dirstate format.
  (John Arbash Meinel)

* Reserved ids (any revision-id ending in a colon) are rejected by
  versionedfiles, repositories, branches, and working trees
  (Aaron Bentley)

* Minor performance improvement by not creating a ProgressBar for
  every KnitIndex we create. (about 90ms for a bzr.dev tree)
  (John Arbash Meinel)

* New easier to use Branch hooks facility. There are five initial hooks,
  all documented in bzrlib.branch.BranchHooks.__init__ - ``'set_rh'``,
  ``'post_push'``, ``'post_pull'``, ``'post_commit'``,
  ``'post_uncommit'``. These hooks fire after the matching operation
  on a branch has taken place, and were originally added for the
  branchrss plugin. (Robert Collins)

* New method ``Branch.push()`` which should be used when pushing from a
  branch as it makes performance and policy decisions to match the UI
  level command ``push``. (Robert Collins).

* Add a new method ``Tree.revision_tree`` which allows access to cached
  trees for arbitrary revisions. This allows the in development dirstate
  tree format to provide access to the callers to cached copies of
  inventory data which are cheaper to access than inventories from the
  repository.
  (Robert Collins, Martin Pool)

* New ``Branch.last_revision_info`` method, this is being done to allow
  optimization of requests for both the number of revisions and the last
  revision of a branch with smartservers and potentially future branch
  formats. (Wouter van Heyst, Robert Collins)

* Allow ``'import bzrlib.plugins.NAME'`` to work when the plugin NAME has not
  yet been loaded by ``load_plugins()``. This allows plugins to depend on each
  other for code reuse without requiring users to perform file-renaming
  gymnastics. (Robert Collins)

* New Repository method ``'gather_stats'`` for statistic data collection.
  This is expected to grow to cover a number of related uses mainly
  related to bzr info. (Robert Collins)

* Log formatters are now managed with a registry.
  ``log.register_formatter`` continues to work, but callers accessing
  the FORMATTERS dictionary directly will not.

* Allow a start message to be passed to the ``edit_commit_message``
  function.  This will be placed in the message offered to the user
  for editing above the separator. It allows a template commit message
  to be used more easily. (James Westby)

* ``GPGStrategy.sign()`` will now raise ``BzrBadParameterUnicode`` if
  you pass a Unicode string rather than an 8-bit string. Callers need
  to be updated to encode first. (John Arbash Meinel)

* Branch.push, pull, merge now return Result objects with information
  about what happened, rather than a scattering of various methods.  These
  are also passed to the post hooks.  (Martin Pool)

* File formats and architecture is in place for managing a forest of trees
  in bzr, and splitting up existing trees into smaller subtrees, and
  finally joining trees to make a larger tree. This is the first iteration
  of this support, and the user-facing aspects still require substantial
  work.  If you wish to experiment with it, use ``bzr upgrade
  --dirstate-with-subtree`` in your working trees and repositories.
  You can use the hidden commands ``split`` and ``join`` and to create
  and manipulate nested trees, but please consider using the nested-trees
  branch, which contains substantial UI improvements, instead.
  http://code.aaronbentley.com/bzr/bzrrepo/nested-trees/
  (Aaron Bentley, Martin Pool, Robert Collins).

Bugfixes
********

* ``bzr annotate`` now uses dotted revnos from the viewpoint of the
  branch, rather than the last changed revision of the file.
  (John Arbash Meinel, #82158)

* Lock operations no longer hang if they encounter a permission problem.
  (Aaron Bentley)

* ``bzr push`` can resume a push that was canceled before it finished.
  Also, it can push even if the target directory exists if you supply
  the ``--use-existing-dir`` flag.
  (John Arbash Meinel, #30576, #45504)

* Fix http proxy authentication when user and an optional
  password appears in the ``*_proxy`` vars. (Vincent Ladeuil,
  #83954).

* ``bzr log branch/file`` works for local treeless branches
  (Aaron Bentley, #84247)

* Fix problem with UNC paths on Windows 98. (Alexander Belchenko, #84728)

* Searching location of CA bundle for PyCurl in env variable
  (``CURL_CA_BUNDLE``), and on win32 along the PATH.
  (Alexander Belchenko, #82086)

* ``bzr init`` works with unicode argument LOCATION.
  (Alexander Belchenko, #85599)

* Raise ``DependencyNotPresent`` if pycurl do not support https.
  (Vincent Ladeuil, #85305)

* Invalid proxy env variables should not cause a traceback.
  (Vincent Ladeuil, #87765)

* Ignore patterns normalised to use '/' path separator.
  (Kent Gibson, #86451)

* bzr rocks. It sure does! Fix case. (Vincent Ladeuil, #78026)

* Fix bzrtools shelve command for removed lines beginning with "--"
  (Johan Dahlberg, #75577)

Testing
*******

* New ``--first`` option to ``bzr selftest`` to run specified tests
  before the rest of the suite.  (Martin Pool)


bzr 0.14
########

:Released:  2007-01-23

Improvements
************

* ``bzr help global-options`` describes the global options. (Aaron Bentley)

Bug Fixes
*********

* Skip documentation generation tests if the tools to do so are not
  available. Fixes running selftest for installled copies of bzr.
  (John Arbash Meinel, #80330)

* Fix the code that discovers whether bzr is being run from it's
  working tree to handle the case when it isn't but the directory
  it is in is below a repository. (James Westby, #77306)


bzr 0.14rc1
###########

:Released:  2007-01-16

Improvements
************

* New connection: ``bzr+http://`` which supports tunnelling the smart
  protocol over an HTTP connection. If writing is enabled on the bzr
  server, then you can write over the http connection.
  (Andrew Bennetts, John Arbash Meinel)

* Aliases now support quotation marks, so they can contain whitespace
  (Marius Kruger)

* PyCurlTransport now use a single curl object. By specifying explicitly
  the 'Range' header, we avoid the need to use two different curl objects
  (and two connections to the same server). (Vincent Ladeuil)

* ``bzr commit`` does not prompt for a message until it is very likely to
  succeed.  (Aaron Bentley)

* ``bzr conflicts`` now takes --text to list pathnames of text conflicts
  (Aaron Bentley)

* Fix ``iter_lines_added_or_present_in_versions`` to use a set instead
  of a list while checking if a revision id was requested. Takes 10s
  off of the ``fileids_affected_by_revision_ids`` time, which is 10s
  of the ``bzr branch`` time. Also improve ``fileids_...`` time by
  filtering lines with a regex rather than multiple ``str.find()``
  calls. (saves another 300ms) (John Arbash Meinel)

* Policy can be set for each configuration key. This allows keys to be
  inherited properly across configuration entries. For example, this
  should enable you to do::

    [/home/user/project]
    push_location = sftp://host/srv/project/
    push_location:policy = appendpath

  And then a branch like ``/home/user/project/mybranch`` should get an
  automatic push location of ``sftp://host/srv/project/mybranch``.
  (James Henstridge)

* Added ``bzr status --short`` to make status report svn style flags
  for each file.  For example::

    $ bzr status --short
    A  foo
    A  bar
    D  baz
    ?  wooley

* 'bzr selftest --clean-output' allows easily clean temporary tests
  directories without running tests. (Alexander Belchenko)

* ``bzr help hidden-commands`` lists all hidden commands. (Aaron Bentley)

* ``bzr merge`` now has an option ``--pull`` to fall back to pull if
  local is fully merged into remote. (Jan Hudec)

* ``bzr help formats`` describes available directory formats. (Aaron Bentley)

Internals
*********

* A few tweaks directly to ``fileids_affected_by_revision_ids`` to
  help speed up processing, as well allowing to extract unannotated
  lines. Between the two ``fileids_affected_by_revision_ids`` is
  improved by approx 10%. (John Arbash Meinel)

* Change Revision serialization to only write out millisecond
  resolution. Rather than expecting floating point serialization to
  preserve more resolution than we need. (Henri Weichers, Martin Pool)

* Test suite ends cleanly on Windows.  (Vincent Ladeuil)

* When ``encoding_type`` attribute of class Command is equal to 'exact',
  force sys.stdout to be a binary stream on Windows, and therefore
  keep exact line-endings (without LF -> CRLF conversion).
  (Alexander Belchenko)

* Single-letter short options are no longer globally declared.  (Martin
  Pool)

* Before using detected user/terminal encoding bzr should check
  that Python has corresponding codec. (Alexander Belchenko)

* Formats for end-user selection are provided via a FormatRegistry (Aaron Bentley)

Bug Fixes
*********

* ``bzr missing --verbose`` was showing adds/removals in the wrong
  direction. (John Arbash Meinel)

* ``bzr annotate`` now defaults to showing dotted revnos for merged
  revisions. It cuts them off at a depth of 12 characters, but you can
  supply ``--long`` to see the full number. You can also use
  ``--show-ids`` to display the original revision ids, rather than
  revision numbers and committer names. (John Arbash Meinel, #75637)

* bzr now supports Win32 UNC path (e.g. ``\HOST\path``.
  (Alexander Belchenko, #57869)

* Win32-specific: output of cat, bundle and diff commands don't mangle
  line-endings (Alexander Belchenko, #55276)

* Replace broken fnmatch based ignore pattern matching with custom pattern
  matcher.
  (Kent Gibson, Jan Hudec #57637)

* pycurl and urllib can detect short reads at different places. Update
  the test suite to test more cases. Also detect http error code 416
  which was raised for that specific bug. Also enhance the urllib
  robustness by detecting invalid ranges (and pycurl's one by detecting
  short reads during the initial GET). (Vincent Ladeuil, #73948)

* The urllib connection sharing interacts badly with urllib2
  proxy setting (the connections didn't go thru the proxy
  anymore). Defining a proper ProxyHandler solves the
  problem.  (Vincent Ladeuil, #74759)

* Use urlutils to generate relative URLs, not osutils
  (Aaron Bentley, #76229)

* ``bzr status`` in a readonly directory should work without giving
  lots of errors. (John Arbash Meinel, #76299)

* Mention the revisionspec topic for the revision option help.
  (Wouter van Heyst, #31663)

* Allow plugins import from zip archives.
  (Alexander Belchenko, #68124)


bzr 0.13
########

:Released:  2006-12-05

No changes from 0.13rc


bzr 0.13rc1
###########

:Released:  2006-11-27

Improvements
************

* New command ``bzr remove-tree`` allows the removal of the working
  tree from a branch.
  (Daniel Silverstone)

* urllib uses shared keep-alive connections, so http
  operations are substantially faster.
  (Vincent Ladeuil, #53654)

* ``bzr export`` allows an optional branch parameter, to export a bzr
  tree from some other url. For example:
  ``bzr export bzr.tar.gz http://bazaar-vcs.org/bzr/bzr.dev``
  (Daniel Silverstone)

* Added ``bzr help topics`` to the bzr help system. This gives a
  location for general information, outside of a specific command.
  This includes updates for ``bzr help revisionspec`` the first topic
  included. (Goffredo Baroncelli, John Arbash Meinel, #42714)

* WSGI-compatible HTTP smart server.  See ``doc/http_smart_server.txt``.
  (Andrew Bennetts)

* Knit files will now cache full texts only when the size of the
  deltas is as large as the size of the fulltext. (Or after 200
  deltas, whichever comes first). This has the most benefit on large
  files with small changes, such as the inventory for a large project.
  (eg For a project with 2500 files, and 7500 revisions, it changes
  the size of inventory.knit from 11MB to 5.4MB) (John Arbash Meinel)

Internals
*********

* New -D option given before the command line turns on debugging output
  for particular areas.  -Derror shows tracebacks on all errors.
  (Martin Pool)

* Clean up ``bzr selftest --benchmark bundle`` to correct an import,
  and remove benchmarks that take longer than 10min to run.
  (John Arbash Meinel)

* Use ``time.time()`` instead of ``time.clock()`` to decide on
  progress throttling. Because ``time.clock()`` is actually CPU time,
  so over a high-latency connection, too many updates get throttled.
  (John Arbash Meinel)

* ``MemoryTransport.list_dir()`` would strip the first character for
  files or directories in root directory. (John Arbash Meinel)

* New method ``get_branch_reference`` on 'BzrDir' allows the detection of
  branch references - which the smart server component needs.

* New ``ChrootTransportDecorator``, accessible via the ``chroot+`` url
  prefix.  It disallows any access to locations above a set URL.  (Andrew
  Bennetts)

Bug Fixes
*********

* Now ``_KnitIndex`` properly decode revision ids when loading index data.
  And optimize the knit index parsing code.
  (Dmitry Vasiliev, John Arbash Meinel)

* ``bzrlib/bzrdir.py`` was directly referencing ``bzrlib.workingtree``,
  without importing it. This prevented ``bzr upgrade`` from working
  unless a plugin already imported ``bzrlib.workingtree``
  (John Arbash Meinel, #70716)

* Suppress the traceback on invalid URLs (Vincent Ladeuil, #70803).

* Give nicer error message when an http server returns a 403
  error code. (Vincent Ladeuil, #57644).

* When a multi-range http GET request fails, try a single
  range one. If it fails too, forget about ranges. Remember that until
  the death of the transport and propagates that to the clones.
  (Vincent Ladeuil, #62276, #62029).

* Handles user/passwords supplied in url from command
  line (for the urllib implementation). Don't request already
  known passwords (Vincent Ladeuil, #42383, #44647, #48527)

* ``_KnitIndex.add_versions()`` dictionary compresses revision ids as they
  are added. This fixes bug where fetching remote revisions records
  them as full references rather than integers.
  (John Arbash Meinel, #64789)

* ``bzr ignore`` strips trailing slashes in patterns.
  Also ``bzr ignore`` rejects absolute paths. (Kent Gibson, #4559)

* ``bzr ignore`` takes multiple arguments. (Cheuksan Edward Wang, #29488)

* mv correctly handles paths that traverse symlinks.
  (Aaron Bentley, #66964)

* Give nicer looking error messages when failing to connect over ssh.
  (John Arbash Meinel, #49172)

* Pushing to a remote branch does not currently update the remote working
  tree. After a remote push, ``bzr status`` and ``bzr diff`` on the remote
  machine now show that the working tree is out of date.
  (Cheuksan Edward Wang #48136)

* Use patiencediff instead of difflib for determining deltas to insert
  into knits. This avoids the O(N^3) behavior of difflib. Patience
  diff should be O(N^2). (Cheuksan Edward Wang, #65714)

* Running ``bzr log`` on nonexistent file gives an error instead of the
  entire log history. (Cheuksan Edward Wang #50793)

* ``bzr cat`` can look up contents of removed or renamed files. If the
  pathname is ambiguous, i.e. the files in the old and new trees have
  different id's, the default is the file in the new tree. The user can
  use "--name-from-revision" to select the file in the old tree.
  (Cheuksan Edward Wang, #30190)

Testing
*******

* TestingHTTPRequestHandler really handles the Range header
  (previously it was ignoring it and returning the whole file,).

bzr 0.12
########

:Released:  2006-10-30

Internals
*********

* Clean up ``bzr selftest --benchmark bundle`` to correct an import,
  and remove benchmarks that take longer than 10min to run.
  (John Arbash Meinel)

bzr 0.12rc1
###########

:Released:  2006-10-23

Improvements
************

* ``bzr log`` now shows dotted-decimal revision numbers for all revisions,
  rather than just showing a decimal revision number for revisions on the
  mainline. These revision numbers are not yet accepted as input into bzr
  commands such as log, diff etc. (Robert Collins)

* revisions can now be specified using dotted-decimal revision numbers.
  For instance, ``bzr diff -r 1.2.1..1.2.3``. (Robert Collins)

* ``bzr help commands`` output is now shorter (Aaron Bentley)

* ``bzr`` now uses lazy importing to reduce the startup time. This has
  a moderate effect on lots of actions, especially ones that have
  little to do. For example ``bzr rocks`` time is down to 116ms from
  283ms. (John Arbash Meinel)

* New Registry class to provide name-to-object registry-like support,
  for example for schemes where plugins can register new classes to
  do certain tasks (e.g. log formatters). Also provides lazy registration
  to allow modules to be loaded on request.
  (John Arbash Meinel, Adeodato Simó)

API Incompatability
*******************

* LogFormatter subclasses show now expect the 'revno' parameter to
  show() to be a string rather than an int. (Robert Collins)

Internals
*********

* ``TestCase.run_bzr``, ``run_bzr_captured``, and ``run_bzr_subprocess``
  can take a ``working_dir='foo'`` parameter, which will change directory
  for the command. (John Arbash Meinel)

* ``bzrlib.lazy_regex.lazy_compile`` can be used to create a proxy
  around a regex, which defers compilation until first use.
  (John Arbash Meinel)

* ``TestCase.run_bzr_subprocess`` defaults to supplying the
  ``--no-plugins`` parameter to ensure test reproducability, and avoid
  problems with system-wide installed plugins. (John Arbash Meinel)

* Unique tree root ids are now supported. Newly created trees still
  use the common root id for compatibility with bzr versions before 0.12.
  (Aaron Bentley)

* ``WorkingTree.set_root_id(None)`` is now deprecated. Please
  pass in ``inventory.ROOT_ID`` if you want the default root id value.
  (Robert Collins, John Arbash Meinel)

* New method ``WorkingTree.flush()`` which will write the current memory
  inventory out to disk. At the same time, ``read_working_inventory`` will
  no longer trash the current tree inventory if it has been modified within
  the current lock, and the tree will now ``flush()`` automatically on
  ``unlock()``. ``WorkingTree.set_root_id()`` has been updated to take
  advantage of this functionality. (Robert Collins, John Arbash Meinel)

* ``bzrlib.tsort.merge_sorted`` now accepts ``generate_revnos``. This
  parameter will cause it to add another column to its output, which
  contains the dotted-decimal revno for each revision, as a tuple.
  (Robert Collins)

* ``LogFormatter.show_merge`` is deprecated in favour of
  ``LogFormatter.show_merge_revno``. (Robert Collins)

Bug Fixes
*********

* Avoid circular imports by creating a deprecated function for
  ``bzrlib.tree.RevisionTree``. Callers should have been using
  ``bzrlib.revisontree.RevisionTree`` anyway. (John Arbash Meinel,
  #66349)

* Don't use ``socket.MSG_WAITALL`` as it doesn't exist on all
  platforms. (Martin Pool, #66356)

* Don't require ``Content-Type`` in range responses. Assume they are a
  single range if ``Content-Type`` does not exist.
  (John Arbash Meinel, #62473)

* bzr branch/pull no longer complain about progress bar cleanup when
  interrupted during fetch.  (Aaron Bentley, #54000)

* ``WorkingTree.set_parent_trees()`` uses the trees to directly write
  the basis inventory, rather than going through the repository. This
  allows us to have 1 inventory read, and 2 inventory writes when
  committing a new tree. (John Arbash Meinel)

* When reverting, files that are not locally modified that do not exist
  in the target are deleted, not just unversioned (Aaron Bentley)

* When trying to acquire a lock, don't fail immediately. Instead, try
  a few times (up to 1 hour) before timing out. Also, report why the
  lock is unavailable (John Arbash Meinel, #43521, #49556)

* Leave HttpTransportBase daughter classes decides how they
  implement cloning. (Vincent Ladeuil, #61606)

* diff3 does not indicate conflicts on clean merge. (Aaron Bentley)

* If a commit fails, the commit message is stored in a file at the root of
  the tree for later commit. (Cheuksan Edward Wang, Stefan Metzmacher,
  #32054)

Testing
*******

* New test base class TestCaseWithMemoryTransport offers memory-only
  testing facilities: its not suitable for tests that need to mutate disk
  state, but most tests should not need that and should be converted to
  TestCaseWithMemoryTransport. (Robert Collins)

* ``TestCase.make_branch_and_memory_tree`` now takes a format
  option to set the BzrDir, Repository and Branch formats of the
  created objects. (Robert Collins, John Arbash Meinel)

bzr 0.11
########

:Released:  2006-10-02

* Smart server transport test failures on windows fixed. (Lukáš Lalinský).

bzr 0.11rc2
###########

:Released:  2006-09-27

Bug Fixes
*********

* Test suite hangs on windows fixed. (Andrew Bennets, Alexander Belchenko).

* Commit performance regression fixed. (Aaron Bentley, Robert Collins, John
  Arbash Meinel).

bzr 0.11rc1
###########

:Released:  2006-09-25

Improvements
************

* Knit files now wait to create their contents until the first data is
  added. The old code used to create an empty .knit and a .kndx with just
  the header. However, this caused a lot of extra round trips over sftp.
  This can change the time for ``bzr push`` to create a new remote branch
  from 160s down to 100s. This also affects ``bzr commit`` performance when
  adding new files, ``bzr commit`` on a new kernel-like tree drops from 50s
  down to 40s (John Arbash Meinel, #44692)

* When an entire subtree has been deleted, commit will now report that
  just the top of the subtree has been deleted, rather than reporting
  all the individual items. (Robert Collins)

* Commit performs one less XML parse. (Robert Collins)

* ``bzr checkout`` now operates on readonly branches as well
  as readwrite branches. This fixes bug #39542. (Robert Collins)

* ``bzr bind`` no longer synchronises history with the master branch.
  Binding should be followed by an update or push to synchronise the
  two branches. This is closely related to the fix for bug #39542.
  (Robert Collins)

* ``bzrlib.lazy_import.lazy_import`` function to create on-demand
  objects.  This allows all imports to stay at the global scope, but
  modules will not actually be imported if they are not used.
  (John Arbash Meinel)

* Support ``bzr://`` and ``bzr+ssh://`` urls to work with the new RPC-based
  transport which will be used with the upcoming high-performance smart
  server. The new command ``bzr serve`` will invoke bzr in server mode,
  which processes these requests. (Andrew Bennetts, Robert Collins, Martin
  Pool)

* New command ``bzr version-info`` which can be used to get a summary
  of the current state of the tree. This is especially useful as part
  of a build commands. See ``doc/version_info.txt`` for more information
  (John Arbash Meinel)

Bug Fixes
*********

* ``'bzr inventory [FILE...]'`` allows restricting the file list to a
  specific set of files. (John Arbash Meinel, #3631)

* Don't abort when annotating empty files (John Arbash Meinel, #56814)

* Add ``Stanza.to_unicode()`` which can be passed to another Stanza
  when nesting stanzas. Also, add ``read_stanza_unicode`` to handle when
  reading a nested Stanza. (John Arbash Meinel)

* Transform._set_mode() needs to stat the right file.
  (John Arbash Meinel, #56549)

* Raise WeaveFormatError rather than StopIteration when trying to read
  an empty Weave file. (John Arbash Meinel, #46871)

* Don't access e.code for generic URLErrors, only HTTPErrors have .code.
  (Vincent Ladeuil, #59835)

* Handle boundary="" lines properly to allow access through a Squid proxy.
  (John Arbash Meinel, #57723)

* revert now removes newly-added directories (Aaron Bentley, #54172)

* ``bzr upgrade sftp://`` shouldn't fail to upgrade v6 branches if there
  isn't a working tree. (David Allouche, #40679)

* Give nicer error messages when a user supplies an invalid --revision
  parameter. (John Arbash Meinel, #55420)

* Handle when LANG is not recognized by python. Emit a warning, but
  just revert to using 'ascii'. (John Arbash Meinel, #35392)

* Don't use ``preexec_fn`` on win32, as it is not supported by subprocess.
  (John Arbash Meinel)

* Skip specific tests when the dependencies aren't met. This includes
  some ``setup.py`` tests when ``python-dev`` is not available, and
  some tests that depend on paramiko. (John Arbash Meinel, Mattheiu Moy)

* Fallback to Paramiko properly, if no ``ssh`` executable exists on
  the system. (Andrew Bennetts, John Arbash Meinel)

* ``Branch.bind(other_branch)`` no longer takes a write lock on the
  other branch, and will not push or pull between the two branches.
  API users will need to perform a push or pull or update operation if they
  require branch synchronisation to take place. (Robert Collins, #47344)

* When creating a tarball or zipfile export, export unicode names as utf-8
  paths. This may not work perfectly on all platforms, but has the best
  chance of working in the common case. (John Arbash Meinel, #56816)

* When committing, only files that exist in working tree or basis tree
  may be specified (Aaron Bentley, #50793)

Portability
***********

* Fixes to run on Python 2.5 (Brian M. Carlson, Martin Pool, Marien Zwart)

Internals
*********

* TestCaseInTempDir now creates a separate directory for HOME, rather
  than having HOME set to the same location as the working directory.
  (John Arbash Meinel)

* ``run_bzr_subprocess()`` can take an optional ``env_changes={}`` parameter,
  which will update os.environ inside the spawned child. It also can
  take a ``universal_newlines=True``, which helps when checking the output
  of the command. (John Arbash Meinel)

* Refactor SFTP vendors to allow easier re-use when ssh is used.
  (Andrew Bennetts)

* ``Transport.list_dir()`` and ``Transport.iter_files_recursive()`` should always
  return urlescaped paths. This is now tested (there were bugs in a few
  of the transports) (Andrew Bennetts, David Allouche, John Arbash Meinel)

* New utility function ``symbol_versioning.deprecation_string``. Returns the
  formatted string for a callable, deprecation format pair. (Robert Collins)

* New TestCase helper applyDeprecated. This allows you to call a callable
  which is deprecated without it spewing to the screen, just by supplying
  the deprecation format string issued for it. (Robert Collins)

* Transport.append and Transport.put have been deprecated in favor of
  ``.append_bytes``, ``.append_file``, ``.put_bytes``, and
  ``.put_file``. This removes the ambiguity in what type of object the
  functions take.  ``Transport.non_atomic_put_{bytes,file}`` has also
  been added. Which works similarly to ``Transport.append()`` except for
  SFTP, it doesn't have a round trip when opening the file. Also, it
  provides functionality for creating a parent directory when trying
  to create a file, rather than raise NoSuchFile and forcing the
  caller to repeat their request.
  (John Arbash Meinel)

* WorkingTree has a new api ``unversion`` which allow the unversioning of
  entries by their file id. (Robert Collins)

* ``WorkingTree.pending_merges`` is deprecated.  Please use the
  ``get_parent_ids`` (introduced in 0.10) method instead. (Robert Collins)

* WorkingTree has a new ``lock_tree_write`` method which locks the branch for
  read rather than write. This is appropriate for actions which only need
  the branch data for reference rather than mutation. A new decorator
  ``needs_tree_write_lock`` is provided in the workingtree module. Like the
  ``needs_read_lock`` and ``needs_write_lock`` decorators this allows static
  declaration of the locking requirements of a function to ensure that
  a lock is taken out for casual scripts. (Robert Collins, #54107)

* All WorkingTree methods which write to the tree, but not to the branch
  have been converted to use ``needs_tree_write_lock`` rather than
  ``needs_write_lock``. Also converted is the revert, conflicts and tree
  transform modules. This provides a modest performance improvement on
  metadir style trees, due to the reduce lock-acquisition, and a more
  significant performance improvement on lightweight checkouts from
  remote branches, where trivial operations used to pay a significant
  penalty. It also provides the basis for allowing readonly checkouts.
  (Robert Collins)

* Special case importing the standard library 'copy' module. This shaves
  off 40ms of startup time, while retaining compatibility. See:
  ``bzrlib/inspect_for_copy.py`` for more details. (John Arbash Meinel)

* WorkingTree has a new parent class MutableTree which represents the
  specialisations of Tree which are able to be altered. (Robert Collins)

* New methods mkdir and ``put_file_bytes_non_atomic`` on MutableTree that
  mutate the tree and its contents. (Robert Collins)

* Transport behaviour at the root of the URL is now defined and tested.
  (Andrew Bennetts, Robert Collins)

Testing
*******

* New test helper classs MemoryTree. This is typically accessed via
  ``self.make_branch_and_memory_tree()`` in test cases. (Robert Collins)

* Add ``start_bzr_subprocess`` and ``stop_bzr_subprocess`` to allow test
  code to continue running concurrently with a subprocess of bzr.
  (Andrew Bennetts, Robert Collins)

* Add a new method ``Transport.get_smart_client()``. This is provided to
  allow upgrades to a richer interface than the VFS one provided by
  Transport. (Andrew Bennetts, Martin Pool)

bzr 0.10
########

:Released:  2006-08-29

Improvements
************
* 'merge' now takes --uncommitted, to apply uncommitted changes from a
  tree.  (Aaron Bentley)

* 'bzr add --file-ids-from' can be used to specify another path to use
  for creating file ids, rather than generating all new ones. Internally,
  the 'action' passed to ``smart_add_tree()`` can return ``file_ids`` that
  will be used, rather than having bzrlib generate new ones.
  (John Arbash Meinel, #55781)

* ``bzr selftest --benchmark`` now allows a ``--cache-dir`` parameter.
  This will cache some of the intermediate trees, and decrease the
  setup time for benchmark tests. (John Arbash Meinel)

* Inverse forms are provided for all boolean options.  For example,
  --strict has --no-strict, --no-recurse has --recurse (Aaron Bentley)

* Serialize out Inventories directly, rather than using ElementTree.
  Writing out a kernel sized inventory drops from 2s down to ~350ms.
  (Robert Collins, John Arbash Meinel)

Bug Fixes
*********

* Help diffutils 2.8.4 get along with binary tests (Marien Zwart: #57614)

* Change LockDir so that if the lock directory doesn't exist when
  ``lock_write()`` is called, an attempt will be made to create it.
  (John Arbash Meinel, #56974)

* ``bzr uncommit`` preserves pending merges. (John Arbash Meinel, #57660)

* Active FTP transport now works as intended. (ghozzy, #56472)

* Really fix mutter() so that it won't ever raise a UnicodeError.
  It means it is possible for ~/.bzr.log to contain non UTF-8 characters.
  But it is a debugging log, not a real user file.
  (John Arbash Meinel, #56947, #53880)

* Change Command handle to allow Unicode command and options.
  At present we cannot register Unicode command names, so we will get
  BzrCommandError('unknown command'), or BzrCommandError('unknown option')
  But that is better than a UnicodeError + a traceback.
  (John Arbash Meinel, #57123)

* Handle TZ=UTC properly when reading/writing revisions.
  (John Arbash Meinel, #55783, #56290)

* Use ``GPG_TTY`` to allow gpg --cl to work with gpg-agent in a pipeline,
  (passing text to sign in on stdin). (John Arbash Meinel, #54468)

* External diff does the right thing for binaries even in foreign
  languages. (John Arbash Meinel, #56307)

* Testament handles more cases when content is unicode. Specific bug was
  in handling of revision properties.
  (John Arbash Meinel, Holger Krekel, #54723)

* The bzr selftest was failing on installed versions due to a bug in a new
  test helper. (John Arbash Meinel, Robert Collins, #58057)

Internals
*********

* ``bzrlib.cache_utf8`` contains ``encode()`` and ``decode()`` functions
  which can be used to cache the conversion between utf8 and Unicode.
  Especially helpful for some of the knit annotation code, which has to
  convert revision ids to utf8 to annotate lines in storage.
  (John Arbash Meinel)

* ``setup.py`` now searches the filesystem to find all packages which
  need to be installed. This should help make the life of packagers
  easier. (John Arbash Meinel)

bzr 0.9.0
#########

:Released:  2006-08-11

Surprises
*********

* The hard-coded built-in ignore rules have been removed. There are
  now two rulesets which are enforced. A user global one in
  ``~/.bazaar/ignore`` which will apply to every tree, and the tree
  specific one '.bzrignore'.
  ``~/.bazaar/ignore`` will be created if it does not exist, but with
  a more conservative list than the old default.
  This fixes bugs with default rules being enforced no matter what.
  The old list of ignore rules from bzr is available by
  running 'bzr ignore --old-default-rules'.
  (Robert Collins, Martin Pool, John Arbash Meinel)

* 'branches.conf' has been changed to 'locations.conf', since it can apply
  to more locations than just branch locations.
  (Aaron Bentley)

Improvements
************

* The revision specifier "revno:" is extended to accept the syntax
  revno:N:branch. For example,
  revno:42:http://bazaar-vcs.org/bzr/bzr.dev/ means revision 42 in
  bzr.dev.  (Matthieu Moy)

* Tests updates to ensure proper URL handling, UNICODE support, and
  proper printing when the user's terminal encoding cannot display
  the path of a file that has been versioned.
  ``bzr branch`` can take a target URL rather than only a local directory.
  ``Branch.get_parent()/set_parent()`` now save a relative path if possible,
  and normalize the parent based on root, allowing access across
  different transports. (John Arbash Meinel, Wouter van Heyst, Martin Pool)
  (Malone #48906, #42699, #40675, #5281, #3980, #36363, #43689,
  #42517, #42514)

* On Unix, detect terminal width using an ioctl not just $COLUMNS.
  Use terminal width for single-line logs from ``bzr log --line`` and
  pending-merge display.  (Robert Widhopf-Fenk, Gustavo Niemeyer)
  (Malone #3507)

* On Windows, detect terminal width using GetConsoleScreenBufferInfo.
  (Alexander Belchenko)

* Speedup improvement for 'date:'-revision search. (Guillaume Pinot).

* Show the correct number of revisions pushed when pushing a new branch.
  (Robert Collins).

* 'bzr selftest' now shows a progress bar with the number of tests, and
  progress made. 'make check' shows tests in -v mode, to be more useful
  for the PQM status window. (Robert Collins).
  When using a progress bar, failed tests are printed out, rather than
  being overwritten by the progress bar until the suite finishes.
  (John Arbash Meinel)

* 'bzr selftest --benchmark' will run a new benchmarking selftest.
  'bzr selftest --benchmark --lsprof-timed' will use lsprofile to generate
  profile data for the individual profiled calls, allowing for fine
  grained analysis of performance.
  (Robert Collins, Martin Pool).

* 'bzr commit' shows a progress bar. This is useful for commits over sftp
  where commit can take an appreciable time. (Robert Collins)

* 'bzr add' is now less verbose in telling you what ignore globs were
  matched by files being ignored. Instead it just tells you how many
  were ignored (because you might reasonably be expecting none to be
  ignored). 'bzr add -v' is unchanged and will report every ignored
  file. (Robert Collins).

* ftp now has a test server if medusa is installed. As part of testing,
  ftp support has been improved, including support for supplying a
  non-standard port. (John Arbash Meinel).

* 'bzr log --line' shows the revision number, and uses only the
  first line of the log message (#5162, Alexander Belchenko;
  Matthieu Moy)

* 'bzr status' has had the --all option removed. The 'bzr ls' command
  should be used to retrieve all versioned files. (Robert Collins)

* 'bzr bundle OTHER/BRANCH' will create a bundle which can be sent
  over email, and applied on the other end, while maintaining ancestry.
  This bundle can be applied with either 'bzr merge' or 'bzr pull',
  the same way you would apply another branch.
  (John Arbash Meinel, Aaron Bentley)

* 'bzr whoami' can now be used to set your identity from the command line,
  for a branch or globally.  (Robey Pointer)

* 'bzr checkout' now aliased to 'bzr co', and 'bzr annotate' to 'bzr ann'.
  (Michael Ellerman)

* 'bzr revert DIRECTORY' now reverts the contents of the directory as well.
  (Aaron Bentley)

* 'bzr get sftp://foo' gives a better error when paramiko is not present.
  Also updates things like 'http+pycurl://' if pycurl is not present.
  (John Arbash Meinel) (Malone #47821, #52204)

* New env variable ``BZR_PROGRESS_BAR``, sets the default progress bar type.
  Can be set to 'none' or 'dummy' to disable the progress bar, 'dots' or
  'tty' to create the respective type. (John Arbash Meinel, #42197, #51107)

* Improve the help text for 'bzr diff' to explain what various options do.
  (John Arbash Meinel, #6391)

* 'bzr uncommit -r 10' now uncommits revisions 11.. rather than uncommitting
  revision 10. This makes -r10 more in line with what other commands do.
  'bzr uncommit' also now saves the pending merges of the revisions that
  were removed. So it is safe to uncommit after a merge, fix something,
  and commit again. (John Arbash Meinel, #32526, #31426)

* 'bzr init' now also works on remote locations.
  (Wouter van Heyst, #48904)

* HTTP support has been updated. When using pycurl we now support
  connection keep-alive, which reduces dns requests and round trips.
  And for both urllib and pycurl we support multi-range requests,
  which decreases the number of round-trips. Performance results for
  ``bzr branch http://bazaar-vcs.org/bzr/bzr.dev/`` indicate
  http branching is now 2-3x faster, and ``bzr pull`` in an existing
  branch is as much as 4x faster.
  (Michael Ellerman, Johan Rydberg, John Arbash Meinel, #46768)

* Performance improvements for sftp. Branching and pulling are now up to
  2x faster. Utilize paramiko.readv() support for async requests if it
  is available (paramiko > 1.6) (John Arbash Meinel)

Bug Fixes
*********

* Fix shadowed definition of TestLocationConfig that caused some
  tests not to run.
  (Erik Bågfors, Michael Ellerman, Martin Pool, #32587)

* Fix unnecessary requirement of sign-my-commits that it be run from
  a working directory.  (Martin Pool, Robert Collins)

* 'bzr push location' will only remember the push location if it succeeds
  in connecting to the remote location. (John Arbash Meinel, #49742)

* 'bzr revert' no longer toggles the executable bit on win32
  (John Arbash Meinel, #45010)

* Handle broken pipe under win32 correctly. (John Arbash Meinel)

* sftp tests now work correctly on win32 if you have a newer paramiko
  (John Arbash Meinel)

* Cleanup win32 test suite, and general cleanup of places where
  file handles were being held open. (John Arbash Meinel)

* When specifying filenames for 'diff -r x..y', the name of the file in the
  working directory can be used, even if its name is different in both x
  and y.

* File-ids containing single- or double-quotes are handled correctly by
  push. (Aaron Bentley, #52227)

* Normalize unicode filenames to ensure cross-platform consistency.
  (John Arbash Meinel, #43689)

* The argument parser can now handle '-' as an argument. Currently
  no code interprets it specially (it is mostly handled as a file named
  '-'). But plugins, and future operations can use it.
  (John Arbash meinel, #50984)

* Bundles can properly read binary files with a plain '\r' in them.
  (John Arbash Meinel, #51927)

* Tuning ``iter_entries()`` to be more efficient (John Arbash Meinel, #5444)

* Lots of win32 fixes (the test suite passes again).
  (John Arbash Meinel, #50155)

* Handle openbsd returning None for sys.getfilesystemencoding() (#41183)

* Support ftp APPE (append) to allow Knits to be used over ftp (#42592)

* Removals are only committed if they match the filespec (or if there is
  no filespec).  (#46635, Aaron Bentley)

* smart-add recurses through all supplied directories
  (John Arbash Meinel, #52578)

* Make the bundle reader extra lines before and after the bundle text.
  This allows you to parse an email with the bundle inline.
  (John Arbash Meinel, #49182)

* Change the file id generator to squash a little bit more. Helps when
  working with long filenames on windows. (Also helps for unicode filenames
  not generating hidden files). (John Arbash Meinel, #43801)

* Restore terminal mode on C-c while reading sftp password.  (#48923,
  Nicholas Allen, Martin Pool)

* Timestamps are rounded to 1ms, and revision entries can be recreated
  exactly. (John Arbash Meinel, Jamie Wilkinson, #40693)

* Branch.base has changed to a URL, but ~/.bazaar/locations.conf should
  use local paths, since it is user visible (John Arbash Meinel, #53653)

* ``bzr status foo`` when foo was unversioned used to cause a full delta
  to be generated (John Arbash Meinel, #53638)

* When reading revision properties, an empty value should be considered
  the empty string, not None (John Arbash Meinel, #47782)

* ``bzr diff --diff-options`` can now handle binary files being changed.
  Also, the output is consistent when --diff-options is not supplied.
  (John Arbash Meinel, #54651, #52930)

* Use the right suffixes for loading plugins (John Arbash Meinel, #51810)

* Fix ``Branch.get_parent()`` to handle the case when the parent is not
  accessible (John Arbash Meinel, #52976)

Internals
*********

* Combine the ignore rules into a single regex rather than looping over
  them to reduce the threshold where  N^2 behaviour occurs in operations
  like status. (Jan Hudec, Robert Collins).

* Appending to ``bzrlib.DEFAULT_IGNORE`` is now deprecated. Instead, use
  one of the add functions in bzrlib.ignores. (John Arbash Meinel)

* 'bzr push' should only push the ancestry of the current revision, not
  all of the history in the repository. This is especially important for
  shared repositories. (John Arbash Meinel)

* ``bzrlib.delta.compare_trees`` now iterates in alphabetically sorted order,
  rather than randomly walking the inventories. (John Arbash Meinel)

* Doctests are now run in temporary directories which are cleaned up when
  they finish, rather than using special ScratchDir/ScratchBranch objects.
  (Martin Pool)

* Split ``check`` into separate methods on the branch and on the repository,
  so that it can be specialized in ways that are useful or efficient for
  different formats.  (Martin Pool, Robert Collins)

* Deprecate ``Repository.all_revision_ids``; most methods don't really need
  the global revision graph but only that part leading up to a particular
  revision.  (Martin Pool, Robert Collins)

* Add a BzrDirFormat ``control_formats`` list which allows for control formats
  that do not use '.bzr' to store their data - i.e. '.svn', '.hg' etc.
  (Robert Collins, Jelmer Vernooij).

* ``bzrlib.diff.external_diff`` can be redirected to any file-like object.
  Uses subprocess instead of spawnvp.
  (James Henstridge, John Arbash Meinel, #4047, #48914)

* New command line option '--profile-imports', which will install a custom
  importer to log time to import modules and regex compilation time to
  sys.stderr (John Arbash Meinel)

* 'EmptyTree' is now deprecated, please use ``repository.revision_tree(None)``
  instead. (Robert Collins)

* "RevisionTree" is now in bzrlib/revisiontree.py. (Robert Collins)

bzr 0.8.2
#########

:Released:  2006-05-17

Bug Fixes
*********

* setup.py failed to install launchpad plugin.  (Martin Pool)

bzr 0.8.1
#########

:Released:  2006-05-16

Bug Fixes
*********

* Fix failure to commit a merge in a checkout.  (Martin Pool,
  Robert Collins, Erik Bågfors, #43959)

* Nicer messages from 'commit' in the case of renames, and correct
  messages when a merge has occured. (Robert Collins, Martin Pool)

* Separate functionality from assert statements as they are skipped in
  optimized mode of python. Add the same check to pending merges.
  (Olaf Conradi, #44443)

Changes
*******

* Do not show the None revision in output of bzr ancestry. (Olaf Conradi)

* Add info on standalone branches without a working tree.
  (Olaf Conradi, #44155)

* Fix bug in knits when raising InvalidRevisionId. (Olaf Conradi, #44284)

Changes
*******

* Make editor invocation comply with Debian Policy. First check
  environment variables VISUAL and EDITOR, then try editor from
  alternatives system. If that all fails, fall back to the pre-defined
  list of editors. (Olaf Conradi, #42904)

New Features
************

* New 'register-branch' command registers a public branch into
  Launchpad.net, where it can be associated with bugs, etc.
  (Martin Pool, Bjorn Tillenius, Robert Collins)

Internals
*********

* New public api in InventoryEntry - ``describe_change(old, new)`` which
  provides a human description of the changes between two old and
  new. (Robert Collins, Martin Pool)

Testing
*******

* Fix test case for bzr info in upgrading a standalone branch to metadir,
  uses bzrlib api now. (Olaf Conradi)

bzr 0.8
#######

:Released:  2006-05-08

Notes When Upgrading
********************

Release 0.8 of bzr introduces a new format for history storage, called
'knit', as an evolution of to the 'weave' format used in 0.7.  Local
and remote operations are faster using knits than weaves.  Several
operations including 'init', 'init-repo', and 'upgrade' take a
--format option that controls this.  Branching from an existing branch
will keep the same format.

It is possible to merge, pull and push between branches of different
formats but this is slower than moving data between homogenous
branches.  It is therefore recommended (but not required) that you
upgrade all branches for a project at the same time.  Information on
formats is shown by 'bzr info'.

bzr 0.8 now allows creation of 'repositories', which hold the history
of files and revisions for several branches.  Previously bzr kept all
the history for a branch within the .bzr directory at the root of the
branch, and this is still the default.  To create a repository, use
the new 'bzr init-repo' command.  Branches exist as directories under
the repository and contain just a small amount of information
indicating the current revision of the branch.

bzr 0.8 also supports 'checkouts', which are similar to in cvs and
subversion.  Checkouts are associated with a branch (optionally in a
repository), which contains all the historical information.  The
result is that a checkout can be deleted without losing any
already-committed revisions.  A new 'update' command is also available.

Repositories and checkouts are not supported with the 0.7 storage
format.  To use them you must upgrad to either knits, or to the
'metaweave' format, which uses weaves but changes the .bzr directory
arrangement.


Improvements
************

* sftp paths can now be relative, or local, according to the lftp
  convention. Paths now take the form::

      sftp://user:pass@host:port/~/relative/path
      or
      sftp://user:pass@host:port/absolute/path

* The FTP transport now tries to reconnect after a temporary
  failure. ftp put is made atomic. (Matthieu Moy)

* The FTP transport now maintains a pool of connections, and
  reuses them to avoid multiple connections to the same host (like
  sftp did). (Daniel Silverstone)

* The ``bzr_man.py`` file has been removed. To create the man page now,
  use ``./generate_docs.py man``. The new program can also create other files.
  Run ``python generate_docs.py --help`` for usage information.
  (Hans Ulrich Niedermann & James Blackwell).

* Man Page now gives full help (James Blackwell).
  Help also updated to reflect user config now being stored in .bazaar
  (Hans Ulrich Niedermann)

* It's now possible to set aliases in bazaar.conf (Erik Bågfors)

* Pull now accepts a --revision argument (Erik Bågfors)

* ``bzr re-sign`` now allows multiple revisions to be supplied on the command
  line. You can now use the following command to sign all of your old
  commits::

    find .bzr/revision-store// -name my@email-* \
      | sed 's/.*\/\/..\///' \
      | xargs bzr re-sign

* Upgrade can now upgrade over the network. (Robert Collins)

* Two new commands 'bzr checkout' and 'bzr update' allow for CVS/SVN-alike
  behaviour.  By default they will cache history in the checkout, but
  with --lightweight almost all data is kept in the master branch.
  (Robert Collins)

* 'revert' unversions newly-versioned files, instead of deleting them.

* 'merge' is more robust.  Conflict messages have changed.

* 'merge' and 'revert' no longer clobber existing files that end in '~' or
  '.moved'.

* Default log format can be set in configuration and plugins can register
  their own formatters. (Erik Bågfors)

* New 'reconcile' command will check branch consistency and repair indexes
  that can become out of sync in pre 0.8 formats. (Robert Collins,
  Daniel Silverstone)

* New 'bzr init --format' and 'bzr upgrade --format' option to control
  what storage format is created or produced.  (Robert Collins,
  Martin Pool)

* Add parent location to 'bzr info', if there is one.  (Olaf Conradi)

* New developer commands 'weave-list' and 'weave-join'.  (Martin Pool)

* New 'init-repository' command, plus support for repositories in 'init'
  and 'branch' (Aaron Bentley, Erik Bågfors, Robert Collins)

* Improve output of 'info' command. Show all relevant locations related to
  working tree, branch and repository. Use kibibytes for binary quantities.
  Fix off-by-one error in missing revisions of working tree.  Make 'info'
  work on branches, repositories and remote locations.  Show locations
  relative to the shared repository, if applicable.  Show locking status
  of locations.  (Olaf Conradi)

* Diff and merge now safely handle binary files. (Aaron Bentley)

* 'pull' and 'push' now normalise the revision history, so that any two
  branches with the same tip revision will have the same output from 'log'.
  (Robert Collins)

* 'merge' accepts --remember option to store parent location, like 'push'
  and 'pull'. (Olaf Conradi)

* bzr status and diff when files given as arguments do not exist
  in the relevant trees.  (Martin Pool, #3619)

* Add '.hg' to the default ignore list.  (Martin Pool)

* 'knit' is now the default disk format. This improves disk performance and
  utilization, increases incremental pull performance, robustness with SFTP
  and allows checkouts over SFTP to perform acceptably.
  The initial Knit code was contributed by Johan Rydberg based on a
  specification by Martin Pool.
  (Robert Collins, Aaron Bentley, Johan Rydberg, Martin Pool).

* New tool to generate all-in-one html version of the manual.  (Alexander
  Belchenko)

* Hitting CTRL-C while doing an SFTP push will no longer cause stale locks
  to be left in the SFTP repository. (Robert Collins, Martin Pool).

* New option 'diff --prefix' to control how files are named in diff
  output, with shortcuts '-p0' and '-p1' corresponding to the options for
  GNU patch.  (Alexander Belchenko, Goffredo Baroncelli, Martin Pool)

* Add --revision option to 'annotate' command.  (Olaf Conradi)

* If bzr shows an unexpected revision-history after pulling (perhaps due
  to a reweave) it can now be corrected by 'bzr reconcile'.
  (Robert Collins)

Changes
*******

* Commit is now verbose by default, and shows changed filenames and the
  new revision number.  (Robert Collins, Martin Pool)

* Unify 'mv', 'move', 'rename'.  (Matthew Fuller, #5379)

* 'bzr -h' shows help.  (Martin Pool, Ian Bicking, #35940)

* Make 'pull' and 'push' remember location on failure using --remember.
  (Olaf Conradi)

* For compatibility, make old format for using weaves inside metadir
  available as 'metaweave' format.  Rename format 'metadir' to 'default'.
  Clean up help for option --format in commands 'init', 'init-repo' and
  'upgrade'.  (Olaf Conradi)

Internals
*********

* The internal storage of history, and logical branch identity have now
  been split into Branch, and Repository. The common locking and file
  management routines are now in bzrlib.lockablefiles.
  (Aaron Bentley, Robert Collins, Martin Pool)

* Transports can now raise DependencyNotPresent if they need a library
  which is not installed, and then another implementation will be
  tried.  (Martin Pool)

* Remove obsolete (and no-op) `decode` parameter to `Transport.get`.
  (Martin Pool)

* Using Tree Transform for merge, revert, tree-building

* WorkingTree.create, Branch.create, ``WorkingTree.create_standalone``,
  Branch.initialize are now deprecated. Please see ``BzrDir.create_*`` for
  replacement API's. (Robert Collins)

* New BzrDir class represents the .bzr control directory and manages
  formatting issues. (Robert Collins)

* New repository.InterRepository class encapsulates Repository to
  Repository actions and allows for clean selection of optimised code
  paths. (Robert Collins)

* ``bzrlib.fetch.fetch`` and ``bzrlib.fetch.greedy_fetch`` are now
  deprecated, please use ``branch.fetch`` or ``repository.fetch``
  depending on your needs. (Robert Collins)

* deprecated methods now have a ``is_deprecated`` flag on them that can
  be checked, if you need to determine whether a given callable is
  deprecated at runtime. (Robert Collins)

* Progress bars are now nested - see
  ``bzrlib.ui.ui_factory.nested_progress_bar``.
  (Robert Collins, Robey Pointer)

* New API call ``get_format_description()`` for each type of format.
  (Olaf Conradi)

* Changed ``branch.set_parent()`` to accept None to remove parent.
  (Olaf Conradi)

* Deprecated BzrError AmbiguousBase.  (Olaf Conradi)

* WorkingTree.branch is now a read only property.  (Robert Collins)

* bzrlib.ui.text.TextUIFactory now accepts a ``bar_type`` parameter which
  can be None or a factory that will create a progress bar. This is
  useful for testing or for overriding the bzrlib.progress heuristic.
  (Robert Collins)

* New API method ``get_physical_lock_status()`` to query locks present on a
  transport.  (Olaf Conradi)

* Repository.reconcile now takes a thorough keyword parameter to allow
  requesting an indepth reconciliation, rather than just a data-loss
  check. (Robert Collins)

* ``bzrlib.ui.ui_factory protocol`` now supports ``get_boolean`` to prompt
  the user for yes/no style input. (Robert Collins)

Testing
*******

* SFTP tests now shortcut the SSH negotiation, reducing test overhead
  for testing SFTP protocol support. (Robey Pointer)

* Branch formats are now tested once per implementation (see ``bzrlib.
  tests.branch_implementations``. This is analagous to the transport
  interface tests, and has been followed up with working tree,
  repository and BzrDir tests. (Robert Collins)

* New test base class TestCaseWithTransport provides a transport aware
  test environment, useful for testing any transport-interface using
  code. The test suite option --transport controls the transport used
  by this class (when its not being used as part of implementation
  contract testing). (Robert Collins)

* Close logging handler on disabling the test log. This will remove the
  handler from the internal list inside python's logging module,
  preventing shutdown from closing it twice.  (Olaf Conradi)

* Move test case for uncommit to blackbox tests.  (Olaf Conradi)

* ``run_bzr`` and ``run_bzr_captured`` now accept a 'stdin="foo"'
  parameter which will provide String("foo") to the command as its stdin.

bzr 0.7
#######

:Released: 2006-01-09

Changes
*******

* .bzrignore is excluded from exports, on the grounds that it's a bzr
  internal-use file and may not be wanted.  (Jamie Wilkinson)

* The "bzr directories" command were removed in favor of the new
  --kind option to the "bzr inventory" command.  To list all
  versioned directories, now use "bzr inventory --kind directory".
  (Johan Rydberg)

* Under Windows configuration directory is now ``%APPDATA%\bazaar\2.0``
  by default. (John Arbash Meinel)

* The parent of Bzr configuration directory can be set by ``BZR_HOME``
  environment variable. Now the path for it is searched in ``BZR_HOME``,
  then in HOME. Under Windows the order is: ``BZR_HOME``, ``APPDATA``
  (usually points to ``C:\Documents and Settings\User Name\Application Data``),
  ``HOME``. (John Arbash Meinel)

* Plugins with the same name in different directories in the bzr plugin
  path are no longer loaded: only the first successfully loaded one is
  used. (Robert Collins)

* Use systems' external ssh command to open connections if possible.
  This gives better integration with user settings such as ProxyCommand.
  (James Henstridge)

* Permissions on files underneath .bzr/ are inherited from the .bzr
  directory. So for a shared repository, simply doing 'chmod -R g+w .bzr/'
  will mean that future file will be created with group write permissions.

* configure.in and config.guess are no longer in the builtin default
  ignore list.

* '.sw[nop]' pattern ignored, to ignore vim swap files for nameless
  files.  (John Arbash Meinel, Martin Pool)

Improvements
************

* "bzr INIT dir" now initializes the specified directory, and creates
  it if it does not exist.  (John Arbash Meinel)

* New remerge command (Aaron Bentley)

* Better zsh completion script.  (Steve Borho)

* 'bzr diff' now returns 1 when there are changes in the working
  tree. (Robert Collins)

* 'bzr push' now exists and can push changes to a remote location.
  This uses the transport infrastructure, and can store the remote
  location in the ~/.bazaar/branches.conf configuration file.
  (Robert Collins)

* Test directories are only kept if the test fails and the user requests
  that they be kept.

* Tweaks to short log printing

* Added branch nicks, new nick command, printing them in log output.
  (Aaron Bentley)

* If ``$BZR_PDB`` is set, pop into the debugger when an uncaught exception
  occurs.  (Martin Pool)

* Accept 'bzr resolved' (an alias for 'bzr resolve'), as this is
  the same as Subversion.  (Martin Pool)

* New ftp transport support (on ftplib), for ftp:// and aftp://
  URLs.  (Daniel Silverstone)

* Commit editor temporary files now start with ``bzr_log.``, to allow
  text editors to match the file name and set up appropriate modes or
  settings.  (Magnus Therning)

* Improved performance when integrating changes from a remote weave.
  (Goffredo Baroncelli)

* Sftp will attempt to cache the connection, so it is more likely that
  a connection will be reused, rather than requiring multiple password
  requests.

* bzr revno now takes an optional argument indicating the branch whose
  revno should be printed.  (Michael Ellerman)

* bzr cat defaults to printing the last version of the file.
  (Matthieu Moy, #3632)

* New global option 'bzr --lsprof COMMAND' runs bzr under the lsprof
  profiler.  (Denys Duchier)

* Faster commits by reading only the headers of affected weave files.
  (Denys Duchier)

* 'bzr add' now takes a --dry-run parameter which shows you what would be
  added, but doesn't actually add anything. (Michael Ellerman)

* 'bzr add' now lists how many files were ignored per glob.  add --verbose
  lists the specific files.  (Aaron Bentley)

* 'bzr missing' now supports displaying changes in diverged trees and can
  be limited to show what either end of the comparison is missing.
  (Aaron Bently, with a little prompting from Daniel Silverstone)

Bug Fixes
*********

* SFTP can walk up to the root path without index errors. (Robert Collins)

* Fix bugs in running bzr with 'python -O'.  (Martin Pool)

* Error when run with -OO

* Fix bug in reporting http errors that don't have an http error code.
  (Martin Pool)

* Handle more cases of pipe errors in display commands

* Change status to 3 for all errors

* Files that are added and unlinked before committing are completely
  ignored by diff and status

* Stores with some compressed texts and some uncompressed texts are now
  able to be used. (John A Meinel)

* Fix for bzr pull failing sometimes under windows

* Fix for sftp transport under windows when using interactive auth

* Show files which are both renamed and modified as such in 'bzr
  status' output.  (Daniel Silverstone, #4503)

* Make annotate cope better with revisions committed without a valid
  email address.  (Marien Zwart)

* Fix representation of tab characters in commit messages.
  (Harald Meland)

* List of plugin directories in ``BZR_PLUGIN_PATH`` environment variable is
  now parsed properly under Windows. (Alexander Belchenko)

* Show number of revisions pushed/pulled/merged. (Robey Pointer)

* Keep a cached copy of the basis inventory to speed up operations
  that need to refer to it.  (Johan Rydberg, Martin Pool)

* Fix bugs in bzr status display of non-ascii characters.
  (Martin Pool)

* Remove Makefile.in from default ignore list.
  (Tollef Fog Heen, Martin Pool, #6413)

* Fix failure in 'bzr added'.  (Nathan McCallum, Martin Pool)

Testing
*******

* Fix selftest asking for passwords when there are no SFTP keys.
  (Robey Pointer, Jelmer Vernooij)

* Fix selftest run with 'python -O'.  (Martin Pool)

* Fix HTTP tests under Windows. (John Arbash Meinel)

* Make tests work even if HOME is not set (Aaron Bentley)

* Updated ``build_tree`` to use fixed line-endings for tests which read
  the file cotents and compare. Make some tests use this to pass under
  Windows. (John Arbash Meinel)

* Skip stat and symlink tests under Windows. (Alexander Belchenko)

* Delay in selftest/testhashcash is now issued under win32 and Cygwin.
  (John Arbash Meinel)

* Use terminal width to align verbose test output.  (Martin Pool)

* Blackbox tests are maintained within the bzrlib.tests.blackbox directory.
  If adding a new test script please add that to
  ``bzrlib.tests.blackbox.__init__``. (Robert Collins)

* Much better error message if one of the test suites can't be
  imported.  (Martin Pool)

* Make check now runs the test suite twice - once with the default locale,
  and once with all locales forced to C, to expose bugs. This is not
  trivially done within python, so for now its only triggered by running
  Make check. Integrators and packagers who wish to check for full
  platform support should run 'make check' to test the source.
  (Robert Collins)

* Tests can now run TestSkipped if they can't execute for any reason.
  (Martin Pool) (NB: TestSkipped should only be raised for correctable
  reasons - see the wiki spec ImprovingBzrTestSuite).

* Test sftp with relative, absolute-in-homedir and absolute-not-in-homedir
  paths for the transport tests. Introduce blackbox remote sftp tests that
  test the same permutations. (Robert Collins, Robey Pointer)

* Transport implementation tests are now independent of the local file
  system, which allows tests for esoteric transports, and for features
  not available in the local file system. They also repeat for variations
  on the URL scheme that can introduce issues in the transport code,
  see bzrlib.transport.TransportTestProviderAdapter() for this.
  (Robert Collins).

* ``TestCase.build_tree`` uses the transport interface to build trees,
  pass in a transport parameter to give it an existing connection.
  (Robert Collins).

Internals
*********

* WorkingTree.pull has been split across Branch and WorkingTree,
  to allow Branch only pulls. (Robert Collins)

* ``commands.display_command`` now returns the result of the decorated
  function. (Robert Collins)

* LocationConfig now has a ``set_user_option(key, value)`` call to save
  a setting in its matching location section (a new one is created
  if needed). (Robert Collins)

* Branch has two new methods, ``get_push_location`` and
  ``set_push_location`` to respectively, get and set the push location.
  (Robert Collins)

* ``commands.register_command`` now takes an optional flag to signal that
  the registrant is planning to decorate an existing command. When
  given multiple plugins registering a command is not an error, and
  the original command class (whether built in or a plugin based one) is
  returned to the caller. There is a new error 'MustUseDecorated' for
  signalling when a wrapping command should switch to the original
  version. (Robert Collins)

* Some option parsing errors will raise 'BzrOptionError', allowing
  granular detection for decorating commands. (Robert Collins).

* ``Branch.read_working_inventory`` has moved to
  ``WorkingTree.read_working_inventory``. This necessitated changes to
  ``Branch.get_root_id``, and a move of ``Branch.set_inventory`` to
  WorkingTree as well. To make it clear that a WorkingTree cannot always
  be obtained ``Branch.working_tree()`` will raise
  ``errors.NoWorkingTree`` if one cannot be obtained. (Robert Collins)

* All pending merges operations from Branch are now on WorkingTree.
  (Robert Collins)

* The follow operations from Branch have moved to WorkingTree::

      add()
      commit()
      move()
      rename_one()
      unknowns()

  (Robert Collins)

* ``bzrlib.add.smart_add_branch`` is now ``smart_add_tree``. (Robert Collins)

* New "rio" serialization format, similar to rfc-822. (Martin Pool)

* Rename selftests to ``bzrlib.tests.test_foo``.  (John A Meinel, Martin
  Pool)

* ``bzrlib.plugin.all_plugins`` has been changed from an attribute to a
  query method. (Robert Collins)

* New options to read only the table-of-contents of a weave.
  (Denys Duchier)

* Raise NoSuchFile when someone tries to add a non-existant file.
  (Michael Ellerman)

* Simplify handling of DivergedBranches in ``cmd_pull()``.
  (Michael Ellerman)

* Branch.controlfile* logic has moved to lockablefiles.LockableFiles, which
  is exposed as ``Branch().control_files``. Also this has been altered with the
  controlfile pre/suffix replaced by simple method names like 'get' and
  'put'. (Aaron Bentley, Robert Collins).

* Deprecated functions and methods can now be marked as such using the
  ``bzrlib.symbol_versioning`` module. Marked method have their docstring
  updated and will issue a DeprecationWarning using the warnings module
  when they are used. (Robert Collins)

* ``bzrlib.osutils.safe_unicode`` now exists to provide parameter coercion
  for functions that need unicode strings. (Robert Collins)

bzr 0.6
#######

:Released: 2005-10-28

Improvements
************

* pull now takes --verbose to show you what revisions are added or removed
  (John A Meinel)

* merge now takes a --show-base option to include the base text in
  conflicts.
  (Aaron Bentley)

* The config files are now read using ConfigObj, so '=' should be used as
  a separator, not ':'.
  (Aaron Bentley)

* New 'bzr commit --strict' option refuses to commit if there are
  any unknown files in the tree.  To commit, make sure all files are
  either ignored, added, or deleted.  (Michael Ellerman)

* The config directory is now ~/.bazaar, and there is a single file
  ~/.bazaar/bazaar.conf storing email, editor and other preferences.
  (Robert Collins)

* 'bzr add' no longer takes a --verbose option, and a --quiet option
  has been added that suppresses all output.

* Improved zsh completion support in contrib/zsh, from Clint
  Adams.

* Builtin 'bzr annotate' command, by Martin Pool with improvements from
  Goffredo Baroncelli.

* 'bzr check' now accepts -v for verbose reporting, and checks for
  ghosts in the branch. (Robert Collins)

* New command 're-sign' which will regenerate the gpg signature for
  a revision. (Robert Collins)

* If you set ``check_signatures=require`` for a path in
  ``~/.bazaar/branches.conf`` then bzr will invoke your
  ``gpg_signing_command`` (defaults to gpg) and record a digital signature
  of your commit. (Robert Collins)

* New sftp transport, based on Paramiko.  (Robey Pointer)

* 'bzr pull' now accepts '--clobber' which will discard local changes
  and make this branch identical to the source branch. (Robert Collins)

* Just give a quieter warning if a plugin can't be loaded, and
  put the details in .bzr.log.  (Martin Pool)

* 'bzr branch' will now set the branch-name to the last component of the
  output directory, if one was supplied.

* If the option ``post_commit`` is set to one (or more) python function
  names (must be in the bzrlib namespace), then they will be invoked
  after the commit has completed, with the branch and ``revision_id`` as
  parameters. (Robert Collins)

* Merge now has a retcode of 1 when conflicts occur. (Robert Collins)

* --merge-type weave is now supported for file contents.  Tree-shape
  changes are still three-way based.  (Martin Pool, Aaron Bentley)

* 'bzr check' allows the first revision on revision-history to have
  parents - something that is expected for cheap checkouts, and occurs
  when conversions from baz do not have all history.  (Robert Collins).

* 'bzr merge' can now graft unrelated trees together, if your specify
  0 as a base. (Aaron Bentley)

* 'bzr commit branch' and 'bzr commit branch/file1 branch/file2' now work
  (Aaron Bentley)

* Add '.sconsign*' to default ignore list.  (Alexander Belchenko)

* 'bzr merge --reprocess' minimizes conflicts

Testing
*******

* The 'bzr selftest --pattern' option for has been removed, now
  test specifiers on the command line can be simple strings, or
  regexps, or both. (Robert Collins)

* Passing -v to selftest will now show the time each test took to
  complete, which will aid in analysing performance regressions and
  related questions. (Robert Collins)

* 'bzr selftest' runs all tests, even if one fails, unless '--one'
  is given. (Martin Pool)

* There is a new method for TestCaseInTempDir, assertFileEqual, which
  will check that a given content is equal to the content of the named
  file. (Robert Collins)

* Fix test suite's habit of leaving many temporary log files in $TMPDIR.
  (Martin Pool)

Internals
*********

* New 'testament' command and concept for making gpg-signatures
  of revisions that are not tied to a particular internal
  representation.  (Martin Pool).

* Per-revision properties ('revprops') as key-value associated
  strings on each revision created when the revision is committed.
  Intended mainly for the use of external tools.  (Martin Pool).

* Config options have moved from bzrlib.osutils to bzrlib.config.
  (Robert Collins)

* Improved command line option definitions allowing explanations
  for individual options, among other things.  Contributed by
  Magnus Therning.

* Config options have moved from bzrlib.osutils to bzrlib.config.
  Configuration is now done via the config.Config interface:
  Depending on whether you have a Branch, a Location or no information
  available, construct a ``*Config``, and use its ``signature_checking``,
  ``username`` and ``user_email`` methods. (Robert Collins)

* Plugins are now loaded under bzrlib.plugins, not bzrlib.plugin, and
  they are made available for other plugins to use. You should not
  import other plugins during the ``__init__`` of your plugin though, as
  no ordering is guaranteed, and the plugins directory is not on the
  python path. (Robert Collins)

* Branch.relpath has been moved to WorkingTree.relpath. WorkingTree no
  no longer takes an inventory, rather it takes an option branch
  parameter, and if None is given will open the branch at basedir
  implicitly. (Robert Collins)

* Cleaner exception structure and error reporting.  Suggested by
  Scott James Remnant.  (Martin Pool)

* Branch.remove has been moved to WorkingTree, which has also gained
  ``lock_read``, ``lock_write`` and ``unlock`` methods for convenience.
  (Robert Collins)

* Two decorators, ``needs_read_lock`` and ``needs_write_lock`` have been
  added to the branch module. Use these to cause a function to run in a
  read or write lock respectively. (Robert Collins)

* ``Branch.open_containing`` now returns a tuple (Branch, relative-path),
  which allows direct access to the common case of 'get me this file
  from its branch'. (Robert Collins)

* Transports can register using ``register_lazy_transport``, and they
  will be loaded when first used.  (Martin Pool)

* 'pull' has been factored out of the command as ``WorkingTree.pull()``.
  A new option to WorkingTree.pull has been added, clobber, which will
  ignore diverged history and pull anyway.
  (Robert Collins)

* config.Config has a ``get_user_option`` call that accepts an option name.
  This will be looked up in branches.conf and bazaar.conf as normal.
  It is intended that this be used by plugins to support options -
  options of built in programs should have specific methods on the config.
  (Robert Collins)

* ``merge.merge_inner`` now has tempdir as an optional parameter.
  (Robert Collins)

* Tree.kind is not recorded at the top level of the hierarchy, as it was
  missing on EmptyTree, leading to a bug with merge on EmptyTrees.
  (Robert Collins)

* ``WorkingTree.__del__`` has been removed, it was non deterministic and not
  doing what it was intended to. See ``WorkingTree.__init__`` for a comment
  about future directions. (Robert Collins/Martin Pool)

* bzrlib.transport.http has been modified so that only 404 urllib errors
  are returned as NoSuchFile. Other exceptions will propagate as normal.
  This allows debuging of actual errors. (Robert Collins)

* bzrlib.transport.Transport now accepts *ONLY* url escaped relative paths
  to apis like 'put', 'get' and 'has'. This is to provide consistent
  behaviour - it operates on url's only. (Robert Collins)

* Transports can register using ``register_lazy_transport``, and they
  will be loaded when first used.  (Martin Pool)

* ``merge_flex`` no longer calls ``conflict_handler.finalize()``, instead that
  is called by ``merge_inner``. This is so that the conflict count can be
  retrieved (and potentially manipulated) before returning to the caller
  of ``merge_inner``. Likewise 'merge' now returns the conflict count to the
  caller. (Robert Collins)

* ``revision.revision_graph`` can handle having only partial history for
  a revision - that is no revisions in the graph with no parents.
  (Robert Collins).

* New ``builtins.branch_files`` uses the standard ``file_list`` rules to
  produce a branch and a list of paths, relative to that branch
  (Aaron Bentley)

* New TestCase.addCleanup facility.

* New ``bzrlib.version_info`` tuple (similar to ``sys.version_info``),
  which can be used by programs importing bzrlib.

Bug Fixes
*********

* Better handling of branches in directories with non-ascii names.
  (Joel Rosdahl, Panagiotis Papadakos)

* Upgrades of trees with no commits will not fail due to accessing
  [-1] in the revision-history. (Andres Salomon)


bzr 0.1.1
#########

:Released: 2005-10-12

Bug Fixes
*********

* Fix problem in pulling over http from machines that do not
  allow directories to be listed.

* Avoid harmless warning about invalid hash cache after
  upgrading branch format.

Performance
***********

* Avoid some unnecessary http operations in branch and pull.


bzr 0.1
#######

:Released: 2005-10-11

Notes
*****

* 'bzr branch' over http initially gives a very high estimate
  of completion time but it should fall as the first few
  revisions are pulled in.  branch is still slow on
  high-latency connections.

Bug Fixes
*********

* bzr-man.py has been updated to work again. Contributed by
  Rob Weir.

* Locking is now done with fcntl.lockf which works with NFS
  file systems. Contributed by Harald Meland.

* When a merge encounters a file that has been deleted on
  one side and modified on the other, the old contents are
  written out to foo.BASE and foo.SIDE, where SIDE is this
  or OTHER. Contributed by Aaron Bentley.

* Export was choosing incorrect file paths for the content of
  the tarball, this has been fixed by Aaron Bentley.

* Commit will no longer commit without a log message, an
  error is returned instead. Contributed by Jelmer Vernooij.

* If you commit a specific file in a sub directory, any of its
  parent directories that are added but not listed will be
  automatically included. Suggested by Michael Ellerman.

* bzr commit and upgrade did not correctly record new revisions
  for files with only a change to their executable status.
  bzr will correct this when it encounters it. Fixed by
  Robert Collins

* HTTP tests now force off the use of ``http_proxy`` for the duration.
  Contributed by Gustavo Niemeyer.

* Fix problems in merging weave-based branches that have
  different partial views of history.

* Symlink support: working with symlinks when not in the root of a
  bzr tree was broken, patch from Scott James Remnant.

Improvements
************

* 'branch' now accepts a --basis parameter which will take advantage
  of local history when making a new branch. This allows faster
  branching of remote branches. Contributed by Aaron Bentley.

* New tree format based on weave files, called version 5.
  Existing branches can be upgraded to this format using
  'bzr upgrade'.

* Symlinks are now versionable. Initial patch by
  Erik Toubro Nielsen, updated to head by Robert Collins.

* Executable bits are tracked on files. Patch from Gustavo
  Niemeyer.

* 'bzr status' now shows unknown files inside a selected directory.
  Patch from Heikki Paajanen.

* Merge conflicts are recorded in .bzr. Two new commands 'conflicts'
  and 'resolve' have needed added, which list and remove those
  merge conflicts respectively. A conflicted tree cannot be committed
  in. Contributed by Aaron Bentley.

* 'rm' is now an alias for 'remove'.

* Stores now split out their content in a single byte prefixed hash,
  dropping the density of files per directory by 256. Contributed by
  Gustavo Niemeyer.

* 'bzr diff -r branch:URL' will now perform a diff between two branches.
  Contributed by Robert Collins.

* 'bzr log' with the default formatter will show merged revisions,
  indented to the right. Initial implementation contributed by Gustavo
  Niemeyer, made incremental by Robert Collins.


Internals
*********

* Test case failures have the exception printed after the log
  for your viewing pleasure.

* InventoryEntry is now an abstract base class, use one of the
  concrete InventoryDirectory etc classes instead.

* Branch raises an UnsupportedFormatError when it detects a
  bzr branch it cannot understand. This allows for precise
  handling of such circumstances.

* Remove RevisionReference class; ``Revision.parent_ids`` is now simply a
  list of their ids and ``parent_sha1s`` is a list of their corresponding
  sha1s (for old branches only at the moment.)

* New method-object style interface for Commit() and Fetch().

* Renamed ``Branch.last_patch()`` to ``Branch.last_revision()``, since
  we call them revisions not patches.

* Move ``copy_branch`` to ``bzrlib.clone.copy_branch``.  The destination
  directory is created if it doesn't exist.

* Inventories now identify the files which were present by
  giving the revision *of that file*.

* Inventory and Revision XML contains a version identifier.
  This must be consistent with the overall branch version
  but allows for more flexibility in future upgrades.

Testing
*******

* Removed testsweet module so that tests can be run after
  bzr installed by 'bzr selftest'.

* 'bzr selftest' command-line arguments can now be partial ids
  of tests to run, e.g. ``bzr selftest test_weave``


bzr 0.0.9
#########

:Released: 2005-09-23

Bug Fixes
*********

* Fixed "branch -r" option.

* Fix remote access to branches containing non-compressed history.
  (Robert Collins).

* Better reliability of http server tests.  (John Arbash-Meinel)

* Merge graph maximum distance calculation fix.  (Aaron Bentley)

* Various minor bug in windows support have been fixed, largely in the
  test suite. Contributed by Alexander Belchenko.

Improvements
************

* Status now accepts a -r argument to give status between chosen
  revisions. Contributed by Heikki Paajanen.

* Revision arguments no longer use +/-/= to control ranges, instead
  there is a 'before' namespace, which limits the successive namespace.
  For example '$ bzr log -r date:yesterday..before:date:today' will
  select everything from yesterday and before today. Contributed by
  Robey Pointer

* There is now a bzr.bat file created by distutils when building on
  Windows. Contributed by Alexander Belchenko.

Internals
*********

* Removed uuid() as it was unused.

* Improved 'fetch' code for pulling revisions from one branch into
  another (used by pull, merged, etc.)


bzr 0.0.8
#########

:Released: 2005-09-20


Improvements
************

* Adding a file whose parent directory is not versioned will
  implicitly add the parent, and so on up to the root. This means
  you should never need to explictly add a directory, they'll just
  get added when you add a file in the directory.  Contributed by
  Michael Ellerman.

* Ignore ``.DS_Store`` (contains Mac metadata) by default.
  (Nir Soffer)

* If you set ``BZR_EDITOR`` in the environment, it is checked in
  preference to EDITOR and the config file for the interactive commit
  editing program. Related to this is a bugfix where a missing program
  set in EDITOR would cause editing to fail, now the fallback program
  for the operating system is still tried.

* Files that are not directories/symlinks/regular files will no longer
  cause bzr to fail, it will just ignore them by default. You cannot add
  them to the tree though - they are not versionable.


Internals
*********

* Refactor xml packing/unpacking.

Bug Fixes
*********

* Fixed 'bzr mv' by Ollie Rutherfurd.

* Fixed strange error when trying to access a nonexistent http
  branch.

* Make sure that the hashcache gets written out if it can't be
  read.


Portability
***********

* Various Windows fixes from Ollie Rutherfurd.

* Quieten warnings about locking; patch from Matt Lavin.


bzr-0.0.7
#########

:Released: 2005-09-02

New Features
************

* ``bzr shell-complete`` command contributed by Clint Adams to
  help with intelligent shell completion.

* New expert command ``bzr find-merge-base`` for debugging merges.


Enhancements
************

* Much better merge support.

* merge3 conflicts are now reported with markers like '<<<<<<<'
  (seven characters) which is the same as CVS and pleases things
  like emacs smerge.


Bug Fixes
*********

* ``bzr upgrade`` no longer fails when trying to fix trees that
  mention revisions that are not present.

* Fixed bugs in listing plugins from ``bzr plugins``.

* Fix case of $EDITOR containing options for the editor.

* Fix log -r refusing to show the last revision.
  (Patch from Goffredo Baroncelli.)


Changes
*******

* ``bzr log --show-ids`` shows the revision ids of all parents.

* Externally provided commands on your $BZRPATH no longer need
  to recognize --bzr-usage to work properly, and can just handle
  --help themselves.


Library
*******

* Changed trace messages to go through the standard logging
  framework, so that they can more easily be redirected by
  libraries.



bzr-0.0.6
#########

:Released: 2005-08-18

New Features
************

* Python plugins, automatically loaded from the directories on
  ``BZR_PLUGIN_PATH`` or ``~/.bzr.conf/plugins`` by default.

* New 'bzr mkdir' command.

* Commit mesage is fetched from an editor if not given on the
  command line; patch from Torsten Marek.

* ``bzr log -m FOO`` displays commits whose message matches regexp
  FOO.

* ``bzr add`` with no arguments adds everything under the current directory.

* ``bzr mv`` does move or rename depending on its arguments, like
  the Unix command.

* ``bzr missing`` command shows a summary of the differences
  between two trees.  (Merged from John Arbash-Meinel.)

* An email address for commits to a particular tree can be
  specified by putting it into .bzr/email within a branch.  (Based
  on a patch from Heikki Paajanen.)


Enhancements
************

* Faster working tree operations.


Changes
*******

* 3rd-party modules shipped with bzr are copied within the bzrlib
  python package, so that they can be installed by the setup
  script without clashing with anything already existing on the
  system.  (Contributed by Gustavo Niemeyer.)

* Moved plugins directory to bzrlib/, so that there's a standard
  plugin directory which is not only installed with bzr itself but
  is also available when using bzr from the development tree.
  ``BZR_PLUGIN_PATH`` and ``DEFAULT_PLUGIN_PATH`` are then added to the
  standard plugins directory.

* When exporting to a tarball with ``bzr export --format tgz``, put
  everything under a top directory rather than dumping it into the
  current directory.   This can be overridden with the ``--root``
  option.  Patch from William Dodé and John Meinel.

* New ``bzr upgrade`` command to upgrade the format of a branch,
  replacing ``bzr check --update``.

* Files within store directories are no longer marked readonly on
  disk.

* Changed ``bzr log`` output to a more compact form suggested by
  John A Meinel.  Old format is available with the ``--long`` or
  ``-l`` option, patched by William Dodé.

* By default the commit command refuses to record a revision with
  no changes unless the ``--unchanged`` option is given.

* The ``--no-plugins``, ``--profile`` and ``--builtin`` command
  line options must come before the command name because they
  affect what commands are available; all other options must come
  after the command name because their interpretation depends on
  it.

* ``branch`` and ``clone`` added as aliases for ``branch``.

* Default log format is back to the long format; the compact one
  is available with ``--short``.


Bug Fixes
*********

* Fix bugs in committing only selected files or within a subdirectory.


bzr-0.0.5
#########

:Released:  2005-06-15

Changes
*******

* ``bzr`` with no command now shows help rather than giving an
  error.  Suggested by Michael Ellerman.

* ``bzr status`` output format changed, because svn-style output
  doesn't really match the model of bzr.  Now files are grouped by
  status and can be shown with their IDs.  ``bzr status --all``
  shows all versioned files and unknown files but not ignored files.

* ``bzr log`` runs from most-recent to least-recent, the reverse
  of the previous order.  The previous behaviour can be obtained
  with the ``--forward`` option.

* ``bzr inventory`` by default shows only filenames, and also ids
  if ``--show-ids`` is given, in which case the id is the second
  field.


Enhancements
************

* New 'bzr whoami --email' option shows only the email component
  of the user identification, from Jo Vermeulen.

* New ``bzr ignore PATTERN`` command.

* Nicer error message for broken pipe, interrupt and similar
  conditions that don't indicate an internal error.

* Add ``.*.sw[nop] .git .*.tmp *,v`` to default ignore patterns.

* Per-branch locks keyed on ``.bzr/branch-lock``, available in
  either read or write mode.

* New option ``bzr log --show-ids`` shows revision and file ids.

* New usage ``bzr log FILENAME`` shows only revisions that
  affected that file.

* Changed format for describing changes in ``bzr log -v``.

* New option ``bzr commit --file`` to take a message from a file,
  suggested by LarstiQ.

* New syntax ``bzr status [FILE...]`` contributed by Bartosz
  Oler.  File may be in a branch other than the working directory.

* ``bzr log`` and ``bzr root`` can be given an http URL instead of
  a filename.

* Commands can now be defined by external programs or scripts
  in a directory on $BZRPATH.

* New "stat cache" avoids reading the contents of files if they
  haven't changed since the previous time.

* If the Python interpreter is too old, try to find a better one
  or give an error.  Based on a patch from Fredrik Lundh.

* New optional parameter ``bzr info [BRANCH]``.

* New form ``bzr commit SELECTED`` to commit only selected files.

* New form ``bzr log -r FROM:TO`` shows changes in selected
  range; contributed by John A Meinel.

* New option ``bzr diff --diff-options 'OPTS'`` allows passing
  options through to an external GNU diff.

* New option ``bzr add --no-recurse`` to add a directory but not
  their contents.

* ``bzr --version`` now shows more information if bzr is being run
  from a branch.


Bug Fixes
*********

* Fixed diff format so that added and removed files will be
  handled properly by patch.  Fix from Lalo Martins.

* Various fixes for files whose names contain spaces or other
  metacharacters.


Testing
*******

* Converted black-box test suites from Bourne shell into Python;
  now run using ``./testbzr``.  Various structural improvements to
  the tests.

* testbzr by default runs the version of bzr found in the same
  directory as the tests, or the one given as the first parameter.

* testbzr also runs the internal tests, so the only command
  required to check is just ``./testbzr``.

* testbzr requires python2.4, but can be used to test bzr running
  under a different version.

* Tests added for many other changes in this release.


Internal
********

* Included ElementTree library upgraded to 1.2.6 by Fredrik Lundh.

* Refactor command functions into Command objects based on HCT by
  Scott James Remnant.

* Better help messages for many commands.

* Expose ``bzrlib.open_tracefile()`` to start the tracefile; until
  this is called trace messages are just discarded.

* New internal function ``find_touching_revisions()`` and hidden
  command touching-revisions trace the changes to a given file.

* Simpler and faster ``compare_inventories()`` function.

* ``bzrlib.open_tracefile()`` takes a tracefilename parameter.

* New AtomicFile class.

* New developer commands ``added``, ``modified``.


Portability
***********

* Cope on Windows on python2.3 by using the weaker random seed.
  2.4 is now only recommended.


bzr-0.0.4
#########

:Released:  2005-04-22

Enhancements
************

* 'bzr diff' optionally takes a list of files to diff.  Still a bit
  basic.  Patch from QuantumG.

* More default ignore patterns.

* New 'bzr log --verbose' shows a list of files changed in the
  changeset.  Patch from Sebastian Cote.

* Roll over ~/.bzr.log if it gets too large.

* Command abbreviations 'ci', 'st', 'stat', '?' based on a patch
  by Jason Diamon.

* New 'bzr help commands' based on a patch from Denys Duchier.


Changes
*******

* User email is determined by looking at $BZREMAIL or ~/.bzr.email
  or $EMAIL.  All are decoded by the locale preferred encoding.
  If none of these are present user@hostname is used.  The host's
  fully-qualified name is not used because that tends to fail when
  there are DNS problems.

* New 'bzr whoami' command instead of username user-email.


Bug Fixes
*********

* Make commit safe for hardlinked bzr trees.

* Some Unicode/locale fixes.

* Partial workaround for ``difflib.unified_diff`` not handling
  trailing newlines properly.


Internal
********

* Allow docstrings for help to be in PEP0257 format.  Patch from
  Matt Brubeck.

* More tests in test.sh.

* Write profile data to a temporary file not into working
  directory and delete it when done.

* Smaller .bzr.log with process ids.


Portability
***********

* Fix opening of ~/.bzr.log on Windows.  Patch from Andrew
  Bennetts.

* Some improvements in handling paths on Windows, based on a patch
  from QuantumG.


bzr-0.0.3
#########

:Released:  2005-04-06

Enhancements
************

* New "directories" internal command lists versioned directories
  in the tree.

* Can now say "bzr commit --help".

* New "rename" command to rename one file to a different name
  and/or directory.

* New "move" command to move one or more files into a different
  directory.

* New "renames" command lists files renamed since base revision.

* New cat command contributed by janmar.

Changes
*******

* .bzr.log is placed in $HOME (not pwd) and is always written in
  UTF-8.  (Probably not a completely good long-term solution, but
  will do for now.)

Portability
***********

* Workaround for difflib bug in Python 2.3 that causes an
  exception when comparing empty files.  Reported by Erik Toubro
  Nielsen.

Internal
********

* Refactored inventory storage to insert a root entry at the top.

Testing
*******

* Start of shell-based black-box testing in test.sh.


bzr-0.0.2.1
###########

Portability
***********

* Win32 fixes from Steve Brown.


bzr-0.0.2
#########

:Codename: "black cube"
:Released: 2005-03-31

Enhancements
************

* Default ignore list extended (see bzrlib/__init__.py).

* Patterns in .bzrignore are now added to the default ignore list,
  rather than replacing it.

* Ignore list isn't reread for every file.

* More help topics.

* Reinstate the 'bzr check' command to check invariants of the
  branch.

* New 'ignored' command lists which files are ignored and why;
  'deleted' lists files deleted in the current working tree.

* Performance improvements.

* New global --profile option.

* Ignore patterns like './config.h' now correctly match files in
  the root directory only.


bzr-0.0.1
#########

:Released:  2005-03-26

Enhancements
************

* More information from info command.

* Can now say "bzr help COMMAND" for more detailed help.

* Less file flushing and faster performance when writing logs and
  committing to stores.

* More useful verbose output from some commands.

Bug Fixes
*********

* Fix inverted display of 'R' and 'M' during 'commit -v'.

Portability
***********

* Include a subset of ElementTree-1.2.20040618 to make
  installation easier.

* Fix time.localtime call to work with Python 2.3 (the minimum
  supported).


bzr-0.0.0.69
############

:Released:  2005-03-22

Enhancements
************

* First public release.

* Storage of local versions: init, add, remove, rm, info, log,
  diff, status, etc.


..
   vim: tw=74 ft=rst ff=unix<|MERGE_RESOLUTION|>--- conflicted
+++ resolved
@@ -159,6 +159,10 @@
 
 API Changes
 ***********
+
+* ``bzrlib.transform.TreeTransformBase.final_kind`` now returns None
+  instead of raising NoSuchFile.
+  (Vincent Ladeuil)
 
 * InventoryEntry instances now raise AttributeError if you try to assign
   to attributes that are irrelevant to that kind of entry.  e.g. setting
@@ -760,12 +764,6 @@
 API Changes
 ***********
 
-<<<<<<< HEAD
-* ``bzrlib.transform.TreeTransformBase.final_kind`` now returns None
-  instead of raising NoSuchFile.
-  (Vincent Ladeuil)
-  
-=======
 * Added ``bzrlib.merge.PerFileMerger``, a more convenient way to write
   some kinds of ``merge_file_content`` hook functions.
   (Andrew Bennetts)
@@ -793,7 +791,6 @@
   ``refresh_data`` during a write group.
   (Andrew Bennetts, #574236)
 
->>>>>>> 35806b76
 Internals
 *********
 
@@ -947,12 +944,9 @@
   ``get_trees_and_branches_to_diff_locked`` instead.
   (Andrew Bennetts)
 
-<<<<<<< HEAD
-=======
 * ``TreeTransform.commit`` supports the full set of commit parameters, and
   auto-determines branch nick if not supplied.  (Aaron Bentley)
   
->>>>>>> 35806b76
 Internals
 *********
 
