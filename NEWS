--------------------
Bazaar Release Notes
--------------------

.. contents::


IN DEVELOPMENT
--------------

  COMPATIBILITY BREAKS:

    * ``bzr log --line`` now indicates which revisions are merges with
      `[merge]` after the date.  Scripts which parse the output of this
      command may need to be adjusted.
      (Neil Martinsen-Burrell)

  NEW FEATURES:

    * ``bzr reconfigure`` now supports --with-trees and --with-no-trees
      options to change the default tree-creation policy of shared
      repositories.  (Matthew Fuller, Marius Kruger, #145033)

    * The ``-Dmemory`` flag now gives memory information on Windows.
      (John Arbash Meinel)

  IMPROVEMENTS:

    * ``bzr branch`` now has a ``--no-tree`` option which turns off the
      generation of a working tree in the new branch.
      (Daniel Watkins, John Klinger, #273993)

    * Bazaar will now point out ``bzr+ssh://`` to the user when they 
      use ssh://. (Jelmer Vernooij, #330535)

    * Support for GSSAPI authentication when using HTTP or HTTPS. 
      (Jelmer Vernooij)

    * The ``bzr shelve`` prompt now includes a '?' help option to explain the
      short options better. (Daniel Watkins, #327429)

  BUG FIXES:

    * ``bzr unshelve`` gives a more palatable error if passed a non-integer
      shelf id. (Daniel Watkins)

    * ``bzr missing`` now uses ``Repository.get_revision_delta()`` rather
      than fetching trees and determining a delta itself. (Jelmer
      Vernooij, #315048)

    * Many Branch hooks would not fire with ``bzr://`` and ``bzr+ssh://``
      branches, and this was not noticed due to a bug in the test logic
      for branches. This is now fixed and a test added to prevent it
      reoccuring. (Robert Collins, Andrew Bennetts)

  DOCUMENTATION:

    * The documentation for ``shelve`` and ``unshelve`` has been clarified.
      (Daniel Watkins, #327421, #327425)

  API CHANGES:

  INTERNALS:

    * ``bzrlib.tests.run_suite`` accepts a runner_class parameter
      supporting the use of different runners. (Robert Collins)

    * New hook Commands['extend_command'] to allow plugins to access a
      command object before the command is run (or help generated from
      it), without overriding the command. (Robert Collins)

<<<<<<< HEAD
    * The ``_index`` of ``KnitVersionedFiles`` now supports the ability
      to scan an underlying index that is going to be incorporated into
      the ``KnitVersionedFiles`` object, to determine if it has missing
      delta references. The method is ``scan_unvalidated_index``.
      (Andrew Bennetts, Robert Collins)
=======
    * Some methods have been pulled up from ``BzrBranch`` to ``Branch``
      to aid branch types that are not bzr branch objects (like
      RemoteBranch). (Robert Collins, Andrew Bennetts)
>>>>>>> f3cc354a


bzr 1.12 "1234567890" 2009-02-13
--------------------------------

This release of Bazaar contains many improvements to the speed,
documentation and functionality of ``bzr log`` and the display of logged
revisions by ``bzr status``.  bzr now also gives a better indication of
progress, both in the way operations are drawn onto a text terminal, and
by showing the rate of network IO.

  BUG FIXES:

    * ``bzr init --development-wt5[-rich-root]`` would fail because of
      circular import errors. (John Arbash Meinel, #328135)

  DOCUMENTATION:

    * Expanded the help for log and added a new help topic called
      ``log-formats``.  (Ian Clatworthy)


bzr 1.12rc1 "1234567890" 2009-02-10
-----------------------------------

  COMPATIBILITY BREAKS:

    * By default, ``bzr status`` after a merge now shows just the pending
      merge tip revisions. This improves the signal-to-noise ratio after
      merging from trunk and completes much faster. To see all merged
      revisions, use the new ``-v`` flag.  (Ian Clatworthy)

    * ``bzr log --line`` now shows any tags after the date and before
      the commit message. If you have scripts which parse the output
      from this command, you may need to adjust them accordingly.
      (Ian Clatworthy)

    * ``bzr log --short`` now shows any additional revision properties
      after the date and before the commit message.  Scripts that parse 
      output of the log command in this situation may need to adjust.
      (Neil Martinsen-Burrell)

    * The experimental formats ``1.12-preview`` and ``1.12-preview-rich-root``
      have been renamed ``development-wt5`` and ``development-wt5-rich-root``
      respectively, given they are not ready for release in 1.12.
      (Ian Clatworthy)

  NEW FEATURES:

    * Add support for filtering ``bzr missing`` on revisions.  Remote revisions
      can be filtered using ``bzr missing -r -20..-10`` and local revisions can
      be filtered using ``bzr missing --my-revision -20..-10``.
      (Marius Kruger)

    * ``bzr log -p`` displays the patch diff for each revision.
      When logging a file, the diff only includes changes to that file.
      (Ian Clatworthy, #202331, #227335)

    * ``bzr log`` supports a new option called ``-n N`` or ``--level N``.
      A value of 0 (zero) means "show all nested merge revisions" while
      a value of 1 (one) means "show just the top level". Values above
      1 can be used to see a limited amount of nesting. That can be
      useful for seeing the level or two below PQM submits for example.
      To force the ``--short`` and ``--line`` formats to display all nested
      merge revisions just like ``--long`` does by default, use a command
      like ``bzr log --short -n0``. To display just the mainline using
      ``--long`` format, ``bzr log --long -n1``.
      (Ian Clatworthy)

  IMPROVEMENTS:

    * ``bzr add`` more clearly communicates success vs failure.
      (Daniel Watkins)

    * ``bzr init`` will now print a little less verbose output.
      (Marius Kruger)

    * ``bzr log`` is now much faster in many use cases, particularly
      at incrementally displaying results and filtering by a
      revision range. (Ian Clatworthy)

    * ``bzr log --short`` and ``bzr log --line`` now show tags, if any,
      for each revision. The tags are shown comma-separated inside
      ``{}``. For short format, the tags appear at the end of line
      before the optional ``[merge]`` indicator. For line format,
      the tags appear after the date. (Ian Clatworthy)

    * Progress bars now show the rate of activity for some sftp 
      operations, and they are drawn different.  (Martin Pool, #172741)

    * Progress bars now show the rate of activity for urllib and pycurl based
      http client implementations. The operations are tracked at the socket
      level for better precision.
      (Vincent Ladeuil)

    * Rule-based preferences can now accept multiple patterns for a set of
      rules.  (Marius Kruger)

    * The ``ancestor:`` revision spec will now default to referring to the
      parent of the branch if no other location is given.
      (Daniel Watkins, #198417)

    * The debugger started as a result of setting ``$BZR_PDB`` works
      around a bug in ``pdb``, http://bugs.python.org/issue4150.  The bug
      can cause truncated tracebacks in Python versions before 2.6.
      (Andrew Bennetts)

    * VirtualVersionedFiles now implements
      ``iter_lines_added_or_present_in_keys``. This allows the creation of 
      new branches based on stacked bzr-svn branches. (#311997)

  BUG FIXES:

    * ``bzr annotate --show-ids`` doesn't give a backtrace on empty files
      anymore.
      (Anne Mohsen, Vincent Ladeuil, #314525)

    * ``bzr log FILE`` now correctly shows mainline revisions merging
      a change to FILE when the ``--short`` and ``--line`` log formats
      are used. (Ian Clatworthy, #317417)

    * ``bzr log -rX..Y FILE`` now shows the history of FILE provided
      it existed in Y or X, even if the file has since been deleted or
      renamed. If no range is given, the current/basis tree and
      initial tree are searched in that order. More generally, log
      now interprets filenames in their historical context.
      (Ian Clatworthy, #175520)

    * ``bzr status`` now reports nonexistent files and continues, then
      errors (with code 3) at the end.  (Karl Fogel, #306394)

    * Don't require the present compression base in knits to be the same
      when adding records in knits. (Jelmer Vernooij, #307394)

    * Fix a problem with CIFS client/server lag on Windows colliding with
      an invariant-per-process algorithm for generating AtomicFile names
      (Adrian Wilkins, #304023)

    * Many socket operations now handle EINTR by retrying the operation.
      Previously EINTR was treated as an unrecoverable failure.  There is
      a new ``until_no_eintr`` helper function in ``bzrlib.osutils``.
      (Andrew Bennetts)

    * Support symlinks with non-ascii characters in the symlink filename.
      (Jelmer Vernooij, #319323)

    * There was a bug in how we handled resolving when a file is deleted
      in one branch, and modified in the other. If there was a criss-cross
      merge, we would cause the deletion to conflict a second time.
      (Vincent Ladeuil, John Arbash Meinel)

    * There was another bug in how we chose the correct intermediate LCA in
      criss-cross merges leading to several kind of changes be incorrectly
      handled.
      (John Arbash Meinel, Vincent Ladeuil)

    * Unshelve now handles deleted paths without crashing. (Robert Collins)

  DOCUMENTATION:

    * Improved plugin developer documentation.  (Martin Pool)

  API CHANGES:

    * ``ProgressBarStack`` is deprecated; instead use
      ``ui_factory.nested_progress_bar`` to create new progress bars.
      (Martin Pool)

    * ForeignVcsMapping() now requires a ForeignVcs object as first
      argument. (Jelmer Vernooij)

    * ForeignVcsMapping.show_foreign_revid() has been moved to
      ForeignVcs. (Jelmer Vernooij)

    * ``read_bundle_from_url`` is deprecated in favor of
      ``read_mergeable_from_url``.  (Vincent Ladeuil)

    * Revision specifiers are now registered in
      ``bzrlib.revisionspec.revspec_registry``, and the old list of 
      revisionspec classes (``bzrlib.revisionspec.SPEC_TYPES``) has been
      deprecated. (Jelmer Vernooij, #321183)

    * The progress and UI classes have changed; the main APIs remain the
      same but code that provides a new UI or progress bar class may
      need to be updated.  (Martin Pool)

  INTERNALS:

    * Default User Interface (UI) is CLIUIFactory when bzr runs in a dumb
      terminal. It is sometimes desirable do override this default by forcing
      bzr to use TextUIFactory. This can be achieved by setting the
      BZR_USE_TEXT_UI environment variable (emacs shells, as opposed to
      compile buffers, are such an example).
      (Vincent Ladeuil)

    * New API ``Branch.iter_merge_sorted_revisions()`` that iterates over
      ``(revision_id, depth, revno, end_of_merge)`` tuples.
      (Ian Clatworthy)

    * New ``Branch.dotted_revno_to_revision_id()`` and
      ``Branch.revision_id_to_dotted_revno()`` APIs that pick the most
      efficient way of doing the mapping.
      (Ian Clatworthy)

    * Refactor cmd_serve so that it's a little easier to build commands that
      extend it, and perhaps even a bit easier to read.  (Jonathan Lange)

    * ``TreeDelta.show()`` now accepts a ``filter`` parameter allowing log
      formatters to retrict the output.
      (Vincent Ladeuil)


bzr 1.11 "Eyes up!" 2009-01-19
------------------------------

This first monthly release of Bazaar for 2009 improves Bazaar's operation
in Windows, Mac OS X, and other situations where file names are matched
without regard to capitalization: Bazaar tries to match the case of an
existing file.  This release of Bazaar also improves the efficiency of
Tortoise Windows Shell integration and lets it work on 64-bit platforms.

The UI through which Bazaar supports historic formats has been improved,
so 'bzr help formats' now gives a simpler and shorter list, with clear
advice.

This release also fixes a number of bugs, particularly a glitch that can
occur when there are concurrent writes to a pack repository.

  BUG FIXES:

    * Fix failing test when CompiledChunksToLines is not available.
      (Vincent Ladeuil)

    * Stacked branches don't repeatedly open their transport connection.
      (John Arbash Meinel)



bzr 1.11rc1 "Eyes up!" 2009-01-09
---------------------------------

  CHANGES:

    * Formats using Knit-based repository formats are now explicitly
      marked as deprecated. (Ian Clatworthy)

  NEW FEATURES:

    * Add support for `bzr tags -r 1..2`, that is we now support showing
      tags applicable for a specified revision range. (Marius Kruger)

    * ``authentication.conf`` now accepts pluggable read-only credential
      stores. Such a plugin (``netrc_credential_store``) is now included,
      handles the ``$HOME/.netrc`` file and can server as an example to
      implement other plugins.
      (Vincent Ladeuil)

    * ``shelve --list`` can now be used to list shelved changes.
      (Aaron Bentley)

  IMPROVEMENTS:

    * Add trailing slash to directories in all output of ``bzr ls``, except
      ``bzr ls --null``. (Gordon P. Hemsley, #306424)

    * ``bzr revision-info`` now supports a -d option to specify an
      alternative branch. (Michael Hudson)

    * Add connection to a C++ implementation of the Windows Shell Extension
      which is able to fully replace the current Python implemented one.
      Advantages include 64bit support and reduction in overhead for
      processes which drag in shell extensions.
      (Mark Hammond)

    * Support the Claws mail client directly, rather than via
      xdg-email. This prevents the display of an unnecessary modal
      dialog in Claws, informing the user that a file has been
      attached to the message, and works around bug #291847 in
      xdg-utils which corrupts the destination address.

    * When working on a case-insensitive case-preserving file-system, as
      commonly found with Windows, bzr will often ignore the case of the
      arguments specified by the user in preference to the case of an existing
      item on the file-system or in the inventory to help prevent
      counter-intuitive behaviour on Windows. (Mark Hammond)

  BUG FIXES:
  
    * Allow BzrDir implementation to implement backing up of 
      control directory. (#139691)

    * ``bzr push`` creating a new stacked branch will now only open a
      single connection to the target machine. (John Arbash Meinel)

    * Don't call iteritems on transport_list_registry, because it may
      change during iteration.  (Martin Pool, #277048)

    * Don't make a broken branch when pushing an unstackable-format branch
      that's in a stackable shared repository to a location with default
      stack-on location.  (Andrew Bennetts, #291046)

    * Don't require embedding user in HTTP(S) URLs do use authentication.conf.
      (Ben Jansen, Vincent Ladeuil, #300347)

    * Fix a problem with CIFS client/server lag on windows colliding with
      an invariant-per-process algorithm for generating AtomicFile names
      (Adrian Wilkins, #304023)

    * Fix bogus setUp signature in UnavailableFTPServer.
      (Gary van der Merwe, #313498)

    * Fix compilation error in ``_dirstate_helpers_c`` on SunOS/Solaris.
      (Jari Aalto)

    * Fix SystemError in ``_patiencediff_c`` module by calling
      PyErr_NoMemory() before returning NULL in PatienceSequenceMatcher_new.
      (Andrew Bennetts, #303206)

    * Give proper error message for diff with non-existent dotted revno.
      (Marius Kruger, #301969)

    * Handle EACCES (permission denied) errors when launching a message
      editor, and emit warnings when a configured editor cannot be
      started. (Andrew Bennetts)

    * ``$HOME/.netrc`` file is now recognized as a read-only credential store
      if configured in ``authentication.conf`` with 'password_encoding=netrc'
      in the appropriate sections.
      (Vincent Ladeuil, #103029)

    * Opening a stacked branch now properly shares the connection, rather
      than opening a new connection for the stacked-on branch.
      (John Arbash meinel)

    * Preserve transport decorators while following redirections.
      (Vincent Ladeuil, #245964, #270863)

    * Provides a finer and more robust filter for accepted redirections.
      (Vincent Ladeuil, #303959, #265070)

    * ``shelve`` paths are now interpreted relative to the current working
      tree.  (Aaron Bentley)

    * ``Transport.readv()`` defaults to not reading more than 100MB in a
      single array. Further ``RemoteTransport.readv`` sets this to 5MB to
      work better with how it splits its requests.
      (John Arbash Meinel, #303538)

    * Pack repositories are now able to reload the pack listing and retry
      the current operation if another action causes the data to be
      repacked.  (John Arbash Meinel, #153786)

    * ``pull -v`` now respects the log_format configuration variable.
      (Aaron Bentley)

    * ``push -v`` now works on non-initial pushes.  (Aaron Bentley)

    * Use the short status format when the short format is used for log.
      (Vincent Ladeuil, #87179)

    * Allow files to be renamed or moved via remove + add-by-id. (Charles
      Duffy, #314251)

  DOCUMENTATION:

    * Improved the formats help topic to explain why multiple formats
      exist and to provide guidelines in selecting one. Introduced
      two new supporting help topics: current-formats and other-formats.
      (Ian Clatworthy)

  API CHANGES:

    * ``LRUCache(after_cleanup_size)`` was renamed to
      ``after_cleanup_count`` and the old name deprecated. The new name is
      used for clarity, and to avoid confusion with
      ``LRUSizeCache(after_cleanup_size)``. (John Arbash Meinel)

    * New ``ForeignRepository`` base class, to help with foreign branch 
      support (e.g. svn).  (Jelmer Vernooij)

    * ``node_distances`` and ``select_farthest`` can no longer be imported
      from ``bzrlib.graph``.  They can still be imported from
      ``bzrlib.deprecated_graph``, which has been the preferred way to
      import them since before 1.0.  (Andrew Bennetts)
      
    * The logic in commit now delegates inventory basis calculations to
      the ``CommitBuilder`` object; this requires that the commit builder
      in use has been updated to support the new ``recording_deletes`` and
      ``record_delete`` methods. (Robert Collins)

  TESTING:

    * An HTTPS server is now available (it requires python-2.6). Future bzr
      versions will allow the use of the python-2.6 ssl module that can be
      installed for 2.5 and 2.4.

    * ``bzr selftest`` now fails if new trailing white space is added to
      the bazaar sources. It only checks changes not committed yet. This
      means that PQM will now reject changes that introduce new trailing
      whitespace. (Marius Kruger)

    * Introduced new experimental formats called ``1.12-preview`` and
      ``1.12-preview-rich-root`` to enable testing of related pending
      features, namely content filtering and filtered views.
      (Ian Clatworthy)

  INTERNALS:

    * Added an ``InventoryEntry`` cache when deserializing inventories.
      Can cut the time to iterate over multiple RevisionsTrees in half.
      (John Arbash Meinel)

    * Added ``bzrlib.fifo_cache.FIFOCache`` which is designed to have
      minimal overhead versus using a plain dict for cache hits, at the
      cost of not preserving the 'active' set as well as an ``LRUCache``.
      (John Arbash Meinel)

    * ``bzrlib.patience_diff.unified_diff`` now properly uses a tab
      character to separate the filename from the date stamp, and doesn't
      add trailing whitespace when a date stamp is not supplied.
      (Adeodato Simó, John Arbash Meinel)

    * ``DirStateWorkingTree`` and ``DirStateWorkingTreeFormat`` added
      as base classes of ``WorkingTree4`` and ``WorkingTreeFormat4``
      respectively. (Ian Clatworthy)

    * ``KnitVersionedFiles._check_should_delta()`` now uses the
      ``get_build_details`` api to avoid multiple hits to the index, and
      to properly follow the ``compression_parent`` rather than assuming
      it is the left-hand parent. (John Arbash Meinel)

    * ``KnitVersionedFiles.get_record_stream()`` will now chose a
      more optimal ordering when the keys are requested 'unordered'.
      Previously the order was fully random, now the records should be
      returned from each pack in turn, in forward I/O order.
      (John Arbash Meinel)
    
    * ``mutter()`` will now flush the ``~/.bzr.log`` if it has been more
      than 2s since the last time it flushed. (John Arbash Meinel)

    * New method ``bzrlib.repository.Repository.add_inventory_by_delta``
      allows adding an inventory via an inventory delta, which can be
      more efficient for some repository types. (Robert Collins)

    * Repository ``CommitBuilder`` objects can now accumulate an inventory
      delta. To enable this functionality call ``builder.recording_deletes``
      and additionally call ``builder.record_delete`` when a delete
      against the basis occurs. (Robert Collins)

    * The default http handler has been changed from pycurl to urllib.
      The default is still pycurl for https connections. (The only
      advantage of pycurl is that it checks ssl certificates.)
      (John Arbash Meinel)

    * ``VersionedFiles.get_record_stream()`` can now return objects with a
      storage_kind of ``chunked``. This is a collection (list/tuple) of
      strings. You can use ``osutils.chunks_to_lines()`` to turn them into
      guaranteed 'lines' or you can use ``''.join(chunks)`` to turn it
      into a fulltext. This allows for some very good memory savings when
      asking for many texts that share ancestry, as the individual chunks
      can be shared between versions of the file. (John Arbash Meinel)

    * ``pull -v`` and ``push -v`` use new function
      ``bzrlib.log.show_branch_change`` (Aaron Bentley)



bzr 1.10 2008-12-05
-------------------

Bazaar 1.10 has several performance improvements for copying revisions
(especially for small updates to large projects).  There has also been a
significant amount of effort in polishing stacked branches.  The commands
``shelve`` and ``unshelve`` have become core commands, with an improved
implementation.

The only changes versus bzr-1.10rc1 are bugfixes for stacked branches.

  BUG FIXES:

    * Don't set a pack write cache size from RepoFetcher, because the
      cache is not coherent with reads and causes ShortReadvErrors.
      This reverses the change that fixed #294479.
      (Martin Pool, #303856)

    * Properly handle when a revision can be inserted as a delta versus
      when it needs to be expanded to a fulltext for stacked branches.
      There was a bug involving merge revisions. As a method to help
      prevent future difficulties, also make stacked fetches sort
      topologically. (John Arbash Meinel, #304841)


bzr 1.10rc1 2008-11-28
----------------------

This release of Bazaar focuses on performance improvements when pushing
and pulling revisions, both locally and to remote networks.  The popular
``shelve`` and ``unshelve`` commands, used to interactively revert and
restore work in progress, have been merged from bzrtools into the bzr
core.  There are also bug fixes for portability, and for stacked branches.

  NEW FEATURES:

    * New ``commit_message_template`` hook that is called by the commit
      code to generate a template commit message. (Jelmer Vernooij)

    * New `shelve` and `unshelve` commands allow undoing and redoing changes.
      (Aaron Bentley)

  IMPROVEMENTS:

    * ``(Remote)Branch.copy_content_into`` no longer generates the full revision
      history just to set the last revision info.
      (Andrew Bennetts, John Arbash Meinel)

    * Fetches between formats with different serializers (such as
      pack-0.92-subtree and 1.9-rich-root) are faster now.  This is due to
      operating on batches of 100 revisions at time rather than
      one-by-one.  (Andrew Bennetts, John Arbash Meinel)

    * Search index files corresponding to pack files we've already used
      before searching others, because they are more likely to have the
      keys we're looking for.  This reduces the number of iix and tix
      files accessed when pushing 1 new revision, for instance.
      (John Arbash Meinel)

    * Signatures to transfer are calculated more efficiently in
      ``item_keys_introduced_by``.  (Andrew Bennetts, John Arbash Meinel)

    * The generic fetch code can once again copy revisions and signatures
      without extracting them completely to fulltexts and then serializing
      them back down into byte strings. This is a significant performance
      improvement when fetching from a stacked branch.
      (John Arbash Meinel, #300289)

    * When making a large readv() request over ``bzr+ssh``, break up the
      request into more manageable chunks. Because the RPC is not yet able
      to stream, this helps keep us from buffering too much information at
      once. (John Arbash Meinel)

  BUG FIXES:

    * Better message when the user needs to set their Launchpad ID.
      (Martin Pool, #289148)

    * ``bzr commit --local`` doesn't access the master branch anymore.
      This fixes a regression introduced in 1.9.  (Marius Kruger, #299313)

    * Don't call the system ``chdir()`` with an empty path. Sun OS seems
      to give an error in that case.  Also, don't count on ``getcwd()``
      being able to allocate a new buffer, which is a gnu extension.
      (John Arbash Meinel, Martin Pool, Harry Hirsch, #297831)

    * Don't crash when requesting log --forward <file> for a revision range
      starting with a dotted revno.
      (Vincent Ladeuil, #300055)

    * Don't create text deltas spanning stacked repositories; this could
      cause "Revision X not present in Y" when later accessing them.
      (Martin Pool, #288751)

    * Pack repositories are now able to reload the pack listing and retry
      the current operation if another action causes the data to be
      repacked.  (John Arbash Meinel, #153786)

    * PermissionDenied errors from smart servers no longer cause
      "PermissionDenied: "None"" on the client.
      (Andrew Bennetts, #299254)

    * Pushing to a stacked pack repository now batches writes, the same
      way writes are batched to ordinary pack repository.  This makes
      pushing to a stacked branch over the network much faster.
      (Andrew Bennetts, #294479)

    * TooManyConcurrentRequests no longer occur when a fetch fails and
      tries to abort a write group.  This allows the root cause (e.g. a
      network interruption) to be reported.  (Andrew Bennetts, #297014)

    * RemoteRepository.get_parent_map now uses fallback repositories.
      (Aaron Bentley, #297991?, #293679?)

  API CHANGES:

    * ``CommitBuilder`` now validates the strings it will be committing,
      to ensure that they do not have characters that will not be properly
      round-tripped. For now, it just checks for characters that are
      invalid in the XML form. (John Arbash Meinel, #295161)

    * Constructor parameters for NewPack (internal to pack repositories)
      have changed incompatibly.

    * ``Repository.abort_write_group`` now accepts an optional
      ``suppress_errors`` flag.  Repository implementations that override
      ``abort_write_group`` will need to be updated to accept the new
      argument.  Subclasses that only override ``_abort_write_group``
      don't need to change.

    * Transport implementations must provide copy_tree_to_transport.  A default
      implementation is provided for Transport subclasses.

  TESTING:

    * ``bzr selftest`` now fails if no doctests are found in a module
      that's expected to have them.  (Martin Pool)

    * Doctests now only report the first failure.  (Martin Pool)


bzr 1.9 2008-11-07
------------------

This release of Bazaar adds a new repository format, ``1.9``, with smaller
and more efficient index files.  This format can be specified when
creating a new repository, or used to losslessly upgrade an existing
repository.  bzr 1.9 also speeds most operations over the smart server
protocol, makes annotate faster, and uses less memory when making
checkouts or pulling large amounts of data.

  BUG FIXES:

   * Fix "invalid property value 'branch-nick' for None" regression with
     branches bound to svn branches.  (Martin Pool, #293440)

   * Fix SSL/https on Python2.6.  (Vincent Ladeuil, #293054)

   * ``SFTPTransport.readv()`` had a bug when requests were out-of-order.
     This only triggers some-of-the-time on Knit format repositories.
     (John Arbash Meinel, #293746)


bzr 1.9rc1 2008-10-31
---------------------

  NEW FEATURES:

    * New Branch hook ``transform_fallback_location`` allows a function to
      be called when looking up the stacked source. (Michael Hudson)

    * New repository formats ``1.9`` and ``1.9-rich-root``. These have all
      the functionality of ``1.6``, but use the new btree indexes.
      These indexes are both smaller and faster for access to historical
      information.  (John Arbash Meinel)

  IMPROVEMENTS:

    * ``BTreeIndex`` code now is able to prefetch extra pages to help tune
      the tradeoff between bandwidth and latency. Should be tuned
      appropriately to not impact commands which need minimal information,
      but provide a significant boost to ones that need more context. Only
      has a direct impact on the ``--development2`` format which uses
      btree's for the indexes. (John Arbash Meinel)

    * ``bzr dump-btree`` is a hidden command introduced to allow dumping
      the contents of a compressed btree file.  (John Arbash Meinel)

    * ``bzr pack`` now tells the index builders to optimize for size. For
      btree index repositories, this can save 25% of the index size
      (mostly in the text indexes). (John Arbash Meinel)

    * ``bzr push`` to an existing branch or repository on a smart server
      is faster, due to Bazaar making more use of the ``get_parent_map``
      RPC when querying the remote branch's revision graph.
      (Andrew Bennetts)

    * default username for bzr+ssh and sftp can be configured in
      authentication.conf. (Aaron Bentley)

    * launchpad-login now provides a default username for bzr+ssh and sftp
      URLs, allowing username-free URLs to work for everyone. (Aaron Bentley)

    * ``lp:`` lookups no longer include usernames, making them shareable and
      shorter. (Aaron Bentley)

    * New ``PackRepository.autopack`` smart server RPC, which does
      autopacking entirely on the server.  This is much faster than
      autopacking via plain file methods, which downloads a large amount
      of pack data and then re-uploads the same pack data into a single
      file.  This fixes a major (although infrequent) cause of lengthy
      delays when using a smart server.  For example, pushing the 10th
      revision to a repository with 9 packs now takes 44 RPCs rather than
      179, and much less bandwidth too.  This requires Bazaar 1.9 on both
      the client and the server, otherwise the client will fallback to the
      slower method.  (Andrew Bennetts)

  BUG FIXES:

    * A failure to load a plugin due to an IncompatibleAPI exception is
      now correctly reported. (Robert Collins, #279451)

    * API versioning support now has a multiple-version checking api
      ``require_any_api``. (Robert Collins, #279447)

    * ``bzr branch --stacked`` from a smart server to a standalone branch
      works again.  This fixes a regression in 1.7 and 1.8.
      (Andrew Bennetts, #270397)

    * ``bzr co`` uses less memory. It used to unpack the entire WT into
      memory before writing it to disk. This was a little bit faster, but
      consumed lots of memory. (John Arbash Meinel, #269456)

    * ``bzr missing --quiet`` no longer prints messages about whether
      there are missing revisions.  The exit code indicates whether there
      were or not.  (Martin Pool, #284748)

    * Fixes to the ``annotate`` code. The fast-path which re-used the
      stored deltas was accidentally disabled all the time, instead of
      only when a branch was stacked. Second, the code would accidentally
      re-use a delta even if it wasn't against the left-parent, this
      could only happen if ``bzr reconcile`` decided that the parent
      ordering was incorrect in the file graph.  (John Arbash Meinel)

    * "Permission denied" errors that occur when pushing a new branch to a
      smart server no longer cause tracebacks.  (Andrew Bennetts, #278673)

    * Some compatibility fixes for building the extensions with MSVC and
      for python2.4. (John Arbash Meinel, #277484)

    * The index logic is now able to reload the list of pack files if and
      index ends up disappearing. We still don't reload if the pack data
      itself goes missing after checking the index. This bug appears as a
      transient failure (file not found) when another process is writing
      to the repository.  (John Arbash Meinel, #153786)

    * ``bzr switch`` and ``bzr bind`` will now update the branch nickname if
      it was previously set. All checkouts will now refer to the bound branch
      for a nickname if one was not explicitly set.
      (Marius Kruger, #230903)

  DOCUMENTATION:

    * Improved hook documentation. (Michael Ernst)

  API CHANGES:

    * commands.plugins_cmds is now a CommandRegistry, not a dict.

  INTERNALS:

     * New AuthenticationConfig.set_credentials method allows easy programmatic
       configuration of authetication credentials.


bzr 1.8 2008-10-16
------------------

Bazaar 1.8 includes several fixes that improve working tree performance,
display of revision logs, and merges.  The bzr testsuite now passes on OS
X and Python 2.6, and almost completely passes on Windows.  The
smartserver code has gained several bug fixes and performance
improvements, and can now run server-side hooks within an http server.

  BUG FIXES:

   * Fix "Must end write group" error when another error occurs during
     ``bzr push``.  (Andrew Bennetts, #230902)

  PORTABILITY:

   * Some Pyrex versions require the WIN32 macro defined to compile on
     that platform.  (Alexander Belchenko, Martin Pool, #277481)


bzr 1.8rc1 2008-10-07
---------------------

  CHANGES:

    * ``bzr log file`` has been changed. It now uses a different method
      for determining which revisions to show as merging the changes to
      the file. It now only shows revisions which merged the change
      towards your mainline. This simplifies the output, makes it faster,
      and reduces memory consumption.  (John Arbash Meinel)

    * ``bzr merge`` now defaults to having ``--reprocess`` set, whenever
      ``--show-base`` is not supplied.  (John Arbash Meinel)

    * ``bzr+http//`` will now optionally load plugins and write logs on the
      server. (Marius Kruger)

    * ``bzrlib._dirstate_helpers_c.pyx`` does not compile correctly with
      Pyrex 0.9.4.1 (it generates C code which causes segfaults). We
      explicitly blacklist that version of the compiler for that
      extension. Packaged versions will include .c files created with
      pyrex >= 0.9.6 so it doesn't effect releases, only users running
      from the source tree. (John Arbash Meinel, #276868)

  FEATURES:

    * bzr is now compatible with python-2.6. python-2.6 is not yet officially
      supported (nor released, tests were conducted with the dev version of
      python-2.6rc2), but all known problems have been fixed.  Feedback
      welcome.
      (Vincent Ladeuil, #269535)

  IMPROVEMENTS:

    * ``bzr annotate`` will now include uncommitted changes from the local
      working tree by default. Such uncommitted changes are given the
      revision number they would get if a commit was done, followed with a
      ? to indicate that its not actually known. (Robert Collins, #3439)

    * ``bzr branch`` now accepts a ``--standalone`` option, which creates a
      standalone branch regardless of the presence of shared repositories.
      (Daniel Watkins)

    * ``bzr push`` is faster in the case there are no new revisions to
      push.  It is also faster if there are no tags in the local branch.
      (Andrew Bennetts)

    * File changes during a commit will update the tree stat cache.
      (Robert Collins)

    * Location aliases can now accept a trailing path.  (Micheal Hudson)

    * New hooks ``Lock.hooks`` when LockDirs are acquired and released.
      (Robert Collins, MartinPool)

    * Switching in heavyweight checkouts uses the master branch's context, not
      the checkout's context.  (Adrian Wilkins)

    * ``status`` on large trees is now faster, due to optimisations in the
      walkdirs code. Of particular note, the walkdirs code now performs
      a temporary ``chdir()`` while reading a single directory; if your
      platform has non thread-local current working directories (and is
      not windows which has its own implementation), this may introduce a
      race condition during concurrent uses of bzrlib. The bzrlib CLI
      will not encounter this as it is single threaded for working tree
      operations. (Robert Collins)

    * The C extensions now build on python 2.4 (Robert Collins, #271939)

    * The ``-Dhpss`` debug flag now reports the number of smart server
      calls per medium to stderr.  This is in addition to the existing
      detailed logging to the .bzr.log trace file.  (Andrew Bennetts)

  BUG FIXES:

    * Avoid random failures arising from misinterpreted ``errno`` values
      in ``_readdir_pyx.read_dir``.
      (Martin Pool, #279381)

    * Branching from a shared repository on a smart server into a new
      repository now preserves the repository format.
      (Andrew Bennetts, #269214)

    * ``bzr log`` now accepts a ``--change`` option.
      (Vincent Ladeuil, #248427)

    * ``bzr missing`` now accepts an ``--include-merges`` option.
      (Vincent Ladeuil, #233817)

    * Don't try to filter (internally) '.bzr' from the files to be deleted if
      it's not there.
      (Vincent Ladeuil, #272648)

    * Fix '_in_buffer' AttributeError when using the -Dhpss debug flag.
      (Andrew Bennetts)

    * Fix TooManyConcurrentRequests errors caused by a connection failure
      when doing ``bzr pull`` or ``bzr merge`` from a ``bzr+ssh`` URL.
      (Andrew Bennetts, #246233)

    * Fixed ``bzr st -r branch:PATH_TO_BRANCH`` where the other branch
      is in a different repository than the current one.
      (Lukáš Lalinský, #144421)

    * Make the first line of the manpage preamble a comment again.
      (David Futcher, #242106)

    * Remove use of optional parameter in GSSAPI FTP support, since
      it breaks newer versions of Python-Kerberos. (Jelmer Vernooij)

    * The autopacking logic will now always create a single new pack from
      all of the content which it deems is worth moving. This avoids the
      'repack a single pack' bug and should result in better packing
      overall.  (John Arbash Meinel, #242510, #172644)

    * Trivial documentation fix.
      (John Arbash Meinel, #270471)

    * ``bzr switch`` and ``bzr bind`` will now update the branch nickname if
      it was previously set. All checkouts will now refer to the bound branch
      for a nickname if one was not explicitly set.
      (Marius Kruger, #230903)

  DOCUMENTATION:

    * Explain revision/range identifiers. (Daniel Clemente)

  API CHANGES:

    * ``CommitBuilder.record_entry_contents`` returns one more element in
      its result tuple - an optional file system hash for the hash cache
      to use. (Robert Collins)

    * ``dirstate.DirState.update_entry`` will now only calculate the sha1
      of a file if it is likely to be needed in determining the output
      of iter_changes. (Robert Collins)

    * The PackRepository, RepositoryPackCollection, NewPack classes have a
      slightly changed interface to support different index types; as a
      result other users of these classes need to supply the index types
      they want. (Robert Collins)

  TESTING:

    * ``bzrlib.tests.repository_implementations`` has been renamed to
      ``bzrlib.tests.per_repository`` so that we have a common structure
      (and it is shorter). (John Arbash Meinel, #239343)

    * ``LocalTransport.abspath()`` now returns a drive letter if the
      transport has one, fixing numerous tests on Windows.
      (Mark Hammond)

    * PreviewTree is now tested via intertree_implementations.
      (Aaron Bentley)

    * The full test suite is passing again on OSX.
      (Guillermo Gonzalez, Vincent Ladeuil)

    * The full test suite passes when run with ``-Eallow_debug``.
      (Andrew Bennetts)

  INTERNALS:

    * A new hook, ``Branch.open``, has been added, which is called when
      branch objects are opened. (Robert Collins)

    * ``bzrlib.osutils._walkdirs_utf8`` has been refactored into common
      tree walking, and modular directory listing code to aid future
      performance optimisations and refactoring. (Robert Collins)

    * ``bzrlib.trace.debug_memory`` can be used to get a quick memory dump
      in the middle of processing. It only reports memory if
      ``/proc/PID/status`` is available. (John Arbash Meinel)

    * New method ``RevisionSpec.as_tree`` for representing the revision
      specifier as a revision tree object. (Lukáš Lalinský)

    * New race-free method on MutableTree ``get_file_with_stat`` for use
      when generating stat cache results. (Robert Collins)

    * New win32utils.get_local_appdata_location() provides access to a local
      directory for storing data.  (Mark Hammond)

    * To be compatible with python-2.6 a few new rules should be
      observed. 'message' attribute can't be used anymore in exception
      classes, 'sha' and 'md5' modules have been deprecated (use
      osutils.[md5|sha]), object__init__ and object.__new__ don't accept
      parameters anymore.
      (Vincent Ladeuil)


bzr 1.7.1 2008-10-01
--------------------

  No changes from 1.7.1rc1.


bzr 1.7.1rc1 2008-09-24
-----------------------

This release just includes an update to how the merge algorithm handles
file paths when we encounter complex history.

  FEATURES:

    * If we encounter a criss-cross in history, use information from
      direct Least Common Ancestors to resolve inventory shape (locations
      of files, adds, deletes, etc). This is similar in concept to using
      ``--lca`` for merging file texts, only applied to paths.
      (John Arbash Meinel)


bzr 1.7 2008-09-23
------------------

This release includes many bug fixes and a few performance and feature
improvements.  ``bzr rm`` will now scan for missing files and remove them,
like how ``bzr add`` scans for unknown files and adds them. A bit more
polish has been applied to the stacking code. The b-tree indexing code has
been brought in, with an eye on using it in a future repository format.
There are only minor installer changes since bzr-1.7rc2.

  FEATURES

    * Some small updates to the win32 installer. Include localization
      files found in plugins, and include the builtin distutils as part of
      packaging qbzr. (Mark Hammond)


bzr 1.7rc2 2008-09-17
---------------------

A few bug fixes from 1.7rc1. The biggest change is a new
``RemoteBranch.get_stacked_on_url`` rpc. This allows clients that are
trying to access a Stacked branch over the smart protocol, to properly
connect to the stacked-on location.

  BUG FIXES:

    * Branching from a shared repository on a smart server into a new
      repository now preserves the repository format.
      (Andrew Bennetts, #269214)

   * Branching from a stacked branch via ``bzr+ssh`` can properly connect
     to the stacked-on branch.  (Martin Pool, #261315)

    * ``bzr init`` no longer re-opens the BzrDir multiple times.
      (Vincent Ladeuil)

    * Fix '_in_buffer' AttributeError when using the -Dhpss debug flag.
      (Andrew Bennetts)


bzr 1.7rc1 2008-09-09
---------------------

This release candidate for bzr 1.7 has several bug fixes and a few
performance and feature improvements.  ``bzr rm`` will now scan for
missing files and remove them, like how ``bzr add`` scans for unknown
files and adds them. A bit more polish has been applied to the stacking
code. The b-tree indexing code has been brought in, with an eye on using
it in a future repository format.


  CHANGES:

    * ``bzr export`` can now export a subdirectory of a project.
      (Robert Collins)

    * ``bzr remove-tree`` will now refuse to remove a tree with uncommitted
      changes, unless the ``--force`` option is specified.
      (Lukáš Lalinský, #74101)

    * ``bzr rm`` will now scan for files that are missing and remove just
      them automatically, much as ``bzr add`` scans for new files that
      are not ignored and adds them automatically. (Robert Collins)

  FEATURES

    * Support for GSSAPI authentication when using FTP as documented in
      RFC2228. (Jelmer Vernooij, #49623)

    * Add support for IPv6 in the smart server. (Jelmer Vernooij, #165014)

  IMPROVEMENTS:

    * A url like ``log+file:///tmp`` will log all access to that Transport
      to ``.bzr.log``, which may help in debugging or profiling.
      (Martin Pool)

    * ``bzr branch`` and ``bzr push`` use the default stacking policy if the
      branch format supports it. (Aaron Bentley)

    * ``bzr init`` and ``bzr init-repo`` will now print out the same as
      ``bzr info`` if it completed successfully.
      (Marius Kruger)

    * ``bzr uncommit`` logs the old tip revision id, and displays how to
      restore the branch to that tip using ``bzr pull``.  This allows you
      to recover if you realize you uncommitted the wrong thing.
      (John Arbash Meinel)

    * Fix problems in accessing stacked repositories over ``bzr://``.
      (Martin Pool, #261315)

    * ``SFTPTransport.readv()`` was accidentally using ``list += string``,
      which 'works', but adds each character separately to the list,
      rather than using ``list.append(string)``. Fixing this makes the
      SFTP transport a little bit faster (~20%) and use a bit less memory.
      (John Arbash Meinel)

    * When reading index files, if we happen to read the whole file in a
      single request treat it as a ``_buffer_all`` request. This happens
      most often on small indexes over remote transports, where we default
      to reading 64kB. It saves a round trip for each small index during
      fetch operations. Also, if we have read more than 50% of an index
      file, trigger a ``_buffer_all`` on the next request. This works
      around some inefficiencies because reads don't fall neatly on page
      boundaries, so we would ignore those bytes, but request them again
      later. This could trigger a total read size of more than the whole
      file. (John Arbash Meinel)

  BUG FIXES:

    * ``bzr rm`` is now aliased to ``bzr del`` for the convenience of svn
      users. (Robert Collins, #205416)

    * Catch the infamous "select/poll returned error" which occurs when
      pycurl try to send a body request to an HTTP/1.0 server which has
      already refused to handle the request. (Vincent Ladeuil, #225020)

    * Fix ``ObjectNotLocked`` errors when using various commands
      (including ``bzr cat`` and ``bzr annotate``) in combination with a
      smart server URL.  (Andrew Bennetts, #237067)

    * ``FTPTransport.stat()`` would return ``0000`` as the permission bits
      for the containing ``.bzr/`` directory (it does not implement
      permissions). This would cause us to set all subdirectories to
      ``0700`` and files to ``0600`` rather than leaving them unmodified.
      Now we ignore ``0000`` as the permissions and assume they are
      invalid. (John Arbash Meinel, #259855)

    * Merging from a previously joined branch will no longer cause
      a traceback. (Jelmer Vernooij, #203376)

    * Pack operations on windows network shares will work even with large
      files. (Robert Collins, #255656)

    * Running ``bzr st PATH_TO_TREE`` will no longer suppress merge
      status. Status is also about 7% faster on mozilla sized trees
      when the path to the root of the tree has been given. Users of
      the internal ``show_tree_status`` function should be aware that
      the show_pending flag is now authoritative for showing pending
      merges, as it was originally. (Robert Collins, #225204)

    * Set valid default _param_name for Option so that ListOption can embed
      '-' in names. (Vincent Ladeuil, #263249)

    * Show proper error rather than traceback when an unknown revision
      id is specified to ``bzr cat-revision``. (Jelmer Vernooij, #175569)

    * Trailing text in the dirstate file could cause the C dirstate parser
      to try to allocate an invalid amount of memory. We now properly
      check and test for parsing a dirstate with invalid trailing data.
      (John Arbash Meinel, #186014)

    * Unexpected error responses from a smart server no longer cause the
      client to traceback.  (Andrew Bennetts, #263527)

    * Use a Windows api function to get a Unicode host name, rather than
      assuming the host name is ascii.
      (Mark Hammond, John Arbash Meinel, #256550)

    * ``WorkingTree4`` trees will now correctly report missing-and-new
      paths in the output of ``iter_changes``. (Robert Collins)

  DOCUMENTATION:

    * Updated developer documentation.  (Martin Pool)

  API CHANGES:

    * Exporters now take 4 parameters. (Robert Collins)

    * ``Tree.iter_changes`` will now return False for the content change
      field when a file is missing in the basis tree and not present in
      the target tree. Previously it returned True unconditionally.
      (Robert Collins)

    * The deprecated ``Branch.abspath`` and unimplemented
      ``Branch.rename_one`` and ``Branch.move`` were removed. (Jelmer Vernooij)

    * BzrDir.clone_on_transport implementations must now accept a stacked_on
      parameter.  (Aaron Bentley)

    * BzrDir.cloning_metadir implementations must now take a require_stacking
      parameter.  (Aaron Bentley)

  TESTING:

    * ``addCleanup`` now takes ``*arguments`` and ``**keyword_arguments``
      which are then passed to the cleanup callable as it is run. In
      addition, addCleanup no longer requires that the callables passed to
      it be unique. (Jonathan Lange)

    * Fix some tests that fail on Windows because files are deleted while
      still in use.
      (Mark Hammond)

    * ``selftest``'s ``--starting-with`` option can now use predefined
      prefixes so that one can say ``bzr selftest -s bp.loom`` instead of
      ``bzr selftest -s bzrlib.plugins.loom``. (Vincent Ladeuil)

    * ``selftest``'s ``--starting-with`` option now accepts multiple values.
      (Vincent Ladeuil)

  INTERNALS:

    * A new plugin interface, ``bzrlib.log.log_adapters``, has been added.
      This allows dynamic log output filtering by plugins.
      (Robert Collins)

    * ``bzrlib.btree_index`` is now available, providing a b-tree index
      layer. The design is memory conservative (limited memory cache),
      faster to seek (approx 100 nodes per page, gives 100-way fan out),
      and stores compressed pages allowing more keys per page.
      (Robert Collins, John Arbash Meinel)

    * ``bzrlib.diff.DiffTree.show_diff`` now skips changes where the kind
      is unknown in both source and target.
      (Robert Collins, Aaron Bentley)

    * ``GraphIndexBuilder.add_node`` and ``BTreeBuilder`` have been
      streamlined a bit. This should make creating large indexes faster.
      (In benchmarking, it now takes less time to create a BTree index than
      it takes to read the GraphIndex one.) (John Arbash Meinel)

    * Mail clients for `bzr send` are now listed in a registry.  This
      allows plugins to add new clients by registering them with
      ``bzrlib.mail_client.mail_client_registry``.  All of the built-in
      clients now use this mechanism.  (Neil Martinsen-Burrell)


bzr 1.6.1 2008-09-05
--------------------

A couple regressions were found in the 1.6 release. There was a
performance issue when using ``bzr+ssh`` to branch large repositories,
and some problems with stacking and ``rich-root`` capable repositories.


bzr 1.6.1rc2 2008-09-03
-----------------------

  BUG FIXES:

    * Copying between ``rich-root`` and ``rich-root-pack`` (and vice
      versa) was accidentally using the inter-model fetcher, instead of
      recognizing that both were 'rich root' formats.
      (John Arbash Meinel, #264321)


bzr 1.6.1rc1 2008-08-29
-----------------------

This release fixes a few regressions found in the 1.6 client. Fetching
changes was using an O(N^2) buffering algorithm, so for large projects it
would cause memory thrashing. There is also a specific problem with the
``--1.6-rich-root`` format, which prevented stacking on top of
``--rich-root-pack`` repositories, and could allow users to accidentally
fetch experimental data (``-subtree``) without representing it properly.
The ``--1.6-rich-root`` format has been deprecated and users are
recommended to upgrade to ``--1.6.1-rich-root`` immediately.  Also we
re-introduced a workaround for users who have repositories with incorrect
nodes (not possible if you only used official releases).
I should also clarify that none of this is data loss level issues, but
still sufficient enough to warrant an updated release.

  BUG FIXES:

    * ``RemoteTransport.readv()`` was being inefficient about how it
      buffered the readv data and processed it. It would keep appending to
      the same string (causing many copies) and then pop bytes out of the
      start of the string (causing more copies).
      With this patch "bzr+ssh://local" can improve dramatically,
      especially for projects with large files.
      (John Arbash Meinel)

    * Revision texts were always meant to be stored as fulltexts. There
      was a bug in a bzr.dev version that would accidentally create deltas
      when copying from a Pack repo to a Knit repo. This has been fixed,
      but to support those repositories, we know always request full texts
      for Revision texts. (John Arbash Meinel, #261339)

    * The previous ``--1.6-rich-root`` format used an incorrect xml
      serializer, which would accidentally support fetching from a
      repository that supported subtrees, even though the local one would
      not. We deprecated that format, and introduced a new one that uses
      the correct serializer ``--1.6.1-rich-root``.
      (John Arbash Meinel, #262333)


bzr 1.6 2008-08-25
------------------

Finally, the long awaited bzr 1.6 has been released. This release includes
new features like Stacked Branches, improved weave merge, and an updated
server protocol (now on v3) which will allow for better cross version
compatibility. With this release we have deprecated Knit format
repositories, and recommend that users upgrade them, we will continue to
support reading and writing them for the forseeable future, but we will
not be tuning them for performance as pack repositories have proven to be
better at scaling. This will also be the first release to bundle
TortoiseBzr in the standalone Windows installer.


bzr 1.6rc5 2008-08-19
---------------------

  BUG FIXES:

    * Disable automatic detection of stacking based on a containing
      directory of the target. It interacted badly with push, and needs a
      bit more work to get the edges polished before it should happen
      automatically. (John Arbash Meinel, #259275)
      (This change was reverted when merged to bzr.dev)


bzr 1.6rc4 2008-08-18
---------------------

  BUG FIXES:

    * Fix a regression in knit => pack fetching.  We had a logic
      inversion, causing the fetch to insert fulltexts in random order,
      rather than preserving deltas.  (John Arbash Meinel, #256757)


bzr 1.6rc3 2008-08-14
---------------------

  CHANGES:

    * Disable reading ``.bzrrules`` as a per-branch rule preferences
      file. The feature was not quite ready for a full release.
      (Robert Collins)

  IMPROVEMENTS:

    * Update the windows installer to bundle TortoiseBzr and ``qbzr``
      into the standalone installer. This will be the first official
      windows release that installs Tortoise by default.
      (Mark Hammond)

  BUG FIXES:

    * Fix a regression in ``bzr+http`` support. There was a missing
      function (``_read_line``) that needed to be carried over from
      ``bzr+ssh`` support. (Andrew Bennetts)

    * ``GraphIndex`` objects will internally read an entire index if more
      than 1/20th of their keyspace is requested in a single operation.
      This largely mitigates a performance regression in ``bzr log FILE``
      and completely corrects the performance regression in ``bzr log``.
      The regression was caused by removing an accomodation which had been
      supporting the index format in use. A newer index format is in
      development which is substantially faster. (Robert Collins)


bzr 1.6rc2 2008-08-13
---------------------

This release candidate has a few minor bug fixes, and some regression
fixes for Windows.

  BUG FIXES:

    * ``bzr upgrade`` on remote branches accessed via bzr:// and
      bzr+ssh:// now works.  (Andrew Bennetts)

    * Change the ``get_format_description()`` strings for
      ``RepositoryFormatKnitPack5`` et al to be single line messages.
      (Aaron Bentley)

    * Fix for a regression on Win32 where we would try to call
      ``os.listdir()`` on a file and not catch the exception properly.
      (Windows raises a different exception.) This would manifest in
      places like ``bzr rm file`` or ``bzr switch``.
      (Mark Hammond, John Arbash Meinel)

    * ``Inventory.copy()`` was failing to set the revision property for
      the root entry. (Jelmer Vernooij)

    * sftp transport: added missing ``FileExists`` case to
      ``_translate_io_exception`` (Christophe Troestler, #123475)

    * The help for ``bzr ignored`` now suggests ``bzr ls --ignored`` for
      scripting use. (Robert Collins, #3834)

    * The default ``annotate`` logic will now always assign the
      last-modified value of a line to one of the revisions that modified
      it, rather than a merge revision. This would happen when both sides
      claimed to have modified the line resulting in the same text. The
      choice is arbitrary but stable, so merges in different directions
      will get the same results.  (John Arbash Meinel, #232188)


bzr 1.6rc1 2008-08-06
---------------------

This release candidate for bzr 1.6 solidifies the new branch stacking
feature.  Bazaar now recommends that users upgrade all knit repositories,
because later formats are much faster.  However, we plan to continue read/write and
upgrade support for knit repostories for the forseeable future.  Several
other bugs and performance issues were fixed.

  CHANGES:

    * Knit format repositories are deprecated and bzr will now emit
      warnings whenever it encounters one.  Use ``bzr upgrade`` to upgrade
      knit repositories to pack format.  (Andrew Bennetts)

  IMPROVEMENTS:

    * ``bzr check`` can now be told which elements at a location it should
      check.  (Daniel Watkins)

    * Commit now supports ``--exclude`` (or ``-x``) to exclude some files
      from the commit. (Robert Collins, #3117)

    * Fetching data between repositories that have the same model but no
      optimised fetcher will not reserialise all the revisions, increasing
      performance. (Robert Collins, John Arbash Meinel)

    * Give a more specific error when target branch is not reachable.
      (James Westby)

    * Implemented a custom ``walkdirs_utf8`` implementation for win32.
      This uses a pyrex extension to get direct access to the
      ``FindFirstFileW`` style apis, rather than using ``listdir`` +
      ``lstat``. Shows a very strong improvement in commands like
      ``status`` and ``diff`` which have to iterate the working tree.
      Anywhere from 2x-6x faster depending on the size of the tree (bigger
      trees, bigger benefit.) (John Arbash Meinel)

    * New registry for log properties handles  and the method in
      LongLogFormatter to display the custom properties returned by the
      registered handlers. (Guillermo Gonzalez, #162469)

  BUG FIXES:

    * Add more tests that stacking does not create deltas spanning
      physical repository boundaries.
      (Martin Pool, #252428)

    * Better message about incompatible repositories.
      (Martin Pool, #206258)

    * ``bzr branch --stacked`` ensures the destination branch format can
      support stacking, even if the origin does not.
      (Martin Pool)

    * ``bzr export`` no longer exports ``.bzrrules``.
      (Ian Clatworthy)

    * ``bzr serve --directory=/`` now correctly allows the whole
      filesystem to be accessed on Windows, not just the root of the drive
      that Python is running from.
      (Adrian Wilkins, #240910)

    * Deleting directories by hand before running ``bzr rm`` will not
      cause subsequent errors in ``bzr st`` and ``bzr commit``.
      (Robert Collins, #150438)

    * Fix a test case that was failing if encoding wasn't UTF-8.
      (John Arbash Meinel, #247585)

    * Fix "no buffer space available" error when branching with the new
      smart server protocol to or from Windows.
      (Andrew Bennetts, #246180)

    * Fixed problem in branching from smart server.
      (#249256, Michael Hudson, Martin Pool)

    * Handle a file turning in to a directory in TreeTransform.
      (James Westby, #248448)

  API CHANGES:

    * ``MutableTree.commit`` has an extra optional keywork parameter
      ``exclude`` that will be unconditionally supplied by the command
      line UI - plugins that add tree formats may need an update.
      (Robert Collins)

    * The API minimum version for plugin compatibility has been raised to
      1.6 - there are significant changes throughout the code base.
      (Robert Collins)

    * The generic fetch code now uses three attributes on Repository objects
      to control fetch. The streams requested are controlled via :
      ``_fetch_order`` and ``_fetch_uses_deltas``. Setting these
      appropriately allows different repository implementations to recieve
      data in their optimial form. If the ``_fetch_reconcile`` is set then
      a reconcile operation is triggered at the end of the fetch.
      (Robert Collins)

    * The ``put_on_disk`` and ``get_tar_item`` methods in
      ``InventoryEntry`` were deprecated. (Ian Clatworthy)

    * ``Repository.is_shared`` doesn't take a read lock. It didn't
      need one in the first place (nobody cached the value, and
      ``RemoteRepository`` wasn't taking one either). This saves a round
      trip when probing Pack repositories, as they read the ``pack-names``
      file when locked. And during probe, locking the repo isn't very
      useful. (John Arbash Meinel)

  INTERNALS:

    * ``bzrlib.branchbuilder.BranchBuilder`` is now much more capable of
      putting together a real history without having to create a full
      WorkingTree. It is recommended that tests that are not directly
      testing the WorkingTree use BranchBuilder instead.  See
      ``BranchBuilder.build_snapshot`` or
      ``TestCaseWithMemoryTree.make_branch_builder``.  (John Arbash Meinel)

    * ``bzrlib.builtins.internal_tree_files`` broken into two giving a new
      helper ``safe_relpath_files`` - used by the new ``exclude``
      parameter to commit. (Robert Collins)

    * Make it easier to introduce new WorkingTree formats.
      (Ian Clatworthy)

    * The code for exporting trees was refactored not to use the
      deprecated ``InventoryEntry`` methods. (Ian Clatworthy)

    * RuleSearchers return () instead of [] now when there are no matches.
      (Ian Clatworthy)


bzr 1.6beta3 2008-07-17
-----------------------

This release adds a new 'stacked branches' feature allowing branches to
share storage without being in the same repository or on the same machine.
(See the user guide for more details.)  It also adds a new hook, improved
weaves, aliases for related locations, faster bzr+ssh push, and several
bug fixes.

  FEATURES:

    * New ``pre_change_branch_tip`` hook that is called before the
      branch tip is moved, while the branch is write-locked.  See the User
      Reference for signature details.  (Andrew Bennetts)

    * Rule-based preferences can now be defined for selected files in
      selected branches, allowing commands and plugins to provide
      custom behaviour for files matching defined patterns.
      See ``Rule-based preferences`` (part of ``Configuring Bazaar``)
      in the User Guide and ``bzr help rules`` for more information.
      (Ian Clatworthy)

    * Sites may suggest a branch to stack new branches on.  (Aaron Bentley)

    * Stacked branches are now supported. See ``bzr help branch`` and
      ``bzr help push``.  Branches must be in the ``development1`` format
      to stack, though the stacked-on branch can be of any format.
      (Robert Collins)

  IMPROVEMENTS:

    * ``bzr export --format=tgz --root=NAME -`` to export a gzipped tarball
      to stdout; also ``tar`` and ``tbz2``.
      (Martin Pool)

    * ``bzr (re)merge --weave`` will now use a standard Weave algorithm,
      rather than the annotation-based merge it was using. It does so by
      building up a Weave of the important texts, without needing to build
      the full ancestry. (John Arbash Meinel, #238895)

    * ``bzr send`` documents and better supports ``emacsclient`` (proper
      escaping of mail headers and handling of the MUA Mew).
      (Christophe Troestler)

    * Remembered locations can be specified by aliases, e.g. :parent, :public,
      :submit.  (Aaron Bentley)

    * The smart protocol now has improved support for setting branches'
      revision info directly.  This makes operations like push
      faster.  The new request method name is
      ``Branch.set_last_revision_ex``.  (Andrew Bennetts)

  BUG FIXES:

    * Bazaar is now able to be a client to the web server of IIS 6 and 7.
      The broken implementations of RFC822 in Python and RFC2046 in IIS
      combined with boundary-line checking in Bazaar previously made this
      impossible. (NB, IIS 5 does not suffer from this problem).
      (Adrian Wilkins, #247585)

    * ``bzr log --long`` with a ghost in your mainline now handles that
      ghost properly. (John Arbash Meinel, #243536)

    * ``check`` handles the split-up .bzr layout correctly, so no longer
      requires a branch to be present.
      (Daniel Watkins, #64783)

    * Clearer message about how to set the PYTHONPATH if bzrlib can't be
      loaded.
      (Martin Pool, #205230)

    * Errors about missing libraries are now shown without a traceback,
      and with a suggestion to install the library.  The full traceback is
      still in ``.bzr.log`` and can be shown with ``-Derror``.
      (Martin Pool, #240161)

    * Fetch from a stacked branch copies all required data.
      (Aaron Bentley, #248506)

    * Handle urls such as ftp://user@host.com@www.host.com where the user
      name contains an @.
      (Neil Martinsen-Burrell, #228058)

    * ``needs_read_lock`` and ``needs_write_lock`` now suppress an error during
      ``unlock`` if there was an error in the original function. This helps
      most when there is a failure with a smart server action, since often the
      connection closes and we cannot unlock.
      (Andrew Bennetts, John Arbash Meinel, #125784)

    * Obsolete hidden command ``bzr fetch`` removed.
      (Martin Pool, #172870)

    * Raise the correct exception when doing ``-rbefore:0`` or ``-c0``.
      (John Arbash Meinel, #239933)

    * You can now compare file revisions in Windows diff programs from
      Cygwin Bazaar.
      (Matt McClure, #209281)

    * revision_history now tolerates mainline ghosts for Branch format 6.
      (Aaron Bentley, #235055)

    * Set locale from environment for third party libs.
      (Martin von Gagern, #128496)

  DOCUMENTATION:

    * Added *Using stacked branches* to the User Guide.
      (Ian Clatworthy)

    * Updated developer documentation.
      (Martin Pool)

  TESTING:

   * ``-Dmemory`` will cause /proc/PID/status to be catted before bzr
     exits, allowing low-key analysis of peak memory use. (Robert Collins)

   * ``TestCaseWithTransport.make_branch_and_tree`` tries harder to return
     a tree with a ``branch`` attribute of the right format.  This was
     preventing some ``RemoteBranch`` tests from actually running with
     ``RemoteBranch`` instances.  (Andrew Bennetts)

  API CHANGES:

    * Removed ``Repository.text_store``, ``control_store``, etc.  Instead,
      there are new attributes ``texts, inventories, revisions,
      signatures``, each of which is a ``VersionedFiles``.  See the
      Repository docstring for more details.
      (Robert Collins)

    * ``Branch.pull`` now accepts an ``_override_hook_target`` optional
      parameter.  If you have a subclass of ``Branch`` that overrides
      ``pull`` then you should add this parameter.  (Andrew Bennetts)

    * ``bzrlib.check.check()`` has been deprecated in favour of the more
      aptly-named ``bzrlib.check.check_branch()``.
      (Daniel Watkins)

    * ``Tree.print_file`` and ``Repository.print_file`` are deprecated.
      These methods are bad APIs because they write directly to sys.stdout.
      bzrlib does not use them internally, and there are no direct tests
      for them. (Alexander Belchenko)

  INTERNALS:

    * ``cat`` command no longer uses ``Tree.print_file()`` internally.
      (Alexander Belchenko)

    * New class method ``BzrDir.open_containing_tree_branch_or_repository``
      which eases the discovery of the tree, the branch and the repository
      containing a given location.
      (Daniel Watkins)

    * New ``versionedfile.KeyMapper`` interface to abstract out the access to
      underlying .knit/.kndx etc files in repositories with partitioned
      storage. (Robert Collins)

    * Obsolete developer-use command ``weave-join`` has been removed.
      (Robert Collins)

    * ``RemoteToOtherFetcher`` and ``get_data_stream_for_search`` removed,
      to support new ``VersionedFiles`` layering.
      (Robert Collins)


bzr 1.6beta2 2008-06-10
-----------------------

This release contains further progress towards our 1.6 goals of shallow
repositories, and contains a fix for some user-affecting bugs in the
repository layer.  Building working trees during checkout and branch is
now faster.

  BUG FIXES:

    * Avoid KnitCorrupt error extracting inventories from some repositories.
      (The data is not corrupt; an internal check is detecting a problem
      reading from the repository.)
      (Martin Pool, Andrew Bennetts, Robert Collins, #234748)

    * ``bzr status`` was breaking if you merged the same revision twice.
      (John Arbash Meinel, #235407)

    * Fix infinite loop consuming 100% CPU when a connection is lost while
      reading a response body via the smart protocol v1 or v2.
      (Andrew Bennetts)

    * Inserting a bundle which changes the contents of a file with no trailing
      end of line, causing a knit snapshot in a 'knits' repository will no longer
      cause KnitCorrupt. (Robert Collins)

    * ``RemoteBranch.pull`` needs to return the ``self._real_branch``'s
      pull result. It was instead just returning None, which breaks ``bzr
      pull``. (John Arbash Meinel, #238149)

    * Sanitize branch nick before using it as an attachment filename in
      ``bzr send``. (Lukáš Lalinský, #210218)

    * Squash ``inv_entry.symlink_target`` to a plain string when
      generating DirState details. This prevents from getting a
      ``UnicodeError`` when you have symlinks and non-ascii filenames.
      (John Arbash Meinel, #135320)

  IMPROVEMENTS:

    * Added the 'alias' command to set/unset and display aliases. (Tim Penhey)

    * ``added``, ``modified``, and ``unknowns`` behaviour made consistent (all three
      now quote paths where required). Added ``--null`` option to ``added`` and
      ``modified`` (for null-separated unknowns, use ``ls --unknown --null``)
      (Adrian Wilkins)

    * Faster branching (1.09x) and lightweight checkouts (1.06x) on large trees.
      (Ian Clatworthy, Aaron Bentley)

  DOCUMENTATION:

    * Added *Bazaar Zen* section to the User Guide. (Ian Clatworthy)

  TESTING:

    * Fix the test HTTPServer to be isolated from chdir calls made while it is
      running, allowing it to be used in blackbox tests. (Robert Collins)

  API CHANGES:

    * ``WorkingTree.set_parent_(ids/trees)`` will now filter out revisions
      which are in the ancestry of other revisions. So if you merge the same
      tree twice, or merge an ancestor of an existing merge, it will only
      record the newest. (If you merge a descendent, it will replace its
      ancestor). (John Arbash Meinel, #235407)

    * ``RepositoryPolicy.__init__`` now requires stack_on and stack_on_pwd,
      through the derived classes do not.  (Aaron Bentley)

  INTERNALS:

    * ``bzrlib.bzrdir.BzrDir.sprout`` now accepts ``stacked`` to control
      creating stacked branches. (Robert Collins)

    * Knit record serialisation is now stricter on what it will accept, to
      guard against potential internal bugs, or broken input. (Robert Collins)


bzr 1.6beta1 2008-06-02
-----------------------


Commands that work on the revision history such as push, pull, missing,
uncommit and log are now substantially faster.  This release adds a
translation of some of the user documentation into Spanish.  (Contributions of
other translations would be very welcome.)  Bazaar 1.6beta1 adds a new network
protocol which is used by default and which allows for more efficient transfers
and future extensions.


  NOTES WHEN UPGRADING:

    * There is a new version of the network protocol used for bzr://, bzr+ssh://
      and bzr+http:// connections.  This will allow more efficient requests and
      responses, and more graceful fallback when a server is too old to
      recognise a request from a more recent client.  Bazaar 1.6 will
      interoperate with 0.16 and later versions, but servers should be upgraded
      when possible.  Bazaar 1.6 no longer interoperates with 0.15 and earlier via
      these protocols.  Use alternatives like SFTP or upgrade those servers.
      (Andrew Bennetts, #83935)

  CHANGES:

    * Deprecation warnings will not be suppressed when running ``bzr selftest``
      so that developers can see if their code is using deprecated functions.
      (John Arbash Meinel)

  FEATURES:

    * Adding ``-Derror`` will now display a traceback when a plugin fails to
      load. (James Westby)

  IMPROVEMENTS:

    * ``bzr branch/push/pull -r XXX`` now have a helper function for finding
      the revno of the new revision (``Graph.find_distance_to_null``). This
      should make something like ``bzr branch -r -100`` in a shared, no-trees
      repository much snappier. (John Arbash Meinel)

    * ``bzr log --short -r X..Y`` no longer needs to access the full revision
      history. This makes it noticeably faster when logging the last few
      revisions. (John Arbash Meinel)

    * ``bzr ls`` now accepts ``-V`` as an alias for ``--versioned``.
      (Jerad Cramp, #165086)

    * ``bzr missing`` uses the new ``Graph.find_unique_ancestors`` and
      ``Graph.find_differences`` to determine missing revisions without having
      to search the whole ancestry. (John Arbash Meinel, #174625)

    * ``bzr uncommit`` now uses partial history access, rather than always
      extracting the full revision history for a branch. This makes it
      resolve the appropriate revisions much faster (in testing it drops
      uncommit from 1.5s => 0.4s). It also means ``bzr log --short`` is one
      step closer to not using full revision history.
      (John Arbash Meinel, #172649)

  BUGFIXES:

    * ``bzr merge --lca`` should handle when two revisions have no common
      ancestor other than NULL_REVISION. (John Arbash Meinel, #235715)

    * ``bzr status`` was breaking if you merged the same revision twice.
      (John Arbash Meinel, #235407)

    * ``bzr push`` with both ``--overwrite`` and ``-r NNN`` options no longer
      fails.  (Andrew Bennetts, #234229)

    * Correctly track the base URL of a smart medium when using bzr+http://
      URLs, which was causing spurious "No repository present" errors with
      branches in shared repositories accessed over bzr+http.
      (Andrew Bennetts, #230550)

    * Define ``_remote_is_at_least_1_2`` on ``SmartClientMedium`` so that all
      implementations have the attribute.  Fixes 'PyCurlTransport' object has no
      attribute '_remote_is_at_least_1_2' attribute errors.
      (Andrew Bennetts, #220806)

    * Failure to delete an obsolete pack file should just give a warning
      message, not a fatal error.  It may for example fail if the file is still
      in use by another process.
      (Martin Pool)

    * Fix MemoryError during large fetches over HTTP by limiting the amount of
      data we try to read per ``recv`` call.  The problem was observed with
      Windows and a proxy, but might affect other environments as well.
      (Eric Holmberg, #215426)

    * Handle old merge directives correctly in Merger.from_mergeable.  Stricter
      get_parent_map requirements exposed a latent bug here.  (Aaron Bentley)

    * Issue a warning and ignore passwords declared in authentication.conf when
      used for an ssh scheme (sftp or bzr+ssh).
      (Vincent Ladeuil, #203186)

    * Make both http implementations raise appropriate exceptions on 403
      Forbidden when POSTing smart requests.
      (Vincent Ladeuil, #230223)

    * Properly *title* header names in http requests instead of capitalizing
      them.
      (Vincent Ladeuil, #229076)

    * The "Unable to obtain lock" error message now also suggests using
      ``bzr break-lock`` to fix it.  (Martin Albisetti, #139202)

    * Treat an encoding of '' as ascii; this can happen when bzr is run
      under vim on Mac OS X.
      (Neil Martinsen-Burrell)

    * ``VersionedFile.make_mpdiffs()`` was raising an exception that wasn't in
      scope. (Daniel Fischer #235687)

  DOCUMENTATION:

    * Added directory structure and started translation of docs in spanish.
      (Martin Albisetti, Lucio Albenga)

    * Incorporate feedback from Jelmer Vernooij and Neil Martinsen-Burrell
      on the plugin and integration chapters of the User Guide.
      (Ian Clatworthy)

    * More Bazaar developer documentation about packaging and release process,
      and about use of Python reprs.
      (Martin Pool, Martin Albisetti)

    * Updated Tortise strategy document. (Mark Hammond)

  TESTING:

    * ``bzrlib.tests.adapt_tests`` was broken and unused - it has been fixed.
      (Robert Collins)

    * Fix the test HTTPServer to be isolated from chdir calls made while it is
      running, allowing it to be used in blackbox tests. (Robert Collins)

    * New helper function for splitting test suites
      ``split_suite_by_condition``. (Robert Collins)

  INTERNALS:

    * ``Branch.missing_revisions`` has been deprecated. Similar functionality
      can be obtained using ``bzrlib.missing.find_unmerged``. The api was
      fairly broken, and the function was unused, so we are getting rid of it.
      (John Arbash Meinel)

  API CHANGES:

    * ``Branch.abspath`` is deprecated; use the Tree or Transport
      instead.  (Martin Pool)

    * ``Branch.update_revisions`` now takes an optional ``Graph``
      object. This can be used by ``update_revisions`` when it is
      checking ancestry, and allows callers to prefer request to go to a
      local branch.  (John Arbash Meinel)

    * Branch, Repository, Tree and BzrDir should expose a Transport as an
      attribute if they have one, rather than having it indirectly accessible
      as ``.control_files._transport``.  This doesn't add a requirement
      to support a Transport in cases where it was not needed before;
      it just simplifies the way it is reached.  (Martin Pool)

    * ``bzr missing --mine-only`` will return status code 0 if you have no
      new revisions, but the remote does. Similarly for ``--theirs-only``.
      The new code only checks one side, so it doesn't know if the other
      side has changes. This seems more accurate with the request anyway.
      It also changes the output to print '[This|Other] branch is up to
      date.' rather than displaying nothing.  (John Arbash Meinel)

    * ``LockableFiles.put_utf8``, ``put_bytes`` and ``controlfilename``
      are now deprecated in favor of using Transport operations.
      (Martin Pool)

    * Many methods on ``VersionedFile``, ``Repository`` and in
      ``bzrlib.revision``  deprecated before bzrlib 1.5 have been removed.
      (Robert Collins)

    * ``RevisionSpec.wants_revision_history`` can be set to False for a given
      ``RevisionSpec``. This will disable the existing behavior of passing in
      the full revision history to ``self._match_on``. Useful for specs that
      don't actually need access to the full history. (John Arbash Meinel)

    * The constructors of ``SmartClientMedium`` and its subclasses now require a
      ``base`` parameter.  ``SmartClientMedium`` implementations now also need
      to provide a ``remote_path_from_transport`` method.  (Andrew Bennetts)

    * The default permissions for creating new files and directories
      should now be obtained from ``BzrDir._get_file_mode()`` and
      ``_get_dir_mode()``, rather than from LockableFiles.  The ``_set_file_mode``
      and ``_set_dir_mode`` variables on LockableFiles which were advertised
      as a way for plugins to control this are no longer consulted.
      (Martin Pool)

    * ``VersionedFile.join`` is deprecated. This method required local
      instances of both versioned file objects and was thus hostile to being
      used for streaming from a smart server. The new get_record_stream and
      insert_record_stream are meant to efficiently replace this method.
      (Robert Collins)

    * ``WorkingTree.set_parent_(ids/trees)`` will now filter out revisions
      which are in the ancestry of other revisions. So if you merge the same
      tree twice, or merge an ancestor of an existing merge, it will only
      record the newest. (If you merge a descendent, it will replace its
      ancestor). (John Arbash Meinel, #235407)

    * ``WorkingTreeFormat2.stub_initialize_remote`` is now private.
      (Martin Pool)


bzr 1.5 2008-05-16
------------------

This release of Bazaar includes several updates to the documentation, and fixes
to prepare for making rich root support the default format. Many bugs have been
squashed, including fixes to log, bzr+ssh inter-operation with older servers.

  CHANGES:

    * Suppress deprecation warnings when bzrlib is a 'final' release. This way
      users of packaged software won't be bothered with DeprecationWarnings,
      but developers and testers will still see them. (John Arbash Meinel)

  DOCUMENTATION:

    * Incorporate feedback from Jelmer Vernooij and Neil Martinsen-Burrell
      on the plugin and integration chapters of the User Guide.
      (Ian Clatworthy)


bzr 1.5rc1 2008-05-09
---------------------

  NOTES WHEN UPGRADING:

  CHANGES:

    * Broader support of GNU Emacs mail clients. Set
      ``mail_client=emacsclient`` in your bazaar.conf and ``send`` will pop the
      bundle in a mail buffer according to the value of ``mail-user-agent``
      variable. (Xavier Maillard)

  FEATURES:

  IMPROVEMENTS:

    * Diff now handles revision specs like "branch:" and "submit:" more
      efficiently.  (Aaron Bentley, #202928)

    * More friendly error given when attempt to start the smart server
      on an address already in use. (Andrea Corbellini, #200575)

    * Pull completes much faster when there is nothing to pull.
      (Aaron Bentley)

  BUGFIXES:

    * Authentication.conf can define sections without password.
      (Vincent Ladeuil, #199440)

    * Avoid muttering every time a child update does not cause a progress bar
      update. (John Arbash Meinel, #213771)

    * ``Branch.reconcile()`` is now implemented. This allows ``bzr reconcile``
      to fix when a Branch has a non-canonical mainline history. ``bzr check``
      also detects this condition. (John Arbash Meinel, #177855)

    * ``bzr log -r ..X bzr://`` was failing, because it was getting a request
      for ``revision_id=None`` which was not a string.
      (John Arbash Meinel, #211661)

    * ``bzr commit`` now works with Microsoft's FTP service.
      (Andreas Deininger)

    * Catch definitions outside sections in authentication.conf.
      (Vincent Ladeuil, #217650)

    * Conversion from non-rich-root to rich-root(-pack) updates inventory
      sha1s, even when bundles are used.  (Aaron Bentley, #181391)

    * Conversion from non-rich-root to rich-root(-pack) works correctly even
      though search keys are not topologically sorted.  (Aaron Bentley)

    * Conversion from non-rich-root to rich-root(-pack) works even when a
      parent revision has a different root id.  (Aaron Bentley, #177874)

    * Disable strace testing until strace is fixed (see bug #103133) and emit a
      warning when selftest ends to remind us of leaking tests.
      (Vincent Ladeuil, #226769)

    * Fetching all revisions from a repository does not cause pack collisions.
      (Robert Collins, Aaron Bentley, #212908)

    * Fix error about "attempt to add line-delta in non-delta knit".
      (Andrew Bennetts, #217701)

    * Pushing a branch in "dirstate" format (Branch5) over bzr+ssh would break
      if the remote server was < version 1.2. This was due to a bug in the
      RemoteRepository.get_parent_map() fallback code.
      (John Arbash Meinel, #214894)

    * Remove leftover code in ``bzr_branch`` that inappropriately creates
      a ``branch-name`` file in the branch control directory.
      (Martin Pool)

    * Set SO_REUSEADDR on server sockets of ``bzr serve`` to avoid problems
      rebinding the socket when starting the server a second time.
      (John Arbash Meinel, Martin Pool, #164288)

    * Severe performance degradation in fetching from knit repositories to
      knits and packs due to parsing the entire revisions.kndx on every graph
      walk iteration fixed by using the Repository.get_graph API.  There was
      another regression in knit => knit fetching which re-read the index for
      every revision each side had in common.
      (Robert Collins, John Arbash Meinel)

    * When logging the changes to a particular file, there was a bug if there
      were ghosts in the revision ancestry. (John Arbash Meinel, #209948)

    * xs4all's ftp server returns a temporary error when trying to list an
      empty directory, rather than returning an empty list. Adding a
      workaround so that we don't get spurious failures.
      (John Arbash Meinel, #215522)

  DOCUMENTATION:

    * Expanded the User Guide to include new chapters on popular plugins and
      integrating Bazaar into your environment. The *Best practices* chapter
      was renamed to *Miscellaneous topics* as suggested by community
      feedback as well. (Ian Clatworthy)

    * Document outlining strategies for TortoiseBzr. (Mark Hammond)

    * Improved the documentation on hooks. (Ian Clatworthy)

    * Update authentication docs regarding ssh agents.
      (Vincent Ladeuil, #183705)

  TESTING:

    * Add ``thread_name_suffix`` parameter to SmartTCPServer_for_testing, to
      make it easy to identify which test spawned a thread with an unhandled
      exception. (Andrew Bennetts)

    * New ``--debugflag``/``-E`` option to ``bzr selftest`` for setting
      options for debugging tests, these are complementary to the the -D
      options.  The ``-Dselftest_debug`` global option has been replaced by the
      ``-E=allow_debug`` option for selftest. (Andrew Bennetts)

    * Parameterised test ids are preserved correctly to aid diagnosis of test
      failures. (Robert Collins, Andrew Bennetts)

    * selftest now accepts --starting-with <id> to load only the tests whose id
      starts with the one specified. This greatly speeds up running the test
      suite on a limited set of tests and can be used to run the tests for a
      single module, a single class or even a single test.  (Vincent Ladeuil)

    * The test suite modules have been modified to define load_tests() instead
      of test_suite(). That speeds up selective loading (via --load-list)
      significantly and provides many examples on how to migrate (grep for
      load_tests).  (Vincent Ladeuil)

  INTERNALS:

    * ``Hooks.install_hook`` is now deprecated in favour of
      ``Hooks.install_named_hook`` which adds a required ``name`` parameter, to
      avoid having to call ``Hooks.name_hook``. (Daniel Watkins)

    * Implement xml8 serializer.  (Aaron Bentley)

    * New form ``@deprecated_method(deprecated_in(1, 5, 0))`` for making
      deprecation wrappers.  (Martin Pool)

    * ``Repository.revision_parents`` is now deprecated in favour of
      ``Repository.get_parent_map([revid])[revid]``. (Jelmer Vernooij)

    * The Python ``assert`` statement is no longer used in Bazaar source, and
      a test checks this.  (Martin Pool)

  API CHANGES:

    * ``bzrlib.status.show_pending_merges`` requires the repository to be
      locked by the caller. Callers should have been doing it anyway, but it
      will now raise an exception if they do not. (John Arbash Meinel)

    * Repository.get_data_stream, Repository.get_data_stream_for_search(),
      Repository.get_deltas_for_revsions(), Repository.revision_trees(),
      Repository.item_keys_introduced_by() no longer take read locks.
      (Aaron Bentley)

    * ``LockableFiles.get_utf8`` and ``.get`` are deprecated, as a start
      towards removing LockableFiles and ``.control_files`` entirely.
      (Martin Pool)

    * Methods deprecated prior to 1.1 have been removed.
      (Martin Pool)


bzr 1.4 2008-04-28
------------------

This release of Bazaar includes handy improvements to the speed of log and
status, new options for several commands, improved documentation, and better
hooks, including initial code for server-side hooks.  A number of bugs have
been fixed, particularly in interoperability between different formats or
different releases of Bazaar over there network.  There's been substantial
internal work in both the repository and network code to enable new features
and faster performance.

  BUG FIXES:

    * Pushing a branch in "dirstate" format (Branch5) over bzr+ssh would break
      if the remote server was < version 1.2.  This was due to a bug in the
      RemoteRepository.get_parent_map() fallback code.
      (John Arbash Meinel, Andrew Bennetts, #214894)


bzr 1.4rc2 2008-04-21
---------------------

  BUG FIXES:

    * ``bzr log -r ..X bzr://`` was failing, because it was getting a request
      for ``revision_id=None`` which was not a string.
      (John Arbash Meinel, #211661)

    * Fixed a bug in handling ghost revisions when logging changes in a
      particular file.  (John Arbash Meinel, #209948)

    * Fix error about "attempt to add line-delta in non-delta knit".
      (Andrew Bennetts, #205156)

    * Fixed performance degradation in fetching from knit repositories to
      knits and packs due to parsing the entire revisions.kndx on every graph
      walk iteration fixed by using the Repository.get_graph API.  There was
      another regression in knit => knit fetching which re-read the index for
      every revision each side had in common.
      (Robert Collins, John Arbash Meinel)


bzr 1.4rc1 2008-04-11
---------------------

  CHANGES:

   * bzr main script cannot be imported (Benjamin Peterson)

   * On Linux bzr additionally looks for plugins in arch-independent site
     directory. (Toshio Kuratomi)

   * The ``set_rh`` branch hook is now deprecated. Please migrate
     any plugins using this hook to use an alternative, e.g.
     ``post_change_branch_tip``. (Ian Clatworthy)

   * When a plugin cannot be loaded as the file path is not a valid
     python module name bzr will now strip a ``bzr_`` prefix from the
     front of the suggested name, as many plugins (e.g. bzr-svn)
     want to be installed without this prefix. It is a common mistake
     to have a folder named "bzr-svn" for that plugin, especially
     as this is what bzr branch lp:bzr-svn will give you. (James Westby,
     Andrew Cowie)

   * UniqueIntegerBugTracker now appends bug-ids instead of joining
     them to the base URL. Plugins that register bug trackers may
     need a trailing / added to the base URL if one is not already there.
     (James Wesby, Andrew Cowie)

  FEATURES:

    * Added start_commit hook for mutable trees. (Jelmer Vernooij, #186422)

    * ``status`` now accepts ``--no-pending`` to show the status without
      listing pending merges, which speeds up the command a lot on large
      histories.  (James Westby, #202830)

    * New ``post_change_branch_tip`` hook that is called after the
      branch tip is moved but while the branch is still write-locked.
      See the User Reference for signature details.
      (Ian Clatworthy, James Henstridge)

    * Reconfigure can convert a branch to be standalone or to use a shared
      repository.  (Aaron Bentley)

  IMPROVEMENTS:

    * The smart protocol now has support for setting branches' revision info
      directly.  This should make operations like push slightly faster, and is a
      step towards server-side hooks.  The new request method name is
      ``Branch.set_last_revision_info``.  (Andrew Bennetts)

    * ``bzr commit --fixes`` now recognises "gnome" as a tag by default.
      (James Westby, Andrew Cowie)

    * ``bzr switch`` will attempt to find branches to switch to relative to the
      current branch. E.g. ``bzr switch branchname`` will look for
      ``current_branch/../branchname``. (Robert Collins, Jelmer Vernooij,
      Wouter van Heyst)

    * Diff is now more specific about execute-bit changes it describes
      (Chad Miller)

    * Fetching data over HTTP is a bit faster when urllib is used.  This is done
      by forcing it to recv 64k at a time when reading lines in HTTP headers,
      rather than just 1 byte at a time.  (Andrew Bennetts)

    * Log --short and --line are much faster when -r is not specified.
      (Aaron Bentley)

    * Merge is faster.  We no longer check a file's existence unnecessarily
      when merging the execute bit.  (Aaron Bentley)

    * ``bzr status`` on an explicit list of files no longer shows pending
      merges, making it much faster on large trees. (John Arbash Meinel)

    * The launchpad directory service now warns the user if they have not set
      their launchpad login and are trying to resolve a URL using it, just
      in case they want to do a write operation with it.  (James Westby)

    * The smart protocol client is slightly faster, because it now only queries
      the server for the protocol version once per connection.  Also, the HTTP
      transport will now automatically probe for and use a smart server if
      one is present.  You can use the new ``nosmart+`` transport decorator
      to get the old behaviour.  (Andrew Bennetts)

    * The ``version`` command takes a ``--short`` option to print just the
      version number, for easier use in scripts.  (Martin Pool)

    * Various operations with revision specs and commands that calculate
      revnos and revision ids are faster.  (John A. Meinel, Aaron Bentley)

  BUGFIXES:

    * Add ``root_client_path`` parameter to SmartWSGIApp and
      SmartServerRequest.  This makes it possible to publish filesystem
      locations that don't exactly match URL paths. SmartServerRequest
      subclasses should use the new ``translate_client_path`` and
      ``transport_from_client_path`` methods when dealing with paths received
      from a client to take this into account.  (Andrew Bennetts, #124089)

    * ``bzr mv a b`` can be now used also to rename previously renamed
      directories, not only files. (Lukáš Lalinský, #107967)

    * ``bzr uncommit --local`` can now remove revisions from the local
      branch to be symmetric with ``bzr commit --local``.
      (John Arbash Meinel, #93412)

    * Don't ask for a password if there is no real terminal.
      (Alexander Belchenko, #69851)

    * Fix a bug causing a ValueError crash in ``parse_line_delta_iter`` when
      fetching revisions from a knit to pack repository or vice versa using
      bzr:// (including over http or ssh).
      (#208418, Andrew Bennetts, Martin Pool, Robert Collins)

    * Fixed ``_get_line`` in ``bzrlib.smart.medium``, which was buggy.  Also
      fixed ``_get_bytes`` in the same module to use the push back buffer.
      These bugs had no known impact in normal use, but were problematic for
      developers working on the code, and were likely to cause real bugs sooner
      or later.  (Andrew Bennetts)

    * Implement handling of basename parameter for DefaultMail.  (James Westby)

    * Incompatibility with Paramiko versions newer than 1.7.2 was fixed.
      (Andrew Bennetts, #213425)

    * Launchpad locations (lp: URLs) can be pulled.  (Aaron Bentley, #181945)

    * Merges that add files to deleted root directories complete.  They
      do create conflicts.  (Aaron Bentley, #210092)

    * vsftp's return ``550 RNFR command failed.`` supported.
      (Marcus Trautwig, #129786)

  DOCUMENTATION:

    * Improved documentation on send/merge relationship. (Peter Schuller)

    * Minor fixes to the User Guide. (Matthew Fuller)

    * Reduced the evangelism in the User Guide. (Ian Clatworthy)

    * Added Integrating with Bazaar document for developers (Martin Albisetti)

  API BREAKS:

    * Attempting to pull data from a ghost aware repository (e.g. knits) into a
      non-ghost aware repository such as weaves will now fail if there are
      ghosts.  (Robert Collins)

    * ``KnitVersionedFile`` no longer accepts an ``access_mode`` parameter, and
      now requires the ``index`` and ``access_method`` parameters to be
      supplied. A compatible shim has been kept in the new function
      ``knit.make_file_knit``. (Robert Collins)

    * Log formatters must now provide log_revision instead of show and
      show_merge_revno methods. The latter had been deprecated since the 0.17
      release. (James Westby)

    * ``LoopbackSFTP`` is now called ``SocketAsChannelAdapter``.
      (Andrew Bennetts)

    * ``osutils.backup_file`` is removed. (Alexander Belchenko)

    * ``Repository.get_revision_graph`` is deprecated, with no replacement
      method. The method was size(history) and not desirable. (Robert Collins)

    * ``revision.revision_graph`` is deprecated, with no replacement function.
      The function was size(history) and not desirable. (Robert Collins)

    * ``Transport.get_shared_medium`` is deprecated.  Use
      ``Transport.get_smart_medium`` instead.  (Andrew Bennetts)

    * ``VersionedFile`` factories now accept a get_scope parameter rather
      than using a call to ``transaction_finished``, allowing the removal of
      the fixed list of versioned files per repository. (Robert Collins)

    * ``VersionedFile.annotate_iter`` is deprecated. While in principle this
      allowed lower memory use, all users of annotations wanted full file
      annotations, and there is no storage format suitable for incremental
      line-by-line annotation. (Robert Collins)

    * ``VersionedFile.clone_text`` is deprecated. This performance optimisation
      is no longer used - reading the content of a file that is undergoing a
      file level merge to identical state on two branches is rare enough, and
      not expensive enough to special case. (Robert Collins)

    * ``VersionedFile.clear_cache`` and ``enable_cache`` are deprecated.
      These methods added significant complexity to the ``VersionedFile``
      implementation, but were only used for optimising fetches from knits -
      which can be done from outside the knit layer, or via a caching
      decorator. As knits are not the default format, the complexity is no
      longer worth paying. (Robert Collins)

    * ``VersionedFile.create_empty`` is removed. This method presupposed a
      sensible mapping to a transport for individual files, but pack backed
      versioned files have no such mapping. (Robert Collins)

    * ``VersionedFile.get_graph`` is deprecated, with no replacement method.
      The method was size(history) and not desirable. (Robert Collins)

    * ``VersionedFile.get_graph_with_ghosts`` is deprecated, with no
      replacement method.  The method was size(history) and not desirable.
      (Robert Collins)

    * ``VersionedFile.get_parents`` is deprecated, please use
      ``VersionedFile.get_parent_map``. (Robert Collins)

    * ``VersionedFile.get_sha1`` is deprecated, please use
      ``VersionedFile.get_sha1s``. (Robert Collins)

    * ``VersionedFile.has_ghost`` is now deprecated, as it is both expensive
      and unused outside of a single test. (Robert Collins)

    * ``VersionedFile.iter_parents`` is now deprecated in favour of
      ``get_parent_map`` which can be used to instantiate a Graph on a
      VersionedFile. (Robert Collins)

    * ``VersionedFileStore`` no longer uses the transaction parameter given
      to most methods; amongst other things this means that the
      get_weave_or_empty method no longer guarantees errors on a missing weave
      in a readonly transaction, and no longer caches versioned file instances
      which reduces memory pressure (but requires more careful management by
      callers to preserve performance). (Robert Collins)

  TESTING:

    * New -Dselftest_debug flag disables clearing of the debug flags during
      tests.  This is useful if you want to use e.g. -Dhpss to help debug a
      failing test.  Be aware that using this feature is likely to cause
      spurious test failures if used with the full suite. (Andrew Bennetts)

    * selftest --load-list now uses a new more agressive test loader that will
      avoid loading unneeded modules and building their tests. Plugins can use
      this new loader by defining a load_tests function instead of a test_suite
      function. (a forthcoming patch will provide many examples on how to
      implement this).
      (Vincent Ladeuil)

    * selftest --load-list now does some sanity checks regarding duplicate test
      IDs and tests present in the list but not found in the actual test suite.
      (Vincent Ladeuil)

    * Slightly more concise format for the selftest progress bar, so there's
      more space to show the test name.  (Martin Pool) ::

        [2500/10884, 1fail, 3miss in 1m29s] test_revisionnamespaces.TestRev

    * The test suite takes much less memory to run, and is a bit faster.  This
      is done by clearing most attributes of TestCases after running them, if
      they succeeded.  (Andrew Bennetts)

  INTERNALS:

    * Added ``_build_client_protocol`` to ``_SmartClient``.  (Andrew Bennetts)

    * Added basic infrastructure for automatic plugin suggestion.
      (Martin Albisetti)

    * If a ``LockableFiles`` object is not explicitly unlocked (for example
      because of a missing ``try/finally`` block, it will give a warning but
      not automatically unlock itself.  (Previously they did.)  This
      sometimes caused knock-on errors if for example the network connection
      had already failed, and should not be relied upon by code.
      (Martin Pool, #109520)

    * ``make dist`` target to build a release tarball, and also
      ``check-dist-tarball`` and ``dist-upload-escudero``.  (Martin Pool)

    * The ``read_response_tuple`` method of ``SmartClientRequestProtocol*``
      classes will now raise ``UnknownSmartMethod`` when appropriate, so that
      callers don't need to try distinguish unknown request errors from other
      errors.  (Andrew Bennetts)

    * ``set_make_working_trees`` is now implemented provided on all repository
      implementations (Aaron Bentley)

    * ``VersionedFile`` now has a new method ``get_parent_map`` which, like
      ``Graph.get_parent_map`` returns a dict of key:parents. (Robert Collins)


bzr 1.3.1 2008-04-09
--------------------

  No changes from 1.3.1rc1.


bzr 1.3rc1 2008-04-04
---------------------

  BUG FIXES:

    * Fix a bug causing a ValueError crash in ``parse_line_delta_iter`` when
      fetching revisions from a knit to pack repository or vice versa using
      bzr:// (including over http or ssh).
      (#208418, Andrew Bennetts, Martin Pool, Robert Collins)


bzr 1.3 2008-03-20
------------------

Bazaar has become part of the GNU project <http://www.gnu.org>

Many operations that act on history, including ``log`` and ``annotate`` are now
substantially faster.  Several bugs have been fixed and several new options and
features have been added.

  TESTING:

    * Avoid spurious failure of ``TestVersion.test_version`` matching
      directory names.
      (#202778, Martin Pool)


bzr 1.3rc1 2008-03-16
---------------------

  NOTES WHEN UPGRADING:

    * The backup directory created by ``upgrade`` is now called
      ``backup.bzr``, not ``.bzr.backup``. (Martin Albisetti)

  CHANGES:

    * A new repository format 'development' has been added. This format will
      represent the latest 'in-progress' format that the bzr developers are
      interested in getting early-adopter testing and feedback on.
      ``doc/developers/development-repo.txt`` has detailed information.
      (Robert Collins)

    * BZR_LOG environment variable controls location of .bzr.log trace file.
      User can suppress writing messages to .bzr.log by using '/dev/null'
      filename (on Linux) or 'NUL' (on Windows). If BZR_LOG variable
      is not defined but BZR_HOME is defined then default location
      for .bzr.log trace file is ``$BZR_HOME/.bzr.log``.
      (Alexander Belchenko, #106117)

    * ``launchpad`` builtin plugin now shipped as separate part in standalone
      bzr.exe, installed to ``C:\Program Files\Bazaar\plugins`` directory,
      and standalone installer allows user to skip installation of this plugin.
      (Alexander Belchenko)

    * Restore auto-detection of plink.exe on Windows. (Dmitry Vasiliev)

    * Version number is now shown as "1.2" or "1.2pr2", without zeroed or
      missing final fields.  (Martin Pool)

  FEATURES:

    * ``branch`` and ``checkout`` can hard-link working tree files, which is
      faster and saves space.  (Aaron Bentley)

    * ``bzr send`` will now also look at the ``child_submit_to`` setting in
      the submit branch to determine the email address to send to.
      (Jelmer Vernooij)

  IMPROVEMENTS:

    * BzrBranch._lefthand_history is faster on pack repos.  (Aaron Bentley)

    * Branch6.generate_revision_history is faster.  (Aaron Bentley)

    * Directory services can now be registered, allowing special URLs to be
      dereferenced into real URLs.  This is a generalization and cleanup of
      the lp: transport lookup.  (Aaron Bentley)

    * Merge directives that are automatically attached to emails have nicer
      filenames, based on branch-nick + revno. (Aaron Bentley)

    * ``push`` has a ``--revision`` option, to specify what revision to push up
      to.  (Daniel Watkins)

    * Significantly reducing execution time and network traffic for trivial
      case of running ``bzr missing`` command for two identical branches.
      (Alexander Belchenko)

    * Speed up operations that look at the revision graph (such as 'bzr log').
      ``KnitPackRepositor.get_revision_graph`` uses ``Graph.iter_ancestry`` to
      extract the revision history. This allows filtering ghosts while
      stepping instead of needing to peek ahead. (John Arbash Meinel)

    * The ``hooks`` command lists installed hooks, to assist in debugging.
      (Daniel Watkins)

    * Updates to how ``annotate`` work. Should see a measurable improvement in
      performance and memory consumption for file with a lot of merges.
      Also, correctly handle when a line is introduced by both parents (it
      should be attributed to the first merge which notices this, and not
      to all subsequent merges.) (John Arbash Meinel)

  BUGFIXES:

    * Autopacking no longer holds the full set of inventory lines in
      memory while copying. For large repositories, this can amount to
      hundreds of MB of ram consumption.
      (Ian Clatworthy, John Arbash Meinel)

    * Cherrypicking when using ``--format=merge3`` now explictly excludes
      BASE lines. (John Arbash Meinel, #151731)

    * Disable plink's interactive prompt for password.
      (#107593, Dmitry Vasiliev)

    * Encode command line arguments from unicode to user_encoding before
      invoking external mail client in `bzr send` command.
      (#139318, Alexander Belchenko)

    * Fixed problem connecting to ``bzr+https://`` servers.
      (#198793, John Ferlito)

    * Improved error reporting in the Launchpad plugin. (Daniel Watkins,
      #196618)

    * Include quick-start-summary.svg file to python-based installer(s)
      for Windows. (#192924, Alexander Belchenko)

    * lca merge now respects specified files. (Aaron Bentley)

    * Make version-info --custom imply --all. (#195560, James Westby)

    * ``merge --preview`` now works for merges that add or modify
      symlinks (James Henstridge)

    * Redirecting the output from ``bzr merge`` (when the remembered
      location is used) now works. (John Arbash Meinel)

    * setup.py script explicitly checks for Python version.
      (Jari Aalto, Alexander Belchenko, #200569)

    * UnknownFormatErrors no longer refer to branches regardless of kind of
      unknown format. (Daniel Watkins, #173980)

    * Upgrade bundled ConfigObj to version 4.5.2, which properly quotes #
      signs, among other small improvements. (Matt Nordhoff, #86838)

    * Use correct indices when emitting LCA conflicts.  This fixes IndexError
      errors.  (Aaron Bentley, #196780)

  DOCUMENTATION:

    * Explained how to use ``version-info --custom`` in the User Guide.
      (Neil Martinsen-Burrell)

  API BREAKS:

    * Support for loading plugins from zip files and
      ``bzrlib.plugin.load_from_zip()`` function are deprecated.
      (Alexander Belchenko)

  TESTING:

    * Added missing blackbox tests for ``modified`` (Adrian Wilkins)

    * The branch interface tests were invalid for branches using rich-root
      repositories because the empty string is not a valid file-id.
      (Robert Collins)

  INTERNALS:

    * ``Graph.iter_ancestry`` returns the ancestry of revision ids. Similar to
      ``Repository.get_revision_graph()`` except it includes ghosts and you can
      stop part-way through. (John Arbash Meinel)

    * New module ``tools/package_mf.py`` provide custom module finder for
      python packages (improves standard python library's modulefinder.py)
      used by ``setup.py`` script while building standalone bzr.exe.
      (Alexander Belchenko)

    * New remote method ``RemoteBzrDir.find_repositoryV2`` adding support for
      detecting external lookup support on remote repositories. This method is
      now attempted first when lookup up repositories, leading to an extra
      round trip on older bzr smart servers. (Robert Collins)

    * Repository formats have a new supported-feature attribute
      ``supports_external_lookups`` used to indicate repositories which support
      falling back to other repositories when they have partial data.
      (Robert Collins)

    * ``Repository.get_revision_graph_with_ghosts`` and
      ``bzrlib.revision.(common_ancestor,MultipleRevisionSources,common_graph)``
      have been deprecated.  (John Arbash Meinel)

    * ``Tree.iter_changes`` is now a public API, replacing the work-in-progress
      ``Tree._iter_changes``. The api is now considered stable and ready for
      external users.  (Aaron Bentley)

    * The bzrdir format registry now accepts an ``alias`` keyword to
      register_metadir, used to indicate that a format name is an alias for
      some other format and thus should not be reported when describing the
      format. (Robert Collins)


bzr 1.2 2008-02-15
------------------

  BUG FIXES:

    * Fix failing test in Launchpad plugin. (Martin Pool)


bzr 1.2rc1 2008-02-13
---------------------

  NOTES WHEN UPGRADING:

    * Fetching via the smart protocol may need to reconnect once during a fetch
      if the remote server is running Bazaar 1.1 or earlier, because the client
      attempts to use more efficient requests that confuse older servers.  You
      may be required to re-enter a password or passphrase when this happens.
      This won't happen if the server is upgraded to Bazaar 1.2.
      (Andrew Bennetts)

  CHANGES:

    * Fetching via bzr+ssh will no longer fill ghosts by default (this is
      consistent with pack-0.92 fetching over SFTP). (Robert Collins)

    * Formatting of ``bzr plugins`` output is changed to be more human-
      friendly. Full path of plugins locations will be shown only with
      ``--verbose`` command-line option. (Alexander Belchenko)

    * ``merge`` now prefers to use the submit branch, but will fall back to
      parent branch.  For many users, this has no effect.  But some users who
      pull and merge on the same branch will notice a change.  This change
      makes it easier to work on a branch on two different machines, pulling
      between the machines, while merging from the upstream.
      ``merge --remember`` can now be used to set the submit_branch.
      (Aaron Bentley)

  FEATURES:

    * ``merge --preview`` produces a diff of the changes merge would make,
      but does not actually perform the merge.  (Aaron Bentley)

    * New smart method ``Repository.get_parent_map`` for getting revision
      parent data. This returns additional parent information topologically
      adjacent to the requested data to reduce round trip latency impacts.
      (Robert Collins)

    * New smart method, ``Repository.stream_revisions_chunked``, for fetching
      revision data that streams revision data via a chunked encoding.  This
      avoids buffering large amounts of revision data on the server and on the
      client, and sends less data to the server to request the revisions.
      (Andrew Bennetts, Robert Collins, #178353)

    * The launchpad plugin now handles lp urls of the form
      ``lp://staging/``, ``lp://demo/``, ``lp://dev/`` to use the appropriate
      launchpad instance to do the resolution of the branch identities.
      This is primarily of use to Launchpad developers, but can also
      be used by other users who want to try out Launchpad as
      a branch location without messing up their public Launchpad
      account.  Branches that are pushed to the staging environment
      have an expected lifetime of one day. (Tim Penhey)

  IMPROVEMENTS:

    * Creating a new branch no longer tries to read the entire revision-history
      unnecessarily over smart server operations. (Robert Collins)

    * Fetching between different repository formats with compatible models now
      takes advantage of the smart method to stream revisions.  (Andrew Bennetts)

    * The ``--coverage`` option is now global, rather specific to ``bzr
      selftest``.  (Andrew Bennetts)

    * The ``register-branch`` command will now use the public url of the branch
      containing the current directory, if one has been set and no explicit
      branch is provided.  (Robert Collins)

    * Tweak the ``reannotate`` code path to optimize the 2-parent case.
      Speeds up ``bzr annotate`` with a pack repository by approx 3:2.
      (John Arbash Meinel)

  BUGFIXES:

    * Calculate remote path relative to the shared medium in _SmartClient.  This
      is related to the problem in bug #124089.  (Andrew Bennetts)

    * Cleanly handle connection errors in smart protocol version two, the same
      way as they are handled by version one.  (Andrew Bennetts)

    * Clearer error when ``version-info --custom`` is used without
      ``--template`` (Lukáš Lalinský)

    * Don't raise UnavailableFeature during test setup when medusa is not
      available or tearDown is never called leading to nasty side effects.
      (#137823, Vincent Ladeuil)

    * If a plugin's test suite cannot be loaded, for example because of a syntax
      error in the tests, then ``selftest`` fails, rather than just printing
      a warning.  (Martin Pool, #189771)

    * List possible values for BZR_SSH environment variable in env-variables
      help topic. (Alexander Belchenko, #181842)

    * New methods ``push_log_file`` and ``pop_log_file`` to intercept messages:
      popping the log redirection now precisely restores the previous state,
      which makes it easier to use bzr log output from other programs.
      TestCaseInTempDir no longer depends on a log redirection being established
      by the test framework, which lets bzr tests cleanly run from a normal
      unittest runner.
      (#124153, #124849, Martin Pool, Jonathan Lange)

    * ``pull --quiet`` is now more quiet, in particular a message is no longer
      printed when the remembered pull location is used. (James Westby,
      #185907)

    * ``reconfigure`` can safely be interrupted while fetching.
      (Aaron Bentley, #179316)

    * ``reconfigure`` preserves tags when converting to and from lightweight
      checkouts.  (Aaron Bentley, #182040)

    * Stop polluting /tmp when running selftest.
      (Vincent Ladeuil, #123623)

    * Switch from NFKC => NFC for normalization checks. NFC allows a few
      more characters which should be considered valid.
      (John Arbash Meinel, #185458)

    * The launchpad plugin now uses the ``edge`` xmlrpc server to avoid
      interacting badly with a bug on the launchpad side. (Robert Collins)

    * Unknown hostnames when connecting to a ``bzr://`` URL no longer cause
      tracebacks.  (Andrew Bennetts, #182849)

  API BREAKS:

    * Classes implementing Merge types like Merge3Merger must now accept (and
      honour) a do_merge flag in their constructor.  (Aaron Bentley)

    * ``Repository.add_inventory`` and ``add_revision`` now require the caller
      to previously take a write lock (and start a write group.)
      (Martin Pool)

  TESTING:

    * selftest now accepts --load-list <file> to load a test id list. This
      speeds up running the test suite on a limited set of tests.
      (Vincent Ladeuil)

  INTERNALS:

    * Add a new method ``get_result`` to graph search objects. The resulting
      ``SearchResult`` can be used to recreate the search later, which will
      be useful in reducing network traffic. (Robert Collins)

    * Use convenience function to check whether two repository handles
      are referring to the same repository in ``Repository.get_graph``.
      (Jelmer Vernooij, #187162)

    * Fetching now passes the find_ghosts flag through to the
      ``InterRepository.missing_revision_ids`` call consistently for all
      repository types. This will enable faster missing revision discovery with
      bzr+ssh. (Robert Collins)

    * Fix error handling in Repository.insert_data_stream. (Lukas Lalinsky)

    * ``InterRepository.missing_revision_ids`` is now deprecated in favour of
      ``InterRepository.search_missing_revision_ids`` which returns a
      ``bzrlib.graph.SearchResult`` suitable for making requests from the smart
      server. (Robert Collins)

    * New error ``NoPublicBranch`` for commands that need a public branch to
      operate. (Robert Collins)

    * New method ``iter_inventories`` on Repository for access to many
      inventories. This is primarily used by the ``revision_trees`` method, as
      direct access to inventories is discouraged. (Robert Collins)

    * New method ``next_with_ghosts`` on the Graph breadth-first-search objects
      which will split out ghosts and present parents into two separate sets,
      useful for code which needs to be aware of ghosts (e.g. fetching data
      cares about ghosts during revision selection). (Robert Collins)

    * Record a timestamp against each mutter to the trace file, relative to the
      first import of bzrlib.  (Andrew Bennetts)

    * ``Repository.get_data_stream`` is now deprecated in favour of
      ``Repository.get_data_stream_for_search`` which allows less network
      traffic when requesting data streams over a smart server. (Robert Collins)

    * ``RemoteBzrDir._get_tree_branch`` no longer triggers ``_ensure_real``,
      removing one round trip on many network operations. (Robert Collins)

    * RemoteTransport's ``recommended_page_size`` method now returns 64k, like
      SFTPTransport and HttpTransportBase.  (Andrew Bennetts)

    * Repository has a new method ``has_revisions`` which signals the presence
      of many revisions by returning a set of the revisions listed which are
      present. This can be done by index queries without reading data for parent
      revision names etc. (Robert Collins)


bzr 1.1 2008-01-15
------------------

(no changes from 1.1rc1)

bzr 1.1rc1 2008-01-05
---------------------

  CHANGES:

   * Dotted revision numbers have been revised. Instead of growing longer with
     nested branches the branch number just increases. (eg instead of 1.1.1.1.1
     we now report 1.2.1.) This helps scale long lived branches which have many
     feature branches merged between them. (John Arbash Meinel)

   * The syntax ``bzr diff branch1 branch2`` is no longer supported.
     Use ``bzr diff branch1 --new branch2`` instead. This change has
     been made to remove the ambiguity where ``branch2`` is in fact a
     specific file to diff within ``branch1``.

  FEATURES:

   * New option to use custom template-based formats in  ``bzr version-info``.
     (Lukáš Lalinský)

   * diff '--using' allows an external diff tool to be used for files.
     (Aaron Bentley)

   * New "lca" merge-type for fast everyday merging that also supports
     criss-cross merges.  (Aaron Bentley)

  IMPROVEMENTS:

   * ``annotate`` now doesn't require a working tree. (Lukáš Lalinský,
     #90049)

   * ``branch`` and ``checkout`` can now use files from a working tree to
     to speed up the process.  For checkout, this requires the new
     --files-from flag.  (Aaron Bentley)

   * ``bzr diff`` now sorts files in alphabetical order.  (Aaron Bentley)

   * ``bzr diff`` now works on branches without working trees. Tree-less
     branches can also be compared to each other and to working trees using
     the new diff options ``--old`` and ``--new``. Diffing between branches,
     with or without trees, now supports specific file filtering as well.
     (Ian Clatworthy, #6700)

   * ``bzr pack`` now orders revision texts in topological order, with newest
     at the start of the file, promoting linear reads for ``bzr log`` and the
     like. This partially fixes #154129. (Robert Collins)

   * Merge directives now fetch prerequisites from the target branch if
     needed.  (Aaron Bentley)

   * pycurl now handles digest authentication.
     (Vincent Ladeuil)

   * ``reconfigure`` can now convert from repositories.  (Aaron Bentley)

   * ``-l`` is now a short form for ``--limit`` in ``log``.  (Matt Nordhoff)

   * ``merge`` now warns when merge directives cause cherrypicks.
     (Aaron Bentley)

   * ``split`` now supported, to enable splitting large trees into smaller
     pieces.  (Aaron Bentley)

  BUGFIXES:

   * Avoid AttributeError when unlocking a pack repository when an error occurs.
     (Martin Pool, #180208)

   * Better handle short reads when processing multiple range requests.
     (Vincent Ladeuil, #179368)

   * build_tree acceleration uses the correct path when a file has been moved.
     (Aaron Bentley)

   * ``commit`` now succeeds when a checkout and its master branch share a
     repository.  (Aaron Bentley, #177592)

   * Fixed error reporting of unsupported timezone format in
     ``log --timezone``. (Lukáš Lalinský, #178722)

   * Fixed Unicode encoding error in ``ignored`` when the output is
     redirected to a pipe. (Lukáš Lalinský)

   * Fix traceback when sending large response bodies over the smart protocol
     on Windows. (Andrew Bennetts, #115781)

   * Fix ``urlutils.relative_url`` for the case of two ``file:///`` URLs
     pointed to different logical drives on Windows.
     (Alexander Belchenko, #90847)

   * HTTP test servers are now compatible with the http protocol version 1.1.
     (Vincent Ladeuil, #175524)

   * _KnitParentsProvider.get_parent_map now handles requests for ghosts
     correctly, instead of erroring or attributing incorrect parents to ghosts.
     (Aaron Bentley)

   * ``merge --weave --uncommitted`` now works.  (Aaron Bentley)

   * pycurl authentication handling was broken and incomplete. Fix handling of
     user:pass embedded in the urls.
     (Vincent Ladeuil, #177643)

   * Files inside non-directories are now handled like other conflict types.
     (Aaron Bentley, #177390)

   * ``reconfigure`` is able to convert trees into lightweight checkouts.
     (Aaron Bentley)

   * Reduce lockdir timeout to 0 when running ``bzr serve``.  (Andrew Bennetts,
     #148087)

   * Test that the old ``version_info_format`` functions still work, even
     though they are deprecated. (John Arbash Meinel, ShenMaq, #177872)

   * Transform failures no longer cause ImmortalLimbo errors (Aaron Bentley,
     #137681)

   * ``uncommit`` works even when the commit messages of revisions to be
     removed use characters not supported in the terminal encoding.
     (Aaron Bentley)

   * When dumb http servers return whole files instead of the requested ranges,
     read the remaining bytes by chunks to avoid overflowing network buffers.
     (Vincent Ladeuil, #175886)

  DOCUMENTATION:

   * Minor tweaks made to the bug tracker integration documentation.
     (Ian Clatworthy)

   * Reference material has now be moved out of the User Guide and added
     to the User Reference. The User Reference has gained 4 sections as
     a result: Authenication Settings, Configuration Settings, Conflicts
     and Hooks. All help topics are now dumped into text format in the
     doc/en/user-reference directory for those who like browsing that
     information in their editor. (Ian Clatworthy)

   * *Using Bazaar with Launchpad* tutorial added. (Ian Clatworthy)

  INTERNALS:

    * find_* methods available for BzrDirs, Branches and WorkingTrees.
      (Aaron Bentley)

    * Help topics can now be loaded from files.
      (Ian Clatworthy, Alexander Belchenko)

    * get_parent_map now always provides tuples as its output.  (Aaron Bentley)

    * Parent Providers should now implement ``get_parent_map`` returning a
      dictionary instead of ``get_parents`` returning a list.
      ``Graph.get_parents`` is now deprecated. (John Arbash Meinel,
      Robert Collins)

    * Patience Diff now supports arbitrary python objects, as long as they
      support ``hash()``. (John Arbash Meinel)

    * Reduce selftest overhead to establish test names by memoization.
      (Vincent Ladeuil)

  API BREAKS:

  TESTING:

   * Modules can now customise their tests by defining a ``load_tests``
     attribute. ``pydoc bzrlib.tests.TestUtil.TestLoader.loadTestsFromModule``
     for the documentation on this attribute. (Robert Collins)

   * New helper function ``bzrlib.tests.condition_id_re`` which helps
     filter tests based on a regular expression search on the tests id.
     (Robert Collins)

   * New helper function ``bzrlib.tests.condition_isinstance`` which helps
     filter tests based on class. (Robert Collins)

   * New helper function ``bzrlib.tests.exclude_suite_by_condition`` which
     generalises the ``exclude_suite_by_re`` function. (Robert Collins)

   * New helper function ``bzrlib.tests.filter_suite_by_condition`` which
     generalises the ``filter_suite_by_re`` function. (Robert Collins)

   * New helper method ``bzrlib.tests.exclude_tests_by_re`` which gives a new
     TestSuite that does not contain tests from the input that matched a
     regular expression. (Robert Collins)

   * New helper method ``bzrlib.tests.randomize_suite`` which returns a
     randomized copy of the input suite. (Robert Collins)

   * New helper method ``bzrlib.tests.split_suite_by_re`` which splits a test
     suite into two according to a regular expression. (Robert Collins)

   * Parametrize all http tests for the transport implementations, the http
     protocol versions (1.0 and 1.1) and the authentication schemes.
     (Vincent Ladeuil)

   * The ``exclude_pattern`` and ``random_order`` parameters to the function
     ``bzrlib.tests.filter_suite_by_re`` have been deprecated. (Robert Collins)

   * The method ``bzrlib.tests.sort_suite_by_re`` has been deprecated. It is
     replaced by the new helper methods added in this release. (Robert Collins)


bzr 1.0 2007-12-14
------------------

  DOCUMENTATION:

   * More improvements and fixes to the User Guide.  (Ian Clatworthy)

   * Add information on cherrypicking/rebasing to the User Guide.
     (Ian Clatworthy)

   * Improve bug tracker integration documentation. (Ian Clatworthy)

   * Minor edits to ``Bazaar in five minutes`` from David Roberts and
     to the rebasing section of the User Guide from Aaron Bentley.
     (Ian Clatworthy)


bzr 1.0rc3 2007-12-11
---------------------

  CHANGES:

   * If a traceback occurs, users are now asked to report the bug
     through Launchpad (https://bugs.launchpad.net/bzr/), rather than
     by mail to the mailing list.
     (Martin Pool)

  BUGFIXES:

   * Fix Makefile rules for doc generation. (Ian Clatworthy, #175207)

   * Give more feedback during long http downloads by making readv deliver data
     as it arrives for urllib, and issue more requests for pycurl. High latency
     networks are better handled by urllib, the pycurl implementation give more
     feedback but also incur more latency.
     (Vincent Ladeuil, #173010)

   * Implement _make_parents_provider on RemoteRepository, allowing generating
     bundles against branches on a smart server.  (Andrew Bennetts, #147836)

  DOCUMENTATION:

   * Improved user guide.  (Ian Clatworthy)

   * The single-page quick reference guide is now available as a PDF.
     (Ian Clatworthy)

  INTERNALS:

    * readv urllib http implementation is now a real iterator above the
      underlying socket and deliver data as soon as it arrives. 'get' still
      wraps its output in a StringIO.
      (Vincent Ladeuil)


bzr 1.0rc2 2007-12-07
---------------------

  IMPROVEMENTS:

   * Added a --coverage option to selftest. (Andrew Bennetts)

   * Annotate merge (merge-type=weave) now supports cherrypicking.
     (Aaron Bentley)

   * ``bzr commit`` now doesn't print the revision number twice. (Matt
     Nordhoff, #172612)

   * New configuration option ``bugtracker_<tracker_abbrevation>_url`` to
     define locations of bug trackers that are not directly supported by
     bzr or a plugin. The URL will be treated as a template and ``{id}``
     placeholders will be replaced by specific bug IDs.  (Lukáš Lalinský)

   * Support logging single merge revisions with short and line log formatters.
     (Kent Gibson)

   * User Guide enhanced with suggested readability improvements from
     Matt Revell and corrections from John Arbash Meinel. (Ian Clatworthy)

   * Quick Start Guide renamed to Quick Start Card, moved down in
     the catalog, provided in pdf and png format and updated to refer
     to ``send`` instead of ``bundle``. (Ian Clatworthy, #165080)

   * ``switch`` can now be used on heavyweight checkouts as well as
     lightweight ones. After switching a heavyweight checkout, the
     local branch is a mirror/cache of the new bound branch and
     uncommitted changes in the working tree are merged. As a safety
     check, if there are local commits in a checkout which have not
     been committed to the previously bound branch, then ``switch``
     fails unless the ``--force`` option is given. This option is
     now also required if the branch a lightweight checkout is pointing
     to has been moved. (Ian Clatworthy)

  INTERNALS:

    * New -Dhttp debug option reports http connections, requests and responses.
      (Vincent Ladeuil)

    * New -Dmerge debug option, which emits merge plans for merge-type=weave.

  BUGFIXES:

   * Better error message when running ``bzr cat`` on a non-existant branch.
     (Lukáš Lalinský, #133782)

   * Catch OSError 17 (file exists) in final phase of tree transform and show
     filename to user.
     (Alexander Belchenko, #111758)

   * Catch ShortReadvErrors while using pycurl. Also make readv more robust by
     allowing multiple GET requests to be issued if too many ranges are
     required.
     (Vincent Ladeuil, #172701)

   * Check for missing basis texts when fetching from packs to packs.
     (John Arbash Meinel, #165290)

   * Fall back to showing e-mail in ``log --short/--line`` if the
     committer/author has only e-mail. (Lukáš Lalinský, #157026)

  API BREAKS:

   * Deprecate not passing a ``location`` argument to commit reporters'
     ``started`` methods. (Matt Nordhoff)


bzr 1.0rc1 2007-11-30
---------------------

  NOTES WHEN UPGRADING:

   * The default repository format is now ``pack-0.92``.  This
     default is used when creating new repositories with ``init`` and
     ``init-repo``, and when branching over bzr+ssh or bzr+hpss.
     (See https://bugs.launchpad.net/bugs/164626)

     This format can be read and written by Bazaar 0.92 and later, and
     data can be transferred to and from older formats.

     To upgrade, please reconcile your repository (``bzr reconcile``), and then
     upgrade (``bzr upgrade``).

     ``pack-0.92`` offers substantially better scaling and performance than the
     previous knits format. Some operations are slower where the code already
     had bad scaling characteristics under knits, the pack format makes such
     operations more visible as part of being more scalable overall. We will
     correct such operations over the coming releases and encourage the filing
     of bugs on any operation which you observe to be slower in a packs
     repository. One particular case that we do not intend to fix is pulling
     data from a pack repository into a knit repository over a high latency
     link;  downgrading such data requires reinsertion of the file texts, and
     this is a classic space/time tradeoff. The current implementation is
     conservative on memory usage because we need to support converting data
     from any tree without problems.
     (Robert Collins, Martin Pool, #164476)

  CHANGES:

   * Disable detection of plink.exe as possible ssh vendor. Plink vendor
     still available if user selects it explicitly with BZR_SSH environment
     variable. (Alexander Belchenko, workaround for bug #107593)

   * The pack format is now accessible as "pack-0.92", or "pack-0.92-subtree"
     to enable the subtree functions (for example, for bzr-svn).
     See http://doc.bazaar-vcs.org/latest/developer/packrepo.html
     (Martin Pool)

  FEATURES:

   * New ``authentication.conf`` file holding the password or other credentials
     for remote servers. This can be used for ssh, sftp, smtp and other
     supported transports.
     (Vincent Ladeuil)

   * New rich-root and rich-root-pack formats, recording the same data about
     tree roots that's recorded for all other directories.
     (Aaron Bentley, #164639)

   * ``pack-0.92`` repositories can now be reconciled.
     (Robert Collins, #154173)

   * ``switch`` command added for changing the branch a lightweight checkout
     is associated with and updating the tree to reflect the latest content
     accordingly. This command was previously part of the BzrTools plug-in.
     (Ian Clatworthy, Aaron Bentley, David Allouche)

   * ``reconfigure`` command can now convert branches, trees, or checkouts to
     lightweight checkouts.  (Aaron Bentley)

  PERFORMANCE:

   * Commit updates the state of the working tree via a delta rather than
     supplying entirely new basis trees. For commit of a single specified file
     this reduces the wall clock time for commit by roughly a 30%.
     (Robert Collins, Martin Pool)

   * Commit with many automatically found deleted paths no longer performs
     linear scanning for the children of those paths during inventory
     iteration. This should fix commit performance blowing out when many such
     paths occur during commit. (Robert Collins, #156491)

   * Fetch with pack repositories will no longer read the entire history graph.
     (Robert Collins, #88319)

   * Revert takes out an appropriate lock when reverting to a basis tree, and
     does not read the basis inventory twice. (Robert Collins)

   * Diff does not require an inventory to be generated on dirstate trees.
     (Aaron Bentley, #149254)

   * New annotate merge (--merge-type=weave) implementation is fast on
     versionedfiles withough cached annotations, e.g. pack-0.92.
     (Aaron Bentley)

  IMPROVEMENTS:

   * ``bzr merge`` now warns when it encounters a criss-cross merge.
     (Aaron Bentley)

   * ``bzr send`` now doesn't require the target e-mail address to be
     specified on the command line if an interactive e-mail client is used.
     (Lukáš Lalinský)

   * ``bzr tags`` now prints the revision number for each tag, instead of
     the revision id, unless --show-ids is passed. In addition, tags can be
     sorted chronologically instead of lexicographically with --sort=time.
     (Adeodato Simó, #120231)

   * Windows standalone version of bzr is able to load system-wide plugins from
     "plugins" subdirectory in installation directory. In addition standalone
     installer write to the registry (HKLM\SOFTWARE\Bazaar) useful info
     about paths and bzr version. (Alexander Belchenko, #129298)

  DOCUMENTATION:

  BUG FIXES:

   * A progress bar has been added for knitpack -> knitpack fetching.
     (Robert Collins, #157789, #159147)

   * Branching from a branch via smart server now preserves the repository
     format. (Andrew Bennetts,  #164626)

   * ``commit`` is now able to invoke an external editor in a non-ascii
     directory. (Daniel Watkins, #84043)

   * Catch connection errors for ftp.
     (Vincent Ladeuil, #164567)

   * ``check`` no longer reports spurious unreferenced text versions.
     (Robert Collins, John A Meinel, #162931, #165071)

   * Conflicts are now resolved recursively by ``revert``.
     (Aaron Bentley, #102739)

   * Detect invalid transport reuse attempts by catching invalid URLs.
     (Vincent Ladeuil, #161819)

   * Deleting a file without removing it shows a correct diff, not a traceback.
     (Aaron Bentley)

   * Do no use timeout in HttpServer anymore.
     (Vincent Ladeuil, #158972).

   * Don't catch the exceptions related to the http pipeline status before
     retrying an http request or some programming errors may be masked.
     (Vincent Ladeuil, #160012)

   * Fix ``bzr rm`` to not delete modified and ignored files.
     (Lukáš Lalinský, #172598)

   * Fix exception when revisionspec contains merge revisons but log
     formatter doesn't support merge revisions. (Kent Gibson, #148908)

   * Fix exception when ScopeReplacer is assigned to before any members have
     been retrieved.  (Aaron Bentley)

   * Fix multiple connections during checkout --lightweight.
     (Vincent Ladeuil, #159150)

   * Fix possible error in insert_data_stream when copying between
     pack repositories over bzr+ssh or bzr+http.
     KnitVersionedFile.get_data_stream now makes sure that requested
     compression parents are sent before any delta hunks that depend
     on them.
     (Martin Pool, #164637)

   * Fix typo in limiting offsets coalescing for http, leading to
     whole files being downloaded instead of parts.
     (Vincent Ladeuil, #165061)

   * FTP server errors don't error in the error handling code.
     (Robert Collins, #161240)

   * Give a clearer message when a pull fails because the source needs
     to be reconciled.
     (Martin Pool, #164443)

   * It is clearer when a plugin cannot be loaded because of its name, and a
     suggestion for an acceptable name is given. (Daniel Watkins, #103023)

   * Leave port as None in transport objects if user doesn't
     specify a port in urls.
     (vincent Ladeuil, #150860)

   * Make sure Repository.fetch(self) is properly a no-op for all
     Repository implementations. (John Arbash Meinel, #158333)

   * Mark .bzr directories as "hidden" on Windows.
     (Alexander Belchenko, #71147)

   * ``merge --uncommitted`` can now operate on a single file.
     (Aaron Bentley, Lukáš Lalinský, #136890)

   * Obsolete packs are now cleaned up by pack and autopack operations.
     (Robert Collins, #153789)

   * Operations pulling data from a smart server where the underlying
     repositories are not both annotated/both unannotated will now work.
     (Robert Collins, #165304).

   * Reconcile now shows progress bars. (Robert Collins, #159351)

   * ``RemoteBranch`` was not initializing ``self._revision_id_to_revno_map``
     properly. (John Arbash Meinel, #162486)

   * Removing an already-removed file reports the file does not exist. (Daniel
     Watkins, #152811)

   * Rename on Windows is able to change filename case.
     (Alexander Belchenko, #77740)

   * Return error instead of a traceback for ``bzr log -r0``.
     (Kent Gibson, #133751)

   * Return error instead of a traceback when bzr is unable to create
     symlink on some platforms (e.g. on Windows).
     (Alexander Belchenko, workaround for #81689)

   * Revert doesn't crash when restoring a single file from a deleted
     directory. (Aaron Bentley)

   * Stderr output via logging mechanism now goes through encoded wrapper
     and no more uses utf-8, but terminal encoding instead. So all unicode
     strings now should be readable in non-utf-8 terminal.
     (Alexander Belchenko, #54173)

   * The error message when ``move --after`` should be used makes how to do so
     clearer. (Daniel Watkins, #85237)

   * Unicode-safe output from ``bzr info``. The output will be encoded
     using the terminal encoding and unrepresentable characters will be
     replaced by '?'. (Lukáš Lalinský, #151844)

   * Working trees are no longer created when pushing into a local no-trees
     repo. (Daniel Watkins, #50582)

   * Upgrade util/configobj to version 4.4.0.
     (Vincent Ladeuil, #151208).

   * Wrap medusa ftp test server as an FTPServer feature.
     (Vincent Ladeuil, #157752)

  API BREAKS:

   * ``osutils.backup_file`` is deprecated. Actually it's not used in bzrlib
     during very long time. (Alexander Belchenko)

   * The return value of
     ``VersionedFile.iter_lines_added_or_present_in_versions`` has been
     changed. Previously it was an iterator of lines, now it is an iterator of
     (line, version_id) tuples. This change has been made to aid reconcile and
     fetch operations. (Robert Collins)

   * ``bzrlib.repository.get_versioned_file_checker`` is now private.
     (Robert Collins)

   * The Repository format registry default has been removed; it was previously
     obsoleted by the bzrdir format default, which implies a default repository
     format.
     (Martin Pool)

  INTERNALS:

   * Added ``ContainerSerialiser`` and ``ContainerPushParser`` to
     ``bzrlib.pack``.  These classes provide more convenient APIs for generating
     and parsing containers from streams rather than from files.  (Andrew
     Bennetts)

   * New module ``lru_cache`` providing a cache for use by tasks that need
     semi-random access to large amounts of data. (John A Meinel)

   * InventoryEntry.diff is now deprecated.  Please use diff.DiffTree instead.

  TESTING:


bzr 0.92 2007-11-05
-------------------

  CHANGES:

  * New uninstaller on Win32.  (Alexander Belchenko)


bzr 0.92rc1 2007-10-29
----------------------

  NOTES WHEN UPGRADING:

  CHANGES:

   * ``bzr`` now returns exit code 4 if an internal error occurred, and
     3 if a normal error occurred.  (Martin Pool)

   * ``pull``, ``merge`` and ``push`` will no longer silently correct some
     repository index errors that occured as a result of the Weave disk format.
     Instead the ``reconcile`` command needs to be run to correct those
     problems if they exist (and it has been able to fix most such problems
     since bzr 0.8). Some new problems have been identified during this release
     and you should run ``bzr check`` once on every repository to see if you
     need to reconcile. If you cannot ``pull`` or ``merge`` from a remote
     repository due to mismatched parent errors - a symptom of index errors -
     you should simply take a full copy of that remote repository to a clean
     directory outside any local repositories, then run reconcile on it, and
     finally pull from it locally. (And naturally email the repositories owner
     to ask them to upgrade and run reconcile).
     (Robert Collins)

  FEATURES:

   * New ``knitpack-experimental`` repository format. This is interoperable with
     the ``dirstate-tags`` format but uses a smarter storage design that greatly
     speeds up many operations, both local and remote. This new format can be
     used as an option to the ``init``, ``init-repository`` and ``upgrade``
     commands. See http://doc.bazaar-vcs.org/0.92/developers/knitpack.html
     for further details. (Robert Collins)

   * For users of bzr-svn (and those testing the prototype subtree support) that
     wish to try packs, a new ``knitpack-subtree-experimental`` format has also
     been added. This is interoperable with the ``dirstate-subtrees`` format.
     (Robert Collins)

   * New ``reconfigure`` command. (Aaron Bentley)

   * New ``revert --forget-merges`` command, which removes the record of a pending
     merge without affecting the working tree contents.  (Martin Pool)

   * New ``bzr_remote_path`` configuration variable allows finer control of
     remote bzr locations than BZR_REMOTE_PATH environment variable.
     (Aaron Bentley)

   * New ``launchpad-login`` command to tell Bazaar your Launchpad
     user ID.  This can then be used by other functions of the
     Launchpad plugin. (James Henstridge)

  PERFORMANCE:

   * Commit in quiet mode is now slightly faster as the information to
     output is no longer calculated. (Ian Clatworthy)

   * Commit no longer checks for new text keys during insertion when the
     revision id was deterministically unique. (Robert Collins)

   * Committing a change which is not a merge and does not change the number of
     files in the tree is faster by utilising the data about whether files are
     changed to determine if the tree is unchanged rather than recalculating
     it at the end of the commit process. (Robert Collins)

   * Inventory serialisation no longer double-sha's the content.
     (Robert Collins)

   * Knit text reconstruction now avoids making copies of the lines list for
     interim texts when building a single text. The new ``apply_delta`` method
     on ``KnitContent`` aids this by allowing modification of the revision id
     such objects represent. (Robert Collins)

   * Pack indices are now partially parsed for specific key lookup using a
     bisection approach. (Robert Collins)

   * Partial commits are now approximately 40% faster by walking over the
     unselected current tree more efficiently. (Robert Collins)

   * XML inventory serialisation takes 20% less time while being stricter about
     the contents. (Robert Collins)

   * Graph ``heads()`` queries have been fixed to no longer access all history
     unnecessarily. (Robert Collins)

  IMPROVEMENTS:

   * ``bzr+https://`` smart server across https now supported.
     (John Ferlito, Martin Pool, #128456)

   * Mutt is now a supported mail client; set ``mail_client=mutt`` in your
     bazaar.conf and ``send`` will use mutt. (Keir Mierle)

   * New option ``-c``/``--change`` for ``merge`` command for cherrypicking
     changes from one revision. (Alexander Belchenko, #141368)

   * Show encodings, locale and list of plugins in the traceback message.
     (Martin Pool, #63894)

   * Experimental directory formats can now be marked with
     ``experimental = True`` during registration. (Ian Clatworthy)

  DOCUMENTATION:

   * New *Bazaar in Five Minutes* guide.  (Matthew Revell)

   * The hooks reference documentation is now converted to html as expected.
     (Ian Clatworthy)

  BUG FIXES:

   * Connection error reporting for the smart server has been fixed to
     display a user friendly message instead of a traceback.
     (Ian Clatworthy, #115601)

   * Make sure to use ``O_BINARY`` when opening files to check their
     sha1sum. (Alexander Belchenko, John Arbash Meinel, #153493)

   * Fix a problem with Win32 handling of the executable bit.
     (John Arbash Meinel, #149113)

   * ``bzr+ssh://`` and ``sftp://`` URLs that do not specify ports explicitly
     no longer assume that means port 22.  This allows people using OpenSSH to
     override the default port in their ``~/.ssh/config`` if they wish.  This
     fixes a bug introduced in bzr 0.91.  (Andrew Bennetts, #146715)

   * Commands reporting exceptions can now be profiled and still have their
     data correctly dumped to a file. For example, a ``bzr commit`` with
     no changes still reports the operation as pointless but doing so no
     longer throws away the profiling data if this command is run with
     ``--lsprof-file callgrind.out.ci`` say. (Ian Clatworthy)

   * Fallback to ftp when paramiko is not installed and sftp can't be used for
     ``tests/commands`` so that the test suite is still usable without
     paramiko.
     (Vincent Ladeuil, #59150)

   * Fix commit ordering in corner case. (Aaron Bentley, #94975)

   * Fix long standing bug in partial commit when there are renames
     left in tree. (Robert Collins, #140419)

   * Fix selftest semi-random noise during http related tests.
     (Vincent Ladeuil, #140614)

   * Fix typo in ftp.py making the reconnection fail on temporary errors.
     (Vincent Ladeuil, #154259)

   * Fix failing test by comparing real paths to cover the case where the TMPDIR
     contains a symbolic link.
     (Vincent Ladeuil, #141382).

   * Fix log against smart server branches that don't support tags.
     (James Westby, #140615)

   * Fix pycurl http implementation by defining error codes from
     pycurl instead of relying on an old curl definition.
     (Vincent Ladeuil, #147530)

   * Fix 'unprintable error' message when displaying BzrCheckError and
     some other exceptions on Python 2.5.
     (Martin Pool, #144633)

   * Fix ``Inventory.copy()`` and add test for it. (Jelmer Vernooij)

   * Handles default value for ListOption in cmd_commit.
     (Vincent Ladeuil, #140432)

   * HttpServer and FtpServer need to be closed properly or a listening socket
     will remain opened.
     (Vincent Ladeuil, #140055)

   * Monitor the .bzr directory created in the top level test
     directory to detect leaking tests.
     (Vincent Ladeuil, #147986)

   * The basename, not the full path, is now used when checking whether
     the profiling dump file begins with ``callgrind.out`` or not. This
     fixes a bug reported by Aaron Bentley on IRC. (Ian Clatworthy)

   * Trivial fix for invoking command ``reconfigure`` without arguments.
     (Rob Weir, #141629)

   * ``WorkingTree.rename_one`` will now raise an error if normalisation of the
     new path causes bzr to be unable to access the file. (Robert Collins)

   * Correctly detect a NoSuchFile when using a filezilla server. (Gary van der
     Merwe)

  API BREAKS:

   * ``bzrlib.index.GraphIndex`` now requires a size parameter to the
     constructor, for enabling bisection searches. (Robert Collins)

   * ``CommitBuilder.record_entry_contents`` now requires the root entry of a
     tree be supplied to it, previously failing to do so would trigger a
     deprecation warning. (Robert Collins)

   * ``KnitVersionedFile.add*`` will no longer cache added records even when
     enable_cache() has been called - the caching feature is now exclusively for
     reading existing data. (Robert Collins)

   * ``ReadOnlyLockError`` is deprecated; ``LockFailed`` is usually more
     appropriate.  (Martin Pool)

   * Removed ``bzrlib.transport.TransportLogger`` - please see the new
     ``trace+`` transport instead. (Robert Collins)

   * Removed previously deprecated varargs interface to ``TestCase.run_bzr`` and
     deprecated methods ``TestCase.capture`` and ``TestCase.run_bzr_captured``.
     (Martin Pool)

   * Removed previous deprecated ``basis_knit`` parameter to the
     ``KnitVersionedFile`` constructor. (Robert Collins)

   * Special purpose method ``TestCase.run_bzr_decode`` is moved to the test_non_ascii
     class that needs it.
     (Martin Pool)

   * The class ``bzrlib.repofmt.knitrepo.KnitRepository3`` has been folded into
     ``KnitRepository`` by parameters to the constructor. (Robert Collins)

   * The ``VersionedFile`` interface now allows content checks to be bypassed
     by supplying check_content=False.  This saves nearly 30% of the minimum
     cost to store a version of a file. (Robert Collins)

   * Tree's with bad state such as files with no length or sha will no longer
     be silently accepted by the repository XML serialiser. To serialise
     inventories without such data, pass working=True to write_inventory.
     (Robert Collins)

   * ``VersionedFile.fix_parents`` has been removed as a harmful API.
     ``VersionedFile.join`` will no longer accept different parents on either
     side of a join - it will either ignore them, or error, depending on the
     implementation. See notes when upgrading for more information.
     (Robert Collins)

  INTERNALS:

   * ``bzrlib.transport.Transport.put_file`` now returns the number of bytes
     put by the method call, to allow avoiding stat-after-write or
     housekeeping in callers. (Robert Collins)

   * ``bzrlib.xml_serializer.Serializer`` is now responsible for checking that
     mandatory attributes are present on serialisation and deserialisation.
     This fixes some holes in API usage and allows better separation between
     physical storage and object serialisation. (Robert Collins)

   * New class ``bzrlib.errors.InternalBzrError`` which is just a convenient
     shorthand for deriving from BzrError and setting internal_error = True.
     (Robert Collins)

   * New method ``bzrlib.mutabletree.update_to_one_parent_via_delta`` for
     moving the state of a parent tree to a new version via a delta rather than
     a complete replacement tree. (Robert Collins)

   * New method ``bzrlib.osutils.minimum_path_selection`` useful for removing
     duplication from user input, when a user mentions both a path and an item
     contained within that path. (Robert Collins)

   * New method ``bzrlib.repository.Repository.is_write_locked`` useful for
     determining if a repository is write locked. (Robert Collins)

   * New method on ``bzrlib.tree.Tree`` ``path_content_summary`` provides a
     tuple containing the key information about a path for commit processing
     to complete. (Robert Collins)

   * New method on xml serialisers, write_inventory_to_lines, which matches the
     API used by knits for adding content. (Robert Collins)

   * New module ``bzrlib.bisect_multi`` with generic multiple-bisection-at-once
     logic, currently only available for byte-based lookup
     (``bisect_multi_bytes``). (Robert Collins)

   * New helper ``bzrlib.tuned_gzip.bytes_to_gzip`` which takes a byte string
     and returns a gzipped version of the same. This is used to avoid a bunch
     of api friction during adding of knit hunks. (Robert Collins)

   * New parameter on ``bzrlib.transport.Transport.readv``
     ``adjust_for_latency`` which changes readv from returning strictly the
     requested data to inserted return larger ranges and in forward read order
     to reduce the effect of network latency. (Robert Collins)

   * New parameter yield_parents on ``Inventory.iter_entries_by_dir`` which
     causes the parents of a selected id to be returned recursively, so all the
     paths from the root down to each element of selected_file_ids are
     returned. (Robert Collins)

   * Knit joining has been enhanced to support plain to annotated conversion
     and annotated to plain conversion. (Ian Clatworthy)

   * The CommitBuilder method ``record_entry_contents`` now returns summary
     information about the effect of the commit on the repository. This tuple
     contains an inventory delta item if the entry changed from the basis, and a
     boolean indicating whether a new file graph node was recorded.
     (Robert Collins)

   * The python path used in the Makefile can now be overridden.
     (Andrew Bennetts, Ian Clatworthy)

  TESTING:

   * New transport implementation ``trace+`` which is useful for testing,
     logging activity taken to its _activity attribute. (Robert Collins)

   * When running bzr commands within the test suite, internal exceptions are
     not caught and reported in the usual way, but rather allowed to propagate
     up and be visible to the test suite.  A new API ``run_bzr_catch_user_errors``
     makes this behavior available to other users.
     (Martin Pool)

   * New method ``TestCase.call_catch_warnings`` for testing methods that
     raises a Python warning.  (Martin Pool)


bzr 0.91 2007-09-26
-------------------

  BUG FIXES:

   * Print a warning instead of aborting the ``python setup.py install``
     process if building of a C extension is not possible.
     (Lukáš Lalinský, Alexander Belchenko)

   * Fix commit ordering in corner case (Aaron Bentley, #94975)

   * Fix ''bzr info bzr://host/'' and other operations on ''bzr://' URLs with
     an implicit port.  We were incorrectly raising PathNotChild due to
     inconsistent treatment of the ''_port'' attribute on the Transport object.
     (Andrew Bennetts, #133965)

   * Make RemoteRepository.sprout cope gracefully with servers that don't
     support the ``Repository.tarball`` request.
     (Andrew Bennetts)


bzr 0.91rc2 2007-09-11
----------------------

   * Replaced incorrect tarball for previous release; a debug statement was left
     in bzrlib/remote.py.


bzr 0.91rc1 2007-09-11
----------------------

  CHANGES:

   * The default branch and repository format has changed to
     ``dirstate-tags``, so tag commands are active by default.
     This format is compatible with Bazaar 0.15 and later.
     This incidentally fixes bug #126141.
     (Martin Pool)

   * ``--quiet`` or ``-q`` is no longer a global option. If present, it
     must now appear after the command name. Scripts doing things like
     ``bzr -q missing`` need to be rewritten as ``bzr missing -q``.
     (Ian Clatworthy)

  FEATURES:

   * New option ``--author`` in ``bzr commit`` to specify the author of the
     change, if it's different from the committer. ``bzr log`` and
     ``bzr annotate`` display the author instead of the committer.
     (Lukáš Lalinský)

   * In addition to global options and command specific options, a set of
     standard options are now supported. Standard options are legal for
     all commands. The initial set of standard options are:

     * ``--help`` or ``-h`` - display help message
     * ``--verbose`` or ``-v`` - display additional information
     * ``--quiet``  or ``-q`` - only output warnings and errors.

     Unlike global options, standard options can be used in aliases and
     may have command-specific help. (Ian Clatworthy)

   * Verbosity level processing has now been unified. If ``--verbose``
     or ``-v`` is specified on the command line multiple times, the
     verbosity level is made positive the first time then increased.
     If ``--quiet`` or ``-q`` is specified on the command line
     multiple times, the verbosity level is made negative the first
     time then decreased. To get the default verbosity level of zero,
     either specify none of the above , ``--no-verbose`` or ``--no-quiet``.
     Note that most commands currently ignore the magnitude of the
     verbosity level but do respect *quiet vs normal vs verbose* when
     generating output. (Ian Clatworthy)

   * ``Branch.hooks`` now supports ``pre_commit`` hook. The hook's signature
     is documented in BranchHooks constructor. (Nam T. Nguyen, #102747)

   * New ``Repository.stream_knit_data_for_revisions`` request added to the
     network protocol for greatly reduced roundtrips when retrieving a set of
     revisions. (Andrew Bennetts)

  BUG FIXES:

   * ``bzr plugins`` now lists the version number for each plugin in square
     brackets after the path. (Robert Collins, #125421)

   * Pushing, pulling and branching branches with subtree references was not
     copying the subtree weave, preventing the file graph from being accessed
     and causing errors in commits in clones. (Robert Collins)

   * Suppress warning "integer argument expected, got float" from Paramiko,
     which sometimes caused false test failures.  (Martin Pool)

   * Fix bug in bundle 4 that could cause attempts to write data to wrong
     versionedfile.  (Aaron Bentley)

   * Diffs generated using "diff -p" no longer break the patch parser.
     (Aaron Bentley)

   * get_transport treats an empty possible_transports list the same as a non-
     empty one.  (Aaron Bentley)

   * patch verification for merge directives is reactivated, and works with
     CRLF and CR files.  (Aaron Bentley)

   * Accept ..\ as a path in revision specifiers. This fixes for example
     "-r branch:..\other-branch" on Windows.  (Lukáš Lalinský)

   * ``BZR_PLUGIN_PATH`` may now contain trailing slashes.
     (Blake Winton, #129299)

   * man page no longer lists hidden options (#131667, Aaron Bentley)

   * ``uncommit --help`` now explains the -r option adequately.  (Daniel
     Watkins, #106726)

   * Error messages are now better formatted with parameters (such as
     filenames) quoted when necessary. This avoids confusion when directory
     names ending in a '.' at the end of messages were confused with a
     full stop that may or not have been there. (Daniel Watkins, #129791)

   * Fix ``status FILE -r X..Y``. (Lukáš Lalinský)

   * If a particular command is an alias, ``help`` will show the alias
     instead of claiming there is no help for said alias. (Daniel Watkins,
     #133548)

   * TreeTransform-based operations, like pull, merge, revert, and branch,
     now roll back if they encounter an error.  (Aaron Bentley, #67699)

   * ``bzr commit`` now exits cleanly if a character unsupported by the
     current encoding is used in the commit message.  (Daniel Watkins,
     #116143)

   * bzr send uses default values for ranges when only half of an elipsis
     is specified ("-r..5" or "-r5..").  (#61685, Aaron Bentley)

   * Avoid trouble when Windows ssh calls itself 'plink' but no plink
     binary is present.  (Martin Albisetti, #107155)

   * ``bzr remove`` should remove clean subtrees.  Now it will remove (without
     needing ``--force``) subtrees that contain no files with text changes or
     modified files.  With ``--force`` it removes the subtree regardless of
     text changes or unknown files. Directories with renames in or out (but
     not changed otherwise) will now be removed without needing ``--force``.
     Unknown ignored files will be deleted without needing ``--force``.
     (Marius Kruger, #111665)

   * When two plugins conflict, the source of both the losing and now the
     winning definition is shown.  (Konstantin Mikhaylov, #5454)

   * When committing to a branch, the location being committed to is
     displayed.  (Daniel Watkins, #52479)

   * ``bzr --version`` takes care about encoding of stdout, especially
     when output is redirected. (Alexander Belchenko, #131100)

   * Prompt for an ftp password if none is provided.
     (Vincent Ladeuil, #137044)

   * Reuse bound branch associated transport to avoid multiple
     connections.
     (Vincent Ladeuil, #128076, #131396)

   * Overwrite conflicting tags by ``push`` and ``pull`` if the
     ``--overwrite`` option is specified.  (Lukáš Lalinský, #93947)

   * In checkouts, tags are copied into the master branch when created,
     changed or deleted, and are copied into the checkout when it is
     updated.  (Martin Pool, #93856, #93860)

   * Print a warning instead of aborting the ``python setup.py install``
     process if building of a C extension is not possible.
     (Lukáš Lalinský, Alexander Belchenko)

  IMPROVEMENTS:

   * Add the option "--show-diff" to the commit command in order to display
     the diff during the commit log creation. (Goffredo Baroncelli)

   * ``pull`` and ``merge`` are much faster at installing bundle format 4.
     (Aaron Bentley)

   * ``pull -v`` no longer includes deltas, making it much faster.
     (Aaron Bentley)

   * ``send`` now sends the directive as an attachment by default.
     (Aaron Bentley, Lukáš Lalinský, Alexander Belchenko)

   * Documentation updates (Martin Albisetti)

   * Help on debug flags is now included in ``help global-options``.
     (Daniel Watkins, #124853)

   * Parameters passed on the command line are checked to ensure they are
     supported by the encoding in use. (Daniel Watkins)

   * The compression used within the bzr repository has changed from zlib
     level 9 to the zlib default level. This improves commit performance with
     only a small increase in space used (and in some cases a reduction in
     space). (Robert Collins)

   * Initial commit no longer SHAs files twice and now reuses the path
     rather than looking it up again, making it faster.
     (Ian Clatworthy)

   * New option ``-c``/``--change`` for ``diff`` and ``status`` to show
     changes in one revision.  (Lukáš Lalinský)

   * If versioned files match a given ignore pattern, a warning is now
     given. (Daniel Watkins, #48623)

   * ``bzr status`` now has -S as a short name for --short and -V as a
     short name for --versioned. These have been added to assist users
     migrating from Subversion: ``bzr status -SV`` is now like
     ``svn status -q``.  (Daniel Watkins, #115990)

   * Added C implementation of  ``PatienceSequenceMatcher``, which is about
     10x faster than the Python version. This speeds up commands that
     need file diffing, such as ``bzr commit`` or ``bzr diff``.
     (Lukáš Lalinský)

   * HACKING has been extended with a large section on core developer tasks.
     (Ian Clatworthy)

   * Add ``branches`` and ``standalone-trees`` as online help topics and
     include them as Concepts within the User Reference.
     (Paul Moore, Ian Clatworthy)

    * ``check`` can detect versionedfile parent references that are
      inconsistent with revision and inventory info, and ``reconcile`` can fix
      them.  These faulty references were generated by 0.8-era releases,
      so repositories which were manipulated by old bzrs should be
      checked, and possibly reconciled ASAP.  (Aaron Bentley, Andrew Bennetts)

  API BREAKS:

   * ``Branch.append_revision`` is removed altogether; please use
     ``Branch.set_last_revision_info`` instead.  (Martin Pool)

   * CommitBuilder now advertises itself as requiring the root entry to be
     supplied. This only affects foreign repository implementations which reuse
     CommitBuilder directly and have changed record_entry_contents to require
     that the root not be supplied. This should be precisely zero plugins
     affected. (Robert Collins)

   * The ``add_lines`` methods on ``VersionedFile`` implementations has changed
     its return value to include the sha1 and length of the inserted text. This
     allows the avoidance of double-sha1 calculations during commit.
     (Robert Collins)

   * ``Transport.should_cache`` has been removed.  It was not called in the
     previous release.  (Martin Pool)

  TESTING:

   * Tests may now raise TestNotApplicable to indicate they shouldn't be
     run in a particular scenario.  (Martin Pool)

   * New function multiply_tests_from_modules to give a simpler interface
     to test parameterization.  (Martin Pool, Robert Collins)

   * ``Transport.should_cache`` has been removed.  It was not called in the
     previous release.  (Martin Pool)

   * NULL_REVISION is returned to indicate the null revision, not None.
     (Aaron Bentley)

   * Use UTF-8 encoded StringIO for log tests to avoid failures on
     non-ASCII committer names.  (Lukáš Lalinský)

  INTERNALS:

   * ``bzrlib.plugin.all_plugins`` has been deprecated in favour of
     ``bzrlib.plugin.plugins()`` which returns PlugIn objects that provide
     useful functionality for determining the path of a plugin, its tests, and
     its version information. (Robert Collins)

   * Add the option user_encoding to the function 'show_diff_trees()'
     in order to move the user encoding at the UI level. (Goffredo Baroncelli)

   * Add the function make_commit_message_template_encoded() and the function
     edit_commit_message_encoded() which handle encoded strings.
     This is done in order to mix the commit messages (which is a unicode
     string), and the diff which is a raw string. (Goffredo Baroncelli)

   * CommitBuilder now defaults to using add_lines_with_ghosts, reducing
     overhead on non-weave repositories which don't require all parents to be
     present. (Robert Collins)

   * Deprecated method ``find_previous_heads`` on
     ``bzrlib.inventory.InventoryEntry``. This has been superseded by the use
     of ``parent_candidates`` and a separate heads check via the repository
     API. (Robert Collins)

   * New trace function ``mutter_callsite`` will print out a subset of the
     stack to the log, which can be useful for gathering debug details.
     (Robert Collins)

   * ``bzrlib.pack.ContainerWriter`` now tracks how many records have been
     added via a public attribute records_written. (Robert Collins)

   * New method ``bzrlib.transport.Transport.get_recommended_page_size``.
     This provides a hint to users of transports as to the reasonable
     minimum data to read. In principle this can take latency and
     bandwidth into account on a per-connection basis, but for now it
     just has hard coded values based on the url. (e.g. http:// has a large
     page size, file:// has a small one.) (Robert Collins)

   * New method on ``bzrlib.transport.Transport`` ``open_write_stream`` allows
     incremental addition of data to a file without requiring that all the
     data be buffered in memory. (Robert Collins)

   * New methods on ``bzrlib.knit.KnitVersionedFile``:
     ``get_data_stream(versions)``, ``insert_data_stream(stream)`` and
     ``get_format_signature()``.  These provide some infrastructure for
     efficiently streaming the knit data for a set of versions over the smart
     protocol.

   * Knits with no annotation cache still produce correct annotations.
     (Aaron Bentley)

   * Three new methods have been added to ``bzrlib.trace``:
     ``set_verbosity_level``, ``get_verbosity_level`` and ``is_verbose``.
     ``set_verbosity_level`` expects a numeric value: negative for quiet,
     zero for normal, positive for verbose. The size of the number can be
     used to determine just how quiet or verbose the application should be.
     The existing ``be_quiet`` and ``is_quiet`` routines have been
     integrated into this new scheme. (Ian Clatworthy)

   * Options can now be delcared with a ``custom_callback`` parameter. If
     set, this routine is called after the option is processed. This feature
     is now used by the standard options ``verbose`` and ``quiet`` so that
     setting one implicitly resets the other. (Ian Clatworthy)

   * Rather than declaring a new option from scratch in order to provide
     custom help, a centrally registered option can be decorated using the
     new ``bzrlib.Option.custom_help`` routine. In particular, this routine
     is useful when declaring better help for the ``verbose`` and ``quiet``
     standard options as the base definition of these is now more complex
     than before thanks to their use of a custom callback. (Ian Clatworthy)

    * Tree._iter_changes(specific_file=[]) now iterates through no files,
      instead of iterating through all files.  None is used to iterate through
      all files.  (Aaron Bentley)

    * WorkingTree.revert() now accepts None to revert all files.  The use of
      [] to revert all files is deprecated.  (Aaron Bentley)


bzr 0.90 2007-08-28
-------------------

  IMPROVEMENTS:

    * Documentation is now organized into multiple directories with a level
      added for different languages or locales. Added the Mini Tutorial
      and Quick Start Summary (en) documents from the Wiki, improving the
      content and readability of the former. Formatted NEWS as Release Notes
      complete with a Table of Conents, one heading per release. Moved the
      Developer Guide into the main document catalog and provided a link
      from the developer document catalog back to the main one.
      (Ian Clatworthy, Sabin Iacob, Alexander Belchenko)


  API CHANGES:

    * The static convenience method ``BzrDir.create_repository``
      is deprecated.  Callers should instead create a ``BzrDir`` instance
      and call ``create_repository`` on that.  (Martin Pool)


bzr 0.90rc1 2007-08-14
----------------------

  BUGFIXES:

    * ``bzr init`` should connect to the remote location one time only.  We
      have been connecting several times because we forget to pass around the
      Transport object. This modifies ``BzrDir.create_branch_convenience``,
      so that we can give it the Transport we already have.
      (John Arbash Meinel, Vincent Ladeuil, #111702)

    * Get rid of sftp connection cache (get rid of the FTP one too).
      (Vincent Ladeuil, #43731)

    * bzr branch {local|remote} remote don't try to create a working tree
      anymore.
      (Vincent Ladeuil, #112173)

    * All identified multiple connections for a single bzr command have been
      fixed. See bzrlib/tests/commands directory.
      (Vincent Ladeuil)

    * ``bzr rm`` now does not insist on ``--force`` to delete files that
      have been renamed but not otherwise modified.  (Marius Kruger,
      #111664)

    * ``bzr selftest --bench`` no longer emits deprecation warnings
      (Lukáš Lalinský)

    * ``bzr status`` now honours FILE parameters for conflict lists
      (Aaron Bentley, #127606)

    * ``bzr checkout`` now honours -r when reconstituting a working tree.
      It also honours -r 0.  (Aaron Bentley, #127708)

    * ``bzr add *`` no more fails on Windows if working tree contains
      non-ascii file names. (Kuno Meyer, #127361)

    * allow ``easy_install bzr`` runs without fatal errors.
      (Alexander Belchenko, #125521)

    * Graph._filter_candidate_lca does not raise KeyError if a candidate
      is eliminated just before it would normally be examined.  (Aaron Bentley)

    * SMTP connection failures produce a nice message, not a traceback.
      (Aaron Bentley)

  IMPROVEMENTS:

    * Don't show "dots" progress indicators when run non-interactively, such
      as from cron.  (Martin Pool)

    * ``info`` now formats locations more nicely and lists "submit" and
      "public" branches (Aaron Bentley)

    * New ``pack`` command that will trigger database compression within
      the repository (Robert Collins)

    * Implement ``_KnitIndex._load_data`` in a pyrex extension. The pyrex
      version is approximately 2-3x faster at parsing a ``.kndx`` file.
      Which yields a measurable improvement for commands which have to
      read from the repository, such as a 1s => 0.75s improvement in
      ``bzr diff`` when there are changes to be shown.  (John Arbash Meinel)

    * Merge is now faster.  Depending on the scenario, it can be more than 2x
      faster. (Aaron Bentley)

    * Give a clearer warning, and allow ``python setup.py install`` to
      succeed even if pyrex is not available.
      (John Arbash Meinel)

    * ``DirState._read_dirblocks`` now has an optional Pyrex
      implementation. This improves the speed of any command that has to
      read the entire DirState. (``diff``, ``status``, etc, improve by
      about 10%).
      ``bisect_dirblocks`` has also been improved, which helps all
      ``_get_entry`` type calls (whenever we are searching for a
      particular entry in the in-memory DirState).
      (John Arbash Meinel)

    * ``bzr pull`` and ``bzr push`` no longer do a complete walk of the
      branch revision history for ui display unless -v is supplied.
      (Robert Collins)

    * ``bzr log -rA..B`` output shifted to the left margin if the log only
      contains merge revisions. (Kent Gibson)

    * The ``plugins`` command is now public with improved help.
      (Ian Clatworthy)

    * New bundle and merge directive formats are faster to generate, and

    * Annotate merge now works when there are local changes. (Aaron Bentley)

    * Commit now only shows the progress in terms of directories instead of
      entries. (Ian Clatworthy)

    * Fix ``KnitRepository.get_revision_graph`` to not request the graph 2
      times. This makes ``get_revision_graph`` 2x faster. (John Arbash
      Meinel)

    * Fix ``VersionedFile.get_graph()`` to avoid using
      ``set.difference_update(other)``, which has bad scaling when
      ``other`` is large. This improves ``VF.get_graph([version_id])`` for
      a 12.5k graph from 2.9s down to 200ms. (John Arbash Meinel)

    * The ``--lsprof-file`` option now generates output for KCacheGrind if
      the file starts with ``callgrind.out``. This matches the default file
      filtering done by KCacheGrind's Open Dialog. (Ian Clatworthy)

    * Fix ``bzr update`` to avoid an unnecessary
      ``branch.get_master_branch`` call, which avoids 1 extra connection
      to the remote server. (Partial fix for #128076, John Arbash Meinel)

    * Log errors from the smart server in the trace file, to make debugging
      test failures (and live failures!) easier.  (Andrew Bennetts)

    * The HTML version of the man page has been superceded by a more
      comprehensive manual called the Bazaar User Reference. This manual
      is completed generated from the online help topics. As part of this
      change, limited reStructuredText is now explicitly supported in help
      topics and command help with 'unnatural' markup being removed prior
      to display by the online help or inclusion in the man page.
      (Ian Clatworthy)

    * HTML documentation now use files extension ``*.html``
      (Alexander Belchenko)

    * The cache of ignore definitions is now cleared in WorkingTree.unlock()
      so that changes to .bzrignore aren't missed. (#129694, Daniel Watkins)

    * ``bzr selftest --strict`` fails if there are any missing features or
      expected test failures. (Daniel Watkins, #111914)

    * Link to registration survey added to README. (Ian Clatworthy)

    * Windows standalone installer show link to registration survey
      when installation finished. (Alexander Belchenko)

  LIBRARY API BREAKS:

    * Deprecated dictionary ``bzrlib.option.SHORT_OPTIONS`` removed.
      Options are now required to provide a help string and it must
      comply with the style guide by being one or more sentences with an
      initial capital and final period. (Martin Pool)

    * KnitIndex.get_parents now returns tuples. (Robert Collins)

    * Ancient unused ``Repository.text_store`` attribute has been removed.
      (Robert Collins)

    * The ``bzrlib.pack`` interface has changed to use tuples of bytestrings
      rather than just bytestrings, making it easier to represent multiple
      element names. As this interface was not used by any internal facilities
      since it was introduced in 0.18 no API compatibility is being preserved.
      The serialised form of these packs is identical with 0.18 when a single
      element tuple is in use. (Robert Collins)

  INTERNALS:

    * merge now uses ``iter_changes`` to calculate changes, which makes room for
      future performance increases.  It is also more consistent with other
      operations that perform comparisons, and reduces reliance on
      Tree.inventory.  (Aaron Bentley)

    * Refactoring of transport classes connected to a remote server.
      ConnectedTransport is a new class that serves as a basis for all
      transports needing to connect to a remote server.  transport.split_url
      have been deprecated, use the static method on the object instead. URL
      tests have been refactored too.
      (Vincent Ladeuil)

    * Better connection sharing for ConnectedTransport objects.
      transport.get_transport() now accepts a 'possible_transports' parameter.
      If a newly requested transport can share a connection with one of the
      list, it will.
      (Vincent Ladeuil)

    * Most functions now accept ``bzrlib.revision.NULL_REVISION`` to indicate
      the null revision, and consider using ``None`` for this purpose
      deprecated.  (Aaron Bentley)

    * New ``index`` module with abstract index functionality. This will be
      used during the planned changes in the repository layer. Currently the
      index layer provides a graph aware immutable index, a builder for the
      same index type to allow creating them, and finally a composer for
      such indices to allow the use of many indices in a single query. The
      index performance is not optimised, however the API is stable to allow
      development on top of the index. (Robert Collins)

    * ``bzrlib.dirstate.cmp_by_dirs`` can be used to compare two paths by
      their directory sections. This is equivalent to comparing
      ``path.split('/')``, only without having to split the paths.
      This has a Pyrex implementation available.
      (John Arbash Meinel)

    * New transport decorator 'unlistable+' which disables the list_dir
      functionality for testing.

    * Deprecated ``change_entry`` in transform.py. (Ian Clatworthy)

    * RevisionTree.get_weave is now deprecated.  Tree.plan_merge is now used
      for performing annotate-merge.  (Aaron Bentley)

    * New EmailMessage class to create email messages. (Adeodato Simó)

    * Unused functions on the private interface KnitIndex have been removed.
      (Robert Collins)

    * New ``knit.KnitGraphIndex`` which provides a ``KnitIndex`` layered on top
      of a ``index.GraphIndex``. (Robert Collins)

    * New ``knit.KnitVersionedFile.iter_parents`` method that allows querying
      the parents of many knit nodes at once, reducing round trips to the
      underlying index. (Robert Collins)

    * Graph now has an is_ancestor method, various bits use it.
      (Aaron Bentley)

    * The ``-Dhpss`` flag now includes timing information. As well as
      logging when a new connection is opened. (John Arbash Meinel)

    * ``bzrlib.pack.ContainerWriter`` now returns an offset, length tuple to
      callers when inserting data, allowing generation of readv style access
      during pack creation, without needing a separate pass across the output
      pack to gather such details. (Robert Collins)

    * ``bzrlib.pack.make_readv_reader`` allows readv based access to pack
      files that are stored on a transport. (Robert Collins)

    * New ``Repository.has_same_location`` method that reports if two
      repository objects refer to the same repository (although with some risk
      of false negatives).  (Andrew Bennetts)

    * InterTree.compare now passes require_versioned on correctly.
      (Marius Kruger)

    * New methods on Repository - ``start_write_group``,
      ``commit_write_group``, ``abort_write_group`` and ``is_in_write_group`` -
      which provide a clean hook point for transactional Repositories - ones
      where all the data for a fetch or commit needs to be made atomically
      available in one step. This allows the write lock to remain while making
      a series of data insertions.  (e.g. data conversion). (Robert Collins)

    * In ``bzrlib.knit`` the internal interface has been altered to use
      3-tuples (index, pos, length) rather than two-tuples (pos, length) to
      describe where data in a knit is, allowing knits to be split into
      many files. (Robert Collins)

    * ``bzrlib.knit._KnitData`` split into cache management and physical access
      with two access classes - ``_PackAccess`` and ``_KnitAccess`` defined.
      The former provides access into a .pack file, and the latter provides the
      current production repository form of .knit files. (Robert Collins)

  TESTING:

    * Remove selftest ``--clean-output``, ``--numbered-dirs`` and
      ``--keep-output`` options, which are obsolete now that tests
      are done within directories in $TMPDIR.  (Martin Pool)

    * The SSH_AUTH_SOCK environment variable is now reset to avoid
      interaction with any running ssh agents.  (Jelmer Vernooij, #125955)

    * run_bzr_subprocess handles parameters the same way as run_bzr:
      either a string or a list of strings should be passed as the first
      parameter.  Varargs-style parameters are deprecated. (Aaron Bentley)


bzr 0.18  2007-07-17
--------------------

  BUGFIXES:

    * Fix 'bzr add' crash under Win32 (Kuno Meyer)


bzr 0.18rc1  2007-07-10
-----------------------

  BUGFIXES:

    * Do not suppress pipe errors, etc. in non-display commands
      (Alexander Belchenko, #87178)

    * Display a useful error message when the user requests to annotate
      a file that is not present in the specified revision.
      (James Westby, #122656)

    * Commands that use status flags now have a reference to 'help
      status-flags'.  (Daniel Watkins, #113436)

    * Work around python-2.4.1 inhability to correctly parse the
      authentication header.
      (Vincent Ladeuil, #121889)

    * Use exact encoding for merge directives. (Adeodato Simó, #120591)

    * Fix tempfile permissions error in smart server tar bundling under
      Windows. (Martin _, #119330)

    * Fix detection of directory entries in the inventory. (James Westby)

    * Fix handling of http code 400: Bad Request When issuing too many ranges.
      (Vincent Ladeuil, #115209)

    * Issue a CONNECT request when connecting to an https server
      via a proxy to enable SSL tunneling.
      (Vincent Ladeuil, #120678)

    * Fix ``bzr log -r`` to support selecting merge revisions, both
      individually and as part of revision ranges.
      (Kent Gibson, #4663)

    * Don't leave cruft behind when failing to acquire a lockdir.
      (Martin Pool, #109169)

    * Don't use the '-f' strace option during tests.
      (Vincent Ladeuil, #102019).

    * Warn when setting ``push_location`` to a value that will be masked by
      locations.conf.  (Aaron Bentley, #122286)

    * Fix commit ordering in corner case (Aaron Bentley, #94975)

    *  Make annotate behave in a non-ASCII world (Adeodato Simó).

  IMPROVEMENTS:

    * The --lsprof-file option now dumps a text rendering of the profiling
      information if the filename ends in ".txt". It will also convert the
      profiling information to a format suitable for KCacheGrind if the
      output filename ends in ".callgrind". Fixes to the lsprofcalltree
      conversion process by Jean Paul Calderone and Itamar were also merged.
      See http://ddaa.net/blog/python/lsprof-calltree. (Ian Clatworthy)

    * ``info`` now defaults to non-verbose mode, displaying only paths and
      abbreviated format info.  ``info -v`` displays all the information
      formerly displayed by ``info``.  (Aaron Bentley, Adeodato Simó)

    * ``bzr missing`` now has better option names ``--this`` and ``--other``.
      (Elliot Murphy)

    * The internal ``weave-list`` command has become ``versionedfile-list``,
      and now lists knits as well as weaves.  (Aaron Bentley)

    * Automatic merge base selection uses a faster algorithm that chooses
      better bases in criss-cross merge situations (Aaron Bentley)

    * Progress reporting in ``commit`` has been improved. The various logical
      stages are now reported on as follows, namely:

      * Collecting changes [Entry x/y] - Stage n/m
      * Saving data locally - Stage n/m
      * Uploading data to master branch - Stage n/m
      * Updating the working tree - Stage n/m
      * Running post commit hooks - Stage n/m

      If there is no master branch, the 3rd stage is omitted and the total
      number of stages is adjusted accordingly.

      Each hook that is run after commit is listed with a name (as hooks
      can be slow it is useful feedback).
      (Ian Clatworthy, Robert Collins)

    * Various operations that are now faster due to avoiding unnecessary
      topological sorts. (Aaron Bentley)

    * Make merge directives robust against broken bundles. (Aaron Bentley)

    * The lsprof filename note is emitted via trace.note(), not standard
      output.  (Aaron Bentley)

    * ``bzrlib`` now exports explicit API compatibility information to assist
      library users and plugins. See the ``bzrlib.api`` module for details.
      (Robert Collins)

    * Remove unnecessary lock probes when acquiring a lockdir.
      (Martin Pool)

    * ``bzr --version`` now shows the location of the bzr log file, which
      is especially useful on Windows.  (Martin Pool)

    * -D now supports hooks to get debug tracing of hooks (though its currently
      minimal in nature). (Robert Collins)

    * Long log format reports deltas on merge revisions.
      (John Arbash Meinel, Kent Gibson)

    * Make initial push over ftp more resilient. (John Arbash Meinel)

    * Print a summary of changes for update just like pull does.
      (Daniel Watkins, #113990)

    * Add a -Dhpss option to trace smart protocol requests and responses.
      (Andrew Bennetts)

  LIBRARY API BREAKS:

    * Testing cleanups -
      ``bzrlib.repository.RepositoryTestProviderAdapter`` has been moved
      to ``bzrlib.tests.repository_implementations``;
      ``bzrlib.repository.InterRepositoryTestProviderAdapter`` has been moved
      to ``bzrlib.tests.interrepository_implementations``;
      ``bzrlib.transport.TransportTestProviderAdapter`` has moved to
      ``bzrlib.tests.test_transport_implementations``.
      ``bzrlib.branch.BranchTestProviderAdapter`` has moved to
      ``bzrlib.tests.branch_implementations``.
      ``bzrlib.bzrdir.BzrDirTestProviderAdapter`` has moved to
      ``bzrlib.tests.bzrdir_implementations``.
      ``bzrlib.versionedfile.InterVersionedFileTestProviderAdapter`` has moved
      to ``bzrlib.tests.interversionedfile_implementations``.
      ``bzrlib.store.revision.RevisionStoreTestProviderAdapter`` has moved to
      ``bzrlib.tests.revisionstore_implementations``.
      ``bzrlib.workingtree.WorkingTreeTestProviderAdapter`` has moved to
      ``bzrlib.tests.workingtree_implementations``.
      These changes are an API break in the testing infrastructure only.
      (Robert Collins)

    * Relocate TestCaseWithRepository to be more central. (Robert Collins)

    * ``bzrlib.add.smart_add_tree`` will no longer perform glob expansion on
      win32. Callers of the function should do this and use the new
      ``MutableTree.smart_add`` method instead. (Robert Collins)

    * ``bzrlib.add.glob_expand_for_win32`` is now
      ``bzrlib.win32utils.glob_expand``.  (Robert Collins)

    * ``bzrlib.add.FastPath`` is now private and moved to
      ``bzrlib.mutabletree._FastPath``. (Robert Collins, Martin Pool)

    * ``LockDir.wait`` removed.  (Martin Pool)

    * The ``SmartServer`` hooks API has changed for the ``server_started`` and
      ``server_stopped`` hooks. The first parameter is now an iterable of
      backing URLs rather than a single URL. This is to reflect that many
      URLs may map to the external URL of the server. E.g. the server interally
      may have a chrooted URL but also the local file:// URL will be at the
      same location. (Robert Collins)

  INTERNALS:

    * New SMTPConnection class to unify email handling.  (Adeodato Simó)

    * Fix documentation of BzrError. (Adeodato Simó)

    * Make BzrBadParameter an internal error. (Adeodato Simó)

    * Remove use of 'assert False' to raise an exception unconditionally.
      (Martin Pool)

    * Give a cleaner error when failing to decode knit index entry.
      (Martin Pool)

    * TreeConfig would mistakenly search the top level when asked for options
      from a section. It now respects the section argument and only
      searches the specified section. (James Westby)

    * Improve ``make api-docs`` output. (John Arbash Meinel)

    * Use os.lstat rather than os.stat for osutils.make_readonly and
      osutils.make_writeable. This makes the difftools plugin more
      robust when dangling symlinks are found. (Elliot Murphy)

    * New ``-Dlock`` option to log (to ~/.bzr.log) information on when
      lockdirs are taken or released.  (Martin Pool)

    * ``bzrlib`` Hooks are now nameable using ``Hooks.name_hook``. This
      allows a nicer UI when hooks are running as the current hook can
      be displayed. (Robert Collins)

    * ``Transport.get`` has had its interface made more clear for ease of use.
      Retrieval of a directory must now fail with either 'PathError' at open
      time, or raise 'ReadError' on a read. (Robert Collins)

    * New method ``_maybe_expand_globs`` on the ``Command`` class for
      dealing with unexpanded glob lists - e.g. on the win32 platform. This
      was moved from ``bzrlib.add._prepare_file_list``. (Robert Collins)

    * ``bzrlib.add.smart_add`` and ``bzrlib.add.smart_add_tree`` are now
      deprecated in favour of ``MutableTree.smart_add``. (Robert Collins,
      Martin Pool)

    * New method ``external_url`` on Transport for obtaining the url to
      hand to external processes. (Robert Collins)

    * Teach windows installers to build pyrex/C extensions.
      (Alexander Belchenko)

  TESTING:

    * Removed the ``--keep-output`` option from selftest and clean up test
      directories as they're used.  This reduces the IO load from
      running the test suite and cuts the time by about half.
      (Andrew Bennetts, Martin Pool)

    * Add scenarios as a public attribute on the TestAdapter classes to allow
      modification of the generated scenarios before adaption and easier
      testing. (Robert Collins)

    * New testing support class ``TestScenarioApplier`` which multiplies
      out a single teste by a list of supplied scenarios. (RobertCollins)

    * Setting ``repository_to_test_repository`` on a repository_implementations
      test will cause it to be called during repository creation, allowing the
      testing of repository classes which are not based around the Format
      concept. For example a repository adapter can be tested in this manner,
      by altering the repository scenarios to include a scenario that sets this
      attribute during the test parameterisation in
      ``bzrlib.tests.repository.repository_implementations``. (Robert Collins)

    * Clean up many of the APIs for blackbox testing of Bazaar.  The standard
      interface is now self.run_bzr.  The command to run can be passed as
      either a list of parameters, a string containing the command line, or
      (deprecated) varargs parameters.  (Martin Pool)

    * The base TestCase now isolates tests from -D parameters by clearing
      ``debug.debug_flags`` and restores it afterwards. (Robert Collins)

    * Add a relpath parameter to get_transport methods in test framework to
      avoid useless cloning.
      (Vincent Ladeuil, #110448)


bzr 0.17  2007-06-18
--------------------

  BUGFIXES:

    * Fix crash of commit due to wrong lookup of filesystem encoding.
      (Colin Watson, #120647)

    * Revert logging just to stderr in commit as broke unicode filenames.
      (Aaron Bentley, Ian Clatworthy, #120930)


bzr 0.17rc1  2007-06-12
-----------------------

  NOTES WHEN UPGRADING:

    * The kind() and is_executable() APIs on the WorkingTree interface no
      longer implicitly (read) locks and unlocks the tree. This *might*
      impact some plug-ins and tools using this part of the API. If you find
      an issue that may be caused by this change, please let us know,
      particularly the plug-in/tool maintainer. If encountered, the API
      fix is to surround kind() and is_executable() calls with lock_read()
      and unlock() like so::

        work_tree.lock_read()
        try:
            kind = work_tree.kind(...)
        finally:
            work_tree.unlock()

  INTERNALS:
    * Rework of LogFormatter API to provide beginning/end of log hooks and to
      encapsulate the details of the revision to be logged in a LogRevision
      object.
      In long log formats, merge revision ids are only shown when --show-ids
      is specified, and are labelled "revision-id:", as per mainline
      revisions, instead of "merged:". (Kent Gibson)

    * New ``BranchBuilder`` API which allows the construction of particular
      histories quickly. Useful for testing and potentially other applications
      too. (Robert Collins)

  IMPROVEMENTS:

    * There are two new help topics, working-trees and repositories that
      attempt to explain these concepts. (James Westby, John Arbash Meinel,
      Aaron Bentley)

    * Added ``bzr log --limit`` to report a limited number of revisions.
      (Kent Gibson, #3659)

    * Revert does not try to preserve file contents that were originally
      produced by reverting to a historical revision.  (Aaron Bentley)

    * ``bzr log --short`` now includes ``[merge]`` for revisions which
      have more than one parent. This is a small improvement to help
      understanding what changes have occurred
      (John Arbash Meinel, #83887)

    * TreeTransform avoids many renames when contructing large trees,
      improving speed.  3.25x speedups have been observed for construction of
      kernel-sized-trees, and checkouts are 1.28x faster.  (Aaron Bentley)

    * Commit on large trees is now faster. In my environment, a commit of
      a small change to the Mozilla tree (55k files) has dropped from
      66 seconds to 32 seconds. For a small tree of 600 files, commit of a
      small change is 33% faster. (Ian Clatworthy)

    * New --create-prefix option to bzr init, like for push.  (Daniel Watkins,
      #56322)

  BUGFIXES:

    * ``bzr push`` should only connect to the remote location one time.
      We have been connecting 3 times because we forget to pass around
      the Transport object. This adds ``BzrDir.clone_on_transport()``, so
      that we can pass in the Transport that we already have.
      (John Arbash Meinel, #75721)

    * ``DirState.set_state_from_inventory()`` needs to properly order
      based on split paths, not just string paths.
      (John Arbash Meinel, #115947)

    * Let TestUIFactoy encode the password prompt with its own stdout.
      (Vincent Ladeuil, #110204)

    * pycurl should take use the range header that takes the range hint
      into account.
      (Vincent Ladeuil, #112719)

    * WorkingTree4.get_file_sha1 no longer raises an exception when invoked
      on a missing file.  (Aaron Bentley, #118186)

    * WorkingTree.remove works correctly with tree references, and when pwd is
      not the tree root. (Aaron Bentley)

    * Merge no longer fails when a file is renamed in one tree and deleted
      in the other. (Aaron Bentley, #110279)

    * ``revision-info`` now accepts dotted revnos, doesn't require a tree,
      and defaults to the last revision (Matthew Fuller, #90048)

    * Tests no longer fail when BZR_REMOTE_PATH is set in the environment.
      (Daniel Watkins, #111958)

    * ``bzr branch -r revid:foo`` can be used to branch any revision in
      your repository. (Previously Branch6 only supported revisions in your
      mainline). (John Arbash Meinel, #115343)

bzr 0.16  2007-05-07
--------------------

  BUGFIXES:

    * Handle when you have 2 directories with similar names, but one has a
      hyphen. (``'abc'`` versus ``'abc-2'``). The WT4._iter_changes
      iterator was using direct comparison and ``'abc/a'`` sorts after
      ``'abc-2'``, but ``('abc', 'a')`` sorts before ``('abc-2',)``.
      (John Arbash Meinel, #111227)

    * Handle when someone renames a file on disk without telling bzr.
      Previously we would report the first file as missing, but not show
      the new unknown file. (John Arbash Meinel, #111288)

    * Avoid error when running hooks after pulling into or pushing from
      a branch bound to a smartserver branch.  (Martin Pool, #111968)

  IMPROVEMENTS:

    * Move developer documentation to doc/developers/. This reduces clutter in
      the root of the source tree and allows HACKING to be split into multiple
      files. (Robert Collins, Alexander Belchenko)

    * Clean up the ``WorkingTree4._iter_changes()`` internal loops as well as
      ``DirState.update_entry()``. This optimizes the core logic for ``bzr
      diff`` and ``bzr status`` significantly improving the speed of
      both. (John Arbash Meinel)

bzr 0.16rc2  2007-04-30
-----------------------

  BUGFIXES:

    * Handle the case when you delete a file, and then rename another file
      on top of it. Also handle the case of ``bzr rm --keep foo``. ``bzr
      status`` should show the removed file and an unknown file in its
      place. (John Arbash Meinel, #109993)

    * Bundles properly read and write revision properties that have an
      empty value. And when the value is not ASCII.
      (John Arbash Meinel, #109613)

    * Fix the bzr commit message to be in text mode.
      (Alexander Belchenko, #110901)

    * Also handle when you rename a file and create a file where it used
      to be. (John Arbash Meinel, #110256)

    * ``WorkingTree4._iter_changes`` should not descend into unversioned
      directories. (John Arbash Meinel, #110399)

bzr 0.16rc1  2007-04-26
-----------------------

  NOTES WHEN UPGRADING:

    * ``bzr remove`` and ``bzr rm`` will now remove the working file, if
      it could be recovered again.
      This has been done for consistency with svn and the unix rm command.
      The old ``remove`` behaviour has been retained in the new option
      ``bzr remove --keep``, which will just stop versioning the file,
      but not delete it.
      ``bzr remove --force`` have been added which will always delete the
      files.
      ``bzr remove`` is also more verbose.
      (Marius Kruger, #82602)

  IMPROVEMENTS:

    * Merge directives can now be supplied as input to `merge` and `pull`,
      like bundles can.  (Aaron Bentley)

    * Sending the SIGQUIT signal to bzr, which can be done on Unix by
      pressing Control-Backslash, drops bzr into a debugger.  Type ``'c'``
      to continue.  This can be disabled by setting the environment variable
      ``BZR_SIGQUIT_PDB=0``.  (Martin Pool)

    * selftest now supports --list-only to list tests instead of running
      them. (Ian Clatworthy)

    * selftest now supports --exclude PATTERN (or -x PATTERN) to exclude
      tests with names that match that regular expression.
      (Ian Clatworthy, #102679)

    * selftest now supports --randomize SEED to run tests in a random order.
      SEED is typically the value 'now' meaning 'use the current time'.
      (Ian Clatworthy, #102686)

    * New option ``--fixes`` to commit, which stores bug fixing annotations as
      revision properties. Built-in support for Launchpad, Debian, Trac and
      Bugzilla bug trackers. (Jonathan Lange, James Henstridge, Robert Collins)

    * New API, ``bzrlib.bugtracker.tracker_registry``, for adding support for
      other bug trackers to ``fixes``. (Jonathan Lange, James Henstridge,
      Robert Collins)

    * ``selftest`` has new short options ``-f`` and ``-1``.  (Martin
      Pool)

    * ``bzrlib.tsort.MergeSorter`` optimizations. Change the inner loop
      into using local variables instead of going through ``self._var``.
      Improves the time to ``merge_sort`` a 10k revision graph by
      approximately 40% (~700->400ms).  (John Arbash Meinel)

    * ``make docs`` now creates a man page at ``man1/bzr.1`` fixing bug 107388.
      (Robert Collins)

    * ``bzr help`` now provides cross references to other help topics using
      the _see_also facility on command classes. Likewise the bzr_man
      documentation, and the bzr.1 man page also include this information.
      (Robert Collins)

    * Tags are now included in logs, that use the long log formatter.
      (Erik Bågfors, Alexander Belchenko)

    * ``bzr help`` provides a clearer message when a help topic cannot be
      found. (Robert Collins, #107656)

    * ``bzr help`` now accepts optional prefixes for command help. The help
      for all commands can now be found at ``bzr help commands/COMMANDNAME``
      as well as ``bzr help COMMANDNAME`` (which only works for commands
      where the name is not the same as a more general help topic).
      (Robert Collins)

    * ``bzr help PLUGINNAME`` will now return the module docstring from the
      plugin PLUGINNAME. (Robert Collins, #50408)

    * New help topic ``urlspec`` which lists the availables transports.
      (Goffredo Baroncelli)

    * doc/server.txt updated to document the default bzr:// port
      and also update the blurb about the hpss' current status.
      (Robert Collins, #107125).

    * ``bzr serve`` now listens on interface 0.0.0.0 by default, making it
      serve out to the local LAN (and anyone in the world that can reach the
      machine running ``bzr serve``. (Robert Collins, #98918)

    * A new smart server protocol version has been added.  It prefixes requests
      and responses with an explicit version identifier so that future protocol
      revisions can be dealt with gracefully.  (Andrew Bennetts, Robert Collins)

    * The bzr protocol version 2 indicates success or failure in every response
      without depending on particular commands encoding that consistently,
      allowing future client refactorings to be much more robust about error
      handling. (Robert Collins, Martin Pool, Andrew Bennetts)

    * The smart protocol over HTTP client has been changed to always post to the
      same ``.bzr/smart`` URL under the original location when it can.  This allows
      HTTP servers to only have to pass URLs ending in .bzr/smart to the smart
      server handler, and not arbitrary ``.bzr/*/smart`` URLs.  (Andrew Bennetts)

    * digest authentication is now supported for proxies and HTTP by the urllib
      based http implementation. Tested against Apache 2.0.55 and Squid
      2.6.5. Basic and digest authentication are handled coherently for HTTP
      and proxy: if the user is provided in the url (bzr command line for HTTP,
      proxy environment variables for proxies), the password is prompted for
      (only once). If the password is provided, it is taken into account. Once
      the first authentication is successful, all further authentication
      roundtrips are avoided by preventively setting the right authentication
      header(s).
      (Vincent Ladeuil).

  INTERNALS:

    * bzrlib API compatability with 0.8 has been dropped, cleaning up some
      code paths. (Robert Collins)

    * Change the format of chroot urls so that they can be safely manipulated
      by generic url utilities without causing the resulting urls to have
      escaped the chroot. A side effect of this is that creating a chroot
      requires an explicit action using a ChrootServer.
      (Robert Collins, Andrew Bennetts)

    * Deprecate ``Branch.get_root_id()`` because branches don't have root ids,
      rather than fixing bug #96847.  (Aaron Bentley)

    * ``WorkingTree.apply_inventory_delta`` provides a better alternative to
      ``WorkingTree._write_inventory``.  (Aaron Bentley)

    * Convenience method ``TestCase.expectFailure`` ensures that known failures
      do not silently pass.  (Aaron Bentley)

    * ``Transport.local_abspath`` now raises ``NotLocalUrl`` rather than
      ``TransportNotPossible``. (Martin Pool, Ian Clatworthy)

    * New SmartServer hooks facility. There are two initial hooks documented
      in ``bzrlib.transport.smart.SmartServerHooks``. The two initial hooks allow
      plugins to execute code upon server startup and shutdown.
      (Robert Collins).

    * SmartServer in standalone mode will now close its listening socket
      when it stops, rather than waiting for garbage collection. This primarily
      fixes test suite hangs when a test tries to connect to a shutdown server.
      It may also help improve behaviour when dealing with a server running
      on a specific port (rather than dynamically assigned ports).
      (Robert Collins)

    * Move most SmartServer code into a new package, bzrlib/smart.
      bzrlib/transport/remote.py contains just the Transport classes that used
      to be in bzrlib/transport/smart.py.  (Andrew Bennetts)

    * urllib http implementation avoid roundtrips associated with
      401 (and 407) errors once the authentication succeeds.
      (Vincent Ladeuil).

    * urlib http now supports querying the user for a proxy password if
      needed. Realm is shown in the prompt for both HTTP and proxy
      authentication when the user is required to type a password.
      (Vincent Ladeuil).

    * Renamed SmartTransport (and subclasses like SmartTCPTransport) to
      RemoteTransport (and subclasses to RemoteTCPTransport, etc).  This is more
      consistent with its new home in ``bzrlib/transport/remote.py``, and because
      it's not really a "smart" transport, just one that does file operations
      via remote procedure calls.  (Andrew Bennetts)

    * The ``lock_write`` method of ``LockableFiles``, ``Repository`` and
      ``Branch`` now accept a ``token`` keyword argument, so that separate
      instances of those objects can share a lock if it has the right token.
      (Andrew Bennetts, Robert Collins)

    * New method ``get_branch_reference`` on ``BzrDir`` allows the detection of
      branch references - which the smart server component needs.

    * The Repository API ``make_working_trees`` is now permitted to return
      False when ``set_make_working_trees`` is not implemented - previously
      an unimplemented ``set_make_working_trees`` implied the result True
      from ``make_working_trees``. This has been changed to accomodate the
      smart server, where it does not make sense (at this point) to ever
      make working trees by default. (Robert Collins)

    * Command objects can now declare related help topics by having _see_also
      set to a list of related topic. (Robert Collins)

    * ``bzrlib.help`` now delegates to the Command class for Command specific
      help. (Robert Collins)

    * New class ``TransportListRegistry``, derived from the Registry class, which
      simplifies tracking the available Transports. (Goffredo Baroncelli)

    * New function ``Branch.get_revision_id_to_revno_map`` which will
      return a dictionary mapping revision ids to dotted revnos. Since
      dotted revnos are defined in the context of the branch tip, it makes
      sense to generate them from a ``Branch`` object.
      (John Arbash Meinel)

    * Fix the 'Unprintable error' message display to use the repr of the
      exception that prevented printing the error because the str value
      for it is often not useful in debugging (e.g. KeyError('foo') has a
      str() of 'foo' but a repr of 'KeyError('foo')' which is much more
      useful. (Robert Collins)

    * ``urlutils.normalize_url`` now unescapes unreserved characters, such as "~".
      (Andrew Bennetts)

  BUGFIXES:

    * Don't fail bundle selftest if email has 'two' embedded.
      (Ian Clatworthy, #98510)

    * Remove ``--verbose`` from ``bzr bundle``. It didn't work anyway.
      (Robert Widhopf-Fenk, #98591)

    * Remove ``--basis`` from the checkout/branch commands - it didn't work
      properly and is no longer beneficial.
      (Robert Collins, #53675, #43486)

    * Don't produce encoding error when adding duplicate files.
      (Aaron Bentley)

    * Fix ``bzr log <file>`` so it only logs the revisions that changed
      the file, and does it faster.
      (Kent Gibson, John Arbash Meinel, #51980, #69477)

    * Fix ``InterDirstateTre._iter_changes`` to handle when we come across
      an empty versioned directory, which now has files in it.
      (John Arbash Meinel, #104257)

    * Teach ``common_ancestor`` to shortcut when the tip of one branch is
      inside the ancestry of the other. Saves a lot of graph processing
      (with an ancestry of 16k revisions, ``bzr merge ../already-merged``
      changes from 2m10s to 13s).  (John Arbash Meinel, #103757)

    * Fix ``show_diff_trees`` to handle the case when a file is modified,
      and the containing directory is renamed. (The file path is different
      in this versus base, but it isn't marked as a rename).
      (John Arbash Meinel, #103870)

    * FTP now works even when the FTP server does not support atomic rename.
      (Aaron Bentley, #89436)

    * Correct handling in bundles and merge directives of timezones with
      that are not an integer number of hours offset from UTC.  Always
      represent the epoch time in UTC to avoid problems with formatting
      earlier times on win32.  (Martin Pool, Alexander Belchenko, John
      Arbash Meinel)

    * Typo in the help for ``register-branch`` fixed. (Robert Collins, #96770)

    * "dirstate" and "dirstate-tags" formats now produce branches compatible
      with old versions of bzr. (Aaron Bentley, #107168))

    * Handle moving a directory when children have been added, removed,
      and renamed. (John Arbash Meinel, #105479)

    * Don't preventively use basic authentication for proxy before receiving a
      407 error. Otherwise people willing to use other authentication schemes
      may expose their password in the clear (or nearly). This add one
      roundtrip in case basic authentication should be used, but plug the
      security hole.
      (Vincent Ladeuil)

    * Handle http and proxy digest authentication.
      (Vincent Ladeuil, #94034).

  TESTING:

    * Added ``bzrlib.strace.strace`` which will strace a single callable and
      return a StraceResult object which contains just the syscalls involved
      in running it. (Robert Collins)

    * New test method ``reduceLockdirTimeout`` to drop the default (ui-centric)
      default time down to one suitable for tests. (Andrew Bennetts)

    * Add new ``vfs_transport_factory`` attribute on tests which provides the
      common vfs backing for both the readonly and readwrite transports.
      This allows the RemoteObject tests to back onto local disk or memory,
      and use the existing ``transport_server`` attribute all tests know about
      to be the smart server transport. This in turn allows tests to
      differentiate between 'transport to access the branch', and
      'transport which is a VFS' - which matters in Remote* tests.
      (Robert Collins, Andrew Bennetts)

    * The ``make_branch_and_tree`` method for tests will now create a
      lightweight checkout for the tree if the ``vfs_transport_factory`` is not
      a LocalURLServer. (Robert Collins, Andrew Bennetts)

    * Branch implementation tests have been audited to ensure that all urls
      passed to Branch APIs use proper urls, except when local-disk paths
      are intended. This is so that tests correctly access the test transport
      which is often not equivalent to local disk in Remote* tests. As part
      of this many tests were adjusted to remove dependencies on local disk
      access.
      (Robert Collins, Andrew Bennetts)

    * Mark bzrlib.tests and bzrlib.tests.TestUtil as providing assertFOO helper
      functions by adding a ``__unittest`` global attribute. (Robert Collins,
      Andrew Bennetts, Martin Pool, Jonathan Lange)

    * Refactored proxy and authentication handling to simplify the
      implementation of new auth schemes for both http and proxy.
      (Vincent Ladeuil)

bzr 0.15 2007-04-01
-------------------

  BUGFIXES:

    * Handle incompatible repositories as a user issue when fetching.
      (Aaron Bentley)

    * Don't give a recommendation to upgrade when branching or
      checking out a branch that contains an old-format working tree.
      (Martin Pool)

bzr 0.15rc3  2007-03-26
-----------------------

  CHANGES:

    * A warning is now displayed when opening working trees in older
      formats, to encourage people to upgrade to WorkingTreeFormat4.
      (Martin Pool)

  IMPROVEMENTS:

    * HTTP redirections are now taken into account when a branch (or a
      bundle) is accessed for the first time. A message is issued at each
      redirection to inform the user. In the past, http redirections were
      silently followed for each request which significantly degraded the
      performances. The http redirections are not followed anymore by
      default, instead a RedirectRequested exception is raised. For bzrlib
      users needing to follow http redirections anyway,
      ``bzrlib.transport.do_catching_redirections`` provide an easy transition
      path.  (vila)

  INTERNALS:

    * Added ``ReadLock.temporary_write_lock()`` to allow upgrading an OS read
      lock to an OS write lock. Linux can do this without unlocking, Win32
      needs to unlock in between. (John Arbash Meinel)

    * New parameter ``recommend_upgrade`` to ``BzrDir.open_workingtree``
      to silence (when false) warnings about opening old formats.
      (Martin Pool)

    * Fix minor performance regression with bzr-0.15 on pre-dirstate
      trees. (We were reading the working inventory too many times).
      (John Arbash Meinel)

    * Remove ``Branch.get_transaction()`` in favour of a simple cache of
      ``revision_history``.  Branch subclasses should override
      ``_gen_revision_history`` rather than ``revision_history`` to make use of
      this cache, and call ``_clear_revision_history_cache`` and
      ``_cache_revision_history`` at appropriate times. (Andrew Bennetts)

  BUGFIXES:

    * Take ``smtp_server`` from user config into account.
      (vila, #92195)

    * Restore Unicode filename handling for versioned and unversioned files.
      (John Arbash Meinel, #92608)

    * Don't fail during ``bzr commit`` if a file is marked removed, and
      the containing directory is auto-removed.  (John Arbash Meinel, #93681)

    * ``bzr status FILENAME`` failed on Windows because of an uncommon
      errno. (``ERROR_DIRECTORY == 267 != ENOTDIR``).
      (Wouter van Heyst, John Arbash Meinel, #90819)

    * ``bzr checkout source`` should create a local branch in the same
      format as source. (John Arbash Meinel, #93854)

    * ``bzr commit`` with a kind change was failing to update the
      last-changed-revision for directories.  The
      InventoryDirectory._unchanged only looked at the ``parent_id`` and name,
      ignoring the fact that the kind could have changed, too.
      (John Arbash Meinel, #90111)

    * ``bzr mv dir/subdir other`` was incorrectly updating files inside
      the directory. So that there was a chance it would break commit,
      etc. (John Arbash Meinel, #94037)

    * Correctly handles mutiple permanent http redirections.
      (vila, #88780)

bzr 0.15rc2  2007-03-14
-----------------------

  NOTES WHEN UPGRADING:

    * Release 0.15rc2 of bzr changes the ``bzr init-repo`` command to
      default to ``--trees`` instead of ``--no-trees``.
      Existing shared repositories are not affected.

  IMPROVEMENTS:

    * New ``merge-directive`` command to generate machine- and human-readable
      merge requests.  (Aaron Bentley)

    * New ``submit:`` revision specifier makes it easy to diff against the
      common ancestor with the submit location (Aaron Bentley)

    * Added support for Putty's SSH implementation. (Dmitry Vasiliev)

    * Added ``bzr status --versioned`` to report only versioned files,
      not unknowns. (Kent Gibson)

    * Merge now autodetects the correct line-ending style for its conflict
      markers.  (Aaron Bentley)

  INTERNALS:

    * Refactored SSH vendor registration into SSHVendorManager class.
      (Dmitry Vasiliev)

  BUGFIXES:

    * New ``--numbered-dirs`` option to ``bzr selftest`` to use
      numbered dirs for TestCaseInTempDir. This is default behavior
      on Windows. Anyone can force named dirs on Windows
      with ``--no-numbered-dirs``. (Alexander Belchenko)

    * Fix ``RevisionSpec_revid`` to handle the Unicode strings passed in
      from the command line. (Marien Zwart, #90501)

    * Fix ``TreeTransform._iter_changes`` when both the source and
      destination are missing. (Aaron Bentley, #88842)

    * Fix commit of merges with symlinks in dirstate trees.
      (Marien Zwart)

    * Switch the ``bzr init-repo`` default from --no-trees to --trees.
      (Wouter van Heyst, #53483)


bzr 0.15rc1  2007-03-07
-----------------------

  SURPRISES:

    * The default disk format has changed. Please run 'bzr upgrade' in your
      working trees to upgrade. This new default is compatible for network
      operations, but not for local operations. That is, if you have two
      versions of bzr installed locally, after upgrading you can only use the
      bzr 0.15 version. This new default does not enable tags or nested-trees
      as they are incompatible with bzr versions before 0.15 over the network.

    * For users of bzrlib: Two major changes have been made to the working tree
      api in bzrlib. The first is that many methods and attributes, including
      the inventory attribute, are no longer valid for use until one of
      ``lock_read``/``lock_write``/``lock_tree_write`` has been called,
      and become invalid again after unlock is called. This has been done
      to improve performance and correctness as part of the dirstate
      development.
      (Robert Collins, John A Meinel, Martin Pool, and others).

    * For users of bzrlib: The attribute 'tree.inventory' should be considered
      readonly. Previously it was possible to directly alter this attribute, or
      its contents, and have the tree notice this. This has been made
      unsupported - it may work in some tree formats, but in the newer dirstate
      format such actions will have no effect and will be ignored, or even
      cause assertions. All operations possible can still be carried out by a
      combination of the tree API, and the bzrlib.transform API. (Robert
      Collins, John A Meinel, Martin Pool, and others).

  IMPROVEMENTS:

    * Support for OS Windows 98. Also .bzr.log on any windows system
      saved in My Documents folder. (Alexander Belchenko)

    * ``bzr mv`` enhanced to support already moved files.
      In the past the mv command would have failed if the source file doesn't
      exist. In this situation ``bzr mv`` would now detect that the file has
      already moved and update the repository accordingly, if the target file
      does exist.
      A new option ``--after`` has been added so that if two files already
      exist, you could notify Bazaar that you have moved a (versioned) file
      and replaced it with another. Thus in this case ``bzr move --after``
      will only update the Bazaar identifier.
      (Steffen Eichenberg, Marius Kruger)

    * ``ls`` now works on treeless branches and remote branches.
      (Aaron Bentley)

    * ``bzr help global-options`` describes the global options.
      (Aaron Bentley)

    * ``bzr pull --overwrite`` will now correctly overwrite checkouts.
      (Robert Collins)

    * Files are now allowed to change kind (e.g. from file to symlink).
      Supported by ``commit``, ``revert`` and ``status``
      (Aaron Bentley)

    * ``inventory`` and ``unknowns`` hidden in favour of ``ls``
      (Aaron Bentley)

    * ``bzr help checkouts`` descibes what checkouts are and some possible
      uses of them. (James Westby, Aaron Bentley)

    * A new ``-d`` option to push, pull and merge overrides the default
      directory.  (Martin Pool)

    * Branch format 6: smaller, and potentially faster than format 5.  Supports
      ``append_history_only`` mode, where the log view and revnos do not change,
      except by being added to.  Stores policy settings in
      ".bzr/branch/branch.conf".

    * ``append_only`` branches:  Format 6 branches may be configured so that log
      view and revnos are always consistent.  Either create the branch using
      "bzr init --append-revisions-only" or edit the config file as descriped
      in docs/configuration.txt.

    * rebind: Format 6 branches retain the last-used bind location, so if you
      "bzr unbind", you can "bzr bind" to bind to the previously-selected
      bind location.

    * Builtin tags support, created and deleted by the ``tag`` command and
      stored in the branch.  Tags can be accessed with the revisionspec
      ``-rtag:``, and listed with ``bzr tags``.  Tags are not versioned
      at present. Tags require a network incompatible upgrade. To perform this
      upgrade, run ``bzr upgrade --dirstate-tags`` in your branch and
      repositories. (Martin Pool)

    * The ``bzr://`` transport now has a well-known port number, 4155,
      which it will use by default.  (Andrew Bennetts, Martin Pool)

    * Bazaar now looks for user-installed plugins before looking for site-wide
      plugins. (Jonathan Lange)

    * ``bzr resolve`` now detects and marks resolved text conflicts.
      (Aaron Bentley)

  INTERNALS:

    * Internally revision ids and file ids are now passed around as utf-8
      bytestrings, rather than treating them as Unicode strings. This has
      performance benefits for Knits, since we no longer need to decode the
      revision id for each line of content, nor for each entry in the index.
      This will also help with the future dirstate format.
      (John Arbash Meinel)

    * Reserved ids (any revision-id ending in a colon) are rejected by
      versionedfiles, repositories, branches, and working trees
      (Aaron Bentley)

    * Minor performance improvement by not creating a ProgressBar for
      every KnitIndex we create. (about 90ms for a bzr.dev tree)
      (John Arbash Meinel)

    * New easier to use Branch hooks facility. There are five initial hooks,
      all documented in bzrlib.branch.BranchHooks.__init__ - ``'set_rh'``,
      ``'post_push'``, ``'post_pull'``, ``'post_commit'``,
      ``'post_uncommit'``. These hooks fire after the matching operation
      on a branch has taken place, and were originally added for the
      branchrss plugin. (Robert Collins)

    * New method ``Branch.push()`` which should be used when pushing from a
      branch as it makes performance and policy decisions to match the UI
      level command ``push``. (Robert Collins).

    * Add a new method ``Tree.revision_tree`` which allows access to cached
      trees for arbitrary revisions. This allows the in development dirstate
      tree format to provide access to the callers to cached copies of
      inventory data which are cheaper to access than inventories from the
      repository.
      (Robert Collins, Martin Pool)

    * New ``Branch.last_revision_info`` method, this is being done to allow
      optimization of requests for both the number of revisions and the last
      revision of a branch with smartservers and potentially future branch
      formats. (Wouter van Heyst, Robert Collins)

    * Allow ``'import bzrlib.plugins.NAME'`` to work when the plugin NAME has not
      yet been loaded by ``load_plugins()``. This allows plugins to depend on each
      other for code reuse without requiring users to perform file-renaming
      gymnastics. (Robert Collins)

    * New Repository method ``'gather_stats'`` for statistic data collection.
      This is expected to grow to cover a number of related uses mainly
      related to bzr info. (Robert Collins)

    * Log formatters are now managed with a registry.
      ``log.register_formatter`` continues to work, but callers accessing
      the FORMATTERS dictionary directly will not.

    * Allow a start message to be passed to the ``edit_commit_message``
      function.  This will be placed in the message offered to the user
      for editing above the separator. It allows a template commit message
      to be used more easily. (James Westby)

    * ``GPGStrategy.sign()`` will now raise ``BzrBadParameterUnicode`` if
      you pass a Unicode string rather than an 8-bit string. Callers need
      to be updated to encode first. (John Arbash Meinel)

    * Branch.push, pull, merge now return Result objects with information
      about what happened, rather than a scattering of various methods.  These
      are also passed to the post hooks.  (Martin Pool)

    * File formats and architecture is in place for managing a forest of trees
      in bzr, and splitting up existing trees into smaller subtrees, and
      finally joining trees to make a larger tree. This is the first iteration
      of this support, and the user-facing aspects still require substantial
      work.  If you wish to experiment with it, use ``bzr upgrade
      --dirstate-with-subtree`` in your working trees and repositories.
      You can use the hidden commands ``split`` and ``join`` and to create
      and manipulate nested trees, but please consider using the nested-trees
      branch, which contains substantial UI improvements, instead.
      http://code.aaronbentley.com/bzr/bzrrepo/nested-trees/
      (Aaron Bentley, Martin Pool, Robert Collins).

  BUGFIXES:

    * ``bzr annotate`` now uses dotted revnos from the viewpoint of the
      branch, rather than the last changed revision of the file.
      (John Arbash Meinel, #82158)

    * Lock operations no longer hang if they encounter a permission problem.
      (Aaron Bentley)

    * ``bzr push`` can resume a push that was canceled before it finished.
      Also, it can push even if the target directory exists if you supply
      the ``--use-existing-dir`` flag.
      (John Arbash Meinel, #30576, #45504)

    * Fix http proxy authentication when user and an optional
      password appears in the ``*_proxy`` vars. (Vincent Ladeuil,
      #83954).

    * ``bzr log branch/file`` works for local treeless branches
      (Aaron Bentley, #84247)

    * Fix problem with UNC paths on Windows 98. (Alexander Belchenko, #84728)

    * Searching location of CA bundle for PyCurl in env variable
      (``CURL_CA_BUNDLE``), and on win32 along the PATH.
      (Alexander Belchenko, #82086)

    * ``bzr init`` works with unicode argument LOCATION.
      (Alexander Belchenko, #85599)

    * Raise ``DependencyNotPresent`` if pycurl do not support https.
      (Vincent Ladeuil, #85305)

    * Invalid proxy env variables should not cause a traceback.
      (Vincent Ladeuil, #87765)

    * Ignore patterns normalised to use '/' path separator.
      (Kent Gibson, #86451)

    * bzr rocks. It sure does! Fix case. (Vincent Ladeuil, #78026)

    * Fix bzrtools shelve command for removed lines beginning with "--"
      (Johan Dahlberg, #75577)

  TESTING:

    * New ``--first`` option to ``bzr selftest`` to run specified tests
      before the rest of the suite.  (Martin Pool)


bzr 0.14  2007-01-23
--------------------

  IMPROVEMENTS:

    * ``bzr help global-options`` describes the global options. (Aaron Bentley)

  BUG FIXES:

    * Skip documentation generation tests if the tools to do so are not
      available. Fixes running selftest for installled copies of bzr.
      (John Arbash Meinel, #80330)

    * Fix the code that discovers whether bzr is being run from it's
      working tree to handle the case when it isn't but the directory
      it is in is below a repository. (James Westby, #77306)


bzr 0.14rc1  2007-01-16
-----------------------

  IMPROVEMENTS:

    * New connection: ``bzr+http://`` which supports tunnelling the smart
      protocol over an HTTP connection. If writing is enabled on the bzr
      server, then you can write over the http connection.
      (Andrew Bennetts, John Arbash Meinel)

    * Aliases now support quotation marks, so they can contain whitespace
      (Marius Kruger)

    * PyCurlTransport now use a single curl object. By specifying explicitly
      the 'Range' header, we avoid the need to use two different curl objects
      (and two connections to the same server). (Vincent Ladeuil)

    * ``bzr commit`` does not prompt for a message until it is very likely to
      succeed.  (Aaron Bentley)

    * ``bzr conflicts`` now takes --text to list pathnames of text conflicts
      (Aaron Bentley)

    * Fix ``iter_lines_added_or_present_in_versions`` to use a set instead
      of a list while checking if a revision id was requested. Takes 10s
      off of the ``fileids_affected_by_revision_ids`` time, which is 10s
      of the ``bzr branch`` time. Also improve ``fileids_...`` time by
      filtering lines with a regex rather than multiple ``str.find()``
      calls. (saves another 300ms) (John Arbash Meinel)

    * Policy can be set for each configuration key. This allows keys to be
      inherited properly across configuration entries. For example, this
      should enable you to do::

        [/home/user/project]
        push_location = sftp://host/srv/project/
        push_location:policy = appendpath

      And then a branch like ``/home/user/project/mybranch`` should get an
      automatic push location of ``sftp://host/srv/project/mybranch``.
      (James Henstridge)

    * Added ``bzr status --short`` to make status report svn style flags
      for each file.  For example::

        $ bzr status --short
        A  foo
        A  bar
        D  baz
        ?  wooley

    * 'bzr selftest --clean-output' allows easily clean temporary tests
      directories without running tests. (Alexander Belchenko)

    * ``bzr help hidden-commands`` lists all hidden commands. (Aaron Bentley)

    * ``bzr merge`` now has an option ``--pull`` to fall back to pull if
      local is fully merged into remote. (Jan Hudec)

    * ``bzr help formats`` describes available directory formats. (Aaron Bentley)

  INTERNALS:

    * A few tweaks directly to ``fileids_affected_by_revision_ids`` to
      help speed up processing, as well allowing to extract unannotated
      lines. Between the two ``fileids_affected_by_revision_ids`` is
      improved by approx 10%. (John Arbash Meinel)

    * Change Revision serialization to only write out millisecond
      resolution. Rather than expecting floating point serialization to
      preserve more resolution than we need. (Henri Weichers, Martin Pool)

    * Test suite ends cleanly on Windows.  (Vincent Ladeuil)

    * When ``encoding_type`` attribute of class Command is equal to 'exact',
      force sys.stdout to be a binary stream on Windows, and therefore
      keep exact line-endings (without LF -> CRLF conversion).
      (Alexander Belchenko)

    * Single-letter short options are no longer globally declared.  (Martin
      Pool)

    * Before using detected user/terminal encoding bzr should check
      that Python has corresponding codec. (Alexander Belchenko)

    * Formats for end-user selection are provided via a FormatRegistry (Aaron Bentley)

  BUG FIXES:

    * ``bzr missing --verbose`` was showing adds/removals in the wrong
      direction. (John Arbash Meinel)

    * ``bzr annotate`` now defaults to showing dotted revnos for merged
      revisions. It cuts them off at a depth of 12 characters, but you can
      supply ``--long`` to see the full number. You can also use
      ``--show-ids`` to display the original revision ids, rather than
      revision numbers and committer names. (John Arbash Meinel, #75637)

    * bzr now supports Win32 UNC path (e.g. ``\HOST\path``.
      (Alexander Belchenko, #57869)

    * Win32-specific: output of cat, bundle and diff commands don't mangle
      line-endings (Alexander Belchenko, #55276)

    * Replace broken fnmatch based ignore pattern matching with custom pattern
      matcher.
      (Kent Gibson, Jan Hudec #57637)

    * pycurl and urllib can detect short reads at different places. Update
      the test suite to test more cases. Also detect http error code 416
      which was raised for that specific bug. Also enhance the urllib
      robustness by detecting invalid ranges (and pycurl's one by detecting
      short reads during the initial GET). (Vincent Ladeuil, #73948)

    * The urllib connection sharing interacts badly with urllib2
      proxy setting (the connections didn't go thru the proxy
      anymore). Defining a proper ProxyHandler solves the
      problem.  (Vincent Ladeuil, #74759)

    * Use urlutils to generate relative URLs, not osutils
      (Aaron Bentley, #76229)

    * ``bzr status`` in a readonly directory should work without giving
      lots of errors. (John Arbash Meinel, #76299)

    * Mention the revisionspec topic for the revision option help.
      (Wouter van Heyst, #31663)

    * Allow plugins import from zip archives.
      (Alexander Belchenko, #68124)


bzr 0.13  2006-12-05
--------------------

  No changes from 0.13rc1

bzr 0.13rc1  2006-11-27
-----------------------

  IMPROVEMENTS:

    * New command ``bzr remove-tree`` allows the removal of the working
      tree from a branch.
      (Daniel Silverstone)

    * urllib uses shared keep-alive connections, so http
      operations are substantially faster.
      (Vincent Ladeuil, #53654)

    * ``bzr export`` allows an optional branch parameter, to export a bzr
      tree from some other url. For example:
      ``bzr export bzr.tar.gz http://bazaar-vcs.org/bzr/bzr.dev``
      (Daniel Silverstone)

    * Added ``bzr help topics`` to the bzr help system. This gives a
      location for general information, outside of a specific command.
      This includes updates for ``bzr help revisionspec`` the first topic
      included. (Goffredo Baroncelli, John Arbash Meinel, #42714)

    * WSGI-compatible HTTP smart server.  See ``doc/http_smart_server.txt``.
      (Andrew Bennetts)

    * Knit files will now cache full texts only when the size of the
      deltas is as large as the size of the fulltext. (Or after 200
      deltas, whichever comes first). This has the most benefit on large
      files with small changes, such as the inventory for a large project.
      (eg For a project with 2500 files, and 7500 revisions, it changes
      the size of inventory.knit from 11MB to 5.4MB) (John Arbash Meinel)

  INTERNALS:

    * New -D option given before the command line turns on debugging output
      for particular areas.  -Derror shows tracebacks on all errors.
      (Martin Pool)

    * Clean up ``bzr selftest --benchmark bundle`` to correct an import,
      and remove benchmarks that take longer than 10min to run.
      (John Arbash Meinel)

    * Use ``time.time()`` instead of ``time.clock()`` to decide on
      progress throttling. Because ``time.clock()`` is actually CPU time,
      so over a high-latency connection, too many updates get throttled.
      (John Arbash Meinel)

    * ``MemoryTransport.list_dir()`` would strip the first character for
      files or directories in root directory. (John Arbash Meinel)

    * New method ``get_branch_reference`` on 'BzrDir' allows the detection of
      branch references - which the smart server component needs.

    * New ``ChrootTransportDecorator``, accessible via the ``chroot+`` url
      prefix.  It disallows any access to locations above a set URL.  (Andrew
      Bennetts)

  BUG FIXES:

    * Now ``_KnitIndex`` properly decode revision ids when loading index data.
      And optimize the knit index parsing code.
      (Dmitry Vasiliev, John Arbash Meinel)

    * ``bzrlib/bzrdir.py`` was directly referencing ``bzrlib.workingtree``,
      without importing it. This prevented ``bzr upgrade`` from working
      unless a plugin already imported ``bzrlib.workingtree``
      (John Arbash Meinel, #70716)

    * Suppress the traceback on invalid URLs (Vincent Ladeuil, #70803).

    * Give nicer error message when an http server returns a 403
      error code. (Vincent Ladeuil, #57644).

    * When a multi-range http GET request fails, try a single
      range one. If it fails too, forget about ranges. Remember that until
      the death of the transport and propagates that to the clones.
      (Vincent Ladeuil, #62276, #62029).

    * Handles user/passwords supplied in url from command
      line (for the urllib implementation). Don't request already
      known passwords (Vincent Ladeuil, #42383, #44647, #48527)

    * ``_KnitIndex.add_versions()`` dictionary compresses revision ids as they
      are added. This fixes bug where fetching remote revisions records
      them as full references rather than integers.
      (John Arbash Meinel, #64789)

    * ``bzr ignore`` strips trailing slashes in patterns.
      Also ``bzr ignore`` rejects absolute paths. (Kent Gibson, #4559)

    * ``bzr ignore`` takes multiple arguments. (Cheuksan Edward Wang, #29488)

    * mv correctly handles paths that traverse symlinks.
      (Aaron Bentley, #66964)

    * Give nicer looking error messages when failing to connect over ssh.
      (John Arbash Meinel, #49172)

    * Pushing to a remote branch does not currently update the remote working
      tree. After a remote push, ``bzr status`` and ``bzr diff`` on the remote
      machine now show that the working tree is out of date.
      (Cheuksan Edward Wang #48136)

    * Use patiencediff instead of difflib for determining deltas to insert
      into knits. This avoids the O(N^3) behavior of difflib. Patience
      diff should be O(N^2). (Cheuksan Edward Wang, #65714)

    * Running ``bzr log`` on nonexistent file gives an error instead of the
      entire log history. (Cheuksan Edward Wang #50793)

    * ``bzr cat`` can look up contents of removed or renamed files. If the
      pathname is ambiguous, i.e. the files in the old and new trees have
      different id's, the default is the file in the new tree. The user can
      use "--name-from-revision" to select the file in the old tree.
      (Cheuksan Edward Wang, #30190)

  TESTING:

    * TestingHTTPRequestHandler really handles the Range header
      (previously it was ignoring it and returning the whole file,).

bzr 0.12  2006-10-30
--------------------

  INTERNALS:

    * Clean up ``bzr selftest --benchmark bundle`` to correct an import,
      and remove benchmarks that take longer than 10min to run.
      (John Arbash Meinel)

bzr 0.12rc1  2006-10-23
-----------------------

  IMPROVEMENTS:

    * ``bzr log`` now shows dotted-decimal revision numbers for all revisions,
      rather than just showing a decimal revision number for revisions on the
      mainline. These revision numbers are not yet accepted as input into bzr
      commands such as log, diff etc. (Robert Collins)

    * revisions can now be specified using dotted-decimal revision numbers.
      For instance, ``bzr diff -r 1.2.1..1.2.3``. (Robert Collins)

    * ``bzr help commands`` output is now shorter (Aaron Bentley)

    * ``bzr`` now uses lazy importing to reduce the startup time. This has
      a moderate effect on lots of actions, especially ones that have
      little to do. For example ``bzr rocks`` time is down to 116ms from
      283ms. (John Arbash Meinel)

    * New Registry class to provide name-to-object registry-like support,
      for example for schemes where plugins can register new classes to
      do certain tasks (e.g. log formatters). Also provides lazy registration
      to allow modules to be loaded on request.
      (John Arbash Meinel, Adeodato Simó)

  API INCOMPATABILITY:

    * LogFormatter subclasses show now expect the 'revno' parameter to
      show() to be a string rather than an int. (Robert Collins)

  INTERNALS:

    * ``TestCase.run_bzr``, ``run_bzr_captured``, and ``run_bzr_subprocess``
      can take a ``working_dir='foo'`` parameter, which will change directory
      for the command. (John Arbash Meinel)

    * ``bzrlib.lazy_regex.lazy_compile`` can be used to create a proxy
      around a regex, which defers compilation until first use.
      (John Arbash Meinel)

    * ``TestCase.run_bzr_subprocess`` defaults to supplying the
      ``--no-plugins`` parameter to ensure test reproducability, and avoid
      problems with system-wide installed plugins. (John Arbash Meinel)

    * Unique tree root ids are now supported. Newly created trees still
      use the common root id for compatibility with bzr versions before 0.12.
      (Aaron Bentley)

    * ``WorkingTree.set_root_id(None)`` is now deprecated. Please
      pass in ``inventory.ROOT_ID`` if you want the default root id value.
      (Robert Collins, John Arbash Meinel)

    * New method ``WorkingTree.flush()`` which will write the current memory
      inventory out to disk. At the same time, ``read_working_inventory`` will
      no longer trash the current tree inventory if it has been modified within
      the current lock, and the tree will now ``flush()`` automatically on
      ``unlock()``. ``WorkingTree.set_root_id()`` has been updated to take
      advantage of this functionality. (Robert Collins, John Arbash Meinel)

    * ``bzrlib.tsort.merge_sorted`` now accepts ``generate_revnos``. This
      parameter will cause it to add another column to its output, which
      contains the dotted-decimal revno for each revision, as a tuple.
      (Robert Collins)

    * ``LogFormatter.show_merge`` is deprecated in favour of
      ``LogFormatter.show_merge_revno``. (Robert Collins)

  BUG FIXES:

    * Avoid circular imports by creating a deprecated function for
      ``bzrlib.tree.RevisionTree``. Callers should have been using
      ``bzrlib.revisontree.RevisionTree`` anyway. (John Arbash Meinel,
      #63360, #66349)

    * Don't use ``socket.MSG_WAITALL`` as it doesn't exist on all
      platforms. (Martin Pool, #66356)

    * Don't require ``Content-Type`` in range responses. Assume they are a
      single range if ``Content-Type`` does not exist.
      (John Arbash Meinel, #62473)

    * bzr branch/pull no longer complain about progress bar cleanup when
      interrupted during fetch.  (Aaron Bentley, #54000)

    * ``WorkingTree.set_parent_trees()`` uses the trees to directly write
      the basis inventory, rather than going through the repository. This
      allows us to have 1 inventory read, and 2 inventory writes when
      committing a new tree. (John Arbash Meinel)

    * When reverting, files that are not locally modified that do not exist
      in the target are deleted, not just unversioned (Aaron Bentley)

    * When trying to acquire a lock, don't fail immediately. Instead, try
      a few times (up to 1 hour) before timing out. Also, report why the
      lock is unavailable (John Arbash Meinel, #43521, #49556)

    * Leave HttpTransportBase daughter classes decides how they
      implement cloning. (Vincent Ladeuil, #61606)

    * diff3 does not indicate conflicts on clean merge. (Aaron Bentley)

    * If a commit fails, the commit message is stored in a file at the root of
      the tree for later commit. (Cheuksan Edward Wang, Stefan Metzmacher,
      #32054)

  TESTING:

    * New test base class TestCaseWithMemoryTransport offers memory-only
      testing facilities: its not suitable for tests that need to mutate disk
      state, but most tests should not need that and should be converted to
      TestCaseWithMemoryTransport. (Robert Collins)

    * ``TestCase.make_branch_and_memory_tree`` now takes a format
      option to set the BzrDir, Repository and Branch formats of the
      created objects. (Robert Collins, John Arbash Meinel)

bzr 0.11  2006-10-02
--------------------

    * Smart server transport test failures on windows fixed. (Lukáš Lalinský).

bzr 0.11rc2  2006-09-27
-----------------------

  BUG FIXES:

    * Test suite hangs on windows fixed. (Andrew Bennets, Alexander Belchenko).

    * Commit performance regression fixed. (Aaron Bentley, Robert Collins, John
      Arbash Meinel).

bzr 0.11rc1  2006-09-25
-----------------------

  IMPROVEMENTS:

    * Knit files now wait to create their contents until the first data is
      added. The old code used to create an empty .knit and a .kndx with just
      the header. However, this caused a lot of extra round trips over sftp.
      This can change the time for ``bzr push`` to create a new remote branch
      from 160s down to 100s. This also affects ``bzr commit`` performance when
      adding new files, ``bzr commit`` on a new kernel-like tree drops from 50s
      down to 40s (John Arbash Meinel, #44692)

    * When an entire subtree has been deleted, commit will now report that
      just the top of the subtree has been deleted, rather than reporting
      all the individual items. (Robert Collins)

    * Commit performs one less XML parse. (Robert Collins)

    * ``bzr checkout`` now operates on readonly branches as well
      as readwrite branches. This fixes bug #39542. (Robert Collins)

    * ``bzr bind`` no longer synchronises history with the master branch.
      Binding should be followed by an update or push to synchronise the
      two branches. This is closely related to the fix for bug #39542.
      (Robert Collins)

    * ``bzrlib.lazy_import.lazy_import`` function to create on-demand
      objects.  This allows all imports to stay at the global scope, but
      modules will not actually be imported if they are not used.
      (John Arbash Meinel)

    * Support ``bzr://`` and ``bzr+ssh://`` urls to work with the new RPC-based
      transport which will be used with the upcoming high-performance smart
      server. The new command ``bzr serve`` will invoke bzr in server mode,
      which processes these requests. (Andrew Bennetts, Robert Collins, Martin
      Pool)

    * New command ``bzr version-info`` which can be used to get a summary
      of the current state of the tree. This is especially useful as part
      of a build commands. See ``doc/version_info.txt`` for more information
      (John Arbash Meinel)

  BUG FIXES:

    * ``'bzr inventory [FILE...]'`` allows restricting the file list to a
      specific set of files. (John Arbash Meinel, #3631)

    * Don't abort when annotating empty files (John Arbash Meinel, #56814)

    * Add ``Stanza.to_unicode()`` which can be passed to another Stanza
      when nesting stanzas. Also, add ``read_stanza_unicode`` to handle when
      reading a nested Stanza. (John Arbash Meinel)

    * Transform._set_mode() needs to stat the right file.
      (John Arbash Meinel, #56549)

    * Raise WeaveFormatError rather than StopIteration when trying to read
      an empty Weave file. (John Arbash Meinel, #46871)

    * Don't access e.code for generic URLErrors, only HTTPErrors have .code.
      (Vincent Ladeuil, #59835)

    * Handle boundary="" lines properly to allow access through a Squid proxy.
      (John Arbash Meinel, #57723)

    * revert now removes newly-added directories (Aaron Bentley, #54172)

    * ``bzr upgrade sftp://`` shouldn't fail to upgrade v6 branches if there
      isn't a working tree. (David Allouche, #40679)

    * Give nicer error messages when a user supplies an invalid --revision
      parameter. (John Arbash Meinel, #55420)

    * Handle when LANG is not recognized by python. Emit a warning, but
      just revert to using 'ascii'. (John Arbash Meinel, #35392)

    * Don't use ``preexec_fn`` on win32, as it is not supported by subprocess.
      (John Arbash Meinel)

    * Skip specific tests when the dependencies aren't met. This includes
      some ``setup.py`` tests when ``python-dev`` is not available, and
      some tests that depend on paramiko. (John Arbash Meinel, Mattheiu Moy)

    * Fallback to Paramiko properly, if no ``ssh`` executable exists on
      the system. (Andrew Bennetts, John Arbash Meinel)

    * ``Branch.bind(other_branch)`` no longer takes a write lock on the
      other branch, and will not push or pull between the two branches.
      API users will need to perform a push or pull or update operation if they
      require branch synchronisation to take place. (Robert Collins, #47344)

    * When creating a tarball or zipfile export, export unicode names as utf-8
      paths. This may not work perfectly on all platforms, but has the best
      chance of working in the common case. (John Arbash Meinel, #56816)

    * When committing, only files that exist in working tree or basis tree
      may be specified (Aaron Bentley, #50793)

  PORTABILITY:

    * Fixes to run on Python 2.5 (Brian M. Carlson, Martin Pool, Marien Zwart)

  INTERNALS:

    * TestCaseInTempDir now creates a separate directory for HOME, rather
      than having HOME set to the same location as the working directory.
      (John Arbash Meinel)

    * ``run_bzr_subprocess()`` can take an optional ``env_changes={}`` parameter,
      which will update os.environ inside the spawned child. It also can
      take a ``universal_newlines=True``, which helps when checking the output
      of the command. (John Arbash Meinel)

    * Refactor SFTP vendors to allow easier re-use when ssh is used.
      (Andrew Bennetts)

    * ``Transport.list_dir()`` and ``Transport.iter_files_recursive()`` should always
      return urlescaped paths. This is now tested (there were bugs in a few
      of the transports) (Andrew Bennetts, David Allouche, John Arbash Meinel)

    * New utility function ``symbol_versioning.deprecation_string``. Returns the
      formatted string for a callable, deprecation format pair. (Robert Collins)

    * New TestCase helper applyDeprecated. This allows you to call a callable
      which is deprecated without it spewing to the screen, just by supplying
      the deprecation format string issued for it. (Robert Collins)

    * Transport.append and Transport.put have been deprecated in favor of
      ``.append_bytes``, ``.append_file``, ``.put_bytes``, and
      ``.put_file``. This removes the ambiguity in what type of object the
      functions take.  ``Transport.non_atomic_put_{bytes,file}`` has also
      been added. Which works similarly to ``Transport.append()`` except for
      SFTP, it doesn't have a round trip when opening the file. Also, it
      provides functionality for creating a parent directory when trying
      to create a file, rather than raise NoSuchFile and forcing the
      caller to repeat their request.
      (John Arbash Meinel)

    * WorkingTree has a new api ``unversion`` which allow the unversioning of
      entries by their file id. (Robert Collins)

    * ``WorkingTree.pending_merges`` is deprecated.  Please use the
      ``get_parent_ids`` (introduced in 0.10) method instead. (Robert Collins)

    * WorkingTree has a new ``lock_tree_write`` method which locks the branch for
      read rather than write. This is appropriate for actions which only need
      the branch data for reference rather than mutation. A new decorator
      ``needs_tree_write_lock`` is provided in the workingtree module. Like the
      ``needs_read_lock`` and ``needs_write_lock`` decorators this allows static
      declaration of the locking requirements of a function to ensure that
      a lock is taken out for casual scripts. (Robert Collins, #54107)

    * All WorkingTree methods which write to the tree, but not to the branch
      have been converted to use ``needs_tree_write_lock`` rather than
      ``needs_write_lock``. Also converted is the revert, conflicts and tree
      transform modules. This provides a modest performance improvement on
      metadir style trees, due to the reduce lock-acquisition, and a more
      significant performance improvement on lightweight checkouts from
      remote branches, where trivial operations used to pay a significant
      penalty. It also provides the basis for allowing readonly checkouts.
      (Robert Collins)

    * Special case importing the standard library 'copy' module. This shaves
      off 40ms of startup time, while retaining compatibility. See:
      ``bzrlib/inspect_for_copy.py`` for more details. (John Arbash Meinel)

    * WorkingTree has a new parent class MutableTree which represents the
      specialisations of Tree which are able to be altered. (Robert Collins)

    * New methods mkdir and ``put_file_bytes_non_atomic`` on MutableTree that
      mutate the tree and its contents. (Robert Collins)

    * Transport behaviour at the root of the URL is now defined and tested.
      (Andrew Bennetts, Robert Collins)

  TESTING:

    * New test helper classs MemoryTree. This is typically accessed via
      ``self.make_branch_and_memory_tree()`` in test cases. (Robert Collins)

    * Add ``start_bzr_subprocess`` and ``stop_bzr_subprocess`` to allow test
      code to continue running concurrently with a subprocess of bzr.
      (Andrew Bennetts, Robert Collins)

    * Add a new method ``Transport.get_smart_client()``. This is provided to
      allow upgrades to a richer interface than the VFS one provided by
      Transport. (Andrew Bennetts, Martin Pool)

bzr 0.10  2006-08-29
--------------------

  IMPROVEMENTS:
    * 'merge' now takes --uncommitted, to apply uncommitted changes from a
      tree.  (Aaron Bentley)

    * 'bzr add --file-ids-from' can be used to specify another path to use
      for creating file ids, rather than generating all new ones. Internally,
      the 'action' passed to ``smart_add_tree()`` can return ``file_ids`` that
      will be used, rather than having bzrlib generate new ones.
      (John Arbash Meinel, #55781)

    * ``bzr selftest --benchmark`` now allows a ``--cache-dir`` parameter.
      This will cache some of the intermediate trees, and decrease the
      setup time for benchmark tests. (John Arbash Meinel)

    * Inverse forms are provided for all boolean options.  For example,
      --strict has --no-strict, --no-recurse has --recurse (Aaron Bentley)

    * Serialize out Inventories directly, rather than using ElementTree.
      Writing out a kernel sized inventory drops from 2s down to ~350ms.
      (Robert Collins, John Arbash Meinel)

  BUG FIXES:

    * Help diffutils 2.8.4 get along with binary tests (Marien Zwart: #57614)

    * Change LockDir so that if the lock directory doesn't exist when
      ``lock_write()`` is called, an attempt will be made to create it.
      (John Arbash Meinel, #56974)

    * ``bzr uncommit`` preserves pending merges. (John Arbash Meinel, #57660)

    * Active FTP transport now works as intended. (ghozzy, #56472)

    * Really fix mutter() so that it won't ever raise a UnicodeError.
      It means it is possible for ~/.bzr.log to contain non UTF-8 characters.
      But it is a debugging log, not a real user file.
      (John Arbash Meinel, #56947, #53880)

    * Change Command handle to allow Unicode command and options.
      At present we cannot register Unicode command names, so we will get
      BzrCommandError('unknown command'), or BzrCommandError('unknown option')
      But that is better than a UnicodeError + a traceback.
      (John Arbash Meinel, #57123)

    * Handle TZ=UTC properly when reading/writing revisions.
      (John Arbash Meinel, #55783, #56290)

    * Use ``GPG_TTY`` to allow gpg --cl to work with gpg-agent in a pipeline,
      (passing text to sign in on stdin). (John Arbash Meinel, #54468)

    * External diff does the right thing for binaries even in foreign
      languages. (John Arbash Meinel, #56307)

    * Testament handles more cases when content is unicode. Specific bug was
      in handling of revision properties.
      (John Arbash Meinel, Holger Krekel, #54723)

    * The bzr selftest was failing on installed versions due to a bug in a new
      test helper. (John Arbash Meinel, Robert Collins, #58057)

  INTERNALS:

    * ``bzrlib.cache_utf8`` contains ``encode()`` and ``decode()`` functions
      which can be used to cache the conversion between utf8 and Unicode.
      Especially helpful for some of the knit annotation code, which has to
      convert revision ids to utf8 to annotate lines in storage.
      (John Arbash Meinel)

    * ``setup.py`` now searches the filesystem to find all packages which
      need to be installed. This should help make the life of packagers
      easier. (John Arbash Meinel)

bzr 0.9.0  2006-08-11
---------------------

  SURPRISES:

   * The hard-coded built-in ignore rules have been removed. There are
     now two rulesets which are enforced. A user global one in
     ``~/.bazaar/ignore`` which will apply to every tree, and the tree
     specific one '.bzrignore'.
     ``~/.bazaar/ignore`` will be created if it does not exist, but with
     a more conservative list than the old default.
     This fixes bugs with default rules being enforced no matter what.
     The old list of ignore rules from bzr is available by
     running 'bzr ignore --old-default-rules'.
     (Robert Collins, Martin Pool, John Arbash Meinel)

   * 'branches.conf' has been changed to 'locations.conf', since it can apply
     to more locations than just branch locations.
     (Aaron Bentley)

  IMPROVEMENTS:

   * The revision specifier "revno:" is extended to accept the syntax
     revno:N:branch. For example,
     revno:42:http://bazaar-vcs.org/bzr/bzr.dev/ means revision 42 in
     bzr.dev.  (Matthieu Moy)

   * Tests updates to ensure proper URL handling, UNICODE support, and
     proper printing when the user's terminal encoding cannot display
     the path of a file that has been versioned.
     ``bzr branch`` can take a target URL rather than only a local directory.
     ``Branch.get_parent()/set_parent()`` now save a relative path if possible,
     and normalize the parent based on root, allowing access across
     different transports. (John Arbash Meinel, Wouter van Heyst, Martin Pool)
     (Malone #48906, #42699, #40675, #5281, #3980, #36363, #43689,
     #42517, #42514)

   * On Unix, detect terminal width using an ioctl not just $COLUMNS.
     Use terminal width for single-line logs from ``bzr log --line`` and
     pending-merge display.  (Robert Widhopf-Fenk, Gustavo Niemeyer)
     (Malone #3507)

   * On Windows, detect terminal width using GetConsoleScreenBufferInfo.
     (Alexander Belchenko)

   * Speedup improvement for 'date:'-revision search. (Guillaume Pinot).

   * Show the correct number of revisions pushed when pushing a new branch.
     (Robert Collins).

   * 'bzr selftest' now shows a progress bar with the number of tests, and
     progress made. 'make check' shows tests in -v mode, to be more useful
     for the PQM status window. (Robert Collins).
     When using a progress bar, failed tests are printed out, rather than
     being overwritten by the progress bar until the suite finishes.
     (John Arbash Meinel)

   * 'bzr selftest --benchmark' will run a new benchmarking selftest.
     'bzr selftest --benchmark --lsprof-timed' will use lsprofile to generate
     profile data for the individual profiled calls, allowing for fine
     grained analysis of performance.
     (Robert Collins, Martin Pool).

   * 'bzr commit' shows a progress bar. This is useful for commits over sftp
     where commit can take an appreciable time. (Robert Collins)

   * 'bzr add' is now less verbose in telling you what ignore globs were
     matched by files being ignored. Instead it just tells you how many
     were ignored (because you might reasonably be expecting none to be
     ignored). 'bzr add -v' is unchanged and will report every ignored
     file. (Robert Collins).

   * ftp now has a test server if medusa is installed. As part of testing,
     ftp support has been improved, including support for supplying a
     non-standard port. (John Arbash Meinel).

   * 'bzr log --line' shows the revision number, and uses only the
     first line of the log message (#5162, Alexander Belchenko;
     Matthieu Moy)

   * 'bzr status' has had the --all option removed. The 'bzr ls' command
     should be used to retrieve all versioned files. (Robert Collins)

   * 'bzr bundle OTHER/BRANCH' will create a bundle which can be sent
     over email, and applied on the other end, while maintaining ancestry.
     This bundle can be applied with either 'bzr merge' or 'bzr pull',
     the same way you would apply another branch.
     (John Arbash Meinel, Aaron Bentley)

   * 'bzr whoami' can now be used to set your identity from the command line,
     for a branch or globally.  (Robey Pointer)

   * 'bzr checkout' now aliased to 'bzr co', and 'bzr annotate' to 'bzr ann'.
     (Michael Ellerman)

   * 'bzr revert DIRECTORY' now reverts the contents of the directory as well.
     (Aaron Bentley)

   * 'bzr get sftp://foo' gives a better error when paramiko is not present.
     Also updates things like 'http+pycurl://' if pycurl is not present.
     (John Arbash Meinel) (Malone #47821, #52204)

   * New env variable ``BZR_PROGRESS_BAR``, sets the default progress bar type.
     Can be set to 'none' or 'dummy' to disable the progress bar, 'dots' or
     'tty' to create the respective type. (John Arbash Meinel, #42197, #51107)

   * Improve the help text for 'bzr diff' to explain what various options do.
     (John Arbash Meinel, #6391)

   * 'bzr uncommit -r 10' now uncommits revisions 11.. rather than uncommitting
     revision 10. This makes -r10 more in line with what other commands do.
     'bzr uncommit' also now saves the pending merges of the revisions that
     were removed. So it is safe to uncommit after a merge, fix something,
     and commit again. (John Arbash Meinel, #32526, #31426)

   * 'bzr init' now also works on remote locations.
     (Wouter van Heyst, #48904)

   * HTTP support has been updated. When using pycurl we now support
     connection keep-alive, which reduces dns requests and round trips.
     And for both urllib and pycurl we support multi-range requests,
     which decreases the number of round-trips. Performance results for
     ``bzr branch http://bazaar-vcs.org/bzr/bzr.dev/`` indicate
     http branching is now 2-3x faster, and ``bzr pull`` in an existing
     branch is as much as 4x faster.
     (Michael Ellerman, Johan Rydberg, John Arbash Meinel, #46768)

   * Performance improvements for sftp. Branching and pulling are now up to
     2x faster. Utilize paramiko.readv() support for async requests if it
     is available (paramiko > 1.6) (John Arbash Meinel)

  BUG FIXES:

    * Fix shadowed definition of TestLocationConfig that caused some
      tests not to run.
      (Erik Bågfors, Michael Ellerman, Martin Pool, #32587)

    * Fix unnecessary requirement of sign-my-commits that it be run from
      a working directory.  (Martin Pool, Robert Collins)

    * 'bzr push location' will only remember the push location if it succeeds
      in connecting to the remote location. (John Arbash Meinel, #49742)

    * 'bzr revert' no longer toggles the executable bit on win32
      (John Arbash Meinel, #45010)

    * Handle broken pipe under win32 correctly. (John Arbash Meinel)

    * sftp tests now work correctly on win32 if you have a newer paramiko
      (John Arbash Meinel)

    * Cleanup win32 test suite, and general cleanup of places where
      file handles were being held open. (John Arbash Meinel)

    * When specifying filenames for 'diff -r x..y', the name of the file in the
      working directory can be used, even if its name is different in both x
      and y.

    * File-ids containing single- or double-quotes are handled correctly by
      push. (Aaron Bentley, #52227)

    * Normalize unicode filenames to ensure cross-platform consistency.
      (John Arbash Meinel, #43689)

    * The argument parser can now handle '-' as an argument. Currently
      no code interprets it specially (it is mostly handled as a file named
      '-'). But plugins, and future operations can use it.
      (John Arbash meinel, #50984)

    * Bundles can properly read binary files with a plain '\r' in them.
      (John Arbash Meinel, #51927)

    * Tuning ``iter_entries()`` to be more efficient (John Arbash Meinel, #5444)

    * Lots of win32 fixes (the test suite passes again).
      (John Arbash Meinel, #50155)

    * Handle openbsd returning None for sys.getfilesystemencoding() (#41183)

    * Support ftp APPE (append) to allow Knits to be used over ftp (#42592)

    * Removals are only committed if they match the filespec (or if there is
      no filespec).  (#46635, Aaron Bentley)

    * smart-add recurses through all supplied directories
      (John Arbash Meinel, #52578)

    * Make the bundle reader extra lines before and after the bundle text.
      This allows you to parse an email with the bundle inline.
      (John Arbash Meinel, #49182)

    * Change the file id generator to squash a little bit more. Helps when
      working with long filenames on windows. (Also helps for unicode filenames
      not generating hidden files). (John Arbash Meinel, #43801)

    * Restore terminal mode on C-c while reading sftp password.  (#48923,
      Nicholas Allen, Martin Pool)

    * Timestamps are rounded to 1ms, and revision entries can be recreated
      exactly. (John Arbash Meinel, Jamie Wilkinson, #40693)

    * Branch.base has changed to a URL, but ~/.bazaar/locations.conf should
      use local paths, since it is user visible (John Arbash Meinel, #53653)

    * ``bzr status foo`` when foo was unversioned used to cause a full delta
      to be generated (John Arbash Meinel, #53638)

    * When reading revision properties, an empty value should be considered
      the empty string, not None (John Arbash Meinel, #47782)

    * ``bzr diff --diff-options`` can now handle binary files being changed.
      Also, the output is consistent when --diff-options is not supplied.
      (John Arbash Meinel, #54651, #52930)

    * Use the right suffixes for loading plugins (John Arbash Meinel, #51810)

    * Fix ``Branch.get_parent()`` to handle the case when the parent is not
      accessible (John Arbash Meinel, #52976)

  INTERNALS:

    * Combine the ignore rules into a single regex rather than looping over
      them to reduce the threshold where  N^2 behaviour occurs in operations
      like status. (Jan Hudec, Robert Collins).

    * Appending to ``bzrlib.DEFAULT_IGNORE`` is now deprecated. Instead, use
      one of the add functions in bzrlib.ignores. (John Arbash Meinel)

    * 'bzr push' should only push the ancestry of the current revision, not
      all of the history in the repository. This is especially important for
      shared repositories. (John Arbash Meinel)

    * ``bzrlib.delta.compare_trees`` now iterates in alphabetically sorted order,
      rather than randomly walking the inventories. (John Arbash Meinel)

    * Doctests are now run in temporary directories which are cleaned up when
      they finish, rather than using special ScratchDir/ScratchBranch objects.
      (Martin Pool)

    * Split ``check`` into separate methods on the branch and on the repository,
      so that it can be specialized in ways that are useful or efficient for
      different formats.  (Martin Pool, Robert Collins)

    * Deprecate ``Repository.all_revision_ids``; most methods don't really need
      the global revision graph but only that part leading up to a particular
      revision.  (Martin Pool, Robert Collins)

    * Add a BzrDirFormat ``control_formats`` list which allows for control formats
      that do not use '.bzr' to store their data - i.e. '.svn', '.hg' etc.
      (Robert Collins, Jelmer Vernooij).

    * ``bzrlib.diff.external_diff`` can be redirected to any file-like object.
      Uses subprocess instead of spawnvp.
      (James Henstridge, John Arbash Meinel, #4047, #48914)

    * New command line option '--profile-imports', which will install a custom
      importer to log time to import modules and regex compilation time to
      sys.stderr (John Arbash Meinel)

    * 'EmptyTree' is now deprecated, please use ``repository.revision_tree(None)``
      instead. (Robert Collins)

    * "RevisionTree" is now in bzrlib/revisiontree.py. (Robert Collins)

bzr 0.8.2  2006-05-17
---------------------

  BUG FIXES:

    * setup.py failed to install launchpad plugin.  (Martin Pool)

bzr 0.8.1  2006-05-16
---------------------

  BUG FIXES:

    * Fix failure to commit a merge in a checkout.  (Martin Pool,
      Robert Collins, Erik Bågfors, #43959)

    * Nicer messages from 'commit' in the case of renames, and correct
      messages when a merge has occured. (Robert Collins, Martin Pool)

    * Separate functionality from assert statements as they are skipped in
      optimized mode of python. Add the same check to pending merges.
      (Olaf Conradi, #44443)

  CHANGES:

    * Do not show the None revision in output of bzr ancestry. (Olaf Conradi)

    * Add info on standalone branches without a working tree.
      (Olaf Conradi, #44155)

    * Fix bug in knits when raising InvalidRevisionId. (Olaf Conradi, #44284)

  CHANGES:

    * Make editor invocation comply with Debian Policy. First check
      environment variables VISUAL and EDITOR, then try editor from
      alternatives system. If that all fails, fall back to the pre-defined
      list of editors. (Olaf Conradi, #42904)

  NEW FEATURES:

    * New 'register-branch' command registers a public branch into
      Launchpad.net, where it can be associated with bugs, etc.
      (Martin Pool, Bjorn Tillenius, Robert Collins)

  INTERNALS:

    * New public api in InventoryEntry - ``describe_change(old, new)`` which
      provides a human description of the changes between two old and
      new. (Robert Collins, Martin Pool)

  TESTING:

    * Fix test case for bzr info in upgrading a standalone branch to metadir,
      uses bzrlib api now. (Olaf Conradi)

bzr 0.8  2006-05-08
-------------------

  NOTES WHEN UPGRADING:

    Release 0.8 of bzr introduces a new format for history storage, called
    'knit', as an evolution of to the 'weave' format used in 0.7.  Local
    and remote operations are faster using knits than weaves.  Several
    operations including 'init', 'init-repo', and 'upgrade' take a
    --format option that controls this.  Branching from an existing branch
    will keep the same format.

    It is possible to merge, pull and push between branches of different
    formats but this is slower than moving data between homogenous
    branches.  It is therefore recommended (but not required) that you
    upgrade all branches for a project at the same time.  Information on
    formats is shown by 'bzr info'.

    bzr 0.8 now allows creation of 'repositories', which hold the history
    of files and revisions for several branches.  Previously bzr kept all
    the history for a branch within the .bzr directory at the root of the
    branch, and this is still the default.  To create a repository, use
    the new 'bzr init-repo' command.  Branches exist as directories under
    the repository and contain just a small amount of information
    indicating the current revision of the branch.

    bzr 0.8 also supports 'checkouts', which are similar to in cvs and
    subversion.  Checkouts are associated with a branch (optionally in a
    repository), which contains all the historical information.  The
    result is that a checkout can be deleted without losing any
    already-committed revisions.  A new 'update' command is also available.

    Repositories and checkouts are not supported with the 0.7 storage
    format.  To use them you must upgrad to either knits, or to the
    'metaweave' format, which uses weaves but changes the .bzr directory
    arrangement.


  IMPROVEMENTS:

    * Sftp paths can now be relative, or local, according to the lftp
      convention. Paths now take the form::

          sftp://user:pass@host:port/~/relative/path
          or
          sftp://user:pass@host:port/absolute/path

    * The FTP transport now tries to reconnect after a temporary
      failure. ftp put is made atomic. (Matthieu Moy)

    * The FTP transport now maintains a pool of connections, and
      reuses them to avoid multiple connections to the same host (like
      sftp did). (Daniel Silverstone)

    * The ``bzr_man.py`` file has been removed. To create the man page now,
      use ``./generate_docs.py man``. The new program can also create other files.
      Run ``python generate_docs.py --help`` for usage information.
      (Hans Ulrich Niedermann & James Blackwell).

    * Man Page now gives full help (James Blackwell).
      Help also updated to reflect user config now being stored in .bazaar
      (Hans Ulrich Niedermann)

    * It's now possible to set aliases in bazaar.conf (Erik Bågfors)

    * Pull now accepts a --revision argument (Erik Bågfors)

    * ``bzr re-sign`` now allows multiple revisions to be supplied on the command
      line. You can now use the following command to sign all of your old
      commits::

        find .bzr/revision-store// -name my@email-* \
          | sed 's/.*\/\/..\///' \
          | xargs bzr re-sign

    * Upgrade can now upgrade over the network. (Robert Collins)

    * Two new commands 'bzr checkout' and 'bzr update' allow for CVS/SVN-alike
      behaviour.  By default they will cache history in the checkout, but
      with --lightweight almost all data is kept in the master branch.
      (Robert Collins)

    * 'revert' unversions newly-versioned files, instead of deleting them.

    * 'merge' is more robust.  Conflict messages have changed.

    * 'merge' and 'revert' no longer clobber existing files that end in '~' or
      '.moved'.

    * Default log format can be set in configuration and plugins can register
      their own formatters. (Erik Bågfors)

    * New 'reconcile' command will check branch consistency and repair indexes
      that can become out of sync in pre 0.8 formats. (Robert Collins,
      Daniel Silverstone)

    * New 'bzr init --format' and 'bzr upgrade --format' option to control
      what storage format is created or produced.  (Robert Collins,
      Martin Pool)

    * Add parent location to 'bzr info', if there is one.  (Olaf Conradi)

    * New developer commands 'weave-list' and 'weave-join'.  (Martin Pool)

    * New 'init-repository' command, plus support for repositories in 'init'
      and 'branch' (Aaron Bentley, Erik Bågfors, Robert Collins)

    * Improve output of 'info' command. Show all relevant locations related to
      working tree, branch and repository. Use kibibytes for binary quantities.
      Fix off-by-one error in missing revisions of working tree.  Make 'info'
      work on branches, repositories and remote locations.  Show locations
      relative to the shared repository, if applicable.  Show locking status
      of locations.  (Olaf Conradi)

    * Diff and merge now safely handle binary files. (Aaron Bentley)

    * 'pull' and 'push' now normalise the revision history, so that any two
      branches with the same tip revision will have the same output from 'log'.
      (Robert Collins)

    * 'merge' accepts --remember option to store parent location, like 'push'
      and 'pull'. (Olaf Conradi)

    * bzr status and diff when files given as arguments do not exist
      in the relevant trees.  (Martin Pool, #3619)

    * Add '.hg' to the default ignore list.  (Martin Pool)

    * 'knit' is now the default disk format. This improves disk performance and
      utilization, increases incremental pull performance, robustness with SFTP
      and allows checkouts over SFTP to perform acceptably.
      The initial Knit code was contributed by Johan Rydberg based on a
      specification by Martin Pool.
      (Robert Collins, Aaron Bentley, Johan Rydberg, Martin Pool).

    * New tool to generate all-in-one html version of the manual.  (Alexander
      Belchenko)

    * Hitting CTRL-C while doing an SFTP push will no longer cause stale locks
      to be left in the SFTP repository. (Robert Collins, Martin Pool).

    * New option 'diff --prefix' to control how files are named in diff
      output, with shortcuts '-p0' and '-p1' corresponding to the options for
      GNU patch.  (Alexander Belchenko, Goffredo Baroncelli, Martin Pool)

    * Add --revision option to 'annotate' command.  (Olaf Conradi)

    * If bzr shows an unexpected revision-history after pulling (perhaps due
      to a reweave) it can now be corrected by 'bzr reconcile'.
      (Robert Collins)

  CHANGES:

    * Commit is now verbose by default, and shows changed filenames and the
      new revision number.  (Robert Collins, Martin Pool)

    * Unify 'mv', 'move', 'rename'.  (Matthew Fuller, #5379)

    * 'bzr -h' shows help.  (Martin Pool, Ian Bicking, #35940)

    * Make 'pull' and 'push' remember location on failure using --remember.
      (Olaf Conradi)

    * For compatibility, make old format for using weaves inside metadir
      available as 'metaweave' format.  Rename format 'metadir' to 'default'.
      Clean up help for option --format in commands 'init', 'init-repo' and
      'upgrade'.  (Olaf Conradi)

  INTERNALS:

    * The internal storage of history, and logical branch identity have now
      been split into Branch, and Repository. The common locking and file
      management routines are now in bzrlib.lockablefiles.
      (Aaron Bentley, Robert Collins, Martin Pool)

    * Transports can now raise DependencyNotPresent if they need a library
      which is not installed, and then another implementation will be
      tried.  (Martin Pool)

    * Remove obsolete (and no-op) `decode` parameter to `Transport.get`.
      (Martin Pool)

    * Using Tree Transform for merge, revert, tree-building

    * WorkingTree.create, Branch.create, ``WorkingTree.create_standalone``,
      Branch.initialize are now deprecated. Please see ``BzrDir.create_*`` for
      replacement API's. (Robert Collins)

    * New BzrDir class represents the .bzr control directory and manages
      formatting issues. (Robert Collins)

    * New repository.InterRepository class encapsulates Repository to
      Repository actions and allows for clean selection of optimised code
      paths. (Robert Collins)

    * ``bzrlib.fetch.fetch`` and ``bzrlib.fetch.greedy_fetch`` are now
      deprecated, please use ``branch.fetch`` or ``repository.fetch``
      depending on your needs. (Robert Collins)

    * deprecated methods now have a ``is_deprecated`` flag on them that can
      be checked, if you need to determine whether a given callable is
      deprecated at runtime. (Robert Collins)

    * Progress bars are now nested - see
      ``bzrlib.ui.ui_factory.nested_progress_bar``.
      (Robert Collins, Robey Pointer)

    * New API call ``get_format_description()`` for each type of format.
      (Olaf Conradi)

    * Changed ``branch.set_parent()`` to accept None to remove parent.
      (Olaf Conradi)

    * Deprecated BzrError AmbiguousBase.  (Olaf Conradi)

    * WorkingTree.branch is now a read only property.  (Robert Collins)

    * bzrlib.ui.text.TextUIFactory now accepts a ``bar_type`` parameter which
      can be None or a factory that will create a progress bar. This is
      useful for testing or for overriding the bzrlib.progress heuristic.
      (Robert Collins)

    * New API method ``get_physical_lock_status()`` to query locks present on a
      transport.  (Olaf Conradi)

    * Repository.reconcile now takes a thorough keyword parameter to allow
      requesting an indepth reconciliation, rather than just a data-loss
      check. (Robert Collins)

    * ``bzrlib.ui.ui_factory protocol`` now supports ``get_boolean`` to prompt
      the user for yes/no style input. (Robert Collins)

  TESTING:

    * SFTP tests now shortcut the SSH negotiation, reducing test overhead
      for testing SFTP protocol support. (Robey Pointer)

    * Branch formats are now tested once per implementation (see ``bzrlib.
      tests.branch_implementations``. This is analagous to the transport
      interface tests, and has been followed up with working tree,
      repository and BzrDir tests. (Robert Collins)

    * New test base class TestCaseWithTransport provides a transport aware
      test environment, useful for testing any transport-interface using
      code. The test suite option --transport controls the transport used
      by this class (when its not being used as part of implementation
      contract testing). (Robert Collins)

    * Close logging handler on disabling the test log. This will remove the
      handler from the internal list inside python's logging module,
      preventing shutdown from closing it twice.  (Olaf Conradi)

    * Move test case for uncommit to blackbox tests.  (Olaf Conradi)

    * ``run_bzr`` and ``run_bzr_captured`` now accept a 'stdin="foo"'
      parameter which will provide String("foo") to the command as its stdin.

bzr 0.7 2006-01-09
------------------

  CHANGES:

    * .bzrignore is excluded from exports, on the grounds that it's a bzr
      internal-use file and may not be wanted.  (Jamie Wilkinson)

    * The "bzr directories" command were removed in favor of the new
      --kind option to the "bzr inventory" command.  To list all
      versioned directories, now use "bzr inventory --kind directory".
      (Johan Rydberg)

    * Under Windows configuration directory is now ``%APPDATA%\bazaar\2.0``
      by default. (John Arbash Meinel)

    * The parent of Bzr configuration directory can be set by ``BZR_HOME``
      environment variable. Now the path for it is searched in ``BZR_HOME``,
      then in HOME. Under Windows the order is: ``BZR_HOME``, ``APPDATA``
      (usually points to ``C:\Documents and Settings\User Name\Application Data``),
      ``HOME``. (John Arbash Meinel)

    * Plugins with the same name in different directories in the bzr plugin
      path are no longer loaded: only the first successfully loaded one is
      used. (Robert Collins)

    * Use systems' external ssh command to open connections if possible.
      This gives better integration with user settings such as ProxyCommand.
      (James Henstridge)

    * Permissions on files underneath .bzr/ are inherited from the .bzr
      directory. So for a shared repository, simply doing 'chmod -R g+w .bzr/'
      will mean that future file will be created with group write permissions.

    * configure.in and config.guess are no longer in the builtin default
      ignore list.

    * '.sw[nop]' pattern ignored, to ignore vim swap files for nameless
      files.  (John Arbash Meinel, Martin Pool)

  IMPROVEMENTS:

    * "bzr INIT dir" now initializes the specified directory, and creates
      it if it does not exist.  (John Arbash Meinel)

    * New remerge command (Aaron Bentley)

    * Better zsh completion script.  (Steve Borho)

    * 'bzr diff' now returns 1 when there are changes in the working
      tree. (Robert Collins)

    * 'bzr push' now exists and can push changes to a remote location.
      This uses the transport infrastructure, and can store the remote
      location in the ~/.bazaar/branches.conf configuration file.
      (Robert Collins)

    * Test directories are only kept if the test fails and the user requests
      that they be kept.

    * Tweaks to short log printing

    * Added branch nicks, new nick command, printing them in log output.
      (Aaron Bentley)

    * If ``$BZR_PDB`` is set, pop into the debugger when an uncaught exception
      occurs.  (Martin Pool)

    * Accept 'bzr resolved' (an alias for 'bzr resolve'), as this is
      the same as Subversion.  (Martin Pool)

    * New ftp transport support (on ftplib), for ftp:// and aftp://
      URLs.  (Daniel Silverstone)

    * Commit editor temporary files now start with ``bzr_log.``, to allow
      text editors to match the file name and set up appropriate modes or
      settings.  (Magnus Therning)

    * Improved performance when integrating changes from a remote weave.
      (Goffredo Baroncelli)

    * Sftp will attempt to cache the connection, so it is more likely that
      a connection will be reused, rather than requiring multiple password
      requests.

    * bzr revno now takes an optional argument indicating the branch whose
      revno should be printed.  (Michael Ellerman)

    * bzr cat defaults to printing the last version of the file.
      (Matthieu Moy, #3632)

    * New global option 'bzr --lsprof COMMAND' runs bzr under the lsprof
      profiler.  (Denys Duchier)

    * Faster commits by reading only the headers of affected weave files.
      (Denys Duchier)

    * 'bzr add' now takes a --dry-run parameter which shows you what would be
      added, but doesn't actually add anything. (Michael Ellerman)

    * 'bzr add' now lists how many files were ignored per glob.  add --verbose
      lists the specific files.  (Aaron Bentley)

    * 'bzr missing' now supports displaying changes in diverged trees and can
      be limited to show what either end of the comparison is missing.
      (Aaron Bently, with a little prompting from Daniel Silverstone)

  BUG FIXES:

    * SFTP can walk up to the root path without index errors. (Robert Collins)

    * Fix bugs in running bzr with 'python -O'.  (Martin Pool)

    * Error when run with -OO

    * Fix bug in reporting http errors that don't have an http error code.
      (Martin Pool)

    * Handle more cases of pipe errors in display commands

    * Change status to 3 for all errors

    * Files that are added and unlinked before committing are completely
      ignored by diff and status

    * Stores with some compressed texts and some uncompressed texts are now
      able to be used. (John A Meinel)

    * Fix for bzr pull failing sometimes under windows

    * Fix for sftp transport under windows when using interactive auth

    * Show files which are both renamed and modified as such in 'bzr
      status' output.  (Daniel Silverstone, #4503)

    * Make annotate cope better with revisions committed without a valid
      email address.  (Marien Zwart)

    * Fix representation of tab characters in commit messages.
      (Harald Meland)

    * List of plugin directories in ``BZR_PLUGIN_PATH`` environment variable is
      now parsed properly under Windows. (Alexander Belchenko)

    * Show number of revisions pushed/pulled/merged. (Robey Pointer)

    * Keep a cached copy of the basis inventory to speed up operations
      that need to refer to it.  (Johan Rydberg, Martin Pool)

    * Fix bugs in bzr status display of non-ascii characters.
      (Martin Pool)

    * Remove Makefile.in from default ignore list.
      (Tollef Fog Heen, Martin Pool, #6413)

    * Fix failure in 'bzr added'.  (Nathan McCallum, Martin Pool)

  TESTING:

    * Fix selftest asking for passwords when there are no SFTP keys.
      (Robey Pointer, Jelmer Vernooij)

    * Fix selftest run with 'python -O'.  (Martin Pool)

    * Fix HTTP tests under Windows. (John Arbash Meinel)

    * Make tests work even if HOME is not set (Aaron Bentley)

    * Updated ``build_tree`` to use fixed line-endings for tests which read
      the file cotents and compare. Make some tests use this to pass under
      Windows. (John Arbash Meinel)

    * Skip stat and symlink tests under Windows. (Alexander Belchenko)

    * Delay in selftest/testhashcash is now issued under win32 and Cygwin.
      (John Arbash Meinel)

    * Use terminal width to align verbose test output.  (Martin Pool)

    * Blackbox tests are maintained within the bzrlib.tests.blackbox directory.
      If adding a new test script please add that to
      ``bzrlib.tests.blackbox.__init__``. (Robert Collins)

    * Much better error message if one of the test suites can't be
      imported.  (Martin Pool)

    * Make check now runs the test suite twice - once with the default locale,
      and once with all locales forced to C, to expose bugs. This is not
      trivially done within python, so for now its only triggered by running
      Make check. Integrators and packagers who wish to check for full
      platform support should run 'make check' to test the source.
      (Robert Collins)

    * Tests can now run TestSkipped if they can't execute for any reason.
      (Martin Pool) (NB: TestSkipped should only be raised for correctable
      reasons - see the wiki spec ImprovingBzrTestSuite).

    * Test sftp with relative, absolute-in-homedir and absolute-not-in-homedir
      paths for the transport tests. Introduce blackbox remote sftp tests that
      test the same permutations. (Robert Collins, Robey Pointer)

    * Transport implementation tests are now independent of the local file
      system, which allows tests for esoteric transports, and for features
      not available in the local file system. They also repeat for variations
      on the URL scheme that can introduce issues in the transport code,
      see bzrlib.transport.TransportTestProviderAdapter() for this.
      (Robert Collins).

    * ``TestCase.build_tree`` uses the transport interface to build trees,
      pass in a transport parameter to give it an existing connection.
      (Robert Collins).

  INTERNALS:

    * WorkingTree.pull has been split across Branch and WorkingTree,
      to allow Branch only pulls. (Robert Collins)

    * ``commands.display_command`` now returns the result of the decorated
      function. (Robert Collins)

    * LocationConfig now has a ``set_user_option(key, value)`` call to save
      a setting in its matching location section (a new one is created
      if needed). (Robert Collins)

    * Branch has two new methods, ``get_push_location`` and
      ``set_push_location`` to respectively, get and set the push location.
      (Robert Collins)

    * ``commands.register_command`` now takes an optional flag to signal that
      the registrant is planning to decorate an existing command. When
      given multiple plugins registering a command is not an error, and
      the original command class (whether built in or a plugin based one) is
      returned to the caller. There is a new error 'MustUseDecorated' for
      signalling when a wrapping command should switch to the original
      version. (Robert Collins)

    * Some option parsing errors will raise 'BzrOptionError', allowing
      granular detection for decorating commands. (Robert Collins).

    * ``Branch.read_working_inventory`` has moved to
      ``WorkingTree.read_working_inventory``. This necessitated changes to
      ``Branch.get_root_id``, and a move of ``Branch.set_inventory`` to
      WorkingTree as well. To make it clear that a WorkingTree cannot always
      be obtained ``Branch.working_tree()`` will raise
      ``errors.NoWorkingTree`` if one cannot be obtained. (Robert Collins)

    * All pending merges operations from Branch are now on WorkingTree.
      (Robert Collins)

    * The follow operations from Branch have moved to WorkingTree::

          add()
          commit()
          move()
          rename_one()
          unknowns()

      (Robert Collins)

    * ``bzrlib.add.smart_add_branch`` is now ``smart_add_tree``. (Robert Collins)

    * New "rio" serialization format, similar to rfc-822. (Martin Pool)

    * Rename selftests to ``bzrlib.tests.test_foo``.  (John A Meinel, Martin
      Pool)

    * ``bzrlib.plugin.all_plugins`` has been changed from an attribute to a
      query method. (Robert Collins)

    * New options to read only the table-of-contents of a weave.
      (Denys Duchier)

    * Raise NoSuchFile when someone tries to add a non-existant file.
      (Michael Ellerman)

    * Simplify handling of DivergedBranches in ``cmd_pull()``.
      (Michael Ellerman)

    * Branch.controlfile* logic has moved to lockablefiles.LockableFiles, which
      is exposed as ``Branch().control_files``. Also this has been altered with the
      controlfile pre/suffix replaced by simple method names like 'get' and
      'put'. (Aaron Bentley, Robert Collins).

    * Deprecated functions and methods can now be marked as such using the
      ``bzrlib.symbol_versioning`` module. Marked method have their docstring
      updated and will issue a DeprecationWarning using the warnings module
      when they are used. (Robert Collins)

    * ``bzrlib.osutils.safe_unicode`` now exists to provide parameter coercion
      for functions that need unicode strings. (Robert Collins)

bzr 0.6 2005-10-28
------------------

  IMPROVEMENTS:

    * pull now takes --verbose to show you what revisions are added or removed
      (John A Meinel)

    * merge now takes a --show-base option to include the base text in
      conflicts.
      (Aaron Bentley)

    * The config files are now read using ConfigObj, so '=' should be used as
      a separator, not ':'.
      (Aaron Bentley)

    * New 'bzr commit --strict' option refuses to commit if there are
      any unknown files in the tree.  To commit, make sure all files are
      either ignored, added, or deleted.  (Michael Ellerman)

    * The config directory is now ~/.bazaar, and there is a single file
      ~/.bazaar/bazaar.conf storing email, editor and other preferences.
      (Robert Collins)

    * 'bzr add' no longer takes a --verbose option, and a --quiet option
      has been added that suppresses all output.

    * Improved zsh completion support in contrib/zsh, from Clint
      Adams.

    * Builtin 'bzr annotate' command, by Martin Pool with improvements from
      Goffredo Baroncelli.

    * 'bzr check' now accepts -v for verbose reporting, and checks for
      ghosts in the branch. (Robert Collins)

    * New command 're-sign' which will regenerate the gpg signature for
      a revision. (Robert Collins)

    * If you set ``check_signatures=require`` for a path in
      ``~/.bazaar/branches.conf`` then bzr will invoke your
      ``gpg_signing_command`` (defaults to gpg) and record a digital signature
      of your commit. (Robert Collins)

    * New sftp transport, based on Paramiko.  (Robey Pointer)

    * 'bzr pull' now accepts '--clobber' which will discard local changes
      and make this branch identical to the source branch. (Robert Collins)

    * Just give a quieter warning if a plugin can't be loaded, and
      put the details in .bzr.log.  (Martin Pool)

    * 'bzr branch' will now set the branch-name to the last component of the
      output directory, if one was supplied.

    * If the option ``post_commit`` is set to one (or more) python function
      names (must be in the bzrlib namespace), then they will be invoked
      after the commit has completed, with the branch and ``revision_id`` as
      parameters. (Robert Collins)

    * Merge now has a retcode of 1 when conflicts occur. (Robert Collins)

    * --merge-type weave is now supported for file contents.  Tree-shape
      changes are still three-way based.  (Martin Pool, Aaron Bentley)

    * 'bzr check' allows the first revision on revision-history to have
      parents - something that is expected for cheap checkouts, and occurs
      when conversions from baz do not have all history.  (Robert Collins).

   * 'bzr merge' can now graft unrelated trees together, if your specify
     0 as a base. (Aaron Bentley)

   * 'bzr commit branch' and 'bzr commit branch/file1 branch/file2' now work
     (Aaron Bentley)

    * Add '.sconsign*' to default ignore list.  (Alexander Belchenko)

   * 'bzr merge --reprocess' minimizes conflicts

  TESTING:

    * The 'bzr selftest --pattern' option for has been removed, now
      test specifiers on the command line can be simple strings, or
      regexps, or both. (Robert Collins)

    * Passing -v to selftest will now show the time each test took to
      complete, which will aid in analysing performance regressions and
      related questions. (Robert Collins)

    * 'bzr selftest' runs all tests, even if one fails, unless '--one'
      is given. (Martin Pool)

    * There is a new method for TestCaseInTempDir, assertFileEqual, which
      will check that a given content is equal to the content of the named
      file. (Robert Collins)

    * Fix test suite's habit of leaving many temporary log files in $TMPDIR.
      (Martin Pool)

  INTERNALS:

    * New 'testament' command and concept for making gpg-signatures
      of revisions that are not tied to a particular internal
      representation.  (Martin Pool).

    * Per-revision properties ('revprops') as key-value associated
      strings on each revision created when the revision is committed.
      Intended mainly for the use of external tools.  (Martin Pool).

    * Config options have moved from bzrlib.osutils to bzrlib.config.
      (Robert Collins)

    * Improved command line option definitions allowing explanations
      for individual options, among other things.  Contributed by
      Magnus Therning.

    * Config options have moved from bzrlib.osutils to bzrlib.config.
      Configuration is now done via the config.Config interface:
      Depending on whether you have a Branch, a Location or no information
      available, construct a ``*Config``, and use its ``signature_checking``,
      ``username`` and ``user_email`` methods. (Robert Collins)

    * Plugins are now loaded under bzrlib.plugins, not bzrlib.plugin, and
      they are made available for other plugins to use. You should not
      import other plugins during the ``__init__`` of your plugin though, as
      no ordering is guaranteed, and the plugins directory is not on the
      python path. (Robert Collins)

    * Branch.relpath has been moved to WorkingTree.relpath. WorkingTree no
      no longer takes an inventory, rather it takes an option branch
      parameter, and if None is given will open the branch at basedir
      implicitly. (Robert Collins)

    * Cleaner exception structure and error reporting.  Suggested by
      Scott James Remnant.  (Martin Pool)

    * Branch.remove has been moved to WorkingTree, which has also gained
      ``lock_read``, ``lock_write`` and ``unlock`` methods for convenience.
      (Robert Collins)

    * Two decorators, ``needs_read_lock`` and ``needs_write_lock`` have been
      added to the branch module. Use these to cause a function to run in a
      read or write lock respectively. (Robert Collins)

    * ``Branch.open_containing`` now returns a tuple (Branch, relative-path),
      which allows direct access to the common case of 'get me this file
      from its branch'. (Robert Collins)

    * Transports can register using ``register_lazy_transport``, and they
      will be loaded when first used.  (Martin Pool)

    * 'pull' has been factored out of the command as ``WorkingTree.pull()``.
      A new option to WorkingTree.pull has been added, clobber, which will
      ignore diverged history and pull anyway.
      (Robert Collins)

    * config.Config has a ``get_user_option`` call that accepts an option name.
      This will be looked up in branches.conf and bazaar.conf as normal.
      It is intended that this be used by plugins to support options -
      options of built in programs should have specific methods on the config.
      (Robert Collins)

    * ``merge.merge_inner`` now has tempdir as an optional parameter.
      (Robert Collins)

    * Tree.kind is not recorded at the top level of the hierarchy, as it was
      missing on EmptyTree, leading to a bug with merge on EmptyTrees.
      (Robert Collins)

    * ``WorkingTree.__del__`` has been removed, it was non deterministic and not
      doing what it was intended to. See ``WorkingTree.__init__`` for a comment
      about future directions. (Robert Collins/Martin Pool)

    * bzrlib.transport.http has been modified so that only 404 urllib errors
      are returned as NoSuchFile. Other exceptions will propogate as normal.
      This allows debuging of actual errors. (Robert Collins)

    * bzrlib.transport.Transport now accepts *ONLY* url escaped relative paths
      to apis like 'put', 'get' and 'has'. This is to provide consistent
      behaviour - it operates on url's only. (Robert Collins)

    * Transports can register using ``register_lazy_transport``, and they
      will be loaded when first used.  (Martin Pool)

    * ``merge_flex`` no longer calls ``conflict_handler.finalize()``, instead that
      is called by ``merge_inner``. This is so that the conflict count can be
      retrieved (and potentially manipulated) before returning to the caller
      of ``merge_inner``. Likewise 'merge' now returns the conflict count to the
      caller. (Robert Collins)

    * ``revision.revision_graph`` can handle having only partial history for
      a revision - that is no revisions in the graph with no parents.
      (Robert Collins).

    * New ``builtins.branch_files`` uses the standard ``file_list`` rules to
      produce a branch and a list of paths, relative to that branch
      (Aaron Bentley)

    * New TestCase.addCleanup facility.

    * New ``bzrlib.version_info`` tuple (similar to ``sys.version_info``),
      which can be used by programs importing bzrlib.

  BUG FIXES:

    * Better handling of branches in directories with non-ascii names.
      (Joel Rosdahl, Panagiotis Papadakos)

    * Upgrades of trees with no commits will not fail due to accessing
      [-1] in the revision-history. (Andres Salomon)


bzr 0.1.1 2005-10-12
--------------------

  BUG FIXES:

    * Fix problem in pulling over http from machines that do not
      allow directories to be listed.

    * Avoid harmless warning about invalid hash cache after
      upgrading branch format.

  PERFORMANCE:

    * Avoid some unnecessary http operations in branch and pull.


bzr 0.1 2005-10-11
------------------

  NOTES:

    * 'bzr branch' over http initially gives a very high estimate
      of completion time but it should fall as the first few
      revisions are pulled in.  branch is still slow on
      high-latency connections.

  BUG FIXES:

    * bzr-man.py has been updated to work again. Contributed by
      Rob Weir.

    * Locking is now done with fcntl.lockf which works with NFS
      file systems. Contributed by Harald Meland.

    * When a merge encounters a file that has been deleted on
      one side and modified on the other, the old contents are
      written out to foo.BASE and foo.SIDE, where SIDE is this
      or OTHER. Contributed by Aaron Bentley.

    * Export was choosing incorrect file paths for the content of
      the tarball, this has been fixed by Aaron Bentley.

    * Commit will no longer commit without a log message, an
      error is returned instead. Contributed by Jelmer Vernooij.

    * If you commit a specific file in a sub directory, any of its
      parent directories that are added but not listed will be
      automatically included. Suggested by Michael Ellerman.

    * bzr commit and upgrade did not correctly record new revisions
      for files with only a change to their executable status.
      bzr will correct this when it encounters it. Fixed by
      Robert Collins

    * HTTP tests now force off the use of ``http_proxy`` for the duration.
      Contributed by Gustavo Niemeyer.

    * Fix problems in merging weave-based branches that have
      different partial views of history.

    * Symlink support: working with symlinks when not in the root of a
      bzr tree was broken, patch from Scott James Remnant.

  IMPROVEMENTS:

    * 'branch' now accepts a --basis parameter which will take advantage
      of local history when making a new branch. This allows faster
      branching of remote branches. Contributed by Aaron Bentley.

    * New tree format based on weave files, called version 5.
      Existing branches can be upgraded to this format using
      'bzr upgrade'.

    * Symlinks are now versionable. Initial patch by
      Erik Toubro Nielsen, updated to head by Robert Collins.

    * Executable bits are tracked on files. Patch from Gustavo
      Niemeyer.

    * 'bzr status' now shows unknown files inside a selected directory.
      Patch from Heikki Paajanen.

    * Merge conflicts are recorded in .bzr. Two new commands 'conflicts'
      and 'resolve' have needed added, which list and remove those
      merge conflicts respectively. A conflicted tree cannot be committed
      in. Contributed by Aaron Bentley.

    * 'rm' is now an alias for 'remove'.

    * Stores now split out their content in a single byte prefixed hash,
      dropping the density of files per directory by 256. Contributed by
      Gustavo Niemeyer.

    * 'bzr diff -r branch:URL' will now perform a diff between two branches.
      Contributed by Robert Collins.

    * 'bzr log' with the default formatter will show merged revisions,
      indented to the right. Initial implementation contributed by Gustavo
      Niemeyer, made incremental by Robert Collins.


  INTERNALS:

    * Test case failures have the exception printed after the log
      for your viewing pleasure.

    * InventoryEntry is now an abstract base class, use one of the
      concrete InventoryDirectory etc classes instead.

    * Branch raises an UnsupportedFormatError when it detects a
      bzr branch it cannot understand. This allows for precise
      handling of such circumstances.

    * Remove RevisionReference class; ``Revision.parent_ids`` is now simply a
      list of their ids and ``parent_sha1s`` is a list of their corresponding
      sha1s (for old branches only at the moment.)

    * New method-object style interface for Commit() and Fetch().

    * Renamed ``Branch.last_patch()`` to ``Branch.last_revision()``, since
      we call them revisions not patches.

    * Move ``copy_branch`` to ``bzrlib.clone.copy_branch``.  The destination
      directory is created if it doesn't exist.

    * Inventories now identify the files which were present by
      giving the revision *of that file*.

    * Inventory and Revision XML contains a version identifier.
      This must be consistent with the overall branch version
      but allows for more flexibility in future upgrades.

  TESTING:

    * Removed testsweet module so that tests can be run after
      bzr installed by 'bzr selftest'.

    * 'bzr selftest' command-line arguments can now be partial ids
      of tests to run, e.g. ``bzr selftest test_weave``


bzr 0.0.9 2005-09-23
--------------------

  BUG FIXES:

    * Fixed "branch -r" option.

    * Fix remote access to branches containing non-compressed history.
      (Robert Collins).

    * Better reliability of http server tests.  (John Arbash-Meinel)

    * Merge graph maximum distance calculation fix.  (Aaron Bentley)

    * Various minor bug in windows support have been fixed, largely in the
      test suite. Contributed by Alexander Belchenko.

  IMPROVEMENTS:

    * Status now accepts a -r argument to give status between chosen
      revisions. Contributed by Heikki Paajanen.

    * Revision arguments no longer use +/-/= to control ranges, instead
      there is a 'before' namespace, which limits the successive namespace.
      For example '$ bzr log -r date:yesterday..before:date:today' will
      select everything from yesterday and before today. Contributed by
      Robey Pointer

    * There is now a bzr.bat file created by distutils when building on
      Windows. Contributed by Alexander Belchenko.

  INTERNALS:

    * Removed uuid() as it was unused.

    * Improved 'fetch' code for pulling revisions from one branch into
      another (used by pull, merged, etc.)


bzr 0.0.8 2005-09-20
--------------------

  IMPROVEMENTS:

    * Adding a file whose parent directory is not versioned will
      implicitly add the parent, and so on up to the root. This means
      you should never need to explictly add a directory, they'll just
      get added when you add a file in the directory.  Contributed by
      Michael Ellerman.

    * Ignore ``.DS_Store`` (contains Mac metadata) by default.
      (Nir Soffer)

    * If you set ``BZR_EDITOR`` in the environment, it is checked in
      preference to EDITOR and the config file for the interactive commit
      editing program. Related to this is a bugfix where a missing program
      set in EDITOR would cause editing to fail, now the fallback program
      for the operating system is still tried.

    * Files that are not directories/symlinks/regular files will no longer
      cause bzr to fail, it will just ignore them by default. You cannot add
      them to the tree though - they are not versionable.


  INTERNALS:

    * Refactor xml packing/unpacking.

  BUG FIXES:

    * Fixed 'bzr mv' by Ollie Rutherfurd.

    * Fixed strange error when trying to access a nonexistent http
      branch.

    * Make sure that the hashcache gets written out if it can't be
      read.


  PORTABILITY:

    * Various Windows fixes from Ollie Rutherfurd.

    * Quieten warnings about locking; patch from Matt Lavin.


bzr-0.0.7 2005-09-02
--------------------

  NEW FEATURES:

    * ``bzr shell-complete`` command contributed by Clint Adams to
      help with intelligent shell completion.

    * New expert command ``bzr find-merge-base`` for debugging merges.


  ENHANCEMENTS:

    * Much better merge support.

    * merge3 conflicts are now reported with markers like '<<<<<<<'
      (seven characters) which is the same as CVS and pleases things
      like emacs smerge.


  BUG FIXES:

    * ``bzr upgrade`` no longer fails when trying to fix trees that
      mention revisions that are not present.

    * Fixed bugs in listing plugins from ``bzr plugins``.

    * Fix case of $EDITOR containing options for the editor.

    * Fix log -r refusing to show the last revision.
      (Patch from Goffredo Baroncelli.)


  CHANGES:

    * ``bzr log --show-ids`` shows the revision ids of all parents.

    * Externally provided commands on your $BZRPATH no longer need
      to recognize --bzr-usage to work properly, and can just handle
      --help themselves.


  LIBRARY:

    * Changed trace messages to go through the standard logging
      framework, so that they can more easily be redirected by
      libraries.



bzr-0.0.6 2005-08-18
--------------------

  NEW FEATURES:

    * Python plugins, automatically loaded from the directories on
      ``BZR_PLUGIN_PATH`` or ``~/.bzr.conf/plugins`` by default.

    * New 'bzr mkdir' command.

    * Commit mesage is fetched from an editor if not given on the
      command line; patch from Torsten Marek.

    * ``bzr log -m FOO`` displays commits whose message matches regexp
      FOO.

    * ``bzr add`` with no arguments adds everything under the current directory.

    * ``bzr mv`` does move or rename depending on its arguments, like
      the Unix command.

    * ``bzr missing`` command shows a summary of the differences
      between two trees.  (Merged from John Arbash-Meinel.)

    * An email address for commits to a particular tree can be
      specified by putting it into .bzr/email within a branch.  (Based
      on a patch from Heikki Paajanen.)


  ENHANCEMENTS:

    * Faster working tree operations.


  CHANGES:

    * 3rd-party modules shipped with bzr are copied within the bzrlib
      python package, so that they can be installed by the setup
      script without clashing with anything already existing on the
      system.  (Contributed by Gustavo Niemeyer.)

    * Moved plugins directory to bzrlib/, so that there's a standard
      plugin directory which is not only installed with bzr itself but
      is also available when using bzr from the development tree.
      ``BZR_PLUGIN_PATH`` and ``DEFAULT_PLUGIN_PATH`` are then added to the
      standard plugins directory.

    * When exporting to a tarball with ``bzr export --format tgz``, put
      everything under a top directory rather than dumping it into the
      current directory.   This can be overridden with the ``--root``
      option.  Patch from William Dodé and John Meinel.

    * New ``bzr upgrade`` command to upgrade the format of a branch,
      replacing ``bzr check --update``.

    * Files within store directories are no longer marked readonly on
      disk.

    * Changed ``bzr log`` output to a more compact form suggested by
      John A Meinel.  Old format is available with the ``--long`` or
      ``-l`` option, patched by William Dodé.

    * By default the commit command refuses to record a revision with
      no changes unless the ``--unchanged`` option is given.

    * The ``--no-plugins``, ``--profile`` and ``--builtin`` command
      line options must come before the command name because they
      affect what commands are available; all other options must come
      after the command name because their interpretation depends on
      it.

    * ``branch`` and ``clone`` added as aliases for ``branch``.

    * Default log format is back to the long format; the compact one
      is available with ``--short``.


  BUG FIXES:

    * Fix bugs in committing only selected files or within a subdirectory.


bzr-0.0.5  2005-06-15
---------------------

  CHANGES:

    * ``bzr`` with no command now shows help rather than giving an
      error.  Suggested by Michael Ellerman.

    * ``bzr status`` output format changed, because svn-style output
      doesn't really match the model of bzr.  Now files are grouped by
      status and can be shown with their IDs.  ``bzr status --all``
      shows all versioned files and unknown files but not ignored files.

    * ``bzr log`` runs from most-recent to least-recent, the reverse
      of the previous order.  The previous behaviour can be obtained
      with the ``--forward`` option.

    * ``bzr inventory`` by default shows only filenames, and also ids
      if ``--show-ids`` is given, in which case the id is the second
      field.


  ENHANCEMENTS:

    * New 'bzr whoami --email' option shows only the email component
      of the user identification, from Jo Vermeulen.

    * New ``bzr ignore PATTERN`` command.

    * Nicer error message for broken pipe, interrupt and similar
      conditions that don't indicate an internal error.

    * Add ``.*.sw[nop] .git .*.tmp *,v`` to default ignore patterns.

    * Per-branch locks keyed on ``.bzr/branch-lock``, available in
      either read or write mode.

    * New option ``bzr log --show-ids`` shows revision and file ids.

    * New usage ``bzr log FILENAME`` shows only revisions that
      affected that file.

    * Changed format for describing changes in ``bzr log -v``.

    * New option ``bzr commit --file`` to take a message from a file,
      suggested by LarstiQ.

    * New syntax ``bzr status [FILE...]`` contributed by Bartosz
      Oler.  File may be in a branch other than the working directory.

    * ``bzr log`` and ``bzr root`` can be given an http URL instead of
      a filename.

    * Commands can now be defined by external programs or scripts
      in a directory on $BZRPATH.

    * New "stat cache" avoids reading the contents of files if they
      haven't changed since the previous time.

    * If the Python interpreter is too old, try to find a better one
      or give an error.  Based on a patch from Fredrik Lundh.

    * New optional parameter ``bzr info [BRANCH]``.

    * New form ``bzr commit SELECTED`` to commit only selected files.

    * New form ``bzr log -r FROM:TO`` shows changes in selected
      range; contributed by John A Meinel.

    * New option ``bzr diff --diff-options 'OPTS'`` allows passing
      options through to an external GNU diff.

    * New option ``bzr add --no-recurse`` to add a directory but not
      their contents.

    * ``bzr --version`` now shows more information if bzr is being run
      from a branch.


  BUG FIXES:

    * Fixed diff format so that added and removed files will be
      handled properly by patch.  Fix from Lalo Martins.

    * Various fixes for files whose names contain spaces or other
      metacharacters.


  TESTING:

    * Converted black-box test suites from Bourne shell into Python;
      now run using ``./testbzr``.  Various structural improvements to
      the tests.

    * testbzr by default runs the version of bzr found in the same
      directory as the tests, or the one given as the first parameter.

    * testbzr also runs the internal tests, so the only command
      required to check is just ``./testbzr``.

    * testbzr requires python2.4, but can be used to test bzr running
      under a different version.

    * Tests added for many other changes in this release.


  INTERNAL:

    * Included ElementTree library upgraded to 1.2.6 by Fredrik Lundh.

    * Refactor command functions into Command objects based on HCT by
      Scott James Remnant.

    * Better help messages for many commands.

    * Expose ``bzrlib.open_tracefile()`` to start the tracefile; until
      this is called trace messages are just discarded.

    * New internal function ``find_touching_revisions()`` and hidden
      command touching-revisions trace the changes to a given file.

    * Simpler and faster ``compare_inventories()`` function.

    * ``bzrlib.open_tracefile()`` takes a tracefilename parameter.

    * New AtomicFile class.

    * New developer commands ``added``, ``modified``.


  PORTABILITY:

    * Cope on Windows on python2.3 by using the weaker random seed.
      2.4 is now only recommended.


bzr-0.0.4  2005-04-22
---------------------

  ENHANCEMENTS:

    * 'bzr diff' optionally takes a list of files to diff.  Still a bit
      basic.  Patch from QuantumG.

    * More default ignore patterns.

    * New 'bzr log --verbose' shows a list of files changed in the
      changeset.  Patch from Sebastian Cote.

    * Roll over ~/.bzr.log if it gets too large.

    * Command abbreviations 'ci', 'st', 'stat', '?' based on a patch
      by Jason Diamon.

    * New 'bzr help commands' based on a patch from Denys Duchier.


  CHANGES:

    * User email is determined by looking at $BZREMAIL or ~/.bzr.email
      or $EMAIL.  All are decoded by the locale preferred encoding.
      If none of these are present user@hostname is used.  The host's
      fully-qualified name is not used because that tends to fail when
      there are DNS problems.

    * New 'bzr whoami' command instead of username user-email.


  BUG FIXES:

    * Make commit safe for hardlinked bzr trees.

    * Some Unicode/locale fixes.

    * Partial workaround for ``difflib.unified_diff`` not handling
      trailing newlines properly.


  INTERNAL:

    * Allow docstrings for help to be in PEP0257 format.  Patch from
      Matt Brubeck.

    * More tests in test.sh.

    * Write profile data to a temporary file not into working
      directory and delete it when done.

    * Smaller .bzr.log with process ids.


  PORTABILITY:

    * Fix opening of ~/.bzr.log on Windows.  Patch from Andrew
      Bennetts.

    * Some improvements in handling paths on Windows, based on a patch
      from QuantumG.


bzr-0.0.3  2005-04-06
---------------------

  ENHANCEMENTS:

    * New "directories" internal command lists versioned directories
      in the tree.

    * Can now say "bzr commit --help".

    * New "rename" command to rename one file to a different name
      and/or directory.

    * New "move" command to move one or more files into a different
      directory.

    * New "renames" command lists files renamed since base revision.

    * New cat command contributed by janmar.

  CHANGES:

    * .bzr.log is placed in $HOME (not pwd) and is always written in
      UTF-8.  (Probably not a completely good long-term solution, but
      will do for now.)

  PORTABILITY:

    * Workaround for difflib bug in Python 2.3 that causes an
      exception when comparing empty files.  Reported by Erik Toubro
      Nielsen.

  INTERNAL:

    * Refactored inventory storage to insert a root entry at the top.

  TESTING:

    * Start of shell-based black-box testing in test.sh.


bzr-0.0.2.1
-----------

  PORTABILITY:

    * Win32 fixes from Steve Brown.


bzr-0.0.2  "black cube"  2005-03-31
-----------------------------------

  ENHANCEMENTS:

    * Default ignore list extended (see bzrlib/__init__.py).

    * Patterns in .bzrignore are now added to the default ignore list,
      rather than replacing it.

    * Ignore list isn't reread for every file.

    * More help topics.

    * Reinstate the 'bzr check' command to check invariants of the
      branch.

    * New 'ignored' command lists which files are ignored and why;
      'deleted' lists files deleted in the current working tree.

    * Performance improvements.

    * New global --profile option.

    * Ignore patterns like './config.h' now correctly match files in
      the root directory only.


bzr-0.0.1  2005-03-26
---------------------

  ENHANCEMENTS:

    * More information from info command.

    * Can now say "bzr help COMMAND" for more detailed help.

    * Less file flushing and faster performance when writing logs and
      committing to stores.

    * More useful verbose output from some commands.

  BUG FIXES:

    * Fix inverted display of 'R' and 'M' during 'commit -v'.

  PORTABILITY:

    * Include a subset of ElementTree-1.2.20040618 to make
      installation easier.

    * Fix time.localtime call to work with Python 2.3 (the minimum
      supported).


bzr-0.0.0.69  2005-03-22
------------------------

  ENHANCEMENTS:

    * First public release.

    * Storage of local versions: init, add, remove, rm, info, log,
      diff, status, etc.

..
   vim: tw=74 ft=rst ff=unix<|MERGE_RESOLUTION|>--- conflicted
+++ resolved
@@ -69,17 +69,15 @@
       command object before the command is run (or help generated from
       it), without overriding the command. (Robert Collins)
 
-<<<<<<< HEAD
+    * Some methods have been pulled up from ``BzrBranch`` to ``Branch``
+      to aid branch types that are not bzr branch objects (like
+      RemoteBranch). (Robert Collins, Andrew Bennetts)
+
     * The ``_index`` of ``KnitVersionedFiles`` now supports the ability
       to scan an underlying index that is going to be incorporated into
       the ``KnitVersionedFiles`` object, to determine if it has missing
       delta references. The method is ``scan_unvalidated_index``.
       (Andrew Bennetts, Robert Collins)
-=======
-    * Some methods have been pulled up from ``BzrBranch`` to ``Branch``
-      to aid branch types that are not bzr branch objects (like
-      RemoteBranch). (Robert Collins, Andrew Bennetts)
->>>>>>> f3cc354a
 
 
 bzr 1.12 "1234567890" 2009-02-13
