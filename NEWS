--- conflicted
+++ resolved
@@ -37,6 +37,11 @@
     * ``bzr commit --fixes`` now recognises "gnome" as a tag by default.
       (James Westby, Andrew Cowie)
 
+    * ``bzr switch`` will attempt to find branches to switch to relative to the
+      current branch. E.g. ``bzr switch branchname`` will look for
+      ``current_branch/../branchname``. (Robert Collins, Jelmer Vernooij,
+      Wouter van Heyst)
+
     * Diff is now more specific about execute-bit changes it describes
       (Chad Miller)
 
@@ -206,15 +211,6 @@
 
     * ``branch`` and ``checkout`` can hard-link working tree files, which is
       faster and saves space.  (Aaron Bentley)
-<<<<<<< HEAD
-
-  IMPROVEMENTS:
-
-    * ``bzr switch`` will attempt to find branches to switch to relative to the
-      current branch. E.g. ``bzr switch branchname`` will look for
-      ``current_branch/../branchname``. (Robert Collins, Jelmer Vernooij,
-      Wouter van Heyst)
-=======
 
     * ``bzr send`` will now also look at the ``child_submit_to`` setting in
       the submit branch to determine the email address to send to. 
@@ -253,7 +249,6 @@
       Also, correctly handle when a line is introduced by both parents (it
       should be attributed to the first merge which notices this, and not
       to all subsequent merges.) (John Arbash Meinel)
->>>>>>> d76bee92
 
   BUGFIXES:
 
