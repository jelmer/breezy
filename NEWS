--- conflicted
+++ resolved
@@ -24,8 +24,13 @@
 
   INTERNALS:
 
-
   API BREAKS:
+
+    * ``VersionedFile.join`` is deprecated. This method required local
+      instances of both versioned file objects and was thus hostile to being
+      used for streaming from a smart server. The new get_record_stream and
+      insert_record_stream are meant to efficiently replace this method.
+      (Robert Collins)
 
 
 bzr 1.5rc1 2008-05-09
@@ -174,13 +179,6 @@
       Repository.item_keys_introduced_by() no longer take read locks.
       (Aaron Bentley)
 
-<<<<<<< HEAD
-    * ``VersionedFile.join`` is deprecated. This method required local
-      instances of both versioned file objects and was thus hostile to being
-      used for streaming from a smart server. The new get_record_stream and
-      insert_record_stream are meant to efficiently replace this method.
-      (Robert Collins)
-=======
     * ``LockableFiles.get_utf8`` is deprecated, as a start towards 
       removing LockableFiles and ``.control_files`` entirely.
       (Martin Pool)
@@ -206,7 +204,6 @@
       if the remote server was < version 1.2.  This was due to a bug in the
       RemoteRepository.get_parent_map() fallback code.
       (John Arbash Meinel, Andrew Bennetts, #214894)
->>>>>>> 908796fe
 
 
 bzr 1.4rc2 2008-04-21
