####################
Bazaar Release Notes
####################


.. contents:: List of Releases
   :depth: 1

<<<<<<< HEAD
In Development
##############

Compatibility Breaks
********************

* ``bzr register-branch`` from the Launchpad plugin now refers to "project"
  instead of "product" which is the correct Launchpad terminology.  The
  --product option is deprecated and users should switch to using --project.
  (Neil Martinsen-Burrell, #238764)


New Features
************

* ``bzr push`` now checks if uncommitted changes are present in the working
  tree if the ``--strict`` option is used.
  (Vincent Ladeuil, #284038)

=======

bzr 1.16.1 2009-06-26
#####################

End user testing of the 2a format revealed two serious bugs. The first,
#365615, caused bzr to raise AbsentContentFactory errors when autopacking.
This meant that commits or pushes to 2a-format repositories failed
intermittently.

The second bug, #390563, caused the smart server to raise AbsentContentFactory
when streaming 2a stacked 2a-format branches. This particularly affected
branches stored on Launchpad in the 2a format.

Both of these bugs cause command failures only, neither of them cause data
corruption or data loss. And, of course, both of these bugs are now fixed.
>>>>>>> d75fd333

Bug Fixes
*********

<<<<<<< HEAD
* Add documentation about diverged branches and how to fix them in the
  centralized workflow with local commits.  Mention ``bzr help
  diverged-branches`` when a push fails because the branches have
  diverged.  (Neil Martinsen-Burrell, #269477)

* Automatic format upgrades triggered by default stacking policies on a
  1.16rc1 (or later) smart server work again.
  (Andrew Bennetts, #388675)

* Avoid progress bar artifacts being left behind on the screen.
  (Martin Pool, #321935)

* Better message in ``bzr split`` error suggesting a rich root format.
  (Neil Martinsen-Burrell, #220067)

* ``Branch.set_append_revisions_only`` now works with branches on a smart
  server. (Andrew Bennetts, #365865)

* ``bzr ls DIR --from-root`` now shows only things in DIR, not everything.
  (Ian Clatworthy)

* We now properly request a more minimal set of file texts when fetching
  multiple revisions. (Robert Collins, John Arbash Meinel, #390563)

* Progress bars are now suppressed again when the environment variable
  ``BZR_PROGRESS_BAR`` is set to ``none``.
  (Martin Pool, #339385)

* Reduced memory consumption during ``bzr commit`` of large files. For
  pre 2a formats, should be down to ~3x the size of a file.
  For ``--2a`` format repositories, it is down to the size of the file
  content plus the size of the compressed text.  Related to bug #109114.
  (John Arbash Meinel)

=======
* We now properly request a more minimal set of file texts when fetching
  multiple revisions. (Robert Collins, John Arbash Meinel, #390563)

>>>>>>> d75fd333
* Repositories using CHK pages (which includes the new 2a format) will no
  longer error during commit or push operations when an autopack operation
  is triggered. (Robert Collins, #365615)

<<<<<<< HEAD
* Stacking will no longer accept requests to stack on the same
  branch/repository. Existing branches that incorrectly reference the same
  repository in a stacking configuration will now raise
  UnstackableLocationError when the branch is opened. This can be fixed by
  removing the stacking location inside ``.bzr/branch``.
  (Robert Collins, #376243)

* Unshelve works correctly when multiple zero-length files are present on
  the shelf. (Aaron Bentley, #363444)

* Progress bars no longer show the network transport scheme or direction.
  (Martin Pool)

Internals
*********

=======
>>>>>>> d75fd333
* ``chk_map.iter_interesting_nodes`` now properly uses the *intersection*
  of referenced nodes rather than the *union* to determine what
  uninteresting pages we still need to look at. Prior to this,
  incrementally pushing to stacked branch would push the minimal data, but
  fetching everything would request extra texts. There are some unhandled
  cases wrt trees of different depths, but this fixes the common cases.
  (Robert Collins, John Arbash Meinel, #390563)

<<<<<<< HEAD
* Command lookup has had hooks added. ``bzrlib.Command.hooks`` has
  three new hook points: ``get_command``, ``get_missing_command`` and
  ``list_commands``, which allow just-in-time command name provision
  rather than requiring all command names be known a-priori.
  (Robert Collins)

* ``graph.KnownGraph`` has been added. This is a class that can give
  answers to ``heads()`` very quickly. However, it has the assumption that
  the whole graph has already been loaded. This is true during
  ``annotate`` so it is used there with good success (as much as 2x faster
  for files with long ancestry and 'cherrypicked' changes.)
  (John Arbash Meinel, Vincent Ladeuil)

=======
>>>>>>> d75fd333
* ``GroupCompress`` repositories now take advantage of the pack hints
  parameter to permit cross-format fetching to incrementally pack the
  converted data. (Robert Collins)

<<<<<<< HEAD
* OS file locks are now taken out using ``CreateFile`` rather than
  ``LockFileEx`` on Windows. The locking remains exclusive with
  ``LockFileEx`` but now it also works on older versions of Windows (such
  as Win98). (Martin <gzlist>)

* pack <=> pack fetching is now done via a ``PackStreamSource`` rather
  than the ``Packer`` code. The user visible change is that we now
  properly fetch the minimum number of texts for non-smart fetching.
  (John Arbash Meinel)

=======
>>>>>>> d75fd333
* ``Repository.commit_write_group`` now returns opaque data about what
  was committed, for passing to the ``Repository.pack``. Repositories
  without atomic commits will still return None. (Robert Collins)

* ``Repository.pack`` now takes an optional ``hint`` parameter
  which will support doing partial packs for repositories that can do
  that. (Robert Collins)

* RepositoryFormat has a new attribute 'pack_compresses' which is True
  when doing a pack operation changes the compression of content in the
  repository. (Robert Collins)

* ``StreamSink`` and ``InterDifferingSerialiser`` will call
  ``Repository.pack`` with the hint returned by
  ``Repository.commit_write_group`` if the formats were different and the
  repository can increase compression by doing a pack operation.
  (Robert Collins, #376748)

<<<<<<< HEAD
* ``VersionedFiles._add_text`` is a new api that lets us insert text into
  the repository as a single string, rather than a list of lines. This can
  improve memory overhead and performance of committing large files.
  (Currently a private api, used only by commit). (John Arbash Meinel)


Improvements
************

``bzr ls`` is now faster. On OpenOffice.org, the time drops from 2.4
  to 1.1 seconds. The improvement for ``bzr ls -r-1`` is more
  substantial dropping from 54.3 to 1.1 seconds. (Ian Clatworthy)

* Initial commit performance in ``--2a`` repositories has been improved by
  making it cheaper to build the initial CHKMap. (John Arbash Meinel)

* Resolving a revno to a revision id on a branch accessed via ``bzr://``
  or ``bzr+ssh://`` is now much faster and involves no VFS operations.
  This speeds up commands like ``bzr pull -r 123``.  (Andrew Bennetts)

Documentation
*************

* Avoid bad text wrapping in generated documentation.  Slightly better
  formatting in the user reference.
  (Martin Pool, #249908)

* Minor clarifications to the help for End-Of-Line conversions.
  (Ian Clatworthy)

API Changes
***********

* Removed overspecific error class ``InvalidProgressBarType``.
  (Martin Pool)

* The method ``ProgressView._show_transport_activity`` is now
  ``show_transport_activity`` because it's part of the contract between
  this class and the UI.  (Martin Pool)

=======
>>>>>>> d75fd333

bzr 1.16 "It's yesterday in California" 2009-06-18
##################################################
:Codename: yesterday-in-california
:1.16rc1: 2009-06-11
:1.16: 2009-06-18

This version of Bazaar contains the beta release of the new ``2a`` repository
format, suitable for testing by fearless, advanced users. This format or an
updated version of it will become the default format in Bazaar 2.0. Please
read the NEWS entry before even thinking about upgrading to the new format.

Also included are speedups for many operations on huge projects, a bug fix for
pushing stacked new stacked branches to smart servers and the usual bevy of
bug fixes and improvements.


Changes from 1.16rc1 to 1.16final
*********************************

* Fix the nested tree flag check so that upgrade from development formats to
  2a can work correctly.
  (Jelmer Vernooij, #388727)

* Automatic format upgrades triggered by default stacking policies on a
  1.16rc1 (or later) smart server work again.
  (Andrew Bennetts, #388675)


Compatibility Breaks
********************

* Display prompt on stderr (instead of stdout) when querying users so
  that the output of commands can be safely redirected.
  (Vincent Ladeuil, #376582)


New Features
************

* A new repository format ``2a`` has been added.  This is a beta release
  of the the brisbane-core (aka group-compress) project.  This format now
  suitable for wider testing by advanced users willing to deal with some
  bugs.  We would appreciate test reports, either positive or negative.
  Format 2a is substantially smaller and faster for many operations on
  many trees.  This format or an updated version will become the default
  in bzr 2.0.

  This is a rich-root format, so this repository format can be used with
  bzr-svn.  Bazaar branches in previous non-rich-root formats can be
  converted (including by merge, push and pull) to format 2a, but not vice
  versa.  We recommend upgrading previous development formats to 2a.

  Upgrading to this format can take considerable time because it expands
  and more concisely repacks the full history.

  If you use stacked branches, you must upgrade the stacked branches
  before the stacked-on branches.  (See <https://bugs.launchpad.net/bugs/374735>)

* ``--development7-rich-root`` is a new dev format, similar to ``--dev6``
  but using a Revision serializer using bencode rather than XML.
  (Jelmer Vernooij, John Arbash Meinel)

* mail_client=claws now supports --body (and message body hooks).  Also uses
  configured from address.  (Barry Warsaw)

Improvements
************


* ``--development6-rich-root`` can now stack. (Modulo some smart-server
  bugs with stacking and non default formats.)
  (John Arbash Meinel, #373455)

* ``--development6-rich-root`` delays generating a delta index for the
  first object inserted into a group. This has a beneficial impact on
  ``bzr commit`` since each committed texts goes to its own group. For
  committing a 90MB file, it drops peak memory by about 200MB, and speeds
  up commit from 7s => 4s. (John Arbash Meinel)

* Numerous operations are now faster for huge projects, i.e. those
  with a large number of files and/or a large number of revisions,
  particularly when the latest development format is used. These
  operations (and improvements on OpenOffice.org) include:

  * branch in a shared repository (2X faster)
  * branch --no-tree (100X faster)
  * diff (2X faster)
  * tags (70X faster)

  (Ian Clatworthy)

* Pyrex version of ``bencode`` support. This provides optimized support
  for both encoding and decoding, and is now found at ``bzrlib.bencode``.
  ``bzrlib.utils.bencode`` is now deprecated.
  (Alexander Belchenko, Jelmer Vernooij, John Arbash Meinel)


Bug Fixes
*********

* Bazaar can now pass attachment files to the mutt email client.
  (Edwin Grubbs, #384158)

* Better message in ``bzr add`` output suggesting using ``bzr ignored`` to
  see which files can also be added.  (Jason Spashett, #76616)

* ``bzr pull -r 123`` from a stacked branch on a smart server no longer fails.
  Also, the ``Branch.revision_history()`` API now works in the same
  situation.  (Andrew Bennetts, #380314)
  
* ``bzr serve`` on Windows no longer displays a traceback simply because a
  TCP client disconnected. (Andrew Bennetts)

* Clarify the rules for locking and fallback repositories. Fix bugs in how
  ``RemoteRepository`` was handling fallbacks along with the
  ``_real_repository``. (Andrew Bennetts, John Arbash Meinel, #375496)

* Fix a small bug with fetching revisions w/ ghosts into a new stacked
  branch. Not often triggered, because it required ghosts to be part of
  the fetched revisions, not in the stacked-on ancestry.
  (John Arbash Meinel)

* Fix status and commit to work with content filtered trees, addressing
  numerous bad bugs with line-ending support. (Ian Clatworthy, #362030)

* Fix problem of "directory not empty" when contending for a lock over
  sftp.  (Martin Pool, #340352)

* Fix rule handling so that eol is optional, not mandatory.
  (Ian Clatworthy, #379370)

* Pushing a new stacked branch to a 1.15 smart server was broken due to a
  bug in the ``BzrDirFormat.initialize_ex`` smart verb.  This is fixed in
  1.16, but required changes to the network protocol, so the
  ``BzrDirFormat.initialize_ex`` verb has been removed and replaced with a
  corrected ``BzrDirFormat.initialize_ex_1.16`` verb.  1.15 clients will
  still work with a 1.16 server as they will fallback to slower (and
  bug-free) methods.
  (Jonathan Lange, Robert Collins, Andrew Bennetts, #385132)

* Reconcile can now deal with text revisions that originated in revisions 
  that are ghosts. (Jelmer Vernooij, #336749)

* Support cloning of branches with ghosts in the left hand side history.
  (Jelmer Vernooij, #248540)

* The ''bzr diff'' now catches OSError from osutils.rmtree and logs a
  helpful message to the trace file, unless the temp directory really was
  removed (which would be very strange).  Since the diff operation has
  succeeded from the user's perspective, no output is written to stderr 
  or stdout.  (Maritza Mendez, #363837)

* Translate errors received from a smart server in response to a
  ``BzrDirFormat.initialize`` or ``BzrDirFormat.initialize_ex`` request.
  This was causing tracebacks even for mundane errors like
  ``PermissionDenied``.  (Andrew Bennetts, #381329)

Documentation
*************

* Added directory structure and started translation of docs in Russian.
  (Alexey Shtokalo, Alexander Iljin, Alexander Belchenko, Dmitry Vasiliev,
  Volodymyr Kotulskyi)

API Changes
***********

* Added osutils.parent_directories(). (Ian Clatworthy)

* ``bzrlib.progress.ProgressBar``, ``ChildProgress``, ``DotsProgressBar``,
  ``TTYProgressBar`` and ``child_progress`` are now deprecated; use
  ``ui_factory.nested_progress_bar`` instead.  (Martin Pool)

* ``graph.StackedParentsProvider`` is now a public API, replacing
  ``graph._StackedParentsProvider``. The api is now considered stable and ready
  for external users. (Gary van der Merwe)

* ``bzrlib.user_encoding`` is deprecated in favor of
  ``get_user_encoding``.  (Alexander Belchenko)

* TreeTransformBase no longer assumes that limbo is provided via disk.
  DiskTreeTransform now provides disk functionality.  (Aaron Bentley)

Internals
*********

* Remove ``weave.py`` script for accessing internals of old weave-format
  repositories.  (Martin Pool)

Testing
*******

* The number of cores is now correctly detected on OSX. (John Szakmeister)

* The number of cores is also detected on Solaris and win32. (Vincent Ladeuil)

* The number of cores is also detected on FreeBSD. (Matthew Fuller)


bzr 1.15
########
:1.15rc1: 2009-05-16
:1.15: 2009-05-22
:1.15.1: 2009-06-09

The smart server will no longer raise 'NoSuchRevision' when streaming content
with a size mismatch in a reconstructed graph search. New command ``bzr
dpush``. Plugins can now define their own annotation tie-breaker when two
revisions introduce the exact same line.

Changes from 1.15.1 to 1.15.2
*****************************

* Use zdll on Windows to build ``_chk_map_pyx`` extension.
  (Alexander Belchenko)

Changes from 1.15final to 1.15.1
*********************************

* Translate errors received from a smart server in response to a
  ``BzrDirFormat.initialize`` or ``BzrDirFormat.initialize_ex`` request.
  This was causing tracebacks even for mundane errors like
  ``PermissionDenied``.  (Andrew Bennetts, #381329)

Changes from 1.15rc1 to 1.15final
*********************************

* No changes

Compatibility Breaks
********************

* ``bzr ls`` is no longer recursive by default. To recurse, use the
  new ``-R`` option. The old ``--non-recursive`` option has been removed.
  If you alias ``ls`` to ``ls -R``, you can disable recursion using
  ``--no-recursive`` instead.  (Ian Clatworthy)

New Features
************

* New command ``bzr dpush`` that can push changes to foreign 
  branches (svn, git) without setting custom bzr-specific metadata.
  (Jelmer Vernooij)

* The new development format ``--development6-rich-root`` now supports
  stacking. We chose not to use a new format marker, since old clients
  will just fail to open stacked branches, the same as if we used a new
  format flag. (John Arbash Meinel, #373455)

* Plugins can now define their own annotation tie-breaker when two revisions
  introduce the exact same line. See ``bzrlib.annotate._break_annotation_tie``
  Be aware though that this is temporary, private (as indicated by the leading
  '_') and a first step to address the problem. (Vincent Ladeuil, #348459)

* New command ``bzr dpush`` that can push changes to foreign 
  branches (svn, git) without setting custom bzr-specific metadata.
  (Jelmer Vernooij)

* ``bzr send`` will now check the ``child_submit_format`` setting in
  the submit branch to determine what format to use, if none was 
  specified on the command-line.  (Jelmer Vernooij)

Improvements
************

* -Dhpss output now includes the number of VFS calls made to the remote
  server. (Jonathan Lange)

* ``--coverage`` works for code running in threads too.
  (Andrew Bennets, Vincent Ladeuil)

* ``bzr pull`` now has a ``--local`` option to only make changes to the
  local branch, and not the bound master branch.
  (Gary van der Merwe, #194716)

* ``bzr rm *`` is now as fast as ``bzr rm * --keep``. (Johan Walles, #180116)

Bug Fixes
*********

* Adding now works properly when path contains a symbolic link.
  (Geoff Bache, #183831)

* An error is now raised for unknown eol values. (Brian de Alwis, #358199)

* ``bzr merge --weave`` will now generate a conflict if one side deletes a
  line, and the other side modifies the line. (John Arbash Meinel, #328171)

* ``bzr reconfigure --standalone`` no longer raises IncompatibleRepositories.
  (Martin von Gagern, #248932)

* ``bzr send`` works to send emails again using MAPI.
  (Neil Martinsen-Burrell, #346998)

* Check for missing parent inventories in StreamSink.  This prevents
  incomplete stacked branches being created by 1.13 bzr:// and
  bzr+ssh:// clients (which have bug #354036).  Instead, the server now
  causes those clients to send the missing records.  (Andrew Bennetts)

* Correctly handle http servers proposing multiple authentication schemes.
  (Vincent Ladeuil, #366107)

* End-Of-Line content filters are now loaded correctly.
  (Ian Clatworthy, Brian de Alwis, #355280)

* Fix a bug in the pure-python ``GroupCompress`` code when handling copies
  longer than 64KiB. (John Arbash Meinel, #364900)

* Fix TypeError in running ``bzr break-lock`` on some URLs.
  (Alexander Belchenko, Martin Pool, #365891)

* Non-recursive ``bzr ls`` now works properly when a path is specified.
  (Jelmer Vernooij, #357863)

* ssh usernames (defined in ~/.ssh/config) are honoured for bzr+ssh connections.
  (Vincent Ladeuil, #367726)

* Several bugs related to unicode symlinks have been fixed and the test suite
  enhanced to better catch regressions for them. (Vincent Ladeuil)

* The smart server will no longer raise 'NoSuchRevision' when streaming
  content with a size mismatch in a reconstructed graph search: it assumes
  that the client will make sure it is happy with what it got, and this
  sort of mismatch is normal for stacked environments.
  bzr 1.13.0/1 will stream from unstacked branches only - in that case not
  getting all the content expected would be a bug. However the graph
  search is how we figured out what we wanted, so a mismatch is both odd
  and unrecoverable without starting over, and starting over will end up
  with the same data as if we just permitted the mismatch. If data is
  gc'd, doing a new search will find only the truncated data, so sending
  only the truncated data seems reasonable. bzr versions newer than this
  will stream from stacked branches and check the stream to find missing
  content in the stacked-on branch, and thus will handle the situation
  implicitly.  (Robert Collins, #360791)

* Upgrading to, or fetching into a 'rich-root' format will now correctly
  set the root data the same way that reconcile does.
  (Robert Collins, #368921)

* Using unicode Windows API to obtain command-line arguments.
  (Alexander Belchenko, #375934)

Documentation
*************

API Changes
***********

* ``InterPackRepo.fetch`` and ``RepoFetcher`` now raise ``NoSuchRevision``
  instead of ``InstallFailed`` when they detect a missing revision.
  ``InstallFailed`` itself has been deleted. (Jonathan Lange)

* Not passing arguments to ``bzrlib.commands.main()`` will now grab the
  arguments from ``osutils.get_unicode_argv()`` which has proper support
  for unicode arguments on windows. Further, the supplied arguments are now 
  required to be unicode strings, rather than user_encoded strings.
  (Alexander Belchenko)

Internals
*********

* ``bzrlib.branch.Branch.set_parent`` is now present on the base branch
  class and will call ``_set_parent_location`` after doing unicode 
  encoding. (Robert Collins)

* ``bzrlib.remote.RemoteBranch._set_parent_location`` will use a new verb
  ``Branch.set_parent_location`` removing further VFS operations.
  (Robert Collins)

* ``bzrlib.bzrdir.BzrDir._get_config`` now returns a ``TransportConfig``
  or similar when the dir supports configuration settings. The base class
  defaults to None. There is a matching new server verb
  ``BzrDir.get-config_file`` to reduce roundtrips for getting BzrDir
  configuration. (Robert Collins)

* ``bzrlib.tests.ExtendedTestResult`` has new methods ``startTests``
  called before the first test is started, ``done`` called after the last
  test completes, and a new parameter ``strict``. (Robert Collins)

* ``-Dhpss`` when passed to bzr will cause a backtrace to be printed when
  VFS operations are started on a smart server repository. This should not
  occur on regular push and pull operations, and is a key indicator for
  performance regressions. (Robert Collins)

* ``-Dlock`` when passed to the selftest (e.g. ``bzr -Dlock selftest``) will
  cause mismatched physical locks to cause test errors rather than just
  reporting to the screen. (Robert Collins)

* Fallback ``CredentialStore`` instances registered with ``fallback=True``
  are now be able to provide credentials if obtaining credentials 
  via ~/.bazaar/authentication.conf fails. (Jelmer Vernooij, 
  Vincent Ladeuil, #321918)

* New hook ``Lock.lock_broken`` which runs when a lock is
  broken. This is mainly for testing that lock/unlock are
  balanced in tests. (Vincent Ladeuil)

* New MergeDirective hook 'merge_request_body' allows hooks to supply or
  alter a body for the message produced by ``bzr send``.

* New smart server verb ``BzrDir.initialize_ex`` which implements a
  refactoring to the core of clone allowing less round trips on new
  branches. (Robert Collins)

* New method ``Tags.rename_revisions`` that can rename revision ids tags
  are pointing at. (Jelmer Vernooij)

* Updated the bundled ``ConfigObj`` library to 4.6.0 (Matt Nordhoff)

Testing
*******

* ``bzr selftest`` will now fail if lock/unlock are not correctly balanced in
  tests. Using ``-Dlock`` will turn the related failures into warnings.
  (Vincent Ladeuil, Robert Collins)

bzr 1.14
###########
:Codename: brisbane-core
:1.14rc1: 2009-04-06
:1.14rc2: 2009-04-19
:1.14: 2009-04-28
:1.14.1: 2009-05-01

New formats 1.14 and 1.14-rich-root supporting End-Of-Line (EOL) conversions,
keyword templating (via the bzr-keywords plugin) and generic content filtering.
End-of-line conversion is now supported for formats supporting content
filtering.

Changes from 1.14final to 1.14.1
********************************

* Change api_minimum_version back to api_minimum_version = (1, 13, 0)

Changes from 1.14rc2 to 1.14final
*********************************

* Fix a bug in the pure-python ``GroupCompress`` code when handling copies
  longer than 64KiB. (John Arbash Meinel, #364900)

Changes from 1.14rc1 to 1.14rc2
*******************************

* Fix for bug 358037 Revision not in
  bzrlib.groupcompress.GroupCompressVersionedFiles (Brian de Alwis, 
  John A Meinel)

* Fix for bug 354036 ErrorFromSmartServer - AbsentContentFactory object has no
  attribute 'get_bytes_as' exception while pulling from Launchpad 
  (Jean-Francois Roy, Andrew Bennetts, Robert Collins)

* Fix for bug 355280 eol content filters are never loaded and thus never
  applied (Brian de Alwis, Ian Clatworthy)
 
* bzr.dev -r4280  Change _fetch_uses_deltas = False for CHK repos until we can
  write a better fix. (John Arbash Meinel, Robert Collins)

* Fix for bug 361574 uncommit recommends undefined --levels and -n options
  (Marius Kruger, Ian Clatworthy)

* bzr.dev r4289 as cherrypicked at lp:~spiv/bzr/stacking-cherrypick-1.14 
  (Andrew Bennetts, Robert Collins)

Compatibility Breaks
********************

* A previously disabled code path to accelerate getting configuration
  settings from a smart server has been reinstated. We think this *may*
  cause a incompatibility with servers older than bzr 0.15. We intend
  to issue a point release to address this if it turns out to be a
  problem. (Robert Collins, Andrew Bennetts)

* bzr no longer autodetects nested trees as 'tree-references'.  They
  must now be explicitly added tree references.  At the commandline, use
  join --reference instead of add.  (Aaron Bentley)

* The ``--long`` log format (the default) no longer shows merged
  revisions implicitly, making it consistent with the ``short`` and
  ``line`` log formats.  To see merged revisions for just a given
  revision, use ``bzr log -n0 -rX``. To see every merged revision,
  use ``bzr log -n0``.  (Ian Clatworthy)

New Features
************

* New formats ``1.14`` and ``1.14-rich-root`` supporting End-Of-Line
  (EOL) conversions, keyword templating (via the bzr-keywords plugin)
  and generic content filtering. These formats replace the experimental
  ``development-wt5`` and ``development-wt5-rich-root`` formats
  respectively, but have support for filtered views disabled.
  (Ian Clatworthy)

* New ``mv --auto`` option recognizes renames after they occur.
  (Aaron Bentley)

* ``bzr`` can now get passwords from stdin without requiring a controlling
  terminal (i.e. by redirecting stdin). (Vincent Ladeuil)

* ``bzr log`` now supports filtering of multiple files and directories
  and will show changes that touch any of them. Furthermore,
  directory filtering now shows the changes to any children of that
  directory, not just the directory object itself.
  (Ian Clatworthy, #97715)

* ``bzr shelve`` can now apply changes without storing anything on the
  shelf, via the new --destroy option.  (Aaron Bentley)

* ``bzr send`` now accepts --body to specify an initial message body.
  (Aaron bentley)

* ``bzr xxx --usage`` where xxx is a command now shows a usage
  message and the options without the descriptive help sections
  (like Description and Examples). A message is also given
  explaining how to see the complete help, i.e. ``bzr help xxx``.
  (Ian Clatworthy)

* Content filters can now be used to provide custom conversion
  between the canonical format of content (i.e. as stored) and
  the convenience format of content (i.e. as created in working
  trees). See ``bzr help content-filters`` for further details.
  (Ian Clatworthy, Alexander Belchenko)

* End-of-line conversion is now supported for formats supporting
  content filtering. See ``bzr help eol`` for details.
  (Ian Clatworthy)

* Newly-blessed `join` command allows combining two trees into one.
  (Aaron Bentley)

Improvements
************

* A new format name alias ``default-rich-root`` has been added and
  points at the closest relative of the default format that supports 
  rich roots. (Jelmer Vernooij, #338061)

* Branching from a stacked branch using ``bzr*://`` will now stream
  the data when the target repository does not need topological
  ordering, reducing round trips and network overhead. This uses the
  existing smart server methods added in 1.13, so will work on any
  1.13 or newer server. (Robert Collins, Andrew Bennetts)

* ``bzr cat`` and ``bzr export`` now supports a ``--filters`` option
  that displays/saves the content after content filters are applied.
  (Ian Clatworthy)

* ``bzr ignore`` gives a more informative message when existing
  version controlled files match the ignore pattern. (Neil
  Martinsen-Burrell, #248895)

* ``bzr log`` now has ``--include-merges`` as an alias for ``--levels 0``.
  (Ian Clatworthy)

* ``bzr send`` is faster on repositories with deep histories.
  (Ian Clatworthy)

* IPv6 literals are accepted in URLs.
  (stlman, Martin Pool, Jelmer Vernooij, #165014)

* Progress bars now show the rate of network activity for
  ``bzr+ssh://`` and ``bzr://`` connections.  (Andrew Bennetts)

* Prompt for user names if they are not in the configuration. 
  (Jelmer Vernooij, #256612)

* Pushing to a stacked pack-format branch on a 1.12 or older smart server
  now takes many less round trips.  (Andrew Bennetts, Robert Collins,
  #294479)
  
* Streaming push can be done to older repository formats.  This is
  implemented using a new ``Repository.insert_stream_locked`` RPC.
  (Andrew Bennetts, Robert Collins)

* The "ignoring files outside view: .." message has been re-worded
  to "Ignoring files outside view. View is .." to reduce confusion
  about what was being considered and what was being ignored.
  (Ian Clatworthy)

* The ``long`` log formatter now shows [merge] indicators. If
  only one level of revisions is displayed and merges are found,
  the ``long`` and ``short`` log formatters now tell the user
  how to see the hidden merged revisions.  (Ian Clatworthy)

* The ``brisbane-core`` project has delivered its beta format
  ``development6-rich-root``. This format is suitable for judicious
  testing by early adopters. In particular if you are benchmarking bzr
  performance please be sure to test using this format. At this stage
  more information is best obtained by contacting the Bazaar mailing list
  or IRC channel if you are interested in using this format. We will make
  end user documentation available closer to blessing the format as
  production ready. (Robert Collins, John Arbash Meinel, Ian Clatworthy,
  Vincent Ladeuil, Andrew Bennetts, Martin Pool)

* Tildes are no longer escaped. No more %7Euser/project/branch!
  (Jonathan Lange)

Bug Fixes
*********

* Pushing a new stacked branch will also push the parent inventories for
  revisions at the stacking boundary.  This makes sure that the stacked
  branch has enough data to calculate inventory deltas for all of its
  revisions (without requiring the fallback branch).  This avoids
  "'AbsentContentFactory' object has no attribute 'get_bytes_as'" errors
  when fetching the stacked branch from a 1.13 (or later) smart server.
  This partially fixes #354036.  (Andrew Bennetts, Robert Collins)

* End-Of-Line content filters are now loaded correctly.
  (Ian Clatworthy, Brian de Alwis, #355280)

* Authentication plugins now receive all the parameters from the request
  itself (aka host, port, realm, path, etc). Previously, only the 
  authentication section name, username and encoded password were 
  provided. (Jean-Francois Roy)

* bzr gives a better message if an invalid regexp is passed to ``bzr log
  -m``.  (Anne Mohsen, Martin Pool)

* ``bzr split`` now says "See also: join" (Aaron Bentley, #335015)

* ``bzr version-info`` now works in empty branches. (Jelmer Vernooij,
  #313028)

* Fix "is not a stackable format" error when pushing a
  stackable-format branch with an unstackable-format repository to a
  destination with a default stacking policy.  (Andrew Bennetts)

* Fixed incorrect "Source format does not support stacking" warning
  when pushing to a smart server.  (Andrew Bennetts, #334114)

* Fix 'make check-dist-tarball' failure by converting paths to unicode when
  needed. (Vincent Ladeuil, #355454)

* Fixed "Specified file 'x/y/z' is outside current view: " occurring
  on ``bzr add x/y/z`` in formats supporting views when no view is
  defined.  (Ian Clatworthy, #344708)

* It is no longer possible to fetch between repositories while the
  target repository is in a write group. This prevents race conditions
  that prevent the use of RPC's to perform fetch, and thus allows
  optimising more operations. (Robert Collins, Andrew Bennetts)

* ``merge --force`` works again. (Robert Collins, #342105)

* No more warnings are issued about ``sha`` being deprecated under python-2.6.
  (Vincent Ladeuil, #346593)

* Pushing a new branch to a server that has a stacking policy will now
  upgrade from the local branch format when the stacking policy points at
  a branch which is itself stackable, because we know the client can read
  both branches, we know that the trunk for the project can be read too,
  so the upgrade will not inconvenience users. (Robert Collins, #345169)

* Pushing a new stacked branch will also push the parent inventories for
  revisions at the stacking boundary.  This makes sure that the stacked
  branch has enough data to calculate inventory deltas for all of its
  revisions (without requiring the fallback branch).  This avoids
  "'AbsentContentFactory' object has no attribute 'get_bytes_as'" errors
  when fetching the stacked branch from a 1.13 (or later) smart server.
  This partially fixes #354036.  (Andrew Bennetts, Robert Collins)

* The full test suite is passing again on OSX. Several minor issues (mostly
  test related) have been fixed. (Vincent Ladeuil, #355273).

* The GNU Changelog formatter is slightly improved in the case where
  the delta is empty, and now correctly claims not to support tags.
  (Andrea Bolognani)

* Shelve can now shelve changes to a symlink target.
  (James Westby, #341558)

* The help for the ``info`` command has been corrected.
  (Ian Clatworthy, #351931)

* Upgrade will now use a sensible default format if the source repository
  uses rich roots.  (Jelmer Vernooij, #252908)

Documentation
*************

* Expanded the index of the developer documentation. (Eric Siegerman)

* New topic `bzr help debug-flags`.  (Martin Pool)

* The generated manpage now explicitly lists aliases as commands.
  (James Westby, #336998)

API Changes
***********

* APIs deprecated in 1.6 and previous versions of bzr are now removed.
  (Martin Pool)

* ``CommitReporter`` is no longer called with ``unchanged`` status during
  commit - this was a full-tree overhead that bzr no longer performs.
  (Robert Collins)

* New abstract ``UIFactory`` method ``get_username`` which will be called to 
  obtain the username to use when connecting to remote machines. 
  (Jelmer Vernooij)

* New API ``Inventory.filter()`` added that filters an inventory by
  a set of file-ids so that only those fileids, their parents and
  their children are included.  (Ian Clatworthy)

* New sort order for ``get_record_stream`` ``groupcompress`` which
  sorts optimally for use with groupcompress compressors. (John Arbash
  Meinel, Robert Collins)

* Repository APIs ``get_deltas_for_revisions()`` and
  ``get_revision_delta()`` now support an optional ``specific_fileids``
  parameter. If provided, the deltas are filtered so that only those
  file-ids, their parents and their children are included.
  (Ian Clatworthy)

* The ``get_credentials`` and ``set_credentials`` methods of 
  ``AuthenticationConfig`` now accept an optional realm argument.
  (Jean-Francois Roy)

* The ``pb`` argument to ``fetch()`` is deprecated.
  (Martin Pool)

* The ``Serializer`` class and the serializer ``format registry`` have moved
  from ``bzrlib.xml_serializer`` to ``bzrlib.serializer``. (Jelmer Vernooij)

* The smart server jail now hooks into BzrDir.open to prevent any BzrDir
  that is not inside the backing transport from being opened.  See the
  module documentation for ``bzrlib.smart.request`` for details.
  (Andrew Bennetts, Robert Collins)

* ``Tree.get_symlink_target`` now always returns a unicode string result
  or None. Previously it would return the bytes from reading the link
  which could be in any arbitrary encoding. (Robert Collins)

Testing
*******

* ``bzrlib.tests.TestCase`` now fails the test if its own ``setUp``
  and ``tearDown`` weren't called.  This catches faulty tests that
  forget to upcall when overriding ``setUp`` and ``tearDown``.  Those
  faulty tests were not properly isolated.
  (Andrew Bennetts, Robert Collins)

* Fix test_msgeditor.MsgEditorTest test isolation.
  (Vincent Ladeuil, #347130)

* ``medusa`` is not used anymore as an FTP test server starting with
  python2.6. A new FTP test server based on ``pyftplib`` can be used
  instead. This new server is a soft dependency as medusa which is still
  preferred if both are available (modulo python version).
  (Vincent Ladeuil)

Internals
*********

* Added ``chk_map`` for fast, trie-based storage of tuple to string maps.
  (Robert Collins, John Arbash Meinel, Vincent Ladeuil)

* Added ``bzrlib.chk_map`` for fast, trie-based storage of tuple to string
  maps.  (Robert Collins, John Arbash Meinel, Vincent Ladeuil)

* Added ``bzrlib.inventory_delta`` module.  This will be used for
  serializing and deserializing inventory deltas for more efficient
  streaming on the the network.  (Robert Collins, Andrew Bennetts)

* ``Branch._get_config`` has been added, which splits out access to the
  specific config file from the branch. This is used to let RemoteBranch
  avoid constructing real branch objects to access configuration settings.
  (Robert Collins, Andrew Bennetts)

* ``Branch`` now implements ``set_stacked_on_url`` in the base class as
  the implementation is generic and should impact foreign formats. This
  helps performance for ``RemoteBranch`` push operations to new stacked
  branches. (Robert Collins, Andrew Bennetts)

* ``BtreeIndex._spill_mem_keys_to_disk()`` now generates disk index with
  optmizations turned off. This only has effect when processing > 100,000
  keys during something like ``bzr pack``. (John Arbash Meinel)

* ``bzr selftest`` now accepts ``--subunit`` to run in subunit output
  mode. Requires ``lp:subunit`` installed to work, but is not a hard
  dependency. (Robert Collins)

* ``BzrDir.open_branch`` now takes an optional ``ignore_fallbacks``
  parameter for controlling opening of stacked branches.
  (Andrew Bennetts, Robert Collins)
  
* ``CommitBuilder`` has a new method, ``record_iter_changes`` which works
  in terms of an iter_changes iterator rather than full tree scanning.
  (Robert Collins)

* ``DirState`` can now be passed a custom ``SHA1Provider`` object
  enabling it to store the SHA1 and stat of the canonical (post
  content filtered) form. (Ian Clatworthy)

* New ``assertLength`` method based on one Martin has squirreled away
  somewhere. (Robert Collins, Martin Pool)

* New hook ``BzrDir.pre_open`` which runs before opening ``BzrDir``
  objects, allowing better enforcement of the smart server jail when
  dealing with stacked branches. (Robert Collins, Andrew Bennetts)

* New hook ``RioVersionInfoBuilder.revision``, allowing extra entries 
  to be added to the stanza that is printed for a particular revision.
  (Jelmer Vernooij)

* New repository method ``refresh_data`` to cause any repository to
  make visible data inserted into the repository by a smart server
  fetch operation. (Robert Collins, Andrew Bennetts)

* ``register_filter_stack_map`` now takes an optional fallback parameter,
  a callable to invoke if a preference has a value not in the map
  of filter stacks. This enhancement allows, for example,  bzr-svn to
  handle existing svn properties that define a list of keywords to be
  expanded.  (Ian Clatworthy)

* ``RemoteBranchConfig`` will use a new verb ``Branch.set_config_option``
  to write config settings to smart servers that support this, saving
  5 round trips on the stacked streaming acceptance test.
  (Robert Collins, Andrew Bennetts)

* ``RemoteBranch`` now provides ``_get_config`` for access to just the
  branch specific configuration from a remote server, which uses the 
  already existing ``Branch.get_config_file`` smart verb.
  (Robert Collins, Andrew Bennetts)

* ``RemoteRepository`` will now negatively cache missing revisions during
  ``get_parent_map`` while read-locked. Write-locks are unaffected.
  (Robert Collins, Andrew Bennetts)

* Removed ``InterRemoteToOther``, ``InterOtherToRemote`` and
  ``InterPackToRemotePack`` classes, as they are now unnecessary.
  (Andrew Bennetts)

* ``RepositoryFormat`` as a new attribute ``fast_deltas`` to indicate
  whether the repository can efficiently generate deltas between trees
  regardless of tree size. (Robert Collins)

* ``Repository.iter_files_bytes()`` now properly returns an "iterable of
  byte strings" (aka 'chunked') for the content. It previously was
  returning a plain string, which worked, but performed very poorly when
  building a working tree (file.writelines(str) is very inefficient). This
  can have a large effect on ``bzr checkout`` times. (John Arbash Meinel)

* selftest now supports a --parallel option, with values of 'fork' or
  'subprocess' to run the test suite in parallel. Currently only linux
  machine work, other platforms need patches submitted. (Robert Collins,
  Vincent Ladeuil)

* ``tests.run_suite`` has a new parameter ``suite_decorators``, a list of 
  callables to use to decorate the test suite. Such decorators can add or
  remove tests, or even remote the test suite to another machine if
  desired. (Robert Collins)

* The smart server verb ``Repository.get_parent_map`` can now include
  information about ghosts when the special revision ``include-missing:``
  is in the requested parents map list. With this flag, ghosts are
  included as ``missing:REVISION_ID``. (Robert Collins, Andrew Bennetts)

* ``_walk_to_common_revisions`` will now batch up at least 50
  revisions before calling ``get_parent_map`` on the target,
  regardless of ``InterRepository``.
  (Andrew Bennetts, Robert Collins)

bzr 1.13
########

:Codename: paraskavedekatriaphobia
:1.13: 2009-03-14
:1.13rc1: 2009-03-10
:1.13.1: 2009-03-23
:1.13.2: 2009-04-27

GNU Changelog output can now be produced by ``bzr log --gnu-changelog``.  Debug
flags can now be set in ``~/.bazaar/bazaar.conf``.  Lightweight checkouts and
stacked branches should both be much faster over remote connections.  

Changes From 1.13.1 to 1.13.2
*****************************

A regression was found in the 1.13.1 release. When bzr 1.13.1 and earlier push
a stacked branch they do not take care to push all the parent inventories for
the transferred revisions. This means that a smart server serving that branch
often cannot calculate inventory deltas for the branch (because smart server
does not/cannot open fallback repositories). Prior to 1.13 the server did not
have a verb to stream revisions out of a repository, so that's why this bug has
appeared now.

Bug Fixes
*********

* Fix for bug 354036 ErrorFromSmartServer - AbsentContentFactory object has no
  attribute 'get_bytes_as' exception while pulling from Launchpad 
  (Jean-Francois Roy, Andrew Bennetts, Robert Collins)

Changes From 1.13final to 1.13.1
********************************

A couple regessions where found in the 1.13 release. The pyrex-generated C
extensions are missing from the .tar.gz and .zip files.  Documentation on how
to generate GNU ChangeLogs is wrong.

Bug Fixes
*********

* Change ``./bzr``'s ``_script_version`` to match ./bzrlib/__init__.py
  version_info. (Bob Tanner, Martin Pool, #345232)

* Distribution archives for 1.13 do not contain generated C extension modules
  (Jean-Francois Roy, Bob Tanner, #344465)

* GNU ChangeLog output can now be produced by bzr log --format gnu-changelog is
  incorrect (Deejay, Bob Tanner, Martin Pool, Robert Collins, #343928)

* ``merge --force`` works again. (Robert Collins, #342105)

Changes From 1.13rc1 to 1.13final
*********************************

* Fix "is not a stackable format" error when pushing a
  stackable-format branch with an unstackable-format repository to a
  destination with a default stacking policy.  (Andrew Bennetts)

* Progress bars now show the rate of network activity for
  ``bzr+ssh://`` and ``bzr://`` connections.  (Andrew Bennetts)

Compatibility Breaks
********************

* ``bzr log --line`` now indicates which revisions are merges with
  `[merge]` after the date.  Scripts which parse the output of this
  command may need to be adjusted.
  (Neil Martinsen-Burrell)

New Features
************

* ``bzr reconfigure`` now supports --with-trees and --with-no-trees
  options to change the default tree-creation policy of shared
  repositories.  (Matthew Fuller, Marius Kruger, #145033)

* Debug flags can now be set in ``~/.bazaar/bazaar.conf``.
  (Martin Pool)

* Filtered views provide a mask over the tree so that users can focus
  on a subset of a tree when doing their work. See ``Filtered views``
  in chapter 7 of the User Guide and ``bzr help view`` for details.
  (Ian Clatworthy)

* GNU Changelog output can now be produced by ``bzr log --gnu-changelog``.
  (Andrea Bolognani, Martin Pool)

* The ``-Dmemory`` flag now gives memory information on Windows.
  (John Arbash Meinel)

* Multiple authors for a commit can now be recorded by using the "--author"
  option multiple times. (James Westby, #185772)

* New clean-tree command, from bzrtools.  (Aaron Bentley, Jelmer Vernoij)

* New command ``bzr launchpad-open`` opens a Launchpad web page for that
  branch in your web browser, as long as the branch is on Launchpad at all.
  (Jonathan Lange)

* New API for getting bugs fixed by a revision: Revision.iter_bugs().
  (Jonathan Lange)

Improvements
************

* All bzr ``Hooks`` classes are now registered in
  ``bzrlib.hooks.known_hooks``. This removes the separate list from
  ``bzrlib.tests`` and ensures that all hooks registered there are
  correctly isolated by the test suite (previously
  ``MutableTreeHooks`` were not being isolated correctly). Further, 
  documentation for hooks is now dynamically generated from the
  present HookPoints. ``bzr hooks`` will now also report on all the
  hooks present in the ``bzrlib.hooks.known_hooks`` registry.
  (Robert Collins)

* ``bzr add`` no longer prints ``add completed`` on success. Failure
  still prints an error message. (Robert Collins)

* ``bzr branch`` now has a ``--no-tree`` option which turns off the
  generation of a working tree in the new branch.
  (Daniel Watkins, John Klinger, #273993)

* Bazaar will now point out ``bzr+ssh://`` to the user when they 
  use ssh://. (Jelmer Vernooij, #330535)

* ``bzr -v info`` now omits the number of committers branch statistic,
  making it many times faster for large projects. To include that
  statistic in the output, use ``bzr -vv info``.
  (Ian Clatworthy)

* ``bzr push`` to a ``bzr`` url (``bzr://``, ``bzr+ssh://`` etc) will
  stream if the server is version 1.13 or greater, reducing roundtrips
  significantly. (Andrew Bennetts, Robert Collins)

* Lightweight Checkouts and Stacked Branches should both be much
  faster over remote connections. Building the working tree now
  batches up requests into approx 5MB requests, rather than a separate
  request for each file. (John Arbash Meinel)

* Support for GSSAPI authentication when using HTTP or HTTPS. 
  (Jelmer Vernooij)

* The ``bzr shelve`` prompt now includes a '?' help option to explain the
  short options better. (Daniel Watkins, #327429)

* ``bzr lp-open`` now falls back to the push location if it cannot find a
  public location. (Jonathan Lange, #332372)

* ``bzr lp-open`` will try to find the Launchpad URL for the location
  passed on the command line. This makes ``bzr lp-open lp:foo`` work as
  expected. (Jonathan Lange, #332705)

* ``bzr send`` now supports MH-E via ``emacsclient``. (Eric Gillespie)

Bug Fixes
*********

* Allows ``bzr log <FILE>`` to be called in an empty branch without
  backtracing. (Vincent Ladeuil, #346431)

* Bazaar now gives a better message including the filename if it's
  unable to read a file in the working directory, for example because
  of a permission error.  (Martin Pool, #338653)

* ``bzr cat -r<old> <path>`` doesn't traceback anymore when <path> has a
  file id in the working tree different from the one in revision <old>.
  (Vincent Ladeuil, #341517, #253806)

* ``bzr send`` help is more specific about how to apply merge
  directives.  (Neil Martinsen-Burrell, #253470)

* ``bzr missing`` now uses ``Repository.get_revision_delta()`` rather
  than fetching trees and determining a delta itself. (Jelmer
  Vernooij, #315048)

* ``bzr push`` to a smart server no longer causes "Revision
  {set([('null:',)])} not present ..." errors when the branch has
  multiple root revisions. (Andrew Bennetts, #317654)

* ``bzr shelve`` now properly handle patches with no terminating newline.
  (Benoît PIERRE, #303569)

* ``bzr unshelve`` gives a more palatable error if passed a non-integer
  shelf id. (Daniel Watkins)

* Export now handles files that are not present in the tree.
  (James Westby, #174539)

* Fixed incorrect "Source format does not support stacking" warning
  when pushing to a smart server.  (Andrew Bennetts, #334114)
  
* Fixed "sprout() got an unexpected keyword argument 'source_branch'"
  error branching from old repositories.
  (Martin Pool, #321695)

* Make ``bzr push --quiet <non-local location>`` less chatty.
  (Kent Gibson, #221461)

* Many Branch hooks would not fire with ``bzr://`` and ``bzr+ssh://``
  branches, and this was not noticed due to a bug in the test logic
  for branches. This is now fixed and a test added to prevent it
  reoccuring. (Robert Collins, Andrew Bennetts)

* Restore the progress bar on Windows. We were disabling it when TERM
  wasn't set, but Windows doesn't set TERM. (Alexander Belchenko,
  #334808)

* ``setup.py build_ext`` now gives a proper error when an extension
  fails to build. (John Arbash Meinel)

* Symlinks to non ascii file names are now supported.
  (Robert Collins, Vincent Ladeuil, #339055, #272444)    

* Under rare circumstances (aka nobody reported a bug about it), the ftp
  transport could revert to ascii mode. It now stays in binary mode except
  when needed.  (Vincent Ladeuil)

* Unshelve does not generate warnings about progress bars.
  (Aaron Bentley, #328148)

* shelve cleans up properly when unversioned files are specified.
  (Benoît Pierre, Aaron Bentley)

Documentation
*************

* Added ``Organizing your workspace`` to the User Guide appendices,
  summarizing some common ways of organizing trees, branches and
  repositories and the processes/workflows implied/enabled by each.
  (Ian Clatworthy)

* Hooks can now be self documenting. ``bzrlib.hooks.Hooks.create_hook``
  is the entry point for this feature. (Robert Collins)

* The documentation for ``shelve`` and ``unshelve`` has been clarified.
  (Daniel Watkins, #327421, #327425)

API Changes
***********

* ``bzr selftest`` now fails if the bazaar sources contain trailing
  whitespace, non-unix style line endings and files not ending in a
  newline. About 372 files and 3243 lines with trailing whitespace was
  updated to comply with this. The code already complied with the other
  criteria, but now it is enforced. (Marius Kruger)

* ``bzrlib.branch.PushResult`` was renamed to 
  ``bzrlib.branch.BranchPushResult``. (Jelmer Vernooij)

* ``Branch.fetch`` and ``Repository.fetch`` now return None rather
  than a count of copied revisions and failed revisions. A while back
  we stopped ever reporting failed revisions because we started
  erroring instead, and the copied revisions count is not used in the
  UI at all - indeed it only reflects the repository status not
  changes to the branch itself. (Robert Collins)

* ``Inventory.apply_delta`` now raises an AssertionError if a file-id
  appears multiple times within the delta. (Ian Clatworthy)

* MutableTree.commit now favours the "authors" argument, with the old
  "author" argument being deprecated.

* Remove deprecated EmptyTree.  (Martin Pool)

* ``Repository.fetch`` now accepts an optional ``fetch_spec``
  parameter.  A ``SearchResult`` or ``MiniSearchResult`` may be passed
  to ``fetch_spec`` instead of a ``last_revision`` to specify exactly
  which revisions to fetch. (Andrew Bennetts)

* ``RepositoryAcquisitionPolicy.acquire_repository`` now returns a
  tuple of ``(repository, is_new_flag)``, rather than just the
  repository.  (Andrew Bennetts)

* Revision.get_apparent_author() is now deprecated, replaced by
  Revision.get_apparent_authors(), which returns a list. The former
  now returns the first item that would be returned from the second.

* The ``BranchBuilder`` test helper now accepts a ``timestamp``
  parameter to ``build_commit`` and ``build_snapshot``.  (Martin Pool)

* The ``_fetch_*`` attributes on ``Repository`` are now on
  ``RepositoryFormat``, more accurately reflecting their intent (they
  describe a disk format capability, not state of a particular
  repository of that format). (Robert Collins)

Internals
*********

* Branching from a non-stacked branch on a smart protocol is now
  free of virtual file system methods.
  (Robert Collins, Andrew Bennetts)

* Branch and Repository creation on a bzr+ssh://server are now done
  via RPC calls rather than VFS calls, reducing round trips for
  pushing new branches substantially. (Robert Collins)

* ``Branch.clone`` now takes the ``repository_policy`` formerly used
  inside ``BzrDir.clone_on_transport``, allowing stacking to be
  configured before the branch tags and revision tip are set. This
  fixes a race condition cloning stacked branches that would cause
  plugins to have hooks called on non-stacked instances.
  (Robert Collins, #334187)

* ``BzrDir.cloning_metadir`` now has a RPC call. (Robert Collins)

* ``BzrDirFormat.__str__`` now uses the human readable description
  rather than the sometimes-absent disk label. (Robert Collins)

* ``bzrlib.fetch`` is now composed of a sender and a sink component
  allowing for decoupling over a network connection. Fetching from
  or into a RemoteRepository with a 1.13 server will use this to
  stream the operation.
  (Andrew Bennetts, Robert Collins)

* ``bzrlib.tests.run_suite`` accepts a runner_class parameter
  supporting the use of different runners. (Robert Collins)

* Change how file_ids and revision_ids are interned as part of
  inventory deserialization. Now we use the real ``intern()``, rather
  than our own workaround that would also cache a Unicode copy of the
  string, and never emptied the cache. This should slightly reduce
  memory consumption. (John Arbash Meinel)

* New branch method ``create_clone_on_transport`` that returns a
  branch object. (Robert Collins)

* New hook Commands['extend_command'] to allow plugins to access a
  command object before the command is run (or help generated from
  it), without overriding the command. (Robert Collins)

* New version of the ``BzrDir.find_repository`` verb supporting
  ``_network_name`` to support removing more _ensure_real calls.
  (Robert Collins)

* ``RemoteBranchFormat`` no longer claims to have a disk format string.
  (Robert Collins)

* ``Repository`` objects now have ``suspend_write_group`` and
  ``resume_write_group`` methods.  These are currently only useful
  with pack repositories. (Andrew Bennetts, Robert Collins)

* ``BzrDirFormat``, ``BranchFormat`` and ``RepositoryFormat`` objects
  now have a ``network_name`` for passing the format across RPC calls.
  (Robert Collins, Andrew Bennetts)

* ``RepositoryFormat`` objects now all have a new attribute
  ``_serializer`` used by fetch when reserialising is required.
  (Robert Collins, Andrew Bennetts)

* Some methods have been pulled up from ``BzrBranch`` to ``Branch``
  to aid branch types that are not bzr branch objects (like
  RemoteBranch). (Robert Collins, Andrew Bennetts)

* Test adaptation has been made consistent throughout the built in
  tests. ``TestScenarioApplier``, ``multiply_tests_from_modules``,
  ``adapt_tests``, ``adapt_modules`` have all been deleted. Please
  use ``multiply_tests``, or for lower level needs ``apply_scenarios``
  and ``apply_scenario``. (Robert Collins)

* ``TestSkipped`` is now detected by TestCase and passed to the
  ``TestResult`` by calling ``addSkip``. For older TestResult objects,
  where ``addSkip`` is not available, ``addError`` is still called.
  This permits test filtering in subunit to strip out skipped tests
  resulting in a faster fix-shrink-list-run cycle. This is compatible
  with the testtools protocol for skips. (Robert Collins)

* The ``_index`` of ``KnitVersionedFiles`` now supports the ability
  to scan an underlying index that is going to be incorporated into
  the ``KnitVersionedFiles`` object, to determine if it has missing
  delta references. The method is ``scan_unvalidated_index``.
  (Andrew Bennetts, Robert Collins)

* There is a RemoteSink object which handles pushing to smart servers.
  (Andrew Bennetts, Robert Collins)

* ``TransportTraceDecorator`` now logs ``put_bytes_non_atomic`` and
  ``rmdir`` calls. (Robert Collins)

* ``VersionedFiles`` record adapters have had their signature change
  from ``(record, record.get_bytes_as(record.storage_kind))`` to
  ``(record)`` reducing excess duplication and allowing adapters
  to access private data in record to obtain content more
  efficiently. (Robert Collins)

* We no longer probe to see if we should create a working tree during
  clone if we cannot get a local_abspath for the new bzrdir.
  (Robert Collins)


bzr 1.12
########

:Codename: 1234567890
:1.12: 2009-02-13
:1.12rc1: 2009-02-10

This release of Bazaar contains many improvements to the speed,
documentation and functionality of ``bzr log`` and the display of logged
revisions by ``bzr status``.  bzr now also gives a better indication of
progress, both in the way operations are drawn onto a text terminal, and
by showing the rate of network IO.

Changes from RC1 to Final
*************************

* ``bzr init --development-wt5[-rich-root]`` would fail because of
  circular import errors. (John Arbash Meinel, #328135)

* Expanded the help for log and added a new help topic called
  ``log-formats``.  (Ian Clatworthy)

Compatibility Breaks
********************

* By default, ``bzr status`` after a merge now shows just the pending
  merge tip revisions. This improves the signal-to-noise ratio after
  merging from trunk and completes much faster. To see all merged
  revisions, use the new ``-v`` flag.  (Ian Clatworthy)

* ``bzr log --line`` now shows any tags after the date and before
  the commit message. If you have scripts which parse the output
  from this command, you may need to adjust them accordingly.
  (Ian Clatworthy)

* ``bzr log --short`` now shows any additional revision properties
  after the date and before the commit message.  Scripts that parse 
  output of the log command in this situation may need to adjust.
  (Neil Martinsen-Burrell)

* The experimental formats ``1.12-preview`` and ``1.12-preview-rich-root``
  have been renamed ``development-wt5`` and ``development-wt5-rich-root``
  respectively, given they are not ready for release in 1.12.
  (Ian Clatworthy)

* ``read_bundle_from_url`` has been deprecated. (Vincent Ladeuil)

New Features
************

* Add support for filtering ``bzr missing`` on revisions.  Remote revisions
  can be filtered using ``bzr missing -r -20..-10`` and local revisions can
  be filtered using ``bzr missing --my-revision -20..-10``.
  (Marius Kruger)

* ``bzr log -p`` displays the patch diff for each revision.
  When logging a file, the diff only includes changes to that file.
  (Ian Clatworthy, #202331, #227335)

* ``bzr log`` supports a new option called ``-n N`` or ``--level N``.
  A value of 0 (zero) means "show all nested merge revisions" while
  a value of 1 (one) means "show just the top level". Values above
  1 can be used to see a limited amount of nesting. That can be
  useful for seeing the level or two below PQM submits for example.
  To force the ``--short`` and ``--line`` formats to display all nested
  merge revisions just like ``--long`` does by default, use a command
  like ``bzr log --short -n0``. To display just the mainline using
  ``--long`` format, ``bzr log --long -n1``.
  (Ian Clatworthy)

Improvements
************

* ``bzr add`` more clearly communicates success vs failure.
  (Daniel Watkins)

* ``bzr init`` will now print a little less verbose output.
  (Marius Kruger)

* ``bzr log`` is now much faster in many use cases, particularly
  at incrementally displaying results and filtering by a
  revision range. (Ian Clatworthy)

* ``bzr log --short`` and ``bzr log --line`` now show tags, if any,
  for each revision. The tags are shown comma-separated inside
  ``{}``. For short format, the tags appear at the end of line
  before the optional ``[merge]`` indicator. For line format,
  the tags appear after the date. (Ian Clatworthy)

* Progress bars now show the rate of activity for some sftp 
  operations, and they are drawn different.  (Martin Pool, #172741)

* Progress bars now show the rate of activity for urllib and pycurl based
  http client implementations. The operations are tracked at the socket
  level for better precision.
  (Vincent Ladeuil)

* Rule-based preferences can now accept multiple patterns for a set of
  rules.  (Marius Kruger)

* The ``ancestor:`` revision spec will now default to referring to the
  parent of the branch if no other location is given.
  (Daniel Watkins, #198417)

* The debugger started as a result of setting ``$BZR_PDB`` works
  around a bug in ``pdb``, http://bugs.python.org/issue4150.  The bug
  can cause truncated tracebacks in Python versions before 2.6.
  (Andrew Bennetts)

* VirtualVersionedFiles now implements
  ``iter_lines_added_or_present_in_keys``. This allows the creation of 
  new branches based on stacked bzr-svn branches. (#311997)

Bug Fixes
*********

* ``bzr annotate --show-ids`` doesn't give a backtrace on empty files
  anymore.
  (Anne Mohsen, Vincent Ladeuil, #314525)

* ``bzr log FILE`` now correctly shows mainline revisions merging
  a change to FILE when the ``--short`` and ``--line`` log formats
  are used. (Ian Clatworthy, #317417)

* ``bzr log -rX..Y FILE`` now shows the history of FILE provided
  it existed in Y or X, even if the file has since been deleted or
  renamed. If no range is given, the current/basis tree and
  initial tree are searched in that order. More generally, log
  now interprets filenames in their historical context.
  (Ian Clatworthy, #175520)

* ``bzr status`` now reports nonexistent files and continues, then
  errors (with code 3) at the end.  (Karl Fogel, #306394)

* Don't require the present compression base in knits to be the same
  when adding records in knits. (Jelmer Vernooij, #307394)

* Fix a problem with CIFS client/server lag on Windows colliding with
  an invariant-per-process algorithm for generating AtomicFile names
  (Adrian Wilkins, #304023)

* Many socket operations now handle EINTR by retrying the operation.
  Previously EINTR was treated as an unrecoverable failure.  There is
  a new ``until_no_eintr`` helper function in ``bzrlib.osutils``.
  (Andrew Bennetts)

* Support symlinks with non-ascii characters in the symlink filename.
  (Jelmer Vernooij, #319323)

* There was a bug in how we handled resolving when a file is deleted
  in one branch, and modified in the other. If there was a criss-cross
  merge, we would cause the deletion to conflict a second time.
  (Vincent Ladeuil, John Arbash Meinel)

* There was another bug in how we chose the correct intermediate LCA in
  criss-cross merges leading to several kind of changes be incorrectly
  handled.
  (John Arbash Meinel, Vincent Ladeuil)

* Unshelve now handles deleted paths without crashing. (Robert Collins)

Documentation
*************

* Improved plugin developer documentation.  (Martin Pool)

API Changes
***********

* ``ProgressBarStack`` is deprecated; instead use
  ``ui_factory.nested_progress_bar`` to create new progress bars.
  (Martin Pool)

* ForeignVcsMapping() now requires a ForeignVcs object as first
  argument. (Jelmer Vernooij)

* ForeignVcsMapping.show_foreign_revid() has been moved to
  ForeignVcs. (Jelmer Vernooij)

* ``read_bundle_from_url`` is deprecated in favor of
  ``read_mergeable_from_url``.  (Vincent Ladeuil)

* Revision specifiers are now registered in
  ``bzrlib.revisionspec.revspec_registry``, and the old list of 
  revisionspec classes (``bzrlib.revisionspec.SPEC_TYPES``) has been
  deprecated. (Jelmer Vernooij, #321183)

* The progress and UI classes have changed; the main APIs remain the
  same but code that provides a new UI or progress bar class may
  need to be updated.  (Martin Pool)

Internals
*********

* Default User Interface (UI) is CLIUIFactory when bzr runs in a dumb
  terminal. It is sometimes desirable do override this default by forcing
  bzr to use TextUIFactory. This can be achieved by setting the
  BZR_USE_TEXT_UI environment variable (emacs shells, as opposed to
  compile buffers, are such an example).
  (Vincent Ladeuil)

* New API ``Branch.iter_merge_sorted_revisions()`` that iterates over
  ``(revision_id, depth, revno, end_of_merge)`` tuples.
  (Ian Clatworthy)

* New ``Branch.dotted_revno_to_revision_id()`` and
  ``Branch.revision_id_to_dotted_revno()`` APIs that pick the most
  efficient way of doing the mapping.
  (Ian Clatworthy)

* Refactor cmd_serve so that it's a little easier to build commands that
  extend it, and perhaps even a bit easier to read.  (Jonathan Lange)

* ``TreeDelta.show()`` now accepts a ``filter`` parameter allowing log
  formatters to retrict the output.
  (Vincent Ladeuil)


bzr 1.11 "Eyes up!" 2009-01-19
##############################

This first monthly release of Bazaar for 2009 improves Bazaar's operation
in Windows, Mac OS X, and other situations where file names are matched
without regard to capitalization: Bazaar tries to match the case of an
existing file.  This release of Bazaar also improves the efficiency of
Tortoise Windows Shell integration and lets it work on 64-bit platforms.

The UI through which Bazaar supports historic formats has been improved,
so 'bzr help formats' now gives a simpler and shorter list, with clear
advice.

This release also fixes a number of bugs, particularly a glitch that can
occur when there are concurrent writes to a pack repository.

Bug Fixes
*********

* Fix failing test when CompiledChunksToLines is not available.
  (Vincent Ladeuil)

* Stacked branches don't repeatedly open their transport connection.
  (John Arbash Meinel)



bzr 1.11rc1 "Eyes up!" 2009-01-09
#################################

Changes
*******

* Formats using Knit-based repository formats are now explicitly
  marked as deprecated. (Ian Clatworthy)

New Features
************

* Add support for `bzr tags -r 1..2`, that is we now support showing
  tags applicable for a specified revision range. (Marius Kruger)

* ``authentication.conf`` now accepts pluggable read-only credential
  stores. Such a plugin (``netrc_credential_store``) is now included,
  handles the ``$HOME/.netrc`` file and can server as an example to
  implement other plugins.
  (Vincent Ladeuil)

* ``shelve --list`` can now be used to list shelved changes.
  (Aaron Bentley)

Improvements
************

* Add trailing slash to directories in all output of ``bzr ls``, except
  ``bzr ls --null``. (Gordon P. Hemsley, #306424)

* ``bzr revision-info`` now supports a -d option to specify an
  alternative branch. (Michael Hudson)

* Add connection to a C++ implementation of the Windows Shell Extension
  which is able to fully replace the current Python implemented one.
  Advantages include 64bit support and reduction in overhead for
  processes which drag in shell extensions.
  (Mark Hammond)

* Support the Claws mail client directly, rather than via
  xdg-email. This prevents the display of an unnecessary modal
  dialog in Claws, informing the user that a file has been
  attached to the message, and works around bug #291847 in
  xdg-utils which corrupts the destination address.

* When working on a case-insensitive case-preserving file-system, as
  commonly found with Windows, bzr will often ignore the case of the
  arguments specified by the user in preference to the case of an existing
  item on the file-system or in the inventory to help prevent
  counter-intuitive behaviour on Windows. (Mark Hammond)

Bug Fixes
*********
  
* Allow BzrDir implementation to implement backing up of 
  control directory. (#139691)

* ``bzr push`` creating a new stacked branch will now only open a
  single connection to the target machine. (John Arbash Meinel)

* Don't call iteritems on transport_list_registry, because it may
  change during iteration.  (Martin Pool, #277048)

* Don't make a broken branch when pushing an unstackable-format branch
  that's in a stackable shared repository to a location with default
  stack-on location.  (Andrew Bennetts, #291046)

* Don't require embedding user in HTTP(S) URLs do use authentication.conf.
  (Ben Jansen, Vincent Ladeuil, #300347)

* Fix a problem with CIFS client/server lag on windows colliding with
  an invariant-per-process algorithm for generating AtomicFile names
  (Adrian Wilkins, #304023)

* Fix bogus setUp signature in UnavailableFTPServer.
  (Gary van der Merwe, #313498)

* Fix compilation error in ``_dirstate_helpers_c`` on SunOS/Solaris.
  (Jari Aalto)

* Fix SystemError in ``_patiencediff_c`` module by calling
  PyErr_NoMemory() before returning NULL in PatienceSequenceMatcher_new.
  (Andrew Bennetts, #303206)

* Give proper error message for diff with non-existent dotted revno.
  (Marius Kruger, #301969)

* Handle EACCES (permission denied) errors when launching a message
  editor, and emit warnings when a configured editor cannot be
  started. (Andrew Bennetts)

* ``$HOME/.netrc`` file is now recognized as a read-only credential store
  if configured in ``authentication.conf`` with 'password_encoding=netrc'
  in the appropriate sections.
  (Vincent Ladeuil, #103029)

* Opening a stacked branch now properly shares the connection, rather
  than opening a new connection for the stacked-on branch.
  (John Arbash meinel)

* Preserve transport decorators while following redirections.
  (Vincent Ladeuil, #245964, #270863)

* Provides a finer and more robust filter for accepted redirections.
  (Vincent Ladeuil, #303959, #265070)

* ``shelve`` paths are now interpreted relative to the current working
  tree.  (Aaron Bentley)

* ``Transport.readv()`` defaults to not reading more than 100MB in a
  single array. Further ``RemoteTransport.readv`` sets this to 5MB to
  work better with how it splits its requests.
  (John Arbash Meinel, #303538)

* Pack repositories are now able to reload the pack listing and retry
  the current operation if another action causes the data to be
  repacked.  (John Arbash Meinel, #153786)

* ``pull -v`` now respects the log_format configuration variable.
  (Aaron Bentley)

* ``push -v`` now works on non-initial pushes.  (Aaron Bentley)

* Use the short status format when the short format is used for log.
  (Vincent Ladeuil, #87179)

* Allow files to be renamed or moved via remove + add-by-id. (Charles
  Duffy, #314251)

Documentation
*************

* Improved the formats help topic to explain why multiple formats
  exist and to provide guidelines in selecting one. Introduced
  two new supporting help topics: current-formats and other-formats.
  (Ian Clatworthy)

API Changes
***********

* ``LRUCache(after_cleanup_size)`` was renamed to
  ``after_cleanup_count`` and the old name deprecated. The new name is
  used for clarity, and to avoid confusion with
  ``LRUSizeCache(after_cleanup_size)``. (John Arbash Meinel)

* New ``ForeignRepository`` base class, to help with foreign branch 
  support (e.g. svn).  (Jelmer Vernooij)

* ``node_distances`` and ``select_farthest`` can no longer be imported
  from ``bzrlib.graph``.  They can still be imported from
  ``bzrlib.deprecated_graph``, which has been the preferred way to
  import them since before 1.0.  (Andrew Bennetts)
  
* The logic in commit now delegates inventory basis calculations to
  the ``CommitBuilder`` object; this requires that the commit builder
  in use has been updated to support the new ``recording_deletes`` and
  ``record_delete`` methods. (Robert Collins)

Testing
*******

* An HTTPS server is now available (it requires python-2.6). Future bzr
  versions will allow the use of the python-2.6 ssl module that can be
  installed for 2.5 and 2.4.

* ``bzr selftest`` now fails if new trailing white space is added to
  the bazaar sources. It only checks changes not committed yet. This
  means that PQM will now reject changes that introduce new trailing
  whitespace. (Marius Kruger)

* Introduced new experimental formats called ``1.12-preview`` and
  ``1.12-preview-rich-root`` to enable testing of related pending
  features, namely content filtering and filtered views.
  (Ian Clatworthy)

Internals
*********

* Added an ``InventoryEntry`` cache when deserializing inventories.
  Can cut the time to iterate over multiple RevisionsTrees in half.
  (John Arbash Meinel)

* Added ``bzrlib.fifo_cache.FIFOCache`` which is designed to have
  minimal overhead versus using a plain dict for cache hits, at the
  cost of not preserving the 'active' set as well as an ``LRUCache``.
  (John Arbash Meinel)

* ``bzrlib.patience_diff.unified_diff`` now properly uses a tab
  character to separate the filename from the date stamp, and doesn't
  add trailing whitespace when a date stamp is not supplied.
  (Adeodato Simó, John Arbash Meinel)

* ``DirStateWorkingTree`` and ``DirStateWorkingTreeFormat`` added
  as base classes of ``WorkingTree4`` and ``WorkingTreeFormat4``
  respectively. (Ian Clatworthy)

* ``KnitVersionedFiles._check_should_delta()`` now uses the
  ``get_build_details`` api to avoid multiple hits to the index, and
  to properly follow the ``compression_parent`` rather than assuming
  it is the left-hand parent. (John Arbash Meinel)

* ``KnitVersionedFiles.get_record_stream()`` will now chose a
  more optimal ordering when the keys are requested 'unordered'.
  Previously the order was fully random, now the records should be
  returned from each pack in turn, in forward I/O order.
  (John Arbash Meinel)
    
* ``mutter()`` will now flush the ``~/.bzr.log`` if it has been more
  than 2s since the last time it flushed. (John Arbash Meinel)

* New method ``bzrlib.repository.Repository.add_inventory_by_delta``
  allows adding an inventory via an inventory delta, which can be
  more efficient for some repository types. (Robert Collins)

* Repository ``CommitBuilder`` objects can now accumulate an inventory
  delta. To enable this functionality call ``builder.recording_deletes``
  and additionally call ``builder.record_delete`` when a delete
  against the basis occurs. (Robert Collins)

* The default http handler has been changed from pycurl to urllib.
  The default is still pycurl for https connections. (The only
  advantage of pycurl is that it checks ssl certificates.)
  (John Arbash Meinel)

* ``VersionedFiles.get_record_stream()`` can now return objects with a
  storage_kind of ``chunked``. This is a collection (list/tuple) of
  strings. You can use ``osutils.chunks_to_lines()`` to turn them into
  guaranteed 'lines' or you can use ``''.join(chunks)`` to turn it
  into a fulltext. This allows for some very good memory savings when
  asking for many texts that share ancestry, as the individual chunks
  can be shared between versions of the file. (John Arbash Meinel)

* ``pull -v`` and ``push -v`` use new function
  ``bzrlib.log.show_branch_change`` (Aaron Bentley)



bzr 1.10 2008-12-05
###################

Bazaar 1.10 has several performance improvements for copying revisions
(especially for small updates to large projects).  There has also been a
significant amount of effort in polishing stacked branches.  The commands
``shelve`` and ``unshelve`` have become core commands, with an improved
implementation.

The only changes versus bzr-1.10rc1 are bugfixes for stacked branches.

bug Fixes
*********

* Don't set a pack write cache size from RepoFetcher, because the
  cache is not coherent with reads and causes ShortReadvErrors.
  This reverses the change that fixed #294479.
  (Martin Pool, #303856)

* Properly handle when a revision can be inserted as a delta versus
  when it needs to be expanded to a fulltext for stacked branches.
  There was a bug involving merge revisions. As a method to help
  prevent future difficulties, also make stacked fetches sort
  topologically. (John Arbash Meinel, #304841)


bzr 1.10rc1 2008-11-28
######################

This release of Bazaar focuses on performance improvements when pushing
and pulling revisions, both locally and to remote networks.  The popular
``shelve`` and ``unshelve`` commands, used to interactively revert and
restore work in progress, have been merged from bzrtools into the bzr
core.  There are also bug fixes for portability, and for stacked branches.

New Features
************

* New ``commit_message_template`` hook that is called by the commit
  code to generate a template commit message. (Jelmer Vernooij)

* New `shelve` and `unshelve` commands allow undoing and redoing changes.
  (Aaron Bentley)

Improvements
************

* ``(Remote)Branch.copy_content_into`` no longer generates the full revision
  history just to set the last revision info.
  (Andrew Bennetts, John Arbash Meinel)

* Fetches between formats with different serializers (such as
  pack-0.92-subtree and 1.9-rich-root) are faster now.  This is due to
  operating on batches of 100 revisions at time rather than
  one-by-one.  (Andrew Bennetts, John Arbash Meinel)

* Search index files corresponding to pack files we've already used
  before searching others, because they are more likely to have the
  keys we're looking for.  This reduces the number of iix and tix
  files accessed when pushing 1 new revision, for instance.
  (John Arbash Meinel)

* Signatures to transfer are calculated more efficiently in
  ``item_keys_introduced_by``.  (Andrew Bennetts, John Arbash Meinel)

* The generic fetch code can once again copy revisions and signatures
  without extracting them completely to fulltexts and then serializing
  them back down into byte strings. This is a significant performance
  improvement when fetching from a stacked branch.
  (John Arbash Meinel, #300289)

* When making a large readv() request over ``bzr+ssh``, break up the
  request into more manageable chunks. Because the RPC is not yet able
  to stream, this helps keep us from buffering too much information at
  once. (John Arbash Meinel)

Bug Fixes
*********

* Better message when the user needs to set their Launchpad ID.
  (Martin Pool, #289148)

* ``bzr commit --local`` doesn't access the master branch anymore.
  This fixes a regression introduced in 1.9.  (Marius Kruger, #299313)

* Don't call the system ``chdir()`` with an empty path. Sun OS seems
  to give an error in that case.  Also, don't count on ``getcwd()``
  being able to allocate a new buffer, which is a gnu extension.
  (John Arbash Meinel, Martin Pool, Harry Hirsch, #297831)

* Don't crash when requesting log --forward <file> for a revision range
  starting with a dotted revno.
  (Vincent Ladeuil, #300055)

* Don't create text deltas spanning stacked repositories; this could
  cause "Revision X not present in Y" when later accessing them.
  (Martin Pool, #288751)

* Pack repositories are now able to reload the pack listing and retry
  the current operation if another action causes the data to be
  repacked.  (John Arbash Meinel, #153786)

* PermissionDenied errors from smart servers no longer cause
  "PermissionDenied: "None"" on the client.
  (Andrew Bennetts, #299254)

* Pushing to a stacked pack repository now batches writes, the same
  way writes are batched to ordinary pack repository.  This makes
  pushing to a stacked branch over the network much faster.
  (Andrew Bennetts, #294479)

* TooManyConcurrentRequests no longer occur when a fetch fails and
  tries to abort a write group.  This allows the root cause (e.g. a
  network interruption) to be reported.  (Andrew Bennetts, #297014)

* RemoteRepository.get_parent_map now uses fallback repositories.
  (Aaron Bentley, #297991?, #293679?)

API Changes
***********

* ``CommitBuilder`` now validates the strings it will be committing,
  to ensure that they do not have characters that will not be properly
  round-tripped. For now, it just checks for characters that are
  invalid in the XML form. (John Arbash Meinel, #295161)

* Constructor parameters for NewPack (internal to pack repositories)
  have changed incompatibly.

* ``Repository.abort_write_group`` now accepts an optional
  ``suppress_errors`` flag.  Repository implementations that override
  ``abort_write_group`` will need to be updated to accept the new
  argument.  Subclasses that only override ``_abort_write_group``
  don't need to change.

* Transport implementations must provide copy_tree_to_transport.  A default
  implementation is provided for Transport subclasses.

Testing
*******

* ``bzr selftest`` now fails if no doctests are found in a module
  that's expected to have them.  (Martin Pool)

* Doctests now only report the first failure.  (Martin Pool)


bzr 1.9 2008-11-07
##################

This release of Bazaar adds a new repository format, ``1.9``, with smaller
and more efficient index files.  This format can be specified when
creating a new repository, or used to losslessly upgrade an existing
repository.  bzr 1.9 also speeds most operations over the smart server
protocol, makes annotate faster, and uses less memory when making
checkouts or pulling large amounts of data.

Bug Fixes
*********

* Fix "invalid property value 'branch-nick' for None" regression with
  branches bound to svn branches.  (Martin Pool, #293440)

* Fix SSL/https on Python2.6.  (Vincent Ladeuil, #293054)

* ``SFTPTransport.readv()`` had a bug when requests were out-of-order.
  This only triggers some-of-the-time on Knit format repositories.
  (John Arbash Meinel, #293746)


bzr 1.9rc1 2008-10-31
#####################

New Features
************

* New Branch hook ``transform_fallback_location`` allows a function to
  be called when looking up the stacked source. (Michael Hudson)

* New repository formats ``1.9`` and ``1.9-rich-root``. These have all
  the functionality of ``1.6``, but use the new btree indexes.
  These indexes are both smaller and faster for access to historical
  information.  (John Arbash Meinel)

Improvements
************

* ``BTreeIndex`` code now is able to prefetch extra pages to help tune
  the tradeoff between bandwidth and latency. Should be tuned
  appropriately to not impact commands which need minimal information,
  but provide a significant boost to ones that need more context. Only
  has a direct impact on the ``--development2`` format which uses
  btree's for the indexes. (John Arbash Meinel)

* ``bzr dump-btree`` is a hidden command introduced to allow dumping
  the contents of a compressed btree file.  (John Arbash Meinel)

* ``bzr pack`` now tells the index builders to optimize for size. For
  btree index repositories, this can save 25% of the index size
  (mostly in the text indexes). (John Arbash Meinel)

* ``bzr push`` to an existing branch or repository on a smart server
  is faster, due to Bazaar making more use of the ``get_parent_map``
  RPC when querying the remote branch's revision graph.
  (Andrew Bennetts)

* default username for bzr+ssh and sftp can be configured in
  authentication.conf. (Aaron Bentley)

* launchpad-login now provides a default username for bzr+ssh and sftp
  URLs, allowing username-free URLs to work for everyone. (Aaron Bentley)

* ``lp:`` lookups no longer include usernames, making them shareable and
  shorter. (Aaron Bentley)

* New ``PackRepository.autopack`` smart server RPC, which does
  autopacking entirely on the server.  This is much faster than
  autopacking via plain file methods, which downloads a large amount
  of pack data and then re-uploads the same pack data into a single
  file.  This fixes a major (although infrequent) cause of lengthy
  delays when using a smart server.  For example, pushing the 10th
  revision to a repository with 9 packs now takes 44 RPCs rather than
  179, and much less bandwidth too.  This requires Bazaar 1.9 on both
  the client and the server, otherwise the client will fallback to the
  slower method.  (Andrew Bennetts)

Bug Fixes
*********

* A failure to load a plugin due to an IncompatibleAPI exception is
  now correctly reported. (Robert Collins, #279451)

* API versioning support now has a multiple-version checking api
  ``require_any_api``. (Robert Collins, #279447)

* ``bzr branch --stacked`` from a smart server to a standalone branch
  works again.  This fixes a regression in 1.7 and 1.8.
  (Andrew Bennetts, #270397)

* ``bzr co`` uses less memory. It used to unpack the entire WT into
  memory before writing it to disk. This was a little bit faster, but
  consumed lots of memory. (John Arbash Meinel, #269456)

* ``bzr missing --quiet`` no longer prints messages about whether
  there are missing revisions.  The exit code indicates whether there
  were or not.  (Martin Pool, #284748)

* Fixes to the ``annotate`` code. The fast-path which re-used the
  stored deltas was accidentally disabled all the time, instead of
  only when a branch was stacked. Second, the code would accidentally
  re-use a delta even if it wasn't against the left-parent, this
  could only happen if ``bzr reconcile`` decided that the parent
  ordering was incorrect in the file graph.  (John Arbash Meinel)

* "Permission denied" errors that occur when pushing a new branch to a
  smart server no longer cause tracebacks.  (Andrew Bennetts, #278673)

* Some compatibility fixes for building the extensions with MSVC and
  for python2.4. (John Arbash Meinel, #277484)

* The index logic is now able to reload the list of pack files if and
  index ends up disappearing. We still don't reload if the pack data
  itself goes missing after checking the index. This bug appears as a
  transient failure (file not found) when another process is writing
  to the repository.  (John Arbash Meinel, #153786)

* ``bzr switch`` and ``bzr bind`` will now update the branch nickname if
  it was previously set. All checkouts will now refer to the bound branch
  for a nickname if one was not explicitly set.
  (Marius Kruger, #230903)

Documentation
*************

* Improved hook documentation. (Michael Ernst)

API Changes
***********

* commands.plugins_cmds is now a CommandRegistry, not a dict.

Internals
*********

* New AuthenticationConfig.set_credentials method allows easy programmatic
  configuration of authetication credentials.


bzr 1.8 2008-10-16
##################

Bazaar 1.8 includes several fixes that improve working tree performance,
display of revision logs, and merges.  The bzr testsuite now passes on OS
X and Python 2.6, and almost completely passes on Windows.  The
smartserver code has gained several bug fixes and performance
improvements, and can now run server-side hooks within an http server.

Bug Fixes
*********

* Fix "Must end write group" error when another error occurs during
  ``bzr push``.  (Andrew Bennetts, #230902)

Portability
***********

* Some Pyrex versions require the WIN32 macro defined to compile on
  that platform.  (Alexander Belchenko, Martin Pool, #277481)


bzr 1.8rc1 2008-10-07
#####################

Changes
*******

* ``bzr log file`` has been changed. It now uses a different method
  for determining which revisions to show as merging the changes to
  the file. It now only shows revisions which merged the change
  towards your mainline. This simplifies the output, makes it faster,
  and reduces memory consumption.  (John Arbash Meinel)

* ``bzr merge`` now defaults to having ``--reprocess`` set, whenever
  ``--show-base`` is not supplied.  (John Arbash Meinel)

* ``bzr+http//`` will now optionally load plugins and write logs on the
  server. (Marius Kruger)

* ``bzrlib._dirstate_helpers_c.pyx`` does not compile correctly with
  Pyrex 0.9.4.1 (it generates C code which causes segfaults). We
  explicitly blacklist that version of the compiler for that
  extension. Packaged versions will include .c files created with
  pyrex >= 0.9.6 so it doesn't effect releases, only users running
  from the source tree. (John Arbash Meinel, #276868)

Features
********

* bzr is now compatible with python-2.6. python-2.6 is not yet officially
  supported (nor released, tests were conducted with the dev version of
  python-2.6rc2), but all known problems have been fixed.  Feedback
  welcome.
  (Vincent Ladeuil, #269535)

Improvements
************

* ``bzr annotate`` will now include uncommitted changes from the local
  working tree by default. Such uncommitted changes are given the
  revision number they would get if a commit was done, followed with a
  ? to indicate that its not actually known. (Robert Collins, #3439)

* ``bzr branch`` now accepts a ``--standalone`` option, which creates a
  standalone branch regardless of the presence of shared repositories.
  (Daniel Watkins)

* ``bzr push`` is faster in the case there are no new revisions to
  push.  It is also faster if there are no tags in the local branch.
  (Andrew Bennetts)

* File changes during a commit will update the tree stat cache.
  (Robert Collins)

* Location aliases can now accept a trailing path.  (Micheal Hudson)

* New hooks ``Lock.hooks`` when LockDirs are acquired and released.
  (Robert Collins, MartinPool)

* Switching in heavyweight checkouts uses the master branch's context, not
  the checkout's context.  (Adrian Wilkins)

* ``status`` on large trees is now faster, due to optimisations in the
  walkdirs code. Of particular note, the walkdirs code now performs
  a temporary ``chdir()`` while reading a single directory; if your
  platform has non thread-local current working directories (and is
  not windows which has its own implementation), this may introduce a
  race condition during concurrent uses of bzrlib. The bzrlib CLI
  will not encounter this as it is single threaded for working tree
  operations. (Robert Collins)

* The C extensions now build on python 2.4 (Robert Collins, #271939)

* The ``-Dhpss`` debug flag now reports the number of smart server
  calls per medium to stderr.  This is in addition to the existing
  detailed logging to the .bzr.log trace file.  (Andrew Bennetts)

Bug Fixes
*********

* Avoid random failures arising from misinterpreted ``errno`` values
  in ``_readdir_pyx.read_dir``.
  (Martin Pool, #279381)

* Branching from a shared repository on a smart server into a new
  repository now preserves the repository format.
  (Andrew Bennetts, #269214)

* ``bzr log`` now accepts a ``--change`` option.
  (Vincent Ladeuil, #248427)

* ``bzr missing`` now accepts an ``--include-merges`` option.
  (Vincent Ladeuil, #233817)

* Don't try to filter (internally) '.bzr' from the files to be deleted if
  it's not there.
  (Vincent Ladeuil, #272648)

* Fix '_in_buffer' AttributeError when using the -Dhpss debug flag.
  (Andrew Bennetts)

* Fix TooManyConcurrentRequests errors caused by a connection failure
  when doing ``bzr pull`` or ``bzr merge`` from a ``bzr+ssh`` URL.
  (Andrew Bennetts, #246233)

* Fixed ``bzr st -r branch:PATH_TO_BRANCH`` where the other branch
  is in a different repository than the current one.
  (Lukáš Lalinský, #144421)

* Make the first line of the manpage preamble a comment again.
  (David Futcher, #242106)

* Remove use of optional parameter in GSSAPI FTP support, since
  it breaks newer versions of Python-Kerberos. (Jelmer Vernooij)

* The autopacking logic will now always create a single new pack from
  all of the content which it deems is worth moving. This avoids the
  'repack a single pack' bug and should result in better packing
  overall.  (John Arbash Meinel, #242510, #172644)

* Trivial documentation fix.
  (John Arbash Meinel, #270471)

* ``bzr switch`` and ``bzr bind`` will now update the branch nickname if
  it was previously set. All checkouts will now refer to the bound branch
  for a nickname if one was not explicitly set.
  (Marius Kruger, #230903)

Documentation
*************

* Explain revision/range identifiers. (Daniel Clemente)

API Changes
***********

* ``CommitBuilder.record_entry_contents`` returns one more element in
  its result tuple - an optional file system hash for the hash cache
  to use. (Robert Collins)

* ``dirstate.DirState.update_entry`` will now only calculate the sha1
  of a file if it is likely to be needed in determining the output
  of iter_changes. (Robert Collins)

* The PackRepository, RepositoryPackCollection, NewPack classes have a
  slightly changed interface to support different index types; as a
  result other users of these classes need to supply the index types
  they want. (Robert Collins)

Testing
*******

* ``bzrlib.tests.repository_implementations`` has been renamed to
  ``bzrlib.tests.per_repository`` so that we have a common structure
  (and it is shorter). (John Arbash Meinel, #239343)

* ``LocalTransport.abspath()`` now returns a drive letter if the
  transport has one, fixing numerous tests on Windows.
  (Mark Hammond)

* PreviewTree is now tested via intertree_implementations.
  (Aaron Bentley)

* The full test suite is passing again on OSX.
  (Guillermo Gonzalez, Vincent Ladeuil)

* The full test suite passes when run with ``-Eallow_debug``.
  (Andrew Bennetts)

Internals
*********

* A new hook, ``Branch.open``, has been added, which is called when
  branch objects are opened. (Robert Collins)

* ``bzrlib.osutils._walkdirs_utf8`` has been refactored into common
  tree walking, and modular directory listing code to aid future
  performance optimisations and refactoring. (Robert Collins)

* ``bzrlib.trace.debug_memory`` can be used to get a quick memory dump
  in the middle of processing. It only reports memory if
  ``/proc/PID/status`` is available. (John Arbash Meinel)

* New method ``RevisionSpec.as_tree`` for representing the revision
  specifier as a revision tree object. (Lukáš Lalinský)

* New race-free method on MutableTree ``get_file_with_stat`` for use
  when generating stat cache results. (Robert Collins)

* New win32utils.get_local_appdata_location() provides access to a local
  directory for storing data.  (Mark Hammond)

* To be compatible with python-2.6 a few new rules should be
  observed. 'message' attribute can't be used anymore in exception
  classes, 'sha' and 'md5' modules have been deprecated (use
  osutils.[md5|sha]), object__init__ and object.__new__ don't accept
  parameters anymore.
  (Vincent Ladeuil)


bzr 1.7.1 2008-10-01
####################

No changes from 1.7.1rc1.


bzr 1.7.1rc1 2008-09-24
#######################

This release just includes an update to how the merge algorithm handles
file paths when we encounter complex history.

Features
********

* If we encounter a criss-cross in history, use information from
  direct Least Common Ancestors to resolve inventory shape (locations
  of files, adds, deletes, etc). This is similar in concept to using
  ``--lca`` for merging file texts, only applied to paths.
  (John Arbash Meinel)


bzr 1.7 2008-09-23
##################

This release includes many bug fixes and a few performance and feature
improvements.  ``bzr rm`` will now scan for missing files and remove them,
like how ``bzr add`` scans for unknown files and adds them. A bit more
polish has been applied to the stacking code. The b-tree indexing code has
been brought in, with an eye on using it in a future repository format.
There are only minor installer changes since bzr-1.7rc2.

Features
********

* Some small updates to the win32 installer. Include localization
  files found in plugins, and include the builtin distutils as part of
  packaging qbzr. (Mark Hammond)


bzr 1.7rc2 2008-09-17
#####################

A few bug fixes from 1.7rc1. The biggest change is a new
``RemoteBranch.get_stacked_on_url`` rpc. This allows clients that are
trying to access a Stacked branch over the smart protocol, to properly
connect to the stacked-on location.

Bug Fixes
*********

* Branching from a shared repository on a smart server into a new
  repository now preserves the repository format.
  (Andrew Bennetts, #269214)

* Branching from a stacked branch via ``bzr+ssh`` can properly connect
  to the stacked-on branch.  (Martin Pool, #261315)

* ``bzr init`` no longer re-opens the BzrDir multiple times.
  (Vincent Ladeuil)

* Fix '_in_buffer' AttributeError when using the -Dhpss debug flag.
  (Andrew Bennetts)


bzr 1.7rc1 2008-09-09
#####################

This release candidate for bzr 1.7 has several bug fixes and a few
performance and feature improvements.  ``bzr rm`` will now scan for
missing files and remove them, like how ``bzr add`` scans for unknown
files and adds them. A bit more polish has been applied to the stacking
code. The b-tree indexing code has been brought in, with an eye on using
it in a future repository format.


Changes
*******

* ``bzr export`` can now export a subdirectory of a project.
  (Robert Collins)

* ``bzr remove-tree`` will now refuse to remove a tree with uncommitted
  changes, unless the ``--force`` option is specified.
  (Lukáš Lalinský, #74101)

* ``bzr rm`` will now scan for files that are missing and remove just
  them automatically, much as ``bzr add`` scans for new files that
  are not ignored and adds them automatically. (Robert Collins)

Features
********

* Support for GSSAPI authentication when using FTP as documented in
  RFC2228. (Jelmer Vernooij, #49623)

* Add support for IPv6 in the smart server. (Jelmer Vernooij, #165014)

Improvements
************

* A url like ``log+file:///tmp`` will log all access to that Transport
  to ``.bzr.log``, which may help in debugging or profiling.
  (Martin Pool)

* ``bzr branch`` and ``bzr push`` use the default stacking policy if the
  branch format supports it. (Aaron Bentley)

* ``bzr init`` and ``bzr init-repo`` will now print out the same as
  ``bzr info`` if it completed successfully.
  (Marius Kruger)

* ``bzr uncommit`` logs the old tip revision id, and displays how to
  restore the branch to that tip using ``bzr pull``.  This allows you
  to recover if you realize you uncommitted the wrong thing.
  (John Arbash Meinel)

* Fix problems in accessing stacked repositories over ``bzr://``.
  (Martin Pool, #261315)

* ``SFTPTransport.readv()`` was accidentally using ``list += string``,
  which 'works', but adds each character separately to the list,
  rather than using ``list.append(string)``. Fixing this makes the
  SFTP transport a little bit faster (~20%) and use a bit less memory.
  (John Arbash Meinel)

* When reading index files, if we happen to read the whole file in a
  single request treat it as a ``_buffer_all`` request. This happens
  most often on small indexes over remote transports, where we default
  to reading 64kB. It saves a round trip for each small index during
  fetch operations. Also, if we have read more than 50% of an index
  file, trigger a ``_buffer_all`` on the next request. This works
  around some inefficiencies because reads don't fall neatly on page
  boundaries, so we would ignore those bytes, but request them again
  later. This could trigger a total read size of more than the whole
  file. (John Arbash Meinel)

Bug Fixes
*********

* ``bzr rm`` is now aliased to ``bzr del`` for the convenience of svn
  users. (Robert Collins, #205416)

* Catch the infamous "select/poll returned error" which occurs when
  pycurl try to send a body request to an HTTP/1.0 server which has
  already refused to handle the request. (Vincent Ladeuil, #225020)

* Fix ``ObjectNotLocked`` errors when using various commands
  (including ``bzr cat`` and ``bzr annotate``) in combination with a
  smart server URL.  (Andrew Bennetts, #237067)

* ``FTPTransport.stat()`` would return ``0000`` as the permission bits
  for the containing ``.bzr/`` directory (it does not implement
  permissions). This would cause us to set all subdirectories to
  ``0700`` and files to ``0600`` rather than leaving them unmodified.
  Now we ignore ``0000`` as the permissions and assume they are
  invalid. (John Arbash Meinel, #259855)

* Merging from a previously joined branch will no longer cause
  a traceback. (Jelmer Vernooij, #203376)

* Pack operations on windows network shares will work even with large
  files. (Robert Collins, #255656)

* Running ``bzr st PATH_TO_TREE`` will no longer suppress merge
  status. Status is also about 7% faster on mozilla sized trees
  when the path to the root of the tree has been given. Users of
  the internal ``show_tree_status`` function should be aware that
  the show_pending flag is now authoritative for showing pending
  merges, as it was originally. (Robert Collins, #225204)

* Set valid default _param_name for Option so that ListOption can embed
  '-' in names. (Vincent Ladeuil, #263249)

* Show proper error rather than traceback when an unknown revision
  id is specified to ``bzr cat-revision``. (Jelmer Vernooij, #175569)

* Trailing text in the dirstate file could cause the C dirstate parser
  to try to allocate an invalid amount of memory. We now properly
  check and test for parsing a dirstate with invalid trailing data.
  (John Arbash Meinel, #186014)

* Unexpected error responses from a smart server no longer cause the
  client to traceback.  (Andrew Bennetts, #263527)

* Use a Windows api function to get a Unicode host name, rather than
  assuming the host name is ascii.
  (Mark Hammond, John Arbash Meinel, #256550)

* ``WorkingTree4`` trees will now correctly report missing-and-new
  paths in the output of ``iter_changes``. (Robert Collins)

Documentation
*************

* Updated developer documentation.  (Martin Pool)

API Changes
***********

* Exporters now take 4 parameters. (Robert Collins)

* ``Tree.iter_changes`` will now return False for the content change
  field when a file is missing in the basis tree and not present in
  the target tree. Previously it returned True unconditionally.
  (Robert Collins)

* The deprecated ``Branch.abspath`` and unimplemented
  ``Branch.rename_one`` and ``Branch.move`` were removed. (Jelmer Vernooij)

* BzrDir.clone_on_transport implementations must now accept a stacked_on
  parameter.  (Aaron Bentley)

* BzrDir.cloning_metadir implementations must now take a require_stacking
  parameter.  (Aaron Bentley)

Testing
*******

* ``addCleanup`` now takes ``*arguments`` and ``**keyword_arguments``
  which are then passed to the cleanup callable as it is run. In
  addition, addCleanup no longer requires that the callables passed to
  it be unique. (Jonathan Lange)

* Fix some tests that fail on Windows because files are deleted while
  still in use.
  (Mark Hammond)

* ``selftest``'s ``--starting-with`` option can now use predefined
  prefixes so that one can say ``bzr selftest -s bp.loom`` instead of
  ``bzr selftest -s bzrlib.plugins.loom``. (Vincent Ladeuil)

* ``selftest``'s ``--starting-with`` option now accepts multiple values.
  (Vincent Ladeuil)

Internals
*********

* A new plugin interface, ``bzrlib.log.log_adapters``, has been added.
  This allows dynamic log output filtering by plugins.
  (Robert Collins)

* ``bzrlib.btree_index`` is now available, providing a b-tree index
  layer. The design is memory conservative (limited memory cache),
  faster to seek (approx 100 nodes per page, gives 100-way fan out),
  and stores compressed pages allowing more keys per page.
  (Robert Collins, John Arbash Meinel)

* ``bzrlib.diff.DiffTree.show_diff`` now skips changes where the kind
  is unknown in both source and target.
  (Robert Collins, Aaron Bentley)

* ``GraphIndexBuilder.add_node`` and ``BTreeBuilder`` have been
  streamlined a bit. This should make creating large indexes faster.
  (In benchmarking, it now takes less time to create a BTree index than
  it takes to read the GraphIndex one.) (John Arbash Meinel)

* Mail clients for `bzr send` are now listed in a registry.  This
  allows plugins to add new clients by registering them with
  ``bzrlib.mail_client.mail_client_registry``.  All of the built-in
  clients now use this mechanism.  (Neil Martinsen-Burrell)


bzr 1.6.1 2008-09-05
####################

A couple regressions were found in the 1.6 release. There was a
performance issue when using ``bzr+ssh`` to branch large repositories,
and some problems with stacking and ``rich-root`` capable repositories.


bzr 1.6.1rc2 2008-09-03
#######################

Bug Fixes
*********

* Copying between ``rich-root`` and ``rich-root-pack`` (and vice
  versa) was accidentally using the inter-model fetcher, instead of
  recognizing that both were 'rich root' formats.
  (John Arbash Meinel, #264321)


bzr 1.6.1rc1 2008-08-29
#######################

This release fixes a few regressions found in the 1.6 client. Fetching
changes was using an O(N^2) buffering algorithm, so for large projects it
would cause memory thrashing. There is also a specific problem with the
``--1.6-rich-root`` format, which prevented stacking on top of
``--rich-root-pack`` repositories, and could allow users to accidentally
fetch experimental data (``-subtree``) without representing it properly.
The ``--1.6-rich-root`` format has been deprecated and users are
recommended to upgrade to ``--1.6.1-rich-root`` immediately.  Also we
re-introduced a workaround for users who have repositories with incorrect
nodes (not possible if you only used official releases).
I should also clarify that none of this is data loss level issues, but
still sufficient enough to warrant an updated release.

Bug Fixes
*********

* ``RemoteTransport.readv()`` was being inefficient about how it
  buffered the readv data and processed it. It would keep appending to
  the same string (causing many copies) and then pop bytes out of the
  start of the string (causing more copies).
  With this patch "bzr+ssh://local" can improve dramatically,
  especially for projects with large files.
  (John Arbash Meinel)

* Revision texts were always meant to be stored as fulltexts. There
  was a bug in a bzr.dev version that would accidentally create deltas
  when copying from a Pack repo to a Knit repo. This has been fixed,
  but to support those repositories, we know always request full texts
  for Revision texts. (John Arbash Meinel, #261339)

* The previous ``--1.6-rich-root`` format used an incorrect xml
  serializer, which would accidentally support fetching from a
  repository that supported subtrees, even though the local one would
  not. We deprecated that format, and introduced a new one that uses
  the correct serializer ``--1.6.1-rich-root``.
  (John Arbash Meinel, #262333)


bzr 1.6 2008-08-25
##################

Finally, the long awaited bzr 1.6 has been released. This release includes
new features like Stacked Branches, improved weave merge, and an updated
server protocol (now on v3) which will allow for better cross version
compatibility. With this release we have deprecated Knit format
repositories, and recommend that users upgrade them, we will continue to
support reading and writing them for the forseeable future, but we will
not be tuning them for performance as pack repositories have proven to be
better at scaling. This will also be the first release to bundle
TortoiseBzr in the standalone Windows installer.


bzr 1.6rc5 2008-08-19
#####################

Bug Fixes
*********

* Disable automatic detection of stacking based on a containing
  directory of the target. It interacted badly with push, and needs a
  bit more work to get the edges polished before it should happen
  automatically. (John Arbash Meinel, #259275)
  (This change was reverted when merged to bzr.dev)


bzr 1.6rc4 2008-08-18
#####################

Bug Fixes
*********

* Fix a regression in knit => pack fetching.  We had a logic
  inversion, causing the fetch to insert fulltexts in random order,
  rather than preserving deltas.  (John Arbash Meinel, #256757)


bzr 1.6rc3 2008-08-14
#####################

Changes
*******

* Disable reading ``.bzrrules`` as a per-branch rule preferences
  file. The feature was not quite ready for a full release.
  (Robert Collins)

Improvements
************

* Update the windows installer to bundle TortoiseBzr and ``qbzr``
  into the standalone installer. This will be the first official
  windows release that installs Tortoise by default.
  (Mark Hammond)

Bug Fixes
*********

* Fix a regression in ``bzr+http`` support. There was a missing
  function (``_read_line``) that needed to be carried over from
  ``bzr+ssh`` support. (Andrew Bennetts)

* ``GraphIndex`` objects will internally read an entire index if more
  than 1/20th of their keyspace is requested in a single operation.
  This largely mitigates a performance regression in ``bzr log FILE``
  and completely corrects the performance regression in ``bzr log``.
  The regression was caused by removing an accomodation which had been
  supporting the index format in use. A newer index format is in
  development which is substantially faster. (Robert Collins)


bzr 1.6rc2 2008-08-13
#####################

This release candidate has a few minor bug fixes, and some regression
fixes for Windows.

Bug Fixes
*********

* ``bzr upgrade`` on remote branches accessed via bzr:// and
  bzr+ssh:// now works.  (Andrew Bennetts)

* Change the ``get_format_description()`` strings for
  ``RepositoryFormatKnitPack5`` et al to be single line messages.
  (Aaron Bentley)

* Fix for a regression on Win32 where we would try to call
  ``os.listdir()`` on a file and not catch the exception properly.
  (Windows raises a different exception.) This would manifest in
  places like ``bzr rm file`` or ``bzr switch``.
  (Mark Hammond, John Arbash Meinel)

* ``Inventory.copy()`` was failing to set the revision property for
  the root entry. (Jelmer Vernooij)

* sftp transport: added missing ``FileExists`` case to
  ``_translate_io_exception`` (Christophe Troestler, #123475)

* The help for ``bzr ignored`` now suggests ``bzr ls --ignored`` for
  scripting use. (Robert Collins, #3834)

* The default ``annotate`` logic will now always assign the
  last-modified value of a line to one of the revisions that modified
  it, rather than a merge revision. This would happen when both sides
  claimed to have modified the line resulting in the same text. The
  choice is arbitrary but stable, so merges in different directions
  will get the same results.  (John Arbash Meinel, #232188)


bzr 1.6rc1 2008-08-06
#####################

This release candidate for bzr 1.6 solidifies the new branch stacking
feature.  Bazaar now recommends that users upgrade all knit repositories,
because later formats are much faster.  However, we plan to continue read/write and
upgrade support for knit repostories for the forseeable future.  Several
other bugs and performance issues were fixed.

Changes
*******

* Knit format repositories are deprecated and bzr will now emit
  warnings whenever it encounters one.  Use ``bzr upgrade`` to upgrade
  knit repositories to pack format.  (Andrew Bennetts)

Improvements
************

* ``bzr check`` can now be told which elements at a location it should
  check.  (Daniel Watkins)

* Commit now supports ``--exclude`` (or ``-x``) to exclude some files
  from the commit. (Robert Collins, #3117)

* Fetching data between repositories that have the same model but no
  optimised fetcher will not reserialise all the revisions, increasing
  performance. (Robert Collins, John Arbash Meinel)

* Give a more specific error when target branch is not reachable.
  (James Westby)

* Implemented a custom ``walkdirs_utf8`` implementation for win32.
  This uses a pyrex extension to get direct access to the
  ``FindFirstFileW`` style apis, rather than using ``listdir`` +
  ``lstat``. Shows a very strong improvement in commands like
  ``status`` and ``diff`` which have to iterate the working tree.
  Anywhere from 2x-6x faster depending on the size of the tree (bigger
  trees, bigger benefit.) (John Arbash Meinel)

* New registry for log properties handles  and the method in
  LongLogFormatter to display the custom properties returned by the
  registered handlers. (Guillermo Gonzalez, #162469)

Bug Fixes
*********

* Add more tests that stacking does not create deltas spanning
  physical repository boundaries.
  (Martin Pool, #252428)

* Better message about incompatible repositories.
  (Martin Pool, #206258)

* ``bzr branch --stacked`` ensures the destination branch format can
  support stacking, even if the origin does not.
  (Martin Pool)

* ``bzr export`` no longer exports ``.bzrrules``.
  (Ian Clatworthy)

* ``bzr serve --directory=/`` now correctly allows the whole
  filesystem to be accessed on Windows, not just the root of the drive
  that Python is running from.
  (Adrian Wilkins, #240910)

* Deleting directories by hand before running ``bzr rm`` will not
  cause subsequent errors in ``bzr st`` and ``bzr commit``.
  (Robert Collins, #150438)

* Fix a test case that was failing if encoding wasn't UTF-8.
  (John Arbash Meinel, #247585)

* Fix "no buffer space available" error when branching with the new
  smart server protocol to or from Windows.
  (Andrew Bennetts, #246180)

* Fixed problem in branching from smart server.
  (#249256, Michael Hudson, Martin Pool)

* Handle a file turning in to a directory in TreeTransform.
  (James Westby, #248448)

API Changes
***********

* ``MutableTree.commit`` has an extra optional keywork parameter
  ``exclude`` that will be unconditionally supplied by the command
  line UI - plugins that add tree formats may need an update.
  (Robert Collins)

* The API minimum version for plugin compatibility has been raised to
  1.6 - there are significant changes throughout the code base.
  (Robert Collins)

* The generic fetch code now uses three attributes on Repository objects
  to control fetch. The streams requested are controlled via :
  ``_fetch_order`` and ``_fetch_uses_deltas``. Setting these
  appropriately allows different repository implementations to recieve
  data in their optimial form. If the ``_fetch_reconcile`` is set then
  a reconcile operation is triggered at the end of the fetch.
  (Robert Collins)

* The ``put_on_disk`` and ``get_tar_item`` methods in
  ``InventoryEntry`` were deprecated. (Ian Clatworthy)

* ``Repository.is_shared`` doesn't take a read lock. It didn't
  need one in the first place (nobody cached the value, and
  ``RemoteRepository`` wasn't taking one either). This saves a round
  trip when probing Pack repositories, as they read the ``pack-names``
  file when locked. And during probe, locking the repo isn't very
  useful. (John Arbash Meinel)

Internals
*********

* ``bzrlib.branchbuilder.BranchBuilder`` is now much more capable of
  putting together a real history without having to create a full
  WorkingTree. It is recommended that tests that are not directly
  testing the WorkingTree use BranchBuilder instead.  See
  ``BranchBuilder.build_snapshot`` or
  ``TestCaseWithMemoryTree.make_branch_builder``.  (John Arbash Meinel)

* ``bzrlib.builtins.internal_tree_files`` broken into two giving a new
  helper ``safe_relpath_files`` - used by the new ``exclude``
  parameter to commit. (Robert Collins)

* Make it easier to introduce new WorkingTree formats.
  (Ian Clatworthy)

* The code for exporting trees was refactored not to use the
  deprecated ``InventoryEntry`` methods. (Ian Clatworthy)

* RuleSearchers return () instead of [] now when there are no matches.
  (Ian Clatworthy)


bzr 1.6beta3 2008-07-17
#######################

This release adds a new 'stacked branches' feature allowing branches to
share storage without being in the same repository or on the same machine.
(See the user guide for more details.)  It also adds a new hook, improved
weaves, aliases for related locations, faster bzr+ssh push, and several
bug fixes.

Features
********

* New ``pre_change_branch_tip`` hook that is called before the
  branch tip is moved, while the branch is write-locked.  See the User
  Reference for signature details.  (Andrew Bennetts)

* Rule-based preferences can now be defined for selected files in
  selected branches, allowing commands and plugins to provide
  custom behaviour for files matching defined patterns.
  See ``Rule-based preferences`` (part of ``Configuring Bazaar``)
  in the User Guide and ``bzr help rules`` for more information.
  (Ian Clatworthy)

* Sites may suggest a branch to stack new branches on.  (Aaron Bentley)

* Stacked branches are now supported. See ``bzr help branch`` and
  ``bzr help push``.  Branches must be in the ``development1`` format
  to stack, though the stacked-on branch can be of any format.
  (Robert Collins)

Improvements
************

* ``bzr export --format=tgz --root=NAME -`` to export a gzipped tarball
  to stdout; also ``tar`` and ``tbz2``.
  (Martin Pool)

* ``bzr (re)merge --weave`` will now use a standard Weave algorithm,
  rather than the annotation-based merge it was using. It does so by
  building up a Weave of the important texts, without needing to build
  the full ancestry. (John Arbash Meinel, #238895)

* ``bzr send`` documents and better supports ``emacsclient`` (proper
  escaping of mail headers and handling of the MUA Mew).
  (Christophe Troestler)

* Remembered locations can be specified by aliases, e.g. :parent, :public,
  :submit.  (Aaron Bentley)

* The smart protocol now has improved support for setting branches'
  revision info directly.  This makes operations like push
  faster.  The new request method name is
  ``Branch.set_last_revision_ex``.  (Andrew Bennetts)

Bug Fixes
*********

* Bazaar is now able to be a client to the web server of IIS 6 and 7.
  The broken implementations of RFC822 in Python and RFC2046 in IIS
  combined with boundary-line checking in Bazaar previously made this
  impossible. (NB, IIS 5 does not suffer from this problem).
  (Adrian Wilkins, #247585)

* ``bzr log --long`` with a ghost in your mainline now handles that
  ghost properly. (John Arbash Meinel, #243536)

* ``check`` handles the split-up .bzr layout correctly, so no longer
  requires a branch to be present.
  (Daniel Watkins, #64783)

* Clearer message about how to set the PYTHONPATH if bzrlib can't be
  loaded.
  (Martin Pool, #205230)

* Errors about missing libraries are now shown without a traceback,
  and with a suggestion to install the library.  The full traceback is
  still in ``.bzr.log`` and can be shown with ``-Derror``.
  (Martin Pool, #240161)

* Fetch from a stacked branch copies all required data.
  (Aaron Bentley, #248506)

* Handle urls such as ftp://user@host.com@www.host.com where the user
  name contains an @.
  (Neil Martinsen-Burrell, #228058)

* ``needs_read_lock`` and ``needs_write_lock`` now suppress an error during
  ``unlock`` if there was an error in the original function. This helps
  most when there is a failure with a smart server action, since often the
  connection closes and we cannot unlock.
  (Andrew Bennetts, John Arbash Meinel, #125784)

* Obsolete hidden command ``bzr fetch`` removed.
  (Martin Pool, #172870)

* Raise the correct exception when doing ``-rbefore:0`` or ``-c0``.
  (John Arbash Meinel, #239933)

* You can now compare file revisions in Windows diff programs from
  Cygwin Bazaar.
  (Matt McClure, #209281)

* revision_history now tolerates mainline ghosts for Branch format 6.
  (Aaron Bentley, #235055)

* Set locale from environment for third party libs.
  (Martin von Gagern, #128496)

Documentation
*************

* Added *Using stacked branches* to the User Guide.
  (Ian Clatworthy)

* Updated developer documentation.
  (Martin Pool)

Testing
*******

* ``-Dmemory`` will cause /proc/PID/status to be catted before bzr
  exits, allowing low-key analysis of peak memory use. (Robert Collins)

* ``TestCaseWithTransport.make_branch_and_tree`` tries harder to return
  a tree with a ``branch`` attribute of the right format.  This was
  preventing some ``RemoteBranch`` tests from actually running with
  ``RemoteBranch`` instances.  (Andrew Bennetts)

API Changes
***********

* Removed ``Repository.text_store``, ``control_store``, etc.  Instead,
  there are new attributes ``texts, inventories, revisions,
  signatures``, each of which is a ``VersionedFiles``.  See the
  Repository docstring for more details.
  (Robert Collins)

* ``Branch.pull`` now accepts an ``_override_hook_target`` optional
  parameter.  If you have a subclass of ``Branch`` that overrides
  ``pull`` then you should add this parameter.  (Andrew Bennetts)

* ``bzrlib.check.check()`` has been deprecated in favour of the more
  aptly-named ``bzrlib.check.check_branch()``.
  (Daniel Watkins)

* ``Tree.print_file`` and ``Repository.print_file`` are deprecated.
  These methods are bad APIs because they write directly to sys.stdout.
  bzrlib does not use them internally, and there are no direct tests
  for them. (Alexander Belchenko)

Internals
*********

* ``cat`` command no longer uses ``Tree.print_file()`` internally.
  (Alexander Belchenko)

* New class method ``BzrDir.open_containing_tree_branch_or_repository``
  which eases the discovery of the tree, the branch and the repository
  containing a given location.
  (Daniel Watkins)

* New ``versionedfile.KeyMapper`` interface to abstract out the access to
  underlying .knit/.kndx etc files in repositories with partitioned
  storage. (Robert Collins)

* Obsolete developer-use command ``weave-join`` has been removed.
  (Robert Collins)

* ``RemoteToOtherFetcher`` and ``get_data_stream_for_search`` removed,
  to support new ``VersionedFiles`` layering.
  (Robert Collins)


bzr 1.6beta2 2008-06-10
#######################

This release contains further progress towards our 1.6 goals of shallow
repositories, and contains a fix for some user-affecting bugs in the
repository layer.  Building working trees during checkout and branch is
now faster.

Bug Fixes
*********

* Avoid KnitCorrupt error extracting inventories from some repositories.
  (The data is not corrupt; an internal check is detecting a problem
  reading from the repository.)
  (Martin Pool, Andrew Bennetts, Robert Collins, #234748)

* ``bzr status`` was breaking if you merged the same revision twice.
  (John Arbash Meinel, #235407)

* Fix infinite loop consuming 100% CPU when a connection is lost while
  reading a response body via the smart protocol v1 or v2.
  (Andrew Bennetts)

* Inserting a bundle which changes the contents of a file with no trailing
  end of line, causing a knit snapshot in a 'knits' repository will no longer
  cause KnitCorrupt. (Robert Collins)

* ``RemoteBranch.pull`` needs to return the ``self._real_branch``'s
  pull result. It was instead just returning None, which breaks ``bzr
  pull``. (John Arbash Meinel, #238149)

* Sanitize branch nick before using it as an attachment filename in
  ``bzr send``. (Lukáš Lalinský, #210218)

* Squash ``inv_entry.symlink_target`` to a plain string when
  generating DirState details. This prevents from getting a
  ``UnicodeError`` when you have symlinks and non-ascii filenames.
  (John Arbash Meinel, #135320)

Improvements
************

* Added the 'alias' command to set/unset and display aliases. (Tim Penhey)

* ``added``, ``modified``, and ``unknowns`` behaviour made consistent (all three
  now quote paths where required). Added ``--null`` option to ``added`` and
  ``modified`` (for null-separated unknowns, use ``ls --unknown --null``)
  (Adrian Wilkins)

* Faster branching (1.09x) and lightweight checkouts (1.06x) on large trees.
  (Ian Clatworthy, Aaron Bentley)

Documentation
*************

* Added *Bazaar Zen* section to the User Guide. (Ian Clatworthy)

Testing
*******

* Fix the test HTTPServer to be isolated from chdir calls made while it is
  running, allowing it to be used in blackbox tests. (Robert Collins)

API Changes
***********

* ``WorkingTree.set_parent_(ids/trees)`` will now filter out revisions
  which are in the ancestry of other revisions. So if you merge the same
  tree twice, or merge an ancestor of an existing merge, it will only
  record the newest. (If you merge a descendent, it will replace its
  ancestor). (John Arbash Meinel, #235407)

* ``RepositoryPolicy.__init__`` now requires stack_on and stack_on_pwd,
  through the derived classes do not.  (Aaron Bentley)

Internals
*********

* ``bzrlib.bzrdir.BzrDir.sprout`` now accepts ``stacked`` to control
  creating stacked branches. (Robert Collins)

* Knit record serialisation is now stricter on what it will accept, to
  guard against potential internal bugs, or broken input. (Robert Collins)

bzr 1.6beta1 2008-06-02
#######################


Commands that work on the revision history such as push, pull, missing,
uncommit and log are now substantially faster.  This release adds a
translation of some of the user documentation into Spanish.  (Contributions of
other translations would be very welcome.)  Bazaar 1.6beta1 adds a new network
protocol which is used by default and which allows for more efficient transfers
and future extensions.


Notes When Upgrading
********************

* There is a new version of the network protocol used for bzr://, bzr+ssh://
  and bzr+http:// connections.  This will allow more efficient requests and
  responses, and more graceful fallback when a server is too old to
  recognise a request from a more recent client.  Bazaar 1.6 will
  interoperate with 0.16 and later versions, but servers should be upgraded
  when possible.  Bazaar 1.6 no longer interoperates with 0.15 and earlier via
  these protocols.  Use alternatives like SFTP or upgrade those servers.
  (Andrew Bennetts, #83935)

Changes
*******

* Deprecation warnings will not be suppressed when running ``bzr selftest``
  so that developers can see if their code is using deprecated functions.
  (John Arbash Meinel)

Features
********

* Adding ``-Derror`` will now display a traceback when a plugin fails to
  load. (James Westby)

Improvements
************

* ``bzr branch/push/pull -r XXX`` now have a helper function for finding
  the revno of the new revision (``Graph.find_distance_to_null``). This
  should make something like ``bzr branch -r -100`` in a shared, no-trees
  repository much snappier. (John Arbash Meinel)

* ``bzr log --short -r X..Y`` no longer needs to access the full revision
  history. This makes it noticeably faster when logging the last few
  revisions. (John Arbash Meinel)

* ``bzr ls`` now accepts ``-V`` as an alias for ``--versioned``.
  (Jerad Cramp, #165086)

* ``bzr missing`` uses the new ``Graph.find_unique_ancestors`` and
  ``Graph.find_differences`` to determine missing revisions without having
  to search the whole ancestry. (John Arbash Meinel, #174625)

* ``bzr uncommit`` now uses partial history access, rather than always
  extracting the full revision history for a branch. This makes it
  resolve the appropriate revisions much faster (in testing it drops
  uncommit from 1.5s => 0.4s). It also means ``bzr log --short`` is one
  step closer to not using full revision history.
  (John Arbash Meinel, #172649)

Bugfixes
********

* ``bzr merge --lca`` should handle when two revisions have no common
  ancestor other than NULL_REVISION. (John Arbash Meinel, #235715)

* ``bzr status`` was breaking if you merged the same revision twice.
  (John Arbash Meinel, #235407)

* ``bzr push`` with both ``--overwrite`` and ``-r NNN`` options no longer
  fails.  (Andrew Bennetts, #234229)

* Correctly track the base URL of a smart medium when using bzr+http://
  URLs, which was causing spurious "No repository present" errors with
  branches in shared repositories accessed over bzr+http.
  (Andrew Bennetts, #230550)

* Define ``_remote_is_at_least_1_2`` on ``SmartClientMedium`` so that all
  implementations have the attribute.  Fixes 'PyCurlTransport' object has no
  attribute '_remote_is_at_least_1_2' attribute errors.
  (Andrew Bennetts, #220806)

* Failure to delete an obsolete pack file should just give a warning
  message, not a fatal error.  It may for example fail if the file is still
  in use by another process.
  (Martin Pool)

* Fix MemoryError during large fetches over HTTP by limiting the amount of
  data we try to read per ``recv`` call.  The problem was observed with
  Windows and a proxy, but might affect other environments as well.
  (Eric Holmberg, #215426)

* Handle old merge directives correctly in Merger.from_mergeable.  Stricter
  get_parent_map requirements exposed a latent bug here.  (Aaron Bentley)

* Issue a warning and ignore passwords declared in authentication.conf when
  used for an ssh scheme (sftp or bzr+ssh).
  (Vincent Ladeuil, #203186)

* Make both http implementations raise appropriate exceptions on 403
  Forbidden when POSTing smart requests.
  (Vincent Ladeuil, #230223)

* Properly *title* header names in http requests instead of capitalizing
  them.
  (Vincent Ladeuil, #229076)

* The "Unable to obtain lock" error message now also suggests using
  ``bzr break-lock`` to fix it.  (Martin Albisetti, #139202)

* Treat an encoding of '' as ascii; this can happen when bzr is run
  under vim on Mac OS X.
  (Neil Martinsen-Burrell)

* ``VersionedFile.make_mpdiffs()`` was raising an exception that wasn't in
  scope. (Daniel Fischer #235687)

Documentation
*************

* Added directory structure and started translation of docs in spanish.
  (Martin Albisetti, Lucio Albenga)

* Incorporate feedback from Jelmer Vernooij and Neil Martinsen-Burrell
  on the plugin and integration chapters of the User Guide.
  (Ian Clatworthy)

* More Bazaar developer documentation about packaging and release process,
  and about use of Python reprs.
  (Martin Pool, Martin Albisetti)

* Updated Tortise strategy document. (Mark Hammond)

Testing
*******

* ``bzrlib.tests.adapt_tests`` was broken and unused - it has been fixed.
  (Robert Collins)

* Fix the test HTTPServer to be isolated from chdir calls made while it is
  running, allowing it to be used in blackbox tests. (Robert Collins)

* New helper function for splitting test suites
  ``split_suite_by_condition``. (Robert Collins)

Internals
*********

* ``Branch.missing_revisions`` has been deprecated. Similar functionality
  can be obtained using ``bzrlib.missing.find_unmerged``. The api was
  fairly broken, and the function was unused, so we are getting rid of it.
  (John Arbash Meinel)

API Changes
***********

* ``Branch.abspath`` is deprecated; use the Tree or Transport
  instead.  (Martin Pool)

* ``Branch.update_revisions`` now takes an optional ``Graph``
  object. This can be used by ``update_revisions`` when it is
  checking ancestry, and allows callers to prefer request to go to a
  local branch.  (John Arbash Meinel)

* Branch, Repository, Tree and BzrDir should expose a Transport as an
  attribute if they have one, rather than having it indirectly accessible
  as ``.control_files._transport``.  This doesn't add a requirement
  to support a Transport in cases where it was not needed before;
  it just simplifies the way it is reached.  (Martin Pool)

* ``bzr missing --mine-only`` will return status code 0 if you have no
  new revisions, but the remote does. Similarly for ``--theirs-only``.
  The new code only checks one side, so it doesn't know if the other
  side has changes. This seems more accurate with the request anyway.
  It also changes the output to print '[This|Other] branch is up to
  date.' rather than displaying nothing.  (John Arbash Meinel)

* ``LockableFiles.put_utf8``, ``put_bytes`` and ``controlfilename``
  are now deprecated in favor of using Transport operations.
  (Martin Pool)

* Many methods on ``VersionedFile``, ``Repository`` and in
  ``bzrlib.revision``  deprecated before bzrlib 1.5 have been removed.
  (Robert Collins)

* ``RevisionSpec.wants_revision_history`` can be set to False for a given
  ``RevisionSpec``. This will disable the existing behavior of passing in
  the full revision history to ``self._match_on``. Useful for specs that
  don't actually need access to the full history. (John Arbash Meinel)

* The constructors of ``SmartClientMedium`` and its subclasses now require a
  ``base`` parameter.  ``SmartClientMedium`` implementations now also need
  to provide a ``remote_path_from_transport`` method.  (Andrew Bennetts)

* The default permissions for creating new files and directories
  should now be obtained from ``BzrDir._get_file_mode()`` and
  ``_get_dir_mode()``, rather than from LockableFiles.  The ``_set_file_mode``
  and ``_set_dir_mode`` variables on LockableFiles which were advertised
  as a way for plugins to control this are no longer consulted.
  (Martin Pool)

* ``VersionedFile.join`` is deprecated. This method required local
  instances of both versioned file objects and was thus hostile to being
  used for streaming from a smart server. The new get_record_stream and
  insert_record_stream are meant to efficiently replace this method.
  (Robert Collins)

* ``WorkingTree.set_parent_(ids/trees)`` will now filter out revisions
  which are in the ancestry of other revisions. So if you merge the same
  tree twice, or merge an ancestor of an existing merge, it will only
  record the newest. (If you merge a descendent, it will replace its
  ancestor). (John Arbash Meinel, #235407)

* ``WorkingTreeFormat2.stub_initialize_remote`` is now private.
  (Martin Pool)


bzr 1.5 2008-05-16
##################

This release of Bazaar includes several updates to the documentation, and fixes
to prepare for making rich root support the default format. Many bugs have been
squashed, including fixes to log, bzr+ssh inter-operation with older servers.

Changes
*******

* Suppress deprecation warnings when bzrlib is a 'final' release. This way
  users of packaged software won't be bothered with DeprecationWarnings,
  but developers and testers will still see them. (John Arbash Meinel)

Documentation
*************

* Incorporate feedback from Jelmer Vernooij and Neil Martinsen-Burrell
  on the plugin and integration chapters of the User Guide.
  (Ian Clatworthy)


bzr 1.5rc1 2008-05-09
#####################

Changes
*******

* Broader support of GNU Emacs mail clients. Set
  ``mail_client=emacsclient`` in your bazaar.conf and ``send`` will pop the
  bundle in a mail buffer according to the value of ``mail-user-agent``
  variable. (Xavier Maillard)

Improvements
************

* Diff now handles revision specs like "branch:" and "submit:" more
  efficiently.  (Aaron Bentley, #202928)

* More friendly error given when attempt to start the smart server
  on an address already in use. (Andrea Corbellini, #200575)

* Pull completes much faster when there is nothing to pull.
  (Aaron Bentley)

Bugfixes
********

* Authentication.conf can define sections without password.
  (Vincent Ladeuil, #199440)

* Avoid muttering every time a child update does not cause a progress bar
  update. (John Arbash Meinel, #213771)

* ``Branch.reconcile()`` is now implemented. This allows ``bzr reconcile``
  to fix when a Branch has a non-canonical mainline history. ``bzr check``
  also detects this condition. (John Arbash Meinel, #177855)

* ``bzr log -r ..X bzr://`` was failing, because it was getting a request
  for ``revision_id=None`` which was not a string.
  (John Arbash Meinel, #211661)

* ``bzr commit`` now works with Microsoft's FTP service.
  (Andreas Deininger)

* Catch definitions outside sections in authentication.conf.
  (Vincent Ladeuil, #217650)

* Conversion from non-rich-root to rich-root(-pack) updates inventory
  sha1s, even when bundles are used.  (Aaron Bentley, #181391)

* Conversion from non-rich-root to rich-root(-pack) works correctly even
  though search keys are not topologically sorted.  (Aaron Bentley)

* Conversion from non-rich-root to rich-root(-pack) works even when a
  parent revision has a different root id.  (Aaron Bentley, #177874)

* Disable strace testing until strace is fixed (see bug #103133) and emit a
  warning when selftest ends to remind us of leaking tests.
  (Vincent Ladeuil, #226769)

* Fetching all revisions from a repository does not cause pack collisions.
  (Robert Collins, Aaron Bentley, #212908)

* Fix error about "attempt to add line-delta in non-delta knit".
  (Andrew Bennetts, #217701)

* Pushing a branch in "dirstate" format (Branch5) over bzr+ssh would break
  if the remote server was < version 1.2. This was due to a bug in the
  RemoteRepository.get_parent_map() fallback code.
  (John Arbash Meinel, #214894)

* Remove leftover code in ``bzr_branch`` that inappropriately creates
  a ``branch-name`` file in the branch control directory.
  (Martin Pool)

* Set SO_REUSEADDR on server sockets of ``bzr serve`` to avoid problems
  rebinding the socket when starting the server a second time.
  (John Arbash Meinel, Martin Pool, #164288)

* Severe performance degradation in fetching from knit repositories to
  knits and packs due to parsing the entire revisions.kndx on every graph
  walk iteration fixed by using the Repository.get_graph API.  There was
  another regression in knit => knit fetching which re-read the index for
  every revision each side had in common.
  (Robert Collins, John Arbash Meinel)

* When logging the changes to a particular file, there was a bug if there
  were ghosts in the revision ancestry. (John Arbash Meinel, #209948)

* xs4all's ftp server returns a temporary error when trying to list an
  empty directory, rather than returning an empty list. Adding a
  workaround so that we don't get spurious failures.
  (John Arbash Meinel, #215522)

Documentation
*************

* Expanded the User Guide to include new chapters on popular plugins and
  integrating Bazaar into your environment. The *Best practices* chapter
  was renamed to *Miscellaneous topics* as suggested by community
  feedback as well. (Ian Clatworthy)

* Document outlining strategies for TortoiseBzr. (Mark Hammond)

* Improved the documentation on hooks. (Ian Clatworthy)

* Update authentication docs regarding ssh agents.
  (Vincent Ladeuil, #183705)

Testing
*******

* Add ``thread_name_suffix`` parameter to SmartTCPServer_for_testing, to
  make it easy to identify which test spawned a thread with an unhandled
  exception. (Andrew Bennetts)

* New ``--debugflag``/``-E`` option to ``bzr selftest`` for setting
  options for debugging tests, these are complementary to the the -D
  options.  The ``-Dselftest_debug`` global option has been replaced by the
  ``-E=allow_debug`` option for selftest. (Andrew Bennetts)

* Parameterised test ids are preserved correctly to aid diagnosis of test
  failures. (Robert Collins, Andrew Bennetts)

* selftest now accepts --starting-with <id> to load only the tests whose id
  starts with the one specified. This greatly speeds up running the test
  suite on a limited set of tests and can be used to run the tests for a
  single module, a single class or even a single test.  (Vincent Ladeuil)

* The test suite modules have been modified to define load_tests() instead
  of test_suite(). That speeds up selective loading (via --load-list)
  significantly and provides many examples on how to migrate (grep for
  load_tests).  (Vincent Ladeuil)

Internals
*********

* ``Hooks.install_hook`` is now deprecated in favour of
  ``Hooks.install_named_hook`` which adds a required ``name`` parameter, to
  avoid having to call ``Hooks.name_hook``. (Daniel Watkins)

* Implement xml8 serializer.  (Aaron Bentley)

* New form ``@deprecated_method(deprecated_in(1, 5, 0))`` for making
  deprecation wrappers.  (Martin Pool)

* ``Repository.revision_parents`` is now deprecated in favour of
  ``Repository.get_parent_map([revid])[revid]``. (Jelmer Vernooij)

* The Python ``assert`` statement is no longer used in Bazaar source, and
  a test checks this.  (Martin Pool)

API Changes
***********

* ``bzrlib.status.show_pending_merges`` requires the repository to be
  locked by the caller. Callers should have been doing it anyway, but it
  will now raise an exception if they do not. (John Arbash Meinel)

* Repository.get_data_stream, Repository.get_data_stream_for_search(),
  Repository.get_deltas_for_revsions(), Repository.revision_trees(),
  Repository.item_keys_introduced_by() no longer take read locks.
  (Aaron Bentley)

* ``LockableFiles.get_utf8`` and ``.get`` are deprecated, as a start
  towards removing LockableFiles and ``.control_files`` entirely.
  (Martin Pool)

* Methods deprecated prior to 1.1 have been removed.
  (Martin Pool)


bzr 1.4 2008-04-28
##################

This release of Bazaar includes handy improvements to the speed of log and
status, new options for several commands, improved documentation, and better
hooks, including initial code for server-side hooks.  A number of bugs have
been fixed, particularly in interoperability between different formats or
different releases of Bazaar over there network.  There's been substantial
internal work in both the repository and network code to enable new features
and faster performance.

Bug Fixes
*********

* Pushing a branch in "dirstate" format (Branch5) over bzr+ssh would break
  if the remote server was < version 1.2.  This was due to a bug in the
  RemoteRepository.get_parent_map() fallback code.
  (John Arbash Meinel, Andrew Bennetts, #214894)


bzr 1.4rc2 2008-04-21
#####################

Bug Fixes
*********

* ``bzr log -r ..X bzr://`` was failing, because it was getting a request
  for ``revision_id=None`` which was not a string.
  (John Arbash Meinel, #211661)

* Fixed a bug in handling ghost revisions when logging changes in a
  particular file.  (John Arbash Meinel, #209948)

* Fix error about "attempt to add line-delta in non-delta knit".
  (Andrew Bennetts, #205156)

* Fixed performance degradation in fetching from knit repositories to
  knits and packs due to parsing the entire revisions.kndx on every graph
  walk iteration fixed by using the Repository.get_graph API.  There was
  another regression in knit => knit fetching which re-read the index for
  every revision each side had in common.
  (Robert Collins, John Arbash Meinel)


bzr 1.4rc1 2008-04-11
#####################

Changes
*******

* bzr main script cannot be imported (Benjamin Peterson)

* On Linux bzr additionally looks for plugins in arch-independent site
  directory. (Toshio Kuratomi)

* The ``set_rh`` branch hook is now deprecated. Please migrate
  any plugins using this hook to use an alternative, e.g.
  ``post_change_branch_tip``. (Ian Clatworthy)

* When a plugin cannot be loaded as the file path is not a valid
  python module name bzr will now strip a ``bzr_`` prefix from the
  front of the suggested name, as many plugins (e.g. bzr-svn)
  want to be installed without this prefix. It is a common mistake
  to have a folder named "bzr-svn" for that plugin, especially
  as this is what bzr branch lp:bzr-svn will give you. (James Westby,
  Andrew Cowie)

* UniqueIntegerBugTracker now appends bug-ids instead of joining
  them to the base URL. Plugins that register bug trackers may
  need a trailing / added to the base URL if one is not already there.
  (James Wesby, Andrew Cowie)

Features
********

* Added start_commit hook for mutable trees. (Jelmer Vernooij, #186422)

* ``status`` now accepts ``--no-pending`` to show the status without
  listing pending merges, which speeds up the command a lot on large
  histories.  (James Westby, #202830)

* New ``post_change_branch_tip`` hook that is called after the
  branch tip is moved but while the branch is still write-locked.
  See the User Reference for signature details.
  (Ian Clatworthy, James Henstridge)

* Reconfigure can convert a branch to be standalone or to use a shared
  repository.  (Aaron Bentley)

Improvements
************

* The smart protocol now has support for setting branches' revision info
  directly.  This should make operations like push slightly faster, and is a
  step towards server-side hooks.  The new request method name is
  ``Branch.set_last_revision_info``.  (Andrew Bennetts)

* ``bzr commit --fixes`` now recognises "gnome" as a tag by default.
  (James Westby, Andrew Cowie)

* ``bzr switch`` will attempt to find branches to switch to relative to the
  current branch. E.g. ``bzr switch branchname`` will look for
  ``current_branch/../branchname``. (Robert Collins, Jelmer Vernooij,
  Wouter van Heyst)

* Diff is now more specific about execute-bit changes it describes
  (Chad Miller)

* Fetching data over HTTP is a bit faster when urllib is used.  This is done
  by forcing it to recv 64k at a time when reading lines in HTTP headers,
  rather than just 1 byte at a time.  (Andrew Bennetts)

* Log --short and --line are much faster when -r is not specified.
  (Aaron Bentley)

* Merge is faster.  We no longer check a file's existence unnecessarily
  when merging the execute bit.  (Aaron Bentley)

* ``bzr status`` on an explicit list of files no longer shows pending
  merges, making it much faster on large trees. (John Arbash Meinel)

* The launchpad directory service now warns the user if they have not set
  their launchpad login and are trying to resolve a URL using it, just
  in case they want to do a write operation with it.  (James Westby)

* The smart protocol client is slightly faster, because it now only queries
  the server for the protocol version once per connection.  Also, the HTTP
  transport will now automatically probe for and use a smart server if
  one is present.  You can use the new ``nosmart+`` transport decorator
  to get the old behaviour.  (Andrew Bennetts)

* The ``version`` command takes a ``--short`` option to print just the
  version number, for easier use in scripts.  (Martin Pool)

* Various operations with revision specs and commands that calculate
  revnos and revision ids are faster.  (John A. Meinel, Aaron Bentley)

Bugfixes
********

* Add ``root_client_path`` parameter to SmartWSGIApp and
  SmartServerRequest.  This makes it possible to publish filesystem
  locations that don't exactly match URL paths. SmartServerRequest
  subclasses should use the new ``translate_client_path`` and
  ``transport_from_client_path`` methods when dealing with paths received
  from a client to take this into account.  (Andrew Bennetts, #124089)

* ``bzr mv a b`` can be now used also to rename previously renamed
  directories, not only files. (Lukáš Lalinský, #107967)

* ``bzr uncommit --local`` can now remove revisions from the local
  branch to be symmetric with ``bzr commit --local``.
  (John Arbash Meinel, #93412)

* Don't ask for a password if there is no real terminal.
  (Alexander Belchenko, #69851)

* Fix a bug causing a ValueError crash in ``parse_line_delta_iter`` when
  fetching revisions from a knit to pack repository or vice versa using
  bzr:// (including over http or ssh).
  (#208418, Andrew Bennetts, Martin Pool, Robert Collins)

* Fixed ``_get_line`` in ``bzrlib.smart.medium``, which was buggy.  Also
  fixed ``_get_bytes`` in the same module to use the push back buffer.
  These bugs had no known impact in normal use, but were problematic for
  developers working on the code, and were likely to cause real bugs sooner
  or later.  (Andrew Bennetts)

* Implement handling of basename parameter for DefaultMail.  (James Westby)

* Incompatibility with Paramiko versions newer than 1.7.2 was fixed.
  (Andrew Bennetts, #213425)

* Launchpad locations (lp: URLs) can be pulled.  (Aaron Bentley, #181945)

* Merges that add files to deleted root directories complete.  They
  do create conflicts.  (Aaron Bentley, #210092)

* vsftp's return ``550 RNFR command failed.`` supported.
  (Marcus Trautwig, #129786)

Documentation
*************

* Improved documentation on send/merge relationship. (Peter Schuller)

* Minor fixes to the User Guide. (Matthew Fuller)

* Reduced the evangelism in the User Guide. (Ian Clatworthy)

* Added Integrating with Bazaar document for developers (Martin Albisetti)

API Breaks
**********

* Attempting to pull data from a ghost aware repository (e.g. knits) into a
  non-ghost aware repository such as weaves will now fail if there are
  ghosts.  (Robert Collins)

* ``KnitVersionedFile`` no longer accepts an ``access_mode`` parameter, and
  now requires the ``index`` and ``access_method`` parameters to be
  supplied. A compatible shim has been kept in the new function
  ``knit.make_file_knit``. (Robert Collins)

* Log formatters must now provide log_revision instead of show and
  show_merge_revno methods. The latter had been deprecated since the 0.17
  release. (James Westby)

* ``LoopbackSFTP`` is now called ``SocketAsChannelAdapter``.
  (Andrew Bennetts)

* ``osutils.backup_file`` is removed. (Alexander Belchenko)

* ``Repository.get_revision_graph`` is deprecated, with no replacement
  method. The method was size(history) and not desirable. (Robert Collins)

* ``revision.revision_graph`` is deprecated, with no replacement function.
  The function was size(history) and not desirable. (Robert Collins)

* ``Transport.get_shared_medium`` is deprecated.  Use
  ``Transport.get_smart_medium`` instead.  (Andrew Bennetts)

* ``VersionedFile`` factories now accept a get_scope parameter rather
  than using a call to ``transaction_finished``, allowing the removal of
  the fixed list of versioned files per repository. (Robert Collins)

* ``VersionedFile.annotate_iter`` is deprecated. While in principle this
  allowed lower memory use, all users of annotations wanted full file
  annotations, and there is no storage format suitable for incremental
  line-by-line annotation. (Robert Collins)

* ``VersionedFile.clone_text`` is deprecated. This performance optimisation
  is no longer used - reading the content of a file that is undergoing a
  file level merge to identical state on two branches is rare enough, and
  not expensive enough to special case. (Robert Collins)

* ``VersionedFile.clear_cache`` and ``enable_cache`` are deprecated.
  These methods added significant complexity to the ``VersionedFile``
  implementation, but were only used for optimising fetches from knits -
  which can be done from outside the knit layer, or via a caching
  decorator. As knits are not the default format, the complexity is no
  longer worth paying. (Robert Collins)

* ``VersionedFile.create_empty`` is removed. This method presupposed a
  sensible mapping to a transport for individual files, but pack backed
  versioned files have no such mapping. (Robert Collins)

* ``VersionedFile.get_graph`` is deprecated, with no replacement method.
  The method was size(history) and not desirable. (Robert Collins)

* ``VersionedFile.get_graph_with_ghosts`` is deprecated, with no
  replacement method.  The method was size(history) and not desirable.
  (Robert Collins)

* ``VersionedFile.get_parents`` is deprecated, please use
  ``VersionedFile.get_parent_map``. (Robert Collins)

* ``VersionedFile.get_sha1`` is deprecated, please use
  ``VersionedFile.get_sha1s``. (Robert Collins)

* ``VersionedFile.has_ghost`` is now deprecated, as it is both expensive
  and unused outside of a single test. (Robert Collins)

* ``VersionedFile.iter_parents`` is now deprecated in favour of
  ``get_parent_map`` which can be used to instantiate a Graph on a
  VersionedFile. (Robert Collins)

* ``VersionedFileStore`` no longer uses the transaction parameter given
  to most methods; amongst other things this means that the
  get_weave_or_empty method no longer guarantees errors on a missing weave
  in a readonly transaction, and no longer caches versioned file instances
  which reduces memory pressure (but requires more careful management by
  callers to preserve performance). (Robert Collins)

Testing
*******

* New -Dselftest_debug flag disables clearing of the debug flags during
  tests.  This is useful if you want to use e.g. -Dhpss to help debug a
  failing test.  Be aware that using this feature is likely to cause
  spurious test failures if used with the full suite. (Andrew Bennetts)

* selftest --load-list now uses a new more agressive test loader that will
  avoid loading unneeded modules and building their tests. Plugins can use
  this new loader by defining a load_tests function instead of a test_suite
  function. (a forthcoming patch will provide many examples on how to
  implement this).
  (Vincent Ladeuil)

* selftest --load-list now does some sanity checks regarding duplicate test
  IDs and tests present in the list but not found in the actual test suite.
  (Vincent Ladeuil)

* Slightly more concise format for the selftest progress bar, so there's
  more space to show the test name.  (Martin Pool) ::

    [2500/10884, 1fail, 3miss in 1m29s] test_revisionnamespaces.TestRev

* The test suite takes much less memory to run, and is a bit faster.  This
  is done by clearing most attributes of TestCases after running them, if
  they succeeded.  (Andrew Bennetts)

Internals
*********

* Added ``_build_client_protocol`` to ``_SmartClient``.  (Andrew Bennetts)

* Added basic infrastructure for automatic plugin suggestion.
  (Martin Albisetti)

* If a ``LockableFiles`` object is not explicitly unlocked (for example
  because of a missing ``try/finally`` block, it will give a warning but
  not automatically unlock itself.  (Previously they did.)  This
  sometimes caused knock-on errors if for example the network connection
  had already failed, and should not be relied upon by code.
  (Martin Pool, #109520)

* ``make dist`` target to build a release tarball, and also
  ``check-dist-tarball`` and ``dist-upload-escudero``.  (Martin Pool)

* The ``read_response_tuple`` method of ``SmartClientRequestProtocol*``
  classes will now raise ``UnknownSmartMethod`` when appropriate, so that
  callers don't need to try distinguish unknown request errors from other
  errors.  (Andrew Bennetts)

* ``set_make_working_trees`` is now implemented provided on all repository
  implementations (Aaron Bentley)

* ``VersionedFile`` now has a new method ``get_parent_map`` which, like
  ``Graph.get_parent_map`` returns a dict of key:parents. (Robert Collins)


bzr 1.3.1 2008-04-09
####################

No changes from 1.3.1rc1.


bzr 1.3.1rc1 2008-04-04
#######################

Bug Fixes
*********

* Fix a bug causing a ValueError crash in ``parse_line_delta_iter`` when
  fetching revisions from a knit to pack repository or vice versa using
  bzr:// (including over http or ssh).
  (#208418, Andrew Bennetts, Martin Pool, Robert Collins)


bzr 1.3 2008-03-20
##################

Bazaar has become part of the GNU project <http://www.gnu.org>

Many operations that act on history, including ``log`` and ``annotate`` are now
substantially faster.  Several bugs have been fixed and several new options and
features have been added.

Testing
*******

* Avoid spurious failure of ``TestVersion.test_version`` matching
  directory names.
  (#202778, Martin Pool)


bzr 1.3rc1 2008-03-16
#####################

Notes When Upgrading
********************

* The backup directory created by ``upgrade`` is now called
  ``backup.bzr``, not ``.bzr.backup``. (Martin Albisetti)

Changes
*******

* A new repository format 'development' has been added. This format will
  represent the latest 'in-progress' format that the bzr developers are
  interested in getting early-adopter testing and feedback on.
  ``doc/developers/development-repo.txt`` has detailed information.
  (Robert Collins)

* BZR_LOG environment variable controls location of .bzr.log trace file.
  User can suppress writing messages to .bzr.log by using '/dev/null'
  filename (on Linux) or 'NUL' (on Windows). If BZR_LOG variable
  is not defined but BZR_HOME is defined then default location
  for .bzr.log trace file is ``$BZR_HOME/.bzr.log``.
  (Alexander Belchenko, #106117)

* ``launchpad`` builtin plugin now shipped as separate part in standalone
  bzr.exe, installed to ``C:\Program Files\Bazaar\plugins`` directory,
  and standalone installer allows user to skip installation of this plugin.
  (Alexander Belchenko)

* Restore auto-detection of plink.exe on Windows. (Dmitry Vasiliev)

* Version number is now shown as "1.2" or "1.2pr2", without zeroed or
  missing final fields.  (Martin Pool)

Features
********

* ``branch`` and ``checkout`` can hard-link working tree files, which is
  faster and saves space.  (Aaron Bentley)

* ``bzr send`` will now also look at the ``child_submit_to`` setting in
  the submit branch to determine the email address to send to.
  (Jelmer Vernooij)

Improvements
************

* BzrBranch._lefthand_history is faster on pack repos.  (Aaron Bentley)

* Branch6.generate_revision_history is faster.  (Aaron Bentley)

* Directory services can now be registered, allowing special URLs to be
  dereferenced into real URLs.  This is a generalization and cleanup of
  the lp: transport lookup.  (Aaron Bentley)

* Merge directives that are automatically attached to emails have nicer
  filenames, based on branch-nick + revno. (Aaron Bentley)

* ``push`` has a ``--revision`` option, to specify what revision to push up
  to.  (Daniel Watkins)

* Significantly reducing execution time and network traffic for trivial
  case of running ``bzr missing`` command for two identical branches.
  (Alexander Belchenko)

* Speed up operations that look at the revision graph (such as 'bzr log').
  ``KnitPackRepositor.get_revision_graph`` uses ``Graph.iter_ancestry`` to
  extract the revision history. This allows filtering ghosts while
  stepping instead of needing to peek ahead. (John Arbash Meinel)

* The ``hooks`` command lists installed hooks, to assist in debugging.
  (Daniel Watkins)

* Updates to how ``annotate`` work. Should see a measurable improvement in
  performance and memory consumption for file with a lot of merges.
  Also, correctly handle when a line is introduced by both parents (it
  should be attributed to the first merge which notices this, and not
  to all subsequent merges.) (John Arbash Meinel)

Bugfixes
********

* Autopacking no longer holds the full set of inventory lines in
  memory while copying. For large repositories, this can amount to
  hundreds of MB of ram consumption.
  (Ian Clatworthy, John Arbash Meinel)

* Cherrypicking when using ``--format=merge3`` now explictly excludes
  BASE lines. (John Arbash Meinel, #151731)

* Disable plink's interactive prompt for password.
  (#107593, Dmitry Vasiliev)

* Encode command line arguments from unicode to user_encoding before
  invoking external mail client in `bzr send` command.
  (#139318, Alexander Belchenko)

* Fixed problem connecting to ``bzr+https://`` servers.
  (#198793, John Ferlito)

* Improved error reporting in the Launchpad plugin. (Daniel Watkins,
  #196618)

* Include quick-start-summary.svg file to python-based installer(s)
  for Windows. (#192924, Alexander Belchenko)

* lca merge now respects specified files. (Aaron Bentley)

* Make version-info --custom imply --all. (#195560, James Westby)

* ``merge --preview`` now works for merges that add or modify
  symlinks (James Henstridge)

* Redirecting the output from ``bzr merge`` (when the remembered
  location is used) now works. (John Arbash Meinel)

* setup.py script explicitly checks for Python version.
  (Jari Aalto, Alexander Belchenko, #200569)

* UnknownFormatErrors no longer refer to branches regardless of kind of
  unknown format. (Daniel Watkins, #173980)

* Upgrade bundled ConfigObj to version 4.5.2, which properly quotes #
  signs, among other small improvements. (Matt Nordhoff, #86838)

* Use correct indices when emitting LCA conflicts.  This fixes IndexError
  errors.  (Aaron Bentley, #196780)

Documentation
*************

* Explained how to use ``version-info --custom`` in the User Guide.
  (Neil Martinsen-Burrell)

API Breaks
**********

* Support for loading plugins from zip files and
  ``bzrlib.plugin.load_from_zip()`` function are deprecated.
  (Alexander Belchenko)

Testing
*******

* Added missing blackbox tests for ``modified`` (Adrian Wilkins)

* The branch interface tests were invalid for branches using rich-root
  repositories because the empty string is not a valid file-id.
  (Robert Collins)

Internals
*********

* ``Graph.iter_ancestry`` returns the ancestry of revision ids. Similar to
  ``Repository.get_revision_graph()`` except it includes ghosts and you can
  stop part-way through. (John Arbash Meinel)

* New module ``tools/package_mf.py`` provide custom module finder for
  python packages (improves standard python library's modulefinder.py)
  used by ``setup.py`` script while building standalone bzr.exe.
  (Alexander Belchenko)

* New remote method ``RemoteBzrDir.find_repositoryV2`` adding support for
  detecting external lookup support on remote repositories. This method is
  now attempted first when lookup up repositories, leading to an extra
  round trip on older bzr smart servers. (Robert Collins)

* Repository formats have a new supported-feature attribute
  ``supports_external_lookups`` used to indicate repositories which support
  falling back to other repositories when they have partial data.
  (Robert Collins)

* ``Repository.get_revision_graph_with_ghosts`` and
  ``bzrlib.revision.(common_ancestor,MultipleRevisionSources,common_graph)``
  have been deprecated.  (John Arbash Meinel)

* ``Tree.iter_changes`` is now a public API, replacing the work-in-progress
  ``Tree._iter_changes``. The api is now considered stable and ready for
  external users.  (Aaron Bentley)

* The bzrdir format registry now accepts an ``alias`` keyword to
  register_metadir, used to indicate that a format name is an alias for
  some other format and thus should not be reported when describing the
  format. (Robert Collins)


bzr 1.2 2008-02-15
##################

Bug Fixes
*********

* Fix failing test in Launchpad plugin. (Martin Pool)


bzr 1.2rc1 2008-02-13
#####################

Notes When Upgrading
********************

* Fetching via the smart protocol may need to reconnect once during a fetch
  if the remote server is running Bazaar 1.1 or earlier, because the client
  attempts to use more efficient requests that confuse older servers.  You
  may be required to re-enter a password or passphrase when this happens.
  This won't happen if the server is upgraded to Bazaar 1.2.
  (Andrew Bennetts)

Changes
*******

* Fetching via bzr+ssh will no longer fill ghosts by default (this is
  consistent with pack-0.92 fetching over SFTP). (Robert Collins)

* Formatting of ``bzr plugins`` output is changed to be more human-
  friendly. Full path of plugins locations will be shown only with
  ``--verbose`` command-line option. (Alexander Belchenko)

* ``merge`` now prefers to use the submit branch, but will fall back to
  parent branch.  For many users, this has no effect.  But some users who
  pull and merge on the same branch will notice a change.  This change
  makes it easier to work on a branch on two different machines, pulling
  between the machines, while merging from the upstream.
  ``merge --remember`` can now be used to set the submit_branch.
  (Aaron Bentley)

Features
********

* ``merge --preview`` produces a diff of the changes merge would make,
  but does not actually perform the merge.  (Aaron Bentley)

* New smart method ``Repository.get_parent_map`` for getting revision
  parent data. This returns additional parent information topologically
  adjacent to the requested data to reduce round trip latency impacts.
  (Robert Collins)

* New smart method, ``Repository.stream_revisions_chunked``, for fetching
  revision data that streams revision data via a chunked encoding.  This
  avoids buffering large amounts of revision data on the server and on the
  client, and sends less data to the server to request the revisions.
  (Andrew Bennetts, Robert Collins, #178353)

* The launchpad plugin now handles lp urls of the form
  ``lp://staging/``, ``lp://demo/``, ``lp://dev/`` to use the appropriate
  launchpad instance to do the resolution of the branch identities.
  This is primarily of use to Launchpad developers, but can also
  be used by other users who want to try out Launchpad as
  a branch location without messing up their public Launchpad
  account.  Branches that are pushed to the staging environment
  have an expected lifetime of one day. (Tim Penhey)

Improvements
************

* Creating a new branch no longer tries to read the entire revision-history
  unnecessarily over smart server operations. (Robert Collins)

* Fetching between different repository formats with compatible models now
  takes advantage of the smart method to stream revisions.  (Andrew Bennetts)

* The ``--coverage`` option is now global, rather specific to ``bzr
  selftest``.  (Andrew Bennetts)

* The ``register-branch`` command will now use the public url of the branch
  containing the current directory, if one has been set and no explicit
  branch is provided.  (Robert Collins)

* Tweak the ``reannotate`` code path to optimize the 2-parent case.
  Speeds up ``bzr annotate`` with a pack repository by approx 3:2.
  (John Arbash Meinel)

Bugfixes
********

* Calculate remote path relative to the shared medium in _SmartClient.  This
  is related to the problem in bug #124089.  (Andrew Bennetts)

* Cleanly handle connection errors in smart protocol version two, the same
  way as they are handled by version one.  (Andrew Bennetts)

* Clearer error when ``version-info --custom`` is used without
  ``--template`` (Lukáš Lalinský)

* Don't raise UnavailableFeature during test setup when medusa is not
  available or tearDown is never called leading to nasty side effects.
  (#137823, Vincent Ladeuil)

* If a plugin's test suite cannot be loaded, for example because of a syntax
  error in the tests, then ``selftest`` fails, rather than just printing
  a warning.  (Martin Pool, #189771)

* List possible values for BZR_SSH environment variable in env-variables
  help topic. (Alexander Belchenko, #181842)

* New methods ``push_log_file`` and ``pop_log_file`` to intercept messages:
  popping the log redirection now precisely restores the previous state,
  which makes it easier to use bzr log output from other programs.
  TestCaseInTempDir no longer depends on a log redirection being established
  by the test framework, which lets bzr tests cleanly run from a normal
  unittest runner.
  (#124153, #124849, Martin Pool, Jonathan Lange)

* ``pull --quiet`` is now more quiet, in particular a message is no longer
  printed when the remembered pull location is used. (James Westby,
  #185907)

* ``reconfigure`` can safely be interrupted while fetching.
  (Aaron Bentley, #179316)

* ``reconfigure`` preserves tags when converting to and from lightweight
  checkouts.  (Aaron Bentley, #182040)

* Stop polluting /tmp when running selftest.
  (Vincent Ladeuil, #123623)

* Switch from NFKC => NFC for normalization checks. NFC allows a few
  more characters which should be considered valid.
  (John Arbash Meinel, #185458)

* The launchpad plugin now uses the ``edge`` xmlrpc server to avoid
  interacting badly with a bug on the launchpad side. (Robert Collins)

* Unknown hostnames when connecting to a ``bzr://`` URL no longer cause
  tracebacks.  (Andrew Bennetts, #182849)

API Breaks
**********

* Classes implementing Merge types like Merge3Merger must now accept (and
  honour) a do_merge flag in their constructor.  (Aaron Bentley)

* ``Repository.add_inventory`` and ``add_revision`` now require the caller
  to previously take a write lock (and start a write group.)
  (Martin Pool)

Testing
*******

* selftest now accepts --load-list <file> to load a test id list. This
  speeds up running the test suite on a limited set of tests.
  (Vincent Ladeuil)

Internals
*********

* Add a new method ``get_result`` to graph search objects. The resulting
  ``SearchResult`` can be used to recreate the search later, which will
  be useful in reducing network traffic. (Robert Collins)

* Use convenience function to check whether two repository handles
  are referring to the same repository in ``Repository.get_graph``.
  (Jelmer Vernooij, #187162)

* Fetching now passes the find_ghosts flag through to the
  ``InterRepository.missing_revision_ids`` call consistently for all
  repository types. This will enable faster missing revision discovery with
  bzr+ssh. (Robert Collins)

* Fix error handling in Repository.insert_data_stream. (Lukas Lalinsky)

* ``InterRepository.missing_revision_ids`` is now deprecated in favour of
  ``InterRepository.search_missing_revision_ids`` which returns a
  ``bzrlib.graph.SearchResult`` suitable for making requests from the smart
  server. (Robert Collins)

* New error ``NoPublicBranch`` for commands that need a public branch to
  operate. (Robert Collins)

* New method ``iter_inventories`` on Repository for access to many
  inventories. This is primarily used by the ``revision_trees`` method, as
  direct access to inventories is discouraged. (Robert Collins)

* New method ``next_with_ghosts`` on the Graph breadth-first-search objects
  which will split out ghosts and present parents into two separate sets,
  useful for code which needs to be aware of ghosts (e.g. fetching data
  cares about ghosts during revision selection). (Robert Collins)

* Record a timestamp against each mutter to the trace file, relative to the
  first import of bzrlib.  (Andrew Bennetts)

* ``Repository.get_data_stream`` is now deprecated in favour of
  ``Repository.get_data_stream_for_search`` which allows less network
  traffic when requesting data streams over a smart server. (Robert Collins)

* ``RemoteBzrDir._get_tree_branch`` no longer triggers ``_ensure_real``,
  removing one round trip on many network operations. (Robert Collins)

* RemoteTransport's ``recommended_page_size`` method now returns 64k, like
  SFTPTransport and HttpTransportBase.  (Andrew Bennetts)

* Repository has a new method ``has_revisions`` which signals the presence
  of many revisions by returning a set of the revisions listed which are
  present. This can be done by index queries without reading data for parent
  revision names etc. (Robert Collins)


bzr 1.1 2008-01-15
##################

(no changes from 1.1rc1)

bzr 1.1rc1 2008-01-05
#####################

Changes
*******

* Dotted revision numbers have been revised. Instead of growing longer with
  nested branches the branch number just increases. (eg instead of 1.1.1.1.1
  we now report 1.2.1.) This helps scale long lived branches which have many
  feature branches merged between them. (John Arbash Meinel)

* The syntax ``bzr diff branch1 branch2`` is no longer supported.
  Use ``bzr diff branch1 --new branch2`` instead. This change has
  been made to remove the ambiguity where ``branch2`` is in fact a
  specific file to diff within ``branch1``.

Features
********

* New option to use custom template-based formats in  ``bzr version-info``.
  (Lukáš Lalinský)

* diff '--using' allows an external diff tool to be used for files.
  (Aaron Bentley)

* New "lca" merge-type for fast everyday merging that also supports
  criss-cross merges.  (Aaron Bentley)

Improvements
************

* ``annotate`` now doesn't require a working tree. (Lukáš Lalinský,
  #90049)

* ``branch`` and ``checkout`` can now use files from a working tree to
  to speed up the process.  For checkout, this requires the new
  --files-from flag.  (Aaron Bentley)

* ``bzr diff`` now sorts files in alphabetical order.  (Aaron Bentley)

* ``bzr diff`` now works on branches without working trees. Tree-less
  branches can also be compared to each other and to working trees using
  the new diff options ``--old`` and ``--new``. Diffing between branches,
  with or without trees, now supports specific file filtering as well.
  (Ian Clatworthy, #6700)

* ``bzr pack`` now orders revision texts in topological order, with newest
  at the start of the file, promoting linear reads for ``bzr log`` and the
  like. This partially fixes #154129. (Robert Collins)

* Merge directives now fetch prerequisites from the target branch if
  needed.  (Aaron Bentley)

* pycurl now handles digest authentication.
  (Vincent Ladeuil)

* ``reconfigure`` can now convert from repositories.  (Aaron Bentley)

* ``-l`` is now a short form for ``--limit`` in ``log``.  (Matt Nordhoff)

* ``merge`` now warns when merge directives cause cherrypicks.
  (Aaron Bentley)

* ``split`` now supported, to enable splitting large trees into smaller
  pieces.  (Aaron Bentley)

Bugfixes
********

* Avoid AttributeError when unlocking a pack repository when an error occurs.
  (Martin Pool, #180208)

* Better handle short reads when processing multiple range requests.
  (Vincent Ladeuil, #179368)

* build_tree acceleration uses the correct path when a file has been moved.
  (Aaron Bentley)

* ``commit`` now succeeds when a checkout and its master branch share a
  repository.  (Aaron Bentley, #177592)

* Fixed error reporting of unsupported timezone format in
  ``log --timezone``. (Lukáš Lalinský, #178722)

* Fixed Unicode encoding error in ``ignored`` when the output is
  redirected to a pipe. (Lukáš Lalinský)

* Fix traceback when sending large response bodies over the smart protocol
  on Windows. (Andrew Bennetts, #115781)

* Fix ``urlutils.relative_url`` for the case of two ``file:///`` URLs
  pointed to different logical drives on Windows.
  (Alexander Belchenko, #90847)

* HTTP test servers are now compatible with the http protocol version 1.1.
  (Vincent Ladeuil, #175524)

* _KnitParentsProvider.get_parent_map now handles requests for ghosts
  correctly, instead of erroring or attributing incorrect parents to ghosts.
  (Aaron Bentley)

* ``merge --weave --uncommitted`` now works.  (Aaron Bentley)

* pycurl authentication handling was broken and incomplete. Fix handling of
  user:pass embedded in the urls.
  (Vincent Ladeuil, #177643)

* Files inside non-directories are now handled like other conflict types.
  (Aaron Bentley, #177390)

* ``reconfigure`` is able to convert trees into lightweight checkouts.
  (Aaron Bentley)

* Reduce lockdir timeout to 0 when running ``bzr serve``.  (Andrew Bennetts,
  #148087)

* Test that the old ``version_info_format`` functions still work, even
  though they are deprecated. (John Arbash Meinel, ShenMaq, #177872)

* Transform failures no longer cause ImmortalLimbo errors (Aaron Bentley,
  #137681)

* ``uncommit`` works even when the commit messages of revisions to be
  removed use characters not supported in the terminal encoding.
  (Aaron Bentley)

* When dumb http servers return whole files instead of the requested ranges,
  read the remaining bytes by chunks to avoid overflowing network buffers.
  (Vincent Ladeuil, #175886)

Documentation
*************

* Minor tweaks made to the bug tracker integration documentation.
  (Ian Clatworthy)

* Reference material has now be moved out of the User Guide and added
  to the User Reference. The User Reference has gained 4 sections as
  a result: Authenication Settings, Configuration Settings, Conflicts
  and Hooks. All help topics are now dumped into text format in the
  doc/en/user-reference directory for those who like browsing that
  information in their editor. (Ian Clatworthy)

* *Using Bazaar with Launchpad* tutorial added. (Ian Clatworthy)

Internals
*********

* find_* methods available for BzrDirs, Branches and WorkingTrees.
  (Aaron Bentley)

* Help topics can now be loaded from files.
  (Ian Clatworthy, Alexander Belchenko)

* get_parent_map now always provides tuples as its output.  (Aaron Bentley)

* Parent Providers should now implement ``get_parent_map`` returning a
  dictionary instead of ``get_parents`` returning a list.
  ``Graph.get_parents`` is now deprecated. (John Arbash Meinel,
  Robert Collins)

* Patience Diff now supports arbitrary python objects, as long as they
  support ``hash()``. (John Arbash Meinel)

* Reduce selftest overhead to establish test names by memoization.
  (Vincent Ladeuil)

API Breaks
**********

Testing
*******

* Modules can now customise their tests by defining a ``load_tests``
  attribute. ``pydoc bzrlib.tests.TestUtil.TestLoader.loadTestsFromModule``
  for the documentation on this attribute. (Robert Collins)

* New helper function ``bzrlib.tests.condition_id_re`` which helps
  filter tests based on a regular expression search on the tests id.
  (Robert Collins)

* New helper function ``bzrlib.tests.condition_isinstance`` which helps
  filter tests based on class. (Robert Collins)

* New helper function ``bzrlib.tests.exclude_suite_by_condition`` which
  generalises the ``exclude_suite_by_re`` function. (Robert Collins)

* New helper function ``bzrlib.tests.filter_suite_by_condition`` which
  generalises the ``filter_suite_by_re`` function. (Robert Collins)

* New helper method ``bzrlib.tests.exclude_tests_by_re`` which gives a new
  TestSuite that does not contain tests from the input that matched a
  regular expression. (Robert Collins)

* New helper method ``bzrlib.tests.randomize_suite`` which returns a
  randomized copy of the input suite. (Robert Collins)

* New helper method ``bzrlib.tests.split_suite_by_re`` which splits a test
  suite into two according to a regular expression. (Robert Collins)

* Parametrize all http tests for the transport implementations, the http
  protocol versions (1.0 and 1.1) and the authentication schemes.
  (Vincent Ladeuil)

* The ``exclude_pattern`` and ``random_order`` parameters to the function
  ``bzrlib.tests.filter_suite_by_re`` have been deprecated. (Robert Collins)

* The method ``bzrlib.tests.sort_suite_by_re`` has been deprecated. It is
  replaced by the new helper methods added in this release. (Robert Collins)


bzr 1.0 2007-12-14
##################

Documentation
*************

* More improvements and fixes to the User Guide.  (Ian Clatworthy)

* Add information on cherrypicking/rebasing to the User Guide.
  (Ian Clatworthy)

* Improve bug tracker integration documentation. (Ian Clatworthy)

* Minor edits to ``Bazaar in five minutes`` from David Roberts and
  to the rebasing section of the User Guide from Aaron Bentley.
  (Ian Clatworthy)


bzr 1.0rc3 2007-12-11
#####################

Changes
*******

* If a traceback occurs, users are now asked to report the bug
  through Launchpad (https://bugs.launchpad.net/bzr/), rather than
  by mail to the mailing list.
  (Martin Pool)

Bugfixes
********

* Fix Makefile rules for doc generation. (Ian Clatworthy, #175207)

* Give more feedback during long http downloads by making readv deliver data
  as it arrives for urllib, and issue more requests for pycurl. High latency
  networks are better handled by urllib, the pycurl implementation give more
  feedback but also incur more latency.
  (Vincent Ladeuil, #173010)

* Implement _make_parents_provider on RemoteRepository, allowing generating
  bundles against branches on a smart server.  (Andrew Bennetts, #147836)

Documentation
*************

* Improved user guide.  (Ian Clatworthy)

* The single-page quick reference guide is now available as a PDF.
  (Ian Clatworthy)

Internals
*********

* readv urllib http implementation is now a real iterator above the
  underlying socket and deliver data as soon as it arrives. 'get' still
  wraps its output in a StringIO.
  (Vincent Ladeuil)


bzr 1.0rc2 2007-12-07
#####################

Improvements
************

* Added a --coverage option to selftest. (Andrew Bennetts)

* Annotate merge (merge-type=weave) now supports cherrypicking.
  (Aaron Bentley)

* ``bzr commit`` now doesn't print the revision number twice. (Matt
  Nordhoff, #172612)

* New configuration option ``bugtracker_<tracker_abbrevation>_url`` to
  define locations of bug trackers that are not directly supported by
  bzr or a plugin. The URL will be treated as a template and ``{id}``
  placeholders will be replaced by specific bug IDs.  (Lukáš Lalinský)

* Support logging single merge revisions with short and line log formatters.
  (Kent Gibson)

* User Guide enhanced with suggested readability improvements from
  Matt Revell and corrections from John Arbash Meinel. (Ian Clatworthy)

* Quick Start Guide renamed to Quick Start Card, moved down in
  the catalog, provided in pdf and png format and updated to refer
  to ``send`` instead of ``bundle``. (Ian Clatworthy, #165080)

* ``switch`` can now be used on heavyweight checkouts as well as
  lightweight ones. After switching a heavyweight checkout, the
  local branch is a mirror/cache of the new bound branch and
  uncommitted changes in the working tree are merged. As a safety
  check, if there are local commits in a checkout which have not
  been committed to the previously bound branch, then ``switch``
  fails unless the ``--force`` option is given. This option is
  now also required if the branch a lightweight checkout is pointing
  to has been moved. (Ian Clatworthy)

Internals
*********

* New -Dhttp debug option reports http connections, requests and responses.
  (Vincent Ladeuil)

* New -Dmerge debug option, which emits merge plans for merge-type=weave.

Bugfixes
********

* Better error message when running ``bzr cat`` on a non-existant branch.
  (Lukáš Lalinský, #133782)

* Catch OSError 17 (file exists) in final phase of tree transform and show
  filename to user.
  (Alexander Belchenko, #111758)

* Catch ShortReadvErrors while using pycurl. Also make readv more robust by
  allowing multiple GET requests to be issued if too many ranges are
  required.
  (Vincent Ladeuil, #172701)

* Check for missing basis texts when fetching from packs to packs.
  (John Arbash Meinel, #165290)

* Fall back to showing e-mail in ``log --short/--line`` if the
  committer/author has only e-mail. (Lukáš Lalinský, #157026)

API Breaks
**********

* Deprecate not passing a ``location`` argument to commit reporters'
  ``started`` methods. (Matt Nordhoff)


bzr 1.0rc1 2007-11-30
#####################

Notes When Upgrading
********************

* The default repository format is now ``pack-0.92``.  This
  default is used when creating new repositories with ``init`` and
  ``init-repo``, and when branching over bzr+ssh or bzr+hpss.
  (See https://bugs.launchpad.net/bugs/164626)

  This format can be read and written by Bazaar 0.92 and later, and
  data can be transferred to and from older formats.

  To upgrade, please reconcile your repository (``bzr reconcile``), and then
  upgrade (``bzr upgrade``).

  ``pack-0.92`` offers substantially better scaling and performance than the
  previous knits format. Some operations are slower where the code already
  had bad scaling characteristics under knits, the pack format makes such
  operations more visible as part of being more scalable overall. We will
  correct such operations over the coming releases and encourage the filing
  of bugs on any operation which you observe to be slower in a packs
  repository. One particular case that we do not intend to fix is pulling
  data from a pack repository into a knit repository over a high latency
  link;  downgrading such data requires reinsertion of the file texts, and
  this is a classic space/time tradeoff. The current implementation is
  conservative on memory usage because we need to support converting data
  from any tree without problems.
  (Robert Collins, Martin Pool, #164476)

Changes
*******

* Disable detection of plink.exe as possible ssh vendor. Plink vendor
  still available if user selects it explicitly with BZR_SSH environment
  variable. (Alexander Belchenko, workaround for bug #107593)

* The pack format is now accessible as "pack-0.92", or "pack-0.92-subtree"
  to enable the subtree functions (for example, for bzr-svn).
  (Martin Pool)

Features
********

* New ``authentication.conf`` file holding the password or other credentials
  for remote servers. This can be used for ssh, sftp, smtp and other
  supported transports.
  (Vincent Ladeuil)

* New rich-root and rich-root-pack formats, recording the same data about
  tree roots that's recorded for all other directories.
  (Aaron Bentley, #164639)

* ``pack-0.92`` repositories can now be reconciled.
  (Robert Collins, #154173)

* ``switch`` command added for changing the branch a lightweight checkout
  is associated with and updating the tree to reflect the latest content
  accordingly. This command was previously part of the BzrTools plug-in.
  (Ian Clatworthy, Aaron Bentley, David Allouche)

* ``reconfigure`` command can now convert branches, trees, or checkouts to
  lightweight checkouts.  (Aaron Bentley)

Performance
***********

* Commit updates the state of the working tree via a delta rather than
  supplying entirely new basis trees. For commit of a single specified file
  this reduces the wall clock time for commit by roughly a 30%.
  (Robert Collins, Martin Pool)

* Commit with many automatically found deleted paths no longer performs
  linear scanning for the children of those paths during inventory
  iteration. This should fix commit performance blowing out when many such
  paths occur during commit. (Robert Collins, #156491)

* Fetch with pack repositories will no longer read the entire history graph.
  (Robert Collins, #88319)

* Revert takes out an appropriate lock when reverting to a basis tree, and
  does not read the basis inventory twice. (Robert Collins)

* Diff does not require an inventory to be generated on dirstate trees.
  (Aaron Bentley, #149254)

* New annotate merge (--merge-type=weave) implementation is fast on
  versionedfiles withough cached annotations, e.g. pack-0.92.
  (Aaron Bentley)

Improvements
************

* ``bzr merge`` now warns when it encounters a criss-cross merge.
  (Aaron Bentley)

* ``bzr send`` now doesn't require the target e-mail address to be
  specified on the command line if an interactive e-mail client is used.
  (Lukáš Lalinský)

* ``bzr tags`` now prints the revision number for each tag, instead of
  the revision id, unless --show-ids is passed. In addition, tags can be
  sorted chronologically instead of lexicographically with --sort=time.
  (Adeodato Simó, #120231)

* Windows standalone version of bzr is able to load system-wide plugins from
  "plugins" subdirectory in installation directory. In addition standalone
  installer write to the registry (HKLM\SOFTWARE\Bazaar) useful info
  about paths and bzr version. (Alexander Belchenko, #129298)

Documentation
*************

Bug Fixes
*********

* A progress bar has been added for knitpack -> knitpack fetching.
  (Robert Collins, #157789, #159147)

* Branching from a branch via smart server now preserves the repository
  format. (Andrew Bennetts,  #164626)

* ``commit`` is now able to invoke an external editor in a non-ascii
  directory. (Daniel Watkins, #84043)

* Catch connection errors for ftp.
  (Vincent Ladeuil, #164567)

* ``check`` no longer reports spurious unreferenced text versions.
  (Robert Collins, John A Meinel, #162931, #165071)

* Conflicts are now resolved recursively by ``revert``.
  (Aaron Bentley, #102739)

* Detect invalid transport reuse attempts by catching invalid URLs.
  (Vincent Ladeuil, #161819)

* Deleting a file without removing it shows a correct diff, not a traceback.
  (Aaron Bentley)

* Do no use timeout in HttpServer anymore.
  (Vincent Ladeuil, #158972).

* Don't catch the exceptions related to the http pipeline status before
  retrying an http request or some programming errors may be masked.
  (Vincent Ladeuil, #160012)

* Fix ``bzr rm`` to not delete modified and ignored files.
  (Lukáš Lalinský, #172598)

* Fix exception when revisionspec contains merge revisons but log
  formatter doesn't support merge revisions. (Kent Gibson, #148908)

* Fix exception when ScopeReplacer is assigned to before any members have
  been retrieved.  (Aaron Bentley)

* Fix multiple connections during checkout --lightweight.
  (Vincent Ladeuil, #159150)

* Fix possible error in insert_data_stream when copying between
  pack repositories over bzr+ssh or bzr+http.
  KnitVersionedFile.get_data_stream now makes sure that requested
  compression parents are sent before any delta hunks that depend
  on them.
  (Martin Pool, #164637)

* Fix typo in limiting offsets coalescing for http, leading to
  whole files being downloaded instead of parts.
  (Vincent Ladeuil, #165061)

* FTP server errors don't error in the error handling code.
  (Robert Collins, #161240)

* Give a clearer message when a pull fails because the source needs
  to be reconciled.
  (Martin Pool, #164443)

* It is clearer when a plugin cannot be loaded because of its name, and a
  suggestion for an acceptable name is given. (Daniel Watkins, #103023)

* Leave port as None in transport objects if user doesn't
  specify a port in urls.
  (vincent Ladeuil, #150860)

* Make sure Repository.fetch(self) is properly a no-op for all
  Repository implementations. (John Arbash Meinel, #158333)

* Mark .bzr directories as "hidden" on Windows.
  (Alexander Belchenko, #71147)

* ``merge --uncommitted`` can now operate on a single file.
  (Aaron Bentley, Lukáš Lalinský, #136890)

* Obsolete packs are now cleaned up by pack and autopack operations.
  (Robert Collins, #153789)

* Operations pulling data from a smart server where the underlying
  repositories are not both annotated/both unannotated will now work.
  (Robert Collins, #165304).

* Reconcile now shows progress bars. (Robert Collins, #159351)

* ``RemoteBranch`` was not initializing ``self._revision_id_to_revno_map``
  properly. (John Arbash Meinel, #162486)

* Removing an already-removed file reports the file does not exist. (Daniel
  Watkins, #152811)

* Rename on Windows is able to change filename case.
  (Alexander Belchenko, #77740)

* Return error instead of a traceback for ``bzr log -r0``.
  (Kent Gibson, #133751)

* Return error instead of a traceback when bzr is unable to create
  symlink on some platforms (e.g. on Windows).
  (Alexander Belchenko, workaround for #81689)

* Revert doesn't crash when restoring a single file from a deleted
  directory. (Aaron Bentley)

* Stderr output via logging mechanism now goes through encoded wrapper
  and no more uses utf-8, but terminal encoding instead. So all unicode
  strings now should be readable in non-utf-8 terminal.
  (Alexander Belchenko, #54173)

* The error message when ``move --after`` should be used makes how to do so
  clearer. (Daniel Watkins, #85237)

* Unicode-safe output from ``bzr info``. The output will be encoded
  using the terminal encoding and unrepresentable characters will be
  replaced by '?'. (Lukáš Lalinský, #151844)

* Working trees are no longer created when pushing into a local no-trees
  repo. (Daniel Watkins, #50582)

* Upgrade util/configobj to version 4.4.0.
  (Vincent Ladeuil, #151208).

* Wrap medusa ftp test server as an FTPServer feature.
  (Vincent Ladeuil, #157752)

API Breaks
**********

* ``osutils.backup_file`` is deprecated. Actually it's not used in bzrlib
  during very long time. (Alexander Belchenko)

* The return value of
  ``VersionedFile.iter_lines_added_or_present_in_versions`` has been
  changed. Previously it was an iterator of lines, now it is an iterator of
  (line, version_id) tuples. This change has been made to aid reconcile and
  fetch operations. (Robert Collins)

* ``bzrlib.repository.get_versioned_file_checker`` is now private.
  (Robert Collins)

* The Repository format registry default has been removed; it was previously
  obsoleted by the bzrdir format default, which implies a default repository
  format.
  (Martin Pool)

Internals
*********

* Added ``ContainerSerialiser`` and ``ContainerPushParser`` to
  ``bzrlib.pack``.  These classes provide more convenient APIs for generating
  and parsing containers from streams rather than from files.  (Andrew
  Bennetts)

* New module ``lru_cache`` providing a cache for use by tasks that need
  semi-random access to large amounts of data. (John A Meinel)

* InventoryEntry.diff is now deprecated.  Please use diff.DiffTree instead.


bzr 0.92 2007-11-05
###################

Changes
*******

  * New uninstaller on Win32.  (Alexander Belchenko)


bzr 0.92rc1 2007-10-29
######################

Changes
*******

* ``bzr`` now returns exit code 4 if an internal error occurred, and
  3 if a normal error occurred.  (Martin Pool)

* ``pull``, ``merge`` and ``push`` will no longer silently correct some
  repository index errors that occured as a result of the Weave disk format.
  Instead the ``reconcile`` command needs to be run to correct those
  problems if they exist (and it has been able to fix most such problems
  since bzr 0.8). Some new problems have been identified during this release
  and you should run ``bzr check`` once on every repository to see if you
  need to reconcile. If you cannot ``pull`` or ``merge`` from a remote
  repository due to mismatched parent errors - a symptom of index errors -
  you should simply take a full copy of that remote repository to a clean
  directory outside any local repositories, then run reconcile on it, and
  finally pull from it locally. (And naturally email the repositories owner
  to ask them to upgrade and run reconcile).
  (Robert Collins)

Features
********

* New ``knitpack-experimental`` repository format. This is interoperable with
  the ``dirstate-tags`` format but uses a smarter storage design that greatly
  speeds up many operations, both local and remote. This new format can be
  used as an option to the ``init``, ``init-repository`` and ``upgrade``
  commands. (Robert Collins)

* For users of bzr-svn (and those testing the prototype subtree support) that
  wish to try packs, a new ``knitpack-subtree-experimental`` format has also
  been added. This is interoperable with the ``dirstate-subtrees`` format.
  (Robert Collins)

* New ``reconfigure`` command. (Aaron Bentley)

* New ``revert --forget-merges`` command, which removes the record of a pending
  merge without affecting the working tree contents.  (Martin Pool)

* New ``bzr_remote_path`` configuration variable allows finer control of
  remote bzr locations than BZR_REMOTE_PATH environment variable.
  (Aaron Bentley)

* New ``launchpad-login`` command to tell Bazaar your Launchpad
  user ID.  This can then be used by other functions of the
  Launchpad plugin. (James Henstridge)

Performance
***********

* Commit in quiet mode is now slightly faster as the information to
  output is no longer calculated. (Ian Clatworthy)

* Commit no longer checks for new text keys during insertion when the
  revision id was deterministically unique. (Robert Collins)

* Committing a change which is not a merge and does not change the number of
  files in the tree is faster by utilising the data about whether files are
  changed to determine if the tree is unchanged rather than recalculating
  it at the end of the commit process. (Robert Collins)

* Inventory serialisation no longer double-sha's the content.
  (Robert Collins)

* Knit text reconstruction now avoids making copies of the lines list for
  interim texts when building a single text. The new ``apply_delta`` method
  on ``KnitContent`` aids this by allowing modification of the revision id
  such objects represent. (Robert Collins)

* Pack indices are now partially parsed for specific key lookup using a
  bisection approach. (Robert Collins)

* Partial commits are now approximately 40% faster by walking over the
  unselected current tree more efficiently. (Robert Collins)

* XML inventory serialisation takes 20% less time while being stricter about
  the contents. (Robert Collins)

* Graph ``heads()`` queries have been fixed to no longer access all history
  unnecessarily. (Robert Collins)

Improvements
************

* ``bzr+https://`` smart server across https now supported.
  (John Ferlito, Martin Pool, #128456)

* Mutt is now a supported mail client; set ``mail_client=mutt`` in your
  bazaar.conf and ``send`` will use mutt. (Keir Mierle)

* New option ``-c``/``--change`` for ``merge`` command for cherrypicking
  changes from one revision. (Alexander Belchenko, #141368)

* Show encodings, locale and list of plugins in the traceback message.
  (Martin Pool, #63894)

* Experimental directory formats can now be marked with
  ``experimental = True`` during registration. (Ian Clatworthy)

Documentation
*************

* New *Bazaar in Five Minutes* guide.  (Matthew Revell)

* The hooks reference documentation is now converted to html as expected.
  (Ian Clatworthy)

Bug Fixes
*********

* Connection error reporting for the smart server has been fixed to
  display a user friendly message instead of a traceback.
  (Ian Clatworthy, #115601)

* Make sure to use ``O_BINARY`` when opening files to check their
  sha1sum. (Alexander Belchenko, John Arbash Meinel, #153493)

* Fix a problem with Win32 handling of the executable bit.
  (John Arbash Meinel, #149113)

* ``bzr+ssh://`` and ``sftp://`` URLs that do not specify ports explicitly
  no longer assume that means port 22.  This allows people using OpenSSH to
  override the default port in their ``~/.ssh/config`` if they wish.  This
  fixes a bug introduced in bzr 0.91.  (Andrew Bennetts, #146715)

* Commands reporting exceptions can now be profiled and still have their
  data correctly dumped to a file. For example, a ``bzr commit`` with
  no changes still reports the operation as pointless but doing so no
  longer throws away the profiling data if this command is run with
  ``--lsprof-file callgrind.out.ci`` say. (Ian Clatworthy)

* Fallback to ftp when paramiko is not installed and sftp can't be used for
  ``tests/commands`` so that the test suite is still usable without
  paramiko.
  (Vincent Ladeuil, #59150)

* Fix commit ordering in corner case. (Aaron Bentley, #94975)

* Fix long standing bug in partial commit when there are renames
  left in tree. (Robert Collins, #140419)

* Fix selftest semi-random noise during http related tests.
  (Vincent Ladeuil, #140614)

* Fix typo in ftp.py making the reconnection fail on temporary errors.
  (Vincent Ladeuil, #154259)

* Fix failing test by comparing real paths to cover the case where the TMPDIR
  contains a symbolic link.
  (Vincent Ladeuil, #141382).

* Fix log against smart server branches that don't support tags.
  (James Westby, #140615)

* Fix pycurl http implementation by defining error codes from
  pycurl instead of relying on an old curl definition.
  (Vincent Ladeuil, #147530)

* Fix 'unprintable error' message when displaying BzrCheckError and
  some other exceptions on Python 2.5.
  (Martin Pool, #144633)

* Fix ``Inventory.copy()`` and add test for it. (Jelmer Vernooij)

* Handles default value for ListOption in cmd_commit.
  (Vincent Ladeuil, #140432)

* HttpServer and FtpServer need to be closed properly or a listening socket
  will remain opened.
  (Vincent Ladeuil, #140055)

* Monitor the .bzr directory created in the top level test
  directory to detect leaking tests.
  (Vincent Ladeuil, #147986)

* The basename, not the full path, is now used when checking whether
  the profiling dump file begins with ``callgrind.out`` or not. This
  fixes a bug reported by Aaron Bentley on IRC. (Ian Clatworthy)

* Trivial fix for invoking command ``reconfigure`` without arguments.
  (Rob Weir, #141629)

* ``WorkingTree.rename_one`` will now raise an error if normalisation of the
  new path causes bzr to be unable to access the file. (Robert Collins)

* Correctly detect a NoSuchFile when using a filezilla server. (Gary van der
  Merwe)

API Breaks
**********

* ``bzrlib.index.GraphIndex`` now requires a size parameter to the
  constructor, for enabling bisection searches. (Robert Collins)

* ``CommitBuilder.record_entry_contents`` now requires the root entry of a
  tree be supplied to it, previously failing to do so would trigger a
  deprecation warning. (Robert Collins)

* ``KnitVersionedFile.add*`` will no longer cache added records even when
  enable_cache() has been called - the caching feature is now exclusively for
  reading existing data. (Robert Collins)

* ``ReadOnlyLockError`` is deprecated; ``LockFailed`` is usually more
  appropriate.  (Martin Pool)

* Removed ``bzrlib.transport.TransportLogger`` - please see the new
  ``trace+`` transport instead. (Robert Collins)

* Removed previously deprecated varargs interface to ``TestCase.run_bzr`` and
  deprecated methods ``TestCase.capture`` and ``TestCase.run_bzr_captured``.
  (Martin Pool)

* Removed previous deprecated ``basis_knit`` parameter to the
  ``KnitVersionedFile`` constructor. (Robert Collins)

* Special purpose method ``TestCase.run_bzr_decode`` is moved to the test_non_ascii
  class that needs it.
  (Martin Pool)

* The class ``bzrlib.repofmt.knitrepo.KnitRepository3`` has been folded into
  ``KnitRepository`` by parameters to the constructor. (Robert Collins)

* The ``VersionedFile`` interface now allows content checks to be bypassed
  by supplying check_content=False.  This saves nearly 30% of the minimum
  cost to store a version of a file. (Robert Collins)

* Tree's with bad state such as files with no length or sha will no longer
  be silently accepted by the repository XML serialiser. To serialise
  inventories without such data, pass working=True to write_inventory.
  (Robert Collins)

* ``VersionedFile.fix_parents`` has been removed as a harmful API.
  ``VersionedFile.join`` will no longer accept different parents on either
  side of a join - it will either ignore them, or error, depending on the
  implementation. See notes when upgrading for more information.
  (Robert Collins)

Internals
*********

* ``bzrlib.transport.Transport.put_file`` now returns the number of bytes
  put by the method call, to allow avoiding stat-after-write or
  housekeeping in callers. (Robert Collins)

* ``bzrlib.xml_serializer.Serializer`` is now responsible for checking that
  mandatory attributes are present on serialisation and deserialisation.
  This fixes some holes in API usage and allows better separation between
  physical storage and object serialisation. (Robert Collins)

* New class ``bzrlib.errors.InternalBzrError`` which is just a convenient
  shorthand for deriving from BzrError and setting internal_error = True.
  (Robert Collins)

* New method ``bzrlib.mutabletree.update_to_one_parent_via_delta`` for
  moving the state of a parent tree to a new version via a delta rather than
  a complete replacement tree. (Robert Collins)

* New method ``bzrlib.osutils.minimum_path_selection`` useful for removing
  duplication from user input, when a user mentions both a path and an item
  contained within that path. (Robert Collins)

* New method ``bzrlib.repository.Repository.is_write_locked`` useful for
  determining if a repository is write locked. (Robert Collins)

* New method on ``bzrlib.tree.Tree`` ``path_content_summary`` provides a
  tuple containing the key information about a path for commit processing
  to complete. (Robert Collins)

* New method on xml serialisers, write_inventory_to_lines, which matches the
  API used by knits for adding content. (Robert Collins)

* New module ``bzrlib.bisect_multi`` with generic multiple-bisection-at-once
  logic, currently only available for byte-based lookup
  (``bisect_multi_bytes``). (Robert Collins)

* New helper ``bzrlib.tuned_gzip.bytes_to_gzip`` which takes a byte string
  and returns a gzipped version of the same. This is used to avoid a bunch
  of api friction during adding of knit hunks. (Robert Collins)

* New parameter on ``bzrlib.transport.Transport.readv``
  ``adjust_for_latency`` which changes readv from returning strictly the
  requested data to inserted return larger ranges and in forward read order
  to reduce the effect of network latency. (Robert Collins)

* New parameter yield_parents on ``Inventory.iter_entries_by_dir`` which
  causes the parents of a selected id to be returned recursively, so all the
  paths from the root down to each element of selected_file_ids are
  returned. (Robert Collins)

* Knit joining has been enhanced to support plain to annotated conversion
  and annotated to plain conversion. (Ian Clatworthy)

* The CommitBuilder method ``record_entry_contents`` now returns summary
  information about the effect of the commit on the repository. This tuple
  contains an inventory delta item if the entry changed from the basis, and a
  boolean indicating whether a new file graph node was recorded.
  (Robert Collins)

* The python path used in the Makefile can now be overridden.
  (Andrew Bennetts, Ian Clatworthy)

Testing
*******

* New transport implementation ``trace+`` which is useful for testing,
  logging activity taken to its _activity attribute. (Robert Collins)

* When running bzr commands within the test suite, internal exceptions are
  not caught and reported in the usual way, but rather allowed to propagate
  up and be visible to the test suite.  A new API ``run_bzr_catch_user_errors``
  makes this behavior available to other users.
  (Martin Pool)

* New method ``TestCase.call_catch_warnings`` for testing methods that
  raises a Python warning.  (Martin Pool)


bzr 0.91 2007-09-26
###################

Bug Fixes
*********

* Print a warning instead of aborting the ``python setup.py install``
  process if building of a C extension is not possible.
  (Lukáš Lalinský, Alexander Belchenko)

* Fix commit ordering in corner case (Aaron Bentley, #94975)

* Fix ''bzr info bzr://host/'' and other operations on ''bzr://' URLs with
  an implicit port.  We were incorrectly raising PathNotChild due to
  inconsistent treatment of the ''_port'' attribute on the Transport object.
  (Andrew Bennetts, #133965)

* Make RemoteRepository.sprout cope gracefully with servers that don't
  support the ``Repository.tarball`` request.
  (Andrew Bennetts)


bzr 0.91rc2 2007-09-11
######################

* Replaced incorrect tarball for previous release; a debug statement was left
  in bzrlib/remote.py.


bzr 0.91rc1 2007-09-11
######################

Changes
*******

* The default branch and repository format has changed to
  ``dirstate-tags``, so tag commands are active by default.
  This format is compatible with Bazaar 0.15 and later.
  This incidentally fixes bug #126141.
  (Martin Pool)

* ``--quiet`` or ``-q`` is no longer a global option. If present, it
  must now appear after the command name. Scripts doing things like
  ``bzr -q missing`` need to be rewritten as ``bzr missing -q``.
  (Ian Clatworthy)

Features
********

* New option ``--author`` in ``bzr commit`` to specify the author of the
  change, if it's different from the committer. ``bzr log`` and
  ``bzr annotate`` display the author instead of the committer.
  (Lukáš Lalinský)

* In addition to global options and command specific options, a set of
  standard options are now supported. Standard options are legal for
  all commands. The initial set of standard options are:

  * ``--help`` or ``-h`` - display help message
  * ``--verbose`` or ``-v`` - display additional information
  * ``--quiet``  or ``-q`` - only output warnings and errors.

  Unlike global options, standard options can be used in aliases and
  may have command-specific help. (Ian Clatworthy)

* Verbosity level processing has now been unified. If ``--verbose``
  or ``-v`` is specified on the command line multiple times, the
  verbosity level is made positive the first time then increased.
  If ``--quiet`` or ``-q`` is specified on the command line
  multiple times, the verbosity level is made negative the first
  time then decreased. To get the default verbosity level of zero,
  either specify none of the above , ``--no-verbose`` or ``--no-quiet``.
  Note that most commands currently ignore the magnitude of the
  verbosity level but do respect *quiet vs normal vs verbose* when
  generating output. (Ian Clatworthy)

* ``Branch.hooks`` now supports ``pre_commit`` hook. The hook's signature
  is documented in BranchHooks constructor. (Nam T. Nguyen, #102747)

* New ``Repository.stream_knit_data_for_revisions`` request added to the
  network protocol for greatly reduced roundtrips when retrieving a set of
  revisions. (Andrew Bennetts)

Bug Fixes
*********

* ``bzr plugins`` now lists the version number for each plugin in square
  brackets after the path. (Robert Collins, #125421)

* Pushing, pulling and branching branches with subtree references was not
  copying the subtree weave, preventing the file graph from being accessed
  and causing errors in commits in clones. (Robert Collins)

* Suppress warning "integer argument expected, got float" from Paramiko,
  which sometimes caused false test failures.  (Martin Pool)

* Fix bug in bundle 4 that could cause attempts to write data to wrong
  versionedfile.  (Aaron Bentley)

* Diffs generated using "diff -p" no longer break the patch parser.
  (Aaron Bentley)

* get_transport treats an empty possible_transports list the same as a non-
  empty one.  (Aaron Bentley)

* patch verification for merge directives is reactivated, and works with
  CRLF and CR files.  (Aaron Bentley)

* Accept ..\ as a path in revision specifiers. This fixes for example
  "-r branch:..\other-branch" on Windows.  (Lukáš Lalinský)

* ``BZR_PLUGIN_PATH`` may now contain trailing slashes.
  (Blake Winton, #129299)

* man page no longer lists hidden options (#131667, Aaron Bentley)

* ``uncommit --help`` now explains the -r option adequately.  (Daniel
  Watkins, #106726)

* Error messages are now better formatted with parameters (such as
  filenames) quoted when necessary. This avoids confusion when directory
  names ending in a '.' at the end of messages were confused with a
  full stop that may or not have been there. (Daniel Watkins, #129791)

* Fix ``status FILE -r X..Y``. (Lukáš Lalinský)

* If a particular command is an alias, ``help`` will show the alias
  instead of claiming there is no help for said alias. (Daniel Watkins,
  #133548)

* TreeTransform-based operations, like pull, merge, revert, and branch,
  now roll back if they encounter an error.  (Aaron Bentley, #67699)

* ``bzr commit`` now exits cleanly if a character unsupported by the
  current encoding is used in the commit message.  (Daniel Watkins,
  #116143)

* bzr send uses default values for ranges when only half of an elipsis
  is specified ("-r..5" or "-r5..").  (#61685, Aaron Bentley)

* Avoid trouble when Windows ssh calls itself 'plink' but no plink
  binary is present.  (Martin Albisetti, #107155)

* ``bzr remove`` should remove clean subtrees.  Now it will remove (without
  needing ``--force``) subtrees that contain no files with text changes or
  modified files.  With ``--force`` it removes the subtree regardless of
  text changes or unknown files. Directories with renames in or out (but
  not changed otherwise) will now be removed without needing ``--force``.
  Unknown ignored files will be deleted without needing ``--force``.
  (Marius Kruger, #111665)

* When two plugins conflict, the source of both the losing and now the
  winning definition is shown.  (Konstantin Mikhaylov, #5454)

* When committing to a branch, the location being committed to is
  displayed.  (Daniel Watkins, #52479)

* ``bzr --version`` takes care about encoding of stdout, especially
  when output is redirected. (Alexander Belchenko, #131100)

* Prompt for an ftp password if none is provided.
  (Vincent Ladeuil, #137044)

* Reuse bound branch associated transport to avoid multiple
  connections.
  (Vincent Ladeuil, #128076, #131396)

* Overwrite conflicting tags by ``push`` and ``pull`` if the
  ``--overwrite`` option is specified.  (Lukáš Lalinský, #93947)

* In checkouts, tags are copied into the master branch when created,
  changed or deleted, and are copied into the checkout when it is
  updated.  (Martin Pool, #93856, #93860)

* Print a warning instead of aborting the ``python setup.py install``
  process if building of a C extension is not possible.
  (Lukáš Lalinský, Alexander Belchenko)

Improvements
************

* Add the option "--show-diff" to the commit command in order to display
  the diff during the commit log creation. (Goffredo Baroncelli)

* ``pull`` and ``merge`` are much faster at installing bundle format 4.
  (Aaron Bentley)

* ``pull -v`` no longer includes deltas, making it much faster.
  (Aaron Bentley)

* ``send`` now sends the directive as an attachment by default.
  (Aaron Bentley, Lukáš Lalinský, Alexander Belchenko)

* Documentation updates (Martin Albisetti)

* Help on debug flags is now included in ``help global-options``.
  (Daniel Watkins, #124853)

* Parameters passed on the command line are checked to ensure they are
  supported by the encoding in use. (Daniel Watkins)

* The compression used within the bzr repository has changed from zlib
  level 9 to the zlib default level. This improves commit performance with
  only a small increase in space used (and in some cases a reduction in
  space). (Robert Collins)

* Initial commit no longer SHAs files twice and now reuses the path
  rather than looking it up again, making it faster.
  (Ian Clatworthy)

* New option ``-c``/``--change`` for ``diff`` and ``status`` to show
  changes in one revision.  (Lukáš Lalinský)

* If versioned files match a given ignore pattern, a warning is now
  given. (Daniel Watkins, #48623)

* ``bzr status`` now has -S as a short name for --short and -V as a
  short name for --versioned. These have been added to assist users
  migrating from Subversion: ``bzr status -SV`` is now like
  ``svn status -q``.  (Daniel Watkins, #115990)

* Added C implementation of  ``PatienceSequenceMatcher``, which is about
  10x faster than the Python version. This speeds up commands that
  need file diffing, such as ``bzr commit`` or ``bzr diff``.
  (Lukáš Lalinský)

* HACKING has been extended with a large section on core developer tasks.
  (Ian Clatworthy)

* Add ``branches`` and ``standalone-trees`` as online help topics and
  include them as Concepts within the User Reference.
  (Paul Moore, Ian Clatworthy)

* ``check`` can detect versionedfile parent references that are
  inconsistent with revision and inventory info, and ``reconcile`` can fix
  them.  These faulty references were generated by 0.8-era releases,
  so repositories which were manipulated by old bzrs should be
  checked, and possibly reconciled ASAP.  (Aaron Bentley, Andrew Bennetts)

API Breaks
**********

* ``Branch.append_revision`` is removed altogether; please use
  ``Branch.set_last_revision_info`` instead.  (Martin Pool)

* CommitBuilder now advertises itself as requiring the root entry to be
  supplied. This only affects foreign repository implementations which reuse
  CommitBuilder directly and have changed record_entry_contents to require
  that the root not be supplied. This should be precisely zero plugins
  affected. (Robert Collins)

* The ``add_lines`` methods on ``VersionedFile`` implementations has changed
  its return value to include the sha1 and length of the inserted text. This
  allows the avoidance of double-sha1 calculations during commit.
  (Robert Collins)

* ``Transport.should_cache`` has been removed.  It was not called in the
  previous release.  (Martin Pool)

Testing
*******

* Tests may now raise TestNotApplicable to indicate they shouldn't be
  run in a particular scenario.  (Martin Pool)

* New function multiply_tests_from_modules to give a simpler interface
  to test parameterization.  (Martin Pool, Robert Collins)

* ``Transport.should_cache`` has been removed.  It was not called in the
  previous release.  (Martin Pool)

* NULL_REVISION is returned to indicate the null revision, not None.
  (Aaron Bentley)

* Use UTF-8 encoded StringIO for log tests to avoid failures on
  non-ASCII committer names.  (Lukáš Lalinský)

Internals
*********

* ``bzrlib.plugin.all_plugins`` has been deprecated in favour of
  ``bzrlib.plugin.plugins()`` which returns PlugIn objects that provide
  useful functionality for determining the path of a plugin, its tests, and
  its version information. (Robert Collins)

* Add the option user_encoding to the function 'show_diff_trees()'
  in order to move the user encoding at the UI level. (Goffredo Baroncelli)

* Add the function make_commit_message_template_encoded() and the function
  edit_commit_message_encoded() which handle encoded strings.
  This is done in order to mix the commit messages (which is a unicode
  string), and the diff which is a raw string. (Goffredo Baroncelli)

* CommitBuilder now defaults to using add_lines_with_ghosts, reducing
  overhead on non-weave repositories which don't require all parents to be
  present. (Robert Collins)

* Deprecated method ``find_previous_heads`` on
  ``bzrlib.inventory.InventoryEntry``. This has been superseded by the use
  of ``parent_candidates`` and a separate heads check via the repository
  API. (Robert Collins)

* New trace function ``mutter_callsite`` will print out a subset of the
  stack to the log, which can be useful for gathering debug details.
  (Robert Collins)

* ``bzrlib.pack.ContainerWriter`` now tracks how many records have been
  added via a public attribute records_written. (Robert Collins)

* New method ``bzrlib.transport.Transport.get_recommended_page_size``.
  This provides a hint to users of transports as to the reasonable
  minimum data to read. In principle this can take latency and
  bandwidth into account on a per-connection basis, but for now it
  just has hard coded values based on the url. (e.g. http:// has a large
  page size, file:// has a small one.) (Robert Collins)

* New method on ``bzrlib.transport.Transport`` ``open_write_stream`` allows
  incremental addition of data to a file without requiring that all the
  data be buffered in memory. (Robert Collins)

* New methods on ``bzrlib.knit.KnitVersionedFile``:
  ``get_data_stream(versions)``, ``insert_data_stream(stream)`` and
  ``get_format_signature()``.  These provide some infrastructure for
  efficiently streaming the knit data for a set of versions over the smart
  protocol.

* Knits with no annotation cache still produce correct annotations.
  (Aaron Bentley)

* Three new methods have been added to ``bzrlib.trace``:
  ``set_verbosity_level``, ``get_verbosity_level`` and ``is_verbose``.
  ``set_verbosity_level`` expects a numeric value: negative for quiet,
  zero for normal, positive for verbose. The size of the number can be
  used to determine just how quiet or verbose the application should be.
  The existing ``be_quiet`` and ``is_quiet`` routines have been
  integrated into this new scheme. (Ian Clatworthy)

* Options can now be delcared with a ``custom_callback`` parameter. If
  set, this routine is called after the option is processed. This feature
  is now used by the standard options ``verbose`` and ``quiet`` so that
  setting one implicitly resets the other. (Ian Clatworthy)

* Rather than declaring a new option from scratch in order to provide
  custom help, a centrally registered option can be decorated using the
  new ``bzrlib.Option.custom_help`` routine. In particular, this routine
  is useful when declaring better help for the ``verbose`` and ``quiet``
  standard options as the base definition of these is now more complex
  than before thanks to their use of a custom callback. (Ian Clatworthy)

* Tree._iter_changes(specific_file=[]) now iterates through no files,
  instead of iterating through all files.  None is used to iterate through
  all files.  (Aaron Bentley)

* WorkingTree.revert() now accepts None to revert all files.  The use of
  [] to revert all files is deprecated.  (Aaron Bentley)


bzr 0.90 2007-08-28
###################

Improvements
************

* Documentation is now organized into multiple directories with a level
  added for different languages or locales. Added the Mini Tutorial
  and Quick Start Summary (en) documents from the Wiki, improving the
  content and readability of the former. Formatted NEWS as Release Notes
  complete with a Table of Conents, one heading per release. Moved the
  Developer Guide into the main document catalog and provided a link
  from the developer document catalog back to the main one.
  (Ian Clatworthy, Sabin Iacob, Alexander Belchenko)


API Changes
***********

* The static convenience method ``BzrDir.create_repository``
  is deprecated.  Callers should instead create a ``BzrDir`` instance
  and call ``create_repository`` on that.  (Martin Pool)


bzr 0.90rc1 2007-08-14
######################

Bugfixes
********

* ``bzr init`` should connect to the remote location one time only.  We
  have been connecting several times because we forget to pass around the
  Transport object. This modifies ``BzrDir.create_branch_convenience``,
  so that we can give it the Transport we already have.
  (John Arbash Meinel, Vincent Ladeuil, #111702)

* Get rid of sftp connection cache (get rid of the FTP one too).
  (Vincent Ladeuil, #43731)

* bzr branch {local|remote} remote don't try to create a working tree
  anymore.
  (Vincent Ladeuil, #112173)

* All identified multiple connections for a single bzr command have been
  fixed. See bzrlib/tests/commands directory.
  (Vincent Ladeuil)

* ``bzr rm`` now does not insist on ``--force`` to delete files that
  have been renamed but not otherwise modified.  (Marius Kruger,
  #111664)

* ``bzr selftest --bench`` no longer emits deprecation warnings
  (Lukáš Lalinský)

* ``bzr status`` now honours FILE parameters for conflict lists
  (Aaron Bentley, #127606)

* ``bzr checkout`` now honours -r when reconstituting a working tree.
  It also honours -r 0.  (Aaron Bentley, #127708)

* ``bzr add *`` no more fails on Windows if working tree contains
  non-ascii file names. (Kuno Meyer, #127361)

* allow ``easy_install bzr`` runs without fatal errors.
  (Alexander Belchenko, #125521)

* Graph._filter_candidate_lca does not raise KeyError if a candidate
  is eliminated just before it would normally be examined.  (Aaron Bentley)

* SMTP connection failures produce a nice message, not a traceback.
  (Aaron Bentley)

Improvements
************

* Don't show "dots" progress indicators when run non-interactively, such
  as from cron.  (Martin Pool)

* ``info`` now formats locations more nicely and lists "submit" and
  "public" branches (Aaron Bentley)

* New ``pack`` command that will trigger database compression within
  the repository (Robert Collins)

* Implement ``_KnitIndex._load_data`` in a pyrex extension. The pyrex
  version is approximately 2-3x faster at parsing a ``.kndx`` file.
  Which yields a measurable improvement for commands which have to
  read from the repository, such as a 1s => 0.75s improvement in
  ``bzr diff`` when there are changes to be shown.  (John Arbash Meinel)

* Merge is now faster.  Depending on the scenario, it can be more than 2x
  faster. (Aaron Bentley)

* Give a clearer warning, and allow ``python setup.py install`` to
  succeed even if pyrex is not available.
  (John Arbash Meinel)

* ``DirState._read_dirblocks`` now has an optional Pyrex
  implementation. This improves the speed of any command that has to
  read the entire DirState. (``diff``, ``status``, etc, improve by
  about 10%).
  ``bisect_dirblocks`` has also been improved, which helps all
  ``_get_entry`` type calls (whenever we are searching for a
  particular entry in the in-memory DirState).
  (John Arbash Meinel)

* ``bzr pull`` and ``bzr push`` no longer do a complete walk of the
  branch revision history for ui display unless -v is supplied.
  (Robert Collins)

* ``bzr log -rA..B`` output shifted to the left margin if the log only
  contains merge revisions. (Kent Gibson)

* The ``plugins`` command is now public with improved help.
  (Ian Clatworthy)

* New bundle and merge directive formats are faster to generate, and

* Annotate merge now works when there are local changes. (Aaron Bentley)

* Commit now only shows the progress in terms of directories instead of
  entries. (Ian Clatworthy)

* Fix ``KnitRepository.get_revision_graph`` to not request the graph 2
  times. This makes ``get_revision_graph`` 2x faster. (John Arbash
  Meinel)

* Fix ``VersionedFile.get_graph()`` to avoid using
  ``set.difference_update(other)``, which has bad scaling when
  ``other`` is large. This improves ``VF.get_graph([version_id])`` for
  a 12.5k graph from 2.9s down to 200ms. (John Arbash Meinel)

* The ``--lsprof-file`` option now generates output for KCacheGrind if
  the file starts with ``callgrind.out``. This matches the default file
  filtering done by KCacheGrind's Open Dialog. (Ian Clatworthy)

* Fix ``bzr update`` to avoid an unnecessary
  ``branch.get_master_branch`` call, which avoids 1 extra connection
  to the remote server. (Partial fix for #128076, John Arbash Meinel)

* Log errors from the smart server in the trace file, to make debugging
  test failures (and live failures!) easier.  (Andrew Bennetts)

* The HTML version of the man page has been superceded by a more
  comprehensive manual called the Bazaar User Reference. This manual
  is completed generated from the online help topics. As part of this
  change, limited reStructuredText is now explicitly supported in help
  topics and command help with 'unnatural' markup being removed prior
  to display by the online help or inclusion in the man page.
  (Ian Clatworthy)

* HTML documentation now use files extension ``*.html``
  (Alexander Belchenko)

* The cache of ignore definitions is now cleared in WorkingTree.unlock()
  so that changes to .bzrignore aren't missed. (#129694, Daniel Watkins)

* ``bzr selftest --strict`` fails if there are any missing features or
  expected test failures. (Daniel Watkins, #111914)

* Link to registration survey added to README. (Ian Clatworthy)

* Windows standalone installer show link to registration survey
  when installation finished. (Alexander Belchenko)

Library API Breaks
******************

* Deprecated dictionary ``bzrlib.option.SHORT_OPTIONS`` removed.
  Options are now required to provide a help string and it must
  comply with the style guide by being one or more sentences with an
  initial capital and final period. (Martin Pool)

* KnitIndex.get_parents now returns tuples. (Robert Collins)

* Ancient unused ``Repository.text_store`` attribute has been removed.
  (Robert Collins)

* The ``bzrlib.pack`` interface has changed to use tuples of bytestrings
  rather than just bytestrings, making it easier to represent multiple
  element names. As this interface was not used by any internal facilities
  since it was introduced in 0.18 no API compatibility is being preserved.
  The serialised form of these packs is identical with 0.18 when a single
  element tuple is in use. (Robert Collins)

Internals
*********

* merge now uses ``iter_changes`` to calculate changes, which makes room for
  future performance increases.  It is also more consistent with other
  operations that perform comparisons, and reduces reliance on
  Tree.inventory.  (Aaron Bentley)

* Refactoring of transport classes connected to a remote server.
  ConnectedTransport is a new class that serves as a basis for all
  transports needing to connect to a remote server.  transport.split_url
  have been deprecated, use the static method on the object instead. URL
  tests have been refactored too.
  (Vincent Ladeuil)

* Better connection sharing for ConnectedTransport objects.
  transport.get_transport() now accepts a 'possible_transports' parameter.
  If a newly requested transport can share a connection with one of the
  list, it will.
  (Vincent Ladeuil)

* Most functions now accept ``bzrlib.revision.NULL_REVISION`` to indicate
  the null revision, and consider using ``None`` for this purpose
  deprecated.  (Aaron Bentley)

* New ``index`` module with abstract index functionality. This will be
  used during the planned changes in the repository layer. Currently the
  index layer provides a graph aware immutable index, a builder for the
  same index type to allow creating them, and finally a composer for
  such indices to allow the use of many indices in a single query. The
  index performance is not optimised, however the API is stable to allow
  development on top of the index. (Robert Collins)

* ``bzrlib.dirstate.cmp_by_dirs`` can be used to compare two paths by
  their directory sections. This is equivalent to comparing
  ``path.split('/')``, only without having to split the paths.
  This has a Pyrex implementation available.
  (John Arbash Meinel)

* New transport decorator 'unlistable+' which disables the list_dir
  functionality for testing.

* Deprecated ``change_entry`` in transform.py. (Ian Clatworthy)

* RevisionTree.get_weave is now deprecated.  Tree.plan_merge is now used
  for performing annotate-merge.  (Aaron Bentley)

* New EmailMessage class to create email messages. (Adeodato Simó)

* Unused functions on the private interface KnitIndex have been removed.
  (Robert Collins)

* New ``knit.KnitGraphIndex`` which provides a ``KnitIndex`` layered on top
  of a ``index.GraphIndex``. (Robert Collins)

* New ``knit.KnitVersionedFile.iter_parents`` method that allows querying
  the parents of many knit nodes at once, reducing round trips to the
  underlying index. (Robert Collins)

* Graph now has an is_ancestor method, various bits use it.
  (Aaron Bentley)

* The ``-Dhpss`` flag now includes timing information. As well as
  logging when a new connection is opened. (John Arbash Meinel)

* ``bzrlib.pack.ContainerWriter`` now returns an offset, length tuple to
  callers when inserting data, allowing generation of readv style access
  during pack creation, without needing a separate pass across the output
  pack to gather such details. (Robert Collins)

* ``bzrlib.pack.make_readv_reader`` allows readv based access to pack
  files that are stored on a transport. (Robert Collins)

* New ``Repository.has_same_location`` method that reports if two
  repository objects refer to the same repository (although with some risk
  of false negatives).  (Andrew Bennetts)

* InterTree.compare now passes require_versioned on correctly.
  (Marius Kruger)

* New methods on Repository - ``start_write_group``,
  ``commit_write_group``, ``abort_write_group`` and ``is_in_write_group`` -
  which provide a clean hook point for transactional Repositories - ones
  where all the data for a fetch or commit needs to be made atomically
  available in one step. This allows the write lock to remain while making
  a series of data insertions.  (e.g. data conversion). (Robert Collins)

* In ``bzrlib.knit`` the internal interface has been altered to use
  3-tuples (index, pos, length) rather than two-tuples (pos, length) to
  describe where data in a knit is, allowing knits to be split into
  many files. (Robert Collins)

* ``bzrlib.knit._KnitData`` split into cache management and physical access
  with two access classes - ``_PackAccess`` and ``_KnitAccess`` defined.
  The former provides access into a .pack file, and the latter provides the
  current production repository form of .knit files. (Robert Collins)

Testing
*******

* Remove selftest ``--clean-output``, ``--numbered-dirs`` and
  ``--keep-output`` options, which are obsolete now that tests
  are done within directories in $TMPDIR.  (Martin Pool)

* The SSH_AUTH_SOCK environment variable is now reset to avoid
  interaction with any running ssh agents.  (Jelmer Vernooij, #125955)

* run_bzr_subprocess handles parameters the same way as run_bzr:
  either a string or a list of strings should be passed as the first
  parameter.  Varargs-style parameters are deprecated. (Aaron Bentley)


bzr 0.18  2007-07-17
####################

Bugfixes
********

* Fix 'bzr add' crash under Win32 (Kuno Meyer)


bzr 0.18rc1  2007-07-10
#######################

Bugfixes
********

* Do not suppress pipe errors, etc. in non-display commands
  (Alexander Belchenko, #87178)

* Display a useful error message when the user requests to annotate
  a file that is not present in the specified revision.
  (James Westby, #122656)

* Commands that use status flags now have a reference to 'help
  status-flags'.  (Daniel Watkins, #113436)

* Work around python-2.4.1 inhability to correctly parse the
  authentication header.
  (Vincent Ladeuil, #121889)

* Use exact encoding for merge directives. (Adeodato Simó, #120591)

* Fix tempfile permissions error in smart server tar bundling under
  Windows. (Martin _, #119330)

* Fix detection of directory entries in the inventory. (James Westby)

* Fix handling of http code 400: Bad Request When issuing too many ranges.
  (Vincent Ladeuil, #115209)

* Issue a CONNECT request when connecting to an https server
  via a proxy to enable SSL tunneling.
  (Vincent Ladeuil, #120678)

* Fix ``bzr log -r`` to support selecting merge revisions, both
  individually and as part of revision ranges.
  (Kent Gibson, #4663)

* Don't leave cruft behind when failing to acquire a lockdir.
  (Martin Pool, #109169)

* Don't use the '-f' strace option during tests.
  (Vincent Ladeuil, #102019).

* Warn when setting ``push_location`` to a value that will be masked by
  locations.conf.  (Aaron Bentley, #122286)

* Fix commit ordering in corner case (Aaron Bentley, #94975)

*  Make annotate behave in a non-ASCII world (Adeodato Simó).

Improvements
************

* The --lsprof-file option now dumps a text rendering of the profiling
  information if the filename ends in ".txt". It will also convert the
  profiling information to a format suitable for KCacheGrind if the
  output filename ends in ".callgrind". Fixes to the lsprofcalltree
  conversion process by Jean Paul Calderone and Itamar were also merged.
  See http://ddaa.net/blog/python/lsprof-calltree. (Ian Clatworthy)

* ``info`` now defaults to non-verbose mode, displaying only paths and
  abbreviated format info.  ``info -v`` displays all the information
  formerly displayed by ``info``.  (Aaron Bentley, Adeodato Simó)

* ``bzr missing`` now has better option names ``--this`` and ``--other``.
  (Elliot Murphy)

* The internal ``weave-list`` command has become ``versionedfile-list``,
  and now lists knits as well as weaves.  (Aaron Bentley)

* Automatic merge base selection uses a faster algorithm that chooses
  better bases in criss-cross merge situations (Aaron Bentley)

* Progress reporting in ``commit`` has been improved. The various logical
  stages are now reported on as follows, namely:

  * Collecting changes [Entry x/y] - Stage n/m
  * Saving data locally - Stage n/m
  * Uploading data to master branch - Stage n/m
  * Updating the working tree - Stage n/m
  * Running post commit hooks - Stage n/m

  If there is no master branch, the 3rd stage is omitted and the total
  number of stages is adjusted accordingly.

  Each hook that is run after commit is listed with a name (as hooks
  can be slow it is useful feedback).
  (Ian Clatworthy, Robert Collins)

* Various operations that are now faster due to avoiding unnecessary
  topological sorts. (Aaron Bentley)

* Make merge directives robust against broken bundles. (Aaron Bentley)

* The lsprof filename note is emitted via trace.note(), not standard
  output.  (Aaron Bentley)

* ``bzrlib`` now exports explicit API compatibility information to assist
  library users and plugins. See the ``bzrlib.api`` module for details.
  (Robert Collins)

* Remove unnecessary lock probes when acquiring a lockdir.
  (Martin Pool)

* ``bzr --version`` now shows the location of the bzr log file, which
  is especially useful on Windows.  (Martin Pool)

* -D now supports hooks to get debug tracing of hooks (though its currently
  minimal in nature). (Robert Collins)

* Long log format reports deltas on merge revisions.
  (John Arbash Meinel, Kent Gibson)

* Make initial push over ftp more resilient. (John Arbash Meinel)

* Print a summary of changes for update just like pull does.
  (Daniel Watkins, #113990)

* Add a -Dhpss option to trace smart protocol requests and responses.
  (Andrew Bennetts)

Library API Breaks
******************

* Testing cleanups -
  ``bzrlib.repository.RepositoryTestProviderAdapter`` has been moved
  to ``bzrlib.tests.repository_implementations``;
  ``bzrlib.repository.InterRepositoryTestProviderAdapter`` has been moved
  to ``bzrlib.tests.interrepository_implementations``;
  ``bzrlib.transport.TransportTestProviderAdapter`` has moved to
  ``bzrlib.tests.test_transport_implementations``.
  ``bzrlib.branch.BranchTestProviderAdapter`` has moved to
  ``bzrlib.tests.branch_implementations``.
  ``bzrlib.bzrdir.BzrDirTestProviderAdapter`` has moved to
  ``bzrlib.tests.bzrdir_implementations``.
  ``bzrlib.versionedfile.InterVersionedFileTestProviderAdapter`` has moved
  to ``bzrlib.tests.interversionedfile_implementations``.
  ``bzrlib.store.revision.RevisionStoreTestProviderAdapter`` has moved to
  ``bzrlib.tests.revisionstore_implementations``.
  ``bzrlib.workingtree.WorkingTreeTestProviderAdapter`` has moved to
  ``bzrlib.tests.workingtree_implementations``.
  These changes are an API break in the testing infrastructure only.
  (Robert Collins)

* Relocate TestCaseWithRepository to be more central. (Robert Collins)

* ``bzrlib.add.smart_add_tree`` will no longer perform glob expansion on
  win32. Callers of the function should do this and use the new
  ``MutableTree.smart_add`` method instead. (Robert Collins)

* ``bzrlib.add.glob_expand_for_win32`` is now
  ``bzrlib.win32utils.glob_expand``.  (Robert Collins)

* ``bzrlib.add.FastPath`` is now private and moved to
  ``bzrlib.mutabletree._FastPath``. (Robert Collins, Martin Pool)

* ``LockDir.wait`` removed.  (Martin Pool)

* The ``SmartServer`` hooks API has changed for the ``server_started`` and
  ``server_stopped`` hooks. The first parameter is now an iterable of
  backing URLs rather than a single URL. This is to reflect that many
  URLs may map to the external URL of the server. E.g. the server interally
  may have a chrooted URL but also the local file:// URL will be at the
  same location. (Robert Collins)

Internals
*********

* New SMTPConnection class to unify email handling.  (Adeodato Simó)

* Fix documentation of BzrError. (Adeodato Simó)

* Make BzrBadParameter an internal error. (Adeodato Simó)

* Remove use of 'assert False' to raise an exception unconditionally.
  (Martin Pool)

* Give a cleaner error when failing to decode knit index entry.
  (Martin Pool)

* TreeConfig would mistakenly search the top level when asked for options
  from a section. It now respects the section argument and only
  searches the specified section. (James Westby)

* Improve ``make api-docs`` output. (John Arbash Meinel)

* Use os.lstat rather than os.stat for osutils.make_readonly and
  osutils.make_writeable. This makes the difftools plugin more
  robust when dangling symlinks are found. (Elliot Murphy)

* New ``-Dlock`` option to log (to ~/.bzr.log) information on when
  lockdirs are taken or released.  (Martin Pool)

* ``bzrlib`` Hooks are now nameable using ``Hooks.name_hook``. This
  allows a nicer UI when hooks are running as the current hook can
  be displayed. (Robert Collins)

* ``Transport.get`` has had its interface made more clear for ease of use.
  Retrieval of a directory must now fail with either 'PathError' at open
  time, or raise 'ReadError' on a read. (Robert Collins)

* New method ``_maybe_expand_globs`` on the ``Command`` class for
  dealing with unexpanded glob lists - e.g. on the win32 platform. This
  was moved from ``bzrlib.add._prepare_file_list``. (Robert Collins)

* ``bzrlib.add.smart_add`` and ``bzrlib.add.smart_add_tree`` are now
  deprecated in favour of ``MutableTree.smart_add``. (Robert Collins,
  Martin Pool)

* New method ``external_url`` on Transport for obtaining the url to
  hand to external processes. (Robert Collins)

* Teach windows installers to build pyrex/C extensions.
  (Alexander Belchenko)

Testing
*******

* Removed the ``--keep-output`` option from selftest and clean up test
  directories as they're used.  This reduces the IO load from
  running the test suite and cuts the time by about half.
  (Andrew Bennetts, Martin Pool)

* Add scenarios as a public attribute on the TestAdapter classes to allow
  modification of the generated scenarios before adaption and easier
  testing. (Robert Collins)

* New testing support class ``TestScenarioApplier`` which multiplies
  out a single teste by a list of supplied scenarios. (RobertCollins)

* Setting ``repository_to_test_repository`` on a repository_implementations
  test will cause it to be called during repository creation, allowing the
  testing of repository classes which are not based around the Format
  concept. For example a repository adapter can be tested in this manner,
  by altering the repository scenarios to include a scenario that sets this
  attribute during the test parameterisation in
  ``bzrlib.tests.repository.repository_implementations``. (Robert Collins)

* Clean up many of the APIs for blackbox testing of Bazaar.  The standard
  interface is now self.run_bzr.  The command to run can be passed as
  either a list of parameters, a string containing the command line, or
  (deprecated) varargs parameters.  (Martin Pool)

* The base TestCase now isolates tests from -D parameters by clearing
  ``debug.debug_flags`` and restores it afterwards. (Robert Collins)

* Add a relpath parameter to get_transport methods in test framework to
  avoid useless cloning.
  (Vincent Ladeuil, #110448)


bzr 0.17  2007-06-18
####################

Bugfixes
********

* Fix crash of commit due to wrong lookup of filesystem encoding.
  (Colin Watson, #120647)

* Revert logging just to stderr in commit as broke unicode filenames.
  (Aaron Bentley, Ian Clatworthy, #120930)


bzr 0.17rc1  2007-06-12
#######################

Notes When Upgrading
********************

* The kind() and is_executable() APIs on the WorkingTree interface no
  longer implicitly (read) locks and unlocks the tree. This *might*
  impact some plug-ins and tools using this part of the API. If you find
  an issue that may be caused by this change, please let us know,
  particularly the plug-in/tool maintainer. If encountered, the API
  fix is to surround kind() and is_executable() calls with lock_read()
  and unlock() like so::

    work_tree.lock_read()
    try:
        kind = work_tree.kind(...)
    finally:
        work_tree.unlock()

Internals
*********
* Rework of LogFormatter API to provide beginning/end of log hooks and to
  encapsulate the details of the revision to be logged in a LogRevision
  object.
  In long log formats, merge revision ids are only shown when --show-ids
  is specified, and are labelled "revision-id:", as per mainline
  revisions, instead of "merged:". (Kent Gibson)

* New ``BranchBuilder`` API which allows the construction of particular
  histories quickly. Useful for testing and potentially other applications
  too. (Robert Collins)

Improvements
************

* There are two new help topics, working-trees and repositories that
  attempt to explain these concepts. (James Westby, John Arbash Meinel,
  Aaron Bentley)

* Added ``bzr log --limit`` to report a limited number of revisions.
  (Kent Gibson, #3659)

* Revert does not try to preserve file contents that were originally
  produced by reverting to a historical revision.  (Aaron Bentley)

* ``bzr log --short`` now includes ``[merge]`` for revisions which
  have more than one parent. This is a small improvement to help
  understanding what changes have occurred
  (John Arbash Meinel, #83887)

* TreeTransform avoids many renames when contructing large trees,
  improving speed.  3.25x speedups have been observed for construction of
  kernel-sized-trees, and checkouts are 1.28x faster.  (Aaron Bentley)

* Commit on large trees is now faster. In my environment, a commit of
  a small change to the Mozilla tree (55k files) has dropped from
  66 seconds to 32 seconds. For a small tree of 600 files, commit of a
  small change is 33% faster. (Ian Clatworthy)

* New --create-prefix option to bzr init, like for push.  (Daniel Watkins,
  #56322)

Bugfixes
********

* ``bzr push`` should only connect to the remote location one time.
  We have been connecting 3 times because we forget to pass around
  the Transport object. This adds ``BzrDir.clone_on_transport()``, so
  that we can pass in the Transport that we already have.
  (John Arbash Meinel, #75721)

* ``DirState.set_state_from_inventory()`` needs to properly order
  based on split paths, not just string paths.
  (John Arbash Meinel, #115947)

* Let TestUIFactoy encode the password prompt with its own stdout.
  (Vincent Ladeuil, #110204)

* pycurl should take use the range header that takes the range hint
  into account.
  (Vincent Ladeuil, #112719)

* WorkingTree4.get_file_sha1 no longer raises an exception when invoked
  on a missing file.  (Aaron Bentley, #118186)

* WorkingTree.remove works correctly with tree references, and when pwd is
  not the tree root. (Aaron Bentley)

* Merge no longer fails when a file is renamed in one tree and deleted
  in the other. (Aaron Bentley, #110279)

* ``revision-info`` now accepts dotted revnos, doesn't require a tree,
  and defaults to the last revision (Matthew Fuller, #90048)

* Tests no longer fail when BZR_REMOTE_PATH is set in the environment.
  (Daniel Watkins, #111958)

* ``bzr branch -r revid:foo`` can be used to branch any revision in
  your repository. (Previously Branch6 only supported revisions in your
  mainline). (John Arbash Meinel, #115343)

bzr 0.16  2007-05-07
####################

Bugfixes
********

* Handle when you have 2 directories with similar names, but one has a
  hyphen. (``'abc'`` versus ``'abc-2'``). The WT4._iter_changes
  iterator was using direct comparison and ``'abc/a'`` sorts after
  ``'abc-2'``, but ``('abc', 'a')`` sorts before ``('abc-2',)``.
  (John Arbash Meinel, #111227)

* Handle when someone renames a file on disk without telling bzr.
  Previously we would report the first file as missing, but not show
  the new unknown file. (John Arbash Meinel, #111288)

* Avoid error when running hooks after pulling into or pushing from
  a branch bound to a smartserver branch.  (Martin Pool, #111968)

Improvements
************

* Move developer documentation to doc/developers/. This reduces clutter in
  the root of the source tree and allows HACKING to be split into multiple
  files. (Robert Collins, Alexander Belchenko)

* Clean up the ``WorkingTree4._iter_changes()`` internal loops as well as
  ``DirState.update_entry()``. This optimizes the core logic for ``bzr
  diff`` and ``bzr status`` significantly improving the speed of
  both. (John Arbash Meinel)

bzr 0.16rc2  2007-04-30
#######################

Bugfixes
********

* Handle the case when you delete a file, and then rename another file
  on top of it. Also handle the case of ``bzr rm --keep foo``. ``bzr
  status`` should show the removed file and an unknown file in its
  place. (John Arbash Meinel, #109993)

* Bundles properly read and write revision properties that have an
  empty value. And when the value is not ASCII.
  (John Arbash Meinel, #109613)

* Fix the bzr commit message to be in text mode.
  (Alexander Belchenko, #110901)

* Also handle when you rename a file and create a file where it used
  to be. (John Arbash Meinel, #110256)

* ``WorkingTree4._iter_changes`` should not descend into unversioned
  directories. (John Arbash Meinel, #110399)

bzr 0.16rc1  2007-04-26
#######################

Notes When Upgrading
********************

* ``bzr remove`` and ``bzr rm`` will now remove the working file, if
  it could be recovered again.
  This has been done for consistency with svn and the unix rm command.
  The old ``remove`` behaviour has been retained in the new option
  ``bzr remove --keep``, which will just stop versioning the file,
  but not delete it.
  ``bzr remove --force`` have been added which will always delete the
  files.
  ``bzr remove`` is also more verbose.
  (Marius Kruger, #82602)

Improvements
************

* Merge directives can now be supplied as input to `merge` and `pull`,
  like bundles can.  (Aaron Bentley)

* Sending the SIGQUIT signal to bzr, which can be done on Unix by
  pressing Control-Backslash, drops bzr into a debugger.  Type ``'c'``
  to continue.  This can be disabled by setting the environment variable
  ``BZR_SIGQUIT_PDB=0``.  (Martin Pool)

* selftest now supports --list-only to list tests instead of running
  them. (Ian Clatworthy)

* selftest now supports --exclude PATTERN (or -x PATTERN) to exclude
  tests with names that match that regular expression.
  (Ian Clatworthy, #102679)

* selftest now supports --randomize SEED to run tests in a random order.
  SEED is typically the value 'now' meaning 'use the current time'.
  (Ian Clatworthy, #102686)

* New option ``--fixes`` to commit, which stores bug fixing annotations as
  revision properties. Built-in support for Launchpad, Debian, Trac and
  Bugzilla bug trackers. (Jonathan Lange, James Henstridge, Robert Collins)

* New API, ``bzrlib.bugtracker.tracker_registry``, for adding support for
  other bug trackers to ``fixes``. (Jonathan Lange, James Henstridge,
  Robert Collins)

* ``selftest`` has new short options ``-f`` and ``-1``.  (Martin
  Pool)

* ``bzrlib.tsort.MergeSorter`` optimizations. Change the inner loop
  into using local variables instead of going through ``self._var``.
  Improves the time to ``merge_sort`` a 10k revision graph by
  approximately 40% (~700->400ms).  (John Arbash Meinel)

* ``make docs`` now creates a man page at ``man1/bzr.1`` fixing bug 107388.
  (Robert Collins)

* ``bzr help`` now provides cross references to other help topics using
  the _see_also facility on command classes. Likewise the bzr_man
  documentation, and the bzr.1 man page also include this information.
  (Robert Collins)

* Tags are now included in logs, that use the long log formatter.
  (Erik Bågfors, Alexander Belchenko)

* ``bzr help`` provides a clearer message when a help topic cannot be
  found. (Robert Collins, #107656)

* ``bzr help`` now accepts optional prefixes for command help. The help
  for all commands can now be found at ``bzr help commands/COMMANDNAME``
  as well as ``bzr help COMMANDNAME`` (which only works for commands
  where the name is not the same as a more general help topic).
  (Robert Collins)

* ``bzr help PLUGINNAME`` will now return the module docstring from the
  plugin PLUGINNAME. (Robert Collins, #50408)

* New help topic ``urlspec`` which lists the availables transports.
  (Goffredo Baroncelli)

* doc/server.txt updated to document the default bzr:// port
  and also update the blurb about the hpss' current status.
  (Robert Collins, #107125).

* ``bzr serve`` now listens on interface 0.0.0.0 by default, making it
  serve out to the local LAN (and anyone in the world that can reach the
  machine running ``bzr serve``. (Robert Collins, #98918)

* A new smart server protocol version has been added.  It prefixes requests
  and responses with an explicit version identifier so that future protocol
  revisions can be dealt with gracefully.  (Andrew Bennetts, Robert Collins)

* The bzr protocol version 2 indicates success or failure in every response
  without depending on particular commands encoding that consistently,
  allowing future client refactorings to be much more robust about error
  handling. (Robert Collins, Martin Pool, Andrew Bennetts)

* The smart protocol over HTTP client has been changed to always post to the
  same ``.bzr/smart`` URL under the original location when it can.  This allows
  HTTP servers to only have to pass URLs ending in .bzr/smart to the smart
  server handler, and not arbitrary ``.bzr/*/smart`` URLs.  (Andrew Bennetts)

* digest authentication is now supported for proxies and HTTP by the urllib
  based http implementation. Tested against Apache 2.0.55 and Squid
  2.6.5. Basic and digest authentication are handled coherently for HTTP
  and proxy: if the user is provided in the url (bzr command line for HTTP,
  proxy environment variables for proxies), the password is prompted for
  (only once). If the password is provided, it is taken into account. Once
  the first authentication is successful, all further authentication
  roundtrips are avoided by preventively setting the right authentication
  header(s).
  (Vincent Ladeuil).

Internals
*********

* bzrlib API compatability with 0.8 has been dropped, cleaning up some
  code paths. (Robert Collins)

* Change the format of chroot urls so that they can be safely manipulated
  by generic url utilities without causing the resulting urls to have
  escaped the chroot. A side effect of this is that creating a chroot
  requires an explicit action using a ChrootServer.
  (Robert Collins, Andrew Bennetts)

* Deprecate ``Branch.get_root_id()`` because branches don't have root ids,
  rather than fixing bug #96847.  (Aaron Bentley)

* ``WorkingTree.apply_inventory_delta`` provides a better alternative to
  ``WorkingTree._write_inventory``.  (Aaron Bentley)

* Convenience method ``TestCase.expectFailure`` ensures that known failures
  do not silently pass.  (Aaron Bentley)

* ``Transport.local_abspath`` now raises ``NotLocalUrl`` rather than
  ``TransportNotPossible``. (Martin Pool, Ian Clatworthy)

* New SmartServer hooks facility. There are two initial hooks documented
  in ``bzrlib.transport.smart.SmartServerHooks``. The two initial hooks allow
  plugins to execute code upon server startup and shutdown.
  (Robert Collins).

* SmartServer in standalone mode will now close its listening socket
  when it stops, rather than waiting for garbage collection. This primarily
  fixes test suite hangs when a test tries to connect to a shutdown server.
  It may also help improve behaviour when dealing with a server running
  on a specific port (rather than dynamically assigned ports).
  (Robert Collins)

* Move most SmartServer code into a new package, bzrlib/smart.
  bzrlib/transport/remote.py contains just the Transport classes that used
  to be in bzrlib/transport/smart.py.  (Andrew Bennetts)

* urllib http implementation avoid roundtrips associated with
  401 (and 407) errors once the authentication succeeds.
  (Vincent Ladeuil).

* urlib http now supports querying the user for a proxy password if
  needed. Realm is shown in the prompt for both HTTP and proxy
  authentication when the user is required to type a password.
  (Vincent Ladeuil).

* Renamed SmartTransport (and subclasses like SmartTCPTransport) to
  RemoteTransport (and subclasses to RemoteTCPTransport, etc).  This is more
  consistent with its new home in ``bzrlib/transport/remote.py``, and because
  it's not really a "smart" transport, just one that does file operations
  via remote procedure calls.  (Andrew Bennetts)

* The ``lock_write`` method of ``LockableFiles``, ``Repository`` and
  ``Branch`` now accept a ``token`` keyword argument, so that separate
  instances of those objects can share a lock if it has the right token.
  (Andrew Bennetts, Robert Collins)

* New method ``get_branch_reference`` on ``BzrDir`` allows the detection of
  branch references - which the smart server component needs.

* The Repository API ``make_working_trees`` is now permitted to return
  False when ``set_make_working_trees`` is not implemented - previously
  an unimplemented ``set_make_working_trees`` implied the result True
  from ``make_working_trees``. This has been changed to accomodate the
  smart server, where it does not make sense (at this point) to ever
  make working trees by default. (Robert Collins)

* Command objects can now declare related help topics by having _see_also
  set to a list of related topic. (Robert Collins)

* ``bzrlib.help`` now delegates to the Command class for Command specific
  help. (Robert Collins)

* New class ``TransportListRegistry``, derived from the Registry class, which
  simplifies tracking the available Transports. (Goffredo Baroncelli)

* New function ``Branch.get_revision_id_to_revno_map`` which will
  return a dictionary mapping revision ids to dotted revnos. Since
  dotted revnos are defined in the context of the branch tip, it makes
  sense to generate them from a ``Branch`` object.
  (John Arbash Meinel)

* Fix the 'Unprintable error' message display to use the repr of the
  exception that prevented printing the error because the str value
  for it is often not useful in debugging (e.g. KeyError('foo') has a
  str() of 'foo' but a repr of 'KeyError('foo')' which is much more
  useful. (Robert Collins)

* ``urlutils.normalize_url`` now unescapes unreserved characters, such as "~".
  (Andrew Bennetts)

Bugfixes
********

* Don't fail bundle selftest if email has 'two' embedded.
  (Ian Clatworthy, #98510)

* Remove ``--verbose`` from ``bzr bundle``. It didn't work anyway.
  (Robert Widhopf-Fenk, #98591)

* Remove ``--basis`` from the checkout/branch commands - it didn't work
  properly and is no longer beneficial.
  (Robert Collins, #53675, #43486)

* Don't produce encoding error when adding duplicate files.
  (Aaron Bentley)

* Fix ``bzr log <file>`` so it only logs the revisions that changed
  the file, and does it faster.
  (Kent Gibson, John Arbash Meinel, #51980, #69477)

* Fix ``InterDirstateTre._iter_changes`` to handle when we come across
  an empty versioned directory, which now has files in it.
  (John Arbash Meinel, #104257)

* Teach ``common_ancestor`` to shortcut when the tip of one branch is
  inside the ancestry of the other. Saves a lot of graph processing
  (with an ancestry of 16k revisions, ``bzr merge ../already-merged``
  changes from 2m10s to 13s).  (John Arbash Meinel, #103757)

* Fix ``show_diff_trees`` to handle the case when a file is modified,
  and the containing directory is renamed. (The file path is different
  in this versus base, but it isn't marked as a rename).
  (John Arbash Meinel, #103870)

* FTP now works even when the FTP server does not support atomic rename.
  (Aaron Bentley, #89436)

* Correct handling in bundles and merge directives of timezones with
  that are not an integer number of hours offset from UTC.  Always
  represent the epoch time in UTC to avoid problems with formatting
  earlier times on win32.  (Martin Pool, Alexander Belchenko, John
  Arbash Meinel)

* Typo in the help for ``register-branch`` fixed. (Robert Collins, #96770)

* "dirstate" and "dirstate-tags" formats now produce branches compatible
  with old versions of bzr. (Aaron Bentley, #107168))

* Handle moving a directory when children have been added, removed,
  and renamed. (John Arbash Meinel, #105479)

* Don't preventively use basic authentication for proxy before receiving a
  407 error. Otherwise people willing to use other authentication schemes
  may expose their password in the clear (or nearly). This add one
  roundtrip in case basic authentication should be used, but plug the
  security hole.
  (Vincent Ladeuil)

* Handle http and proxy digest authentication.
  (Vincent Ladeuil, #94034).

Testing
*******

* Added ``bzrlib.strace.strace`` which will strace a single callable and
  return a StraceResult object which contains just the syscalls involved
  in running it. (Robert Collins)

* New test method ``reduceLockdirTimeout`` to drop the default (ui-centric)
  default time down to one suitable for tests. (Andrew Bennetts)

* Add new ``vfs_transport_factory`` attribute on tests which provides the
  common vfs backing for both the readonly and readwrite transports.
  This allows the RemoteObject tests to back onto local disk or memory,
  and use the existing ``transport_server`` attribute all tests know about
  to be the smart server transport. This in turn allows tests to
  differentiate between 'transport to access the branch', and
  'transport which is a VFS' - which matters in Remote* tests.
  (Robert Collins, Andrew Bennetts)

* The ``make_branch_and_tree`` method for tests will now create a
  lightweight checkout for the tree if the ``vfs_transport_factory`` is not
  a LocalURLServer. (Robert Collins, Andrew Bennetts)

* Branch implementation tests have been audited to ensure that all urls
  passed to Branch APIs use proper urls, except when local-disk paths
  are intended. This is so that tests correctly access the test transport
  which is often not equivalent to local disk in Remote* tests. As part
  of this many tests were adjusted to remove dependencies on local disk
  access.
  (Robert Collins, Andrew Bennetts)

* Mark bzrlib.tests and bzrlib.tests.TestUtil as providing assertFOO helper
  functions by adding a ``__unittest`` global attribute. (Robert Collins,
  Andrew Bennetts, Martin Pool, Jonathan Lange)

* Refactored proxy and authentication handling to simplify the
  implementation of new auth schemes for both http and proxy.
  (Vincent Ladeuil)

bzr 0.15 2007-04-01
###################

Bugfixes
********

* Handle incompatible repositories as a user issue when fetching.
  (Aaron Bentley)

* Don't give a recommendation to upgrade when branching or
  checking out a branch that contains an old-format working tree.
  (Martin Pool)

bzr 0.15rc3  2007-03-26
#######################

Changes
*******

* A warning is now displayed when opening working trees in older
  formats, to encourage people to upgrade to WorkingTreeFormat4.
  (Martin Pool)

Improvements
************

* HTTP redirections are now taken into account when a branch (or a
  bundle) is accessed for the first time. A message is issued at each
  redirection to inform the user. In the past, http redirections were
  silently followed for each request which significantly degraded the
  performances. The http redirections are not followed anymore by
  default, instead a RedirectRequested exception is raised. For bzrlib
  users needing to follow http redirections anyway,
  ``bzrlib.transport.do_catching_redirections`` provide an easy transition
  path.  (vila)

Internals
*********

* Added ``ReadLock.temporary_write_lock()`` to allow upgrading an OS read
  lock to an OS write lock. Linux can do this without unlocking, Win32
  needs to unlock in between. (John Arbash Meinel)

* New parameter ``recommend_upgrade`` to ``BzrDir.open_workingtree``
  to silence (when false) warnings about opening old formats.
  (Martin Pool)

* Fix minor performance regression with bzr-0.15 on pre-dirstate
  trees. (We were reading the working inventory too many times).
  (John Arbash Meinel)

* Remove ``Branch.get_transaction()`` in favour of a simple cache of
  ``revision_history``.  Branch subclasses should override
  ``_gen_revision_history`` rather than ``revision_history`` to make use of
  this cache, and call ``_clear_revision_history_cache`` and
  ``_cache_revision_history`` at appropriate times. (Andrew Bennetts)

Bugfixes
********

* Take ``smtp_server`` from user config into account.
  (vila, #92195)

* Restore Unicode filename handling for versioned and unversioned files.
  (John Arbash Meinel, #92608)

* Don't fail during ``bzr commit`` if a file is marked removed, and
  the containing directory is auto-removed.  (John Arbash Meinel, #93681)

* ``bzr status FILENAME`` failed on Windows because of an uncommon
  errno. (``ERROR_DIRECTORY == 267 != ENOTDIR``).
  (Wouter van Heyst, John Arbash Meinel, #90819)

* ``bzr checkout source`` should create a local branch in the same
  format as source. (John Arbash Meinel, #93854)

* ``bzr commit`` with a kind change was failing to update the
  last-changed-revision for directories.  The
  InventoryDirectory._unchanged only looked at the ``parent_id`` and name,
  ignoring the fact that the kind could have changed, too.
  (John Arbash Meinel, #90111)

* ``bzr mv dir/subdir other`` was incorrectly updating files inside
  the directory. So that there was a chance it would break commit,
  etc. (John Arbash Meinel, #94037)

* Correctly handles mutiple permanent http redirections.
  (vila, #88780)

bzr 0.15rc2  2007-03-14
#######################

Notes When Upgrading
********************

* Release 0.15rc2 of bzr changes the ``bzr init-repo`` command to
  default to ``--trees`` instead of ``--no-trees``.
  Existing shared repositories are not affected.

Improvements
************

* New ``merge-directive`` command to generate machine- and human-readable
  merge requests.  (Aaron Bentley)

* New ``submit:`` revision specifier makes it easy to diff against the
  common ancestor with the submit location (Aaron Bentley)

* Added support for Putty's SSH implementation. (Dmitry Vasiliev)

* Added ``bzr status --versioned`` to report only versioned files,
  not unknowns. (Kent Gibson)

* Merge now autodetects the correct line-ending style for its conflict
  markers.  (Aaron Bentley)

Internals
*********

* Refactored SSH vendor registration into SSHVendorManager class.
  (Dmitry Vasiliev)

Bugfixes
********

* New ``--numbered-dirs`` option to ``bzr selftest`` to use
  numbered dirs for TestCaseInTempDir. This is default behavior
  on Windows. Anyone can force named dirs on Windows
  with ``--no-numbered-dirs``. (Alexander Belchenko)

* Fix ``RevisionSpec_revid`` to handle the Unicode strings passed in
  from the command line. (Marien Zwart, #90501)

* Fix ``TreeTransform._iter_changes`` when both the source and
  destination are missing. (Aaron Bentley, #88842)

* Fix commit of merges with symlinks in dirstate trees.
  (Marien Zwart)

* Switch the ``bzr init-repo`` default from --no-trees to --trees.
  (Wouter van Heyst, #53483)


bzr 0.15rc1  2007-03-07
#######################

Surprises
*********

* The default disk format has changed. Please run 'bzr upgrade' in your
  working trees to upgrade. This new default is compatible for network
  operations, but not for local operations. That is, if you have two
  versions of bzr installed locally, after upgrading you can only use the
  bzr 0.15 version. This new default does not enable tags or nested-trees
  as they are incompatible with bzr versions before 0.15 over the network.

* For users of bzrlib: Two major changes have been made to the working tree
  api in bzrlib. The first is that many methods and attributes, including
  the inventory attribute, are no longer valid for use until one of
  ``lock_read``/``lock_write``/``lock_tree_write`` has been called,
  and become invalid again after unlock is called. This has been done
  to improve performance and correctness as part of the dirstate
  development.
  (Robert Collins, John A Meinel, Martin Pool, and others).

* For users of bzrlib: The attribute 'tree.inventory' should be considered
  readonly. Previously it was possible to directly alter this attribute, or
  its contents, and have the tree notice this. This has been made
  unsupported - it may work in some tree formats, but in the newer dirstate
  format such actions will have no effect and will be ignored, or even
  cause assertions. All operations possible can still be carried out by a
  combination of the tree API, and the bzrlib.transform API. (Robert
  Collins, John A Meinel, Martin Pool, and others).

Improvements
************

* Support for OS Windows 98. Also .bzr.log on any windows system
  saved in My Documents folder. (Alexander Belchenko)

* ``bzr mv`` enhanced to support already moved files.
  In the past the mv command would have failed if the source file doesn't
  exist. In this situation ``bzr mv`` would now detect that the file has
  already moved and update the repository accordingly, if the target file
  does exist.
  A new option ``--after`` has been added so that if two files already
  exist, you could notify Bazaar that you have moved a (versioned) file
  and replaced it with another. Thus in this case ``bzr move --after``
  will only update the Bazaar identifier.
  (Steffen Eichenberg, Marius Kruger)

* ``ls`` now works on treeless branches and remote branches.
  (Aaron Bentley)

* ``bzr help global-options`` describes the global options.
  (Aaron Bentley)

* ``bzr pull --overwrite`` will now correctly overwrite checkouts.
  (Robert Collins)

* Files are now allowed to change kind (e.g. from file to symlink).
  Supported by ``commit``, ``revert`` and ``status``
  (Aaron Bentley)

* ``inventory`` and ``unknowns`` hidden in favour of ``ls``
  (Aaron Bentley)

* ``bzr help checkouts`` descibes what checkouts are and some possible
  uses of them. (James Westby, Aaron Bentley)

* A new ``-d`` option to push, pull and merge overrides the default
  directory.  (Martin Pool)

* Branch format 6: smaller, and potentially faster than format 5.  Supports
  ``append_history_only`` mode, where the log view and revnos do not change,
  except by being added to.  Stores policy settings in
  ".bzr/branch/branch.conf".

* ``append_only`` branches:  Format 6 branches may be configured so that log
  view and revnos are always consistent.  Either create the branch using
  "bzr init --append-revisions-only" or edit the config file as descriped
  in docs/configuration.txt.

* rebind: Format 6 branches retain the last-used bind location, so if you
  "bzr unbind", you can "bzr bind" to bind to the previously-selected
  bind location.

* Builtin tags support, created and deleted by the ``tag`` command and
  stored in the branch.  Tags can be accessed with the revisionspec
  ``-rtag:``, and listed with ``bzr tags``.  Tags are not versioned
  at present. Tags require a network incompatible upgrade. To perform this
  upgrade, run ``bzr upgrade --dirstate-tags`` in your branch and
  repositories. (Martin Pool)

* The ``bzr://`` transport now has a well-known port number, 4155,
  which it will use by default.  (Andrew Bennetts, Martin Pool)

* Bazaar now looks for user-installed plugins before looking for site-wide
  plugins. (Jonathan Lange)

* ``bzr resolve`` now detects and marks resolved text conflicts.
  (Aaron Bentley)

Internals
*********

* Internally revision ids and file ids are now passed around as utf-8
  bytestrings, rather than treating them as Unicode strings. This has
  performance benefits for Knits, since we no longer need to decode the
  revision id for each line of content, nor for each entry in the index.
  This will also help with the future dirstate format.
  (John Arbash Meinel)

* Reserved ids (any revision-id ending in a colon) are rejected by
  versionedfiles, repositories, branches, and working trees
  (Aaron Bentley)

* Minor performance improvement by not creating a ProgressBar for
  every KnitIndex we create. (about 90ms for a bzr.dev tree)
  (John Arbash Meinel)

* New easier to use Branch hooks facility. There are five initial hooks,
  all documented in bzrlib.branch.BranchHooks.__init__ - ``'set_rh'``,
  ``'post_push'``, ``'post_pull'``, ``'post_commit'``,
  ``'post_uncommit'``. These hooks fire after the matching operation
  on a branch has taken place, and were originally added for the
  branchrss plugin. (Robert Collins)

* New method ``Branch.push()`` which should be used when pushing from a
  branch as it makes performance and policy decisions to match the UI
  level command ``push``. (Robert Collins).

* Add a new method ``Tree.revision_tree`` which allows access to cached
  trees for arbitrary revisions. This allows the in development dirstate
  tree format to provide access to the callers to cached copies of
  inventory data which are cheaper to access than inventories from the
  repository.
  (Robert Collins, Martin Pool)

* New ``Branch.last_revision_info`` method, this is being done to allow
  optimization of requests for both the number of revisions and the last
  revision of a branch with smartservers and potentially future branch
  formats. (Wouter van Heyst, Robert Collins)

* Allow ``'import bzrlib.plugins.NAME'`` to work when the plugin NAME has not
  yet been loaded by ``load_plugins()``. This allows plugins to depend on each
  other for code reuse without requiring users to perform file-renaming
  gymnastics. (Robert Collins)

* New Repository method ``'gather_stats'`` for statistic data collection.
  This is expected to grow to cover a number of related uses mainly
  related to bzr info. (Robert Collins)

* Log formatters are now managed with a registry.
  ``log.register_formatter`` continues to work, but callers accessing
  the FORMATTERS dictionary directly will not.

* Allow a start message to be passed to the ``edit_commit_message``
  function.  This will be placed in the message offered to the user
  for editing above the separator. It allows a template commit message
  to be used more easily. (James Westby)

* ``GPGStrategy.sign()`` will now raise ``BzrBadParameterUnicode`` if
  you pass a Unicode string rather than an 8-bit string. Callers need
  to be updated to encode first. (John Arbash Meinel)

* Branch.push, pull, merge now return Result objects with information
  about what happened, rather than a scattering of various methods.  These
  are also passed to the post hooks.  (Martin Pool)

* File formats and architecture is in place for managing a forest of trees
  in bzr, and splitting up existing trees into smaller subtrees, and
  finally joining trees to make a larger tree. This is the first iteration
  of this support, and the user-facing aspects still require substantial
  work.  If you wish to experiment with it, use ``bzr upgrade
  --dirstate-with-subtree`` in your working trees and repositories.
  You can use the hidden commands ``split`` and ``join`` and to create
  and manipulate nested trees, but please consider using the nested-trees
  branch, which contains substantial UI improvements, instead.
  http://code.aaronbentley.com/bzr/bzrrepo/nested-trees/
  (Aaron Bentley, Martin Pool, Robert Collins).

Bugfixes
********

* ``bzr annotate`` now uses dotted revnos from the viewpoint of the
  branch, rather than the last changed revision of the file.
  (John Arbash Meinel, #82158)

* Lock operations no longer hang if they encounter a permission problem.
  (Aaron Bentley)

* ``bzr push`` can resume a push that was canceled before it finished.
  Also, it can push even if the target directory exists if you supply
  the ``--use-existing-dir`` flag.
  (John Arbash Meinel, #30576, #45504)

* Fix http proxy authentication when user and an optional
  password appears in the ``*_proxy`` vars. (Vincent Ladeuil,
  #83954).

* ``bzr log branch/file`` works for local treeless branches
  (Aaron Bentley, #84247)

* Fix problem with UNC paths on Windows 98. (Alexander Belchenko, #84728)

* Searching location of CA bundle for PyCurl in env variable
  (``CURL_CA_BUNDLE``), and on win32 along the PATH.
  (Alexander Belchenko, #82086)

* ``bzr init`` works with unicode argument LOCATION.
  (Alexander Belchenko, #85599)

* Raise ``DependencyNotPresent`` if pycurl do not support https.
  (Vincent Ladeuil, #85305)

* Invalid proxy env variables should not cause a traceback.
  (Vincent Ladeuil, #87765)

* Ignore patterns normalised to use '/' path separator.
  (Kent Gibson, #86451)

* bzr rocks. It sure does! Fix case. (Vincent Ladeuil, #78026)

* Fix bzrtools shelve command for removed lines beginning with "--"
  (Johan Dahlberg, #75577)

Testing
*******

* New ``--first`` option to ``bzr selftest`` to run specified tests
  before the rest of the suite.  (Martin Pool)


bzr 0.14  2007-01-23
####################

Improvements
************

* ``bzr help global-options`` describes the global options. (Aaron Bentley)

Bug Fixes
*********

* Skip documentation generation tests if the tools to do so are not
  available. Fixes running selftest for installled copies of bzr.
  (John Arbash Meinel, #80330)

* Fix the code that discovers whether bzr is being run from it's
  working tree to handle the case when it isn't but the directory
  it is in is below a repository. (James Westby, #77306)


bzr 0.14rc1  2007-01-16
#######################

Improvements
************

* New connection: ``bzr+http://`` which supports tunnelling the smart
  protocol over an HTTP connection. If writing is enabled on the bzr
  server, then you can write over the http connection.
  (Andrew Bennetts, John Arbash Meinel)

* Aliases now support quotation marks, so they can contain whitespace
  (Marius Kruger)

* PyCurlTransport now use a single curl object. By specifying explicitly
  the 'Range' header, we avoid the need to use two different curl objects
  (and two connections to the same server). (Vincent Ladeuil)

* ``bzr commit`` does not prompt for a message until it is very likely to
  succeed.  (Aaron Bentley)

* ``bzr conflicts`` now takes --text to list pathnames of text conflicts
  (Aaron Bentley)

* Fix ``iter_lines_added_or_present_in_versions`` to use a set instead
  of a list while checking if a revision id was requested. Takes 10s
  off of the ``fileids_affected_by_revision_ids`` time, which is 10s
  of the ``bzr branch`` time. Also improve ``fileids_...`` time by
  filtering lines with a regex rather than multiple ``str.find()``
  calls. (saves another 300ms) (John Arbash Meinel)

* Policy can be set for each configuration key. This allows keys to be
  inherited properly across configuration entries. For example, this
  should enable you to do::

    [/home/user/project]
    push_location = sftp://host/srv/project/
    push_location:policy = appendpath

  And then a branch like ``/home/user/project/mybranch`` should get an
  automatic push location of ``sftp://host/srv/project/mybranch``.
  (James Henstridge)

* Added ``bzr status --short`` to make status report svn style flags
  for each file.  For example::

    $ bzr status --short
    A  foo
    A  bar
    D  baz
    ?  wooley

* 'bzr selftest --clean-output' allows easily clean temporary tests
  directories without running tests. (Alexander Belchenko)

* ``bzr help hidden-commands`` lists all hidden commands. (Aaron Bentley)

* ``bzr merge`` now has an option ``--pull`` to fall back to pull if
  local is fully merged into remote. (Jan Hudec)

* ``bzr help formats`` describes available directory formats. (Aaron Bentley)

Internals
*********

* A few tweaks directly to ``fileids_affected_by_revision_ids`` to
  help speed up processing, as well allowing to extract unannotated
  lines. Between the two ``fileids_affected_by_revision_ids`` is
  improved by approx 10%. (John Arbash Meinel)

* Change Revision serialization to only write out millisecond
  resolution. Rather than expecting floating point serialization to
  preserve more resolution than we need. (Henri Weichers, Martin Pool)

* Test suite ends cleanly on Windows.  (Vincent Ladeuil)

* When ``encoding_type`` attribute of class Command is equal to 'exact',
  force sys.stdout to be a binary stream on Windows, and therefore
  keep exact line-endings (without LF -> CRLF conversion).
  (Alexander Belchenko)

* Single-letter short options are no longer globally declared.  (Martin
  Pool)

* Before using detected user/terminal encoding bzr should check
  that Python has corresponding codec. (Alexander Belchenko)

* Formats for end-user selection are provided via a FormatRegistry (Aaron Bentley)

Bug Fixes
*********

* ``bzr missing --verbose`` was showing adds/removals in the wrong
  direction. (John Arbash Meinel)

* ``bzr annotate`` now defaults to showing dotted revnos for merged
  revisions. It cuts them off at a depth of 12 characters, but you can
  supply ``--long`` to see the full number. You can also use
  ``--show-ids`` to display the original revision ids, rather than
  revision numbers and committer names. (John Arbash Meinel, #75637)

* bzr now supports Win32 UNC path (e.g. ``\HOST\path``.
  (Alexander Belchenko, #57869)

* Win32-specific: output of cat, bundle and diff commands don't mangle
  line-endings (Alexander Belchenko, #55276)

* Replace broken fnmatch based ignore pattern matching with custom pattern
  matcher.
  (Kent Gibson, Jan Hudec #57637)

* pycurl and urllib can detect short reads at different places. Update
  the test suite to test more cases. Also detect http error code 416
  which was raised for that specific bug. Also enhance the urllib
  robustness by detecting invalid ranges (and pycurl's one by detecting
  short reads during the initial GET). (Vincent Ladeuil, #73948)

* The urllib connection sharing interacts badly with urllib2
  proxy setting (the connections didn't go thru the proxy
  anymore). Defining a proper ProxyHandler solves the
  problem.  (Vincent Ladeuil, #74759)

* Use urlutils to generate relative URLs, not osutils
  (Aaron Bentley, #76229)

* ``bzr status`` in a readonly directory should work without giving
  lots of errors. (John Arbash Meinel, #76299)

* Mention the revisionspec topic for the revision option help.
  (Wouter van Heyst, #31663)

* Allow plugins import from zip archives.
  (Alexander Belchenko, #68124)


bzr 0.13  2006-12-05
####################

No changes from 0.13rc


bzr 0.13rc1  2006-11-27
#######################

Improvements
************

* New command ``bzr remove-tree`` allows the removal of the working
  tree from a branch.
  (Daniel Silverstone)

* urllib uses shared keep-alive connections, so http
  operations are substantially faster.
  (Vincent Ladeuil, #53654)

* ``bzr export`` allows an optional branch parameter, to export a bzr
  tree from some other url. For example:
  ``bzr export bzr.tar.gz http://bazaar-vcs.org/bzr/bzr.dev``
  (Daniel Silverstone)

* Added ``bzr help topics`` to the bzr help system. This gives a
  location for general information, outside of a specific command.
  This includes updates for ``bzr help revisionspec`` the first topic
  included. (Goffredo Baroncelli, John Arbash Meinel, #42714)

* WSGI-compatible HTTP smart server.  See ``doc/http_smart_server.txt``.
  (Andrew Bennetts)

* Knit files will now cache full texts only when the size of the
  deltas is as large as the size of the fulltext. (Or after 200
  deltas, whichever comes first). This has the most benefit on large
  files with small changes, such as the inventory for a large project.
  (eg For a project with 2500 files, and 7500 revisions, it changes
  the size of inventory.knit from 11MB to 5.4MB) (John Arbash Meinel)

Internals
*********

* New -D option given before the command line turns on debugging output
  for particular areas.  -Derror shows tracebacks on all errors.
  (Martin Pool)

* Clean up ``bzr selftest --benchmark bundle`` to correct an import,
  and remove benchmarks that take longer than 10min to run.
  (John Arbash Meinel)

* Use ``time.time()`` instead of ``time.clock()`` to decide on
  progress throttling. Because ``time.clock()`` is actually CPU time,
  so over a high-latency connection, too many updates get throttled.
  (John Arbash Meinel)

* ``MemoryTransport.list_dir()`` would strip the first character for
  files or directories in root directory. (John Arbash Meinel)

* New method ``get_branch_reference`` on 'BzrDir' allows the detection of
  branch references - which the smart server component needs.

* New ``ChrootTransportDecorator``, accessible via the ``chroot+`` url
  prefix.  It disallows any access to locations above a set URL.  (Andrew
  Bennetts)

Bug Fixes
*********

* Now ``_KnitIndex`` properly decode revision ids when loading index data.
  And optimize the knit index parsing code.
  (Dmitry Vasiliev, John Arbash Meinel)

* ``bzrlib/bzrdir.py`` was directly referencing ``bzrlib.workingtree``,
  without importing it. This prevented ``bzr upgrade`` from working
  unless a plugin already imported ``bzrlib.workingtree``
  (John Arbash Meinel, #70716)

* Suppress the traceback on invalid URLs (Vincent Ladeuil, #70803).

* Give nicer error message when an http server returns a 403
  error code. (Vincent Ladeuil, #57644).

* When a multi-range http GET request fails, try a single
  range one. If it fails too, forget about ranges. Remember that until
  the death of the transport and propagates that to the clones.
  (Vincent Ladeuil, #62276, #62029).

* Handles user/passwords supplied in url from command
  line (for the urllib implementation). Don't request already
  known passwords (Vincent Ladeuil, #42383, #44647, #48527)

* ``_KnitIndex.add_versions()`` dictionary compresses revision ids as they
  are added. This fixes bug where fetching remote revisions records
  them as full references rather than integers.
  (John Arbash Meinel, #64789)

* ``bzr ignore`` strips trailing slashes in patterns.
  Also ``bzr ignore`` rejects absolute paths. (Kent Gibson, #4559)

* ``bzr ignore`` takes multiple arguments. (Cheuksan Edward Wang, #29488)

* mv correctly handles paths that traverse symlinks.
  (Aaron Bentley, #66964)

* Give nicer looking error messages when failing to connect over ssh.
  (John Arbash Meinel, #49172)

* Pushing to a remote branch does not currently update the remote working
  tree. After a remote push, ``bzr status`` and ``bzr diff`` on the remote
  machine now show that the working tree is out of date.
  (Cheuksan Edward Wang #48136)

* Use patiencediff instead of difflib for determining deltas to insert
  into knits. This avoids the O(N^3) behavior of difflib. Patience
  diff should be O(N^2). (Cheuksan Edward Wang, #65714)

* Running ``bzr log`` on nonexistent file gives an error instead of the
  entire log history. (Cheuksan Edward Wang #50793)

* ``bzr cat`` can look up contents of removed or renamed files. If the
  pathname is ambiguous, i.e. the files in the old and new trees have
  different id's, the default is the file in the new tree. The user can
  use "--name-from-revision" to select the file in the old tree.
  (Cheuksan Edward Wang, #30190)

Testing
*******

* TestingHTTPRequestHandler really handles the Range header
  (previously it was ignoring it and returning the whole file,).

bzr 0.12  2006-10-30
####################

Internals
*********

* Clean up ``bzr selftest --benchmark bundle`` to correct an import,
  and remove benchmarks that take longer than 10min to run.
  (John Arbash Meinel)

bzr 0.12rc1  2006-10-23
#######################

Improvements
************

* ``bzr log`` now shows dotted-decimal revision numbers for all revisions,
  rather than just showing a decimal revision number for revisions on the
  mainline. These revision numbers are not yet accepted as input into bzr
  commands such as log, diff etc. (Robert Collins)

* revisions can now be specified using dotted-decimal revision numbers.
  For instance, ``bzr diff -r 1.2.1..1.2.3``. (Robert Collins)

* ``bzr help commands`` output is now shorter (Aaron Bentley)

* ``bzr`` now uses lazy importing to reduce the startup time. This has
  a moderate effect on lots of actions, especially ones that have
  little to do. For example ``bzr rocks`` time is down to 116ms from
  283ms. (John Arbash Meinel)

* New Registry class to provide name-to-object registry-like support,
  for example for schemes where plugins can register new classes to
  do certain tasks (e.g. log formatters). Also provides lazy registration
  to allow modules to be loaded on request.
  (John Arbash Meinel, Adeodato Simó)

API Incompatability
*******************

* LogFormatter subclasses show now expect the 'revno' parameter to
  show() to be a string rather than an int. (Robert Collins)

Internals
*********

* ``TestCase.run_bzr``, ``run_bzr_captured``, and ``run_bzr_subprocess``
  can take a ``working_dir='foo'`` parameter, which will change directory
  for the command. (John Arbash Meinel)

* ``bzrlib.lazy_regex.lazy_compile`` can be used to create a proxy
  around a regex, which defers compilation until first use.
  (John Arbash Meinel)

* ``TestCase.run_bzr_subprocess`` defaults to supplying the
  ``--no-plugins`` parameter to ensure test reproducability, and avoid
  problems with system-wide installed plugins. (John Arbash Meinel)

* Unique tree root ids are now supported. Newly created trees still
  use the common root id for compatibility with bzr versions before 0.12.
  (Aaron Bentley)

* ``WorkingTree.set_root_id(None)`` is now deprecated. Please
  pass in ``inventory.ROOT_ID`` if you want the default root id value.
  (Robert Collins, John Arbash Meinel)

* New method ``WorkingTree.flush()`` which will write the current memory
  inventory out to disk. At the same time, ``read_working_inventory`` will
  no longer trash the current tree inventory if it has been modified within
  the current lock, and the tree will now ``flush()`` automatically on
  ``unlock()``. ``WorkingTree.set_root_id()`` has been updated to take
  advantage of this functionality. (Robert Collins, John Arbash Meinel)

* ``bzrlib.tsort.merge_sorted`` now accepts ``generate_revnos``. This
  parameter will cause it to add another column to its output, which
  contains the dotted-decimal revno for each revision, as a tuple.
  (Robert Collins)

* ``LogFormatter.show_merge`` is deprecated in favour of
  ``LogFormatter.show_merge_revno``. (Robert Collins)

Bug Fixes
*********

* Avoid circular imports by creating a deprecated function for
  ``bzrlib.tree.RevisionTree``. Callers should have been using
  ``bzrlib.revisontree.RevisionTree`` anyway. (John Arbash Meinel,
  #63360, #66349)

* Don't use ``socket.MSG_WAITALL`` as it doesn't exist on all
  platforms. (Martin Pool, #66356)

* Don't require ``Content-Type`` in range responses. Assume they are a
  single range if ``Content-Type`` does not exist.
  (John Arbash Meinel, #62473)

* bzr branch/pull no longer complain about progress bar cleanup when
  interrupted during fetch.  (Aaron Bentley, #54000)

* ``WorkingTree.set_parent_trees()`` uses the trees to directly write
  the basis inventory, rather than going through the repository. This
  allows us to have 1 inventory read, and 2 inventory writes when
  committing a new tree. (John Arbash Meinel)

* When reverting, files that are not locally modified that do not exist
  in the target are deleted, not just unversioned (Aaron Bentley)

* When trying to acquire a lock, don't fail immediately. Instead, try
  a few times (up to 1 hour) before timing out. Also, report why the
  lock is unavailable (John Arbash Meinel, #43521, #49556)

* Leave HttpTransportBase daughter classes decides how they
  implement cloning. (Vincent Ladeuil, #61606)

* diff3 does not indicate conflicts on clean merge. (Aaron Bentley)

* If a commit fails, the commit message is stored in a file at the root of
  the tree for later commit. (Cheuksan Edward Wang, Stefan Metzmacher,
  #32054)

Testing
*******

* New test base class TestCaseWithMemoryTransport offers memory-only
  testing facilities: its not suitable for tests that need to mutate disk
  state, but most tests should not need that and should be converted to
  TestCaseWithMemoryTransport. (Robert Collins)

* ``TestCase.make_branch_and_memory_tree`` now takes a format
  option to set the BzrDir, Repository and Branch formats of the
  created objects. (Robert Collins, John Arbash Meinel)

bzr 0.11  2006-10-02
####################

* Smart server transport test failures on windows fixed. (Lukáš Lalinský).

bzr 0.11rc2  2006-09-27
#######################

Bug Fixes
*********

* Test suite hangs on windows fixed. (Andrew Bennets, Alexander Belchenko).

* Commit performance regression fixed. (Aaron Bentley, Robert Collins, John
  Arbash Meinel).

bzr 0.11rc1  2006-09-25
#######################

Improvements
************

* Knit files now wait to create their contents until the first data is
  added. The old code used to create an empty .knit and a .kndx with just
  the header. However, this caused a lot of extra round trips over sftp.
  This can change the time for ``bzr push`` to create a new remote branch
  from 160s down to 100s. This also affects ``bzr commit`` performance when
  adding new files, ``bzr commit`` on a new kernel-like tree drops from 50s
  down to 40s (John Arbash Meinel, #44692)

* When an entire subtree has been deleted, commit will now report that
  just the top of the subtree has been deleted, rather than reporting
  all the individual items. (Robert Collins)

* Commit performs one less XML parse. (Robert Collins)

* ``bzr checkout`` now operates on readonly branches as well
  as readwrite branches. This fixes bug #39542. (Robert Collins)

* ``bzr bind`` no longer synchronises history with the master branch.
  Binding should be followed by an update or push to synchronise the
  two branches. This is closely related to the fix for bug #39542.
  (Robert Collins)

* ``bzrlib.lazy_import.lazy_import`` function to create on-demand
  objects.  This allows all imports to stay at the global scope, but
  modules will not actually be imported if they are not used.
  (John Arbash Meinel)

* Support ``bzr://`` and ``bzr+ssh://`` urls to work with the new RPC-based
  transport which will be used with the upcoming high-performance smart
  server. The new command ``bzr serve`` will invoke bzr in server mode,
  which processes these requests. (Andrew Bennetts, Robert Collins, Martin
  Pool)

* New command ``bzr version-info`` which can be used to get a summary
  of the current state of the tree. This is especially useful as part
  of a build commands. See ``doc/version_info.txt`` for more information
  (John Arbash Meinel)

Bug Fixes
*********

* ``'bzr inventory [FILE...]'`` allows restricting the file list to a
  specific set of files. (John Arbash Meinel, #3631)

* Don't abort when annotating empty files (John Arbash Meinel, #56814)

* Add ``Stanza.to_unicode()`` which can be passed to another Stanza
  when nesting stanzas. Also, add ``read_stanza_unicode`` to handle when
  reading a nested Stanza. (John Arbash Meinel)

* Transform._set_mode() needs to stat the right file.
  (John Arbash Meinel, #56549)

* Raise WeaveFormatError rather than StopIteration when trying to read
  an empty Weave file. (John Arbash Meinel, #46871)

* Don't access e.code for generic URLErrors, only HTTPErrors have .code.
  (Vincent Ladeuil, #59835)

* Handle boundary="" lines properly to allow access through a Squid proxy.
  (John Arbash Meinel, #57723)

* revert now removes newly-added directories (Aaron Bentley, #54172)

* ``bzr upgrade sftp://`` shouldn't fail to upgrade v6 branches if there
  isn't a working tree. (David Allouche, #40679)

* Give nicer error messages when a user supplies an invalid --revision
  parameter. (John Arbash Meinel, #55420)

* Handle when LANG is not recognized by python. Emit a warning, but
  just revert to using 'ascii'. (John Arbash Meinel, #35392)

* Don't use ``preexec_fn`` on win32, as it is not supported by subprocess.
  (John Arbash Meinel)

* Skip specific tests when the dependencies aren't met. This includes
  some ``setup.py`` tests when ``python-dev`` is not available, and
  some tests that depend on paramiko. (John Arbash Meinel, Mattheiu Moy)

* Fallback to Paramiko properly, if no ``ssh`` executable exists on
  the system. (Andrew Bennetts, John Arbash Meinel)

* ``Branch.bind(other_branch)`` no longer takes a write lock on the
  other branch, and will not push or pull between the two branches.
  API users will need to perform a push or pull or update operation if they
  require branch synchronisation to take place. (Robert Collins, #47344)

* When creating a tarball or zipfile export, export unicode names as utf-8
  paths. This may not work perfectly on all platforms, but has the best
  chance of working in the common case. (John Arbash Meinel, #56816)

* When committing, only files that exist in working tree or basis tree
  may be specified (Aaron Bentley, #50793)

Portability
***********

* Fixes to run on Python 2.5 (Brian M. Carlson, Martin Pool, Marien Zwart)

Internals
*********

* TestCaseInTempDir now creates a separate directory for HOME, rather
  than having HOME set to the same location as the working directory.
  (John Arbash Meinel)

* ``run_bzr_subprocess()`` can take an optional ``env_changes={}`` parameter,
  which will update os.environ inside the spawned child. It also can
  take a ``universal_newlines=True``, which helps when checking the output
  of the command. (John Arbash Meinel)

* Refactor SFTP vendors to allow easier re-use when ssh is used.
  (Andrew Bennetts)

* ``Transport.list_dir()`` and ``Transport.iter_files_recursive()`` should always
  return urlescaped paths. This is now tested (there were bugs in a few
  of the transports) (Andrew Bennetts, David Allouche, John Arbash Meinel)

* New utility function ``symbol_versioning.deprecation_string``. Returns the
  formatted string for a callable, deprecation format pair. (Robert Collins)

* New TestCase helper applyDeprecated. This allows you to call a callable
  which is deprecated without it spewing to the screen, just by supplying
  the deprecation format string issued for it. (Robert Collins)

* Transport.append and Transport.put have been deprecated in favor of
  ``.append_bytes``, ``.append_file``, ``.put_bytes``, and
  ``.put_file``. This removes the ambiguity in what type of object the
  functions take.  ``Transport.non_atomic_put_{bytes,file}`` has also
  been added. Which works similarly to ``Transport.append()`` except for
  SFTP, it doesn't have a round trip when opening the file. Also, it
  provides functionality for creating a parent directory when trying
  to create a file, rather than raise NoSuchFile and forcing the
  caller to repeat their request.
  (John Arbash Meinel)

* WorkingTree has a new api ``unversion`` which allow the unversioning of
  entries by their file id. (Robert Collins)

* ``WorkingTree.pending_merges`` is deprecated.  Please use the
  ``get_parent_ids`` (introduced in 0.10) method instead. (Robert Collins)

* WorkingTree has a new ``lock_tree_write`` method which locks the branch for
  read rather than write. This is appropriate for actions which only need
  the branch data for reference rather than mutation. A new decorator
  ``needs_tree_write_lock`` is provided in the workingtree module. Like the
  ``needs_read_lock`` and ``needs_write_lock`` decorators this allows static
  declaration of the locking requirements of a function to ensure that
  a lock is taken out for casual scripts. (Robert Collins, #54107)

* All WorkingTree methods which write to the tree, but not to the branch
  have been converted to use ``needs_tree_write_lock`` rather than
  ``needs_write_lock``. Also converted is the revert, conflicts and tree
  transform modules. This provides a modest performance improvement on
  metadir style trees, due to the reduce lock-acquisition, and a more
  significant performance improvement on lightweight checkouts from
  remote branches, where trivial operations used to pay a significant
  penalty. It also provides the basis for allowing readonly checkouts.
  (Robert Collins)

* Special case importing the standard library 'copy' module. This shaves
  off 40ms of startup time, while retaining compatibility. See:
  ``bzrlib/inspect_for_copy.py`` for more details. (John Arbash Meinel)

* WorkingTree has a new parent class MutableTree which represents the
  specialisations of Tree which are able to be altered. (Robert Collins)

* New methods mkdir and ``put_file_bytes_non_atomic`` on MutableTree that
  mutate the tree and its contents. (Robert Collins)

* Transport behaviour at the root of the URL is now defined and tested.
  (Andrew Bennetts, Robert Collins)

Testing
*******

* New test helper classs MemoryTree. This is typically accessed via
  ``self.make_branch_and_memory_tree()`` in test cases. (Robert Collins)

* Add ``start_bzr_subprocess`` and ``stop_bzr_subprocess`` to allow test
  code to continue running concurrently with a subprocess of bzr.
  (Andrew Bennetts, Robert Collins)

* Add a new method ``Transport.get_smart_client()``. This is provided to
  allow upgrades to a richer interface than the VFS one provided by
  Transport. (Andrew Bennetts, Martin Pool)

bzr 0.10  2006-08-29
####################

Improvements
************
* 'merge' now takes --uncommitted, to apply uncommitted changes from a
  tree.  (Aaron Bentley)

* 'bzr add --file-ids-from' can be used to specify another path to use
  for creating file ids, rather than generating all new ones. Internally,
  the 'action' passed to ``smart_add_tree()`` can return ``file_ids`` that
  will be used, rather than having bzrlib generate new ones.
  (John Arbash Meinel, #55781)

* ``bzr selftest --benchmark`` now allows a ``--cache-dir`` parameter.
  This will cache some of the intermediate trees, and decrease the
  setup time for benchmark tests. (John Arbash Meinel)

* Inverse forms are provided for all boolean options.  For example,
  --strict has --no-strict, --no-recurse has --recurse (Aaron Bentley)

* Serialize out Inventories directly, rather than using ElementTree.
  Writing out a kernel sized inventory drops from 2s down to ~350ms.
  (Robert Collins, John Arbash Meinel)

Bug Fixes
*********

* Help diffutils 2.8.4 get along with binary tests (Marien Zwart: #57614)

* Change LockDir so that if the lock directory doesn't exist when
  ``lock_write()`` is called, an attempt will be made to create it.
  (John Arbash Meinel, #56974)

* ``bzr uncommit`` preserves pending merges. (John Arbash Meinel, #57660)

* Active FTP transport now works as intended. (ghozzy, #56472)

* Really fix mutter() so that it won't ever raise a UnicodeError.
  It means it is possible for ~/.bzr.log to contain non UTF-8 characters.
  But it is a debugging log, not a real user file.
  (John Arbash Meinel, #56947, #53880)

* Change Command handle to allow Unicode command and options.
  At present we cannot register Unicode command names, so we will get
  BzrCommandError('unknown command'), or BzrCommandError('unknown option')
  But that is better than a UnicodeError + a traceback.
  (John Arbash Meinel, #57123)

* Handle TZ=UTC properly when reading/writing revisions.
  (John Arbash Meinel, #55783, #56290)

* Use ``GPG_TTY`` to allow gpg --cl to work with gpg-agent in a pipeline,
  (passing text to sign in on stdin). (John Arbash Meinel, #54468)

* External diff does the right thing for binaries even in foreign
  languages. (John Arbash Meinel, #56307)

* Testament handles more cases when content is unicode. Specific bug was
  in handling of revision properties.
  (John Arbash Meinel, Holger Krekel, #54723)

* The bzr selftest was failing on installed versions due to a bug in a new
  test helper. (John Arbash Meinel, Robert Collins, #58057)

Internals
*********

* ``bzrlib.cache_utf8`` contains ``encode()`` and ``decode()`` functions
  which can be used to cache the conversion between utf8 and Unicode.
  Especially helpful for some of the knit annotation code, which has to
  convert revision ids to utf8 to annotate lines in storage.
  (John Arbash Meinel)

* ``setup.py`` now searches the filesystem to find all packages which
  need to be installed. This should help make the life of packagers
  easier. (John Arbash Meinel)

bzr 0.9.0  2006-08-11
#####################

Surprises
*********

* The hard-coded built-in ignore rules have been removed. There are
  now two rulesets which are enforced. A user global one in
  ``~/.bazaar/ignore`` which will apply to every tree, and the tree
  specific one '.bzrignore'.
  ``~/.bazaar/ignore`` will be created if it does not exist, but with
  a more conservative list than the old default.
  This fixes bugs with default rules being enforced no matter what.
  The old list of ignore rules from bzr is available by
  running 'bzr ignore --old-default-rules'.
  (Robert Collins, Martin Pool, John Arbash Meinel)

* 'branches.conf' has been changed to 'locations.conf', since it can apply
  to more locations than just branch locations.
  (Aaron Bentley)

Improvements
************

* The revision specifier "revno:" is extended to accept the syntax
  revno:N:branch. For example,
  revno:42:http://bazaar-vcs.org/bzr/bzr.dev/ means revision 42 in
  bzr.dev.  (Matthieu Moy)

* Tests updates to ensure proper URL handling, UNICODE support, and
  proper printing when the user's terminal encoding cannot display
  the path of a file that has been versioned.
  ``bzr branch`` can take a target URL rather than only a local directory.
  ``Branch.get_parent()/set_parent()`` now save a relative path if possible,
  and normalize the parent based on root, allowing access across
  different transports. (John Arbash Meinel, Wouter van Heyst, Martin Pool)
  (Malone #48906, #42699, #40675, #5281, #3980, #36363, #43689,
  #42517, #42514)

* On Unix, detect terminal width using an ioctl not just $COLUMNS.
  Use terminal width for single-line logs from ``bzr log --line`` and
  pending-merge display.  (Robert Widhopf-Fenk, Gustavo Niemeyer)
  (Malone #3507)

* On Windows, detect terminal width using GetConsoleScreenBufferInfo.
  (Alexander Belchenko)

* Speedup improvement for 'date:'-revision search. (Guillaume Pinot).

* Show the correct number of revisions pushed when pushing a new branch.
  (Robert Collins).

* 'bzr selftest' now shows a progress bar with the number of tests, and
  progress made. 'make check' shows tests in -v mode, to be more useful
  for the PQM status window. (Robert Collins).
  When using a progress bar, failed tests are printed out, rather than
  being overwritten by the progress bar until the suite finishes.
  (John Arbash Meinel)

* 'bzr selftest --benchmark' will run a new benchmarking selftest.
  'bzr selftest --benchmark --lsprof-timed' will use lsprofile to generate
  profile data for the individual profiled calls, allowing for fine
  grained analysis of performance.
  (Robert Collins, Martin Pool).

* 'bzr commit' shows a progress bar. This is useful for commits over sftp
  where commit can take an appreciable time. (Robert Collins)

* 'bzr add' is now less verbose in telling you what ignore globs were
  matched by files being ignored. Instead it just tells you how many
  were ignored (because you might reasonably be expecting none to be
  ignored). 'bzr add -v' is unchanged and will report every ignored
  file. (Robert Collins).

* ftp now has a test server if medusa is installed. As part of testing,
  ftp support has been improved, including support for supplying a
  non-standard port. (John Arbash Meinel).

* 'bzr log --line' shows the revision number, and uses only the
  first line of the log message (#5162, Alexander Belchenko;
  Matthieu Moy)

* 'bzr status' has had the --all option removed. The 'bzr ls' command
  should be used to retrieve all versioned files. (Robert Collins)

* 'bzr bundle OTHER/BRANCH' will create a bundle which can be sent
  over email, and applied on the other end, while maintaining ancestry.
  This bundle can be applied with either 'bzr merge' or 'bzr pull',
  the same way you would apply another branch.
  (John Arbash Meinel, Aaron Bentley)

* 'bzr whoami' can now be used to set your identity from the command line,
  for a branch or globally.  (Robey Pointer)

* 'bzr checkout' now aliased to 'bzr co', and 'bzr annotate' to 'bzr ann'.
  (Michael Ellerman)

* 'bzr revert DIRECTORY' now reverts the contents of the directory as well.
  (Aaron Bentley)

* 'bzr get sftp://foo' gives a better error when paramiko is not present.
  Also updates things like 'http+pycurl://' if pycurl is not present.
  (John Arbash Meinel) (Malone #47821, #52204)

* New env variable ``BZR_PROGRESS_BAR``, sets the default progress bar type.
  Can be set to 'none' or 'dummy' to disable the progress bar, 'dots' or
  'tty' to create the respective type. (John Arbash Meinel, #42197, #51107)

* Improve the help text for 'bzr diff' to explain what various options do.
  (John Arbash Meinel, #6391)

* 'bzr uncommit -r 10' now uncommits revisions 11.. rather than uncommitting
  revision 10. This makes -r10 more in line with what other commands do.
  'bzr uncommit' also now saves the pending merges of the revisions that
  were removed. So it is safe to uncommit after a merge, fix something,
  and commit again. (John Arbash Meinel, #32526, #31426)

* 'bzr init' now also works on remote locations.
  (Wouter van Heyst, #48904)

* HTTP support has been updated. When using pycurl we now support
  connection keep-alive, which reduces dns requests and round trips.
  And for both urllib and pycurl we support multi-range requests,
  which decreases the number of round-trips. Performance results for
  ``bzr branch http://bazaar-vcs.org/bzr/bzr.dev/`` indicate
  http branching is now 2-3x faster, and ``bzr pull`` in an existing
  branch is as much as 4x faster.
  (Michael Ellerman, Johan Rydberg, John Arbash Meinel, #46768)

* Performance improvements for sftp. Branching and pulling are now up to
  2x faster. Utilize paramiko.readv() support for async requests if it
  is available (paramiko > 1.6) (John Arbash Meinel)

Bug Fixes
*********

* Fix shadowed definition of TestLocationConfig that caused some
  tests not to run.
  (Erik Bågfors, Michael Ellerman, Martin Pool, #32587)

* Fix unnecessary requirement of sign-my-commits that it be run from
  a working directory.  (Martin Pool, Robert Collins)

* 'bzr push location' will only remember the push location if it succeeds
  in connecting to the remote location. (John Arbash Meinel, #49742)

* 'bzr revert' no longer toggles the executable bit on win32
  (John Arbash Meinel, #45010)

* Handle broken pipe under win32 correctly. (John Arbash Meinel)

* sftp tests now work correctly on win32 if you have a newer paramiko
  (John Arbash Meinel)

* Cleanup win32 test suite, and general cleanup of places where
  file handles were being held open. (John Arbash Meinel)

* When specifying filenames for 'diff -r x..y', the name of the file in the
  working directory can be used, even if its name is different in both x
  and y.

* File-ids containing single- or double-quotes are handled correctly by
  push. (Aaron Bentley, #52227)

* Normalize unicode filenames to ensure cross-platform consistency.
  (John Arbash Meinel, #43689)

* The argument parser can now handle '-' as an argument. Currently
  no code interprets it specially (it is mostly handled as a file named
  '-'). But plugins, and future operations can use it.
  (John Arbash meinel, #50984)

* Bundles can properly read binary files with a plain '\r' in them.
  (John Arbash Meinel, #51927)

* Tuning ``iter_entries()`` to be more efficient (John Arbash Meinel, #5444)

* Lots of win32 fixes (the test suite passes again).
  (John Arbash Meinel, #50155)

* Handle openbsd returning None for sys.getfilesystemencoding() (#41183)

* Support ftp APPE (append) to allow Knits to be used over ftp (#42592)

* Removals are only committed if they match the filespec (or if there is
  no filespec).  (#46635, Aaron Bentley)

* smart-add recurses through all supplied directories
  (John Arbash Meinel, #52578)

* Make the bundle reader extra lines before and after the bundle text.
  This allows you to parse an email with the bundle inline.
  (John Arbash Meinel, #49182)

* Change the file id generator to squash a little bit more. Helps when
  working with long filenames on windows. (Also helps for unicode filenames
  not generating hidden files). (John Arbash Meinel, #43801)

* Restore terminal mode on C-c while reading sftp password.  (#48923,
  Nicholas Allen, Martin Pool)

* Timestamps are rounded to 1ms, and revision entries can be recreated
  exactly. (John Arbash Meinel, Jamie Wilkinson, #40693)

* Branch.base has changed to a URL, but ~/.bazaar/locations.conf should
  use local paths, since it is user visible (John Arbash Meinel, #53653)

* ``bzr status foo`` when foo was unversioned used to cause a full delta
  to be generated (John Arbash Meinel, #53638)

* When reading revision properties, an empty value should be considered
  the empty string, not None (John Arbash Meinel, #47782)

* ``bzr diff --diff-options`` can now handle binary files being changed.
  Also, the output is consistent when --diff-options is not supplied.
  (John Arbash Meinel, #54651, #52930)

* Use the right suffixes for loading plugins (John Arbash Meinel, #51810)

* Fix ``Branch.get_parent()`` to handle the case when the parent is not
  accessible (John Arbash Meinel, #52976)

Internals
*********

* Combine the ignore rules into a single regex rather than looping over
  them to reduce the threshold where  N^2 behaviour occurs in operations
  like status. (Jan Hudec, Robert Collins).

* Appending to ``bzrlib.DEFAULT_IGNORE`` is now deprecated. Instead, use
  one of the add functions in bzrlib.ignores. (John Arbash Meinel)

* 'bzr push' should only push the ancestry of the current revision, not
  all of the history in the repository. This is especially important for
  shared repositories. (John Arbash Meinel)

* ``bzrlib.delta.compare_trees`` now iterates in alphabetically sorted order,
  rather than randomly walking the inventories. (John Arbash Meinel)

* Doctests are now run in temporary directories which are cleaned up when
  they finish, rather than using special ScratchDir/ScratchBranch objects.
  (Martin Pool)

* Split ``check`` into separate methods on the branch and on the repository,
  so that it can be specialized in ways that are useful or efficient for
  different formats.  (Martin Pool, Robert Collins)

* Deprecate ``Repository.all_revision_ids``; most methods don't really need
  the global revision graph but only that part leading up to a particular
  revision.  (Martin Pool, Robert Collins)

* Add a BzrDirFormat ``control_formats`` list which allows for control formats
  that do not use '.bzr' to store their data - i.e. '.svn', '.hg' etc.
  (Robert Collins, Jelmer Vernooij).

* ``bzrlib.diff.external_diff`` can be redirected to any file-like object.
  Uses subprocess instead of spawnvp.
  (James Henstridge, John Arbash Meinel, #4047, #48914)

* New command line option '--profile-imports', which will install a custom
  importer to log time to import modules and regex compilation time to
  sys.stderr (John Arbash Meinel)

* 'EmptyTree' is now deprecated, please use ``repository.revision_tree(None)``
  instead. (Robert Collins)

* "RevisionTree" is now in bzrlib/revisiontree.py. (Robert Collins)

bzr 0.8.2  2006-05-17
#####################

Bug Fixes
*********

* setup.py failed to install launchpad plugin.  (Martin Pool)

bzr 0.8.1  2006-05-16
#####################

Bug Fixes
*********

* Fix failure to commit a merge in a checkout.  (Martin Pool,
  Robert Collins, Erik Bågfors, #43959)

* Nicer messages from 'commit' in the case of renames, and correct
  messages when a merge has occured. (Robert Collins, Martin Pool)

* Separate functionality from assert statements as they are skipped in
  optimized mode of python. Add the same check to pending merges.
  (Olaf Conradi, #44443)

Changes
*******

* Do not show the None revision in output of bzr ancestry. (Olaf Conradi)

* Add info on standalone branches without a working tree.
  (Olaf Conradi, #44155)

* Fix bug in knits when raising InvalidRevisionId. (Olaf Conradi, #44284)

Changes
*******

* Make editor invocation comply with Debian Policy. First check
  environment variables VISUAL and EDITOR, then try editor from
  alternatives system. If that all fails, fall back to the pre-defined
  list of editors. (Olaf Conradi, #42904)

New Features
************

* New 'register-branch' command registers a public branch into
  Launchpad.net, where it can be associated with bugs, etc.
  (Martin Pool, Bjorn Tillenius, Robert Collins)

Internals
*********

* New public api in InventoryEntry - ``describe_change(old, new)`` which
  provides a human description of the changes between two old and
  new. (Robert Collins, Martin Pool)

Testing
*******

* Fix test case for bzr info in upgrading a standalone branch to metadir,
  uses bzrlib api now. (Olaf Conradi)

bzr 0.8  2006-05-08
###################

Notes When Upgrading
********************

Release 0.8 of bzr introduces a new format for history storage, called
'knit', as an evolution of to the 'weave' format used in 0.7.  Local
and remote operations are faster using knits than weaves.  Several
operations including 'init', 'init-repo', and 'upgrade' take a
--format option that controls this.  Branching from an existing branch
will keep the same format.

It is possible to merge, pull and push between branches of different
formats but this is slower than moving data between homogenous
branches.  It is therefore recommended (but not required) that you
upgrade all branches for a project at the same time.  Information on
formats is shown by 'bzr info'.

bzr 0.8 now allows creation of 'repositories', which hold the history
of files and revisions for several branches.  Previously bzr kept all
the history for a branch within the .bzr directory at the root of the
branch, and this is still the default.  To create a repository, use
the new 'bzr init-repo' command.  Branches exist as directories under
the repository and contain just a small amount of information
indicating the current revision of the branch.

bzr 0.8 also supports 'checkouts', which are similar to in cvs and
subversion.  Checkouts are associated with a branch (optionally in a
repository), which contains all the historical information.  The
result is that a checkout can be deleted without losing any
already-committed revisions.  A new 'update' command is also available.

Repositories and checkouts are not supported with the 0.7 storage
format.  To use them you must upgrad to either knits, or to the
'metaweave' format, which uses weaves but changes the .bzr directory
arrangement.


Improvements
************

* sftp paths can now be relative, or local, according to the lftp
  convention. Paths now take the form::

      sftp://user:pass@host:port/~/relative/path
      or
      sftp://user:pass@host:port/absolute/path

* The FTP transport now tries to reconnect after a temporary
  failure. ftp put is made atomic. (Matthieu Moy)

* The FTP transport now maintains a pool of connections, and
  reuses them to avoid multiple connections to the same host (like
  sftp did). (Daniel Silverstone)

* The ``bzr_man.py`` file has been removed. To create the man page now,
  use ``./generate_docs.py man``. The new program can also create other files.
  Run ``python generate_docs.py --help`` for usage information.
  (Hans Ulrich Niedermann & James Blackwell).

* Man Page now gives full help (James Blackwell).
  Help also updated to reflect user config now being stored in .bazaar
  (Hans Ulrich Niedermann)

* It's now possible to set aliases in bazaar.conf (Erik Bågfors)

* Pull now accepts a --revision argument (Erik Bågfors)

* ``bzr re-sign`` now allows multiple revisions to be supplied on the command
  line. You can now use the following command to sign all of your old
  commits::

    find .bzr/revision-store// -name my@email-* \
      | sed 's/.*\/\/..\///' \
      | xargs bzr re-sign

* Upgrade can now upgrade over the network. (Robert Collins)

* Two new commands 'bzr checkout' and 'bzr update' allow for CVS/SVN-alike
  behaviour.  By default they will cache history in the checkout, but
  with --lightweight almost all data is kept in the master branch.
  (Robert Collins)

* 'revert' unversions newly-versioned files, instead of deleting them.

* 'merge' is more robust.  Conflict messages have changed.

* 'merge' and 'revert' no longer clobber existing files that end in '~' or
  '.moved'.

* Default log format can be set in configuration and plugins can register
  their own formatters. (Erik Bågfors)

* New 'reconcile' command will check branch consistency and repair indexes
  that can become out of sync in pre 0.8 formats. (Robert Collins,
  Daniel Silverstone)

* New 'bzr init --format' and 'bzr upgrade --format' option to control
  what storage format is created or produced.  (Robert Collins,
  Martin Pool)

* Add parent location to 'bzr info', if there is one.  (Olaf Conradi)

* New developer commands 'weave-list' and 'weave-join'.  (Martin Pool)

* New 'init-repository' command, plus support for repositories in 'init'
  and 'branch' (Aaron Bentley, Erik Bågfors, Robert Collins)

* Improve output of 'info' command. Show all relevant locations related to
  working tree, branch and repository. Use kibibytes for binary quantities.
  Fix off-by-one error in missing revisions of working tree.  Make 'info'
  work on branches, repositories and remote locations.  Show locations
  relative to the shared repository, if applicable.  Show locking status
  of locations.  (Olaf Conradi)

* Diff and merge now safely handle binary files. (Aaron Bentley)

* 'pull' and 'push' now normalise the revision history, so that any two
  branches with the same tip revision will have the same output from 'log'.
  (Robert Collins)

* 'merge' accepts --remember option to store parent location, like 'push'
  and 'pull'. (Olaf Conradi)

* bzr status and diff when files given as arguments do not exist
  in the relevant trees.  (Martin Pool, #3619)

* Add '.hg' to the default ignore list.  (Martin Pool)

* 'knit' is now the default disk format. This improves disk performance and
  utilization, increases incremental pull performance, robustness with SFTP
  and allows checkouts over SFTP to perform acceptably.
  The initial Knit code was contributed by Johan Rydberg based on a
  specification by Martin Pool.
  (Robert Collins, Aaron Bentley, Johan Rydberg, Martin Pool).

* New tool to generate all-in-one html version of the manual.  (Alexander
  Belchenko)

* Hitting CTRL-C while doing an SFTP push will no longer cause stale locks
  to be left in the SFTP repository. (Robert Collins, Martin Pool).

* New option 'diff --prefix' to control how files are named in diff
  output, with shortcuts '-p0' and '-p1' corresponding to the options for
  GNU patch.  (Alexander Belchenko, Goffredo Baroncelli, Martin Pool)

* Add --revision option to 'annotate' command.  (Olaf Conradi)

* If bzr shows an unexpected revision-history after pulling (perhaps due
  to a reweave) it can now be corrected by 'bzr reconcile'.
  (Robert Collins)

Changes
*******

* Commit is now verbose by default, and shows changed filenames and the
  new revision number.  (Robert Collins, Martin Pool)

* Unify 'mv', 'move', 'rename'.  (Matthew Fuller, #5379)

* 'bzr -h' shows help.  (Martin Pool, Ian Bicking, #35940)

* Make 'pull' and 'push' remember location on failure using --remember.
  (Olaf Conradi)

* For compatibility, make old format for using weaves inside metadir
  available as 'metaweave' format.  Rename format 'metadir' to 'default'.
  Clean up help for option --format in commands 'init', 'init-repo' and
  'upgrade'.  (Olaf Conradi)

Internals
*********

* The internal storage of history, and logical branch identity have now
  been split into Branch, and Repository. The common locking and file
  management routines are now in bzrlib.lockablefiles.
  (Aaron Bentley, Robert Collins, Martin Pool)

* Transports can now raise DependencyNotPresent if they need a library
  which is not installed, and then another implementation will be
  tried.  (Martin Pool)

* Remove obsolete (and no-op) `decode` parameter to `Transport.get`.
  (Martin Pool)

* Using Tree Transform for merge, revert, tree-building

* WorkingTree.create, Branch.create, ``WorkingTree.create_standalone``,
  Branch.initialize are now deprecated. Please see ``BzrDir.create_*`` for
  replacement API's. (Robert Collins)

* New BzrDir class represents the .bzr control directory and manages
  formatting issues. (Robert Collins)

* New repository.InterRepository class encapsulates Repository to
  Repository actions and allows for clean selection of optimised code
  paths. (Robert Collins)

* ``bzrlib.fetch.fetch`` and ``bzrlib.fetch.greedy_fetch`` are now
  deprecated, please use ``branch.fetch`` or ``repository.fetch``
  depending on your needs. (Robert Collins)

* deprecated methods now have a ``is_deprecated`` flag on them that can
  be checked, if you need to determine whether a given callable is
  deprecated at runtime. (Robert Collins)

* Progress bars are now nested - see
  ``bzrlib.ui.ui_factory.nested_progress_bar``.
  (Robert Collins, Robey Pointer)

* New API call ``get_format_description()`` for each type of format.
  (Olaf Conradi)

* Changed ``branch.set_parent()`` to accept None to remove parent.
  (Olaf Conradi)

* Deprecated BzrError AmbiguousBase.  (Olaf Conradi)

* WorkingTree.branch is now a read only property.  (Robert Collins)

* bzrlib.ui.text.TextUIFactory now accepts a ``bar_type`` parameter which
  can be None or a factory that will create a progress bar. This is
  useful for testing or for overriding the bzrlib.progress heuristic.
  (Robert Collins)

* New API method ``get_physical_lock_status()`` to query locks present on a
  transport.  (Olaf Conradi)

* Repository.reconcile now takes a thorough keyword parameter to allow
  requesting an indepth reconciliation, rather than just a data-loss
  check. (Robert Collins)

* ``bzrlib.ui.ui_factory protocol`` now supports ``get_boolean`` to prompt
  the user for yes/no style input. (Robert Collins)

Testing
*******

* SFTP tests now shortcut the SSH negotiation, reducing test overhead
  for testing SFTP protocol support. (Robey Pointer)

* Branch formats are now tested once per implementation (see ``bzrlib.
  tests.branch_implementations``. This is analagous to the transport
  interface tests, and has been followed up with working tree,
  repository and BzrDir tests. (Robert Collins)

* New test base class TestCaseWithTransport provides a transport aware
  test environment, useful for testing any transport-interface using
  code. The test suite option --transport controls the transport used
  by this class (when its not being used as part of implementation
  contract testing). (Robert Collins)

* Close logging handler on disabling the test log. This will remove the
  handler from the internal list inside python's logging module,
  preventing shutdown from closing it twice.  (Olaf Conradi)

* Move test case for uncommit to blackbox tests.  (Olaf Conradi)

* ``run_bzr`` and ``run_bzr_captured`` now accept a 'stdin="foo"'
  parameter which will provide String("foo") to the command as its stdin.

bzr 0.7 2006-01-09
##################

Changes
*******

* .bzrignore is excluded from exports, on the grounds that it's a bzr
  internal-use file and may not be wanted.  (Jamie Wilkinson)

* The "bzr directories" command were removed in favor of the new
  --kind option to the "bzr inventory" command.  To list all
  versioned directories, now use "bzr inventory --kind directory".
  (Johan Rydberg)

* Under Windows configuration directory is now ``%APPDATA%\bazaar\2.0``
  by default. (John Arbash Meinel)

* The parent of Bzr configuration directory can be set by ``BZR_HOME``
  environment variable. Now the path for it is searched in ``BZR_HOME``,
  then in HOME. Under Windows the order is: ``BZR_HOME``, ``APPDATA``
  (usually points to ``C:\Documents and Settings\User Name\Application Data``),
  ``HOME``. (John Arbash Meinel)

* Plugins with the same name in different directories in the bzr plugin
  path are no longer loaded: only the first successfully loaded one is
  used. (Robert Collins)

* Use systems' external ssh command to open connections if possible.
  This gives better integration with user settings such as ProxyCommand.
  (James Henstridge)

* Permissions on files underneath .bzr/ are inherited from the .bzr
  directory. So for a shared repository, simply doing 'chmod -R g+w .bzr/'
  will mean that future file will be created with group write permissions.

* configure.in and config.guess are no longer in the builtin default
  ignore list.

* '.sw[nop]' pattern ignored, to ignore vim swap files for nameless
  files.  (John Arbash Meinel, Martin Pool)

Improvements
************

* "bzr INIT dir" now initializes the specified directory, and creates
  it if it does not exist.  (John Arbash Meinel)

* New remerge command (Aaron Bentley)

* Better zsh completion script.  (Steve Borho)

* 'bzr diff' now returns 1 when there are changes in the working
  tree. (Robert Collins)

* 'bzr push' now exists and can push changes to a remote location.
  This uses the transport infrastructure, and can store the remote
  location in the ~/.bazaar/branches.conf configuration file.
  (Robert Collins)

* Test directories are only kept if the test fails and the user requests
  that they be kept.

* Tweaks to short log printing

* Added branch nicks, new nick command, printing them in log output.
  (Aaron Bentley)

* If ``$BZR_PDB`` is set, pop into the debugger when an uncaught exception
  occurs.  (Martin Pool)

* Accept 'bzr resolved' (an alias for 'bzr resolve'), as this is
  the same as Subversion.  (Martin Pool)

* New ftp transport support (on ftplib), for ftp:// and aftp://
  URLs.  (Daniel Silverstone)

* Commit editor temporary files now start with ``bzr_log.``, to allow
  text editors to match the file name and set up appropriate modes or
  settings.  (Magnus Therning)

* Improved performance when integrating changes from a remote weave.
  (Goffredo Baroncelli)

* Sftp will attempt to cache the connection, so it is more likely that
  a connection will be reused, rather than requiring multiple password
  requests.

* bzr revno now takes an optional argument indicating the branch whose
  revno should be printed.  (Michael Ellerman)

* bzr cat defaults to printing the last version of the file.
  (Matthieu Moy, #3632)

* New global option 'bzr --lsprof COMMAND' runs bzr under the lsprof
  profiler.  (Denys Duchier)

* Faster commits by reading only the headers of affected weave files.
  (Denys Duchier)

* 'bzr add' now takes a --dry-run parameter which shows you what would be
  added, but doesn't actually add anything. (Michael Ellerman)

* 'bzr add' now lists how many files were ignored per glob.  add --verbose
  lists the specific files.  (Aaron Bentley)

* 'bzr missing' now supports displaying changes in diverged trees and can
  be limited to show what either end of the comparison is missing.
  (Aaron Bently, with a little prompting from Daniel Silverstone)

Bug Fixes
*********

* SFTP can walk up to the root path without index errors. (Robert Collins)

* Fix bugs in running bzr with 'python -O'.  (Martin Pool)

* Error when run with -OO

* Fix bug in reporting http errors that don't have an http error code.
  (Martin Pool)

* Handle more cases of pipe errors in display commands

* Change status to 3 for all errors

* Files that are added and unlinked before committing are completely
  ignored by diff and status

* Stores with some compressed texts and some uncompressed texts are now
  able to be used. (John A Meinel)

* Fix for bzr pull failing sometimes under windows

* Fix for sftp transport under windows when using interactive auth

* Show files which are both renamed and modified as such in 'bzr
  status' output.  (Daniel Silverstone, #4503)

* Make annotate cope better with revisions committed without a valid
  email address.  (Marien Zwart)

* Fix representation of tab characters in commit messages.
  (Harald Meland)

* List of plugin directories in ``BZR_PLUGIN_PATH`` environment variable is
  now parsed properly under Windows. (Alexander Belchenko)

* Show number of revisions pushed/pulled/merged. (Robey Pointer)

* Keep a cached copy of the basis inventory to speed up operations
  that need to refer to it.  (Johan Rydberg, Martin Pool)

* Fix bugs in bzr status display of non-ascii characters.
  (Martin Pool)

* Remove Makefile.in from default ignore list.
  (Tollef Fog Heen, Martin Pool, #6413)

* Fix failure in 'bzr added'.  (Nathan McCallum, Martin Pool)

Testing
*******

* Fix selftest asking for passwords when there are no SFTP keys.
  (Robey Pointer, Jelmer Vernooij)

* Fix selftest run with 'python -O'.  (Martin Pool)

* Fix HTTP tests under Windows. (John Arbash Meinel)

* Make tests work even if HOME is not set (Aaron Bentley)

* Updated ``build_tree`` to use fixed line-endings for tests which read
  the file cotents and compare. Make some tests use this to pass under
  Windows. (John Arbash Meinel)

* Skip stat and symlink tests under Windows. (Alexander Belchenko)

* Delay in selftest/testhashcash is now issued under win32 and Cygwin.
  (John Arbash Meinel)

* Use terminal width to align verbose test output.  (Martin Pool)

* Blackbox tests are maintained within the bzrlib.tests.blackbox directory.
  If adding a new test script please add that to
  ``bzrlib.tests.blackbox.__init__``. (Robert Collins)

* Much better error message if one of the test suites can't be
  imported.  (Martin Pool)

* Make check now runs the test suite twice - once with the default locale,
  and once with all locales forced to C, to expose bugs. This is not
  trivially done within python, so for now its only triggered by running
  Make check. Integrators and packagers who wish to check for full
  platform support should run 'make check' to test the source.
  (Robert Collins)

* Tests can now run TestSkipped if they can't execute for any reason.
  (Martin Pool) (NB: TestSkipped should only be raised for correctable
  reasons - see the wiki spec ImprovingBzrTestSuite).

* Test sftp with relative, absolute-in-homedir and absolute-not-in-homedir
  paths for the transport tests. Introduce blackbox remote sftp tests that
  test the same permutations. (Robert Collins, Robey Pointer)

* Transport implementation tests are now independent of the local file
  system, which allows tests for esoteric transports, and for features
  not available in the local file system. They also repeat for variations
  on the URL scheme that can introduce issues in the transport code,
  see bzrlib.transport.TransportTestProviderAdapter() for this.
  (Robert Collins).

* ``TestCase.build_tree`` uses the transport interface to build trees,
  pass in a transport parameter to give it an existing connection.
  (Robert Collins).

Internals
*********

* WorkingTree.pull has been split across Branch and WorkingTree,
  to allow Branch only pulls. (Robert Collins)

* ``commands.display_command`` now returns the result of the decorated
  function. (Robert Collins)

* LocationConfig now has a ``set_user_option(key, value)`` call to save
  a setting in its matching location section (a new one is created
  if needed). (Robert Collins)

* Branch has two new methods, ``get_push_location`` and
  ``set_push_location`` to respectively, get and set the push location.
  (Robert Collins)

* ``commands.register_command`` now takes an optional flag to signal that
  the registrant is planning to decorate an existing command. When
  given multiple plugins registering a command is not an error, and
  the original command class (whether built in or a plugin based one) is
  returned to the caller. There is a new error 'MustUseDecorated' for
  signalling when a wrapping command should switch to the original
  version. (Robert Collins)

* Some option parsing errors will raise 'BzrOptionError', allowing
  granular detection for decorating commands. (Robert Collins).

* ``Branch.read_working_inventory`` has moved to
  ``WorkingTree.read_working_inventory``. This necessitated changes to
  ``Branch.get_root_id``, and a move of ``Branch.set_inventory`` to
  WorkingTree as well. To make it clear that a WorkingTree cannot always
  be obtained ``Branch.working_tree()`` will raise
  ``errors.NoWorkingTree`` if one cannot be obtained. (Robert Collins)

* All pending merges operations from Branch are now on WorkingTree.
  (Robert Collins)

* The follow operations from Branch have moved to WorkingTree::

      add()
      commit()
      move()
      rename_one()
      unknowns()

  (Robert Collins)

* ``bzrlib.add.smart_add_branch`` is now ``smart_add_tree``. (Robert Collins)

* New "rio" serialization format, similar to rfc-822. (Martin Pool)

* Rename selftests to ``bzrlib.tests.test_foo``.  (John A Meinel, Martin
  Pool)

* ``bzrlib.plugin.all_plugins`` has been changed from an attribute to a
  query method. (Robert Collins)

* New options to read only the table-of-contents of a weave.
  (Denys Duchier)

* Raise NoSuchFile when someone tries to add a non-existant file.
  (Michael Ellerman)

* Simplify handling of DivergedBranches in ``cmd_pull()``.
  (Michael Ellerman)

* Branch.controlfile* logic has moved to lockablefiles.LockableFiles, which
  is exposed as ``Branch().control_files``. Also this has been altered with the
  controlfile pre/suffix replaced by simple method names like 'get' and
  'put'. (Aaron Bentley, Robert Collins).

* Deprecated functions and methods can now be marked as such using the
  ``bzrlib.symbol_versioning`` module. Marked method have their docstring
  updated and will issue a DeprecationWarning using the warnings module
  when they are used. (Robert Collins)

* ``bzrlib.osutils.safe_unicode`` now exists to provide parameter coercion
  for functions that need unicode strings. (Robert Collins)

bzr 0.6 2005-10-28
##################

Improvements
************

* pull now takes --verbose to show you what revisions are added or removed
  (John A Meinel)

* merge now takes a --show-base option to include the base text in
  conflicts.
  (Aaron Bentley)

* The config files are now read using ConfigObj, so '=' should be used as
  a separator, not ':'.
  (Aaron Bentley)

* New 'bzr commit --strict' option refuses to commit if there are
  any unknown files in the tree.  To commit, make sure all files are
  either ignored, added, or deleted.  (Michael Ellerman)

* The config directory is now ~/.bazaar, and there is a single file
  ~/.bazaar/bazaar.conf storing email, editor and other preferences.
  (Robert Collins)

* 'bzr add' no longer takes a --verbose option, and a --quiet option
  has been added that suppresses all output.

* Improved zsh completion support in contrib/zsh, from Clint
  Adams.

* Builtin 'bzr annotate' command, by Martin Pool with improvements from
  Goffredo Baroncelli.

* 'bzr check' now accepts -v for verbose reporting, and checks for
  ghosts in the branch. (Robert Collins)

* New command 're-sign' which will regenerate the gpg signature for
  a revision. (Robert Collins)

* If you set ``check_signatures=require`` for a path in
  ``~/.bazaar/branches.conf`` then bzr will invoke your
  ``gpg_signing_command`` (defaults to gpg) and record a digital signature
  of your commit. (Robert Collins)

* New sftp transport, based on Paramiko.  (Robey Pointer)

* 'bzr pull' now accepts '--clobber' which will discard local changes
  and make this branch identical to the source branch. (Robert Collins)

* Just give a quieter warning if a plugin can't be loaded, and
  put the details in .bzr.log.  (Martin Pool)

* 'bzr branch' will now set the branch-name to the last component of the
  output directory, if one was supplied.

* If the option ``post_commit`` is set to one (or more) python function
  names (must be in the bzrlib namespace), then they will be invoked
  after the commit has completed, with the branch and ``revision_id`` as
  parameters. (Robert Collins)

* Merge now has a retcode of 1 when conflicts occur. (Robert Collins)

* --merge-type weave is now supported for file contents.  Tree-shape
  changes are still three-way based.  (Martin Pool, Aaron Bentley)

* 'bzr check' allows the first revision on revision-history to have
  parents - something that is expected for cheap checkouts, and occurs
  when conversions from baz do not have all history.  (Robert Collins).

* 'bzr merge' can now graft unrelated trees together, if your specify
  0 as a base. (Aaron Bentley)

* 'bzr commit branch' and 'bzr commit branch/file1 branch/file2' now work
  (Aaron Bentley)

* Add '.sconsign*' to default ignore list.  (Alexander Belchenko)

* 'bzr merge --reprocess' minimizes conflicts

Testing
*******

* The 'bzr selftest --pattern' option for has been removed, now
  test specifiers on the command line can be simple strings, or
  regexps, or both. (Robert Collins)

* Passing -v to selftest will now show the time each test took to
  complete, which will aid in analysing performance regressions and
  related questions. (Robert Collins)

* 'bzr selftest' runs all tests, even if one fails, unless '--one'
  is given. (Martin Pool)

* There is a new method for TestCaseInTempDir, assertFileEqual, which
  will check that a given content is equal to the content of the named
  file. (Robert Collins)

* Fix test suite's habit of leaving many temporary log files in $TMPDIR.
  (Martin Pool)

Internals
*********

* New 'testament' command and concept for making gpg-signatures
  of revisions that are not tied to a particular internal
  representation.  (Martin Pool).

* Per-revision properties ('revprops') as key-value associated
  strings on each revision created when the revision is committed.
  Intended mainly for the use of external tools.  (Martin Pool).

* Config options have moved from bzrlib.osutils to bzrlib.config.
  (Robert Collins)

* Improved command line option definitions allowing explanations
  for individual options, among other things.  Contributed by
  Magnus Therning.

* Config options have moved from bzrlib.osutils to bzrlib.config.
  Configuration is now done via the config.Config interface:
  Depending on whether you have a Branch, a Location or no information
  available, construct a ``*Config``, and use its ``signature_checking``,
  ``username`` and ``user_email`` methods. (Robert Collins)

* Plugins are now loaded under bzrlib.plugins, not bzrlib.plugin, and
  they are made available for other plugins to use. You should not
  import other plugins during the ``__init__`` of your plugin though, as
  no ordering is guaranteed, and the plugins directory is not on the
  python path. (Robert Collins)

* Branch.relpath has been moved to WorkingTree.relpath. WorkingTree no
  no longer takes an inventory, rather it takes an option branch
  parameter, and if None is given will open the branch at basedir
  implicitly. (Robert Collins)

* Cleaner exception structure and error reporting.  Suggested by
  Scott James Remnant.  (Martin Pool)

* Branch.remove has been moved to WorkingTree, which has also gained
  ``lock_read``, ``lock_write`` and ``unlock`` methods for convenience.
  (Robert Collins)

* Two decorators, ``needs_read_lock`` and ``needs_write_lock`` have been
  added to the branch module. Use these to cause a function to run in a
  read or write lock respectively. (Robert Collins)

* ``Branch.open_containing`` now returns a tuple (Branch, relative-path),
  which allows direct access to the common case of 'get me this file
  from its branch'. (Robert Collins)

* Transports can register using ``register_lazy_transport``, and they
  will be loaded when first used.  (Martin Pool)

* 'pull' has been factored out of the command as ``WorkingTree.pull()``.
  A new option to WorkingTree.pull has been added, clobber, which will
  ignore diverged history and pull anyway.
  (Robert Collins)

* config.Config has a ``get_user_option`` call that accepts an option name.
  This will be looked up in branches.conf and bazaar.conf as normal.
  It is intended that this be used by plugins to support options -
  options of built in programs should have specific methods on the config.
  (Robert Collins)

* ``merge.merge_inner`` now has tempdir as an optional parameter.
  (Robert Collins)

* Tree.kind is not recorded at the top level of the hierarchy, as it was
  missing on EmptyTree, leading to a bug with merge on EmptyTrees.
  (Robert Collins)

* ``WorkingTree.__del__`` has been removed, it was non deterministic and not
  doing what it was intended to. See ``WorkingTree.__init__`` for a comment
  about future directions. (Robert Collins/Martin Pool)

* bzrlib.transport.http has been modified so that only 404 urllib errors
  are returned as NoSuchFile. Other exceptions will propagate as normal.
  This allows debuging of actual errors. (Robert Collins)

* bzrlib.transport.Transport now accepts *ONLY* url escaped relative paths
  to apis like 'put', 'get' and 'has'. This is to provide consistent
  behaviour - it operates on url's only. (Robert Collins)

* Transports can register using ``register_lazy_transport``, and they
  will be loaded when first used.  (Martin Pool)

* ``merge_flex`` no longer calls ``conflict_handler.finalize()``, instead that
  is called by ``merge_inner``. This is so that the conflict count can be
  retrieved (and potentially manipulated) before returning to the caller
  of ``merge_inner``. Likewise 'merge' now returns the conflict count to the
  caller. (Robert Collins)

* ``revision.revision_graph`` can handle having only partial history for
  a revision - that is no revisions in the graph with no parents.
  (Robert Collins).

* New ``builtins.branch_files`` uses the standard ``file_list`` rules to
  produce a branch and a list of paths, relative to that branch
  (Aaron Bentley)

* New TestCase.addCleanup facility.

* New ``bzrlib.version_info`` tuple (similar to ``sys.version_info``),
  which can be used by programs importing bzrlib.

Bug Fixes
*********

* Better handling of branches in directories with non-ascii names.
  (Joel Rosdahl, Panagiotis Papadakos)

* Upgrades of trees with no commits will not fail due to accessing
  [-1] in the revision-history. (Andres Salomon)


bzr 0.1.1 2005-10-12
####################

Bug Fixes
*********

* Fix problem in pulling over http from machines that do not
  allow directories to be listed.

* Avoid harmless warning about invalid hash cache after
  upgrading branch format.

Performance
***********

* Avoid some unnecessary http operations in branch and pull.


bzr 0.1 2005-10-11
##################

Notes
*****

* 'bzr branch' over http initially gives a very high estimate
  of completion time but it should fall as the first few
  revisions are pulled in.  branch is still slow on
  high-latency connections.

Bug Fixes
*********

* bzr-man.py has been updated to work again. Contributed by
  Rob Weir.

* Locking is now done with fcntl.lockf which works with NFS
  file systems. Contributed by Harald Meland.

* When a merge encounters a file that has been deleted on
  one side and modified on the other, the old contents are
  written out to foo.BASE and foo.SIDE, where SIDE is this
  or OTHER. Contributed by Aaron Bentley.

* Export was choosing incorrect file paths for the content of
  the tarball, this has been fixed by Aaron Bentley.

* Commit will no longer commit without a log message, an
  error is returned instead. Contributed by Jelmer Vernooij.

* If you commit a specific file in a sub directory, any of its
  parent directories that are added but not listed will be
  automatically included. Suggested by Michael Ellerman.

* bzr commit and upgrade did not correctly record new revisions
  for files with only a change to their executable status.
  bzr will correct this when it encounters it. Fixed by
  Robert Collins

* HTTP tests now force off the use of ``http_proxy`` for the duration.
  Contributed by Gustavo Niemeyer.

* Fix problems in merging weave-based branches that have
  different partial views of history.

* Symlink support: working with symlinks when not in the root of a
  bzr tree was broken, patch from Scott James Remnant.

Improvements
************

* 'branch' now accepts a --basis parameter which will take advantage
  of local history when making a new branch. This allows faster
  branching of remote branches. Contributed by Aaron Bentley.

* New tree format based on weave files, called version 5.
  Existing branches can be upgraded to this format using
  'bzr upgrade'.

* Symlinks are now versionable. Initial patch by
  Erik Toubro Nielsen, updated to head by Robert Collins.

* Executable bits are tracked on files. Patch from Gustavo
  Niemeyer.

* 'bzr status' now shows unknown files inside a selected directory.
  Patch from Heikki Paajanen.

* Merge conflicts are recorded in .bzr. Two new commands 'conflicts'
  and 'resolve' have needed added, which list and remove those
  merge conflicts respectively. A conflicted tree cannot be committed
  in. Contributed by Aaron Bentley.

* 'rm' is now an alias for 'remove'.

* Stores now split out their content in a single byte prefixed hash,
  dropping the density of files per directory by 256. Contributed by
  Gustavo Niemeyer.

* 'bzr diff -r branch:URL' will now perform a diff between two branches.
  Contributed by Robert Collins.

* 'bzr log' with the default formatter will show merged revisions,
  indented to the right. Initial implementation contributed by Gustavo
  Niemeyer, made incremental by Robert Collins.


Internals
*********

* Test case failures have the exception printed after the log
  for your viewing pleasure.

* InventoryEntry is now an abstract base class, use one of the
  concrete InventoryDirectory etc classes instead.

* Branch raises an UnsupportedFormatError when it detects a
  bzr branch it cannot understand. This allows for precise
  handling of such circumstances.

* Remove RevisionReference class; ``Revision.parent_ids`` is now simply a
  list of their ids and ``parent_sha1s`` is a list of their corresponding
  sha1s (for old branches only at the moment.)

* New method-object style interface for Commit() and Fetch().

* Renamed ``Branch.last_patch()`` to ``Branch.last_revision()``, since
  we call them revisions not patches.

* Move ``copy_branch`` to ``bzrlib.clone.copy_branch``.  The destination
  directory is created if it doesn't exist.

* Inventories now identify the files which were present by
  giving the revision *of that file*.

* Inventory and Revision XML contains a version identifier.
  This must be consistent with the overall branch version
  but allows for more flexibility in future upgrades.

Testing
*******

* Removed testsweet module so that tests can be run after
  bzr installed by 'bzr selftest'.

* 'bzr selftest' command-line arguments can now be partial ids
  of tests to run, e.g. ``bzr selftest test_weave``


bzr 0.0.9 2005-09-23
####################

Bug Fixes
*********

* Fixed "branch -r" option.

* Fix remote access to branches containing non-compressed history.
  (Robert Collins).

* Better reliability of http server tests.  (John Arbash-Meinel)

* Merge graph maximum distance calculation fix.  (Aaron Bentley)

* Various minor bug in windows support have been fixed, largely in the
  test suite. Contributed by Alexander Belchenko.

Improvements
************

* Status now accepts a -r argument to give status between chosen
  revisions. Contributed by Heikki Paajanen.

* Revision arguments no longer use +/-/= to control ranges, instead
  there is a 'before' namespace, which limits the successive namespace.
  For example '$ bzr log -r date:yesterday..before:date:today' will
  select everything from yesterday and before today. Contributed by
  Robey Pointer

* There is now a bzr.bat file created by distutils when building on
  Windows. Contributed by Alexander Belchenko.

Internals
*********

* Removed uuid() as it was unused.

* Improved 'fetch' code for pulling revisions from one branch into
  another (used by pull, merged, etc.)


bzr 0.0.8 2005-09-20
####################

Improvements
************

* Adding a file whose parent directory is not versioned will
  implicitly add the parent, and so on up to the root. This means
  you should never need to explictly add a directory, they'll just
  get added when you add a file in the directory.  Contributed by
  Michael Ellerman.

* Ignore ``.DS_Store`` (contains Mac metadata) by default.
  (Nir Soffer)

* If you set ``BZR_EDITOR`` in the environment, it is checked in
  preference to EDITOR and the config file for the interactive commit
  editing program. Related to this is a bugfix where a missing program
  set in EDITOR would cause editing to fail, now the fallback program
  for the operating system is still tried.

* Files that are not directories/symlinks/regular files will no longer
  cause bzr to fail, it will just ignore them by default. You cannot add
  them to the tree though - they are not versionable.


Internals
*********

* Refactor xml packing/unpacking.

Bug Fixes
*********

* Fixed 'bzr mv' by Ollie Rutherfurd.

* Fixed strange error when trying to access a nonexistent http
  branch.

* Make sure that the hashcache gets written out if it can't be
  read.


Portability
***********

* Various Windows fixes from Ollie Rutherfurd.

* Quieten warnings about locking; patch from Matt Lavin.


bzr-0.0.7 2005-09-02
####################

New Features
************

* ``bzr shell-complete`` command contributed by Clint Adams to
  help with intelligent shell completion.

* New expert command ``bzr find-merge-base`` for debugging merges.


Enhancements
************

* Much better merge support.

* merge3 conflicts are now reported with markers like '<<<<<<<'
  (seven characters) which is the same as CVS and pleases things
  like emacs smerge.


Bug Fixes
*********

* ``bzr upgrade`` no longer fails when trying to fix trees that
  mention revisions that are not present.

* Fixed bugs in listing plugins from ``bzr plugins``.

* Fix case of $EDITOR containing options for the editor.

* Fix log -r refusing to show the last revision.
  (Patch from Goffredo Baroncelli.)


Changes
*******

* ``bzr log --show-ids`` shows the revision ids of all parents.

* Externally provided commands on your $BZRPATH no longer need
  to recognize --bzr-usage to work properly, and can just handle
  --help themselves.


Library
*******

* Changed trace messages to go through the standard logging
  framework, so that they can more easily be redirected by
  libraries.



bzr-0.0.6 2005-08-18
####################

New Features
************

* Python plugins, automatically loaded from the directories on
  ``BZR_PLUGIN_PATH`` or ``~/.bzr.conf/plugins`` by default.

* New 'bzr mkdir' command.

* Commit mesage is fetched from an editor if not given on the
  command line; patch from Torsten Marek.

* ``bzr log -m FOO`` displays commits whose message matches regexp
  FOO.

* ``bzr add`` with no arguments adds everything under the current directory.

* ``bzr mv`` does move or rename depending on its arguments, like
  the Unix command.

* ``bzr missing`` command shows a summary of the differences
  between two trees.  (Merged from John Arbash-Meinel.)

* An email address for commits to a particular tree can be
  specified by putting it into .bzr/email within a branch.  (Based
  on a patch from Heikki Paajanen.)


Enhancements
************

* Faster working tree operations.


Changes
*******

* 3rd-party modules shipped with bzr are copied within the bzrlib
  python package, so that they can be installed by the setup
  script without clashing with anything already existing on the
  system.  (Contributed by Gustavo Niemeyer.)

* Moved plugins directory to bzrlib/, so that there's a standard
  plugin directory which is not only installed with bzr itself but
  is also available when using bzr from the development tree.
  ``BZR_PLUGIN_PATH`` and ``DEFAULT_PLUGIN_PATH`` are then added to the
  standard plugins directory.

* When exporting to a tarball with ``bzr export --format tgz``, put
  everything under a top directory rather than dumping it into the
  current directory.   This can be overridden with the ``--root``
  option.  Patch from William Dodé and John Meinel.

* New ``bzr upgrade`` command to upgrade the format of a branch,
  replacing ``bzr check --update``.

* Files within store directories are no longer marked readonly on
  disk.

* Changed ``bzr log`` output to a more compact form suggested by
  John A Meinel.  Old format is available with the ``--long`` or
  ``-l`` option, patched by William Dodé.

* By default the commit command refuses to record a revision with
  no changes unless the ``--unchanged`` option is given.

* The ``--no-plugins``, ``--profile`` and ``--builtin`` command
  line options must come before the command name because they
  affect what commands are available; all other options must come
  after the command name because their interpretation depends on
  it.

* ``branch`` and ``clone`` added as aliases for ``branch``.

* Default log format is back to the long format; the compact one
  is available with ``--short``.


Bug Fixes
*********

* Fix bugs in committing only selected files or within a subdirectory.


bzr-0.0.5  2005-06-15
#####################

Changes
*******

* ``bzr`` with no command now shows help rather than giving an
  error.  Suggested by Michael Ellerman.

* ``bzr status`` output format changed, because svn-style output
  doesn't really match the model of bzr.  Now files are grouped by
  status and can be shown with their IDs.  ``bzr status --all``
  shows all versioned files and unknown files but not ignored files.

* ``bzr log`` runs from most-recent to least-recent, the reverse
  of the previous order.  The previous behaviour can be obtained
  with the ``--forward`` option.

* ``bzr inventory`` by default shows only filenames, and also ids
  if ``--show-ids`` is given, in which case the id is the second
  field.


Enhancements
************

* New 'bzr whoami --email' option shows only the email component
  of the user identification, from Jo Vermeulen.

* New ``bzr ignore PATTERN`` command.

* Nicer error message for broken pipe, interrupt and similar
  conditions that don't indicate an internal error.

* Add ``.*.sw[nop] .git .*.tmp *,v`` to default ignore patterns.

* Per-branch locks keyed on ``.bzr/branch-lock``, available in
  either read or write mode.

* New option ``bzr log --show-ids`` shows revision and file ids.

* New usage ``bzr log FILENAME`` shows only revisions that
  affected that file.

* Changed format for describing changes in ``bzr log -v``.

* New option ``bzr commit --file`` to take a message from a file,
  suggested by LarstiQ.

* New syntax ``bzr status [FILE...]`` contributed by Bartosz
  Oler.  File may be in a branch other than the working directory.

* ``bzr log`` and ``bzr root`` can be given an http URL instead of
  a filename.

* Commands can now be defined by external programs or scripts
  in a directory on $BZRPATH.

* New "stat cache" avoids reading the contents of files if they
  haven't changed since the previous time.

* If the Python interpreter is too old, try to find a better one
  or give an error.  Based on a patch from Fredrik Lundh.

* New optional parameter ``bzr info [BRANCH]``.

* New form ``bzr commit SELECTED`` to commit only selected files.

* New form ``bzr log -r FROM:TO`` shows changes in selected
  range; contributed by John A Meinel.

* New option ``bzr diff --diff-options 'OPTS'`` allows passing
  options through to an external GNU diff.

* New option ``bzr add --no-recurse`` to add a directory but not
  their contents.

* ``bzr --version`` now shows more information if bzr is being run
  from a branch.


Bug Fixes
*********

* Fixed diff format so that added and removed files will be
  handled properly by patch.  Fix from Lalo Martins.

* Various fixes for files whose names contain spaces or other
  metacharacters.


Testing
*******

* Converted black-box test suites from Bourne shell into Python;
  now run using ``./testbzr``.  Various structural improvements to
  the tests.

* testbzr by default runs the version of bzr found in the same
  directory as the tests, or the one given as the first parameter.

* testbzr also runs the internal tests, so the only command
  required to check is just ``./testbzr``.

* testbzr requires python2.4, but can be used to test bzr running
  under a different version.

* Tests added for many other changes in this release.


Internal
********

* Included ElementTree library upgraded to 1.2.6 by Fredrik Lundh.

* Refactor command functions into Command objects based on HCT by
  Scott James Remnant.

* Better help messages for many commands.

* Expose ``bzrlib.open_tracefile()`` to start the tracefile; until
  this is called trace messages are just discarded.

* New internal function ``find_touching_revisions()`` and hidden
  command touching-revisions trace the changes to a given file.

* Simpler and faster ``compare_inventories()`` function.

* ``bzrlib.open_tracefile()`` takes a tracefilename parameter.

* New AtomicFile class.

* New developer commands ``added``, ``modified``.


Portability
***********

* Cope on Windows on python2.3 by using the weaker random seed.
  2.4 is now only recommended.


bzr-0.0.4  2005-04-22
#####################

Enhancements
************

* 'bzr diff' optionally takes a list of files to diff.  Still a bit
  basic.  Patch from QuantumG.

* More default ignore patterns.

* New 'bzr log --verbose' shows a list of files changed in the
  changeset.  Patch from Sebastian Cote.

* Roll over ~/.bzr.log if it gets too large.

* Command abbreviations 'ci', 'st', 'stat', '?' based on a patch
  by Jason Diamon.

* New 'bzr help commands' based on a patch from Denys Duchier.


Changes
*******

* User email is determined by looking at $BZREMAIL or ~/.bzr.email
  or $EMAIL.  All are decoded by the locale preferred encoding.
  If none of these are present user@hostname is used.  The host's
  fully-qualified name is not used because that tends to fail when
  there are DNS problems.

* New 'bzr whoami' command instead of username user-email.


Bug Fixes
*********

* Make commit safe for hardlinked bzr trees.

* Some Unicode/locale fixes.

* Partial workaround for ``difflib.unified_diff`` not handling
  trailing newlines properly.


Internal
********

* Allow docstrings for help to be in PEP0257 format.  Patch from
  Matt Brubeck.

* More tests in test.sh.

* Write profile data to a temporary file not into working
  directory and delete it when done.

* Smaller .bzr.log with process ids.


Portability
***********

* Fix opening of ~/.bzr.log on Windows.  Patch from Andrew
  Bennetts.

* Some improvements in handling paths on Windows, based on a patch
  from QuantumG.


bzr-0.0.3  2005-04-06
#####################

Enhancements
************

* New "directories" internal command lists versioned directories
  in the tree.

* Can now say "bzr commit --help".

* New "rename" command to rename one file to a different name
  and/or directory.

* New "move" command to move one or more files into a different
  directory.

* New "renames" command lists files renamed since base revision.

* New cat command contributed by janmar.

Changes
*******

* .bzr.log is placed in $HOME (not pwd) and is always written in
  UTF-8.  (Probably not a completely good long-term solution, but
  will do for now.)

Portability
***********

* Workaround for difflib bug in Python 2.3 that causes an
  exception when comparing empty files.  Reported by Erik Toubro
  Nielsen.

Internal
********

* Refactored inventory storage to insert a root entry at the top.

Testing
*******

* Start of shell-based black-box testing in test.sh.


bzr-0.0.2.1
###########

Portability
***********

* Win32 fixes from Steve Brown.


bzr-0.0.2  "black cube"  2005-03-31
###################################

Enhancements
************

* Default ignore list extended (see bzrlib/__init__.py).

* Patterns in .bzrignore are now added to the default ignore list,
  rather than replacing it.

* Ignore list isn't reread for every file.

* More help topics.

* Reinstate the 'bzr check' command to check invariants of the
  branch.

* New 'ignored' command lists which files are ignored and why;
  'deleted' lists files deleted in the current working tree.

* Performance improvements.

* New global --profile option.

* Ignore patterns like './config.h' now correctly match files in
  the root directory only.


bzr-0.0.1  2005-03-26
#####################

Enhancements
************

* More information from info command.

* Can now say "bzr help COMMAND" for more detailed help.

* Less file flushing and faster performance when writing logs and
  committing to stores.

* More useful verbose output from some commands.

Bug Fixes
*********

* Fix inverted display of 'R' and 'M' during 'commit -v'.

Portability
***********

* Include a subset of ElementTree-1.2.20040618 to make
  installation easier.

* Fix time.localtime call to work with Python 2.3 (the minimum
  supported).


bzr-0.0.0.69  2005-03-22
########################

Enhancements
************

* First public release.

* Storage of local versions: init, add, remove, rm, info, log,
  diff, status, etc.

..
   vim: tw=74 ft=rst ff=unix<|MERGE_RESOLUTION|>--- conflicted
+++ resolved
@@ -6,7 +6,6 @@
 .. contents:: List of Releases
    :depth: 1
 
-<<<<<<< HEAD
 In Development
 ##############
 
@@ -26,28 +25,10 @@
   tree if the ``--strict`` option is used.
   (Vincent Ladeuil, #284038)
 
-=======
-
-bzr 1.16.1 2009-06-26
-#####################
-
-End user testing of the 2a format revealed two serious bugs. The first,
-#365615, caused bzr to raise AbsentContentFactory errors when autopacking.
-This meant that commits or pushes to 2a-format repositories failed
-intermittently.
-
-The second bug, #390563, caused the smart server to raise AbsentContentFactory
-when streaming 2a stacked 2a-format branches. This particularly affected
-branches stored on Launchpad in the 2a format.
-
-Both of these bugs cause command failures only, neither of them cause data
-corruption or data loss. And, of course, both of these bugs are now fixed.
->>>>>>> d75fd333
 
 Bug Fixes
 *********
 
-<<<<<<< HEAD
 * Add documentation about diverged branches and how to fix them in the
   centralized workflow with local commits.  Mention ``bzr help
   diverged-branches`` when a push fails because the branches have
@@ -68,9 +49,6 @@
 
 * ``bzr ls DIR --from-root`` now shows only things in DIR, not everything.
   (Ian Clatworthy)
-
-* We now properly request a more minimal set of file texts when fetching
-  multiple revisions. (Robert Collins, John Arbash Meinel, #390563)
 
 * Progress bars are now suppressed again when the environment variable
   ``BZR_PROGRESS_BAR`` is set to ``none``.
@@ -82,16 +60,6 @@
   content plus the size of the compressed text.  Related to bug #109114.
   (John Arbash Meinel)
 
-=======
-* We now properly request a more minimal set of file texts when fetching
-  multiple revisions. (Robert Collins, John Arbash Meinel, #390563)
-
->>>>>>> d75fd333
-* Repositories using CHK pages (which includes the new 2a format) will no
-  longer error during commit or push operations when an autopack operation
-  is triggered. (Robert Collins, #365615)
-
-<<<<<<< HEAD
 * Stacking will no longer accept requests to stack on the same
   branch/repository. Existing branches that incorrectly reference the same
   repository in a stacking configuration will now raise
@@ -105,11 +73,100 @@
 * Progress bars no longer show the network transport scheme or direction.
   (Martin Pool)
 
+
 Internals
 *********
 
-=======
->>>>>>> d75fd333
+* Command lookup has had hooks added. ``bzrlib.Command.hooks`` has
+  three new hook points: ``get_command``, ``get_missing_command`` and
+  ``list_commands``, which allow just-in-time command name provision
+  rather than requiring all command names be known a-priori.
+  (Robert Collins)
+
+* ``graph.KnownGraph`` has been added. This is a class that can give
+  answers to ``heads()`` very quickly. However, it has the assumption that
+  the whole graph has already been loaded. This is true during
+  ``annotate`` so it is used there with good success (as much as 2x faster
+  for files with long ancestry and 'cherrypicked' changes.)
+  (John Arbash Meinel, Vincent Ladeuil)
+
+* OS file locks are now taken out using ``CreateFile`` rather than
+  ``LockFileEx`` on Windows. The locking remains exclusive with
+  ``LockFileEx`` but now it also works on older versions of Windows (such
+  as Win98). (Martin <gzlist>)
+
+* pack <=> pack fetching is now done via a ``PackStreamSource`` rather
+  than the ``Packer`` code. The user visible change is that we now
+  properly fetch the minimum number of texts for non-smart fetching.
+  (John Arbash Meinel)
+
+
+* ``VersionedFiles._add_text`` is a new api that lets us insert text into
+  the repository as a single string, rather than a list of lines. This can
+  improve memory overhead and performance of committing large files.
+  (Currently a private api, used only by commit). (John Arbash Meinel)
+
+
+Improvements
+************
+
+``bzr ls`` is now faster. On OpenOffice.org, the time drops from 2.4
+  to 1.1 seconds. The improvement for ``bzr ls -r-1`` is more
+  substantial dropping from 54.3 to 1.1 seconds. (Ian Clatworthy)
+
+* Initial commit performance in ``--2a`` repositories has been improved by
+  making it cheaper to build the initial CHKMap. (John Arbash Meinel)
+
+* Resolving a revno to a revision id on a branch accessed via ``bzr://``
+  or ``bzr+ssh://`` is now much faster and involves no VFS operations.
+  This speeds up commands like ``bzr pull -r 123``.  (Andrew Bennetts)
+
+Documentation
+*************
+
+* Avoid bad text wrapping in generated documentation.  Slightly better
+  formatting in the user reference.
+  (Martin Pool, #249908)
+
+* Minor clarifications to the help for End-Of-Line conversions.
+  (Ian Clatworthy)
+
+API Changes
+***********
+
+* Removed overspecific error class ``InvalidProgressBarType``.
+  (Martin Pool)
+
+* The method ``ProgressView._show_transport_activity`` is now
+  ``show_transport_activity`` because it's part of the contract between
+  this class and the UI.  (Martin Pool)
+
+
+bzr 1.16.1 2009-06-26
+#####################
+
+End user testing of the 2a format revealed two serious bugs. The first,
+#365615, caused bzr to raise AbsentContentFactory errors when autopacking.
+This meant that commits or pushes to 2a-format repositories failed
+intermittently.
+
+The second bug, #390563, caused the smart server to raise AbsentContentFactory
+when streaming 2a stacked 2a-format branches. This particularly affected
+branches stored on Launchpad in the 2a format.
+
+Both of these bugs cause command failures only, neither of them cause data
+corruption or data loss. And, of course, both of these bugs are now fixed.
+
+Bug Fixes
+*********
+
+* We now properly request a more minimal set of file texts when fetching
+  multiple revisions. (Robert Collins, John Arbash Meinel, #390563)
+
+* Repositories using CHK pages (which includes the new 2a format) will no
+  longer error during commit or push operations when an autopack operation
+  is triggered. (Robert Collins, #365615)
+
 * ``chk_map.iter_interesting_nodes`` now properly uses the *intersection*
   of referenced nodes rather than the *union* to determine what
   uninteresting pages we still need to look at. Prior to this,
@@ -118,39 +175,10 @@
   cases wrt trees of different depths, but this fixes the common cases.
   (Robert Collins, John Arbash Meinel, #390563)
 
-<<<<<<< HEAD
-* Command lookup has had hooks added. ``bzrlib.Command.hooks`` has
-  three new hook points: ``get_command``, ``get_missing_command`` and
-  ``list_commands``, which allow just-in-time command name provision
-  rather than requiring all command names be known a-priori.
-  (Robert Collins)
-
-* ``graph.KnownGraph`` has been added. This is a class that can give
-  answers to ``heads()`` very quickly. However, it has the assumption that
-  the whole graph has already been loaded. This is true during
-  ``annotate`` so it is used there with good success (as much as 2x faster
-  for files with long ancestry and 'cherrypicked' changes.)
-  (John Arbash Meinel, Vincent Ladeuil)
-
-=======
->>>>>>> d75fd333
 * ``GroupCompress`` repositories now take advantage of the pack hints
   parameter to permit cross-format fetching to incrementally pack the
   converted data. (Robert Collins)
 
-<<<<<<< HEAD
-* OS file locks are now taken out using ``CreateFile`` rather than
-  ``LockFileEx`` on Windows. The locking remains exclusive with
-  ``LockFileEx`` but now it also works on older versions of Windows (such
-  as Win98). (Martin <gzlist>)
-
-* pack <=> pack fetching is now done via a ``PackStreamSource`` rather
-  than the ``Packer`` code. The user visible change is that we now
-  properly fetch the minimum number of texts for non-smart fetching.
-  (John Arbash Meinel)
-
-=======
->>>>>>> d75fd333
 * ``Repository.commit_write_group`` now returns opaque data about what
   was committed, for passing to the ``Repository.pack``. Repositories
   without atomic commits will still return None. (Robert Collins)
@@ -169,49 +197,6 @@
   repository can increase compression by doing a pack operation.
   (Robert Collins, #376748)
 
-<<<<<<< HEAD
-* ``VersionedFiles._add_text`` is a new api that lets us insert text into
-  the repository as a single string, rather than a list of lines. This can
-  improve memory overhead and performance of committing large files.
-  (Currently a private api, used only by commit). (John Arbash Meinel)
-
-
-Improvements
-************
-
-``bzr ls`` is now faster. On OpenOffice.org, the time drops from 2.4
-  to 1.1 seconds. The improvement for ``bzr ls -r-1`` is more
-  substantial dropping from 54.3 to 1.1 seconds. (Ian Clatworthy)
-
-* Initial commit performance in ``--2a`` repositories has been improved by
-  making it cheaper to build the initial CHKMap. (John Arbash Meinel)
-
-* Resolving a revno to a revision id on a branch accessed via ``bzr://``
-  or ``bzr+ssh://`` is now much faster and involves no VFS operations.
-  This speeds up commands like ``bzr pull -r 123``.  (Andrew Bennetts)
-
-Documentation
-*************
-
-* Avoid bad text wrapping in generated documentation.  Slightly better
-  formatting in the user reference.
-  (Martin Pool, #249908)
-
-* Minor clarifications to the help for End-Of-Line conversions.
-  (Ian Clatworthy)
-
-API Changes
-***********
-
-* Removed overspecific error class ``InvalidProgressBarType``.
-  (Martin Pool)
-
-* The method ``ProgressView._show_transport_activity`` is now
-  ``show_transport_activity`` because it's part of the contract between
-  this class and the UI.  (Martin Pool)
-
-=======
->>>>>>> d75fd333
 
 bzr 1.16 "It's yesterday in California" 2009-06-18
 ##################################################
