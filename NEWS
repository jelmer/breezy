--- conflicted
+++ resolved
@@ -30,13 +30,12 @@
  
     * 'bzr check' now accepts -v for verbose reporting, and checks for
       ghosts in the branch.
-<<<<<<< HEAD
 
 
   INTERNALS:
-=======
->>>>>>> a03e033b
-
+
+    * Config options have moved from bzrlib.osutils to bzrlib.config.
+      (Robert Collins)
 
   TESTING:
 
