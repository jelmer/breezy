####################
Bazaar Release Notes
####################


.. contents:: List of Releases
   :depth: 1


In Development
##############

Compatibility Breaks
********************

New Features
************

* ``bzr merge --interactive`` applies a user-selected portion of the
  merge.  The UI is similar to ``shelve``.  (Aaron Bentley)

* ``bzr reconfigure`` now takes options ``--stacked-on URL`` and
  ``--unstacked`` to change stacking of a branch.
  (Martin Pool, #391411)

Bug Fixes
*********

* Annotating on a stacked branch will now succeed in simple scenarios.
  There are still some complex scenarios where it will fail (bug #399884)
  (John Arbash Meinel, #393366)

* Authenticating against an ssh server now uses ``auth_none`` to determine
  if password authentication is even supported. This fixes a bug where
  users would be prompted for a launchpad password, even though launchpad
  only supports publickey authentication. (John Arbash Meinel, #375867)

* BranchBuilder now accepts timezone to avoid test failures in countries far
  from GMT. (Vincent Ladeuil, #397716)

* The environment variable ``BZR_PROGRESS_BAR`` set to either ``text`` or ``none``
  always forces progress bars either on or off respectively.  Otherwise,
  they're turned on if ``TERM`` is not ``dumb`` and stderr is a terminal.
  bzr always uses the 'text' user interface when run as a command, so
  ``BZR_USE_TEXT_UI`` is no longer needed.
  (Martin Pool, #339385, #387717)

* ``bzr commit`` no longer saves the unversioning of missing files until
  the commit has completed on the branch. This means that aborting a
  commit that found a missing file will leave the tree unedited.
  (Robert Collins, #282402)

* ``bzr mv`` no longer takes out branch locks, which allows it to work
  when the branch is readonly. (Robert Collins, #216541)

* ``bzr revert .`` no longer generates an InconsistentDelta error when
  there are missing subtrees. (Robert Collins, #367632)

* Cope with FTP servers that don't support restart/append by falling back
  to reading and then rewriting the whole file, such as TahoeLAFS.  (This
  fallback may be slow for some access patterns.)  (Nils Durner, #294709)

* Encode the paths in ``mbcs`` encoding on Windows when spawning an
  external diff client. This at least allows supporting filenames that are
  not ascii, but are present in the current locale. Ideally we would be
  able to pass the Unicode path, but that would be client dependent.
  (John Arbash Meinel, #382709)

* Fixed a NameError that occurs when merging or pulling from a URL that
  causes a redirection loop when bzr tries to read a URL as a bundle.
  (Andrew Bennetts, #400847)
  
* Fixed export to existing directory: if directory is empty then export 
  will succeed, otherwise it fails with error.
  (Alexander Belchenko, #406174)

* Fixed spurious "Source branch does not support stacking" warning when
  pushing. (Andrew Bennetts, #388908)

* Merge now correctly handles empty right-hand revision specs.
  (Aaron Bentley, #333961)

* Renames to lexographically lower basenames in trees that have never been
  committed to will no longer corrupt the dirstate. This was caused by an
  bug in the dirstate update_minimal method. (Robert Collins, #395556)

* Requests for unknown methods no longer cause the smart server to log
  lots of backtraces about ``UnknownSmartMethod``, ``do_chunk`` or
  ``do_end``.  (Andrew Bennetts, #338561)
  
<<<<<<< HEAD
* StreamSource generates rich roots from non-rich root sources correctly
  now.  (Andrew Bennetts, #368921)
=======
* Streaming from bzr servers where there is a chain of stacked branches
  (A stacked on B stacked on C) will now work. (Robert Collins, #406597)
>>>>>>> ea081e88

* The optional ``_knit_load_data_pyx`` C extension was never being
  imported.  This caused significant slowdowns when reading data from
  repositories.  (Andrew Bennetts, #405653)
  
* There was a bug in ``osutils.relpath`` that was only triggered on
  Windows. Essentially if you were at the root of a drive, and did
  something to a branch/repo on another drive, we would go into an
  infinite loop while trying to find a 'relative path'.
  (John Arbash Meinel, #394227)

* ``WorkingTree4.unversion`` will no longer fail to unversion ids which
  were present in a parent tree but renamed in the working tree.
  (Robert Collins, #187207)

Improvements
************

* Can now rename/move files even if they have been removed from the inventory.
  (Marius Kruger)

* Cross-format fetches (such as between 1.9-rich-root and 2a) via the
  smart server are more efficient now.  They send inventory deltas rather
  than full inventories.  The smart server has two new requests,
  ``Repository.get_stream_1.18`` and ``Repository.insert_stream_1.18`` to
  support this.  (Andrew Bennetts, #374738, #385826)

* Pushing branches with tags via ``bzr://`` and ``bzr+ssh://`` is much
  faster, using a new ``Branch.set_tags_bytes`` smart server verb rather
  than VFS methods.  For example, pushes of small branches with tags take
  11 rather than 18 smart server requests.  (Andrew Bennetts, #398608)

* Sending Ctrl-Break on Windows will now drop you into the debugger, in
  the same way that sending Ctrl-\\ does on other platforms.
  (John Arbash Meinel)


Documentation
*************

* Added Bazaar 2.0 Upgrade Guide. (Ian Clatworthy)

API Changes
***********

* ``CLIUIFactory`` is deprecated; use ``TextUIFactory`` instead if you
  need to subclass or create a specific class, or better yet the existing
  ``make_ui_for_terminal``.  ``SilentUIFactory`` is clarified to do no
  user interaction at all, rather than trying to read from stdin but not
  writing any output, which would be strange if reading prompts or
  passwords.  (Martin Pool)

* New TransformPreview.commit() allows committing without a working tree.
  (Aaron Bentley)

* ProgressTasks now prefer to talk direct to their ProgressView not to the
  UIFactory. 
  (Martin Pool)

Internals
*********

* ``CHKInventory.path2id`` uses the parent_id to basename hash to avoid
  reading the entries along the path, reducing work to lookup ids from
  paths. (Robert Collins)

* ``CHKMap.apply_delta`` now raises ``InconsistentDelta`` if a delta adds
  as new a key which was already mapped. (Robert Collins)

* InterDifferingSerializer has been removed.  The transformations it
  provided are now done automatically by StreamSource.  (Andrew Bennetts)

* Inventory delta application catches more cases of corruption and can
  prevent corrupt deltas from affecting consistency of data structures on
  disk. (Robert Collins)

* --subunit support now adds timestamps if the subunit version supports
  it. (Robert Collins)

Testing
*******

* Spurious failure in ``check`` tests on rich-root formats fixed.
  (Martin Pool, #408199)

* The ``bzrlib.tests.TextTestRunner`` will no longer call
  ``countTestsCases`` on the test being run. Progress information is
  instead handled by having the test passed in call ``result.progress``
  before running its contents. This improves the behaviour when using
  ``TextTestRunner`` with test suites that don't support
  ``countTestsCases``. (Robert Collins)


bzr 1.17 "So late it's brunch" 2009-07-20
#########################################
:Codename: so-late-its-brunch
:1.17rc1: 2009-07-13
:1.17: 2009-07-20


Bazaar continues to blaze a straight and shining path to the 2.0 release and
the elevation of the ``2a`` beta format to the full glory of "supported and
stable".

Highlights in this release include greatly reduced memory consumption during
commits, faster ``ls``, faster ``annotate``, faster network operations if
you're specifying a revision number and the final destruction of those
annoying progress bar artifacts.


Changes from 1.17rc1 to 1.17final
*********************************

* Change an extension to call the python ``frozenset()`` rather than the C
  api ``PyFrozenSet_New``. It turns out that python2.4 did not expose the
  C api. (John Arbash Meinel, #399366)

* Fixes for the Makefile and the rename of ``generate_docs.py`` to
  ``tools/generate_docs.py`` to allow everything to be built on Windows.
  (John Arbash Meinel, #399356)

* ``bzr serve`` once again applies a ``ChrootServer`` to the given
  directory before serving it. (Andrew Bennetts, #400535)


Compatibility Breaks
********************

* ``bzr register-branch`` from the Launchpad plugin now refers to "project"
  instead of "product" which is the correct Launchpad terminology.  The
  --product option is deprecated and users should switch to using --project.
  (Neil Martinsen-Burrell, #238764)


New Features
************

* ``bzr push`` now aborts if uncommitted changes (including pending merges)
  are present in the working tree (if one is present) and no revision is
  specified. The configuration option ``push_strict`` can be used to set the
  default for this behavior.  (Vincent Ladeuil, #284038, #322808, #65286)

* ``bzr revno`` and ``bzr revision-info`` now have a ``--tree`` option to
  show revision info for the working tree instead of the branch.
  (Matthew Fuller, John Arbash Meinel)

* ``bzr send`` now aborts if uncommitted changes (including pending merges)
  are present in the working tree and no revision is specified. The
  configuration option ``send_strict`` can be used to set the default for this
  behavior.
  (Vincent Ladeuil, #206577)

* ``bzr switch --create-branch/-b`` can now be used to create and switch
  to a new branch. Supplying a name without a ``/`` will create the branch
  relative to the existing branch. (similar to how ``bzr switch name``
  works when the branch already exists.) (John Arbash Meinel)


Bug Fixes
*********

* Accept uppercase "Y/N" to prompts such as from break lock. 
  (#335182, Tim Powell, Martin Pool)

* Add documentation about diverged branches and how to fix them in the
  centralized workflow with local commits.  Mention ``bzr help
  diverged-branches`` when a push fails because the branches have
  diverged.  (Neil Martinsen-Burrell, #269477)

* Annotate would sometimes 'latch on' to trivial lines, causing important
  lines to be incorrectly annotated. (John Arbash Meinel, #387952)

* Automatic format upgrades triggered by default stacking policies on a
  1.16rc1 (or later) smart server work again.
  (Andrew Bennetts, #388675)

* Avoid progress bar artifacts being left behind on the screen.
  (Martin Pool, #321935)

* Better message in ``bzr split`` error suggesting a rich root format.
  (Neil Martinsen-Burrell, #220067)

* ``Branch.set_append_revisions_only`` now works with branches on a smart
  server. (Andrew Bennetts, #365865)

* By default, ``bzr branch`` will fail if the target directory exists, but
  does not already have a control directory.  The flag ``--use-existing-dir``
  will allow operation to proceed.  (Alexander Belchenko, #307554)

* ``bzr ls DIR --from-root`` now shows only things in DIR, not everything.
  (Ian Clatworthy)

* Fetch between repositories does not error if they have inconsistent data
  that should be irrelevant to the fetch operation. (Aaron Bentley)

* Fix ``AttributeError`` exception when reconfiguring lightweight checkout 
  of a remote repository.
  (Jelmer Vernooij, #332194)

* Fix bug in decoding v3 smart server messages when receiving multiple
  lots of excess bytes after an end-of-message.
  (Andrew Bennetts)

* Force deletion of readonly files during merge, update and other tree
  transforms.
  (Craig Hewetson, Martin Pool, #218206)

* Force socket shutdown in threaded http test servers to avoid client hangs
  (pycurl).  (Vincent Ladeuil, #383920).

* ``LRUCache`` will maintain the linked list pointers even if a nodes
  cleanup function raises an exception. (John Arbash Meinel, #396838)

* Progress bars are now suppressed again when the environment variable
  ``BZR_PROGRESS_BAR`` is set to ``none``.
  (Martin Pool, #339385)

* Reduced memory consumption during ``bzr commit`` of large files. For
  pre 2a formats, should be down to ~3x the size of a file.
  For ``--2a`` format repositories, it is down to the size of the file
  content plus the size of the compressed text.  Related to bug #109114.
  (John Arbash Meinel)

* Set hidden attribute on .bzr directory below unicode path should never
  fail with error. The operation should succeed even if bzr unable to set 
  the attribute.  (Alexander Belchenko, related to bug #335362).
  
* Stacking will no longer accept requests to stack on the same
  branch/repository. Existing branches that incorrectly reference the same
  repository in a stacking configuration will now raise
  UnstackableLocationError when the branch is opened. This can be fixed by
  removing the stacking location inside ``.bzr/branch``.
  (Robert Collins, #376243)

* The ``log+`` decorator, useful in debugging or profiling, could cause
  "AttributeError: 'list' object has no attribute 'next'".  This is now
  fixed.  The log decorator no longer shows the elapsed time or transfer
  rate because they're available in the log prefixes and the transport
  activity display respectively.
  (Martin Pool, #340347)

* Unshelve works correctly when multiple zero-length files are present on
  the shelf. (Aaron Bentley, #363444)

* Progress bars no longer show the network transport scheme or direction.
  (Martin Pool)

* launchpad-login now respects the 'verbose' option.
  (Jonathan Lange, #217031)


Internals
*********

* ``bzrlib.user_encoding`` is now officially deprecated. It is not
  possible to write a deprecation wrapper, but the variable will be
  removed in the near future. Use ``bzrlib.osutils.get_user_encoding()``
  instead. (Alexander Belchenko)

* Command lookup has had hooks added. ``bzrlib.Command.hooks`` has
  three new hook points: ``get_command``, ``get_missing_command`` and
  ``list_commands``, which allow just-in-time command name provision
  rather than requiring all command names be known a-priori.
  (Robert Collins)

* ``get_app_path`` from win32utils.py now supports REG_EXPAND_SZ data type
  and can read path to wordpad.exe. (Alexander Belchenko, #392046)

* ``graph.KnownGraph`` has been added. This is a class that can give
  answers to ``heads()`` very quickly. However, it has the assumption that
  the whole graph has already been loaded. This is true during
  ``annotate`` so it is used there with good success (as much as 2x faster
  for files with long ancestry and 'cherrypicked' changes.)
  (John Arbash Meinel, Vincent Ladeuil)

* OS file locks are now taken out using ``CreateFile`` rather than
  ``LockFileEx`` on Windows. The locking remains exclusive with
  ``LockFileEx`` but now it also works on older versions of Windows (such
  as Win98). (Martin <gzlist>)

* pack <=> pack fetching is now done via a ``PackStreamSource`` rather
  than the ``Packer`` code. The user visible change is that we now
  properly fetch the minimum number of texts for non-smart fetching.
  (John Arbash Meinel)


* ``VersionedFiles._add_text`` is a new api that lets us insert text into
  the repository as a single string, rather than a list of lines. This can
  improve memory overhead and performance of committing large files.
  (Currently a private api, used only by commit). (John Arbash Meinel)


Improvements
************

* ``bzr annotate`` can now be significantly faster. The time for
  ``bzr annotate NEWS`` is down to 7s from 22s in 1.16. Files with long
  histories and lots of 'duplicate insertions' will be improved more than
  others. (John Arbash Meinel, Vincent Ladeuil)

* ``bzr ls`` is now faster. On OpenOffice.org, the time drops from 2.4
  to 1.1 seconds. The improvement for ``bzr ls -r-1`` is more
  substantial dropping from 54.3 to 1.1 seconds. (Ian Clatworthy)

* Improve "Path(s) are not versioned" error reporting for some commands.
  (Benoît PIERRE)

* Initial commit performance in ``--2a`` repositories has been improved by
  making it cheaper to build the initial CHKMap. (John Arbash Meinel)

* Resolving a revno to a revision id on a branch accessed via ``bzr://``
  or ``bzr+ssh://`` is now much faster and involves no VFS operations.
  This speeds up commands like ``bzr pull -r 123``.  (Andrew Bennetts)

* ``revision-info`` now properly aligns the revnos/revids in the output
  and doesn't traceback when given revisions not in the current branch.
  Performance is also significantly improved when requesting multiple revs
  at once.  (Matthew Fuller, John Arbash Meinel)

* Tildes are no longer escaped by Transports. (Andy Kilner)


Documentation
*************

* Avoid bad text wrapping in generated documentation.  Slightly better
  formatting in the user reference.
  (Martin Pool, #249908)

* Minor clarifications to the help for End-Of-Line conversions.
  (Ian Clatworthy)

API Changes
***********

* Removed overspecific error class ``InvalidProgressBarType``.
  (Martin Pool)

* The method ``ProgressView._show_transport_activity`` is now
  ``show_transport_activity`` because it's part of the contract between
  this class and the UI.  (Martin Pool)


bzr 1.16.1 2009-06-26
#####################

End user testing of the 2a format revealed two serious bugs. The first,
#365615, caused bzr to raise AbsentContentFactory errors when autopacking.
This meant that commits or pushes to 2a-format repositories failed
intermittently.

The second bug, #390563, caused the smart server to raise AbsentContentFactory
when streaming 2a stacked 2a-format branches. This particularly affected
branches stored on Launchpad in the 2a format.

Both of these bugs cause command failures only, neither of them cause data
corruption or data loss. And, of course, both of these bugs are now fixed.

Bug Fixes
*********

* We now properly request a more minimal set of file texts when fetching
  multiple revisions. (Robert Collins, John Arbash Meinel, #390563)

* Repositories using CHK pages (which includes the new 2a format) will no
  longer error during commit or push operations when an autopack operation
  is triggered. (Robert Collins, #365615)

* ``chk_map.iter_interesting_nodes`` now properly uses the *intersection*
  of referenced nodes rather than the *union* to determine what
  uninteresting pages we still need to look at. Prior to this,
  incrementally pushing to stacked branch would push the minimal data, but
  fetching everything would request extra texts. There are some unhandled
  cases wrt trees of different depths, but this fixes the common cases.
  (Robert Collins, John Arbash Meinel, #390563)

* ``GroupCompress`` repositories now take advantage of the pack hints
  parameter to permit cross-format fetching to incrementally pack the
  converted data. (Robert Collins)

* ``Repository.commit_write_group`` now returns opaque data about what
  was committed, for passing to the ``Repository.pack``. Repositories
  without atomic commits will still return None. (Robert Collins)

* ``Repository.pack`` now takes an optional ``hint`` parameter
  which will support doing partial packs for repositories that can do
  that. (Robert Collins)

* RepositoryFormat has a new attribute 'pack_compresses' which is True
  when doing a pack operation changes the compression of content in the
  repository. (Robert Collins)

* ``StreamSink`` and ``InterDifferingSerialiser`` will call
  ``Repository.pack`` with the hint returned by
  ``Repository.commit_write_group`` if the formats were different and the
  repository can increase compression by doing a pack operation.
  (Robert Collins, #376748)


bzr 1.16 "It's yesterday in California" 2009-06-18
##################################################
:Codename: yesterday-in-california
:1.16rc1: 2009-06-11
:1.16: 2009-06-18

This version of Bazaar contains the beta release of the new ``2a`` repository
format, suitable for testing by fearless, advanced users. This format or an
updated version of it will become the default format in Bazaar 2.0. Please
read the NEWS entry before even thinking about upgrading to the new format.

Also included are speedups for many operations on huge projects, a bug fix for
pushing stacked new stacked branches to smart servers and the usual bevy of
bug fixes and improvements.


Changes from 1.16rc1 to 1.16final
*********************************

* Fix the nested tree flag check so that upgrade from development formats to
  2a can work correctly.
  (Jelmer Vernooij, #388727)

* Automatic format upgrades triggered by default stacking policies on a
  1.16rc1 (or later) smart server work again.
  (Andrew Bennetts, #388675)


Compatibility Breaks
********************

* Display prompt on stderr (instead of stdout) when querying users so
  that the output of commands can be safely redirected.
  (Vincent Ladeuil, #376582)


New Features
************

* A new repository format ``2a`` has been added.  This is a beta release
  of the the brisbane-core (aka group-compress) project.  This format now
  suitable for wider testing by advanced users willing to deal with some
  bugs.  We would appreciate test reports, either positive or negative.
  Format 2a is substantially smaller and faster for many operations on
  many trees.  This format or an updated version will become the default
  in bzr 2.0.

  This is a rich-root format, so this repository format can be used with
  bzr-svn.  Bazaar branches in previous non-rich-root formats can be
  converted (including by merge, push and pull) to format 2a, but not vice
  versa.  We recommend upgrading previous development formats to 2a.

  Upgrading to this format can take considerable time because it expands
  and more concisely repacks the full history.

  If you use stacked branches, you must upgrade the stacked branches
  before the stacked-on branches.  (See <https://bugs.launchpad.net/bugs/374735>)

* ``--development7-rich-root`` is a new dev format, similar to ``--dev6``
  but using a Revision serializer using bencode rather than XML.
  (Jelmer Vernooij, John Arbash Meinel)

* mail_client=claws now supports --body (and message body hooks).  Also uses
  configured from address.  (Barry Warsaw)

Improvements
************


* ``--development6-rich-root`` can now stack. (Modulo some smart-server
  bugs with stacking and non default formats.)
  (John Arbash Meinel, #373455)

* ``--development6-rich-root`` delays generating a delta index for the
  first object inserted into a group. This has a beneficial impact on
  ``bzr commit`` since each committed texts goes to its own group. For
  committing a 90MB file, it drops peak memory by about 200MB, and speeds
  up commit from 7s => 4s. (John Arbash Meinel)

* Numerous operations are now faster for huge projects, i.e. those
  with a large number of files and/or a large number of revisions,
  particularly when the latest development format is used. These
  operations (and improvements on OpenOffice.org) include:

  * branch in a shared repository (2X faster)
  * branch --no-tree (100X faster)
  * diff (2X faster)
  * tags (70X faster)

  (Ian Clatworthy)

* Pyrex version of ``bencode`` support. This provides optimized support
  for both encoding and decoding, and is now found at ``bzrlib.bencode``.
  ``bzrlib.utils.bencode`` is now deprecated.
  (Alexander Belchenko, Jelmer Vernooij, John Arbash Meinel)


Bug Fixes
*********

* Bazaar can now pass attachment files to the mutt email client.
  (Edwin Grubbs, #384158)

* Better message in ``bzr add`` output suggesting using ``bzr ignored`` to
  see which files can also be added.  (Jason Spashett, #76616)

* ``bzr pull -r 123`` from a stacked branch on a smart server no longer fails.
  Also, the ``Branch.revision_history()`` API now works in the same
  situation.  (Andrew Bennetts, #380314)
  
* ``bzr serve`` on Windows no longer displays a traceback simply because a
  TCP client disconnected. (Andrew Bennetts)

* Clarify the rules for locking and fallback repositories. Fix bugs in how
  ``RemoteRepository`` was handling fallbacks along with the
  ``_real_repository``. (Andrew Bennetts, John Arbash Meinel, #375496)

* Fix a small bug with fetching revisions w/ ghosts into a new stacked
  branch. Not often triggered, because it required ghosts to be part of
  the fetched revisions, not in the stacked-on ancestry.
  (John Arbash Meinel)

* Fix status and commit to work with content filtered trees, addressing
  numerous bad bugs with line-ending support. (Ian Clatworthy, #362030)

* Fix problem of "directory not empty" when contending for a lock over
  sftp.  (Martin Pool, #340352)

* Fix rule handling so that eol is optional, not mandatory.
  (Ian Clatworthy, #379370)

* Pushing a new stacked branch to a 1.15 smart server was broken due to a
  bug in the ``BzrDirFormat.initialize_ex`` smart verb.  This is fixed in
  1.16, but required changes to the network protocol, so the
  ``BzrDirFormat.initialize_ex`` verb has been removed and replaced with a
  corrected ``BzrDirFormat.initialize_ex_1.16`` verb.  1.15 clients will
  still work with a 1.16 server as they will fallback to slower (and
  bug-free) methods.
  (Jonathan Lange, Robert Collins, Andrew Bennetts, #385132)

* Reconcile can now deal with text revisions that originated in revisions 
  that are ghosts. (Jelmer Vernooij, #336749)

* Support cloning of branches with ghosts in the left hand side history.
  (Jelmer Vernooij, #248540)

* The ''bzr diff'' now catches OSError from osutils.rmtree and logs a
  helpful message to the trace file, unless the temp directory really was
  removed (which would be very strange).  Since the diff operation has
  succeeded from the user's perspective, no output is written to stderr 
  or stdout.  (Maritza Mendez, #363837)

* Translate errors received from a smart server in response to a
  ``BzrDirFormat.initialize`` or ``BzrDirFormat.initialize_ex`` request.
  This was causing tracebacks even for mundane errors like
  ``PermissionDenied``.  (Andrew Bennetts, #381329)

Documentation
*************

* Added directory structure and started translation of docs in Russian.
  (Alexey Shtokalo, Alexander Iljin, Alexander Belchenko, Dmitry Vasiliev,
  Volodymyr Kotulskyi)

API Changes
***********

* Added osutils.parent_directories(). (Ian Clatworthy)

* ``bzrlib.progress.ProgressBar``, ``ChildProgress``, ``DotsProgressBar``,
  ``TTYProgressBar`` and ``child_progress`` are now deprecated; use
  ``ui_factory.nested_progress_bar`` instead.  (Martin Pool)

* ``graph.StackedParentsProvider`` is now a public API, replacing
  ``graph._StackedParentsProvider``. The api is now considered stable and ready
  for external users. (Gary van der Merwe)

* ``bzrlib.user_encoding`` is deprecated in favor of
  ``get_user_encoding``.  (Alexander Belchenko)

* TreeTransformBase no longer assumes that limbo is provided via disk.
  DiskTreeTransform now provides disk functionality.  (Aaron Bentley)

Internals
*********

* Remove ``weave.py`` script for accessing internals of old weave-format
  repositories.  (Martin Pool)

Testing
*******

* The number of cores is now correctly detected on OSX. (John Szakmeister)

* The number of cores is also detected on Solaris and win32. (Vincent Ladeuil)

* The number of cores is also detected on FreeBSD. (Matthew Fuller)


bzr 1.15
########
:1.15rc1: 2009-05-16
:1.15: 2009-05-22
:1.15.1: 2009-06-09

The smart server will no longer raise 'NoSuchRevision' when streaming content
with a size mismatch in a reconstructed graph search. New command ``bzr
dpush``. Plugins can now define their own annotation tie-breaker when two
revisions introduce the exact same line.

Changes from 1.15.1 to 1.15.2
*****************************

* Use zdll on Windows to build ``_chk_map_pyx`` extension.
  (Alexander Belchenko)

Changes from 1.15final to 1.15.1
*********************************

* Translate errors received from a smart server in response to a
  ``BzrDirFormat.initialize`` or ``BzrDirFormat.initialize_ex`` request.
  This was causing tracebacks even for mundane errors like
  ``PermissionDenied``.  (Andrew Bennetts, #381329)

Changes from 1.15rc1 to 1.15final
*********************************

* No changes

Compatibility Breaks
********************

* ``bzr ls`` is no longer recursive by default. To recurse, use the
  new ``-R`` option. The old ``--non-recursive`` option has been removed.
  If you alias ``ls`` to ``ls -R``, you can disable recursion using
  ``--no-recursive`` instead.  (Ian Clatworthy)

New Features
************

* New command ``bzr dpush`` that can push changes to foreign 
  branches (svn, git) without setting custom bzr-specific metadata.
  (Jelmer Vernooij)

* The new development format ``--development6-rich-root`` now supports
  stacking. We chose not to use a new format marker, since old clients
  will just fail to open stacked branches, the same as if we used a new
  format flag. (John Arbash Meinel, #373455)

* Plugins can now define their own annotation tie-breaker when two revisions
  introduce the exact same line. See ``bzrlib.annotate._break_annotation_tie``
  Be aware though that this is temporary, private (as indicated by the leading
  '_') and a first step to address the problem. (Vincent Ladeuil, #348459)

* New command ``bzr dpush`` that can push changes to foreign 
  branches (svn, git) without setting custom bzr-specific metadata.
  (Jelmer Vernooij)

* ``bzr send`` will now check the ``child_submit_format`` setting in
  the submit branch to determine what format to use, if none was 
  specified on the command-line.  (Jelmer Vernooij)

Improvements
************

* -Dhpss output now includes the number of VFS calls made to the remote
  server. (Jonathan Lange)

* ``--coverage`` works for code running in threads too.
  (Andrew Bennets, Vincent Ladeuil)

* ``bzr pull`` now has a ``--local`` option to only make changes to the
  local branch, and not the bound master branch.
  (Gary van der Merwe, #194716)

* ``bzr rm *`` is now as fast as ``bzr rm * --keep``. (Johan Walles, #180116)

Bug Fixes
*********

* Adding now works properly when path contains a symbolic link.
  (Geoff Bache, #183831)

* An error is now raised for unknown eol values. (Brian de Alwis, #358199)

* ``bzr merge --weave`` will now generate a conflict if one side deletes a
  line, and the other side modifies the line. (John Arbash Meinel, #328171)

* ``bzr reconfigure --standalone`` no longer raises IncompatibleRepositories.
  (Martin von Gagern, #248932)

* ``bzr send`` works to send emails again using MAPI.
  (Neil Martinsen-Burrell, #346998)

* Check for missing parent inventories in StreamSink.  This prevents
  incomplete stacked branches being created by 1.13 bzr:// and
  bzr+ssh:// clients (which have bug #354036).  Instead, the server now
  causes those clients to send the missing records.  (Andrew Bennetts)

* Correctly handle http servers proposing multiple authentication schemes.
  (Vincent Ladeuil, #366107)

* End-Of-Line content filters are now loaded correctly.
  (Ian Clatworthy, Brian de Alwis, #355280)

* Fix a bug in the pure-python ``GroupCompress`` code when handling copies
  longer than 64KiB. (John Arbash Meinel, #364900)

* Fix TypeError in running ``bzr break-lock`` on some URLs.
  (Alexander Belchenko, Martin Pool, #365891)

* Non-recursive ``bzr ls`` now works properly when a path is specified.
  (Jelmer Vernooij, #357863)

* ssh usernames (defined in ~/.ssh/config) are honoured for bzr+ssh connections.
  (Vincent Ladeuil, #367726)

* Several bugs related to unicode symlinks have been fixed and the test suite
  enhanced to better catch regressions for them. (Vincent Ladeuil)

* The smart server will no longer raise 'NoSuchRevision' when streaming
  content with a size mismatch in a reconstructed graph search: it assumes
  that the client will make sure it is happy with what it got, and this
  sort of mismatch is normal for stacked environments.
  bzr 1.13.0/1 will stream from unstacked branches only - in that case not
  getting all the content expected would be a bug. However the graph
  search is how we figured out what we wanted, so a mismatch is both odd
  and unrecoverable without starting over, and starting over will end up
  with the same data as if we just permitted the mismatch. If data is
  gc'd, doing a new search will find only the truncated data, so sending
  only the truncated data seems reasonable. bzr versions newer than this
  will stream from stacked branches and check the stream to find missing
  content in the stacked-on branch, and thus will handle the situation
  implicitly.  (Robert Collins, #360791)

* Upgrading to, or fetching into a 'rich-root' format will now correctly
  set the root data the same way that reconcile does.
  (Robert Collins, #368921)

* Using unicode Windows API to obtain command-line arguments.
  (Alexander Belchenko, #375934)

Documentation
*************

API Changes
***********

* ``InterPackRepo.fetch`` and ``RepoFetcher`` now raise ``NoSuchRevision``
  instead of ``InstallFailed`` when they detect a missing revision.
  ``InstallFailed`` itself has been deleted. (Jonathan Lange)

* Not passing arguments to ``bzrlib.commands.main()`` will now grab the
  arguments from ``osutils.get_unicode_argv()`` which has proper support
  for unicode arguments on windows. Further, the supplied arguments are now 
  required to be unicode strings, rather than user_encoded strings.
  (Alexander Belchenko)

Internals
*********

* ``bzrlib.branch.Branch.set_parent`` is now present on the base branch
  class and will call ``_set_parent_location`` after doing unicode 
  encoding. (Robert Collins)

* ``bzrlib.remote.RemoteBranch._set_parent_location`` will use a new verb
  ``Branch.set_parent_location`` removing further VFS operations.
  (Robert Collins)

* ``bzrlib.bzrdir.BzrDir._get_config`` now returns a ``TransportConfig``
  or similar when the dir supports configuration settings. The base class
  defaults to None. There is a matching new server verb
  ``BzrDir.get-config_file`` to reduce roundtrips for getting BzrDir
  configuration. (Robert Collins)

* ``bzrlib.tests.ExtendedTestResult`` has new methods ``startTests``
  called before the first test is started, ``done`` called after the last
  test completes, and a new parameter ``strict``. (Robert Collins)

* ``-Dhpss`` when passed to bzr will cause a backtrace to be printed when
  VFS operations are started on a smart server repository. This should not
  occur on regular push and pull operations, and is a key indicator for
  performance regressions. (Robert Collins)

* ``-Dlock`` when passed to the selftest (e.g. ``bzr -Dlock selftest``) will
  cause mismatched physical locks to cause test errors rather than just
  reporting to the screen. (Robert Collins)

* Fallback ``CredentialStore`` instances registered with ``fallback=True``
  are now be able to provide credentials if obtaining credentials 
  via ~/.bazaar/authentication.conf fails. (Jelmer Vernooij, 
  Vincent Ladeuil, #321918)

* New hook ``Lock.lock_broken`` which runs when a lock is
  broken. This is mainly for testing that lock/unlock are
  balanced in tests. (Vincent Ladeuil)

* New MergeDirective hook 'merge_request_body' allows hooks to supply or
  alter a body for the message produced by ``bzr send``.

* New smart server verb ``BzrDir.initialize_ex`` which implements a
  refactoring to the core of clone allowing less round trips on new
  branches. (Robert Collins)

* New method ``Tags.rename_revisions`` that can rename revision ids tags
  are pointing at. (Jelmer Vernooij)

* Updated the bundled ``ConfigObj`` library to 4.6.0 (Matt Nordhoff)

Testing
*******

* ``bzr selftest`` will now fail if lock/unlock are not correctly balanced in
  tests. Using ``-Dlock`` will turn the related failures into warnings.
  (Vincent Ladeuil, Robert Collins)

bzr 1.14
###########
:Codename: brisbane-core
:1.14rc1: 2009-04-06
:1.14rc2: 2009-04-19
:1.14: 2009-04-28
:1.14.1: 2009-05-01

New formats 1.14 and 1.14-rich-root supporting End-Of-Line (EOL) conversions,
keyword templating (via the bzr-keywords plugin) and generic content filtering.
End-of-line conversion is now supported for formats supporting content
filtering.

Changes from 1.14final to 1.14.1
********************************

* Change api_minimum_version back to api_minimum_version = (1, 13, 0)

Changes from 1.14rc2 to 1.14final
*********************************

* Fix a bug in the pure-python ``GroupCompress`` code when handling copies
  longer than 64KiB. (John Arbash Meinel, #364900)

Changes from 1.14rc1 to 1.14rc2
*******************************

* Fix for bug 358037 Revision not in
  bzrlib.groupcompress.GroupCompressVersionedFiles (Brian de Alwis, 
  John A Meinel)

* Fix for bug 354036 ErrorFromSmartServer - AbsentContentFactory object has no
  attribute 'get_bytes_as' exception while pulling from Launchpad 
  (Jean-Francois Roy, Andrew Bennetts, Robert Collins)

* Fix for bug 355280 eol content filters are never loaded and thus never
  applied (Brian de Alwis, Ian Clatworthy)
 
* bzr.dev -r4280  Change _fetch_uses_deltas = False for CHK repos until we can
  write a better fix. (John Arbash Meinel, Robert Collins)

* Fix for bug 361574 uncommit recommends undefined --levels and -n options
  (Marius Kruger, Ian Clatworthy)

* bzr.dev r4289 as cherrypicked at lp:~spiv/bzr/stacking-cherrypick-1.14 
  (Andrew Bennetts, Robert Collins)

Compatibility Breaks
********************

* A previously disabled code path to accelerate getting configuration
  settings from a smart server has been reinstated. We think this *may*
  cause a incompatibility with servers older than bzr 0.15. We intend
  to issue a point release to address this if it turns out to be a
  problem. (Robert Collins, Andrew Bennetts)

* bzr no longer autodetects nested trees as 'tree-references'.  They
  must now be explicitly added tree references.  At the commandline, use
  join --reference instead of add.  (Aaron Bentley)

* The ``--long`` log format (the default) no longer shows merged
  revisions implicitly, making it consistent with the ``short`` and
  ``line`` log formats.  To see merged revisions for just a given
  revision, use ``bzr log -n0 -rX``. To see every merged revision,
  use ``bzr log -n0``.  (Ian Clatworthy)

New Features
************

* New formats ``1.14`` and ``1.14-rich-root`` supporting End-Of-Line
  (EOL) conversions, keyword templating (via the bzr-keywords plugin)
  and generic content filtering. These formats replace the experimental
  ``development-wt5`` and ``development-wt5-rich-root`` formats
  respectively, but have support for filtered views disabled.
  (Ian Clatworthy)

* New ``mv --auto`` option recognizes renames after they occur.
  (Aaron Bentley)

* ``bzr`` can now get passwords from stdin without requiring a controlling
  terminal (i.e. by redirecting stdin). (Vincent Ladeuil)

* ``bzr log`` now supports filtering of multiple files and directories
  and will show changes that touch any of them. Furthermore,
  directory filtering now shows the changes to any children of that
  directory, not just the directory object itself.
  (Ian Clatworthy, #97715)

* ``bzr shelve`` can now apply changes without storing anything on the
  shelf, via the new --destroy option.  (Aaron Bentley)

* ``bzr send`` now accepts --body to specify an initial message body.
  (Aaron bentley)

* ``bzr xxx --usage`` where xxx is a command now shows a usage
  message and the options without the descriptive help sections
  (like Description and Examples). A message is also given
  explaining how to see the complete help, i.e. ``bzr help xxx``.
  (Ian Clatworthy)

* Content filters can now be used to provide custom conversion
  between the canonical format of content (i.e. as stored) and
  the convenience format of content (i.e. as created in working
  trees). See ``bzr help content-filters`` for further details.
  (Ian Clatworthy, Alexander Belchenko)

* End-of-line conversion is now supported for formats supporting
  content filtering. See ``bzr help eol`` for details.
  (Ian Clatworthy)

* Newly-blessed `join` command allows combining two trees into one.
  (Aaron Bentley)

Improvements
************

* A new format name alias ``default-rich-root`` has been added and
  points at the closest relative of the default format that supports 
  rich roots. (Jelmer Vernooij, #338061)

* Branching from a stacked branch using ``bzr*://`` will now stream
  the data when the target repository does not need topological
  ordering, reducing round trips and network overhead. This uses the
  existing smart server methods added in 1.13, so will work on any
  1.13 or newer server. (Robert Collins, Andrew Bennetts)

* ``bzr cat`` and ``bzr export`` now supports a ``--filters`` option
  that displays/saves the content after content filters are applied.
  (Ian Clatworthy)

* ``bzr ignore`` gives a more informative message when existing
  version controlled files match the ignore pattern. (Neil
  Martinsen-Burrell, #248895)

* ``bzr log`` now has ``--include-merges`` as an alias for ``--levels 0``.
  (Ian Clatworthy)

* ``bzr send`` is faster on repositories with deep histories.
  (Ian Clatworthy)

* IPv6 literals are accepted in URLs.
  (stlman, Martin Pool, Jelmer Vernooij, #165014)

* Progress bars now show the rate of network activity for
  ``bzr+ssh://`` and ``bzr://`` connections.  (Andrew Bennetts)

* Prompt for user names if they are not in the configuration. 
  (Jelmer Vernooij, #256612)

* Pushing to a stacked pack-format branch on a 1.12 or older smart server
  now takes many less round trips.  (Andrew Bennetts, Robert Collins,
  #294479)
  
* Streaming push can be done to older repository formats.  This is
  implemented using a new ``Repository.insert_stream_locked`` RPC.
  (Andrew Bennetts, Robert Collins)

* The "ignoring files outside view: .." message has been re-worded
  to "Ignoring files outside view. View is .." to reduce confusion
  about what was being considered and what was being ignored.
  (Ian Clatworthy)

* The ``long`` log formatter now shows [merge] indicators. If
  only one level of revisions is displayed and merges are found,
  the ``long`` and ``short`` log formatters now tell the user
  how to see the hidden merged revisions.  (Ian Clatworthy)

* The ``brisbane-core`` project has delivered its beta format
  ``development6-rich-root``. This format is suitable for judicious
  testing by early adopters. In particular if you are benchmarking bzr
  performance please be sure to test using this format. At this stage
  more information is best obtained by contacting the Bazaar mailing list
  or IRC channel if you are interested in using this format. We will make
  end user documentation available closer to blessing the format as
  production ready. (Robert Collins, John Arbash Meinel, Ian Clatworthy,
  Vincent Ladeuil, Andrew Bennetts, Martin Pool)

* Tildes are no longer escaped. No more %7Euser/project/branch!
  (Jonathan Lange)

Bug Fixes
*********

* Pushing a new stacked branch will also push the parent inventories for
  revisions at the stacking boundary.  This makes sure that the stacked
  branch has enough data to calculate inventory deltas for all of its
  revisions (without requiring the fallback branch).  This avoids
  "'AbsentContentFactory' object has no attribute 'get_bytes_as'" errors
  when fetching the stacked branch from a 1.13 (or later) smart server.
  This partially fixes #354036.  (Andrew Bennetts, Robert Collins)

* End-Of-Line content filters are now loaded correctly.
  (Ian Clatworthy, Brian de Alwis, #355280)

* Authentication plugins now receive all the parameters from the request
  itself (aka host, port, realm, path, etc). Previously, only the 
  authentication section name, username and encoded password were 
  provided. (Jean-Francois Roy)

* bzr gives a better message if an invalid regexp is passed to ``bzr log
  -m``.  (Anne Mohsen, Martin Pool)

* ``bzr split`` now says "See also: join" (Aaron Bentley, #335015)

* ``bzr version-info`` now works in empty branches. (Jelmer Vernooij,
  #313028)

* Fix "is not a stackable format" error when pushing a
  stackable-format branch with an unstackable-format repository to a
  destination with a default stacking policy.  (Andrew Bennetts)

* Fixed incorrect "Source format does not support stacking" warning
  when pushing to a smart server.  (Andrew Bennetts, #334114)

* Fix 'make check-dist-tarball' failure by converting paths to unicode when
  needed. (Vincent Ladeuil, #355454)

* Fixed "Specified file 'x/y/z' is outside current view: " occurring
  on ``bzr add x/y/z`` in formats supporting views when no view is
  defined.  (Ian Clatworthy, #344708)

* It is no longer possible to fetch between repositories while the
  target repository is in a write group. This prevents race conditions
  that prevent the use of RPC's to perform fetch, and thus allows
  optimising more operations. (Robert Collins, Andrew Bennetts)

* ``merge --force`` works again. (Robert Collins, #342105)

* No more warnings are issued about ``sha`` being deprecated under python-2.6.
  (Vincent Ladeuil, #346593)

* Pushing a new branch to a server that has a stacking policy will now
  upgrade from the local branch format when the stacking policy points at
  a branch which is itself stackable, because we know the client can read
  both branches, we know that the trunk for the project can be read too,
  so the upgrade will not inconvenience users. (Robert Collins, #345169)

* Pushing a new stacked branch will also push the parent inventories for
  revisions at the stacking boundary.  This makes sure that the stacked
  branch has enough data to calculate inventory deltas for all of its
  revisions (without requiring the fallback branch).  This avoids
  "'AbsentContentFactory' object has no attribute 'get_bytes_as'" errors
  when fetching the stacked branch from a 1.13 (or later) smart server.
  This partially fixes #354036.  (Andrew Bennetts, Robert Collins)

* The full test suite is passing again on OSX. Several minor issues (mostly
  test related) have been fixed. (Vincent Ladeuil, #355273).

* The GNU Changelog formatter is slightly improved in the case where
  the delta is empty, and now correctly claims not to support tags.
  (Andrea Bolognani)

* Shelve can now shelve changes to a symlink target.
  (James Westby, #341558)

* The help for the ``info`` command has been corrected.
  (Ian Clatworthy, #351931)

* Upgrade will now use a sensible default format if the source repository
  uses rich roots.  (Jelmer Vernooij, #252908)

Documentation
*************

* Expanded the index of the developer documentation. (Eric Siegerman)

* New topic `bzr help debug-flags`.  (Martin Pool)

* The generated manpage now explicitly lists aliases as commands.
  (James Westby, #336998)

API Changes
***********

* APIs deprecated in 1.6 and previous versions of bzr are now removed.
  (Martin Pool)

* ``CommitReporter`` is no longer called with ``unchanged`` status during
  commit - this was a full-tree overhead that bzr no longer performs.
  (Robert Collins)

* New abstract ``UIFactory`` method ``get_username`` which will be called to 
  obtain the username to use when connecting to remote machines. 
  (Jelmer Vernooij)

* New API ``Inventory.filter()`` added that filters an inventory by
  a set of file-ids so that only those fileids, their parents and
  their children are included.  (Ian Clatworthy)

* New sort order for ``get_record_stream`` ``groupcompress`` which
  sorts optimally for use with groupcompress compressors. (John Arbash
  Meinel, Robert Collins)

* Repository APIs ``get_deltas_for_revisions()`` and
  ``get_revision_delta()`` now support an optional ``specific_fileids``
  parameter. If provided, the deltas are filtered so that only those
  file-ids, their parents and their children are included.
  (Ian Clatworthy)

* The ``get_credentials`` and ``set_credentials`` methods of 
  ``AuthenticationConfig`` now accept an optional realm argument.
  (Jean-Francois Roy)

* The ``pb`` argument to ``fetch()`` is deprecated.
  (Martin Pool)

* The ``Serializer`` class and the serializer ``format registry`` have moved
  from ``bzrlib.xml_serializer`` to ``bzrlib.serializer``. (Jelmer Vernooij)

* The smart server jail now hooks into BzrDir.open to prevent any BzrDir
  that is not inside the backing transport from being opened.  See the
  module documentation for ``bzrlib.smart.request`` for details.
  (Andrew Bennetts, Robert Collins)

* ``Tree.get_symlink_target`` now always returns a unicode string result
  or None. Previously it would return the bytes from reading the link
  which could be in any arbitrary encoding. (Robert Collins)

Testing
*******

* ``bzrlib.tests.TestCase`` now fails the test if its own ``setUp``
  and ``tearDown`` weren't called.  This catches faulty tests that
  forget to upcall when overriding ``setUp`` and ``tearDown``.  Those
  faulty tests were not properly isolated.
  (Andrew Bennetts, Robert Collins)

* Fix test_msgeditor.MsgEditorTest test isolation.
  (Vincent Ladeuil, #347130)

* ``medusa`` is not used anymore as an FTP test server starting with
  python2.6. A new FTP test server based on ``pyftplib`` can be used
  instead. This new server is a soft dependency as medusa which is still
  preferred if both are available (modulo python version).
  (Vincent Ladeuil)

Internals
*********

* Added ``chk_map`` for fast, trie-based storage of tuple to string maps.
  (Robert Collins, John Arbash Meinel, Vincent Ladeuil)

* Added ``bzrlib.chk_map`` for fast, trie-based storage of tuple to string
  maps.  (Robert Collins, John Arbash Meinel, Vincent Ladeuil)

* Added ``bzrlib.inventory_delta`` module.  This will be used for
  serializing and deserializing inventory deltas for more efficient
  streaming on the the network.  (Robert Collins, Andrew Bennetts)

* ``Branch._get_config`` has been added, which splits out access to the
  specific config file from the branch. This is used to let RemoteBranch
  avoid constructing real branch objects to access configuration settings.
  (Robert Collins, Andrew Bennetts)

* ``Branch`` now implements ``set_stacked_on_url`` in the base class as
  the implementation is generic and should impact foreign formats. This
  helps performance for ``RemoteBranch`` push operations to new stacked
  branches. (Robert Collins, Andrew Bennetts)

* ``BtreeIndex._spill_mem_keys_to_disk()`` now generates disk index with
  optmizations turned off. This only has effect when processing > 100,000
  keys during something like ``bzr pack``. (John Arbash Meinel)

* ``bzr selftest`` now accepts ``--subunit`` to run in subunit output
  mode. Requires ``lp:subunit`` installed to work, but is not a hard
  dependency. (Robert Collins)

* ``BzrDir.open_branch`` now takes an optional ``ignore_fallbacks``
  parameter for controlling opening of stacked branches.
  (Andrew Bennetts, Robert Collins)
  
* ``CommitBuilder`` has a new method, ``record_iter_changes`` which works
  in terms of an iter_changes iterator rather than full tree scanning.
  (Robert Collins)

* ``DirState`` can now be passed a custom ``SHA1Provider`` object
  enabling it to store the SHA1 and stat of the canonical (post
  content filtered) form. (Ian Clatworthy)

* New ``assertLength`` method based on one Martin has squirreled away
  somewhere. (Robert Collins, Martin Pool)

* New hook ``BzrDir.pre_open`` which runs before opening ``BzrDir``
  objects, allowing better enforcement of the smart server jail when
  dealing with stacked branches. (Robert Collins, Andrew Bennetts)

* New hook ``RioVersionInfoBuilder.revision``, allowing extra entries 
  to be added to the stanza that is printed for a particular revision.
  (Jelmer Vernooij)

* New repository method ``refresh_data`` to cause any repository to
  make visible data inserted into the repository by a smart server
  fetch operation. (Robert Collins, Andrew Bennetts)

* ``register_filter_stack_map`` now takes an optional fallback parameter,
  a callable to invoke if a preference has a value not in the map
  of filter stacks. This enhancement allows, for example,  bzr-svn to
  handle existing svn properties that define a list of keywords to be
  expanded.  (Ian Clatworthy)

* ``RemoteBranchConfig`` will use a new verb ``Branch.set_config_option``
  to write config settings to smart servers that support this, saving
  5 round trips on the stacked streaming acceptance test.
  (Robert Collins, Andrew Bennetts)

* ``RemoteBranch`` now provides ``_get_config`` for access to just the
  branch specific configuration from a remote server, which uses the 
  already existing ``Branch.get_config_file`` smart verb.
  (Robert Collins, Andrew Bennetts)

* ``RemoteRepository`` will now negatively cache missing revisions during
  ``get_parent_map`` while read-locked. Write-locks are unaffected.
  (Robert Collins, Andrew Bennetts)

* Removed ``InterRemoteToOther``, ``InterOtherToRemote`` and
  ``InterPackToRemotePack`` classes, as they are now unnecessary.
  (Andrew Bennetts)

* ``RepositoryFormat`` as a new attribute ``fast_deltas`` to indicate
  whether the repository can efficiently generate deltas between trees
  regardless of tree size. (Robert Collins)

* ``Repository.iter_files_bytes()`` now properly returns an "iterable of
  byte strings" (aka 'chunked') for the content. It previously was
  returning a plain string, which worked, but performed very poorly when
  building a working tree (file.writelines(str) is very inefficient). This
  can have a large effect on ``bzr checkout`` times. (John Arbash Meinel)

* selftest now supports a --parallel option, with values of 'fork' or
  'subprocess' to run the test suite in parallel. Currently only linux
  machine work, other platforms need patches submitted. (Robert Collins,
  Vincent Ladeuil)

* ``tests.run_suite`` has a new parameter ``suite_decorators``, a list of 
  callables to use to decorate the test suite. Such decorators can add or
  remove tests, or even remote the test suite to another machine if
  desired. (Robert Collins)

* The smart server verb ``Repository.get_parent_map`` can now include
  information about ghosts when the special revision ``include-missing:``
  is in the requested parents map list. With this flag, ghosts are
  included as ``missing:REVISION_ID``. (Robert Collins, Andrew Bennetts)

* ``_walk_to_common_revisions`` will now batch up at least 50
  revisions before calling ``get_parent_map`` on the target,
  regardless of ``InterRepository``.
  (Andrew Bennetts, Robert Collins)

bzr 1.13
########

:Codename: paraskavedekatriaphobia
:1.13: 2009-03-14
:1.13rc1: 2009-03-10
:1.13.1: 2009-03-23
:1.13.2: 2009-04-27

GNU Changelog output can now be produced by ``bzr log --gnu-changelog``.  Debug
flags can now be set in ``~/.bazaar/bazaar.conf``.  Lightweight checkouts and
stacked branches should both be much faster over remote connections.  

Changes From 1.13.1 to 1.13.2
*****************************

A regression was found in the 1.13.1 release. When bzr 1.13.1 and earlier push
a stacked branch they do not take care to push all the parent inventories for
the transferred revisions. This means that a smart server serving that branch
often cannot calculate inventory deltas for the branch (because smart server
does not/cannot open fallback repositories). Prior to 1.13 the server did not
have a verb to stream revisions out of a repository, so that's why this bug has
appeared now.

Bug Fixes
*********

* Fix for bug 354036 ErrorFromSmartServer - AbsentContentFactory object has no
  attribute 'get_bytes_as' exception while pulling from Launchpad 
  (Jean-Francois Roy, Andrew Bennetts, Robert Collins)

Changes From 1.13final to 1.13.1
********************************

A couple regessions where found in the 1.13 release. The pyrex-generated C
extensions are missing from the .tar.gz and .zip files.  Documentation on how
to generate GNU ChangeLogs is wrong.

Bug Fixes
*********

* Change ``./bzr``'s ``_script_version`` to match ./bzrlib/__init__.py
  version_info. (Bob Tanner, Martin Pool, #345232)

* Distribution archives for 1.13 do not contain generated C extension modules
  (Jean-Francois Roy, Bob Tanner, #344465)

* GNU ChangeLog output can now be produced by bzr log --format gnu-changelog is
  incorrect (Deejay, Bob Tanner, Martin Pool, Robert Collins, #343928)

* ``merge --force`` works again. (Robert Collins, #342105)

Changes From 1.13rc1 to 1.13final
*********************************

* Fix "is not a stackable format" error when pushing a
  stackable-format branch with an unstackable-format repository to a
  destination with a default stacking policy.  (Andrew Bennetts)

* Progress bars now show the rate of network activity for
  ``bzr+ssh://`` and ``bzr://`` connections.  (Andrew Bennetts)

Compatibility Breaks
********************

* ``bzr log --line`` now indicates which revisions are merges with
  `[merge]` after the date.  Scripts which parse the output of this
  command may need to be adjusted.
  (Neil Martinsen-Burrell)

New Features
************

* ``bzr reconfigure`` now supports --with-trees and --with-no-trees
  options to change the default tree-creation policy of shared
  repositories.  (Matthew Fuller, Marius Kruger, #145033)

* Debug flags can now be set in ``~/.bazaar/bazaar.conf``.
  (Martin Pool)

* Filtered views provide a mask over the tree so that users can focus
  on a subset of a tree when doing their work. See ``Filtered views``
  in chapter 7 of the User Guide and ``bzr help view`` for details.
  (Ian Clatworthy)

* GNU Changelog output can now be produced by ``bzr log --gnu-changelog``.
  (Andrea Bolognani, Martin Pool)

* The ``-Dmemory`` flag now gives memory information on Windows.
  (John Arbash Meinel)

* Multiple authors for a commit can now be recorded by using the "--author"
  option multiple times. (James Westby, #185772)

* New clean-tree command, from bzrtools.  (Aaron Bentley, Jelmer Vernoij)

* New command ``bzr launchpad-open`` opens a Launchpad web page for that
  branch in your web browser, as long as the branch is on Launchpad at all.
  (Jonathan Lange)

* New API for getting bugs fixed by a revision: Revision.iter_bugs().
  (Jonathan Lange)

Improvements
************

* All bzr ``Hooks`` classes are now registered in
  ``bzrlib.hooks.known_hooks``. This removes the separate list from
  ``bzrlib.tests`` and ensures that all hooks registered there are
  correctly isolated by the test suite (previously
  ``MutableTreeHooks`` were not being isolated correctly). Further, 
  documentation for hooks is now dynamically generated from the
  present HookPoints. ``bzr hooks`` will now also report on all the
  hooks present in the ``bzrlib.hooks.known_hooks`` registry.
  (Robert Collins)

* ``bzr add`` no longer prints ``add completed`` on success. Failure
  still prints an error message. (Robert Collins)

* ``bzr branch`` now has a ``--no-tree`` option which turns off the
  generation of a working tree in the new branch.
  (Daniel Watkins, John Klinger, #273993)

* Bazaar will now point out ``bzr+ssh://`` to the user when they 
  use ssh://. (Jelmer Vernooij, #330535)

* ``bzr -v info`` now omits the number of committers branch statistic,
  making it many times faster for large projects. To include that
  statistic in the output, use ``bzr -vv info``.
  (Ian Clatworthy)

* ``bzr push`` to a ``bzr`` url (``bzr://``, ``bzr+ssh://`` etc) will
  stream if the server is version 1.13 or greater, reducing roundtrips
  significantly. (Andrew Bennetts, Robert Collins)

* Lightweight Checkouts and Stacked Branches should both be much
  faster over remote connections. Building the working tree now
  batches up requests into approx 5MB requests, rather than a separate
  request for each file. (John Arbash Meinel)

* Support for GSSAPI authentication when using HTTP or HTTPS. 
  (Jelmer Vernooij)

* The ``bzr shelve`` prompt now includes a '?' help option to explain the
  short options better. (Daniel Watkins, #327429)

* ``bzr lp-open`` now falls back to the push location if it cannot find a
  public location. (Jonathan Lange, #332372)

* ``bzr lp-open`` will try to find the Launchpad URL for the location
  passed on the command line. This makes ``bzr lp-open lp:foo`` work as
  expected. (Jonathan Lange, #332705)

* ``bzr send`` now supports MH-E via ``emacsclient``. (Eric Gillespie)

Bug Fixes
*********

* Allows ``bzr log <FILE>`` to be called in an empty branch without
  backtracing. (Vincent Ladeuil, #346431)

* Bazaar now gives a better message including the filename if it's
  unable to read a file in the working directory, for example because
  of a permission error.  (Martin Pool, #338653)

* ``bzr cat -r<old> <path>`` doesn't traceback anymore when <path> has a
  file id in the working tree different from the one in revision <old>.
  (Vincent Ladeuil, #341517, #253806)

* ``bzr send`` help is more specific about how to apply merge
  directives.  (Neil Martinsen-Burrell, #253470)

* ``bzr missing`` now uses ``Repository.get_revision_delta()`` rather
  than fetching trees and determining a delta itself. (Jelmer
  Vernooij, #315048)

* ``bzr push`` to a smart server no longer causes "Revision
  {set([('null:',)])} not present ..." errors when the branch has
  multiple root revisions. (Andrew Bennetts, #317654)

* ``bzr shelve`` now properly handle patches with no terminating newline.
  (Benoît PIERRE, #303569)

* ``bzr unshelve`` gives a more palatable error if passed a non-integer
  shelf id. (Daniel Watkins)

* Export now handles files that are not present in the tree.
  (James Westby, #174539)

* Fixed incorrect "Source format does not support stacking" warning
  when pushing to a smart server.  (Andrew Bennetts, #334114)
  
* Fixed "sprout() got an unexpected keyword argument 'source_branch'"
  error branching from old repositories.
  (Martin Pool, #321695)

* Make ``bzr push --quiet <non-local location>`` less chatty.
  (Kent Gibson, #221461)

* Many Branch hooks would not fire with ``bzr://`` and ``bzr+ssh://``
  branches, and this was not noticed due to a bug in the test logic
  for branches. This is now fixed and a test added to prevent it
  reoccuring. (Robert Collins, Andrew Bennetts)

* Restore the progress bar on Windows. We were disabling it when TERM
  wasn't set, but Windows doesn't set TERM. (Alexander Belchenko,
  #334808)

* ``setup.py build_ext`` now gives a proper error when an extension
  fails to build. (John Arbash Meinel)

* Symlinks to non ascii file names are now supported.
  (Robert Collins, Vincent Ladeuil, #339055, #272444)    

* Under rare circumstances (aka nobody reported a bug about it), the ftp
  transport could revert to ascii mode. It now stays in binary mode except
  when needed.  (Vincent Ladeuil)

* Unshelve does not generate warnings about progress bars.
  (Aaron Bentley, #328148)

* shelve cleans up properly when unversioned files are specified.
  (Benoît Pierre, Aaron Bentley)

Documentation
*************

* Added ``Organizing your workspace`` to the User Guide appendices,
  summarizing some common ways of organizing trees, branches and
  repositories and the processes/workflows implied/enabled by each.
  (Ian Clatworthy)

* Hooks can now be self documenting. ``bzrlib.hooks.Hooks.create_hook``
  is the entry point for this feature. (Robert Collins)

* The documentation for ``shelve`` and ``unshelve`` has been clarified.
  (Daniel Watkins, #327421, #327425)

API Changes
***********

* ``bzr selftest`` now fails if the bazaar sources contain trailing
  whitespace, non-unix style line endings and files not ending in a
  newline. About 372 files and 3243 lines with trailing whitespace was
  updated to comply with this. The code already complied with the other
  criteria, but now it is enforced. (Marius Kruger)

* ``bzrlib.branch.PushResult`` was renamed to 
  ``bzrlib.branch.BranchPushResult``. (Jelmer Vernooij)

* ``Branch.fetch`` and ``Repository.fetch`` now return None rather
  than a count of copied revisions and failed revisions. A while back
  we stopped ever reporting failed revisions because we started
  erroring instead, and the copied revisions count is not used in the
  UI at all - indeed it only reflects the repository status not
  changes to the branch itself. (Robert Collins)

* ``Inventory.apply_delta`` now raises an AssertionError if a file-id
  appears multiple times within the delta. (Ian Clatworthy)

* MutableTree.commit now favours the "authors" argument, with the old
  "author" argument being deprecated.

* Remove deprecated EmptyTree.  (Martin Pool)

* ``Repository.fetch`` now accepts an optional ``fetch_spec``
  parameter.  A ``SearchResult`` or ``MiniSearchResult`` may be passed
  to ``fetch_spec`` instead of a ``last_revision`` to specify exactly
  which revisions to fetch. (Andrew Bennetts)

* ``RepositoryAcquisitionPolicy.acquire_repository`` now returns a
  tuple of ``(repository, is_new_flag)``, rather than just the
  repository.  (Andrew Bennetts)

* Revision.get_apparent_author() is now deprecated, replaced by
  Revision.get_apparent_authors(), which returns a list. The former
  now returns the first item that would be returned from the second.

* The ``BranchBuilder`` test helper now accepts a ``timestamp``
  parameter to ``build_commit`` and ``build_snapshot``.  (Martin Pool)

* The ``_fetch_*`` attributes on ``Repository`` are now on
  ``RepositoryFormat``, more accurately reflecting their intent (they
  describe a disk format capability, not state of a particular
  repository of that format). (Robert Collins)

Internals
*********

* Branching from a non-stacked branch on a smart protocol is now
  free of virtual file system methods.
  (Robert Collins, Andrew Bennetts)

* Branch and Repository creation on a bzr+ssh://server are now done
  via RPC calls rather than VFS calls, reducing round trips for
  pushing new branches substantially. (Robert Collins)

* ``Branch.clone`` now takes the ``repository_policy`` formerly used
  inside ``BzrDir.clone_on_transport``, allowing stacking to be
  configured before the branch tags and revision tip are set. This
  fixes a race condition cloning stacked branches that would cause
  plugins to have hooks called on non-stacked instances.
  (Robert Collins, #334187)

* ``BzrDir.cloning_metadir`` now has a RPC call. (Robert Collins)

* ``BzrDirFormat.__str__`` now uses the human readable description
  rather than the sometimes-absent disk label. (Robert Collins)

* ``bzrlib.fetch`` is now composed of a sender and a sink component
  allowing for decoupling over a network connection. Fetching from
  or into a RemoteRepository with a 1.13 server will use this to
  stream the operation.
  (Andrew Bennetts, Robert Collins)

* ``bzrlib.tests.run_suite`` accepts a runner_class parameter
  supporting the use of different runners. (Robert Collins)

* Change how file_ids and revision_ids are interned as part of
  inventory deserialization. Now we use the real ``intern()``, rather
  than our own workaround that would also cache a Unicode copy of the
  string, and never emptied the cache. This should slightly reduce
  memory consumption. (John Arbash Meinel)

* New branch method ``create_clone_on_transport`` that returns a
  branch object. (Robert Collins)

* New hook Commands['extend_command'] to allow plugins to access a
  command object before the command is run (or help generated from
  it), without overriding the command. (Robert Collins)

* New version of the ``BzrDir.find_repository`` verb supporting
  ``_network_name`` to support removing more _ensure_real calls.
  (Robert Collins)

* ``RemoteBranchFormat`` no longer claims to have a disk format string.
  (Robert Collins)

* ``Repository`` objects now have ``suspend_write_group`` and
  ``resume_write_group`` methods.  These are currently only useful
  with pack repositories. (Andrew Bennetts, Robert Collins)

* ``BzrDirFormat``, ``BranchFormat`` and ``RepositoryFormat`` objects
  now have a ``network_name`` for passing the format across RPC calls.
  (Robert Collins, Andrew Bennetts)

* ``RepositoryFormat`` objects now all have a new attribute
  ``_serializer`` used by fetch when reserialising is required.
  (Robert Collins, Andrew Bennetts)

* Some methods have been pulled up from ``BzrBranch`` to ``Branch``
  to aid branch types that are not bzr branch objects (like
  RemoteBranch). (Robert Collins, Andrew Bennetts)

* Test adaptation has been made consistent throughout the built in
  tests. ``TestScenarioApplier``, ``multiply_tests_from_modules``,
  ``adapt_tests``, ``adapt_modules`` have all been deleted. Please
  use ``multiply_tests``, or for lower level needs ``apply_scenarios``
  and ``apply_scenario``. (Robert Collins)

* ``TestSkipped`` is now detected by TestCase and passed to the
  ``TestResult`` by calling ``addSkip``. For older TestResult objects,
  where ``addSkip`` is not available, ``addError`` is still called.
  This permits test filtering in subunit to strip out skipped tests
  resulting in a faster fix-shrink-list-run cycle. This is compatible
  with the testtools protocol for skips. (Robert Collins)

* The ``_index`` of ``KnitVersionedFiles`` now supports the ability
  to scan an underlying index that is going to be incorporated into
  the ``KnitVersionedFiles`` object, to determine if it has missing
  delta references. The method is ``scan_unvalidated_index``.
  (Andrew Bennetts, Robert Collins)

* There is a RemoteSink object which handles pushing to smart servers.
  (Andrew Bennetts, Robert Collins)

* ``TransportTraceDecorator`` now logs ``put_bytes_non_atomic`` and
  ``rmdir`` calls. (Robert Collins)

* ``VersionedFiles`` record adapters have had their signature change
  from ``(record, record.get_bytes_as(record.storage_kind))`` to
  ``(record)`` reducing excess duplication and allowing adapters
  to access private data in record to obtain content more
  efficiently. (Robert Collins)

* We no longer probe to see if we should create a working tree during
  clone if we cannot get a local_abspath for the new bzrdir.
  (Robert Collins)


bzr 1.12
########

:Codename: 1234567890
:1.12: 2009-02-13
:1.12rc1: 2009-02-10

This release of Bazaar contains many improvements to the speed,
documentation and functionality of ``bzr log`` and the display of logged
revisions by ``bzr status``.  bzr now also gives a better indication of
progress, both in the way operations are drawn onto a text terminal, and
by showing the rate of network IO.

Changes from RC1 to Final
*************************

* ``bzr init --development-wt5[-rich-root]`` would fail because of
  circular import errors. (John Arbash Meinel, #328135)

* Expanded the help for log and added a new help topic called
  ``log-formats``.  (Ian Clatworthy)

Compatibility Breaks
********************

* By default, ``bzr status`` after a merge now shows just the pending
  merge tip revisions. This improves the signal-to-noise ratio after
  merging from trunk and completes much faster. To see all merged
  revisions, use the new ``-v`` flag.  (Ian Clatworthy)

* ``bzr log --line`` now shows any tags after the date and before
  the commit message. If you have scripts which parse the output
  from this command, you may need to adjust them accordingly.
  (Ian Clatworthy)

* ``bzr log --short`` now shows any additional revision properties
  after the date and before the commit message.  Scripts that parse 
  output of the log command in this situation may need to adjust.
  (Neil Martinsen-Burrell)

* The experimental formats ``1.12-preview`` and ``1.12-preview-rich-root``
  have been renamed ``development-wt5`` and ``development-wt5-rich-root``
  respectively, given they are not ready for release in 1.12.
  (Ian Clatworthy)

* ``read_bundle_from_url`` has been deprecated. (Vincent Ladeuil)

New Features
************

* Add support for filtering ``bzr missing`` on revisions.  Remote revisions
  can be filtered using ``bzr missing -r -20..-10`` and local revisions can
  be filtered using ``bzr missing --my-revision -20..-10``.
  (Marius Kruger)

* ``bzr log -p`` displays the patch diff for each revision.
  When logging a file, the diff only includes changes to that file.
  (Ian Clatworthy, #202331, #227335)

* ``bzr log`` supports a new option called ``-n N`` or ``--level N``.
  A value of 0 (zero) means "show all nested merge revisions" while
  a value of 1 (one) means "show just the top level". Values above
  1 can be used to see a limited amount of nesting. That can be
  useful for seeing the level or two below PQM submits for example.
  To force the ``--short`` and ``--line`` formats to display all nested
  merge revisions just like ``--long`` does by default, use a command
  like ``bzr log --short -n0``. To display just the mainline using
  ``--long`` format, ``bzr log --long -n1``.
  (Ian Clatworthy)

Improvements
************

* ``bzr add`` more clearly communicates success vs failure.
  (Daniel Watkins)

* ``bzr init`` will now print a little less verbose output.
  (Marius Kruger)

* ``bzr log`` is now much faster in many use cases, particularly
  at incrementally displaying results and filtering by a
  revision range. (Ian Clatworthy)

* ``bzr log --short`` and ``bzr log --line`` now show tags, if any,
  for each revision. The tags are shown comma-separated inside
  ``{}``. For short format, the tags appear at the end of line
  before the optional ``[merge]`` indicator. For line format,
  the tags appear after the date. (Ian Clatworthy)

* Progress bars now show the rate of activity for some sftp 
  operations, and they are drawn different.  (Martin Pool, #172741)

* Progress bars now show the rate of activity for urllib and pycurl based
  http client implementations. The operations are tracked at the socket
  level for better precision.
  (Vincent Ladeuil)

* Rule-based preferences can now accept multiple patterns for a set of
  rules.  (Marius Kruger)

* The ``ancestor:`` revision spec will now default to referring to the
  parent of the branch if no other location is given.
  (Daniel Watkins, #198417)

* The debugger started as a result of setting ``$BZR_PDB`` works
  around a bug in ``pdb``, http://bugs.python.org/issue4150.  The bug
  can cause truncated tracebacks in Python versions before 2.6.
  (Andrew Bennetts)

* VirtualVersionedFiles now implements
  ``iter_lines_added_or_present_in_keys``. This allows the creation of 
  new branches based on stacked bzr-svn branches. (#311997)

Bug Fixes
*********

* ``bzr annotate --show-ids`` doesn't give a backtrace on empty files
  anymore.
  (Anne Mohsen, Vincent Ladeuil, #314525)

* ``bzr log FILE`` now correctly shows mainline revisions merging
  a change to FILE when the ``--short`` and ``--line`` log formats
  are used. (Ian Clatworthy, #317417)

* ``bzr log -rX..Y FILE`` now shows the history of FILE provided
  it existed in Y or X, even if the file has since been deleted or
  renamed. If no range is given, the current/basis tree and
  initial tree are searched in that order. More generally, log
  now interprets filenames in their historical context.
  (Ian Clatworthy, #175520)

* ``bzr status`` now reports nonexistent files and continues, then
  errors (with code 3) at the end.  (Karl Fogel, #306394)

* Don't require the present compression base in knits to be the same
  when adding records in knits. (Jelmer Vernooij, #307394)

* Fix a problem with CIFS client/server lag on Windows colliding with
  an invariant-per-process algorithm for generating AtomicFile names
  (Adrian Wilkins, #304023)

* Many socket operations now handle EINTR by retrying the operation.
  Previously EINTR was treated as an unrecoverable failure.  There is
  a new ``until_no_eintr`` helper function in ``bzrlib.osutils``.
  (Andrew Bennetts)

* Support symlinks with non-ascii characters in the symlink filename.
  (Jelmer Vernooij, #319323)

* There was a bug in how we handled resolving when a file is deleted
  in one branch, and modified in the other. If there was a criss-cross
  merge, we would cause the deletion to conflict a second time.
  (Vincent Ladeuil, John Arbash Meinel)

* There was another bug in how we chose the correct intermediate LCA in
  criss-cross merges leading to several kind of changes be incorrectly
  handled.
  (John Arbash Meinel, Vincent Ladeuil)

* Unshelve now handles deleted paths without crashing. (Robert Collins)

Documentation
*************

* Improved plugin developer documentation.  (Martin Pool)

API Changes
***********

* ``ProgressBarStack`` is deprecated; instead use
  ``ui_factory.nested_progress_bar`` to create new progress bars.
  (Martin Pool)

* ForeignVcsMapping() now requires a ForeignVcs object as first
  argument. (Jelmer Vernooij)

* ForeignVcsMapping.show_foreign_revid() has been moved to
  ForeignVcs. (Jelmer Vernooij)

* ``read_bundle_from_url`` is deprecated in favor of
  ``read_mergeable_from_url``.  (Vincent Ladeuil)

* Revision specifiers are now registered in
  ``bzrlib.revisionspec.revspec_registry``, and the old list of 
  revisionspec classes (``bzrlib.revisionspec.SPEC_TYPES``) has been
  deprecated. (Jelmer Vernooij, #321183)

* The progress and UI classes have changed; the main APIs remain the
  same but code that provides a new UI or progress bar class may
  need to be updated.  (Martin Pool)

Internals
*********

* Default User Interface (UI) is CLIUIFactory when bzr runs in a dumb
  terminal. It is sometimes desirable do override this default by forcing
  bzr to use TextUIFactory. This can be achieved by setting the
  BZR_USE_TEXT_UI environment variable (emacs shells, as opposed to
  compile buffers, are such an example).
  (Vincent Ladeuil)

* New API ``Branch.iter_merge_sorted_revisions()`` that iterates over
  ``(revision_id, depth, revno, end_of_merge)`` tuples.
  (Ian Clatworthy)

* New ``Branch.dotted_revno_to_revision_id()`` and
  ``Branch.revision_id_to_dotted_revno()`` APIs that pick the most
  efficient way of doing the mapping.
  (Ian Clatworthy)

* Refactor cmd_serve so that it's a little easier to build commands that
  extend it, and perhaps even a bit easier to read.  (Jonathan Lange)

* ``TreeDelta.show()`` now accepts a ``filter`` parameter allowing log
  formatters to retrict the output.
  (Vincent Ladeuil)


bzr 1.11 "Eyes up!" 2009-01-19
##############################

This first monthly release of Bazaar for 2009 improves Bazaar's operation
in Windows, Mac OS X, and other situations where file names are matched
without regard to capitalization: Bazaar tries to match the case of an
existing file.  This release of Bazaar also improves the efficiency of
Tortoise Windows Shell integration and lets it work on 64-bit platforms.

The UI through which Bazaar supports historic formats has been improved,
so 'bzr help formats' now gives a simpler and shorter list, with clear
advice.

This release also fixes a number of bugs, particularly a glitch that can
occur when there are concurrent writes to a pack repository.

Bug Fixes
*********

* Fix failing test when CompiledChunksToLines is not available.
  (Vincent Ladeuil)

* Stacked branches don't repeatedly open their transport connection.
  (John Arbash Meinel)



bzr 1.11rc1 "Eyes up!" 2009-01-09
#################################

Changes
*******

* Formats using Knit-based repository formats are now explicitly
  marked as deprecated. (Ian Clatworthy)

New Features
************

* Add support for `bzr tags -r 1..2`, that is we now support showing
  tags applicable for a specified revision range. (Marius Kruger)

* ``authentication.conf`` now accepts pluggable read-only credential
  stores. Such a plugin (``netrc_credential_store``) is now included,
  handles the ``$HOME/.netrc`` file and can server as an example to
  implement other plugins.
  (Vincent Ladeuil)

* ``shelve --list`` can now be used to list shelved changes.
  (Aaron Bentley)

Improvements
************

* Add trailing slash to directories in all output of ``bzr ls``, except
  ``bzr ls --null``. (Gordon P. Hemsley, #306424)

* ``bzr revision-info`` now supports a -d option to specify an
  alternative branch. (Michael Hudson)

* Add connection to a C++ implementation of the Windows Shell Extension
  which is able to fully replace the current Python implemented one.
  Advantages include 64bit support and reduction in overhead for
  processes which drag in shell extensions.
  (Mark Hammond)

* Support the Claws mail client directly, rather than via
  xdg-email. This prevents the display of an unnecessary modal
  dialog in Claws, informing the user that a file has been
  attached to the message, and works around bug #291847 in
  xdg-utils which corrupts the destination address.

* When working on a case-insensitive case-preserving file-system, as
  commonly found with Windows, bzr will often ignore the case of the
  arguments specified by the user in preference to the case of an existing
  item on the file-system or in the inventory to help prevent
  counter-intuitive behaviour on Windows. (Mark Hammond)

Bug Fixes
*********
  
* Allow BzrDir implementation to implement backing up of 
  control directory. (#139691)

* ``bzr push`` creating a new stacked branch will now only open a
  single connection to the target machine. (John Arbash Meinel)

* Don't call iteritems on transport_list_registry, because it may
  change during iteration.  (Martin Pool, #277048)

* Don't make a broken branch when pushing an unstackable-format branch
  that's in a stackable shared repository to a location with default
  stack-on location.  (Andrew Bennetts, #291046)

* Don't require embedding user in HTTP(S) URLs do use authentication.conf.
  (Ben Jansen, Vincent Ladeuil, #300347)

* Fix a problem with CIFS client/server lag on windows colliding with
  an invariant-per-process algorithm for generating AtomicFile names
  (Adrian Wilkins, #304023)

* Fix bogus setUp signature in UnavailableFTPServer.
  (Gary van der Merwe, #313498)

* Fix compilation error in ``_dirstate_helpers_c`` on SunOS/Solaris.
  (Jari Aalto)

* Fix SystemError in ``_patiencediff_c`` module by calling
  PyErr_NoMemory() before returning NULL in PatienceSequenceMatcher_new.
  (Andrew Bennetts, #303206)

* Give proper error message for diff with non-existent dotted revno.
  (Marius Kruger, #301969)

* Handle EACCES (permission denied) errors when launching a message
  editor, and emit warnings when a configured editor cannot be
  started. (Andrew Bennetts)

* ``$HOME/.netrc`` file is now recognized as a read-only credential store
  if configured in ``authentication.conf`` with 'password_encoding=netrc'
  in the appropriate sections.
  (Vincent Ladeuil, #103029)

* Opening a stacked branch now properly shares the connection, rather
  than opening a new connection for the stacked-on branch.
  (John Arbash meinel)

* Preserve transport decorators while following redirections.
  (Vincent Ladeuil, #245964, #270863)

* Provides a finer and more robust filter for accepted redirections.
  (Vincent Ladeuil, #303959, #265070)

* ``shelve`` paths are now interpreted relative to the current working
  tree.  (Aaron Bentley)

* ``Transport.readv()`` defaults to not reading more than 100MB in a
  single array. Further ``RemoteTransport.readv`` sets this to 5MB to
  work better with how it splits its requests.
  (John Arbash Meinel, #303538)

* Pack repositories are now able to reload the pack listing and retry
  the current operation if another action causes the data to be
  repacked.  (John Arbash Meinel, #153786)

* ``pull -v`` now respects the log_format configuration variable.
  (Aaron Bentley)

* ``push -v`` now works on non-initial pushes.  (Aaron Bentley)

* Use the short status format when the short format is used for log.
  (Vincent Ladeuil, #87179)

* Allow files to be renamed or moved via remove + add-by-id. (Charles
  Duffy, #314251)

Documentation
*************

* Improved the formats help topic to explain why multiple formats
  exist and to provide guidelines in selecting one. Introduced
  two new supporting help topics: current-formats and other-formats.
  (Ian Clatworthy)

API Changes
***********

* ``LRUCache(after_cleanup_size)`` was renamed to
  ``after_cleanup_count`` and the old name deprecated. The new name is
  used for clarity, and to avoid confusion with
  ``LRUSizeCache(after_cleanup_size)``. (John Arbash Meinel)

* New ``ForeignRepository`` base class, to help with foreign branch 
  support (e.g. svn).  (Jelmer Vernooij)

* ``node_distances`` and ``select_farthest`` can no longer be imported
  from ``bzrlib.graph``.  They can still be imported from
  ``bzrlib.deprecated_graph``, which has been the preferred way to
  import them since before 1.0.  (Andrew Bennetts)
  
* The logic in commit now delegates inventory basis calculations to
  the ``CommitBuilder`` object; this requires that the commit builder
  in use has been updated to support the new ``recording_deletes`` and
  ``record_delete`` methods. (Robert Collins)

Testing
*******

* An HTTPS server is now available (it requires python-2.6). Future bzr
  versions will allow the use of the python-2.6 ssl module that can be
  installed for 2.5 and 2.4.

* ``bzr selftest`` now fails if new trailing white space is added to
  the bazaar sources. It only checks changes not committed yet. This
  means that PQM will now reject changes that introduce new trailing
  whitespace. (Marius Kruger)

* Introduced new experimental formats called ``1.12-preview`` and
  ``1.12-preview-rich-root`` to enable testing of related pending
  features, namely content filtering and filtered views.
  (Ian Clatworthy)

Internals
*********

* Added an ``InventoryEntry`` cache when deserializing inventories.
  Can cut the time to iterate over multiple RevisionsTrees in half.
  (John Arbash Meinel)

* Added ``bzrlib.fifo_cache.FIFOCache`` which is designed to have
  minimal overhead versus using a plain dict for cache hits, at the
  cost of not preserving the 'active' set as well as an ``LRUCache``.
  (John Arbash Meinel)

* ``bzrlib.patience_diff.unified_diff`` now properly uses a tab
  character to separate the filename from the date stamp, and doesn't
  add trailing whitespace when a date stamp is not supplied.
  (Adeodato Simó, John Arbash Meinel)

* ``DirStateWorkingTree`` and ``DirStateWorkingTreeFormat`` added
  as base classes of ``WorkingTree4`` and ``WorkingTreeFormat4``
  respectively. (Ian Clatworthy)

* ``KnitVersionedFiles._check_should_delta()`` now uses the
  ``get_build_details`` api to avoid multiple hits to the index, and
  to properly follow the ``compression_parent`` rather than assuming
  it is the left-hand parent. (John Arbash Meinel)

* ``KnitVersionedFiles.get_record_stream()`` will now chose a
  more optimal ordering when the keys are requested 'unordered'.
  Previously the order was fully random, now the records should be
  returned from each pack in turn, in forward I/O order.
  (John Arbash Meinel)
    
* ``mutter()`` will now flush the ``~/.bzr.log`` if it has been more
  than 2s since the last time it flushed. (John Arbash Meinel)

* New method ``bzrlib.repository.Repository.add_inventory_by_delta``
  allows adding an inventory via an inventory delta, which can be
  more efficient for some repository types. (Robert Collins)

* Repository ``CommitBuilder`` objects can now accumulate an inventory
  delta. To enable this functionality call ``builder.recording_deletes``
  and additionally call ``builder.record_delete`` when a delete
  against the basis occurs. (Robert Collins)

* The default http handler has been changed from pycurl to urllib.
  The default is still pycurl for https connections. (The only
  advantage of pycurl is that it checks ssl certificates.)
  (John Arbash Meinel)

* ``VersionedFiles.get_record_stream()`` can now return objects with a
  storage_kind of ``chunked``. This is a collection (list/tuple) of
  strings. You can use ``osutils.chunks_to_lines()`` to turn them into
  guaranteed 'lines' or you can use ``''.join(chunks)`` to turn it
  into a fulltext. This allows for some very good memory savings when
  asking for many texts that share ancestry, as the individual chunks
  can be shared between versions of the file. (John Arbash Meinel)

* ``pull -v`` and ``push -v`` use new function
  ``bzrlib.log.show_branch_change`` (Aaron Bentley)



bzr 1.10 2008-12-05
###################

Bazaar 1.10 has several performance improvements for copying revisions
(especially for small updates to large projects).  There has also been a
significant amount of effort in polishing stacked branches.  The commands
``shelve`` and ``unshelve`` have become core commands, with an improved
implementation.

The only changes versus bzr-1.10rc1 are bugfixes for stacked branches.

bug Fixes
*********

* Don't set a pack write cache size from RepoFetcher, because the
  cache is not coherent with reads and causes ShortReadvErrors.
  This reverses the change that fixed #294479.
  (Martin Pool, #303856)

* Properly handle when a revision can be inserted as a delta versus
  when it needs to be expanded to a fulltext for stacked branches.
  There was a bug involving merge revisions. As a method to help
  prevent future difficulties, also make stacked fetches sort
  topologically. (John Arbash Meinel, #304841)


bzr 1.10rc1 2008-11-28
######################

This release of Bazaar focuses on performance improvements when pushing
and pulling revisions, both locally and to remote networks.  The popular
``shelve`` and ``unshelve`` commands, used to interactively revert and
restore work in progress, have been merged from bzrtools into the bzr
core.  There are also bug fixes for portability, and for stacked branches.

New Features
************

* New ``commit_message_template`` hook that is called by the commit
  code to generate a template commit message. (Jelmer Vernooij)

* New `shelve` and `unshelve` commands allow undoing and redoing changes.
  (Aaron Bentley)

Improvements
************

* ``(Remote)Branch.copy_content_into`` no longer generates the full revision
  history just to set the last revision info.
  (Andrew Bennetts, John Arbash Meinel)

* Fetches between formats with different serializers (such as
  pack-0.92-subtree and 1.9-rich-root) are faster now.  This is due to
  operating on batches of 100 revisions at time rather than
  one-by-one.  (Andrew Bennetts, John Arbash Meinel)

* Search index files corresponding to pack files we've already used
  before searching others, because they are more likely to have the
  keys we're looking for.  This reduces the number of iix and tix
  files accessed when pushing 1 new revision, for instance.
  (John Arbash Meinel)

* Signatures to transfer are calculated more efficiently in
  ``item_keys_introduced_by``.  (Andrew Bennetts, John Arbash Meinel)

* The generic fetch code can once again copy revisions and signatures
  without extracting them completely to fulltexts and then serializing
  them back down into byte strings. This is a significant performance
  improvement when fetching from a stacked branch.
  (John Arbash Meinel, #300289)

* When making a large readv() request over ``bzr+ssh``, break up the
  request into more manageable chunks. Because the RPC is not yet able
  to stream, this helps keep us from buffering too much information at
  once. (John Arbash Meinel)

Bug Fixes
*********

* Better message when the user needs to set their Launchpad ID.
  (Martin Pool, #289148)

* ``bzr commit --local`` doesn't access the master branch anymore.
  This fixes a regression introduced in 1.9.  (Marius Kruger, #299313)

* Don't call the system ``chdir()`` with an empty path. Sun OS seems
  to give an error in that case.  Also, don't count on ``getcwd()``
  being able to allocate a new buffer, which is a gnu extension.
  (John Arbash Meinel, Martin Pool, Harry Hirsch, #297831)

* Don't crash when requesting log --forward <file> for a revision range
  starting with a dotted revno.
  (Vincent Ladeuil, #300055)

* Don't create text deltas spanning stacked repositories; this could
  cause "Revision X not present in Y" when later accessing them.
  (Martin Pool, #288751)

* Pack repositories are now able to reload the pack listing and retry
  the current operation if another action causes the data to be
  repacked.  (John Arbash Meinel, #153786)

* PermissionDenied errors from smart servers no longer cause
  "PermissionDenied: "None"" on the client.
  (Andrew Bennetts, #299254)

* Pushing to a stacked pack repository now batches writes, the same
  way writes are batched to ordinary pack repository.  This makes
  pushing to a stacked branch over the network much faster.
  (Andrew Bennetts, #294479)

* TooManyConcurrentRequests no longer occur when a fetch fails and
  tries to abort a write group.  This allows the root cause (e.g. a
  network interruption) to be reported.  (Andrew Bennetts, #297014)

* RemoteRepository.get_parent_map now uses fallback repositories.
  (Aaron Bentley, #297991?, #293679?)

API Changes
***********

* ``CommitBuilder`` now validates the strings it will be committing,
  to ensure that they do not have characters that will not be properly
  round-tripped. For now, it just checks for characters that are
  invalid in the XML form. (John Arbash Meinel, #295161)

* Constructor parameters for NewPack (internal to pack repositories)
  have changed incompatibly.

* ``Repository.abort_write_group`` now accepts an optional
  ``suppress_errors`` flag.  Repository implementations that override
  ``abort_write_group`` will need to be updated to accept the new
  argument.  Subclasses that only override ``_abort_write_group``
  don't need to change.

* Transport implementations must provide copy_tree_to_transport.  A default
  implementation is provided for Transport subclasses.

Testing
*******

* ``bzr selftest`` now fails if no doctests are found in a module
  that's expected to have them.  (Martin Pool)

* Doctests now only report the first failure.  (Martin Pool)


bzr 1.9 2008-11-07
##################

This release of Bazaar adds a new repository format, ``1.9``, with smaller
and more efficient index files.  This format can be specified when
creating a new repository, or used to losslessly upgrade an existing
repository.  bzr 1.9 also speeds most operations over the smart server
protocol, makes annotate faster, and uses less memory when making
checkouts or pulling large amounts of data.

Bug Fixes
*********

* Fix "invalid property value 'branch-nick' for None" regression with
  branches bound to svn branches.  (Martin Pool, #293440)

* Fix SSL/https on Python2.6.  (Vincent Ladeuil, #293054)

* ``SFTPTransport.readv()`` had a bug when requests were out-of-order.
  This only triggers some-of-the-time on Knit format repositories.
  (John Arbash Meinel, #293746)


bzr 1.9rc1 2008-10-31
#####################

New Features
************

* New Branch hook ``transform_fallback_location`` allows a function to
  be called when looking up the stacked source. (Michael Hudson)

* New repository formats ``1.9`` and ``1.9-rich-root``. These have all
  the functionality of ``1.6``, but use the new btree indexes.
  These indexes are both smaller and faster for access to historical
  information.  (John Arbash Meinel)

Improvements
************

* ``BTreeIndex`` code now is able to prefetch extra pages to help tune
  the tradeoff between bandwidth and latency. Should be tuned
  appropriately to not impact commands which need minimal information,
  but provide a significant boost to ones that need more context. Only
  has a direct impact on the ``--development2`` format which uses
  btree's for the indexes. (John Arbash Meinel)

* ``bzr dump-btree`` is a hidden command introduced to allow dumping
  the contents of a compressed btree file.  (John Arbash Meinel)

* ``bzr pack`` now tells the index builders to optimize for size. For
  btree index repositories, this can save 25% of the index size
  (mostly in the text indexes). (John Arbash Meinel)

* ``bzr push`` to an existing branch or repository on a smart server
  is faster, due to Bazaar making more use of the ``get_parent_map``
  RPC when querying the remote branch's revision graph.
  (Andrew Bennetts)

* default username for bzr+ssh and sftp can be configured in
  authentication.conf. (Aaron Bentley)

* launchpad-login now provides a default username for bzr+ssh and sftp
  URLs, allowing username-free URLs to work for everyone. (Aaron Bentley)

* ``lp:`` lookups no longer include usernames, making them shareable and
  shorter. (Aaron Bentley)

* New ``PackRepository.autopack`` smart server RPC, which does
  autopacking entirely on the server.  This is much faster than
  autopacking via plain file methods, which downloads a large amount
  of pack data and then re-uploads the same pack data into a single
  file.  This fixes a major (although infrequent) cause of lengthy
  delays when using a smart server.  For example, pushing the 10th
  revision to a repository with 9 packs now takes 44 RPCs rather than
  179, and much less bandwidth too.  This requires Bazaar 1.9 on both
  the client and the server, otherwise the client will fallback to the
  slower method.  (Andrew Bennetts)

Bug Fixes
*********

* A failure to load a plugin due to an IncompatibleAPI exception is
  now correctly reported. (Robert Collins, #279451)

* API versioning support now has a multiple-version checking api
  ``require_any_api``. (Robert Collins, #279447)

* ``bzr branch --stacked`` from a smart server to a standalone branch
  works again.  This fixes a regression in 1.7 and 1.8.
  (Andrew Bennetts, #270397)

* ``bzr co`` uses less memory. It used to unpack the entire WT into
  memory before writing it to disk. This was a little bit faster, but
  consumed lots of memory. (John Arbash Meinel, #269456)

* ``bzr missing --quiet`` no longer prints messages about whether
  there are missing revisions.  The exit code indicates whether there
  were or not.  (Martin Pool, #284748)

* Fixes to the ``annotate`` code. The fast-path which re-used the
  stored deltas was accidentally disabled all the time, instead of
  only when a branch was stacked. Second, the code would accidentally
  re-use a delta even if it wasn't against the left-parent, this
  could only happen if ``bzr reconcile`` decided that the parent
  ordering was incorrect in the file graph.  (John Arbash Meinel)

* "Permission denied" errors that occur when pushing a new branch to a
  smart server no longer cause tracebacks.  (Andrew Bennetts, #278673)

* Some compatibility fixes for building the extensions with MSVC and
  for python2.4. (John Arbash Meinel, #277484)

* The index logic is now able to reload the list of pack files if and
  index ends up disappearing. We still don't reload if the pack data
  itself goes missing after checking the index. This bug appears as a
  transient failure (file not found) when another process is writing
  to the repository.  (John Arbash Meinel, #153786)

* ``bzr switch`` and ``bzr bind`` will now update the branch nickname if
  it was previously set. All checkouts will now refer to the bound branch
  for a nickname if one was not explicitly set.
  (Marius Kruger, #230903)

Documentation
*************

* Improved hook documentation. (Michael Ernst)

API Changes
***********

* commands.plugins_cmds is now a CommandRegistry, not a dict.

Internals
*********

* New AuthenticationConfig.set_credentials method allows easy programmatic
  configuration of authetication credentials.


bzr 1.8 2008-10-16
##################

Bazaar 1.8 includes several fixes that improve working tree performance,
display of revision logs, and merges.  The bzr testsuite now passes on OS
X and Python 2.6, and almost completely passes on Windows.  The
smartserver code has gained several bug fixes and performance
improvements, and can now run server-side hooks within an http server.

Bug Fixes
*********

* Fix "Must end write group" error when another error occurs during
  ``bzr push``.  (Andrew Bennetts, #230902)

Portability
***********

* Some Pyrex versions require the WIN32 macro defined to compile on
  that platform.  (Alexander Belchenko, Martin Pool, #277481)


bzr 1.8rc1 2008-10-07
#####################

Changes
*******

* ``bzr log file`` has been changed. It now uses a different method
  for determining which revisions to show as merging the changes to
  the file. It now only shows revisions which merged the change
  towards your mainline. This simplifies the output, makes it faster,
  and reduces memory consumption.  (John Arbash Meinel)

* ``bzr merge`` now defaults to having ``--reprocess`` set, whenever
  ``--show-base`` is not supplied.  (John Arbash Meinel)

* ``bzr+http//`` will now optionally load plugins and write logs on the
  server. (Marius Kruger)

* ``bzrlib._dirstate_helpers_c.pyx`` does not compile correctly with
  Pyrex 0.9.4.1 (it generates C code which causes segfaults). We
  explicitly blacklist that version of the compiler for that
  extension. Packaged versions will include .c files created with
  pyrex >= 0.9.6 so it doesn't effect releases, only users running
  from the source tree. (John Arbash Meinel, #276868)

Features
********

* bzr is now compatible with python-2.6. python-2.6 is not yet officially
  supported (nor released, tests were conducted with the dev version of
  python-2.6rc2), but all known problems have been fixed.  Feedback
  welcome.
  (Vincent Ladeuil, #269535)

Improvements
************

* ``bzr annotate`` will now include uncommitted changes from the local
  working tree by default. Such uncommitted changes are given the
  revision number they would get if a commit was done, followed with a
  ? to indicate that its not actually known. (Robert Collins, #3439)

* ``bzr branch`` now accepts a ``--standalone`` option, which creates a
  standalone branch regardless of the presence of shared repositories.
  (Daniel Watkins)

* ``bzr push`` is faster in the case there are no new revisions to
  push.  It is also faster if there are no tags in the local branch.
  (Andrew Bennetts)

* File changes during a commit will update the tree stat cache.
  (Robert Collins)

* Location aliases can now accept a trailing path.  (Micheal Hudson)

* New hooks ``Lock.hooks`` when LockDirs are acquired and released.
  (Robert Collins, MartinPool)

* Switching in heavyweight checkouts uses the master branch's context, not
  the checkout's context.  (Adrian Wilkins)

* ``status`` on large trees is now faster, due to optimisations in the
  walkdirs code. Of particular note, the walkdirs code now performs
  a temporary ``chdir()`` while reading a single directory; if your
  platform has non thread-local current working directories (and is
  not windows which has its own implementation), this may introduce a
  race condition during concurrent uses of bzrlib. The bzrlib CLI
  will not encounter this as it is single threaded for working tree
  operations. (Robert Collins)

* The C extensions now build on python 2.4 (Robert Collins, #271939)

* The ``-Dhpss`` debug flag now reports the number of smart server
  calls per medium to stderr.  This is in addition to the existing
  detailed logging to the .bzr.log trace file.  (Andrew Bennetts)

Bug Fixes
*********

* Avoid random failures arising from misinterpreted ``errno`` values
  in ``_readdir_pyx.read_dir``.
  (Martin Pool, #279381)

* Branching from a shared repository on a smart server into a new
  repository now preserves the repository format.
  (Andrew Bennetts, #269214)

* ``bzr log`` now accepts a ``--change`` option.
  (Vincent Ladeuil, #248427)

* ``bzr missing`` now accepts an ``--include-merges`` option.
  (Vincent Ladeuil, #233817)

* Don't try to filter (internally) '.bzr' from the files to be deleted if
  it's not there.
  (Vincent Ladeuil, #272648)

* Fix '_in_buffer' AttributeError when using the -Dhpss debug flag.
  (Andrew Bennetts)

* Fix TooManyConcurrentRequests errors caused by a connection failure
  when doing ``bzr pull`` or ``bzr merge`` from a ``bzr+ssh`` URL.
  (Andrew Bennetts, #246233)

* Fixed ``bzr st -r branch:PATH_TO_BRANCH`` where the other branch
  is in a different repository than the current one.
  (Lukáš Lalinský, #144421)

* Make the first line of the manpage preamble a comment again.
  (David Futcher, #242106)

* Remove use of optional parameter in GSSAPI FTP support, since
  it breaks newer versions of Python-Kerberos. (Jelmer Vernooij)

* The autopacking logic will now always create a single new pack from
  all of the content which it deems is worth moving. This avoids the
  'repack a single pack' bug and should result in better packing
  overall.  (John Arbash Meinel, #242510, #172644)

* Trivial documentation fix.
  (John Arbash Meinel, #270471)

* ``bzr switch`` and ``bzr bind`` will now update the branch nickname if
  it was previously set. All checkouts will now refer to the bound branch
  for a nickname if one was not explicitly set.
  (Marius Kruger, #230903)

Documentation
*************

* Explain revision/range identifiers. (Daniel Clemente)

API Changes
***********

* ``CommitBuilder.record_entry_contents`` returns one more element in
  its result tuple - an optional file system hash for the hash cache
  to use. (Robert Collins)

* ``dirstate.DirState.update_entry`` will now only calculate the sha1
  of a file if it is likely to be needed in determining the output
  of iter_changes. (Robert Collins)

* The PackRepository, RepositoryPackCollection, NewPack classes have a
  slightly changed interface to support different index types; as a
  result other users of these classes need to supply the index types
  they want. (Robert Collins)

Testing
*******

* ``bzrlib.tests.repository_implementations`` has been renamed to
  ``bzrlib.tests.per_repository`` so that we have a common structure
  (and it is shorter). (John Arbash Meinel, #239343)

* ``LocalTransport.abspath()`` now returns a drive letter if the
  transport has one, fixing numerous tests on Windows.
  (Mark Hammond)

* PreviewTree is now tested via intertree_implementations.
  (Aaron Bentley)

* The full test suite is passing again on OSX.
  (Guillermo Gonzalez, Vincent Ladeuil)

* The full test suite passes when run with ``-Eallow_debug``.
  (Andrew Bennetts)

Internals
*********

* A new hook, ``Branch.open``, has been added, which is called when
  branch objects are opened. (Robert Collins)

* ``bzrlib.osutils._walkdirs_utf8`` has been refactored into common
  tree walking, and modular directory listing code to aid future
  performance optimisations and refactoring. (Robert Collins)

* ``bzrlib.trace.debug_memory`` can be used to get a quick memory dump
  in the middle of processing. It only reports memory if
  ``/proc/PID/status`` is available. (John Arbash Meinel)

* New method ``RevisionSpec.as_tree`` for representing the revision
  specifier as a revision tree object. (Lukáš Lalinský)

* New race-free method on MutableTree ``get_file_with_stat`` for use
  when generating stat cache results. (Robert Collins)

* New win32utils.get_local_appdata_location() provides access to a local
  directory for storing data.  (Mark Hammond)

* To be compatible with python-2.6 a few new rules should be
  observed. 'message' attribute can't be used anymore in exception
  classes, 'sha' and 'md5' modules have been deprecated (use
  osutils.[md5|sha]), object__init__ and object.__new__ don't accept
  parameters anymore.
  (Vincent Ladeuil)


bzr 1.7.1 2008-10-01
####################

No changes from 1.7.1rc1.


bzr 1.7.1rc1 2008-09-24
#######################

This release just includes an update to how the merge algorithm handles
file paths when we encounter complex history.

Features
********

* If we encounter a criss-cross in history, use information from
  direct Least Common Ancestors to resolve inventory shape (locations
  of files, adds, deletes, etc). This is similar in concept to using
  ``--lca`` for merging file texts, only applied to paths.
  (John Arbash Meinel)


bzr 1.7 2008-09-23
##################

This release includes many bug fixes and a few performance and feature
improvements.  ``bzr rm`` will now scan for missing files and remove them,
like how ``bzr add`` scans for unknown files and adds them. A bit more
polish has been applied to the stacking code. The b-tree indexing code has
been brought in, with an eye on using it in a future repository format.
There are only minor installer changes since bzr-1.7rc2.

Features
********

* Some small updates to the win32 installer. Include localization
  files found in plugins, and include the builtin distutils as part of
  packaging qbzr. (Mark Hammond)


bzr 1.7rc2 2008-09-17
#####################

A few bug fixes from 1.7rc1. The biggest change is a new
``RemoteBranch.get_stacked_on_url`` rpc. This allows clients that are
trying to access a Stacked branch over the smart protocol, to properly
connect to the stacked-on location.

Bug Fixes
*********

* Branching from a shared repository on a smart server into a new
  repository now preserves the repository format.
  (Andrew Bennetts, #269214)

* Branching from a stacked branch via ``bzr+ssh`` can properly connect
  to the stacked-on branch.  (Martin Pool, #261315)

* ``bzr init`` no longer re-opens the BzrDir multiple times.
  (Vincent Ladeuil)

* Fix '_in_buffer' AttributeError when using the -Dhpss debug flag.
  (Andrew Bennetts)


bzr 1.7rc1 2008-09-09
#####################

This release candidate for bzr 1.7 has several bug fixes and a few
performance and feature improvements.  ``bzr rm`` will now scan for
missing files and remove them, like how ``bzr add`` scans for unknown
files and adds them. A bit more polish has been applied to the stacking
code. The b-tree indexing code has been brought in, with an eye on using
it in a future repository format.


Changes
*******

* ``bzr export`` can now export a subdirectory of a project.
  (Robert Collins)

* ``bzr remove-tree`` will now refuse to remove a tree with uncommitted
  changes, unless the ``--force`` option is specified.
  (Lukáš Lalinský, #74101)

* ``bzr rm`` will now scan for files that are missing and remove just
  them automatically, much as ``bzr add`` scans for new files that
  are not ignored and adds them automatically. (Robert Collins)

Features
********

* Support for GSSAPI authentication when using FTP as documented in
  RFC2228. (Jelmer Vernooij, #49623)

* Add support for IPv6 in the smart server. (Jelmer Vernooij, #165014)

Improvements
************

* A url like ``log+file:///tmp`` will log all access to that Transport
  to ``.bzr.log``, which may help in debugging or profiling.
  (Martin Pool)

* ``bzr branch`` and ``bzr push`` use the default stacking policy if the
  branch format supports it. (Aaron Bentley)

* ``bzr init`` and ``bzr init-repo`` will now print out the same as
  ``bzr info`` if it completed successfully.
  (Marius Kruger)

* ``bzr uncommit`` logs the old tip revision id, and displays how to
  restore the branch to that tip using ``bzr pull``.  This allows you
  to recover if you realize you uncommitted the wrong thing.
  (John Arbash Meinel)

* Fix problems in accessing stacked repositories over ``bzr://``.
  (Martin Pool, #261315)

* ``SFTPTransport.readv()`` was accidentally using ``list += string``,
  which 'works', but adds each character separately to the list,
  rather than using ``list.append(string)``. Fixing this makes the
  SFTP transport a little bit faster (~20%) and use a bit less memory.
  (John Arbash Meinel)

* When reading index files, if we happen to read the whole file in a
  single request treat it as a ``_buffer_all`` request. This happens
  most often on small indexes over remote transports, where we default
  to reading 64kB. It saves a round trip for each small index during
  fetch operations. Also, if we have read more than 50% of an index
  file, trigger a ``_buffer_all`` on the next request. This works
  around some inefficiencies because reads don't fall neatly on page
  boundaries, so we would ignore those bytes, but request them again
  later. This could trigger a total read size of more than the whole
  file. (John Arbash Meinel)

Bug Fixes
*********

* ``bzr rm`` is now aliased to ``bzr del`` for the convenience of svn
  users. (Robert Collins, #205416)

* Catch the infamous "select/poll returned error" which occurs when
  pycurl try to send a body request to an HTTP/1.0 server which has
  already refused to handle the request. (Vincent Ladeuil, #225020)

* Fix ``ObjectNotLocked`` errors when using various commands
  (including ``bzr cat`` and ``bzr annotate``) in combination with a
  smart server URL.  (Andrew Bennetts, #237067)

* ``FTPTransport.stat()`` would return ``0000`` as the permission bits
  for the containing ``.bzr/`` directory (it does not implement
  permissions). This would cause us to set all subdirectories to
  ``0700`` and files to ``0600`` rather than leaving them unmodified.
  Now we ignore ``0000`` as the permissions and assume they are
  invalid. (John Arbash Meinel, #259855)

* Merging from a previously joined branch will no longer cause
  a traceback. (Jelmer Vernooij, #203376)

* Pack operations on windows network shares will work even with large
  files. (Robert Collins, #255656)

* Running ``bzr st PATH_TO_TREE`` will no longer suppress merge
  status. Status is also about 7% faster on mozilla sized trees
  when the path to the root of the tree has been given. Users of
  the internal ``show_tree_status`` function should be aware that
  the show_pending flag is now authoritative for showing pending
  merges, as it was originally. (Robert Collins, #225204)

* Set valid default _param_name for Option so that ListOption can embed
  '-' in names. (Vincent Ladeuil, #263249)

* Show proper error rather than traceback when an unknown revision
  id is specified to ``bzr cat-revision``. (Jelmer Vernooij, #175569)

* Trailing text in the dirstate file could cause the C dirstate parser
  to try to allocate an invalid amount of memory. We now properly
  check and test for parsing a dirstate with invalid trailing data.
  (John Arbash Meinel, #186014)

* Unexpected error responses from a smart server no longer cause the
  client to traceback.  (Andrew Bennetts, #263527)

* Use a Windows api function to get a Unicode host name, rather than
  assuming the host name is ascii.
  (Mark Hammond, John Arbash Meinel, #256550)

* ``WorkingTree4`` trees will now correctly report missing-and-new
  paths in the output of ``iter_changes``. (Robert Collins)

Documentation
*************

* Updated developer documentation.  (Martin Pool)

API Changes
***********

* Exporters now take 4 parameters. (Robert Collins)

* ``Tree.iter_changes`` will now return False for the content change
  field when a file is missing in the basis tree and not present in
  the target tree. Previously it returned True unconditionally.
  (Robert Collins)

* The deprecated ``Branch.abspath`` and unimplemented
  ``Branch.rename_one`` and ``Branch.move`` were removed. (Jelmer Vernooij)

* BzrDir.clone_on_transport implementations must now accept a stacked_on
  parameter.  (Aaron Bentley)

* BzrDir.cloning_metadir implementations must now take a require_stacking
  parameter.  (Aaron Bentley)

Testing
*******

* ``addCleanup`` now takes ``*arguments`` and ``**keyword_arguments``
  which are then passed to the cleanup callable as it is run. In
  addition, addCleanup no longer requires that the callables passed to
  it be unique. (Jonathan Lange)

* Fix some tests that fail on Windows because files are deleted while
  still in use.
  (Mark Hammond)

* ``selftest``'s ``--starting-with`` option can now use predefined
  prefixes so that one can say ``bzr selftest -s bp.loom`` instead of
  ``bzr selftest -s bzrlib.plugins.loom``. (Vincent Ladeuil)

* ``selftest``'s ``--starting-with`` option now accepts multiple values.
  (Vincent Ladeuil)

Internals
*********

* A new plugin interface, ``bzrlib.log.log_adapters``, has been added.
  This allows dynamic log output filtering by plugins.
  (Robert Collins)

* ``bzrlib.btree_index`` is now available, providing a b-tree index
  layer. The design is memory conservative (limited memory cache),
  faster to seek (approx 100 nodes per page, gives 100-way fan out),
  and stores compressed pages allowing more keys per page.
  (Robert Collins, John Arbash Meinel)

* ``bzrlib.diff.DiffTree.show_diff`` now skips changes where the kind
  is unknown in both source and target.
  (Robert Collins, Aaron Bentley)

* ``GraphIndexBuilder.add_node`` and ``BTreeBuilder`` have been
  streamlined a bit. This should make creating large indexes faster.
  (In benchmarking, it now takes less time to create a BTree index than
  it takes to read the GraphIndex one.) (John Arbash Meinel)

* Mail clients for `bzr send` are now listed in a registry.  This
  allows plugins to add new clients by registering them with
  ``bzrlib.mail_client.mail_client_registry``.  All of the built-in
  clients now use this mechanism.  (Neil Martinsen-Burrell)


bzr 1.6.1 2008-09-05
####################

A couple regressions were found in the 1.6 release. There was a
performance issue when using ``bzr+ssh`` to branch large repositories,
and some problems with stacking and ``rich-root`` capable repositories.


bzr 1.6.1rc2 2008-09-03
#######################

Bug Fixes
*********

* Copying between ``rich-root`` and ``rich-root-pack`` (and vice
  versa) was accidentally using the inter-model fetcher, instead of
  recognizing that both were 'rich root' formats.
  (John Arbash Meinel, #264321)


bzr 1.6.1rc1 2008-08-29
#######################

This release fixes a few regressions found in the 1.6 client. Fetching
changes was using an O(N^2) buffering algorithm, so for large projects it
would cause memory thrashing. There is also a specific problem with the
``--1.6-rich-root`` format, which prevented stacking on top of
``--rich-root-pack`` repositories, and could allow users to accidentally
fetch experimental data (``-subtree``) without representing it properly.
The ``--1.6-rich-root`` format has been deprecated and users are
recommended to upgrade to ``--1.6.1-rich-root`` immediately.  Also we
re-introduced a workaround for users who have repositories with incorrect
nodes (not possible if you only used official releases).
I should also clarify that none of this is data loss level issues, but
still sufficient enough to warrant an updated release.

Bug Fixes
*********

* ``RemoteTransport.readv()`` was being inefficient about how it
  buffered the readv data and processed it. It would keep appending to
  the same string (causing many copies) and then pop bytes out of the
  start of the string (causing more copies).
  With this patch "bzr+ssh://local" can improve dramatically,
  especially for projects with large files.
  (John Arbash Meinel)

* Revision texts were always meant to be stored as fulltexts. There
  was a bug in a bzr.dev version that would accidentally create deltas
  when copying from a Pack repo to a Knit repo. This has been fixed,
  but to support those repositories, we know always request full texts
  for Revision texts. (John Arbash Meinel, #261339)

* The previous ``--1.6-rich-root`` format used an incorrect xml
  serializer, which would accidentally support fetching from a
  repository that supported subtrees, even though the local one would
  not. We deprecated that format, and introduced a new one that uses
  the correct serializer ``--1.6.1-rich-root``.
  (John Arbash Meinel, #262333)


bzr 1.6 2008-08-25
##################

Finally, the long awaited bzr 1.6 has been released. This release includes
new features like Stacked Branches, improved weave merge, and an updated
server protocol (now on v3) which will allow for better cross version
compatibility. With this release we have deprecated Knit format
repositories, and recommend that users upgrade them, we will continue to
support reading and writing them for the forseeable future, but we will
not be tuning them for performance as pack repositories have proven to be
better at scaling. This will also be the first release to bundle
TortoiseBzr in the standalone Windows installer.


bzr 1.6rc5 2008-08-19
#####################

Bug Fixes
*********

* Disable automatic detection of stacking based on a containing
  directory of the target. It interacted badly with push, and needs a
  bit more work to get the edges polished before it should happen
  automatically. (John Arbash Meinel, #259275)
  (This change was reverted when merged to bzr.dev)


bzr 1.6rc4 2008-08-18
#####################

Bug Fixes
*********

* Fix a regression in knit => pack fetching.  We had a logic
  inversion, causing the fetch to insert fulltexts in random order,
  rather than preserving deltas.  (John Arbash Meinel, #256757)


bzr 1.6rc3 2008-08-14
#####################

Changes
*******

* Disable reading ``.bzrrules`` as a per-branch rule preferences
  file. The feature was not quite ready for a full release.
  (Robert Collins)

Improvements
************

* Update the windows installer to bundle TortoiseBzr and ``qbzr``
  into the standalone installer. This will be the first official
  windows release that installs Tortoise by default.
  (Mark Hammond)

Bug Fixes
*********

* Fix a regression in ``bzr+http`` support. There was a missing
  function (``_read_line``) that needed to be carried over from
  ``bzr+ssh`` support. (Andrew Bennetts)

* ``GraphIndex`` objects will internally read an entire index if more
  than 1/20th of their keyspace is requested in a single operation.
  This largely mitigates a performance regression in ``bzr log FILE``
  and completely corrects the performance regression in ``bzr log``.
  The regression was caused by removing an accomodation which had been
  supporting the index format in use. A newer index format is in
  development which is substantially faster. (Robert Collins)


bzr 1.6rc2 2008-08-13
#####################

This release candidate has a few minor bug fixes, and some regression
fixes for Windows.

Bug Fixes
*********

* ``bzr upgrade`` on remote branches accessed via bzr:// and
  bzr+ssh:// now works.  (Andrew Bennetts)

* Change the ``get_format_description()`` strings for
  ``RepositoryFormatKnitPack5`` et al to be single line messages.
  (Aaron Bentley)

* Fix for a regression on Win32 where we would try to call
  ``os.listdir()`` on a file and not catch the exception properly.
  (Windows raises a different exception.) This would manifest in
  places like ``bzr rm file`` or ``bzr switch``.
  (Mark Hammond, John Arbash Meinel)

* ``Inventory.copy()`` was failing to set the revision property for
  the root entry. (Jelmer Vernooij)

* sftp transport: added missing ``FileExists`` case to
  ``_translate_io_exception`` (Christophe Troestler, #123475)

* The help for ``bzr ignored`` now suggests ``bzr ls --ignored`` for
  scripting use. (Robert Collins, #3834)

* The default ``annotate`` logic will now always assign the
  last-modified value of a line to one of the revisions that modified
  it, rather than a merge revision. This would happen when both sides
  claimed to have modified the line resulting in the same text. The
  choice is arbitrary but stable, so merges in different directions
  will get the same results.  (John Arbash Meinel, #232188)


bzr 1.6rc1 2008-08-06
#####################

This release candidate for bzr 1.6 solidifies the new branch stacking
feature.  Bazaar now recommends that users upgrade all knit repositories,
because later formats are much faster.  However, we plan to continue read/write and
upgrade support for knit repostories for the forseeable future.  Several
other bugs and performance issues were fixed.

Changes
*******

* Knit format repositories are deprecated and bzr will now emit
  warnings whenever it encounters one.  Use ``bzr upgrade`` to upgrade
  knit repositories to pack format.  (Andrew Bennetts)

Improvements
************

* ``bzr check`` can now be told which elements at a location it should
  check.  (Daniel Watkins)

* Commit now supports ``--exclude`` (or ``-x``) to exclude some files
  from the commit. (Robert Collins, #3117)

* Fetching data between repositories that have the same model but no
  optimised fetcher will not reserialise all the revisions, increasing
  performance. (Robert Collins, John Arbash Meinel)

* Give a more specific error when target branch is not reachable.
  (James Westby)

* Implemented a custom ``walkdirs_utf8`` implementation for win32.
  This uses a pyrex extension to get direct access to the
  ``FindFirstFileW`` style apis, rather than using ``listdir`` +
  ``lstat``. Shows a very strong improvement in commands like
  ``status`` and ``diff`` which have to iterate the working tree.
  Anywhere from 2x-6x faster depending on the size of the tree (bigger
  trees, bigger benefit.) (John Arbash Meinel)

* New registry for log properties handles  and the method in
  LongLogFormatter to display the custom properties returned by the
  registered handlers. (Guillermo Gonzalez, #162469)

Bug Fixes
*********

* Add more tests that stacking does not create deltas spanning
  physical repository boundaries.
  (Martin Pool, #252428)

* Better message about incompatible repositories.
  (Martin Pool, #206258)

* ``bzr branch --stacked`` ensures the destination branch format can
  support stacking, even if the origin does not.
  (Martin Pool)

* ``bzr export`` no longer exports ``.bzrrules``.
  (Ian Clatworthy)

* ``bzr serve --directory=/`` now correctly allows the whole
  filesystem to be accessed on Windows, not just the root of the drive
  that Python is running from.
  (Adrian Wilkins, #240910)

* Deleting directories by hand before running ``bzr rm`` will not
  cause subsequent errors in ``bzr st`` and ``bzr commit``.
  (Robert Collins, #150438)

* Fix a test case that was failing if encoding wasn't UTF-8.
  (John Arbash Meinel, #247585)

* Fix "no buffer space available" error when branching with the new
  smart server protocol to or from Windows.
  (Andrew Bennetts, #246180)

* Fixed problem in branching from smart server.
  (#249256, Michael Hudson, Martin Pool)

* Handle a file turning in to a directory in TreeTransform.
  (James Westby, #248448)

API Changes
***********

* ``MutableTree.commit`` has an extra optional keywork parameter
  ``exclude`` that will be unconditionally supplied by the command
  line UI - plugins that add tree formats may need an update.
  (Robert Collins)

* The API minimum version for plugin compatibility has been raised to
  1.6 - there are significant changes throughout the code base.
  (Robert Collins)

* The generic fetch code now uses three attributes on Repository objects
  to control fetch. The streams requested are controlled via :
  ``_fetch_order`` and ``_fetch_uses_deltas``. Setting these
  appropriately allows different repository implementations to recieve
  data in their optimial form. If the ``_fetch_reconcile`` is set then
  a reconcile operation is triggered at the end of the fetch.
  (Robert Collins)

* The ``put_on_disk`` and ``get_tar_item`` methods in
  ``InventoryEntry`` were deprecated. (Ian Clatworthy)

* ``Repository.is_shared`` doesn't take a read lock. It didn't
  need one in the first place (nobody cached the value, and
  ``RemoteRepository`` wasn't taking one either). This saves a round
  trip when probing Pack repositories, as they read the ``pack-names``
  file when locked. And during probe, locking the repo isn't very
  useful. (John Arbash Meinel)

Internals
*********

* ``bzrlib.branchbuilder.BranchBuilder`` is now much more capable of
  putting together a real history without having to create a full
  WorkingTree. It is recommended that tests that are not directly
  testing the WorkingTree use BranchBuilder instead.  See
  ``BranchBuilder.build_snapshot`` or
  ``TestCaseWithMemoryTree.make_branch_builder``.  (John Arbash Meinel)

* ``bzrlib.builtins.internal_tree_files`` broken into two giving a new
  helper ``safe_relpath_files`` - used by the new ``exclude``
  parameter to commit. (Robert Collins)

* Make it easier to introduce new WorkingTree formats.
  (Ian Clatworthy)

* The code for exporting trees was refactored not to use the
  deprecated ``InventoryEntry`` methods. (Ian Clatworthy)

* RuleSearchers return () instead of [] now when there are no matches.
  (Ian Clatworthy)


bzr 1.6beta3 2008-07-17
#######################

This release adds a new 'stacked branches' feature allowing branches to
share storage without being in the same repository or on the same machine.
(See the user guide for more details.)  It also adds a new hook, improved
weaves, aliases for related locations, faster bzr+ssh push, and several
bug fixes.

Features
********

* New ``pre_change_branch_tip`` hook that is called before the
  branch tip is moved, while the branch is write-locked.  See the User
  Reference for signature details.  (Andrew Bennetts)

* Rule-based preferences can now be defined for selected files in
  selected branches, allowing commands and plugins to provide
  custom behaviour for files matching defined patterns.
  See ``Rule-based preferences`` (part of ``Configuring Bazaar``)
  in the User Guide and ``bzr help rules`` for more information.
  (Ian Clatworthy)

* Sites may suggest a branch to stack new branches on.  (Aaron Bentley)

* Stacked branches are now supported. See ``bzr help branch`` and
  ``bzr help push``.  Branches must be in the ``development1`` format
  to stack, though the stacked-on branch can be of any format.
  (Robert Collins)

Improvements
************

* ``bzr export --format=tgz --root=NAME -`` to export a gzipped tarball
  to stdout; also ``tar`` and ``tbz2``.
  (Martin Pool)

* ``bzr (re)merge --weave`` will now use a standard Weave algorithm,
  rather than the annotation-based merge it was using. It does so by
  building up a Weave of the important texts, without needing to build
  the full ancestry. (John Arbash Meinel, #238895)

* ``bzr send`` documents and better supports ``emacsclient`` (proper
  escaping of mail headers and handling of the MUA Mew).
  (Christophe Troestler)

* Remembered locations can be specified by aliases, e.g. :parent, :public,
  :submit.  (Aaron Bentley)

* The smart protocol now has improved support for setting branches'
  revision info directly.  This makes operations like push
  faster.  The new request method name is
  ``Branch.set_last_revision_ex``.  (Andrew Bennetts)

Bug Fixes
*********

* Bazaar is now able to be a client to the web server of IIS 6 and 7.
  The broken implementations of RFC822 in Python and RFC2046 in IIS
  combined with boundary-line checking in Bazaar previously made this
  impossible. (NB, IIS 5 does not suffer from this problem).
  (Adrian Wilkins, #247585)

* ``bzr log --long`` with a ghost in your mainline now handles that
  ghost properly. (John Arbash Meinel, #243536)

* ``check`` handles the split-up .bzr layout correctly, so no longer
  requires a branch to be present.
  (Daniel Watkins, #64783)

* Clearer message about how to set the PYTHONPATH if bzrlib can't be
  loaded.
  (Martin Pool, #205230)

* Errors about missing libraries are now shown without a traceback,
  and with a suggestion to install the library.  The full traceback is
  still in ``.bzr.log`` and can be shown with ``-Derror``.
  (Martin Pool, #240161)

* Fetch from a stacked branch copies all required data.
  (Aaron Bentley, #248506)

* Handle urls such as ftp://user@host.com@www.host.com where the user
  name contains an @.
  (Neil Martinsen-Burrell, #228058)

* ``needs_read_lock`` and ``needs_write_lock`` now suppress an error during
  ``unlock`` if there was an error in the original function. This helps
  most when there is a failure with a smart server action, since often the
  connection closes and we cannot unlock.
  (Andrew Bennetts, John Arbash Meinel, #125784)

* Obsolete hidden command ``bzr fetch`` removed.
  (Martin Pool, #172870)

* Raise the correct exception when doing ``-rbefore:0`` or ``-c0``.
  (John Arbash Meinel, #239933)

* You can now compare file revisions in Windows diff programs from
  Cygwin Bazaar.
  (Matt McClure, #209281)

* revision_history now tolerates mainline ghosts for Branch format 6.
  (Aaron Bentley, #235055)

* Set locale from environment for third party libs.
  (Martin von Gagern, #128496)

Documentation
*************

* Added *Using stacked branches* to the User Guide.
  (Ian Clatworthy)

* Updated developer documentation.
  (Martin Pool)

Testing
*******

* ``-Dmemory`` will cause /proc/PID/status to be catted before bzr
  exits, allowing low-key analysis of peak memory use. (Robert Collins)

* ``TestCaseWithTransport.make_branch_and_tree`` tries harder to return
  a tree with a ``branch`` attribute of the right format.  This was
  preventing some ``RemoteBranch`` tests from actually running with
  ``RemoteBranch`` instances.  (Andrew Bennetts)

API Changes
***********

* Removed ``Repository.text_store``, ``control_store``, etc.  Instead,
  there are new attributes ``texts, inventories, revisions,
  signatures``, each of which is a ``VersionedFiles``.  See the
  Repository docstring for more details.
  (Robert Collins)

* ``Branch.pull`` now accepts an ``_override_hook_target`` optional
  parameter.  If you have a subclass of ``Branch`` that overrides
  ``pull`` then you should add this parameter.  (Andrew Bennetts)

* ``bzrlib.check.check()`` has been deprecated in favour of the more
  aptly-named ``bzrlib.check.check_branch()``.
  (Daniel Watkins)

* ``Tree.print_file`` and ``Repository.print_file`` are deprecated.
  These methods are bad APIs because they write directly to sys.stdout.
  bzrlib does not use them internally, and there are no direct tests
  for them. (Alexander Belchenko)

Internals
*********

* ``cat`` command no longer uses ``Tree.print_file()`` internally.
  (Alexander Belchenko)

* New class method ``BzrDir.open_containing_tree_branch_or_repository``
  which eases the discovery of the tree, the branch and the repository
  containing a given location.
  (Daniel Watkins)

* New ``versionedfile.KeyMapper`` interface to abstract out the access to
  underlying .knit/.kndx etc files in repositories with partitioned
  storage. (Robert Collins)

* Obsolete developer-use command ``weave-join`` has been removed.
  (Robert Collins)

* ``RemoteToOtherFetcher`` and ``get_data_stream_for_search`` removed,
  to support new ``VersionedFiles`` layering.
  (Robert Collins)


bzr 1.6beta2 2008-06-10
#######################

This release contains further progress towards our 1.6 goals of shallow
repositories, and contains a fix for some user-affecting bugs in the
repository layer.  Building working trees during checkout and branch is
now faster.

Bug Fixes
*********

* Avoid KnitCorrupt error extracting inventories from some repositories.
  (The data is not corrupt; an internal check is detecting a problem
  reading from the repository.)
  (Martin Pool, Andrew Bennetts, Robert Collins, #234748)

* ``bzr status`` was breaking if you merged the same revision twice.
  (John Arbash Meinel, #235407)

* Fix infinite loop consuming 100% CPU when a connection is lost while
  reading a response body via the smart protocol v1 or v2.
  (Andrew Bennetts)

* Inserting a bundle which changes the contents of a file with no trailing
  end of line, causing a knit snapshot in a 'knits' repository will no longer
  cause KnitCorrupt. (Robert Collins)

* ``RemoteBranch.pull`` needs to return the ``self._real_branch``'s
  pull result. It was instead just returning None, which breaks ``bzr
  pull``. (John Arbash Meinel, #238149)

* Sanitize branch nick before using it as an attachment filename in
  ``bzr send``. (Lukáš Lalinský, #210218)

* Squash ``inv_entry.symlink_target`` to a plain string when
  generating DirState details. This prevents from getting a
  ``UnicodeError`` when you have symlinks and non-ascii filenames.
  (John Arbash Meinel, #135320)

Improvements
************

* Added the 'alias' command to set/unset and display aliases. (Tim Penhey)

* ``added``, ``modified``, and ``unknowns`` behaviour made consistent (all three
  now quote paths where required). Added ``--null`` option to ``added`` and
  ``modified`` (for null-separated unknowns, use ``ls --unknown --null``)
  (Adrian Wilkins)

* Faster branching (1.09x) and lightweight checkouts (1.06x) on large trees.
  (Ian Clatworthy, Aaron Bentley)

Documentation
*************

* Added *Bazaar Zen* section to the User Guide. (Ian Clatworthy)

Testing
*******

* Fix the test HTTPServer to be isolated from chdir calls made while it is
  running, allowing it to be used in blackbox tests. (Robert Collins)

API Changes
***********

* ``WorkingTree.set_parent_(ids/trees)`` will now filter out revisions
  which are in the ancestry of other revisions. So if you merge the same
  tree twice, or merge an ancestor of an existing merge, it will only
  record the newest. (If you merge a descendent, it will replace its
  ancestor). (John Arbash Meinel, #235407)

* ``RepositoryPolicy.__init__`` now requires stack_on and stack_on_pwd,
  through the derived classes do not.  (Aaron Bentley)

Internals
*********

* ``bzrlib.bzrdir.BzrDir.sprout`` now accepts ``stacked`` to control
  creating stacked branches. (Robert Collins)

* Knit record serialisation is now stricter on what it will accept, to
  guard against potential internal bugs, or broken input. (Robert Collins)

bzr 1.6beta1 2008-06-02
#######################


Commands that work on the revision history such as push, pull, missing,
uncommit and log are now substantially faster.  This release adds a
translation of some of the user documentation into Spanish.  (Contributions of
other translations would be very welcome.)  Bazaar 1.6beta1 adds a new network
protocol which is used by default and which allows for more efficient transfers
and future extensions.


Notes When Upgrading
********************

* There is a new version of the network protocol used for bzr://, bzr+ssh://
  and bzr+http:// connections.  This will allow more efficient requests and
  responses, and more graceful fallback when a server is too old to
  recognise a request from a more recent client.  Bazaar 1.6 will
  interoperate with 0.16 and later versions, but servers should be upgraded
  when possible.  Bazaar 1.6 no longer interoperates with 0.15 and earlier via
  these protocols.  Use alternatives like SFTP or upgrade those servers.
  (Andrew Bennetts, #83935)

Changes
*******

* Deprecation warnings will not be suppressed when running ``bzr selftest``
  so that developers can see if their code is using deprecated functions.
  (John Arbash Meinel)

Features
********

* Adding ``-Derror`` will now display a traceback when a plugin fails to
  load. (James Westby)

Improvements
************

* ``bzr branch/push/pull -r XXX`` now have a helper function for finding
  the revno of the new revision (``Graph.find_distance_to_null``). This
  should make something like ``bzr branch -r -100`` in a shared, no-trees
  repository much snappier. (John Arbash Meinel)

* ``bzr log --short -r X..Y`` no longer needs to access the full revision
  history. This makes it noticeably faster when logging the last few
  revisions. (John Arbash Meinel)

* ``bzr ls`` now accepts ``-V`` as an alias for ``--versioned``.
  (Jerad Cramp, #165086)

* ``bzr missing`` uses the new ``Graph.find_unique_ancestors`` and
  ``Graph.find_differences`` to determine missing revisions without having
  to search the whole ancestry. (John Arbash Meinel, #174625)

* ``bzr uncommit`` now uses partial history access, rather than always
  extracting the full revision history for a branch. This makes it
  resolve the appropriate revisions much faster (in testing it drops
  uncommit from 1.5s => 0.4s). It also means ``bzr log --short`` is one
  step closer to not using full revision history.
  (John Arbash Meinel, #172649)

Bugfixes
********

* ``bzr merge --lca`` should handle when two revisions have no common
  ancestor other than NULL_REVISION. (John Arbash Meinel, #235715)

* ``bzr status`` was breaking if you merged the same revision twice.
  (John Arbash Meinel, #235407)

* ``bzr push`` with both ``--overwrite`` and ``-r NNN`` options no longer
  fails.  (Andrew Bennetts, #234229)

* Correctly track the base URL of a smart medium when using bzr+http://
  URLs, which was causing spurious "No repository present" errors with
  branches in shared repositories accessed over bzr+http.
  (Andrew Bennetts, #230550)

* Define ``_remote_is_at_least_1_2`` on ``SmartClientMedium`` so that all
  implementations have the attribute.  Fixes 'PyCurlTransport' object has no
  attribute '_remote_is_at_least_1_2' attribute errors.
  (Andrew Bennetts, #220806)

* Failure to delete an obsolete pack file should just give a warning
  message, not a fatal error.  It may for example fail if the file is still
  in use by another process.
  (Martin Pool)

* Fix MemoryError during large fetches over HTTP by limiting the amount of
  data we try to read per ``recv`` call.  The problem was observed with
  Windows and a proxy, but might affect other environments as well.
  (Eric Holmberg, #215426)

* Handle old merge directives correctly in Merger.from_mergeable.  Stricter
  get_parent_map requirements exposed a latent bug here.  (Aaron Bentley)

* Issue a warning and ignore passwords declared in authentication.conf when
  used for an ssh scheme (sftp or bzr+ssh).
  (Vincent Ladeuil, #203186)

* Make both http implementations raise appropriate exceptions on 403
  Forbidden when POSTing smart requests.
  (Vincent Ladeuil, #230223)

* Properly *title* header names in http requests instead of capitalizing
  them.
  (Vincent Ladeuil, #229076)

* The "Unable to obtain lock" error message now also suggests using
  ``bzr break-lock`` to fix it.  (Martin Albisetti, #139202)

* Treat an encoding of '' as ascii; this can happen when bzr is run
  under vim on Mac OS X.
  (Neil Martinsen-Burrell)

* ``VersionedFile.make_mpdiffs()`` was raising an exception that wasn't in
  scope. (Daniel Fischer #235687)

Documentation
*************

* Added directory structure and started translation of docs in spanish.
  (Martin Albisetti, Lucio Albenga)

* Incorporate feedback from Jelmer Vernooij and Neil Martinsen-Burrell
  on the plugin and integration chapters of the User Guide.
  (Ian Clatworthy)

* More Bazaar developer documentation about packaging and release process,
  and about use of Python reprs.
  (Martin Pool, Martin Albisetti)

* Updated Tortise strategy document. (Mark Hammond)

Testing
*******

* ``bzrlib.tests.adapt_tests`` was broken and unused - it has been fixed.
  (Robert Collins)

* Fix the test HTTPServer to be isolated from chdir calls made while it is
  running, allowing it to be used in blackbox tests. (Robert Collins)

* New helper function for splitting test suites
  ``split_suite_by_condition``. (Robert Collins)

Internals
*********

* ``Branch.missing_revisions`` has been deprecated. Similar functionality
  can be obtained using ``bzrlib.missing.find_unmerged``. The api was
  fairly broken, and the function was unused, so we are getting rid of it.
  (John Arbash Meinel)

API Changes
***********

* ``Branch.abspath`` is deprecated; use the Tree or Transport
  instead.  (Martin Pool)

* ``Branch.update_revisions`` now takes an optional ``Graph``
  object. This can be used by ``update_revisions`` when it is
  checking ancestry, and allows callers to prefer request to go to a
  local branch.  (John Arbash Meinel)

* Branch, Repository, Tree and BzrDir should expose a Transport as an
  attribute if they have one, rather than having it indirectly accessible
  as ``.control_files._transport``.  This doesn't add a requirement
  to support a Transport in cases where it was not needed before;
  it just simplifies the way it is reached.  (Martin Pool)

* ``bzr missing --mine-only`` will return status code 0 if you have no
  new revisions, but the remote does. Similarly for ``--theirs-only``.
  The new code only checks one side, so it doesn't know if the other
  side has changes. This seems more accurate with the request anyway.
  It also changes the output to print '[This|Other] branch is up to
  date.' rather than displaying nothing.  (John Arbash Meinel)

* ``LockableFiles.put_utf8``, ``put_bytes`` and ``controlfilename``
  are now deprecated in favor of using Transport operations.
  (Martin Pool)

* Many methods on ``VersionedFile``, ``Repository`` and in
  ``bzrlib.revision``  deprecated before bzrlib 1.5 have been removed.
  (Robert Collins)

* ``RevisionSpec.wants_revision_history`` can be set to False for a given
  ``RevisionSpec``. This will disable the existing behavior of passing in
  the full revision history to ``self._match_on``. Useful for specs that
  don't actually need access to the full history. (John Arbash Meinel)

* The constructors of ``SmartClientMedium`` and its subclasses now require a
  ``base`` parameter.  ``SmartClientMedium`` implementations now also need
  to provide a ``remote_path_from_transport`` method.  (Andrew Bennetts)

* The default permissions for creating new files and directories
  should now be obtained from ``BzrDir._get_file_mode()`` and
  ``_get_dir_mode()``, rather than from LockableFiles.  The ``_set_file_mode``
  and ``_set_dir_mode`` variables on LockableFiles which were advertised
  as a way for plugins to control this are no longer consulted.
  (Martin Pool)

* ``VersionedFile.join`` is deprecated. This method required local
  instances of both versioned file objects and was thus hostile to being
  used for streaming from a smart server. The new get_record_stream and
  insert_record_stream are meant to efficiently replace this method.
  (Robert Collins)

* ``WorkingTree.set_parent_(ids/trees)`` will now filter out revisions
  which are in the ancestry of other revisions. So if you merge the same
  tree twice, or merge an ancestor of an existing merge, it will only
  record the newest. (If you merge a descendent, it will replace its
  ancestor). (John Arbash Meinel, #235407)

* ``WorkingTreeFormat2.stub_initialize_remote`` is now private.
  (Martin Pool)


bzr 1.5 2008-05-16
##################

This release of Bazaar includes several updates to the documentation, and fixes
to prepare for making rich root support the default format. Many bugs have been
squashed, including fixes to log, bzr+ssh inter-operation with older servers.

Changes
*******

* Suppress deprecation warnings when bzrlib is a 'final' release. This way
  users of packaged software won't be bothered with DeprecationWarnings,
  but developers and testers will still see them. (John Arbash Meinel)

Documentation
*************

* Incorporate feedback from Jelmer Vernooij and Neil Martinsen-Burrell
  on the plugin and integration chapters of the User Guide.
  (Ian Clatworthy)


bzr 1.5rc1 2008-05-09
#####################

Changes
*******

* Broader support of GNU Emacs mail clients. Set
  ``mail_client=emacsclient`` in your bazaar.conf and ``send`` will pop the
  bundle in a mail buffer according to the value of ``mail-user-agent``
  variable. (Xavier Maillard)

Improvements
************

* Diff now handles revision specs like "branch:" and "submit:" more
  efficiently.  (Aaron Bentley, #202928)

* More friendly error given when attempt to start the smart server
  on an address already in use. (Andrea Corbellini, #200575)

* Pull completes much faster when there is nothing to pull.
  (Aaron Bentley)

Bugfixes
********

* Authentication.conf can define sections without password.
  (Vincent Ladeuil, #199440)

* Avoid muttering every time a child update does not cause a progress bar
  update. (John Arbash Meinel, #213771)

* ``Branch.reconcile()`` is now implemented. This allows ``bzr reconcile``
  to fix when a Branch has a non-canonical mainline history. ``bzr check``
  also detects this condition. (John Arbash Meinel, #177855)

* ``bzr log -r ..X bzr://`` was failing, because it was getting a request
  for ``revision_id=None`` which was not a string.
  (John Arbash Meinel, #211661)

* ``bzr commit`` now works with Microsoft's FTP service.
  (Andreas Deininger)

* Catch definitions outside sections in authentication.conf.
  (Vincent Ladeuil, #217650)

* Conversion from non-rich-root to rich-root(-pack) updates inventory
  sha1s, even when bundles are used.  (Aaron Bentley, #181391)

* Conversion from non-rich-root to rich-root(-pack) works correctly even
  though search keys are not topologically sorted.  (Aaron Bentley)

* Conversion from non-rich-root to rich-root(-pack) works even when a
  parent revision has a different root id.  (Aaron Bentley, #177874)

* Disable strace testing until strace is fixed (see bug #103133) and emit a
  warning when selftest ends to remind us of leaking tests.
  (Vincent Ladeuil, #226769)

* Fetching all revisions from a repository does not cause pack collisions.
  (Robert Collins, Aaron Bentley, #212908)

* Fix error about "attempt to add line-delta in non-delta knit".
  (Andrew Bennetts, #217701)

* Pushing a branch in "dirstate" format (Branch5) over bzr+ssh would break
  if the remote server was < version 1.2. This was due to a bug in the
  RemoteRepository.get_parent_map() fallback code.
  (John Arbash Meinel, #214894)

* Remove leftover code in ``bzr_branch`` that inappropriately creates
  a ``branch-name`` file in the branch control directory.
  (Martin Pool)

* Set SO_REUSEADDR on server sockets of ``bzr serve`` to avoid problems
  rebinding the socket when starting the server a second time.
  (John Arbash Meinel, Martin Pool, #164288)

* Severe performance degradation in fetching from knit repositories to
  knits and packs due to parsing the entire revisions.kndx on every graph
  walk iteration fixed by using the Repository.get_graph API.  There was
  another regression in knit => knit fetching which re-read the index for
  every revision each side had in common.
  (Robert Collins, John Arbash Meinel)

* When logging the changes to a particular file, there was a bug if there
  were ghosts in the revision ancestry. (John Arbash Meinel, #209948)

* xs4all's ftp server returns a temporary error when trying to list an
  empty directory, rather than returning an empty list. Adding a
  workaround so that we don't get spurious failures.
  (John Arbash Meinel, #215522)

Documentation
*************

* Expanded the User Guide to include new chapters on popular plugins and
  integrating Bazaar into your environment. The *Best practices* chapter
  was renamed to *Miscellaneous topics* as suggested by community
  feedback as well. (Ian Clatworthy)

* Document outlining strategies for TortoiseBzr. (Mark Hammond)

* Improved the documentation on hooks. (Ian Clatworthy)

* Update authentication docs regarding ssh agents.
  (Vincent Ladeuil, #183705)

Testing
*******

* Add ``thread_name_suffix`` parameter to SmartTCPServer_for_testing, to
  make it easy to identify which test spawned a thread with an unhandled
  exception. (Andrew Bennetts)

* New ``--debugflag``/``-E`` option to ``bzr selftest`` for setting
  options for debugging tests, these are complementary to the the -D
  options.  The ``-Dselftest_debug`` global option has been replaced by the
  ``-E=allow_debug`` option for selftest. (Andrew Bennetts)

* Parameterised test ids are preserved correctly to aid diagnosis of test
  failures. (Robert Collins, Andrew Bennetts)

* selftest now accepts --starting-with <id> to load only the tests whose id
  starts with the one specified. This greatly speeds up running the test
  suite on a limited set of tests and can be used to run the tests for a
  single module, a single class or even a single test.  (Vincent Ladeuil)

* The test suite modules have been modified to define load_tests() instead
  of test_suite(). That speeds up selective loading (via --load-list)
  significantly and provides many examples on how to migrate (grep for
  load_tests).  (Vincent Ladeuil)

Internals
*********

* ``Hooks.install_hook`` is now deprecated in favour of
  ``Hooks.install_named_hook`` which adds a required ``name`` parameter, to
  avoid having to call ``Hooks.name_hook``. (Daniel Watkins)

* Implement xml8 serializer.  (Aaron Bentley)

* New form ``@deprecated_method(deprecated_in(1, 5, 0))`` for making
  deprecation wrappers.  (Martin Pool)

* ``Repository.revision_parents`` is now deprecated in favour of
  ``Repository.get_parent_map([revid])[revid]``. (Jelmer Vernooij)

* The Python ``assert`` statement is no longer used in Bazaar source, and
  a test checks this.  (Martin Pool)

API Changes
***********

* ``bzrlib.status.show_pending_merges`` requires the repository to be
  locked by the caller. Callers should have been doing it anyway, but it
  will now raise an exception if they do not. (John Arbash Meinel)

* Repository.get_data_stream, Repository.get_data_stream_for_search(),
  Repository.get_deltas_for_revsions(), Repository.revision_trees(),
  Repository.item_keys_introduced_by() no longer take read locks.
  (Aaron Bentley)

* ``LockableFiles.get_utf8`` and ``.get`` are deprecated, as a start
  towards removing LockableFiles and ``.control_files`` entirely.
  (Martin Pool)

* Methods deprecated prior to 1.1 have been removed.
  (Martin Pool)


bzr 1.4 2008-04-28
##################

This release of Bazaar includes handy improvements to the speed of log and
status, new options for several commands, improved documentation, and better
hooks, including initial code for server-side hooks.  A number of bugs have
been fixed, particularly in interoperability between different formats or
different releases of Bazaar over there network.  There's been substantial
internal work in both the repository and network code to enable new features
and faster performance.

Bug Fixes
*********

* Pushing a branch in "dirstate" format (Branch5) over bzr+ssh would break
  if the remote server was < version 1.2.  This was due to a bug in the
  RemoteRepository.get_parent_map() fallback code.
  (John Arbash Meinel, Andrew Bennetts, #214894)


bzr 1.4rc2 2008-04-21
#####################

Bug Fixes
*********

* ``bzr log -r ..X bzr://`` was failing, because it was getting a request
  for ``revision_id=None`` which was not a string.
  (John Arbash Meinel, #211661)

* Fixed a bug in handling ghost revisions when logging changes in a
  particular file.  (John Arbash Meinel, #209948)

* Fix error about "attempt to add line-delta in non-delta knit".
  (Andrew Bennetts, #205156)

* Fixed performance degradation in fetching from knit repositories to
  knits and packs due to parsing the entire revisions.kndx on every graph
  walk iteration fixed by using the Repository.get_graph API.  There was
  another regression in knit => knit fetching which re-read the index for
  every revision each side had in common.
  (Robert Collins, John Arbash Meinel)


bzr 1.4rc1 2008-04-11
#####################

Changes
*******

* bzr main script cannot be imported (Benjamin Peterson)

* On Linux bzr additionally looks for plugins in arch-independent site
  directory. (Toshio Kuratomi)

* The ``set_rh`` branch hook is now deprecated. Please migrate
  any plugins using this hook to use an alternative, e.g.
  ``post_change_branch_tip``. (Ian Clatworthy)

* When a plugin cannot be loaded as the file path is not a valid
  python module name bzr will now strip a ``bzr_`` prefix from the
  front of the suggested name, as many plugins (e.g. bzr-svn)
  want to be installed without this prefix. It is a common mistake
  to have a folder named "bzr-svn" for that plugin, especially
  as this is what bzr branch lp:bzr-svn will give you. (James Westby,
  Andrew Cowie)

* UniqueIntegerBugTracker now appends bug-ids instead of joining
  them to the base URL. Plugins that register bug trackers may
  need a trailing / added to the base URL if one is not already there.
  (James Wesby, Andrew Cowie)

Features
********

* Added start_commit hook for mutable trees. (Jelmer Vernooij, #186422)

* ``status`` now accepts ``--no-pending`` to show the status without
  listing pending merges, which speeds up the command a lot on large
  histories.  (James Westby, #202830)

* New ``post_change_branch_tip`` hook that is called after the
  branch tip is moved but while the branch is still write-locked.
  See the User Reference for signature details.
  (Ian Clatworthy, James Henstridge)

* Reconfigure can convert a branch to be standalone or to use a shared
  repository.  (Aaron Bentley)

Improvements
************

* The smart protocol now has support for setting branches' revision info
  directly.  This should make operations like push slightly faster, and is a
  step towards server-side hooks.  The new request method name is
  ``Branch.set_last_revision_info``.  (Andrew Bennetts)

* ``bzr commit --fixes`` now recognises "gnome" as a tag by default.
  (James Westby, Andrew Cowie)

* ``bzr switch`` will attempt to find branches to switch to relative to the
  current branch. E.g. ``bzr switch branchname`` will look for
  ``current_branch/../branchname``. (Robert Collins, Jelmer Vernooij,
  Wouter van Heyst)

* Diff is now more specific about execute-bit changes it describes
  (Chad Miller)

* Fetching data over HTTP is a bit faster when urllib is used.  This is done
  by forcing it to recv 64k at a time when reading lines in HTTP headers,
  rather than just 1 byte at a time.  (Andrew Bennetts)

* Log --short and --line are much faster when -r is not specified.
  (Aaron Bentley)

* Merge is faster.  We no longer check a file's existence unnecessarily
  when merging the execute bit.  (Aaron Bentley)

* ``bzr status`` on an explicit list of files no longer shows pending
  merges, making it much faster on large trees. (John Arbash Meinel)

* The launchpad directory service now warns the user if they have not set
  their launchpad login and are trying to resolve a URL using it, just
  in case they want to do a write operation with it.  (James Westby)

* The smart protocol client is slightly faster, because it now only queries
  the server for the protocol version once per connection.  Also, the HTTP
  transport will now automatically probe for and use a smart server if
  one is present.  You can use the new ``nosmart+`` transport decorator
  to get the old behaviour.  (Andrew Bennetts)

* The ``version`` command takes a ``--short`` option to print just the
  version number, for easier use in scripts.  (Martin Pool)

* Various operations with revision specs and commands that calculate
  revnos and revision ids are faster.  (John A. Meinel, Aaron Bentley)

Bugfixes
********

* Add ``root_client_path`` parameter to SmartWSGIApp and
  SmartServerRequest.  This makes it possible to publish filesystem
  locations that don't exactly match URL paths. SmartServerRequest
  subclasses should use the new ``translate_client_path`` and
  ``transport_from_client_path`` methods when dealing with paths received
  from a client to take this into account.  (Andrew Bennetts, #124089)

* ``bzr mv a b`` can be now used also to rename previously renamed
  directories, not only files. (Lukáš Lalinský, #107967)

* ``bzr uncommit --local`` can now remove revisions from the local
  branch to be symmetric with ``bzr commit --local``.
  (John Arbash Meinel, #93412)

* Don't ask for a password if there is no real terminal.
  (Alexander Belchenko, #69851)

* Fix a bug causing a ValueError crash in ``parse_line_delta_iter`` when
  fetching revisions from a knit to pack repository or vice versa using
  bzr:// (including over http or ssh).
  (#208418, Andrew Bennetts, Martin Pool, Robert Collins)

* Fixed ``_get_line`` in ``bzrlib.smart.medium``, which was buggy.  Also
  fixed ``_get_bytes`` in the same module to use the push back buffer.
  These bugs had no known impact in normal use, but were problematic for
  developers working on the code, and were likely to cause real bugs sooner
  or later.  (Andrew Bennetts)

* Implement handling of basename parameter for DefaultMail.  (James Westby)

* Incompatibility with Paramiko versions newer than 1.7.2 was fixed.
  (Andrew Bennetts, #213425)

* Launchpad locations (lp: URLs) can be pulled.  (Aaron Bentley, #181945)

* Merges that add files to deleted root directories complete.  They
  do create conflicts.  (Aaron Bentley, #210092)

* vsftp's return ``550 RNFR command failed.`` supported.
  (Marcus Trautwig, #129786)

Documentation
*************

* Improved documentation on send/merge relationship. (Peter Schuller)

* Minor fixes to the User Guide. (Matthew Fuller)

* Reduced the evangelism in the User Guide. (Ian Clatworthy)

* Added Integrating with Bazaar document for developers (Martin Albisetti)

API Breaks
**********

* Attempting to pull data from a ghost aware repository (e.g. knits) into a
  non-ghost aware repository such as weaves will now fail if there are
  ghosts.  (Robert Collins)

* ``KnitVersionedFile`` no longer accepts an ``access_mode`` parameter, and
  now requires the ``index`` and ``access_method`` parameters to be
  supplied. A compatible shim has been kept in the new function
  ``knit.make_file_knit``. (Robert Collins)

* Log formatters must now provide log_revision instead of show and
  show_merge_revno methods. The latter had been deprecated since the 0.17
  release. (James Westby)

* ``LoopbackSFTP`` is now called ``SocketAsChannelAdapter``.
  (Andrew Bennetts)

* ``osutils.backup_file`` is removed. (Alexander Belchenko)

* ``Repository.get_revision_graph`` is deprecated, with no replacement
  method. The method was size(history) and not desirable. (Robert Collins)

* ``revision.revision_graph`` is deprecated, with no replacement function.
  The function was size(history) and not desirable. (Robert Collins)

* ``Transport.get_shared_medium`` is deprecated.  Use
  ``Transport.get_smart_medium`` instead.  (Andrew Bennetts)

* ``VersionedFile`` factories now accept a get_scope parameter rather
  than using a call to ``transaction_finished``, allowing the removal of
  the fixed list of versioned files per repository. (Robert Collins)

* ``VersionedFile.annotate_iter`` is deprecated. While in principle this
  allowed lower memory use, all users of annotations wanted full file
  annotations, and there is no storage format suitable for incremental
  line-by-line annotation. (Robert Collins)

* ``VersionedFile.clone_text`` is deprecated. This performance optimisation
  is no longer used - reading the content of a file that is undergoing a
  file level merge to identical state on two branches is rare enough, and
  not expensive enough to special case. (Robert Collins)

* ``VersionedFile.clear_cache`` and ``enable_cache`` are deprecated.
  These methods added significant complexity to the ``VersionedFile``
  implementation, but were only used for optimising fetches from knits -
  which can be done from outside the knit layer, or via a caching
  decorator. As knits are not the default format, the complexity is no
  longer worth paying. (Robert Collins)

* ``VersionedFile.create_empty`` is removed. This method presupposed a
  sensible mapping to a transport for individual files, but pack backed
  versioned files have no such mapping. (Robert Collins)

* ``VersionedFile.get_graph`` is deprecated, with no replacement method.
  The method was size(history) and not desirable. (Robert Collins)

* ``VersionedFile.get_graph_with_ghosts`` is deprecated, with no
  replacement method.  The method was size(history) and not desirable.
  (Robert Collins)

* ``VersionedFile.get_parents`` is deprecated, please use
  ``VersionedFile.get_parent_map``. (Robert Collins)

* ``VersionedFile.get_sha1`` is deprecated, please use
  ``VersionedFile.get_sha1s``. (Robert Collins)

* ``VersionedFile.has_ghost`` is now deprecated, as it is both expensive
  and unused outside of a single test. (Robert Collins)

* ``VersionedFile.iter_parents`` is now deprecated in favour of
  ``get_parent_map`` which can be used to instantiate a Graph on a
  VersionedFile. (Robert Collins)

* ``VersionedFileStore`` no longer uses the transaction parameter given
  to most methods; amongst other things this means that the
  get_weave_or_empty method no longer guarantees errors on a missing weave
  in a readonly transaction, and no longer caches versioned file instances
  which reduces memory pressure (but requires more careful management by
  callers to preserve performance). (Robert Collins)

Testing
*******

* New -Dselftest_debug flag disables clearing of the debug flags during
  tests.  This is useful if you want to use e.g. -Dhpss to help debug a
  failing test.  Be aware that using this feature is likely to cause
  spurious test failures if used with the full suite. (Andrew Bennetts)

* selftest --load-list now uses a new more agressive test loader that will
  avoid loading unneeded modules and building their tests. Plugins can use
  this new loader by defining a load_tests function instead of a test_suite
  function. (a forthcoming patch will provide many examples on how to
  implement this).
  (Vincent Ladeuil)

* selftest --load-list now does some sanity checks regarding duplicate test
  IDs and tests present in the list but not found in the actual test suite.
  (Vincent Ladeuil)

* Slightly more concise format for the selftest progress bar, so there's
  more space to show the test name.  (Martin Pool) ::

    [2500/10884, 1fail, 3miss in 1m29s] test_revisionnamespaces.TestRev

* The test suite takes much less memory to run, and is a bit faster.  This
  is done by clearing most attributes of TestCases after running them, if
  they succeeded.  (Andrew Bennetts)

Internals
*********

* Added ``_build_client_protocol`` to ``_SmartClient``.  (Andrew Bennetts)

* Added basic infrastructure for automatic plugin suggestion.
  (Martin Albisetti)

* If a ``LockableFiles`` object is not explicitly unlocked (for example
  because of a missing ``try/finally`` block, it will give a warning but
  not automatically unlock itself.  (Previously they did.)  This
  sometimes caused knock-on errors if for example the network connection
  had already failed, and should not be relied upon by code.
  (Martin Pool, #109520)

* ``make dist`` target to build a release tarball, and also
  ``check-dist-tarball`` and ``dist-upload-escudero``.  (Martin Pool)

* The ``read_response_tuple`` method of ``SmartClientRequestProtocol*``
  classes will now raise ``UnknownSmartMethod`` when appropriate, so that
  callers don't need to try distinguish unknown request errors from other
  errors.  (Andrew Bennetts)

* ``set_make_working_trees`` is now implemented provided on all repository
  implementations (Aaron Bentley)

* ``VersionedFile`` now has a new method ``get_parent_map`` which, like
  ``Graph.get_parent_map`` returns a dict of key:parents. (Robert Collins)


bzr 1.3.1 2008-04-09
####################

No changes from 1.3.1rc1.


bzr 1.3.1rc1 2008-04-04
#######################

Bug Fixes
*********

* Fix a bug causing a ValueError crash in ``parse_line_delta_iter`` when
  fetching revisions from a knit to pack repository or vice versa using
  bzr:// (including over http or ssh).
  (#208418, Andrew Bennetts, Martin Pool, Robert Collins)


bzr 1.3 2008-03-20
##################

Bazaar has become part of the GNU project <http://www.gnu.org>

Many operations that act on history, including ``log`` and ``annotate`` are now
substantially faster.  Several bugs have been fixed and several new options and
features have been added.

Testing
*******

* Avoid spurious failure of ``TestVersion.test_version`` matching
  directory names.
  (#202778, Martin Pool)


bzr 1.3rc1 2008-03-16
#####################

Notes When Upgrading
********************

* The backup directory created by ``upgrade`` is now called
  ``backup.bzr``, not ``.bzr.backup``. (Martin Albisetti)

Changes
*******

* A new repository format 'development' has been added. This format will
  represent the latest 'in-progress' format that the bzr developers are
  interested in getting early-adopter testing and feedback on.
  ``doc/developers/development-repo.txt`` has detailed information.
  (Robert Collins)

* BZR_LOG environment variable controls location of .bzr.log trace file.
  User can suppress writing messages to .bzr.log by using '/dev/null'
  filename (on Linux) or 'NUL' (on Windows). If BZR_LOG variable
  is not defined but BZR_HOME is defined then default location
  for .bzr.log trace file is ``$BZR_HOME/.bzr.log``.
  (Alexander Belchenko, #106117)

* ``launchpad`` builtin plugin now shipped as separate part in standalone
  bzr.exe, installed to ``C:\Program Files\Bazaar\plugins`` directory,
  and standalone installer allows user to skip installation of this plugin.
  (Alexander Belchenko)

* Restore auto-detection of plink.exe on Windows. (Dmitry Vasiliev)

* Version number is now shown as "1.2" or "1.2pr2", without zeroed or
  missing final fields.  (Martin Pool)

Features
********

* ``branch`` and ``checkout`` can hard-link working tree files, which is
  faster and saves space.  (Aaron Bentley)

* ``bzr send`` will now also look at the ``child_submit_to`` setting in
  the submit branch to determine the email address to send to.
  (Jelmer Vernooij)

Improvements
************

* BzrBranch._lefthand_history is faster on pack repos.  (Aaron Bentley)

* Branch6.generate_revision_history is faster.  (Aaron Bentley)

* Directory services can now be registered, allowing special URLs to be
  dereferenced into real URLs.  This is a generalization and cleanup of
  the lp: transport lookup.  (Aaron Bentley)

* Merge directives that are automatically attached to emails have nicer
  filenames, based on branch-nick + revno. (Aaron Bentley)

* ``push`` has a ``--revision`` option, to specify what revision to push up
  to.  (Daniel Watkins)

* Significantly reducing execution time and network traffic for trivial
  case of running ``bzr missing`` command for two identical branches.
  (Alexander Belchenko)

* Speed up operations that look at the revision graph (such as 'bzr log').
  ``KnitPackRepositor.get_revision_graph`` uses ``Graph.iter_ancestry`` to
  extract the revision history. This allows filtering ghosts while
  stepping instead of needing to peek ahead. (John Arbash Meinel)

* The ``hooks`` command lists installed hooks, to assist in debugging.
  (Daniel Watkins)

* Updates to how ``annotate`` work. Should see a measurable improvement in
  performance and memory consumption for file with a lot of merges.
  Also, correctly handle when a line is introduced by both parents (it
  should be attributed to the first merge which notices this, and not
  to all subsequent merges.) (John Arbash Meinel)

Bugfixes
********

* Autopacking no longer holds the full set of inventory lines in
  memory while copying. For large repositories, this can amount to
  hundreds of MB of ram consumption.
  (Ian Clatworthy, John Arbash Meinel)

* Cherrypicking when using ``--format=merge3`` now explictly excludes
  BASE lines. (John Arbash Meinel, #151731)

* Disable plink's interactive prompt for password.
  (#107593, Dmitry Vasiliev)

* Encode command line arguments from unicode to user_encoding before
  invoking external mail client in `bzr send` command.
  (#139318, Alexander Belchenko)

* Fixed problem connecting to ``bzr+https://`` servers.
  (#198793, John Ferlito)

* Improved error reporting in the Launchpad plugin. (Daniel Watkins,
  #196618)

* Include quick-start-summary.svg file to python-based installer(s)
  for Windows. (#192924, Alexander Belchenko)

* lca merge now respects specified files. (Aaron Bentley)

* Make version-info --custom imply --all. (#195560, James Westby)

* ``merge --preview`` now works for merges that add or modify
  symlinks (James Henstridge)

* Redirecting the output from ``bzr merge`` (when the remembered
  location is used) now works. (John Arbash Meinel)

* setup.py script explicitly checks for Python version.
  (Jari Aalto, Alexander Belchenko, #200569)

* UnknownFormatErrors no longer refer to branches regardless of kind of
  unknown format. (Daniel Watkins, #173980)

* Upgrade bundled ConfigObj to version 4.5.2, which properly quotes #
  signs, among other small improvements. (Matt Nordhoff, #86838)

* Use correct indices when emitting LCA conflicts.  This fixes IndexError
  errors.  (Aaron Bentley, #196780)

Documentation
*************

* Explained how to use ``version-info --custom`` in the User Guide.
  (Neil Martinsen-Burrell)

API Breaks
**********

* Support for loading plugins from zip files and
  ``bzrlib.plugin.load_from_zip()`` function are deprecated.
  (Alexander Belchenko)

Testing
*******

* Added missing blackbox tests for ``modified`` (Adrian Wilkins)

* The branch interface tests were invalid for branches using rich-root
  repositories because the empty string is not a valid file-id.
  (Robert Collins)

Internals
*********

* ``Graph.iter_ancestry`` returns the ancestry of revision ids. Similar to
  ``Repository.get_revision_graph()`` except it includes ghosts and you can
  stop part-way through. (John Arbash Meinel)

* New module ``tools/package_mf.py`` provide custom module finder for
  python packages (improves standard python library's modulefinder.py)
  used by ``setup.py`` script while building standalone bzr.exe.
  (Alexander Belchenko)

* New remote method ``RemoteBzrDir.find_repositoryV2`` adding support for
  detecting external lookup support on remote repositories. This method is
  now attempted first when lookup up repositories, leading to an extra
  round trip on older bzr smart servers. (Robert Collins)

* Repository formats have a new supported-feature attribute
  ``supports_external_lookups`` used to indicate repositories which support
  falling back to other repositories when they have partial data.
  (Robert Collins)

* ``Repository.get_revision_graph_with_ghosts`` and
  ``bzrlib.revision.(common_ancestor,MultipleRevisionSources,common_graph)``
  have been deprecated.  (John Arbash Meinel)

* ``Tree.iter_changes`` is now a public API, replacing the work-in-progress
  ``Tree._iter_changes``. The api is now considered stable and ready for
  external users.  (Aaron Bentley)

* The bzrdir format registry now accepts an ``alias`` keyword to
  register_metadir, used to indicate that a format name is an alias for
  some other format and thus should not be reported when describing the
  format. (Robert Collins)


bzr 1.2 2008-02-15
##################

Bug Fixes
*********

* Fix failing test in Launchpad plugin. (Martin Pool)


bzr 1.2rc1 2008-02-13
#####################

Notes When Upgrading
********************

* Fetching via the smart protocol may need to reconnect once during a fetch
  if the remote server is running Bazaar 1.1 or earlier, because the client
  attempts to use more efficient requests that confuse older servers.  You
  may be required to re-enter a password or passphrase when this happens.
  This won't happen if the server is upgraded to Bazaar 1.2.
  (Andrew Bennetts)

Changes
*******

* Fetching via bzr+ssh will no longer fill ghosts by default (this is
  consistent with pack-0.92 fetching over SFTP). (Robert Collins)

* Formatting of ``bzr plugins`` output is changed to be more human-
  friendly. Full path of plugins locations will be shown only with
  ``--verbose`` command-line option. (Alexander Belchenko)

* ``merge`` now prefers to use the submit branch, but will fall back to
  parent branch.  For many users, this has no effect.  But some users who
  pull and merge on the same branch will notice a change.  This change
  makes it easier to work on a branch on two different machines, pulling
  between the machines, while merging from the upstream.
  ``merge --remember`` can now be used to set the submit_branch.
  (Aaron Bentley)

Features
********

* ``merge --preview`` produces a diff of the changes merge would make,
  but does not actually perform the merge.  (Aaron Bentley)

* New smart method ``Repository.get_parent_map`` for getting revision
  parent data. This returns additional parent information topologically
  adjacent to the requested data to reduce round trip latency impacts.
  (Robert Collins)

* New smart method, ``Repository.stream_revisions_chunked``, for fetching
  revision data that streams revision data via a chunked encoding.  This
  avoids buffering large amounts of revision data on the server and on the
  client, and sends less data to the server to request the revisions.
  (Andrew Bennetts, Robert Collins, #178353)

* The launchpad plugin now handles lp urls of the form
  ``lp://staging/``, ``lp://demo/``, ``lp://dev/`` to use the appropriate
  launchpad instance to do the resolution of the branch identities.
  This is primarily of use to Launchpad developers, but can also
  be used by other users who want to try out Launchpad as
  a branch location without messing up their public Launchpad
  account.  Branches that are pushed to the staging environment
  have an expected lifetime of one day. (Tim Penhey)

Improvements
************

* Creating a new branch no longer tries to read the entire revision-history
  unnecessarily over smart server operations. (Robert Collins)

* Fetching between different repository formats with compatible models now
  takes advantage of the smart method to stream revisions.  (Andrew Bennetts)

* The ``--coverage`` option is now global, rather specific to ``bzr
  selftest``.  (Andrew Bennetts)

* The ``register-branch`` command will now use the public url of the branch
  containing the current directory, if one has been set and no explicit
  branch is provided.  (Robert Collins)

* Tweak the ``reannotate`` code path to optimize the 2-parent case.
  Speeds up ``bzr annotate`` with a pack repository by approx 3:2.
  (John Arbash Meinel)

Bugfixes
********

* Calculate remote path relative to the shared medium in _SmartClient.  This
  is related to the problem in bug #124089.  (Andrew Bennetts)

* Cleanly handle connection errors in smart protocol version two, the same
  way as they are handled by version one.  (Andrew Bennetts)

* Clearer error when ``version-info --custom`` is used without
  ``--template`` (Lukáš Lalinský)

* Don't raise UnavailableFeature during test setup when medusa is not
  available or tearDown is never called leading to nasty side effects.
  (#137823, Vincent Ladeuil)

* If a plugin's test suite cannot be loaded, for example because of a syntax
  error in the tests, then ``selftest`` fails, rather than just printing
  a warning.  (Martin Pool, #189771)

* List possible values for BZR_SSH environment variable in env-variables
  help topic. (Alexander Belchenko, #181842)

* New methods ``push_log_file`` and ``pop_log_file`` to intercept messages:
  popping the log redirection now precisely restores the previous state,
  which makes it easier to use bzr log output from other programs.
  TestCaseInTempDir no longer depends on a log redirection being established
  by the test framework, which lets bzr tests cleanly run from a normal
  unittest runner.
  (#124153, #124849, Martin Pool, Jonathan Lange)

* ``pull --quiet`` is now more quiet, in particular a message is no longer
  printed when the remembered pull location is used. (James Westby,
  #185907)

* ``reconfigure`` can safely be interrupted while fetching.
  (Aaron Bentley, #179316)

* ``reconfigure`` preserves tags when converting to and from lightweight
  checkouts.  (Aaron Bentley, #182040)

* Stop polluting /tmp when running selftest.
  (Vincent Ladeuil, #123623)

* Switch from NFKC => NFC for normalization checks. NFC allows a few
  more characters which should be considered valid.
  (John Arbash Meinel, #185458)

* The launchpad plugin now uses the ``edge`` xmlrpc server to avoid
  interacting badly with a bug on the launchpad side. (Robert Collins)

* Unknown hostnames when connecting to a ``bzr://`` URL no longer cause
  tracebacks.  (Andrew Bennetts, #182849)

API Breaks
**********

* Classes implementing Merge types like Merge3Merger must now accept (and
  honour) a do_merge flag in their constructor.  (Aaron Bentley)

* ``Repository.add_inventory`` and ``add_revision`` now require the caller
  to previously take a write lock (and start a write group.)
  (Martin Pool)

Testing
*******

* selftest now accepts --load-list <file> to load a test id list. This
  speeds up running the test suite on a limited set of tests.
  (Vincent Ladeuil)

Internals
*********

* Add a new method ``get_result`` to graph search objects. The resulting
  ``SearchResult`` can be used to recreate the search later, which will
  be useful in reducing network traffic. (Robert Collins)

* Use convenience function to check whether two repository handles
  are referring to the same repository in ``Repository.get_graph``.
  (Jelmer Vernooij, #187162)

* Fetching now passes the find_ghosts flag through to the
  ``InterRepository.missing_revision_ids`` call consistently for all
  repository types. This will enable faster missing revision discovery with
  bzr+ssh. (Robert Collins)

* Fix error handling in Repository.insert_data_stream. (Lukas Lalinsky)

* ``InterRepository.missing_revision_ids`` is now deprecated in favour of
  ``InterRepository.search_missing_revision_ids`` which returns a
  ``bzrlib.graph.SearchResult`` suitable for making requests from the smart
  server. (Robert Collins)

* New error ``NoPublicBranch`` for commands that need a public branch to
  operate. (Robert Collins)

* New method ``iter_inventories`` on Repository for access to many
  inventories. This is primarily used by the ``revision_trees`` method, as
  direct access to inventories is discouraged. (Robert Collins)

* New method ``next_with_ghosts`` on the Graph breadth-first-search objects
  which will split out ghosts and present parents into two separate sets,
  useful for code which needs to be aware of ghosts (e.g. fetching data
  cares about ghosts during revision selection). (Robert Collins)

* Record a timestamp against each mutter to the trace file, relative to the
  first import of bzrlib.  (Andrew Bennetts)

* ``Repository.get_data_stream`` is now deprecated in favour of
  ``Repository.get_data_stream_for_search`` which allows less network
  traffic when requesting data streams over a smart server. (Robert Collins)

* ``RemoteBzrDir._get_tree_branch`` no longer triggers ``_ensure_real``,
  removing one round trip on many network operations. (Robert Collins)

* RemoteTransport's ``recommended_page_size`` method now returns 64k, like
  SFTPTransport and HttpTransportBase.  (Andrew Bennetts)

* Repository has a new method ``has_revisions`` which signals the presence
  of many revisions by returning a set of the revisions listed which are
  present. This can be done by index queries without reading data for parent
  revision names etc. (Robert Collins)


bzr 1.1 2008-01-15
##################

(no changes from 1.1rc1)

bzr 1.1rc1 2008-01-05
#####################

Changes
*******

* Dotted revision numbers have been revised. Instead of growing longer with
  nested branches the branch number just increases. (eg instead of 1.1.1.1.1
  we now report 1.2.1.) This helps scale long lived branches which have many
  feature branches merged between them. (John Arbash Meinel)

* The syntax ``bzr diff branch1 branch2`` is no longer supported.
  Use ``bzr diff branch1 --new branch2`` instead. This change has
  been made to remove the ambiguity where ``branch2`` is in fact a
  specific file to diff within ``branch1``.

Features
********

* New option to use custom template-based formats in  ``bzr version-info``.
  (Lukáš Lalinský)

* diff '--using' allows an external diff tool to be used for files.
  (Aaron Bentley)

* New "lca" merge-type for fast everyday merging that also supports
  criss-cross merges.  (Aaron Bentley)

Improvements
************

* ``annotate`` now doesn't require a working tree. (Lukáš Lalinský,
  #90049)

* ``branch`` and ``checkout`` can now use files from a working tree to
  to speed up the process.  For checkout, this requires the new
  --files-from flag.  (Aaron Bentley)

* ``bzr diff`` now sorts files in alphabetical order.  (Aaron Bentley)

* ``bzr diff`` now works on branches without working trees. Tree-less
  branches can also be compared to each other and to working trees using
  the new diff options ``--old`` and ``--new``. Diffing between branches,
  with or without trees, now supports specific file filtering as well.
  (Ian Clatworthy, #6700)

* ``bzr pack`` now orders revision texts in topological order, with newest
  at the start of the file, promoting linear reads for ``bzr log`` and the
  like. This partially fixes #154129. (Robert Collins)

* Merge directives now fetch prerequisites from the target branch if
  needed.  (Aaron Bentley)

* pycurl now handles digest authentication.
  (Vincent Ladeuil)

* ``reconfigure`` can now convert from repositories.  (Aaron Bentley)

* ``-l`` is now a short form for ``--limit`` in ``log``.  (Matt Nordhoff)

* ``merge`` now warns when merge directives cause cherrypicks.
  (Aaron Bentley)

* ``split`` now supported, to enable splitting large trees into smaller
  pieces.  (Aaron Bentley)

Bugfixes
********

* Avoid AttributeError when unlocking a pack repository when an error occurs.
  (Martin Pool, #180208)

* Better handle short reads when processing multiple range requests.
  (Vincent Ladeuil, #179368)

* build_tree acceleration uses the correct path when a file has been moved.
  (Aaron Bentley)

* ``commit`` now succeeds when a checkout and its master branch share a
  repository.  (Aaron Bentley, #177592)

* Fixed error reporting of unsupported timezone format in
  ``log --timezone``. (Lukáš Lalinský, #178722)

* Fixed Unicode encoding error in ``ignored`` when the output is
  redirected to a pipe. (Lukáš Lalinský)

* Fix traceback when sending large response bodies over the smart protocol
  on Windows. (Andrew Bennetts, #115781)

* Fix ``urlutils.relative_url`` for the case of two ``file:///`` URLs
  pointed to different logical drives on Windows.
  (Alexander Belchenko, #90847)

* HTTP test servers are now compatible with the http protocol version 1.1.
  (Vincent Ladeuil, #175524)

* _KnitParentsProvider.get_parent_map now handles requests for ghosts
  correctly, instead of erroring or attributing incorrect parents to ghosts.
  (Aaron Bentley)

* ``merge --weave --uncommitted`` now works.  (Aaron Bentley)

* pycurl authentication handling was broken and incomplete. Fix handling of
  user:pass embedded in the urls.
  (Vincent Ladeuil, #177643)

* Files inside non-directories are now handled like other conflict types.
  (Aaron Bentley, #177390)

* ``reconfigure`` is able to convert trees into lightweight checkouts.
  (Aaron Bentley)

* Reduce lockdir timeout to 0 when running ``bzr serve``.  (Andrew Bennetts,
  #148087)

* Test that the old ``version_info_format`` functions still work, even
  though they are deprecated. (John Arbash Meinel, ShenMaq, #177872)

* Transform failures no longer cause ImmortalLimbo errors (Aaron Bentley,
  #137681)

* ``uncommit`` works even when the commit messages of revisions to be
  removed use characters not supported in the terminal encoding.
  (Aaron Bentley)

* When dumb http servers return whole files instead of the requested ranges,
  read the remaining bytes by chunks to avoid overflowing network buffers.
  (Vincent Ladeuil, #175886)

Documentation
*************

* Minor tweaks made to the bug tracker integration documentation.
  (Ian Clatworthy)

* Reference material has now be moved out of the User Guide and added
  to the User Reference. The User Reference has gained 4 sections as
  a result: Authenication Settings, Configuration Settings, Conflicts
  and Hooks. All help topics are now dumped into text format in the
  doc/en/user-reference directory for those who like browsing that
  information in their editor. (Ian Clatworthy)

* *Using Bazaar with Launchpad* tutorial added. (Ian Clatworthy)

Internals
*********

* find_* methods available for BzrDirs, Branches and WorkingTrees.
  (Aaron Bentley)

* Help topics can now be loaded from files.
  (Ian Clatworthy, Alexander Belchenko)

* get_parent_map now always provides tuples as its output.  (Aaron Bentley)

* Parent Providers should now implement ``get_parent_map`` returning a
  dictionary instead of ``get_parents`` returning a list.
  ``Graph.get_parents`` is now deprecated. (John Arbash Meinel,
  Robert Collins)

* Patience Diff now supports arbitrary python objects, as long as they
  support ``hash()``. (John Arbash Meinel)

* Reduce selftest overhead to establish test names by memoization.
  (Vincent Ladeuil)

API Breaks
**********

Testing
*******

* Modules can now customise their tests by defining a ``load_tests``
  attribute. ``pydoc bzrlib.tests.TestUtil.TestLoader.loadTestsFromModule``
  for the documentation on this attribute. (Robert Collins)

* New helper function ``bzrlib.tests.condition_id_re`` which helps
  filter tests based on a regular expression search on the tests id.
  (Robert Collins)

* New helper function ``bzrlib.tests.condition_isinstance`` which helps
  filter tests based on class. (Robert Collins)

* New helper function ``bzrlib.tests.exclude_suite_by_condition`` which
  generalises the ``exclude_suite_by_re`` function. (Robert Collins)

* New helper function ``bzrlib.tests.filter_suite_by_condition`` which
  generalises the ``filter_suite_by_re`` function. (Robert Collins)

* New helper method ``bzrlib.tests.exclude_tests_by_re`` which gives a new
  TestSuite that does not contain tests from the input that matched a
  regular expression. (Robert Collins)

* New helper method ``bzrlib.tests.randomize_suite`` which returns a
  randomized copy of the input suite. (Robert Collins)

* New helper method ``bzrlib.tests.split_suite_by_re`` which splits a test
  suite into two according to a regular expression. (Robert Collins)

* Parametrize all http tests for the transport implementations, the http
  protocol versions (1.0 and 1.1) and the authentication schemes.
  (Vincent Ladeuil)

* The ``exclude_pattern`` and ``random_order`` parameters to the function
  ``bzrlib.tests.filter_suite_by_re`` have been deprecated. (Robert Collins)

* The method ``bzrlib.tests.sort_suite_by_re`` has been deprecated. It is
  replaced by the new helper methods added in this release. (Robert Collins)


bzr 1.0 2007-12-14
##################

Documentation
*************

* More improvements and fixes to the User Guide.  (Ian Clatworthy)

* Add information on cherrypicking/rebasing to the User Guide.
  (Ian Clatworthy)

* Improve bug tracker integration documentation. (Ian Clatworthy)

* Minor edits to ``Bazaar in five minutes`` from David Roberts and
  to the rebasing section of the User Guide from Aaron Bentley.
  (Ian Clatworthy)


bzr 1.0rc3 2007-12-11
#####################

Changes
*******

* If a traceback occurs, users are now asked to report the bug
  through Launchpad (https://bugs.launchpad.net/bzr/), rather than
  by mail to the mailing list.
  (Martin Pool)

Bugfixes
********

* Fix Makefile rules for doc generation. (Ian Clatworthy, #175207)

* Give more feedback during long http downloads by making readv deliver data
  as it arrives for urllib, and issue more requests for pycurl. High latency
  networks are better handled by urllib, the pycurl implementation give more
  feedback but also incur more latency.
  (Vincent Ladeuil, #173010)

* Implement _make_parents_provider on RemoteRepository, allowing generating
  bundles against branches on a smart server.  (Andrew Bennetts, #147836)

Documentation
*************

* Improved user guide.  (Ian Clatworthy)

* The single-page quick reference guide is now available as a PDF.
  (Ian Clatworthy)

Internals
*********

* readv urllib http implementation is now a real iterator above the
  underlying socket and deliver data as soon as it arrives. 'get' still
  wraps its output in a StringIO.
  (Vincent Ladeuil)


bzr 1.0rc2 2007-12-07
#####################

Improvements
************

* Added a --coverage option to selftest. (Andrew Bennetts)

* Annotate merge (merge-type=weave) now supports cherrypicking.
  (Aaron Bentley)

* ``bzr commit`` now doesn't print the revision number twice. (Matt
  Nordhoff, #172612)

* New configuration option ``bugtracker_<tracker_abbrevation>_url`` to
  define locations of bug trackers that are not directly supported by
  bzr or a plugin. The URL will be treated as a template and ``{id}``
  placeholders will be replaced by specific bug IDs.  (Lukáš Lalinský)

* Support logging single merge revisions with short and line log formatters.
  (Kent Gibson)

* User Guide enhanced with suggested readability improvements from
  Matt Revell and corrections from John Arbash Meinel. (Ian Clatworthy)

* Quick Start Guide renamed to Quick Start Card, moved down in
  the catalog, provided in pdf and png format and updated to refer
  to ``send`` instead of ``bundle``. (Ian Clatworthy, #165080)

* ``switch`` can now be used on heavyweight checkouts as well as
  lightweight ones. After switching a heavyweight checkout, the
  local branch is a mirror/cache of the new bound branch and
  uncommitted changes in the working tree are merged. As a safety
  check, if there are local commits in a checkout which have not
  been committed to the previously bound branch, then ``switch``
  fails unless the ``--force`` option is given. This option is
  now also required if the branch a lightweight checkout is pointing
  to has been moved. (Ian Clatworthy)

Internals
*********

* New -Dhttp debug option reports http connections, requests and responses.
  (Vincent Ladeuil)

* New -Dmerge debug option, which emits merge plans for merge-type=weave.

Bugfixes
********

* Better error message when running ``bzr cat`` on a non-existant branch.
  (Lukáš Lalinský, #133782)

* Catch OSError 17 (file exists) in final phase of tree transform and show
  filename to user.
  (Alexander Belchenko, #111758)

* Catch ShortReadvErrors while using pycurl. Also make readv more robust by
  allowing multiple GET requests to be issued if too many ranges are
  required.
  (Vincent Ladeuil, #172701)

* Check for missing basis texts when fetching from packs to packs.
  (John Arbash Meinel, #165290)

* Fall back to showing e-mail in ``log --short/--line`` if the
  committer/author has only e-mail. (Lukáš Lalinský, #157026)

API Breaks
**********

* Deprecate not passing a ``location`` argument to commit reporters'
  ``started`` methods. (Matt Nordhoff)


bzr 1.0rc1 2007-11-30
#####################

Notes When Upgrading
********************

* The default repository format is now ``pack-0.92``.  This
  default is used when creating new repositories with ``init`` and
  ``init-repo``, and when branching over bzr+ssh or bzr+hpss.
  (See https://bugs.launchpad.net/bugs/164626)

  This format can be read and written by Bazaar 0.92 and later, and
  data can be transferred to and from older formats.

  To upgrade, please reconcile your repository (``bzr reconcile``), and then
  upgrade (``bzr upgrade``).

  ``pack-0.92`` offers substantially better scaling and performance than the
  previous knits format. Some operations are slower where the code already
  had bad scaling characteristics under knits, the pack format makes such
  operations more visible as part of being more scalable overall. We will
  correct such operations over the coming releases and encourage the filing
  of bugs on any operation which you observe to be slower in a packs
  repository. One particular case that we do not intend to fix is pulling
  data from a pack repository into a knit repository over a high latency
  link;  downgrading such data requires reinsertion of the file texts, and
  this is a classic space/time tradeoff. The current implementation is
  conservative on memory usage because we need to support converting data
  from any tree without problems.
  (Robert Collins, Martin Pool, #164476)

Changes
*******

* Disable detection of plink.exe as possible ssh vendor. Plink vendor
  still available if user selects it explicitly with BZR_SSH environment
  variable. (Alexander Belchenko, workaround for bug #107593)

* The pack format is now accessible as "pack-0.92", or "pack-0.92-subtree"
  to enable the subtree functions (for example, for bzr-svn).
  (Martin Pool)

Features
********

* New ``authentication.conf`` file holding the password or other credentials
  for remote servers. This can be used for ssh, sftp, smtp and other
  supported transports.
  (Vincent Ladeuil)

* New rich-root and rich-root-pack formats, recording the same data about
  tree roots that's recorded for all other directories.
  (Aaron Bentley, #164639)

* ``pack-0.92`` repositories can now be reconciled.
  (Robert Collins, #154173)

* ``switch`` command added for changing the branch a lightweight checkout
  is associated with and updating the tree to reflect the latest content
  accordingly. This command was previously part of the BzrTools plug-in.
  (Ian Clatworthy, Aaron Bentley, David Allouche)

* ``reconfigure`` command can now convert branches, trees, or checkouts to
  lightweight checkouts.  (Aaron Bentley)

Performance
***********

* Commit updates the state of the working tree via a delta rather than
  supplying entirely new basis trees. For commit of a single specified file
  this reduces the wall clock time for commit by roughly a 30%.
  (Robert Collins, Martin Pool)

* Commit with many automatically found deleted paths no longer performs
  linear scanning for the children of those paths during inventory
  iteration. This should fix commit performance blowing out when many such
  paths occur during commit. (Robert Collins, #156491)

* Fetch with pack repositories will no longer read the entire history graph.
  (Robert Collins, #88319)

* Revert takes out an appropriate lock when reverting to a basis tree, and
  does not read the basis inventory twice. (Robert Collins)

* Diff does not require an inventory to be generated on dirstate trees.
  (Aaron Bentley, #149254)

* New annotate merge (--merge-type=weave) implementation is fast on
  versionedfiles withough cached annotations, e.g. pack-0.92.
  (Aaron Bentley)

Improvements
************

* ``bzr merge`` now warns when it encounters a criss-cross merge.
  (Aaron Bentley)

* ``bzr send`` now doesn't require the target e-mail address to be
  specified on the command line if an interactive e-mail client is used.
  (Lukáš Lalinský)

* ``bzr tags`` now prints the revision number for each tag, instead of
  the revision id, unless --show-ids is passed. In addition, tags can be
  sorted chronologically instead of lexicographically with --sort=time.
  (Adeodato Simó, #120231)

* Windows standalone version of bzr is able to load system-wide plugins from
  "plugins" subdirectory in installation directory. In addition standalone
  installer write to the registry (HKLM\SOFTWARE\Bazaar) useful info
  about paths and bzr version. (Alexander Belchenko, #129298)

Documentation
*************

Bug Fixes
*********

* A progress bar has been added for knitpack -> knitpack fetching.
  (Robert Collins, #157789, #159147)

* Branching from a branch via smart server now preserves the repository
  format. (Andrew Bennetts,  #164626)

* ``commit`` is now able to invoke an external editor in a non-ascii
  directory. (Daniel Watkins, #84043)

* Catch connection errors for ftp.
  (Vincent Ladeuil, #164567)

* ``check`` no longer reports spurious unreferenced text versions.
  (Robert Collins, John A Meinel, #162931, #165071)

* Conflicts are now resolved recursively by ``revert``.
  (Aaron Bentley, #102739)

* Detect invalid transport reuse attempts by catching invalid URLs.
  (Vincent Ladeuil, #161819)

* Deleting a file without removing it shows a correct diff, not a traceback.
  (Aaron Bentley)

* Do no use timeout in HttpServer anymore.
  (Vincent Ladeuil, #158972).

* Don't catch the exceptions related to the http pipeline status before
  retrying an http request or some programming errors may be masked.
  (Vincent Ladeuil, #160012)

* Fix ``bzr rm`` to not delete modified and ignored files.
  (Lukáš Lalinský, #172598)

* Fix exception when revisionspec contains merge revisons but log
  formatter doesn't support merge revisions. (Kent Gibson, #148908)

* Fix exception when ScopeReplacer is assigned to before any members have
  been retrieved.  (Aaron Bentley)

* Fix multiple connections during checkout --lightweight.
  (Vincent Ladeuil, #159150)

* Fix possible error in insert_data_stream when copying between
  pack repositories over bzr+ssh or bzr+http.
  KnitVersionedFile.get_data_stream now makes sure that requested
  compression parents are sent before any delta hunks that depend
  on them.
  (Martin Pool, #164637)

* Fix typo in limiting offsets coalescing for http, leading to
  whole files being downloaded instead of parts.
  (Vincent Ladeuil, #165061)

* FTP server errors don't error in the error handling code.
  (Robert Collins, #161240)

* Give a clearer message when a pull fails because the source needs
  to be reconciled.
  (Martin Pool, #164443)

* It is clearer when a plugin cannot be loaded because of its name, and a
  suggestion for an acceptable name is given. (Daniel Watkins, #103023)

* Leave port as None in transport objects if user doesn't
  specify a port in urls.
  (vincent Ladeuil, #150860)

* Make sure Repository.fetch(self) is properly a no-op for all
  Repository implementations. (John Arbash Meinel, #158333)

* Mark .bzr directories as "hidden" on Windows.
  (Alexander Belchenko, #71147)

* ``merge --uncommitted`` can now operate on a single file.
  (Aaron Bentley, Lukáš Lalinský, #136890)

* Obsolete packs are now cleaned up by pack and autopack operations.
  (Robert Collins, #153789)

* Operations pulling data from a smart server where the underlying
  repositories are not both annotated/both unannotated will now work.
  (Robert Collins, #165304).

* Reconcile now shows progress bars. (Robert Collins, #159351)

* ``RemoteBranch`` was not initializing ``self._revision_id_to_revno_map``
  properly. (John Arbash Meinel, #162486)

* Removing an already-removed file reports the file does not exist. (Daniel
  Watkins, #152811)

* Rename on Windows is able to change filename case.
  (Alexander Belchenko, #77740)

* Return error instead of a traceback for ``bzr log -r0``.
  (Kent Gibson, #133751)

* Return error instead of a traceback when bzr is unable to create
  symlink on some platforms (e.g. on Windows).
  (Alexander Belchenko, workaround for #81689)

* Revert doesn't crash when restoring a single file from a deleted
  directory. (Aaron Bentley)

* Stderr output via logging mechanism now goes through encoded wrapper
  and no more uses utf-8, but terminal encoding instead. So all unicode
  strings now should be readable in non-utf-8 terminal.
  (Alexander Belchenko, #54173)

* The error message when ``move --after`` should be used makes how to do so
  clearer. (Daniel Watkins, #85237)

* Unicode-safe output from ``bzr info``. The output will be encoded
  using the terminal encoding and unrepresentable characters will be
  replaced by '?'. (Lukáš Lalinský, #151844)

* Working trees are no longer created when pushing into a local no-trees
  repo. (Daniel Watkins, #50582)

* Upgrade util/configobj to version 4.4.0.
  (Vincent Ladeuil, #151208).

* Wrap medusa ftp test server as an FTPServer feature.
  (Vincent Ladeuil, #157752)

API Breaks
**********

* ``osutils.backup_file`` is deprecated. Actually it's not used in bzrlib
  during very long time. (Alexander Belchenko)

* The return value of
  ``VersionedFile.iter_lines_added_or_present_in_versions`` has been
  changed. Previously it was an iterator of lines, now it is an iterator of
  (line, version_id) tuples. This change has been made to aid reconcile and
  fetch operations. (Robert Collins)

* ``bzrlib.repository.get_versioned_file_checker`` is now private.
  (Robert Collins)

* The Repository format registry default has been removed; it was previously
  obsoleted by the bzrdir format default, which implies a default repository
  format.
  (Martin Pool)

Internals
*********

* Added ``ContainerSerialiser`` and ``ContainerPushParser`` to
  ``bzrlib.pack``.  These classes provide more convenient APIs for generating
  and parsing containers from streams rather than from files.  (Andrew
  Bennetts)

* New module ``lru_cache`` providing a cache for use by tasks that need
  semi-random access to large amounts of data. (John A Meinel)

* InventoryEntry.diff is now deprecated.  Please use diff.DiffTree instead.


bzr 0.92 2007-11-05
###################

Changes
*******

  * New uninstaller on Win32.  (Alexander Belchenko)


bzr 0.92rc1 2007-10-29
######################

Changes
*******

* ``bzr`` now returns exit code 4 if an internal error occurred, and
  3 if a normal error occurred.  (Martin Pool)

* ``pull``, ``merge`` and ``push`` will no longer silently correct some
  repository index errors that occured as a result of the Weave disk format.
  Instead the ``reconcile`` command needs to be run to correct those
  problems if they exist (and it has been able to fix most such problems
  since bzr 0.8). Some new problems have been identified during this release
  and you should run ``bzr check`` once on every repository to see if you
  need to reconcile. If you cannot ``pull`` or ``merge`` from a remote
  repository due to mismatched parent errors - a symptom of index errors -
  you should simply take a full copy of that remote repository to a clean
  directory outside any local repositories, then run reconcile on it, and
  finally pull from it locally. (And naturally email the repositories owner
  to ask them to upgrade and run reconcile).
  (Robert Collins)

Features
********

* New ``knitpack-experimental`` repository format. This is interoperable with
  the ``dirstate-tags`` format but uses a smarter storage design that greatly
  speeds up many operations, both local and remote. This new format can be
  used as an option to the ``init``, ``init-repository`` and ``upgrade``
  commands. (Robert Collins)

* For users of bzr-svn (and those testing the prototype subtree support) that
  wish to try packs, a new ``knitpack-subtree-experimental`` format has also
  been added. This is interoperable with the ``dirstate-subtrees`` format.
  (Robert Collins)

* New ``reconfigure`` command. (Aaron Bentley)

* New ``revert --forget-merges`` command, which removes the record of a pending
  merge without affecting the working tree contents.  (Martin Pool)

* New ``bzr_remote_path`` configuration variable allows finer control of
  remote bzr locations than BZR_REMOTE_PATH environment variable.
  (Aaron Bentley)

* New ``launchpad-login`` command to tell Bazaar your Launchpad
  user ID.  This can then be used by other functions of the
  Launchpad plugin. (James Henstridge)

Performance
***********

* Commit in quiet mode is now slightly faster as the information to
  output is no longer calculated. (Ian Clatworthy)

* Commit no longer checks for new text keys during insertion when the
  revision id was deterministically unique. (Robert Collins)

* Committing a change which is not a merge and does not change the number of
  files in the tree is faster by utilising the data about whether files are
  changed to determine if the tree is unchanged rather than recalculating
  it at the end of the commit process. (Robert Collins)

* Inventory serialisation no longer double-sha's the content.
  (Robert Collins)

* Knit text reconstruction now avoids making copies of the lines list for
  interim texts when building a single text. The new ``apply_delta`` method
  on ``KnitContent`` aids this by allowing modification of the revision id
  such objects represent. (Robert Collins)

* Pack indices are now partially parsed for specific key lookup using a
  bisection approach. (Robert Collins)

* Partial commits are now approximately 40% faster by walking over the
  unselected current tree more efficiently. (Robert Collins)

* XML inventory serialisation takes 20% less time while being stricter about
  the contents. (Robert Collins)

* Graph ``heads()`` queries have been fixed to no longer access all history
  unnecessarily. (Robert Collins)

Improvements
************

* ``bzr+https://`` smart server across https now supported.
  (John Ferlito, Martin Pool, #128456)

* Mutt is now a supported mail client; set ``mail_client=mutt`` in your
  bazaar.conf and ``send`` will use mutt. (Keir Mierle)

* New option ``-c``/``--change`` for ``merge`` command for cherrypicking
  changes from one revision. (Alexander Belchenko, #141368)

* Show encodings, locale and list of plugins in the traceback message.
  (Martin Pool, #63894)

* Experimental directory formats can now be marked with
  ``experimental = True`` during registration. (Ian Clatworthy)

Documentation
*************

* New *Bazaar in Five Minutes* guide.  (Matthew Revell)

* The hooks reference documentation is now converted to html as expected.
  (Ian Clatworthy)

Bug Fixes
*********

* Connection error reporting for the smart server has been fixed to
  display a user friendly message instead of a traceback.
  (Ian Clatworthy, #115601)

* Make sure to use ``O_BINARY`` when opening files to check their
  sha1sum. (Alexander Belchenko, John Arbash Meinel, #153493)

* Fix a problem with Win32 handling of the executable bit.
  (John Arbash Meinel, #149113)

* ``bzr+ssh://`` and ``sftp://`` URLs that do not specify ports explicitly
  no longer assume that means port 22.  This allows people using OpenSSH to
  override the default port in their ``~/.ssh/config`` if they wish.  This
  fixes a bug introduced in bzr 0.91.  (Andrew Bennetts, #146715)

* Commands reporting exceptions can now be profiled and still have their
  data correctly dumped to a file. For example, a ``bzr commit`` with
  no changes still reports the operation as pointless but doing so no
  longer throws away the profiling data if this command is run with
  ``--lsprof-file callgrind.out.ci`` say. (Ian Clatworthy)

* Fallback to ftp when paramiko is not installed and sftp can't be used for
  ``tests/commands`` so that the test suite is still usable without
  paramiko.
  (Vincent Ladeuil, #59150)

* Fix commit ordering in corner case. (Aaron Bentley, #94975)

* Fix long standing bug in partial commit when there are renames
  left in tree. (Robert Collins, #140419)

* Fix selftest semi-random noise during http related tests.
  (Vincent Ladeuil, #140614)

* Fix typo in ftp.py making the reconnection fail on temporary errors.
  (Vincent Ladeuil, #154259)

* Fix failing test by comparing real paths to cover the case where the TMPDIR
  contains a symbolic link.
  (Vincent Ladeuil, #141382).

* Fix log against smart server branches that don't support tags.
  (James Westby, #140615)

* Fix pycurl http implementation by defining error codes from
  pycurl instead of relying on an old curl definition.
  (Vincent Ladeuil, #147530)

* Fix 'unprintable error' message when displaying BzrCheckError and
  some other exceptions on Python 2.5.
  (Martin Pool, #144633)

* Fix ``Inventory.copy()`` and add test for it. (Jelmer Vernooij)

* Handles default value for ListOption in cmd_commit.
  (Vincent Ladeuil, #140432)

* HttpServer and FtpServer need to be closed properly or a listening socket
  will remain opened.
  (Vincent Ladeuil, #140055)

* Monitor the .bzr directory created in the top level test
  directory to detect leaking tests.
  (Vincent Ladeuil, #147986)

* The basename, not the full path, is now used when checking whether
  the profiling dump file begins with ``callgrind.out`` or not. This
  fixes a bug reported by Aaron Bentley on IRC. (Ian Clatworthy)

* Trivial fix for invoking command ``reconfigure`` without arguments.
  (Rob Weir, #141629)

* ``WorkingTree.rename_one`` will now raise an error if normalisation of the
  new path causes bzr to be unable to access the file. (Robert Collins)

* Correctly detect a NoSuchFile when using a filezilla server. (Gary van der
  Merwe)

API Breaks
**********

* ``bzrlib.index.GraphIndex`` now requires a size parameter to the
  constructor, for enabling bisection searches. (Robert Collins)

* ``CommitBuilder.record_entry_contents`` now requires the root entry of a
  tree be supplied to it, previously failing to do so would trigger a
  deprecation warning. (Robert Collins)

* ``KnitVersionedFile.add*`` will no longer cache added records even when
  enable_cache() has been called - the caching feature is now exclusively for
  reading existing data. (Robert Collins)

* ``ReadOnlyLockError`` is deprecated; ``LockFailed`` is usually more
  appropriate.  (Martin Pool)

* Removed ``bzrlib.transport.TransportLogger`` - please see the new
  ``trace+`` transport instead. (Robert Collins)

* Removed previously deprecated varargs interface to ``TestCase.run_bzr`` and
  deprecated methods ``TestCase.capture`` and ``TestCase.run_bzr_captured``.
  (Martin Pool)

* Removed previous deprecated ``basis_knit`` parameter to the
  ``KnitVersionedFile`` constructor. (Robert Collins)

* Special purpose method ``TestCase.run_bzr_decode`` is moved to the test_non_ascii
  class that needs it.
  (Martin Pool)

* The class ``bzrlib.repofmt.knitrepo.KnitRepository3`` has been folded into
  ``KnitRepository`` by parameters to the constructor. (Robert Collins)

* The ``VersionedFile`` interface now allows content checks to be bypassed
  by supplying check_content=False.  This saves nearly 30% of the minimum
  cost to store a version of a file. (Robert Collins)

* Tree's with bad state such as files with no length or sha will no longer
  be silently accepted by the repository XML serialiser. To serialise
  inventories without such data, pass working=True to write_inventory.
  (Robert Collins)

* ``VersionedFile.fix_parents`` has been removed as a harmful API.
  ``VersionedFile.join`` will no longer accept different parents on either
  side of a join - it will either ignore them, or error, depending on the
  implementation. See notes when upgrading for more information.
  (Robert Collins)

Internals
*********

* ``bzrlib.transport.Transport.put_file`` now returns the number of bytes
  put by the method call, to allow avoiding stat-after-write or
  housekeeping in callers. (Robert Collins)

* ``bzrlib.xml_serializer.Serializer`` is now responsible for checking that
  mandatory attributes are present on serialisation and deserialisation.
  This fixes some holes in API usage and allows better separation between
  physical storage and object serialisation. (Robert Collins)

* New class ``bzrlib.errors.InternalBzrError`` which is just a convenient
  shorthand for deriving from BzrError and setting internal_error = True.
  (Robert Collins)

* New method ``bzrlib.mutabletree.update_to_one_parent_via_delta`` for
  moving the state of a parent tree to a new version via a delta rather than
  a complete replacement tree. (Robert Collins)

* New method ``bzrlib.osutils.minimum_path_selection`` useful for removing
  duplication from user input, when a user mentions both a path and an item
  contained within that path. (Robert Collins)

* New method ``bzrlib.repository.Repository.is_write_locked`` useful for
  determining if a repository is write locked. (Robert Collins)

* New method on ``bzrlib.tree.Tree`` ``path_content_summary`` provides a
  tuple containing the key information about a path for commit processing
  to complete. (Robert Collins)

* New method on xml serialisers, write_inventory_to_lines, which matches the
  API used by knits for adding content. (Robert Collins)

* New module ``bzrlib.bisect_multi`` with generic multiple-bisection-at-once
  logic, currently only available for byte-based lookup
  (``bisect_multi_bytes``). (Robert Collins)

* New helper ``bzrlib.tuned_gzip.bytes_to_gzip`` which takes a byte string
  and returns a gzipped version of the same. This is used to avoid a bunch
  of api friction during adding of knit hunks. (Robert Collins)

* New parameter on ``bzrlib.transport.Transport.readv``
  ``adjust_for_latency`` which changes readv from returning strictly the
  requested data to inserted return larger ranges and in forward read order
  to reduce the effect of network latency. (Robert Collins)

* New parameter yield_parents on ``Inventory.iter_entries_by_dir`` which
  causes the parents of a selected id to be returned recursively, so all the
  paths from the root down to each element of selected_file_ids are
  returned. (Robert Collins)

* Knit joining has been enhanced to support plain to annotated conversion
  and annotated to plain conversion. (Ian Clatworthy)

* The CommitBuilder method ``record_entry_contents`` now returns summary
  information about the effect of the commit on the repository. This tuple
  contains an inventory delta item if the entry changed from the basis, and a
  boolean indicating whether a new file graph node was recorded.
  (Robert Collins)

* The python path used in the Makefile can now be overridden.
  (Andrew Bennetts, Ian Clatworthy)

Testing
*******

* New transport implementation ``trace+`` which is useful for testing,
  logging activity taken to its _activity attribute. (Robert Collins)

* When running bzr commands within the test suite, internal exceptions are
  not caught and reported in the usual way, but rather allowed to propagate
  up and be visible to the test suite.  A new API ``run_bzr_catch_user_errors``
  makes this behavior available to other users.
  (Martin Pool)

* New method ``TestCase.call_catch_warnings`` for testing methods that
  raises a Python warning.  (Martin Pool)


bzr 0.91 2007-09-26
###################

Bug Fixes
*********

* Print a warning instead of aborting the ``python setup.py install``
  process if building of a C extension is not possible.
  (Lukáš Lalinský, Alexander Belchenko)

* Fix commit ordering in corner case (Aaron Bentley, #94975)

* Fix ''bzr info bzr://host/'' and other operations on ''bzr://' URLs with
  an implicit port.  We were incorrectly raising PathNotChild due to
  inconsistent treatment of the ''_port'' attribute on the Transport object.
  (Andrew Bennetts, #133965)

* Make RemoteRepository.sprout cope gracefully with servers that don't
  support the ``Repository.tarball`` request.
  (Andrew Bennetts)


bzr 0.91rc2 2007-09-11
######################

* Replaced incorrect tarball for previous release; a debug statement was left
  in bzrlib/remote.py.


bzr 0.91rc1 2007-09-11
######################

Changes
*******

* The default branch and repository format has changed to
  ``dirstate-tags``, so tag commands are active by default.
  This format is compatible with Bazaar 0.15 and later.
  This incidentally fixes bug #126141.
  (Martin Pool)

* ``--quiet`` or ``-q`` is no longer a global option. If present, it
  must now appear after the command name. Scripts doing things like
  ``bzr -q missing`` need to be rewritten as ``bzr missing -q``.
  (Ian Clatworthy)

Features
********

* New option ``--author`` in ``bzr commit`` to specify the author of the
  change, if it's different from the committer. ``bzr log`` and
  ``bzr annotate`` display the author instead of the committer.
  (Lukáš Lalinský)

* In addition to global options and command specific options, a set of
  standard options are now supported. Standard options are legal for
  all commands. The initial set of standard options are:

  * ``--help`` or ``-h`` - display help message
  * ``--verbose`` or ``-v`` - display additional information
  * ``--quiet``  or ``-q`` - only output warnings and errors.

  Unlike global options, standard options can be used in aliases and
  may have command-specific help. (Ian Clatworthy)

* Verbosity level processing has now been unified. If ``--verbose``
  or ``-v`` is specified on the command line multiple times, the
  verbosity level is made positive the first time then increased.
  If ``--quiet`` or ``-q`` is specified on the command line
  multiple times, the verbosity level is made negative the first
  time then decreased. To get the default verbosity level of zero,
  either specify none of the above , ``--no-verbose`` or ``--no-quiet``.
  Note that most commands currently ignore the magnitude of the
  verbosity level but do respect *quiet vs normal vs verbose* when
  generating output. (Ian Clatworthy)

* ``Branch.hooks`` now supports ``pre_commit`` hook. The hook's signature
  is documented in BranchHooks constructor. (Nam T. Nguyen, #102747)

* New ``Repository.stream_knit_data_for_revisions`` request added to the
  network protocol for greatly reduced roundtrips when retrieving a set of
  revisions. (Andrew Bennetts)

Bug Fixes
*********

* ``bzr plugins`` now lists the version number for each plugin in square
  brackets after the path. (Robert Collins, #125421)

* Pushing, pulling and branching branches with subtree references was not
  copying the subtree weave, preventing the file graph from being accessed
  and causing errors in commits in clones. (Robert Collins)

* Suppress warning "integer argument expected, got float" from Paramiko,
  which sometimes caused false test failures.  (Martin Pool)

* Fix bug in bundle 4 that could cause attempts to write data to wrong
  versionedfile.  (Aaron Bentley)

* Diffs generated using "diff -p" no longer break the patch parser.
  (Aaron Bentley)

* get_transport treats an empty possible_transports list the same as a non-
  empty one.  (Aaron Bentley)

* patch verification for merge directives is reactivated, and works with
  CRLF and CR files.  (Aaron Bentley)

* Accept ..\ as a path in revision specifiers. This fixes for example
  "-r branch:..\other-branch" on Windows.  (Lukáš Lalinský)

* ``BZR_PLUGIN_PATH`` may now contain trailing slashes.
  (Blake Winton, #129299)

* man page no longer lists hidden options (#131667, Aaron Bentley)

* ``uncommit --help`` now explains the -r option adequately.  (Daniel
  Watkins, #106726)

* Error messages are now better formatted with parameters (such as
  filenames) quoted when necessary. This avoids confusion when directory
  names ending in a '.' at the end of messages were confused with a
  full stop that may or not have been there. (Daniel Watkins, #129791)

* Fix ``status FILE -r X..Y``. (Lukáš Lalinský)

* If a particular command is an alias, ``help`` will show the alias
  instead of claiming there is no help for said alias. (Daniel Watkins,
  #133548)

* TreeTransform-based operations, like pull, merge, revert, and branch,
  now roll back if they encounter an error.  (Aaron Bentley, #67699)

* ``bzr commit`` now exits cleanly if a character unsupported by the
  current encoding is used in the commit message.  (Daniel Watkins,
  #116143)

* bzr send uses default values for ranges when only half of an elipsis
  is specified ("-r..5" or "-r5..").  (#61685, Aaron Bentley)

* Avoid trouble when Windows ssh calls itself 'plink' but no plink
  binary is present.  (Martin Albisetti, #107155)

* ``bzr remove`` should remove clean subtrees.  Now it will remove (without
  needing ``--force``) subtrees that contain no files with text changes or
  modified files.  With ``--force`` it removes the subtree regardless of
  text changes or unknown files. Directories with renames in or out (but
  not changed otherwise) will now be removed without needing ``--force``.
  Unknown ignored files will be deleted without needing ``--force``.
  (Marius Kruger, #111665)

* When two plugins conflict, the source of both the losing and now the
  winning definition is shown.  (Konstantin Mikhaylov, #5454)

* When committing to a branch, the location being committed to is
  displayed.  (Daniel Watkins, #52479)

* ``bzr --version`` takes care about encoding of stdout, especially
  when output is redirected. (Alexander Belchenko, #131100)

* Prompt for an ftp password if none is provided.
  (Vincent Ladeuil, #137044)

* Reuse bound branch associated transport to avoid multiple
  connections.
  (Vincent Ladeuil, #128076, #131396)

* Overwrite conflicting tags by ``push`` and ``pull`` if the
  ``--overwrite`` option is specified.  (Lukáš Lalinský, #93947)

* In checkouts, tags are copied into the master branch when created,
  changed or deleted, and are copied into the checkout when it is
  updated.  (Martin Pool, #93856, #93860)

* Print a warning instead of aborting the ``python setup.py install``
  process if building of a C extension is not possible.
  (Lukáš Lalinský, Alexander Belchenko)

Improvements
************

* Add the option "--show-diff" to the commit command in order to display
  the diff during the commit log creation. (Goffredo Baroncelli)

* ``pull`` and ``merge`` are much faster at installing bundle format 4.
  (Aaron Bentley)

* ``pull -v`` no longer includes deltas, making it much faster.
  (Aaron Bentley)

* ``send`` now sends the directive as an attachment by default.
  (Aaron Bentley, Lukáš Lalinský, Alexander Belchenko)

* Documentation updates (Martin Albisetti)

* Help on debug flags is now included in ``help global-options``.
  (Daniel Watkins, #124853)

* Parameters passed on the command line are checked to ensure they are
  supported by the encoding in use. (Daniel Watkins)

* The compression used within the bzr repository has changed from zlib
  level 9 to the zlib default level. This improves commit performance with
  only a small increase in space used (and in some cases a reduction in
  space). (Robert Collins)

* Initial commit no longer SHAs files twice and now reuses the path
  rather than looking it up again, making it faster.
  (Ian Clatworthy)

* New option ``-c``/``--change`` for ``diff`` and ``status`` to show
  changes in one revision.  (Lukáš Lalinský)

* If versioned files match a given ignore pattern, a warning is now
  given. (Daniel Watkins, #48623)

* ``bzr status`` now has -S as a short name for --short and -V as a
  short name for --versioned. These have been added to assist users
  migrating from Subversion: ``bzr status -SV`` is now like
  ``svn status -q``.  (Daniel Watkins, #115990)

* Added C implementation of  ``PatienceSequenceMatcher``, which is about
  10x faster than the Python version. This speeds up commands that
  need file diffing, such as ``bzr commit`` or ``bzr diff``.
  (Lukáš Lalinský)

* HACKING has been extended with a large section on core developer tasks.
  (Ian Clatworthy)

* Add ``branches`` and ``standalone-trees`` as online help topics and
  include them as Concepts within the User Reference.
  (Paul Moore, Ian Clatworthy)

* ``check`` can detect versionedfile parent references that are
  inconsistent with revision and inventory info, and ``reconcile`` can fix
  them.  These faulty references were generated by 0.8-era releases,
  so repositories which were manipulated by old bzrs should be
  checked, and possibly reconciled ASAP.  (Aaron Bentley, Andrew Bennetts)

API Breaks
**********

* ``Branch.append_revision`` is removed altogether; please use
  ``Branch.set_last_revision_info`` instead.  (Martin Pool)

* CommitBuilder now advertises itself as requiring the root entry to be
  supplied. This only affects foreign repository implementations which reuse
  CommitBuilder directly and have changed record_entry_contents to require
  that the root not be supplied. This should be precisely zero plugins
  affected. (Robert Collins)

* The ``add_lines`` methods on ``VersionedFile`` implementations has changed
  its return value to include the sha1 and length of the inserted text. This
  allows the avoidance of double-sha1 calculations during commit.
  (Robert Collins)

* ``Transport.should_cache`` has been removed.  It was not called in the
  previous release.  (Martin Pool)

Testing
*******

* Tests may now raise TestNotApplicable to indicate they shouldn't be
  run in a particular scenario.  (Martin Pool)

* New function multiply_tests_from_modules to give a simpler interface
  to test parameterization.  (Martin Pool, Robert Collins)

* ``Transport.should_cache`` has been removed.  It was not called in the
  previous release.  (Martin Pool)

* NULL_REVISION is returned to indicate the null revision, not None.
  (Aaron Bentley)

* Use UTF-8 encoded StringIO for log tests to avoid failures on
  non-ASCII committer names.  (Lukáš Lalinský)

Internals
*********

* ``bzrlib.plugin.all_plugins`` has been deprecated in favour of
  ``bzrlib.plugin.plugins()`` which returns PlugIn objects that provide
  useful functionality for determining the path of a plugin, its tests, and
  its version information. (Robert Collins)

* Add the option user_encoding to the function 'show_diff_trees()'
  in order to move the user encoding at the UI level. (Goffredo Baroncelli)

* Add the function make_commit_message_template_encoded() and the function
  edit_commit_message_encoded() which handle encoded strings.
  This is done in order to mix the commit messages (which is a unicode
  string), and the diff which is a raw string. (Goffredo Baroncelli)

* CommitBuilder now defaults to using add_lines_with_ghosts, reducing
  overhead on non-weave repositories which don't require all parents to be
  present. (Robert Collins)

* Deprecated method ``find_previous_heads`` on
  ``bzrlib.inventory.InventoryEntry``. This has been superseded by the use
  of ``parent_candidates`` and a separate heads check via the repository
  API. (Robert Collins)

* New trace function ``mutter_callsite`` will print out a subset of the
  stack to the log, which can be useful for gathering debug details.
  (Robert Collins)

* ``bzrlib.pack.ContainerWriter`` now tracks how many records have been
  added via a public attribute records_written. (Robert Collins)

* New method ``bzrlib.transport.Transport.get_recommended_page_size``.
  This provides a hint to users of transports as to the reasonable
  minimum data to read. In principle this can take latency and
  bandwidth into account on a per-connection basis, but for now it
  just has hard coded values based on the url. (e.g. http:// has a large
  page size, file:// has a small one.) (Robert Collins)

* New method on ``bzrlib.transport.Transport`` ``open_write_stream`` allows
  incremental addition of data to a file without requiring that all the
  data be buffered in memory. (Robert Collins)

* New methods on ``bzrlib.knit.KnitVersionedFile``:
  ``get_data_stream(versions)``, ``insert_data_stream(stream)`` and
  ``get_format_signature()``.  These provide some infrastructure for
  efficiently streaming the knit data for a set of versions over the smart
  protocol.

* Knits with no annotation cache still produce correct annotations.
  (Aaron Bentley)

* Three new methods have been added to ``bzrlib.trace``:
  ``set_verbosity_level``, ``get_verbosity_level`` and ``is_verbose``.
  ``set_verbosity_level`` expects a numeric value: negative for quiet,
  zero for normal, positive for verbose. The size of the number can be
  used to determine just how quiet or verbose the application should be.
  The existing ``be_quiet`` and ``is_quiet`` routines have been
  integrated into this new scheme. (Ian Clatworthy)

* Options can now be delcared with a ``custom_callback`` parameter. If
  set, this routine is called after the option is processed. This feature
  is now used by the standard options ``verbose`` and ``quiet`` so that
  setting one implicitly resets the other. (Ian Clatworthy)

* Rather than declaring a new option from scratch in order to provide
  custom help, a centrally registered option can be decorated using the
  new ``bzrlib.Option.custom_help`` routine. In particular, this routine
  is useful when declaring better help for the ``verbose`` and ``quiet``
  standard options as the base definition of these is now more complex
  than before thanks to their use of a custom callback. (Ian Clatworthy)

* Tree._iter_changes(specific_file=[]) now iterates through no files,
  instead of iterating through all files.  None is used to iterate through
  all files.  (Aaron Bentley)

* WorkingTree.revert() now accepts None to revert all files.  The use of
  [] to revert all files is deprecated.  (Aaron Bentley)


bzr 0.90 2007-08-28
###################

Improvements
************

* Documentation is now organized into multiple directories with a level
  added for different languages or locales. Added the Mini Tutorial
  and Quick Start Summary (en) documents from the Wiki, improving the
  content and readability of the former. Formatted NEWS as Release Notes
  complete with a Table of Conents, one heading per release. Moved the
  Developer Guide into the main document catalog and provided a link
  from the developer document catalog back to the main one.
  (Ian Clatworthy, Sabin Iacob, Alexander Belchenko)


API Changes
***********

* The static convenience method ``BzrDir.create_repository``
  is deprecated.  Callers should instead create a ``BzrDir`` instance
  and call ``create_repository`` on that.  (Martin Pool)


bzr 0.90rc1 2007-08-14
######################

Bugfixes
********

* ``bzr init`` should connect to the remote location one time only.  We
  have been connecting several times because we forget to pass around the
  Transport object. This modifies ``BzrDir.create_branch_convenience``,
  so that we can give it the Transport we already have.
  (John Arbash Meinel, Vincent Ladeuil, #111702)

* Get rid of sftp connection cache (get rid of the FTP one too).
  (Vincent Ladeuil, #43731)

* bzr branch {local|remote} remote don't try to create a working tree
  anymore.
  (Vincent Ladeuil, #112173)

* All identified multiple connections for a single bzr command have been
  fixed. See bzrlib/tests/commands directory.
  (Vincent Ladeuil)

* ``bzr rm`` now does not insist on ``--force`` to delete files that
  have been renamed but not otherwise modified.  (Marius Kruger,
  #111664)

* ``bzr selftest --bench`` no longer emits deprecation warnings
  (Lukáš Lalinský)

* ``bzr status`` now honours FILE parameters for conflict lists
  (Aaron Bentley, #127606)

* ``bzr checkout`` now honours -r when reconstituting a working tree.
  It also honours -r 0.  (Aaron Bentley, #127708)

* ``bzr add *`` no more fails on Windows if working tree contains
  non-ascii file names. (Kuno Meyer, #127361)

* allow ``easy_install bzr`` runs without fatal errors.
  (Alexander Belchenko, #125521)

* Graph._filter_candidate_lca does not raise KeyError if a candidate
  is eliminated just before it would normally be examined.  (Aaron Bentley)

* SMTP connection failures produce a nice message, not a traceback.
  (Aaron Bentley)

Improvements
************

* Don't show "dots" progress indicators when run non-interactively, such
  as from cron.  (Martin Pool)

* ``info`` now formats locations more nicely and lists "submit" and
  "public" branches (Aaron Bentley)

* New ``pack`` command that will trigger database compression within
  the repository (Robert Collins)

* Implement ``_KnitIndex._load_data`` in a pyrex extension. The pyrex
  version is approximately 2-3x faster at parsing a ``.kndx`` file.
  Which yields a measurable improvement for commands which have to
  read from the repository, such as a 1s => 0.75s improvement in
  ``bzr diff`` when there are changes to be shown.  (John Arbash Meinel)

* Merge is now faster.  Depending on the scenario, it can be more than 2x
  faster. (Aaron Bentley)

* Give a clearer warning, and allow ``python setup.py install`` to
  succeed even if pyrex is not available.
  (John Arbash Meinel)

* ``DirState._read_dirblocks`` now has an optional Pyrex
  implementation. This improves the speed of any command that has to
  read the entire DirState. (``diff``, ``status``, etc, improve by
  about 10%).
  ``bisect_dirblocks`` has also been improved, which helps all
  ``_get_entry`` type calls (whenever we are searching for a
  particular entry in the in-memory DirState).
  (John Arbash Meinel)

* ``bzr pull`` and ``bzr push`` no longer do a complete walk of the
  branch revision history for ui display unless -v is supplied.
  (Robert Collins)

* ``bzr log -rA..B`` output shifted to the left margin if the log only
  contains merge revisions. (Kent Gibson)

* The ``plugins`` command is now public with improved help.
  (Ian Clatworthy)

* New bundle and merge directive formats are faster to generate, and

* Annotate merge now works when there are local changes. (Aaron Bentley)

* Commit now only shows the progress in terms of directories instead of
  entries. (Ian Clatworthy)

* Fix ``KnitRepository.get_revision_graph`` to not request the graph 2
  times. This makes ``get_revision_graph`` 2x faster. (John Arbash
  Meinel)

* Fix ``VersionedFile.get_graph()`` to avoid using
  ``set.difference_update(other)``, which has bad scaling when
  ``other`` is large. This improves ``VF.get_graph([version_id])`` for
  a 12.5k graph from 2.9s down to 200ms. (John Arbash Meinel)

* The ``--lsprof-file`` option now generates output for KCacheGrind if
  the file starts with ``callgrind.out``. This matches the default file
  filtering done by KCacheGrind's Open Dialog. (Ian Clatworthy)

* Fix ``bzr update`` to avoid an unnecessary
  ``branch.get_master_branch`` call, which avoids 1 extra connection
  to the remote server. (Partial fix for #128076, John Arbash Meinel)

* Log errors from the smart server in the trace file, to make debugging
  test failures (and live failures!) easier.  (Andrew Bennetts)

* The HTML version of the man page has been superceded by a more
  comprehensive manual called the Bazaar User Reference. This manual
  is completed generated from the online help topics. As part of this
  change, limited reStructuredText is now explicitly supported in help
  topics and command help with 'unnatural' markup being removed prior
  to display by the online help or inclusion in the man page.
  (Ian Clatworthy)

* HTML documentation now use files extension ``*.html``
  (Alexander Belchenko)

* The cache of ignore definitions is now cleared in WorkingTree.unlock()
  so that changes to .bzrignore aren't missed. (#129694, Daniel Watkins)

* ``bzr selftest --strict`` fails if there are any missing features or
  expected test failures. (Daniel Watkins, #111914)

* Link to registration survey added to README. (Ian Clatworthy)

* Windows standalone installer show link to registration survey
  when installation finished. (Alexander Belchenko)

Library API Breaks
******************

* Deprecated dictionary ``bzrlib.option.SHORT_OPTIONS`` removed.
  Options are now required to provide a help string and it must
  comply with the style guide by being one or more sentences with an
  initial capital and final period. (Martin Pool)

* KnitIndex.get_parents now returns tuples. (Robert Collins)

* Ancient unused ``Repository.text_store`` attribute has been removed.
  (Robert Collins)

* The ``bzrlib.pack`` interface has changed to use tuples of bytestrings
  rather than just bytestrings, making it easier to represent multiple
  element names. As this interface was not used by any internal facilities
  since it was introduced in 0.18 no API compatibility is being preserved.
  The serialised form of these packs is identical with 0.18 when a single
  element tuple is in use. (Robert Collins)

Internals
*********

* merge now uses ``iter_changes`` to calculate changes, which makes room for
  future performance increases.  It is also more consistent with other
  operations that perform comparisons, and reduces reliance on
  Tree.inventory.  (Aaron Bentley)

* Refactoring of transport classes connected to a remote server.
  ConnectedTransport is a new class that serves as a basis for all
  transports needing to connect to a remote server.  transport.split_url
  have been deprecated, use the static method on the object instead. URL
  tests have been refactored too.
  (Vincent Ladeuil)

* Better connection sharing for ConnectedTransport objects.
  transport.get_transport() now accepts a 'possible_transports' parameter.
  If a newly requested transport can share a connection with one of the
  list, it will.
  (Vincent Ladeuil)

* Most functions now accept ``bzrlib.revision.NULL_REVISION`` to indicate
  the null revision, and consider using ``None`` for this purpose
  deprecated.  (Aaron Bentley)

* New ``index`` module with abstract index functionality. This will be
  used during the planned changes in the repository layer. Currently the
  index layer provides a graph aware immutable index, a builder for the
  same index type to allow creating them, and finally a composer for
  such indices to allow the use of many indices in a single query. The
  index performance is not optimised, however the API is stable to allow
  development on top of the index. (Robert Collins)

* ``bzrlib.dirstate.cmp_by_dirs`` can be used to compare two paths by
  their directory sections. This is equivalent to comparing
  ``path.split('/')``, only without having to split the paths.
  This has a Pyrex implementation available.
  (John Arbash Meinel)

* New transport decorator 'unlistable+' which disables the list_dir
  functionality for testing.

* Deprecated ``change_entry`` in transform.py. (Ian Clatworthy)

* RevisionTree.get_weave is now deprecated.  Tree.plan_merge is now used
  for performing annotate-merge.  (Aaron Bentley)

* New EmailMessage class to create email messages. (Adeodato Simó)

* Unused functions on the private interface KnitIndex have been removed.
  (Robert Collins)

* New ``knit.KnitGraphIndex`` which provides a ``KnitIndex`` layered on top
  of a ``index.GraphIndex``. (Robert Collins)

* New ``knit.KnitVersionedFile.iter_parents`` method that allows querying
  the parents of many knit nodes at once, reducing round trips to the
  underlying index. (Robert Collins)

* Graph now has an is_ancestor method, various bits use it.
  (Aaron Bentley)

* The ``-Dhpss`` flag now includes timing information. As well as
  logging when a new connection is opened. (John Arbash Meinel)

* ``bzrlib.pack.ContainerWriter`` now returns an offset, length tuple to
  callers when inserting data, allowing generation of readv style access
  during pack creation, without needing a separate pass across the output
  pack to gather such details. (Robert Collins)

* ``bzrlib.pack.make_readv_reader`` allows readv based access to pack
  files that are stored on a transport. (Robert Collins)

* New ``Repository.has_same_location`` method that reports if two
  repository objects refer to the same repository (although with some risk
  of false negatives).  (Andrew Bennetts)

* InterTree.compare now passes require_versioned on correctly.
  (Marius Kruger)

* New methods on Repository - ``start_write_group``,
  ``commit_write_group``, ``abort_write_group`` and ``is_in_write_group`` -
  which provide a clean hook point for transactional Repositories - ones
  where all the data for a fetch or commit needs to be made atomically
  available in one step. This allows the write lock to remain while making
  a series of data insertions.  (e.g. data conversion). (Robert Collins)

* In ``bzrlib.knit`` the internal interface has been altered to use
  3-tuples (index, pos, length) rather than two-tuples (pos, length) to
  describe where data in a knit is, allowing knits to be split into
  many files. (Robert Collins)

* ``bzrlib.knit._KnitData`` split into cache management and physical access
  with two access classes - ``_PackAccess`` and ``_KnitAccess`` defined.
  The former provides access into a .pack file, and the latter provides the
  current production repository form of .knit files. (Robert Collins)

Testing
*******

* Remove selftest ``--clean-output``, ``--numbered-dirs`` and
  ``--keep-output`` options, which are obsolete now that tests
  are done within directories in $TMPDIR.  (Martin Pool)

* The SSH_AUTH_SOCK environment variable is now reset to avoid
  interaction with any running ssh agents.  (Jelmer Vernooij, #125955)

* run_bzr_subprocess handles parameters the same way as run_bzr:
  either a string or a list of strings should be passed as the first
  parameter.  Varargs-style parameters are deprecated. (Aaron Bentley)


bzr 0.18  2007-07-17
####################

Bugfixes
********

* Fix 'bzr add' crash under Win32 (Kuno Meyer)


bzr 0.18rc1  2007-07-10
#######################

Bugfixes
********

* Do not suppress pipe errors, etc. in non-display commands
  (Alexander Belchenko, #87178)

* Display a useful error message when the user requests to annotate
  a file that is not present in the specified revision.
  (James Westby, #122656)

* Commands that use status flags now have a reference to 'help
  status-flags'.  (Daniel Watkins, #113436)

* Work around python-2.4.1 inhability to correctly parse the
  authentication header.
  (Vincent Ladeuil, #121889)

* Use exact encoding for merge directives. (Adeodato Simó, #120591)

* Fix tempfile permissions error in smart server tar bundling under
  Windows. (Martin _, #119330)

* Fix detection of directory entries in the inventory. (James Westby)

* Fix handling of http code 400: Bad Request When issuing too many ranges.
  (Vincent Ladeuil, #115209)

* Issue a CONNECT request when connecting to an https server
  via a proxy to enable SSL tunneling.
  (Vincent Ladeuil, #120678)

* Fix ``bzr log -r`` to support selecting merge revisions, both
  individually and as part of revision ranges.
  (Kent Gibson, #4663)

* Don't leave cruft behind when failing to acquire a lockdir.
  (Martin Pool, #109169)

* Don't use the '-f' strace option during tests.
  (Vincent Ladeuil, #102019).

* Warn when setting ``push_location`` to a value that will be masked by
  locations.conf.  (Aaron Bentley, #122286)

* Fix commit ordering in corner case (Aaron Bentley, #94975)

*  Make annotate behave in a non-ASCII world (Adeodato Simó).

Improvements
************

* The --lsprof-file option now dumps a text rendering of the profiling
  information if the filename ends in ".txt". It will also convert the
  profiling information to a format suitable for KCacheGrind if the
  output filename ends in ".callgrind". Fixes to the lsprofcalltree
  conversion process by Jean Paul Calderone and Itamar were also merged.
  See http://ddaa.net/blog/python/lsprof-calltree. (Ian Clatworthy)

* ``info`` now defaults to non-verbose mode, displaying only paths and
  abbreviated format info.  ``info -v`` displays all the information
  formerly displayed by ``info``.  (Aaron Bentley, Adeodato Simó)

* ``bzr missing`` now has better option names ``--this`` and ``--other``.
  (Elliot Murphy)

* The internal ``weave-list`` command has become ``versionedfile-list``,
  and now lists knits as well as weaves.  (Aaron Bentley)

* Automatic merge base selection uses a faster algorithm that chooses
  better bases in criss-cross merge situations (Aaron Bentley)

* Progress reporting in ``commit`` has been improved. The various logical
  stages are now reported on as follows, namely:

  * Collecting changes [Entry x/y] - Stage n/m
  * Saving data locally - Stage n/m
  * Uploading data to master branch - Stage n/m
  * Updating the working tree - Stage n/m
  * Running post commit hooks - Stage n/m

  If there is no master branch, the 3rd stage is omitted and the total
  number of stages is adjusted accordingly.

  Each hook that is run after commit is listed with a name (as hooks
  can be slow it is useful feedback).
  (Ian Clatworthy, Robert Collins)

* Various operations that are now faster due to avoiding unnecessary
  topological sorts. (Aaron Bentley)

* Make merge directives robust against broken bundles. (Aaron Bentley)

* The lsprof filename note is emitted via trace.note(), not standard
  output.  (Aaron Bentley)

* ``bzrlib`` now exports explicit API compatibility information to assist
  library users and plugins. See the ``bzrlib.api`` module for details.
  (Robert Collins)

* Remove unnecessary lock probes when acquiring a lockdir.
  (Martin Pool)

* ``bzr --version`` now shows the location of the bzr log file, which
  is especially useful on Windows.  (Martin Pool)

* -D now supports hooks to get debug tracing of hooks (though its currently
  minimal in nature). (Robert Collins)

* Long log format reports deltas on merge revisions.
  (John Arbash Meinel, Kent Gibson)

* Make initial push over ftp more resilient. (John Arbash Meinel)

* Print a summary of changes for update just like pull does.
  (Daniel Watkins, #113990)

* Add a -Dhpss option to trace smart protocol requests and responses.
  (Andrew Bennetts)

Library API Breaks
******************

* Testing cleanups -
  ``bzrlib.repository.RepositoryTestProviderAdapter`` has been moved
  to ``bzrlib.tests.repository_implementations``;
  ``bzrlib.repository.InterRepositoryTestProviderAdapter`` has been moved
  to ``bzrlib.tests.interrepository_implementations``;
  ``bzrlib.transport.TransportTestProviderAdapter`` has moved to
  ``bzrlib.tests.test_transport_implementations``.
  ``bzrlib.branch.BranchTestProviderAdapter`` has moved to
  ``bzrlib.tests.branch_implementations``.
  ``bzrlib.bzrdir.BzrDirTestProviderAdapter`` has moved to
  ``bzrlib.tests.bzrdir_implementations``.
  ``bzrlib.versionedfile.InterVersionedFileTestProviderAdapter`` has moved
  to ``bzrlib.tests.interversionedfile_implementations``.
  ``bzrlib.store.revision.RevisionStoreTestProviderAdapter`` has moved to
  ``bzrlib.tests.revisionstore_implementations``.
  ``bzrlib.workingtree.WorkingTreeTestProviderAdapter`` has moved to
  ``bzrlib.tests.workingtree_implementations``.
  These changes are an API break in the testing infrastructure only.
  (Robert Collins)

* Relocate TestCaseWithRepository to be more central. (Robert Collins)

* ``bzrlib.add.smart_add_tree`` will no longer perform glob expansion on
  win32. Callers of the function should do this and use the new
  ``MutableTree.smart_add`` method instead. (Robert Collins)

* ``bzrlib.add.glob_expand_for_win32`` is now
  ``bzrlib.win32utils.glob_expand``.  (Robert Collins)

* ``bzrlib.add.FastPath`` is now private and moved to
  ``bzrlib.mutabletree._FastPath``. (Robert Collins, Martin Pool)

* ``LockDir.wait`` removed.  (Martin Pool)

* The ``SmartServer`` hooks API has changed for the ``server_started`` and
  ``server_stopped`` hooks. The first parameter is now an iterable of
  backing URLs rather than a single URL. This is to reflect that many
  URLs may map to the external URL of the server. E.g. the server interally
  may have a chrooted URL but also the local file:// URL will be at the
  same location. (Robert Collins)

Internals
*********

* New SMTPConnection class to unify email handling.  (Adeodato Simó)

* Fix documentation of BzrError. (Adeodato Simó)

* Make BzrBadParameter an internal error. (Adeodato Simó)

* Remove use of 'assert False' to raise an exception unconditionally.
  (Martin Pool)

* Give a cleaner error when failing to decode knit index entry.
  (Martin Pool)

* TreeConfig would mistakenly search the top level when asked for options
  from a section. It now respects the section argument and only
  searches the specified section. (James Westby)

* Improve ``make api-docs`` output. (John Arbash Meinel)

* Use os.lstat rather than os.stat for osutils.make_readonly and
  osutils.make_writeable. This makes the difftools plugin more
  robust when dangling symlinks are found. (Elliot Murphy)

* New ``-Dlock`` option to log (to ~/.bzr.log) information on when
  lockdirs are taken or released.  (Martin Pool)

* ``bzrlib`` Hooks are now nameable using ``Hooks.name_hook``. This
  allows a nicer UI when hooks are running as the current hook can
  be displayed. (Robert Collins)

* ``Transport.get`` has had its interface made more clear for ease of use.
  Retrieval of a directory must now fail with either 'PathError' at open
  time, or raise 'ReadError' on a read. (Robert Collins)

* New method ``_maybe_expand_globs`` on the ``Command`` class for
  dealing with unexpanded glob lists - e.g. on the win32 platform. This
  was moved from ``bzrlib.add._prepare_file_list``. (Robert Collins)

* ``bzrlib.add.smart_add`` and ``bzrlib.add.smart_add_tree`` are now
  deprecated in favour of ``MutableTree.smart_add``. (Robert Collins,
  Martin Pool)

* New method ``external_url`` on Transport for obtaining the url to
  hand to external processes. (Robert Collins)

* Teach windows installers to build pyrex/C extensions.
  (Alexander Belchenko)

Testing
*******

* Removed the ``--keep-output`` option from selftest and clean up test
  directories as they're used.  This reduces the IO load from
  running the test suite and cuts the time by about half.
  (Andrew Bennetts, Martin Pool)

* Add scenarios as a public attribute on the TestAdapter classes to allow
  modification of the generated scenarios before adaption and easier
  testing. (Robert Collins)

* New testing support class ``TestScenarioApplier`` which multiplies
  out a single teste by a list of supplied scenarios. (RobertCollins)

* Setting ``repository_to_test_repository`` on a repository_implementations
  test will cause it to be called during repository creation, allowing the
  testing of repository classes which are not based around the Format
  concept. For example a repository adapter can be tested in this manner,
  by altering the repository scenarios to include a scenario that sets this
  attribute during the test parameterisation in
  ``bzrlib.tests.repository.repository_implementations``. (Robert Collins)

* Clean up many of the APIs for blackbox testing of Bazaar.  The standard
  interface is now self.run_bzr.  The command to run can be passed as
  either a list of parameters, a string containing the command line, or
  (deprecated) varargs parameters.  (Martin Pool)

* The base TestCase now isolates tests from -D parameters by clearing
  ``debug.debug_flags`` and restores it afterwards. (Robert Collins)

* Add a relpath parameter to get_transport methods in test framework to
  avoid useless cloning.
  (Vincent Ladeuil, #110448)


bzr 0.17  2007-06-18
####################

Bugfixes
********

* Fix crash of commit due to wrong lookup of filesystem encoding.
  (Colin Watson, #120647)

* Revert logging just to stderr in commit as broke unicode filenames.
  (Aaron Bentley, Ian Clatworthy, #120930)


bzr 0.17rc1  2007-06-12
#######################

Notes When Upgrading
********************

* The kind() and is_executable() APIs on the WorkingTree interface no
  longer implicitly (read) locks and unlocks the tree. This *might*
  impact some plug-ins and tools using this part of the API. If you find
  an issue that may be caused by this change, please let us know,
  particularly the plug-in/tool maintainer. If encountered, the API
  fix is to surround kind() and is_executable() calls with lock_read()
  and unlock() like so::

    work_tree.lock_read()
    try:
        kind = work_tree.kind(...)
    finally:
        work_tree.unlock()

Internals
*********
* Rework of LogFormatter API to provide beginning/end of log hooks and to
  encapsulate the details of the revision to be logged in a LogRevision
  object.
  In long log formats, merge revision ids are only shown when --show-ids
  is specified, and are labelled "revision-id:", as per mainline
  revisions, instead of "merged:". (Kent Gibson)

* New ``BranchBuilder`` API which allows the construction of particular
  histories quickly. Useful for testing and potentially other applications
  too. (Robert Collins)

Improvements
************

* There are two new help topics, working-trees and repositories that
  attempt to explain these concepts. (James Westby, John Arbash Meinel,
  Aaron Bentley)

* Added ``bzr log --limit`` to report a limited number of revisions.
  (Kent Gibson, #3659)

* Revert does not try to preserve file contents that were originally
  produced by reverting to a historical revision.  (Aaron Bentley)

* ``bzr log --short`` now includes ``[merge]`` for revisions which
  have more than one parent. This is a small improvement to help
  understanding what changes have occurred
  (John Arbash Meinel, #83887)

* TreeTransform avoids many renames when contructing large trees,
  improving speed.  3.25x speedups have been observed for construction of
  kernel-sized-trees, and checkouts are 1.28x faster.  (Aaron Bentley)

* Commit on large trees is now faster. In my environment, a commit of
  a small change to the Mozilla tree (55k files) has dropped from
  66 seconds to 32 seconds. For a small tree of 600 files, commit of a
  small change is 33% faster. (Ian Clatworthy)

* New --create-prefix option to bzr init, like for push.  (Daniel Watkins,
  #56322)

Bugfixes
********

* ``bzr push`` should only connect to the remote location one time.
  We have been connecting 3 times because we forget to pass around
  the Transport object. This adds ``BzrDir.clone_on_transport()``, so
  that we can pass in the Transport that we already have.
  (John Arbash Meinel, #75721)

* ``DirState.set_state_from_inventory()`` needs to properly order
  based on split paths, not just string paths.
  (John Arbash Meinel, #115947)

* Let TestUIFactoy encode the password prompt with its own stdout.
  (Vincent Ladeuil, #110204)

* pycurl should take use the range header that takes the range hint
  into account.
  (Vincent Ladeuil, #112719)

* WorkingTree4.get_file_sha1 no longer raises an exception when invoked
  on a missing file.  (Aaron Bentley, #118186)

* WorkingTree.remove works correctly with tree references, and when pwd is
  not the tree root. (Aaron Bentley)

* Merge no longer fails when a file is renamed in one tree and deleted
  in the other. (Aaron Bentley, #110279)

* ``revision-info`` now accepts dotted revnos, doesn't require a tree,
  and defaults to the last revision (Matthew Fuller, #90048)

* Tests no longer fail when BZR_REMOTE_PATH is set in the environment.
  (Daniel Watkins, #111958)

* ``bzr branch -r revid:foo`` can be used to branch any revision in
  your repository. (Previously Branch6 only supported revisions in your
  mainline). (John Arbash Meinel, #115343)

bzr 0.16  2007-05-07
####################

Bugfixes
********

* Handle when you have 2 directories with similar names, but one has a
  hyphen. (``'abc'`` versus ``'abc-2'``). The WT4._iter_changes
  iterator was using direct comparison and ``'abc/a'`` sorts after
  ``'abc-2'``, but ``('abc', 'a')`` sorts before ``('abc-2',)``.
  (John Arbash Meinel, #111227)

* Handle when someone renames a file on disk without telling bzr.
  Previously we would report the first file as missing, but not show
  the new unknown file. (John Arbash Meinel, #111288)

* Avoid error when running hooks after pulling into or pushing from
  a branch bound to a smartserver branch.  (Martin Pool, #111968)

Improvements
************

* Move developer documentation to doc/developers/. This reduces clutter in
  the root of the source tree and allows HACKING to be split into multiple
  files. (Robert Collins, Alexander Belchenko)

* Clean up the ``WorkingTree4._iter_changes()`` internal loops as well as
  ``DirState.update_entry()``. This optimizes the core logic for ``bzr
  diff`` and ``bzr status`` significantly improving the speed of
  both. (John Arbash Meinel)

bzr 0.16rc2  2007-04-30
#######################

Bugfixes
********

* Handle the case when you delete a file, and then rename another file
  on top of it. Also handle the case of ``bzr rm --keep foo``. ``bzr
  status`` should show the removed file and an unknown file in its
  place. (John Arbash Meinel, #109993)

* Bundles properly read and write revision properties that have an
  empty value. And when the value is not ASCII.
  (John Arbash Meinel, #109613)

* Fix the bzr commit message to be in text mode.
  (Alexander Belchenko, #110901)

* Also handle when you rename a file and create a file where it used
  to be. (John Arbash Meinel, #110256)

* ``WorkingTree4._iter_changes`` should not descend into unversioned
  directories. (John Arbash Meinel, #110399)

bzr 0.16rc1  2007-04-26
#######################

Notes When Upgrading
********************

* ``bzr remove`` and ``bzr rm`` will now remove the working file, if
  it could be recovered again.
  This has been done for consistency with svn and the unix rm command.
  The old ``remove`` behaviour has been retained in the new option
  ``bzr remove --keep``, which will just stop versioning the file,
  but not delete it.
  ``bzr remove --force`` have been added which will always delete the
  files.
  ``bzr remove`` is also more verbose.
  (Marius Kruger, #82602)

Improvements
************

* Merge directives can now be supplied as input to `merge` and `pull`,
  like bundles can.  (Aaron Bentley)

* Sending the SIGQUIT signal to bzr, which can be done on Unix by
  pressing Control-Backslash, drops bzr into a debugger.  Type ``'c'``
  to continue.  This can be disabled by setting the environment variable
  ``BZR_SIGQUIT_PDB=0``.  (Martin Pool)

* selftest now supports --list-only to list tests instead of running
  them. (Ian Clatworthy)

* selftest now supports --exclude PATTERN (or -x PATTERN) to exclude
  tests with names that match that regular expression.
  (Ian Clatworthy, #102679)

* selftest now supports --randomize SEED to run tests in a random order.
  SEED is typically the value 'now' meaning 'use the current time'.
  (Ian Clatworthy, #102686)

* New option ``--fixes`` to commit, which stores bug fixing annotations as
  revision properties. Built-in support for Launchpad, Debian, Trac and
  Bugzilla bug trackers. (Jonathan Lange, James Henstridge, Robert Collins)

* New API, ``bzrlib.bugtracker.tracker_registry``, for adding support for
  other bug trackers to ``fixes``. (Jonathan Lange, James Henstridge,
  Robert Collins)

* ``selftest`` has new short options ``-f`` and ``-1``.  (Martin
  Pool)

* ``bzrlib.tsort.MergeSorter`` optimizations. Change the inner loop
  into using local variables instead of going through ``self._var``.
  Improves the time to ``merge_sort`` a 10k revision graph by
  approximately 40% (~700->400ms).  (John Arbash Meinel)

* ``make docs`` now creates a man page at ``man1/bzr.1`` fixing bug 107388.
  (Robert Collins)

* ``bzr help`` now provides cross references to other help topics using
  the _see_also facility on command classes. Likewise the bzr_man
  documentation, and the bzr.1 man page also include this information.
  (Robert Collins)

* Tags are now included in logs, that use the long log formatter.
  (Erik Bågfors, Alexander Belchenko)

* ``bzr help`` provides a clearer message when a help topic cannot be
  found. (Robert Collins, #107656)

* ``bzr help`` now accepts optional prefixes for command help. The help
  for all commands can now be found at ``bzr help commands/COMMANDNAME``
  as well as ``bzr help COMMANDNAME`` (which only works for commands
  where the name is not the same as a more general help topic).
  (Robert Collins)

* ``bzr help PLUGINNAME`` will now return the module docstring from the
  plugin PLUGINNAME. (Robert Collins, #50408)

* New help topic ``urlspec`` which lists the availables transports.
  (Goffredo Baroncelli)

* doc/server.txt updated to document the default bzr:// port
  and also update the blurb about the hpss' current status.
  (Robert Collins, #107125).

* ``bzr serve`` now listens on interface 0.0.0.0 by default, making it
  serve out to the local LAN (and anyone in the world that can reach the
  machine running ``bzr serve``. (Robert Collins, #98918)

* A new smart server protocol version has been added.  It prefixes requests
  and responses with an explicit version identifier so that future protocol
  revisions can be dealt with gracefully.  (Andrew Bennetts, Robert Collins)

* The bzr protocol version 2 indicates success or failure in every response
  without depending on particular commands encoding that consistently,
  allowing future client refactorings to be much more robust about error
  handling. (Robert Collins, Martin Pool, Andrew Bennetts)

* The smart protocol over HTTP client has been changed to always post to the
  same ``.bzr/smart`` URL under the original location when it can.  This allows
  HTTP servers to only have to pass URLs ending in .bzr/smart to the smart
  server handler, and not arbitrary ``.bzr/*/smart`` URLs.  (Andrew Bennetts)

* digest authentication is now supported for proxies and HTTP by the urllib
  based http implementation. Tested against Apache 2.0.55 and Squid
  2.6.5. Basic and digest authentication are handled coherently for HTTP
  and proxy: if the user is provided in the url (bzr command line for HTTP,
  proxy environment variables for proxies), the password is prompted for
  (only once). If the password is provided, it is taken into account. Once
  the first authentication is successful, all further authentication
  roundtrips are avoided by preventively setting the right authentication
  header(s).
  (Vincent Ladeuil).

Internals
*********

* bzrlib API compatability with 0.8 has been dropped, cleaning up some
  code paths. (Robert Collins)

* Change the format of chroot urls so that they can be safely manipulated
  by generic url utilities without causing the resulting urls to have
  escaped the chroot. A side effect of this is that creating a chroot
  requires an explicit action using a ChrootServer.
  (Robert Collins, Andrew Bennetts)

* Deprecate ``Branch.get_root_id()`` because branches don't have root ids,
  rather than fixing bug #96847.  (Aaron Bentley)

* ``WorkingTree.apply_inventory_delta`` provides a better alternative to
  ``WorkingTree._write_inventory``.  (Aaron Bentley)

* Convenience method ``TestCase.expectFailure`` ensures that known failures
  do not silently pass.  (Aaron Bentley)

* ``Transport.local_abspath`` now raises ``NotLocalUrl`` rather than
  ``TransportNotPossible``. (Martin Pool, Ian Clatworthy)

* New SmartServer hooks facility. There are two initial hooks documented
  in ``bzrlib.transport.smart.SmartServerHooks``. The two initial hooks allow
  plugins to execute code upon server startup and shutdown.
  (Robert Collins).

* SmartServer in standalone mode will now close its listening socket
  when it stops, rather than waiting for garbage collection. This primarily
  fixes test suite hangs when a test tries to connect to a shutdown server.
  It may also help improve behaviour when dealing with a server running
  on a specific port (rather than dynamically assigned ports).
  (Robert Collins)

* Move most SmartServer code into a new package, bzrlib/smart.
  bzrlib/transport/remote.py contains just the Transport classes that used
  to be in bzrlib/transport/smart.py.  (Andrew Bennetts)

* urllib http implementation avoid roundtrips associated with
  401 (and 407) errors once the authentication succeeds.
  (Vincent Ladeuil).

* urlib http now supports querying the user for a proxy password if
  needed. Realm is shown in the prompt for both HTTP and proxy
  authentication when the user is required to type a password.
  (Vincent Ladeuil).

* Renamed SmartTransport (and subclasses like SmartTCPTransport) to
  RemoteTransport (and subclasses to RemoteTCPTransport, etc).  This is more
  consistent with its new home in ``bzrlib/transport/remote.py``, and because
  it's not really a "smart" transport, just one that does file operations
  via remote procedure calls.  (Andrew Bennetts)

* The ``lock_write`` method of ``LockableFiles``, ``Repository`` and
  ``Branch`` now accept a ``token`` keyword argument, so that separate
  instances of those objects can share a lock if it has the right token.
  (Andrew Bennetts, Robert Collins)

* New method ``get_branch_reference`` on ``BzrDir`` allows the detection of
  branch references - which the smart server component needs.

* The Repository API ``make_working_trees`` is now permitted to return
  False when ``set_make_working_trees`` is not implemented - previously
  an unimplemented ``set_make_working_trees`` implied the result True
  from ``make_working_trees``. This has been changed to accomodate the
  smart server, where it does not make sense (at this point) to ever
  make working trees by default. (Robert Collins)

* Command objects can now declare related help topics by having _see_also
  set to a list of related topic. (Robert Collins)

* ``bzrlib.help`` now delegates to the Command class for Command specific
  help. (Robert Collins)

* New class ``TransportListRegistry``, derived from the Registry class, which
  simplifies tracking the available Transports. (Goffredo Baroncelli)

* New function ``Branch.get_revision_id_to_revno_map`` which will
  return a dictionary mapping revision ids to dotted revnos. Since
  dotted revnos are defined in the context of the branch tip, it makes
  sense to generate them from a ``Branch`` object.
  (John Arbash Meinel)

* Fix the 'Unprintable error' message display to use the repr of the
  exception that prevented printing the error because the str value
  for it is often not useful in debugging (e.g. KeyError('foo') has a
  str() of 'foo' but a repr of 'KeyError('foo')' which is much more
  useful. (Robert Collins)

* ``urlutils.normalize_url`` now unescapes unreserved characters, such as "~".
  (Andrew Bennetts)

Bugfixes
********

* Don't fail bundle selftest if email has 'two' embedded.
  (Ian Clatworthy, #98510)

* Remove ``--verbose`` from ``bzr bundle``. It didn't work anyway.
  (Robert Widhopf-Fenk, #98591)

* Remove ``--basis`` from the checkout/branch commands - it didn't work
  properly and is no longer beneficial.
  (Robert Collins, #53675, #43486)

* Don't produce encoding error when adding duplicate files.
  (Aaron Bentley)

* Fix ``bzr log <file>`` so it only logs the revisions that changed
  the file, and does it faster.
  (Kent Gibson, John Arbash Meinel, #51980, #69477)

* Fix ``InterDirstateTre._iter_changes`` to handle when we come across
  an empty versioned directory, which now has files in it.
  (John Arbash Meinel, #104257)

* Teach ``common_ancestor`` to shortcut when the tip of one branch is
  inside the ancestry of the other. Saves a lot of graph processing
  (with an ancestry of 16k revisions, ``bzr merge ../already-merged``
  changes from 2m10s to 13s).  (John Arbash Meinel, #103757)

* Fix ``show_diff_trees`` to handle the case when a file is modified,
  and the containing directory is renamed. (The file path is different
  in this versus base, but it isn't marked as a rename).
  (John Arbash Meinel, #103870)

* FTP now works even when the FTP server does not support atomic rename.
  (Aaron Bentley, #89436)

* Correct handling in bundles and merge directives of timezones with
  that are not an integer number of hours offset from UTC.  Always
  represent the epoch time in UTC to avoid problems with formatting
  earlier times on win32.  (Martin Pool, Alexander Belchenko, John
  Arbash Meinel)

* Typo in the help for ``register-branch`` fixed. (Robert Collins, #96770)

* "dirstate" and "dirstate-tags" formats now produce branches compatible
  with old versions of bzr. (Aaron Bentley, #107168))

* Handle moving a directory when children have been added, removed,
  and renamed. (John Arbash Meinel, #105479)

* Don't preventively use basic authentication for proxy before receiving a
  407 error. Otherwise people willing to use other authentication schemes
  may expose their password in the clear (or nearly). This add one
  roundtrip in case basic authentication should be used, but plug the
  security hole.
  (Vincent Ladeuil)

* Handle http and proxy digest authentication.
  (Vincent Ladeuil, #94034).

Testing
*******

* Added ``bzrlib.strace.strace`` which will strace a single callable and
  return a StraceResult object which contains just the syscalls involved
  in running it. (Robert Collins)

* New test method ``reduceLockdirTimeout`` to drop the default (ui-centric)
  default time down to one suitable for tests. (Andrew Bennetts)

* Add new ``vfs_transport_factory`` attribute on tests which provides the
  common vfs backing for both the readonly and readwrite transports.
  This allows the RemoteObject tests to back onto local disk or memory,
  and use the existing ``transport_server`` attribute all tests know about
  to be the smart server transport. This in turn allows tests to
  differentiate between 'transport to access the branch', and
  'transport which is a VFS' - which matters in Remote* tests.
  (Robert Collins, Andrew Bennetts)

* The ``make_branch_and_tree`` method for tests will now create a
  lightweight checkout for the tree if the ``vfs_transport_factory`` is not
  a LocalURLServer. (Robert Collins, Andrew Bennetts)

* Branch implementation tests have been audited to ensure that all urls
  passed to Branch APIs use proper urls, except when local-disk paths
  are intended. This is so that tests correctly access the test transport
  which is often not equivalent to local disk in Remote* tests. As part
  of this many tests were adjusted to remove dependencies on local disk
  access.
  (Robert Collins, Andrew Bennetts)

* Mark bzrlib.tests and bzrlib.tests.TestUtil as providing assertFOO helper
  functions by adding a ``__unittest`` global attribute. (Robert Collins,
  Andrew Bennetts, Martin Pool, Jonathan Lange)

* Refactored proxy and authentication handling to simplify the
  implementation of new auth schemes for both http and proxy.
  (Vincent Ladeuil)

bzr 0.15 2007-04-01
###################

Bugfixes
********

* Handle incompatible repositories as a user issue when fetching.
  (Aaron Bentley)

* Don't give a recommendation to upgrade when branching or
  checking out a branch that contains an old-format working tree.
  (Martin Pool)

bzr 0.15rc3  2007-03-26
#######################

Changes
*******

* A warning is now displayed when opening working trees in older
  formats, to encourage people to upgrade to WorkingTreeFormat4.
  (Martin Pool)

Improvements
************

* HTTP redirections are now taken into account when a branch (or a
  bundle) is accessed for the first time. A message is issued at each
  redirection to inform the user. In the past, http redirections were
  silently followed for each request which significantly degraded the
  performances. The http redirections are not followed anymore by
  default, instead a RedirectRequested exception is raised. For bzrlib
  users needing to follow http redirections anyway,
  ``bzrlib.transport.do_catching_redirections`` provide an easy transition
  path.  (vila)

Internals
*********

* Added ``ReadLock.temporary_write_lock()`` to allow upgrading an OS read
  lock to an OS write lock. Linux can do this without unlocking, Win32
  needs to unlock in between. (John Arbash Meinel)

* New parameter ``recommend_upgrade`` to ``BzrDir.open_workingtree``
  to silence (when false) warnings about opening old formats.
  (Martin Pool)

* Fix minor performance regression with bzr-0.15 on pre-dirstate
  trees. (We were reading the working inventory too many times).
  (John Arbash Meinel)

* Remove ``Branch.get_transaction()`` in favour of a simple cache of
  ``revision_history``.  Branch subclasses should override
  ``_gen_revision_history`` rather than ``revision_history`` to make use of
  this cache, and call ``_clear_revision_history_cache`` and
  ``_cache_revision_history`` at appropriate times. (Andrew Bennetts)

Bugfixes
********

* Take ``smtp_server`` from user config into account.
  (vila, #92195)

* Restore Unicode filename handling for versioned and unversioned files.
  (John Arbash Meinel, #92608)

* Don't fail during ``bzr commit`` if a file is marked removed, and
  the containing directory is auto-removed.  (John Arbash Meinel, #93681)

* ``bzr status FILENAME`` failed on Windows because of an uncommon
  errno. (``ERROR_DIRECTORY == 267 != ENOTDIR``).
  (Wouter van Heyst, John Arbash Meinel, #90819)

* ``bzr checkout source`` should create a local branch in the same
  format as source. (John Arbash Meinel, #93854)

* ``bzr commit`` with a kind change was failing to update the
  last-changed-revision for directories.  The
  InventoryDirectory._unchanged only looked at the ``parent_id`` and name,
  ignoring the fact that the kind could have changed, too.
  (John Arbash Meinel, #90111)

* ``bzr mv dir/subdir other`` was incorrectly updating files inside
  the directory. So that there was a chance it would break commit,
  etc. (John Arbash Meinel, #94037)

* Correctly handles mutiple permanent http redirections.
  (vila, #88780)

bzr 0.15rc2  2007-03-14
#######################

Notes When Upgrading
********************

* Release 0.15rc2 of bzr changes the ``bzr init-repo`` command to
  default to ``--trees`` instead of ``--no-trees``.
  Existing shared repositories are not affected.

Improvements
************

* New ``merge-directive`` command to generate machine- and human-readable
  merge requests.  (Aaron Bentley)

* New ``submit:`` revision specifier makes it easy to diff against the
  common ancestor with the submit location (Aaron Bentley)

* Added support for Putty's SSH implementation. (Dmitry Vasiliev)

* Added ``bzr status --versioned`` to report only versioned files,
  not unknowns. (Kent Gibson)

* Merge now autodetects the correct line-ending style for its conflict
  markers.  (Aaron Bentley)

Internals
*********

* Refactored SSH vendor registration into SSHVendorManager class.
  (Dmitry Vasiliev)

Bugfixes
********

* New ``--numbered-dirs`` option to ``bzr selftest`` to use
  numbered dirs for TestCaseInTempDir. This is default behavior
  on Windows. Anyone can force named dirs on Windows
  with ``--no-numbered-dirs``. (Alexander Belchenko)

* Fix ``RevisionSpec_revid`` to handle the Unicode strings passed in
  from the command line. (Marien Zwart, #90501)

* Fix ``TreeTransform._iter_changes`` when both the source and
  destination are missing. (Aaron Bentley, #88842)

* Fix commit of merges with symlinks in dirstate trees.
  (Marien Zwart)

* Switch the ``bzr init-repo`` default from --no-trees to --trees.
  (Wouter van Heyst, #53483)


bzr 0.15rc1  2007-03-07
#######################

Surprises
*********

* The default disk format has changed. Please run 'bzr upgrade' in your
  working trees to upgrade. This new default is compatible for network
  operations, but not for local operations. That is, if you have two
  versions of bzr installed locally, after upgrading you can only use the
  bzr 0.15 version. This new default does not enable tags or nested-trees
  as they are incompatible with bzr versions before 0.15 over the network.

* For users of bzrlib: Two major changes have been made to the working tree
  api in bzrlib. The first is that many methods and attributes, including
  the inventory attribute, are no longer valid for use until one of
  ``lock_read``/``lock_write``/``lock_tree_write`` has been called,
  and become invalid again after unlock is called. This has been done
  to improve performance and correctness as part of the dirstate
  development.
  (Robert Collins, John A Meinel, Martin Pool, and others).

* For users of bzrlib: The attribute 'tree.inventory' should be considered
  readonly. Previously it was possible to directly alter this attribute, or
  its contents, and have the tree notice this. This has been made
  unsupported - it may work in some tree formats, but in the newer dirstate
  format such actions will have no effect and will be ignored, or even
  cause assertions. All operations possible can still be carried out by a
  combination of the tree API, and the bzrlib.transform API. (Robert
  Collins, John A Meinel, Martin Pool, and others).

Improvements
************

* Support for OS Windows 98. Also .bzr.log on any windows system
  saved in My Documents folder. (Alexander Belchenko)

* ``bzr mv`` enhanced to support already moved files.
  In the past the mv command would have failed if the source file doesn't
  exist. In this situation ``bzr mv`` would now detect that the file has
  already moved and update the repository accordingly, if the target file
  does exist.
  A new option ``--after`` has been added so that if two files already
  exist, you could notify Bazaar that you have moved a (versioned) file
  and replaced it with another. Thus in this case ``bzr move --after``
  will only update the Bazaar identifier.
  (Steffen Eichenberg, Marius Kruger)

* ``ls`` now works on treeless branches and remote branches.
  (Aaron Bentley)

* ``bzr help global-options`` describes the global options.
  (Aaron Bentley)

* ``bzr pull --overwrite`` will now correctly overwrite checkouts.
  (Robert Collins)

* Files are now allowed to change kind (e.g. from file to symlink).
  Supported by ``commit``, ``revert`` and ``status``
  (Aaron Bentley)

* ``inventory`` and ``unknowns`` hidden in favour of ``ls``
  (Aaron Bentley)

* ``bzr help checkouts`` descibes what checkouts are and some possible
  uses of them. (James Westby, Aaron Bentley)

* A new ``-d`` option to push, pull and merge overrides the default
  directory.  (Martin Pool)

* Branch format 6: smaller, and potentially faster than format 5.  Supports
  ``append_history_only`` mode, where the log view and revnos do not change,
  except by being added to.  Stores policy settings in
  ".bzr/branch/branch.conf".

* ``append_only`` branches:  Format 6 branches may be configured so that log
  view and revnos are always consistent.  Either create the branch using
  "bzr init --append-revisions-only" or edit the config file as descriped
  in docs/configuration.txt.

* rebind: Format 6 branches retain the last-used bind location, so if you
  "bzr unbind", you can "bzr bind" to bind to the previously-selected
  bind location.

* Builtin tags support, created and deleted by the ``tag`` command and
  stored in the branch.  Tags can be accessed with the revisionspec
  ``-rtag:``, and listed with ``bzr tags``.  Tags are not versioned
  at present. Tags require a network incompatible upgrade. To perform this
  upgrade, run ``bzr upgrade --dirstate-tags`` in your branch and
  repositories. (Martin Pool)

* The ``bzr://`` transport now has a well-known port number, 4155,
  which it will use by default.  (Andrew Bennetts, Martin Pool)

* Bazaar now looks for user-installed plugins before looking for site-wide
  plugins. (Jonathan Lange)

* ``bzr resolve`` now detects and marks resolved text conflicts.
  (Aaron Bentley)

Internals
*********

* Internally revision ids and file ids are now passed around as utf-8
  bytestrings, rather than treating them as Unicode strings. This has
  performance benefits for Knits, since we no longer need to decode the
  revision id for each line of content, nor for each entry in the index.
  This will also help with the future dirstate format.
  (John Arbash Meinel)

* Reserved ids (any revision-id ending in a colon) are rejected by
  versionedfiles, repositories, branches, and working trees
  (Aaron Bentley)

* Minor performance improvement by not creating a ProgressBar for
  every KnitIndex we create. (about 90ms for a bzr.dev tree)
  (John Arbash Meinel)

* New easier to use Branch hooks facility. There are five initial hooks,
  all documented in bzrlib.branch.BranchHooks.__init__ - ``'set_rh'``,
  ``'post_push'``, ``'post_pull'``, ``'post_commit'``,
  ``'post_uncommit'``. These hooks fire after the matching operation
  on a branch has taken place, and were originally added for the
  branchrss plugin. (Robert Collins)

* New method ``Branch.push()`` which should be used when pushing from a
  branch as it makes performance and policy decisions to match the UI
  level command ``push``. (Robert Collins).

* Add a new method ``Tree.revision_tree`` which allows access to cached
  trees for arbitrary revisions. This allows the in development dirstate
  tree format to provide access to the callers to cached copies of
  inventory data which are cheaper to access than inventories from the
  repository.
  (Robert Collins, Martin Pool)

* New ``Branch.last_revision_info`` method, this is being done to allow
  optimization of requests for both the number of revisions and the last
  revision of a branch with smartservers and potentially future branch
  formats. (Wouter van Heyst, Robert Collins)

* Allow ``'import bzrlib.plugins.NAME'`` to work when the plugin NAME has not
  yet been loaded by ``load_plugins()``. This allows plugins to depend on each
  other for code reuse without requiring users to perform file-renaming
  gymnastics. (Robert Collins)

* New Repository method ``'gather_stats'`` for statistic data collection.
  This is expected to grow to cover a number of related uses mainly
  related to bzr info. (Robert Collins)

* Log formatters are now managed with a registry.
  ``log.register_formatter`` continues to work, but callers accessing
  the FORMATTERS dictionary directly will not.

* Allow a start message to be passed to the ``edit_commit_message``
  function.  This will be placed in the message offered to the user
  for editing above the separator. It allows a template commit message
  to be used more easily. (James Westby)

* ``GPGStrategy.sign()`` will now raise ``BzrBadParameterUnicode`` if
  you pass a Unicode string rather than an 8-bit string. Callers need
  to be updated to encode first. (John Arbash Meinel)

* Branch.push, pull, merge now return Result objects with information
  about what happened, rather than a scattering of various methods.  These
  are also passed to the post hooks.  (Martin Pool)

* File formats and architecture is in place for managing a forest of trees
  in bzr, and splitting up existing trees into smaller subtrees, and
  finally joining trees to make a larger tree. This is the first iteration
  of this support, and the user-facing aspects still require substantial
  work.  If you wish to experiment with it, use ``bzr upgrade
  --dirstate-with-subtree`` in your working trees and repositories.
  You can use the hidden commands ``split`` and ``join`` and to create
  and manipulate nested trees, but please consider using the nested-trees
  branch, which contains substantial UI improvements, instead.
  http://code.aaronbentley.com/bzr/bzrrepo/nested-trees/
  (Aaron Bentley, Martin Pool, Robert Collins).

Bugfixes
********

* ``bzr annotate`` now uses dotted revnos from the viewpoint of the
  branch, rather than the last changed revision of the file.
  (John Arbash Meinel, #82158)

* Lock operations no longer hang if they encounter a permission problem.
  (Aaron Bentley)

* ``bzr push`` can resume a push that was canceled before it finished.
  Also, it can push even if the target directory exists if you supply
  the ``--use-existing-dir`` flag.
  (John Arbash Meinel, #30576, #45504)

* Fix http proxy authentication when user and an optional
  password appears in the ``*_proxy`` vars. (Vincent Ladeuil,
  #83954).

* ``bzr log branch/file`` works for local treeless branches
  (Aaron Bentley, #84247)

* Fix problem with UNC paths on Windows 98. (Alexander Belchenko, #84728)

* Searching location of CA bundle for PyCurl in env variable
  (``CURL_CA_BUNDLE``), and on win32 along the PATH.
  (Alexander Belchenko, #82086)

* ``bzr init`` works with unicode argument LOCATION.
  (Alexander Belchenko, #85599)

* Raise ``DependencyNotPresent`` if pycurl do not support https.
  (Vincent Ladeuil, #85305)

* Invalid proxy env variables should not cause a traceback.
  (Vincent Ladeuil, #87765)

* Ignore patterns normalised to use '/' path separator.
  (Kent Gibson, #86451)

* bzr rocks. It sure does! Fix case. (Vincent Ladeuil, #78026)

* Fix bzrtools shelve command for removed lines beginning with "--"
  (Johan Dahlberg, #75577)

Testing
*******

* New ``--first`` option to ``bzr selftest`` to run specified tests
  before the rest of the suite.  (Martin Pool)


bzr 0.14  2007-01-23
####################

Improvements
************

* ``bzr help global-options`` describes the global options. (Aaron Bentley)

Bug Fixes
*********

* Skip documentation generation tests if the tools to do so are not
  available. Fixes running selftest for installled copies of bzr.
  (John Arbash Meinel, #80330)

* Fix the code that discovers whether bzr is being run from it's
  working tree to handle the case when it isn't but the directory
  it is in is below a repository. (James Westby, #77306)


bzr 0.14rc1  2007-01-16
#######################

Improvements
************

* New connection: ``bzr+http://`` which supports tunnelling the smart
  protocol over an HTTP connection. If writing is enabled on the bzr
  server, then you can write over the http connection.
  (Andrew Bennetts, John Arbash Meinel)

* Aliases now support quotation marks, so they can contain whitespace
  (Marius Kruger)

* PyCurlTransport now use a single curl object. By specifying explicitly
  the 'Range' header, we avoid the need to use two different curl objects
  (and two connections to the same server). (Vincent Ladeuil)

* ``bzr commit`` does not prompt for a message until it is very likely to
  succeed.  (Aaron Bentley)

* ``bzr conflicts`` now takes --text to list pathnames of text conflicts
  (Aaron Bentley)

* Fix ``iter_lines_added_or_present_in_versions`` to use a set instead
  of a list while checking if a revision id was requested. Takes 10s
  off of the ``fileids_affected_by_revision_ids`` time, which is 10s
  of the ``bzr branch`` time. Also improve ``fileids_...`` time by
  filtering lines with a regex rather than multiple ``str.find()``
  calls. (saves another 300ms) (John Arbash Meinel)

* Policy can be set for each configuration key. This allows keys to be
  inherited properly across configuration entries. For example, this
  should enable you to do::

    [/home/user/project]
    push_location = sftp://host/srv/project/
    push_location:policy = appendpath

  And then a branch like ``/home/user/project/mybranch`` should get an
  automatic push location of ``sftp://host/srv/project/mybranch``.
  (James Henstridge)

* Added ``bzr status --short`` to make status report svn style flags
  for each file.  For example::

    $ bzr status --short
    A  foo
    A  bar
    D  baz
    ?  wooley

* 'bzr selftest --clean-output' allows easily clean temporary tests
  directories without running tests. (Alexander Belchenko)

* ``bzr help hidden-commands`` lists all hidden commands. (Aaron Bentley)

* ``bzr merge`` now has an option ``--pull`` to fall back to pull if
  local is fully merged into remote. (Jan Hudec)

* ``bzr help formats`` describes available directory formats. (Aaron Bentley)

Internals
*********

* A few tweaks directly to ``fileids_affected_by_revision_ids`` to
  help speed up processing, as well allowing to extract unannotated
  lines. Between the two ``fileids_affected_by_revision_ids`` is
  improved by approx 10%. (John Arbash Meinel)

* Change Revision serialization to only write out millisecond
  resolution. Rather than expecting floating point serialization to
  preserve more resolution than we need. (Henri Weichers, Martin Pool)

* Test suite ends cleanly on Windows.  (Vincent Ladeuil)

* When ``encoding_type`` attribute of class Command is equal to 'exact',
  force sys.stdout to be a binary stream on Windows, and therefore
  keep exact line-endings (without LF -> CRLF conversion).
  (Alexander Belchenko)

* Single-letter short options are no longer globally declared.  (Martin
  Pool)

* Before using detected user/terminal encoding bzr should check
  that Python has corresponding codec. (Alexander Belchenko)

* Formats for end-user selection are provided via a FormatRegistry (Aaron Bentley)

Bug Fixes
*********

* ``bzr missing --verbose`` was showing adds/removals in the wrong
  direction. (John Arbash Meinel)

* ``bzr annotate`` now defaults to showing dotted revnos for merged
  revisions. It cuts them off at a depth of 12 characters, but you can
  supply ``--long`` to see the full number. You can also use
  ``--show-ids`` to display the original revision ids, rather than
  revision numbers and committer names. (John Arbash Meinel, #75637)

* bzr now supports Win32 UNC path (e.g. ``\HOST\path``.
  (Alexander Belchenko, #57869)

* Win32-specific: output of cat, bundle and diff commands don't mangle
  line-endings (Alexander Belchenko, #55276)

* Replace broken fnmatch based ignore pattern matching with custom pattern
  matcher.
  (Kent Gibson, Jan Hudec #57637)

* pycurl and urllib can detect short reads at different places. Update
  the test suite to test more cases. Also detect http error code 416
  which was raised for that specific bug. Also enhance the urllib
  robustness by detecting invalid ranges (and pycurl's one by detecting
  short reads during the initial GET). (Vincent Ladeuil, #73948)

* The urllib connection sharing interacts badly with urllib2
  proxy setting (the connections didn't go thru the proxy
  anymore). Defining a proper ProxyHandler solves the
  problem.  (Vincent Ladeuil, #74759)

* Use urlutils to generate relative URLs, not osutils
  (Aaron Bentley, #76229)

* ``bzr status`` in a readonly directory should work without giving
  lots of errors. (John Arbash Meinel, #76299)

* Mention the revisionspec topic for the revision option help.
  (Wouter van Heyst, #31663)

* Allow plugins import from zip archives.
  (Alexander Belchenko, #68124)


bzr 0.13  2006-12-05
####################

No changes from 0.13rc


bzr 0.13rc1  2006-11-27
#######################

Improvements
************

* New command ``bzr remove-tree`` allows the removal of the working
  tree from a branch.
  (Daniel Silverstone)

* urllib uses shared keep-alive connections, so http
  operations are substantially faster.
  (Vincent Ladeuil, #53654)

* ``bzr export`` allows an optional branch parameter, to export a bzr
  tree from some other url. For example:
  ``bzr export bzr.tar.gz http://bazaar-vcs.org/bzr/bzr.dev``
  (Daniel Silverstone)

* Added ``bzr help topics`` to the bzr help system. This gives a
  location for general information, outside of a specific command.
  This includes updates for ``bzr help revisionspec`` the first topic
  included. (Goffredo Baroncelli, John Arbash Meinel, #42714)

* WSGI-compatible HTTP smart server.  See ``doc/http_smart_server.txt``.
  (Andrew Bennetts)

* Knit files will now cache full texts only when the size of the
  deltas is as large as the size of the fulltext. (Or after 200
  deltas, whichever comes first). This has the most benefit on large
  files with small changes, such as the inventory for a large project.
  (eg For a project with 2500 files, and 7500 revisions, it changes
  the size of inventory.knit from 11MB to 5.4MB) (John Arbash Meinel)

Internals
*********

* New -D option given before the command line turns on debugging output
  for particular areas.  -Derror shows tracebacks on all errors.
  (Martin Pool)

* Clean up ``bzr selftest --benchmark bundle`` to correct an import,
  and remove benchmarks that take longer than 10min to run.
  (John Arbash Meinel)

* Use ``time.time()`` instead of ``time.clock()`` to decide on
  progress throttling. Because ``time.clock()`` is actually CPU time,
  so over a high-latency connection, too many updates get throttled.
  (John Arbash Meinel)

* ``MemoryTransport.list_dir()`` would strip the first character for
  files or directories in root directory. (John Arbash Meinel)

* New method ``get_branch_reference`` on 'BzrDir' allows the detection of
  branch references - which the smart server component needs.

* New ``ChrootTransportDecorator``, accessible via the ``chroot+`` url
  prefix.  It disallows any access to locations above a set URL.  (Andrew
  Bennetts)

Bug Fixes
*********

* Now ``_KnitIndex`` properly decode revision ids when loading index data.
  And optimize the knit index parsing code.
  (Dmitry Vasiliev, John Arbash Meinel)

* ``bzrlib/bzrdir.py`` was directly referencing ``bzrlib.workingtree``,
  without importing it. This prevented ``bzr upgrade`` from working
  unless a plugin already imported ``bzrlib.workingtree``
  (John Arbash Meinel, #70716)

* Suppress the traceback on invalid URLs (Vincent Ladeuil, #70803).

* Give nicer error message when an http server returns a 403
  error code. (Vincent Ladeuil, #57644).

* When a multi-range http GET request fails, try a single
  range one. If it fails too, forget about ranges. Remember that until
  the death of the transport and propagates that to the clones.
  (Vincent Ladeuil, #62276, #62029).

* Handles user/passwords supplied in url from command
  line (for the urllib implementation). Don't request already
  known passwords (Vincent Ladeuil, #42383, #44647, #48527)

* ``_KnitIndex.add_versions()`` dictionary compresses revision ids as they
  are added. This fixes bug where fetching remote revisions records
  them as full references rather than integers.
  (John Arbash Meinel, #64789)

* ``bzr ignore`` strips trailing slashes in patterns.
  Also ``bzr ignore`` rejects absolute paths. (Kent Gibson, #4559)

* ``bzr ignore`` takes multiple arguments. (Cheuksan Edward Wang, #29488)

* mv correctly handles paths that traverse symlinks.
  (Aaron Bentley, #66964)

* Give nicer looking error messages when failing to connect over ssh.
  (John Arbash Meinel, #49172)

* Pushing to a remote branch does not currently update the remote working
  tree. After a remote push, ``bzr status`` and ``bzr diff`` on the remote
  machine now show that the working tree is out of date.
  (Cheuksan Edward Wang #48136)

* Use patiencediff instead of difflib for determining deltas to insert
  into knits. This avoids the O(N^3) behavior of difflib. Patience
  diff should be O(N^2). (Cheuksan Edward Wang, #65714)

* Running ``bzr log`` on nonexistent file gives an error instead of the
  entire log history. (Cheuksan Edward Wang #50793)

* ``bzr cat`` can look up contents of removed or renamed files. If the
  pathname is ambiguous, i.e. the files in the old and new trees have
  different id's, the default is the file in the new tree. The user can
  use "--name-from-revision" to select the file in the old tree.
  (Cheuksan Edward Wang, #30190)

Testing
*******

* TestingHTTPRequestHandler really handles the Range header
  (previously it was ignoring it and returning the whole file,).

bzr 0.12  2006-10-30
####################

Internals
*********

* Clean up ``bzr selftest --benchmark bundle`` to correct an import,
  and remove benchmarks that take longer than 10min to run.
  (John Arbash Meinel)

bzr 0.12rc1  2006-10-23
#######################

Improvements
************

* ``bzr log`` now shows dotted-decimal revision numbers for all revisions,
  rather than just showing a decimal revision number for revisions on the
  mainline. These revision numbers are not yet accepted as input into bzr
  commands such as log, diff etc. (Robert Collins)

* revisions can now be specified using dotted-decimal revision numbers.
  For instance, ``bzr diff -r 1.2.1..1.2.3``. (Robert Collins)

* ``bzr help commands`` output is now shorter (Aaron Bentley)

* ``bzr`` now uses lazy importing to reduce the startup time. This has
  a moderate effect on lots of actions, especially ones that have
  little to do. For example ``bzr rocks`` time is down to 116ms from
  283ms. (John Arbash Meinel)

* New Registry class to provide name-to-object registry-like support,
  for example for schemes where plugins can register new classes to
  do certain tasks (e.g. log formatters). Also provides lazy registration
  to allow modules to be loaded on request.
  (John Arbash Meinel, Adeodato Simó)

API Incompatability
*******************

* LogFormatter subclasses show now expect the 'revno' parameter to
  show() to be a string rather than an int. (Robert Collins)

Internals
*********

* ``TestCase.run_bzr``, ``run_bzr_captured``, and ``run_bzr_subprocess``
  can take a ``working_dir='foo'`` parameter, which will change directory
  for the command. (John Arbash Meinel)

* ``bzrlib.lazy_regex.lazy_compile`` can be used to create a proxy
  around a regex, which defers compilation until first use.
  (John Arbash Meinel)

* ``TestCase.run_bzr_subprocess`` defaults to supplying the
  ``--no-plugins`` parameter to ensure test reproducability, and avoid
  problems with system-wide installed plugins. (John Arbash Meinel)

* Unique tree root ids are now supported. Newly created trees still
  use the common root id for compatibility with bzr versions before 0.12.
  (Aaron Bentley)

* ``WorkingTree.set_root_id(None)`` is now deprecated. Please
  pass in ``inventory.ROOT_ID`` if you want the default root id value.
  (Robert Collins, John Arbash Meinel)

* New method ``WorkingTree.flush()`` which will write the current memory
  inventory out to disk. At the same time, ``read_working_inventory`` will
  no longer trash the current tree inventory if it has been modified within
  the current lock, and the tree will now ``flush()`` automatically on
  ``unlock()``. ``WorkingTree.set_root_id()`` has been updated to take
  advantage of this functionality. (Robert Collins, John Arbash Meinel)

* ``bzrlib.tsort.merge_sorted`` now accepts ``generate_revnos``. This
  parameter will cause it to add another column to its output, which
  contains the dotted-decimal revno for each revision, as a tuple.
  (Robert Collins)

* ``LogFormatter.show_merge`` is deprecated in favour of
  ``LogFormatter.show_merge_revno``. (Robert Collins)

Bug Fixes
*********

* Avoid circular imports by creating a deprecated function for
  ``bzrlib.tree.RevisionTree``. Callers should have been using
  ``bzrlib.revisontree.RevisionTree`` anyway. (John Arbash Meinel,
  #66349)

* Don't use ``socket.MSG_WAITALL`` as it doesn't exist on all
  platforms. (Martin Pool, #66356)

* Don't require ``Content-Type`` in range responses. Assume they are a
  single range if ``Content-Type`` does not exist.
  (John Arbash Meinel, #62473)

* bzr branch/pull no longer complain about progress bar cleanup when
  interrupted during fetch.  (Aaron Bentley, #54000)

* ``WorkingTree.set_parent_trees()`` uses the trees to directly write
  the basis inventory, rather than going through the repository. This
  allows us to have 1 inventory read, and 2 inventory writes when
  committing a new tree. (John Arbash Meinel)

* When reverting, files that are not locally modified that do not exist
  in the target are deleted, not just unversioned (Aaron Bentley)

* When trying to acquire a lock, don't fail immediately. Instead, try
  a few times (up to 1 hour) before timing out. Also, report why the
  lock is unavailable (John Arbash Meinel, #43521, #49556)

* Leave HttpTransportBase daughter classes decides how they
  implement cloning. (Vincent Ladeuil, #61606)

* diff3 does not indicate conflicts on clean merge. (Aaron Bentley)

* If a commit fails, the commit message is stored in a file at the root of
  the tree for later commit. (Cheuksan Edward Wang, Stefan Metzmacher,
  #32054)

Testing
*******

* New test base class TestCaseWithMemoryTransport offers memory-only
  testing facilities: its not suitable for tests that need to mutate disk
  state, but most tests should not need that and should be converted to
  TestCaseWithMemoryTransport. (Robert Collins)

* ``TestCase.make_branch_and_memory_tree`` now takes a format
  option to set the BzrDir, Repository and Branch formats of the
  created objects. (Robert Collins, John Arbash Meinel)

bzr 0.11  2006-10-02
####################

* Smart server transport test failures on windows fixed. (Lukáš Lalinský).

bzr 0.11rc2  2006-09-27
#######################

Bug Fixes
*********

* Test suite hangs on windows fixed. (Andrew Bennets, Alexander Belchenko).

* Commit performance regression fixed. (Aaron Bentley, Robert Collins, John
  Arbash Meinel).

bzr 0.11rc1  2006-09-25
#######################

Improvements
************

* Knit files now wait to create their contents until the first data is
  added. The old code used to create an empty .knit and a .kndx with just
  the header. However, this caused a lot of extra round trips over sftp.
  This can change the time for ``bzr push`` to create a new remote branch
  from 160s down to 100s. This also affects ``bzr commit`` performance when
  adding new files, ``bzr commit`` on a new kernel-like tree drops from 50s
  down to 40s (John Arbash Meinel, #44692)

* When an entire subtree has been deleted, commit will now report that
  just the top of the subtree has been deleted, rather than reporting
  all the individual items. (Robert Collins)

* Commit performs one less XML parse. (Robert Collins)

* ``bzr checkout`` now operates on readonly branches as well
  as readwrite branches. This fixes bug #39542. (Robert Collins)

* ``bzr bind`` no longer synchronises history with the master branch.
  Binding should be followed by an update or push to synchronise the
  two branches. This is closely related to the fix for bug #39542.
  (Robert Collins)

* ``bzrlib.lazy_import.lazy_import`` function to create on-demand
  objects.  This allows all imports to stay at the global scope, but
  modules will not actually be imported if they are not used.
  (John Arbash Meinel)

* Support ``bzr://`` and ``bzr+ssh://`` urls to work with the new RPC-based
  transport which will be used with the upcoming high-performance smart
  server. The new command ``bzr serve`` will invoke bzr in server mode,
  which processes these requests. (Andrew Bennetts, Robert Collins, Martin
  Pool)

* New command ``bzr version-info`` which can be used to get a summary
  of the current state of the tree. This is especially useful as part
  of a build commands. See ``doc/version_info.txt`` for more information
  (John Arbash Meinel)

Bug Fixes
*********

* ``'bzr inventory [FILE...]'`` allows restricting the file list to a
  specific set of files. (John Arbash Meinel, #3631)

* Don't abort when annotating empty files (John Arbash Meinel, #56814)

* Add ``Stanza.to_unicode()`` which can be passed to another Stanza
  when nesting stanzas. Also, add ``read_stanza_unicode`` to handle when
  reading a nested Stanza. (John Arbash Meinel)

* Transform._set_mode() needs to stat the right file.
  (John Arbash Meinel, #56549)

* Raise WeaveFormatError rather than StopIteration when trying to read
  an empty Weave file. (John Arbash Meinel, #46871)

* Don't access e.code for generic URLErrors, only HTTPErrors have .code.
  (Vincent Ladeuil, #59835)

* Handle boundary="" lines properly to allow access through a Squid proxy.
  (John Arbash Meinel, #57723)

* revert now removes newly-added directories (Aaron Bentley, #54172)

* ``bzr upgrade sftp://`` shouldn't fail to upgrade v6 branches if there
  isn't a working tree. (David Allouche, #40679)

* Give nicer error messages when a user supplies an invalid --revision
  parameter. (John Arbash Meinel, #55420)

* Handle when LANG is not recognized by python. Emit a warning, but
  just revert to using 'ascii'. (John Arbash Meinel, #35392)

* Don't use ``preexec_fn`` on win32, as it is not supported by subprocess.
  (John Arbash Meinel)

* Skip specific tests when the dependencies aren't met. This includes
  some ``setup.py`` tests when ``python-dev`` is not available, and
  some tests that depend on paramiko. (John Arbash Meinel, Mattheiu Moy)

* Fallback to Paramiko properly, if no ``ssh`` executable exists on
  the system. (Andrew Bennetts, John Arbash Meinel)

* ``Branch.bind(other_branch)`` no longer takes a write lock on the
  other branch, and will not push or pull between the two branches.
  API users will need to perform a push or pull or update operation if they
  require branch synchronisation to take place. (Robert Collins, #47344)

* When creating a tarball or zipfile export, export unicode names as utf-8
  paths. This may not work perfectly on all platforms, but has the best
  chance of working in the common case. (John Arbash Meinel, #56816)

* When committing, only files that exist in working tree or basis tree
  may be specified (Aaron Bentley, #50793)

Portability
***********

* Fixes to run on Python 2.5 (Brian M. Carlson, Martin Pool, Marien Zwart)

Internals
*********

* TestCaseInTempDir now creates a separate directory for HOME, rather
  than having HOME set to the same location as the working directory.
  (John Arbash Meinel)

* ``run_bzr_subprocess()`` can take an optional ``env_changes={}`` parameter,
  which will update os.environ inside the spawned child. It also can
  take a ``universal_newlines=True``, which helps when checking the output
  of the command. (John Arbash Meinel)

* Refactor SFTP vendors to allow easier re-use when ssh is used.
  (Andrew Bennetts)

* ``Transport.list_dir()`` and ``Transport.iter_files_recursive()`` should always
  return urlescaped paths. This is now tested (there were bugs in a few
  of the transports) (Andrew Bennetts, David Allouche, John Arbash Meinel)

* New utility function ``symbol_versioning.deprecation_string``. Returns the
  formatted string for a callable, deprecation format pair. (Robert Collins)

* New TestCase helper applyDeprecated. This allows you to call a callable
  which is deprecated without it spewing to the screen, just by supplying
  the deprecation format string issued for it. (Robert Collins)

* Transport.append and Transport.put have been deprecated in favor of
  ``.append_bytes``, ``.append_file``, ``.put_bytes``, and
  ``.put_file``. This removes the ambiguity in what type of object the
  functions take.  ``Transport.non_atomic_put_{bytes,file}`` has also
  been added. Which works similarly to ``Transport.append()`` except for
  SFTP, it doesn't have a round trip when opening the file. Also, it
  provides functionality for creating a parent directory when trying
  to create a file, rather than raise NoSuchFile and forcing the
  caller to repeat their request.
  (John Arbash Meinel)

* WorkingTree has a new api ``unversion`` which allow the unversioning of
  entries by their file id. (Robert Collins)

* ``WorkingTree.pending_merges`` is deprecated.  Please use the
  ``get_parent_ids`` (introduced in 0.10) method instead. (Robert Collins)

* WorkingTree has a new ``lock_tree_write`` method which locks the branch for
  read rather than write. This is appropriate for actions which only need
  the branch data for reference rather than mutation. A new decorator
  ``needs_tree_write_lock`` is provided in the workingtree module. Like the
  ``needs_read_lock`` and ``needs_write_lock`` decorators this allows static
  declaration of the locking requirements of a function to ensure that
  a lock is taken out for casual scripts. (Robert Collins, #54107)

* All WorkingTree methods which write to the tree, but not to the branch
  have been converted to use ``needs_tree_write_lock`` rather than
  ``needs_write_lock``. Also converted is the revert, conflicts and tree
  transform modules. This provides a modest performance improvement on
  metadir style trees, due to the reduce lock-acquisition, and a more
  significant performance improvement on lightweight checkouts from
  remote branches, where trivial operations used to pay a significant
  penalty. It also provides the basis for allowing readonly checkouts.
  (Robert Collins)

* Special case importing the standard library 'copy' module. This shaves
  off 40ms of startup time, while retaining compatibility. See:
  ``bzrlib/inspect_for_copy.py`` for more details. (John Arbash Meinel)

* WorkingTree has a new parent class MutableTree which represents the
  specialisations of Tree which are able to be altered. (Robert Collins)

* New methods mkdir and ``put_file_bytes_non_atomic`` on MutableTree that
  mutate the tree and its contents. (Robert Collins)

* Transport behaviour at the root of the URL is now defined and tested.
  (Andrew Bennetts, Robert Collins)

Testing
*******

* New test helper classs MemoryTree. This is typically accessed via
  ``self.make_branch_and_memory_tree()`` in test cases. (Robert Collins)

* Add ``start_bzr_subprocess`` and ``stop_bzr_subprocess`` to allow test
  code to continue running concurrently with a subprocess of bzr.
  (Andrew Bennetts, Robert Collins)

* Add a new method ``Transport.get_smart_client()``. This is provided to
  allow upgrades to a richer interface than the VFS one provided by
  Transport. (Andrew Bennetts, Martin Pool)

bzr 0.10  2006-08-29
####################

Improvements
************
* 'merge' now takes --uncommitted, to apply uncommitted changes from a
  tree.  (Aaron Bentley)

* 'bzr add --file-ids-from' can be used to specify another path to use
  for creating file ids, rather than generating all new ones. Internally,
  the 'action' passed to ``smart_add_tree()`` can return ``file_ids`` that
  will be used, rather than having bzrlib generate new ones.
  (John Arbash Meinel, #55781)

* ``bzr selftest --benchmark`` now allows a ``--cache-dir`` parameter.
  This will cache some of the intermediate trees, and decrease the
  setup time for benchmark tests. (John Arbash Meinel)

* Inverse forms are provided for all boolean options.  For example,
  --strict has --no-strict, --no-recurse has --recurse (Aaron Bentley)

* Serialize out Inventories directly, rather than using ElementTree.
  Writing out a kernel sized inventory drops from 2s down to ~350ms.
  (Robert Collins, John Arbash Meinel)

Bug Fixes
*********

* Help diffutils 2.8.4 get along with binary tests (Marien Zwart: #57614)

* Change LockDir so that if the lock directory doesn't exist when
  ``lock_write()`` is called, an attempt will be made to create it.
  (John Arbash Meinel, #56974)

* ``bzr uncommit`` preserves pending merges. (John Arbash Meinel, #57660)

* Active FTP transport now works as intended. (ghozzy, #56472)

* Really fix mutter() so that it won't ever raise a UnicodeError.
  It means it is possible for ~/.bzr.log to contain non UTF-8 characters.
  But it is a debugging log, not a real user file.
  (John Arbash Meinel, #56947, #53880)

* Change Command handle to allow Unicode command and options.
  At present we cannot register Unicode command names, so we will get
  BzrCommandError('unknown command'), or BzrCommandError('unknown option')
  But that is better than a UnicodeError + a traceback.
  (John Arbash Meinel, #57123)

* Handle TZ=UTC properly when reading/writing revisions.
  (John Arbash Meinel, #55783, #56290)

* Use ``GPG_TTY`` to allow gpg --cl to work with gpg-agent in a pipeline,
  (passing text to sign in on stdin). (John Arbash Meinel, #54468)

* External diff does the right thing for binaries even in foreign
  languages. (John Arbash Meinel, #56307)

* Testament handles more cases when content is unicode. Specific bug was
  in handling of revision properties.
  (John Arbash Meinel, Holger Krekel, #54723)

* The bzr selftest was failing on installed versions due to a bug in a new
  test helper. (John Arbash Meinel, Robert Collins, #58057)

Internals
*********

* ``bzrlib.cache_utf8`` contains ``encode()`` and ``decode()`` functions
  which can be used to cache the conversion between utf8 and Unicode.
  Especially helpful for some of the knit annotation code, which has to
  convert revision ids to utf8 to annotate lines in storage.
  (John Arbash Meinel)

* ``setup.py`` now searches the filesystem to find all packages which
  need to be installed. This should help make the life of packagers
  easier. (John Arbash Meinel)

bzr 0.9.0  2006-08-11
#####################

Surprises
*********

* The hard-coded built-in ignore rules have been removed. There are
  now two rulesets which are enforced. A user global one in
  ``~/.bazaar/ignore`` which will apply to every tree, and the tree
  specific one '.bzrignore'.
  ``~/.bazaar/ignore`` will be created if it does not exist, but with
  a more conservative list than the old default.
  This fixes bugs with default rules being enforced no matter what.
  The old list of ignore rules from bzr is available by
  running 'bzr ignore --old-default-rules'.
  (Robert Collins, Martin Pool, John Arbash Meinel)

* 'branches.conf' has been changed to 'locations.conf', since it can apply
  to more locations than just branch locations.
  (Aaron Bentley)

Improvements
************

* The revision specifier "revno:" is extended to accept the syntax
  revno:N:branch. For example,
  revno:42:http://bazaar-vcs.org/bzr/bzr.dev/ means revision 42 in
  bzr.dev.  (Matthieu Moy)

* Tests updates to ensure proper URL handling, UNICODE support, and
  proper printing when the user's terminal encoding cannot display
  the path of a file that has been versioned.
  ``bzr branch`` can take a target URL rather than only a local directory.
  ``Branch.get_parent()/set_parent()`` now save a relative path if possible,
  and normalize the parent based on root, allowing access across
  different transports. (John Arbash Meinel, Wouter van Heyst, Martin Pool)
  (Malone #48906, #42699, #40675, #5281, #3980, #36363, #43689,
  #42517, #42514)

* On Unix, detect terminal width using an ioctl not just $COLUMNS.
  Use terminal width for single-line logs from ``bzr log --line`` and
  pending-merge display.  (Robert Widhopf-Fenk, Gustavo Niemeyer)
  (Malone #3507)

* On Windows, detect terminal width using GetConsoleScreenBufferInfo.
  (Alexander Belchenko)

* Speedup improvement for 'date:'-revision search. (Guillaume Pinot).

* Show the correct number of revisions pushed when pushing a new branch.
  (Robert Collins).

* 'bzr selftest' now shows a progress bar with the number of tests, and
  progress made. 'make check' shows tests in -v mode, to be more useful
  for the PQM status window. (Robert Collins).
  When using a progress bar, failed tests are printed out, rather than
  being overwritten by the progress bar until the suite finishes.
  (John Arbash Meinel)

* 'bzr selftest --benchmark' will run a new benchmarking selftest.
  'bzr selftest --benchmark --lsprof-timed' will use lsprofile to generate
  profile data for the individual profiled calls, allowing for fine
  grained analysis of performance.
  (Robert Collins, Martin Pool).

* 'bzr commit' shows a progress bar. This is useful for commits over sftp
  where commit can take an appreciable time. (Robert Collins)

* 'bzr add' is now less verbose in telling you what ignore globs were
  matched by files being ignored. Instead it just tells you how many
  were ignored (because you might reasonably be expecting none to be
  ignored). 'bzr add -v' is unchanged and will report every ignored
  file. (Robert Collins).

* ftp now has a test server if medusa is installed. As part of testing,
  ftp support has been improved, including support for supplying a
  non-standard port. (John Arbash Meinel).

* 'bzr log --line' shows the revision number, and uses only the
  first line of the log message (#5162, Alexander Belchenko;
  Matthieu Moy)

* 'bzr status' has had the --all option removed. The 'bzr ls' command
  should be used to retrieve all versioned files. (Robert Collins)

* 'bzr bundle OTHER/BRANCH' will create a bundle which can be sent
  over email, and applied on the other end, while maintaining ancestry.
  This bundle can be applied with either 'bzr merge' or 'bzr pull',
  the same way you would apply another branch.
  (John Arbash Meinel, Aaron Bentley)

* 'bzr whoami' can now be used to set your identity from the command line,
  for a branch or globally.  (Robey Pointer)

* 'bzr checkout' now aliased to 'bzr co', and 'bzr annotate' to 'bzr ann'.
  (Michael Ellerman)

* 'bzr revert DIRECTORY' now reverts the contents of the directory as well.
  (Aaron Bentley)

* 'bzr get sftp://foo' gives a better error when paramiko is not present.
  Also updates things like 'http+pycurl://' if pycurl is not present.
  (John Arbash Meinel) (Malone #47821, #52204)

* New env variable ``BZR_PROGRESS_BAR``, sets the default progress bar type.
  Can be set to 'none' or 'dummy' to disable the progress bar, 'dots' or
  'tty' to create the respective type. (John Arbash Meinel, #42197, #51107)

* Improve the help text for 'bzr diff' to explain what various options do.
  (John Arbash Meinel, #6391)

* 'bzr uncommit -r 10' now uncommits revisions 11.. rather than uncommitting
  revision 10. This makes -r10 more in line with what other commands do.
  'bzr uncommit' also now saves the pending merges of the revisions that
  were removed. So it is safe to uncommit after a merge, fix something,
  and commit again. (John Arbash Meinel, #32526, #31426)

* 'bzr init' now also works on remote locations.
  (Wouter van Heyst, #48904)

* HTTP support has been updated. When using pycurl we now support
  connection keep-alive, which reduces dns requests and round trips.
  And for both urllib and pycurl we support multi-range requests,
  which decreases the number of round-trips. Performance results for
  ``bzr branch http://bazaar-vcs.org/bzr/bzr.dev/`` indicate
  http branching is now 2-3x faster, and ``bzr pull`` in an existing
  branch is as much as 4x faster.
  (Michael Ellerman, Johan Rydberg, John Arbash Meinel, #46768)

* Performance improvements for sftp. Branching and pulling are now up to
  2x faster. Utilize paramiko.readv() support for async requests if it
  is available (paramiko > 1.6) (John Arbash Meinel)

Bug Fixes
*********

* Fix shadowed definition of TestLocationConfig that caused some
  tests not to run.
  (Erik Bågfors, Michael Ellerman, Martin Pool, #32587)

* Fix unnecessary requirement of sign-my-commits that it be run from
  a working directory.  (Martin Pool, Robert Collins)

* 'bzr push location' will only remember the push location if it succeeds
  in connecting to the remote location. (John Arbash Meinel, #49742)

* 'bzr revert' no longer toggles the executable bit on win32
  (John Arbash Meinel, #45010)

* Handle broken pipe under win32 correctly. (John Arbash Meinel)

* sftp tests now work correctly on win32 if you have a newer paramiko
  (John Arbash Meinel)

* Cleanup win32 test suite, and general cleanup of places where
  file handles were being held open. (John Arbash Meinel)

* When specifying filenames for 'diff -r x..y', the name of the file in the
  working directory can be used, even if its name is different in both x
  and y.

* File-ids containing single- or double-quotes are handled correctly by
  push. (Aaron Bentley, #52227)

* Normalize unicode filenames to ensure cross-platform consistency.
  (John Arbash Meinel, #43689)

* The argument parser can now handle '-' as an argument. Currently
  no code interprets it specially (it is mostly handled as a file named
  '-'). But plugins, and future operations can use it.
  (John Arbash meinel, #50984)

* Bundles can properly read binary files with a plain '\r' in them.
  (John Arbash Meinel, #51927)

* Tuning ``iter_entries()`` to be more efficient (John Arbash Meinel, #5444)

* Lots of win32 fixes (the test suite passes again).
  (John Arbash Meinel, #50155)

* Handle openbsd returning None for sys.getfilesystemencoding() (#41183)

* Support ftp APPE (append) to allow Knits to be used over ftp (#42592)

* Removals are only committed if they match the filespec (or if there is
  no filespec).  (#46635, Aaron Bentley)

* smart-add recurses through all supplied directories
  (John Arbash Meinel, #52578)

* Make the bundle reader extra lines before and after the bundle text.
  This allows you to parse an email with the bundle inline.
  (John Arbash Meinel, #49182)

* Change the file id generator to squash a little bit more. Helps when
  working with long filenames on windows. (Also helps for unicode filenames
  not generating hidden files). (John Arbash Meinel, #43801)

* Restore terminal mode on C-c while reading sftp password.  (#48923,
  Nicholas Allen, Martin Pool)

* Timestamps are rounded to 1ms, and revision entries can be recreated
  exactly. (John Arbash Meinel, Jamie Wilkinson, #40693)

* Branch.base has changed to a URL, but ~/.bazaar/locations.conf should
  use local paths, since it is user visible (John Arbash Meinel, #53653)

* ``bzr status foo`` when foo was unversioned used to cause a full delta
  to be generated (John Arbash Meinel, #53638)

* When reading revision properties, an empty value should be considered
  the empty string, not None (John Arbash Meinel, #47782)

* ``bzr diff --diff-options`` can now handle binary files being changed.
  Also, the output is consistent when --diff-options is not supplied.
  (John Arbash Meinel, #54651, #52930)

* Use the right suffixes for loading plugins (John Arbash Meinel, #51810)

* Fix ``Branch.get_parent()`` to handle the case when the parent is not
  accessible (John Arbash Meinel, #52976)

Internals
*********

* Combine the ignore rules into a single regex rather than looping over
  them to reduce the threshold where  N^2 behaviour occurs in operations
  like status. (Jan Hudec, Robert Collins).

* Appending to ``bzrlib.DEFAULT_IGNORE`` is now deprecated. Instead, use
  one of the add functions in bzrlib.ignores. (John Arbash Meinel)

* 'bzr push' should only push the ancestry of the current revision, not
  all of the history in the repository. This is especially important for
  shared repositories. (John Arbash Meinel)

* ``bzrlib.delta.compare_trees`` now iterates in alphabetically sorted order,
  rather than randomly walking the inventories. (John Arbash Meinel)

* Doctests are now run in temporary directories which are cleaned up when
  they finish, rather than using special ScratchDir/ScratchBranch objects.
  (Martin Pool)

* Split ``check`` into separate methods on the branch and on the repository,
  so that it can be specialized in ways that are useful or efficient for
  different formats.  (Martin Pool, Robert Collins)

* Deprecate ``Repository.all_revision_ids``; most methods don't really need
  the global revision graph but only that part leading up to a particular
  revision.  (Martin Pool, Robert Collins)

* Add a BzrDirFormat ``control_formats`` list which allows for control formats
  that do not use '.bzr' to store their data - i.e. '.svn', '.hg' etc.
  (Robert Collins, Jelmer Vernooij).

* ``bzrlib.diff.external_diff`` can be redirected to any file-like object.
  Uses subprocess instead of spawnvp.
  (James Henstridge, John Arbash Meinel, #4047, #48914)

* New command line option '--profile-imports', which will install a custom
  importer to log time to import modules and regex compilation time to
  sys.stderr (John Arbash Meinel)

* 'EmptyTree' is now deprecated, please use ``repository.revision_tree(None)``
  instead. (Robert Collins)

* "RevisionTree" is now in bzrlib/revisiontree.py. (Robert Collins)

bzr 0.8.2  2006-05-17
#####################

Bug Fixes
*********

* setup.py failed to install launchpad plugin.  (Martin Pool)

bzr 0.8.1  2006-05-16
#####################

Bug Fixes
*********

* Fix failure to commit a merge in a checkout.  (Martin Pool,
  Robert Collins, Erik Bågfors, #43959)

* Nicer messages from 'commit' in the case of renames, and correct
  messages when a merge has occured. (Robert Collins, Martin Pool)

* Separate functionality from assert statements as they are skipped in
  optimized mode of python. Add the same check to pending merges.
  (Olaf Conradi, #44443)

Changes
*******

* Do not show the None revision in output of bzr ancestry. (Olaf Conradi)

* Add info on standalone branches without a working tree.
  (Olaf Conradi, #44155)

* Fix bug in knits when raising InvalidRevisionId. (Olaf Conradi, #44284)

Changes
*******

* Make editor invocation comply with Debian Policy. First check
  environment variables VISUAL and EDITOR, then try editor from
  alternatives system. If that all fails, fall back to the pre-defined
  list of editors. (Olaf Conradi, #42904)

New Features
************

* New 'register-branch' command registers a public branch into
  Launchpad.net, where it can be associated with bugs, etc.
  (Martin Pool, Bjorn Tillenius, Robert Collins)

Internals
*********

* New public api in InventoryEntry - ``describe_change(old, new)`` which
  provides a human description of the changes between two old and
  new. (Robert Collins, Martin Pool)

Testing
*******

* Fix test case for bzr info in upgrading a standalone branch to metadir,
  uses bzrlib api now. (Olaf Conradi)

bzr 0.8  2006-05-08
###################

Notes When Upgrading
********************

Release 0.8 of bzr introduces a new format for history storage, called
'knit', as an evolution of to the 'weave' format used in 0.7.  Local
and remote operations are faster using knits than weaves.  Several
operations including 'init', 'init-repo', and 'upgrade' take a
--format option that controls this.  Branching from an existing branch
will keep the same format.

It is possible to merge, pull and push between branches of different
formats but this is slower than moving data between homogenous
branches.  It is therefore recommended (but not required) that you
upgrade all branches for a project at the same time.  Information on
formats is shown by 'bzr info'.

bzr 0.8 now allows creation of 'repositories', which hold the history
of files and revisions for several branches.  Previously bzr kept all
the history for a branch within the .bzr directory at the root of the
branch, and this is still the default.  To create a repository, use
the new 'bzr init-repo' command.  Branches exist as directories under
the repository and contain just a small amount of information
indicating the current revision of the branch.

bzr 0.8 also supports 'checkouts', which are similar to in cvs and
subversion.  Checkouts are associated with a branch (optionally in a
repository), which contains all the historical information.  The
result is that a checkout can be deleted without losing any
already-committed revisions.  A new 'update' command is also available.

Repositories and checkouts are not supported with the 0.7 storage
format.  To use them you must upgrad to either knits, or to the
'metaweave' format, which uses weaves but changes the .bzr directory
arrangement.


Improvements
************

* sftp paths can now be relative, or local, according to the lftp
  convention. Paths now take the form::

      sftp://user:pass@host:port/~/relative/path
      or
      sftp://user:pass@host:port/absolute/path

* The FTP transport now tries to reconnect after a temporary
  failure. ftp put is made atomic. (Matthieu Moy)

* The FTP transport now maintains a pool of connections, and
  reuses them to avoid multiple connections to the same host (like
  sftp did). (Daniel Silverstone)

* The ``bzr_man.py`` file has been removed. To create the man page now,
  use ``./generate_docs.py man``. The new program can also create other files.
  Run ``python generate_docs.py --help`` for usage information.
  (Hans Ulrich Niedermann & James Blackwell).

* Man Page now gives full help (James Blackwell).
  Help also updated to reflect user config now being stored in .bazaar
  (Hans Ulrich Niedermann)

* It's now possible to set aliases in bazaar.conf (Erik Bågfors)

* Pull now accepts a --revision argument (Erik Bågfors)

* ``bzr re-sign`` now allows multiple revisions to be supplied on the command
  line. You can now use the following command to sign all of your old
  commits::

    find .bzr/revision-store// -name my@email-* \
      | sed 's/.*\/\/..\///' \
      | xargs bzr re-sign

* Upgrade can now upgrade over the network. (Robert Collins)

* Two new commands 'bzr checkout' and 'bzr update' allow for CVS/SVN-alike
  behaviour.  By default they will cache history in the checkout, but
  with --lightweight almost all data is kept in the master branch.
  (Robert Collins)

* 'revert' unversions newly-versioned files, instead of deleting them.

* 'merge' is more robust.  Conflict messages have changed.

* 'merge' and 'revert' no longer clobber existing files that end in '~' or
  '.moved'.

* Default log format can be set in configuration and plugins can register
  their own formatters. (Erik Bågfors)

* New 'reconcile' command will check branch consistency and repair indexes
  that can become out of sync in pre 0.8 formats. (Robert Collins,
  Daniel Silverstone)

* New 'bzr init --format' and 'bzr upgrade --format' option to control
  what storage format is created or produced.  (Robert Collins,
  Martin Pool)

* Add parent location to 'bzr info', if there is one.  (Olaf Conradi)

* New developer commands 'weave-list' and 'weave-join'.  (Martin Pool)

* New 'init-repository' command, plus support for repositories in 'init'
  and 'branch' (Aaron Bentley, Erik Bågfors, Robert Collins)

* Improve output of 'info' command. Show all relevant locations related to
  working tree, branch and repository. Use kibibytes for binary quantities.
  Fix off-by-one error in missing revisions of working tree.  Make 'info'
  work on branches, repositories and remote locations.  Show locations
  relative to the shared repository, if applicable.  Show locking status
  of locations.  (Olaf Conradi)

* Diff and merge now safely handle binary files. (Aaron Bentley)

* 'pull' and 'push' now normalise the revision history, so that any two
  branches with the same tip revision will have the same output from 'log'.
  (Robert Collins)

* 'merge' accepts --remember option to store parent location, like 'push'
  and 'pull'. (Olaf Conradi)

* bzr status and diff when files given as arguments do not exist
  in the relevant trees.  (Martin Pool, #3619)

* Add '.hg' to the default ignore list.  (Martin Pool)

* 'knit' is now the default disk format. This improves disk performance and
  utilization, increases incremental pull performance, robustness with SFTP
  and allows checkouts over SFTP to perform acceptably.
  The initial Knit code was contributed by Johan Rydberg based on a
  specification by Martin Pool.
  (Robert Collins, Aaron Bentley, Johan Rydberg, Martin Pool).

* New tool to generate all-in-one html version of the manual.  (Alexander
  Belchenko)

* Hitting CTRL-C while doing an SFTP push will no longer cause stale locks
  to be left in the SFTP repository. (Robert Collins, Martin Pool).

* New option 'diff --prefix' to control how files are named in diff
  output, with shortcuts '-p0' and '-p1' corresponding to the options for
  GNU patch.  (Alexander Belchenko, Goffredo Baroncelli, Martin Pool)

* Add --revision option to 'annotate' command.  (Olaf Conradi)

* If bzr shows an unexpected revision-history after pulling (perhaps due
  to a reweave) it can now be corrected by 'bzr reconcile'.
  (Robert Collins)

Changes
*******

* Commit is now verbose by default, and shows changed filenames and the
  new revision number.  (Robert Collins, Martin Pool)

* Unify 'mv', 'move', 'rename'.  (Matthew Fuller, #5379)

* 'bzr -h' shows help.  (Martin Pool, Ian Bicking, #35940)

* Make 'pull' and 'push' remember location on failure using --remember.
  (Olaf Conradi)

* For compatibility, make old format for using weaves inside metadir
  available as 'metaweave' format.  Rename format 'metadir' to 'default'.
  Clean up help for option --format in commands 'init', 'init-repo' and
  'upgrade'.  (Olaf Conradi)

Internals
*********

* The internal storage of history, and logical branch identity have now
  been split into Branch, and Repository. The common locking and file
  management routines are now in bzrlib.lockablefiles.
  (Aaron Bentley, Robert Collins, Martin Pool)

* Transports can now raise DependencyNotPresent if they need a library
  which is not installed, and then another implementation will be
  tried.  (Martin Pool)

* Remove obsolete (and no-op) `decode` parameter to `Transport.get`.
  (Martin Pool)

* Using Tree Transform for merge, revert, tree-building

* WorkingTree.create, Branch.create, ``WorkingTree.create_standalone``,
  Branch.initialize are now deprecated. Please see ``BzrDir.create_*`` for
  replacement API's. (Robert Collins)

* New BzrDir class represents the .bzr control directory and manages
  formatting issues. (Robert Collins)

* New repository.InterRepository class encapsulates Repository to
  Repository actions and allows for clean selection of optimised code
  paths. (Robert Collins)

* ``bzrlib.fetch.fetch`` and ``bzrlib.fetch.greedy_fetch`` are now
  deprecated, please use ``branch.fetch`` or ``repository.fetch``
  depending on your needs. (Robert Collins)

* deprecated methods now have a ``is_deprecated`` flag on them that can
  be checked, if you need to determine whether a given callable is
  deprecated at runtime. (Robert Collins)

* Progress bars are now nested - see
  ``bzrlib.ui.ui_factory.nested_progress_bar``.
  (Robert Collins, Robey Pointer)

* New API call ``get_format_description()`` for each type of format.
  (Olaf Conradi)

* Changed ``branch.set_parent()`` to accept None to remove parent.
  (Olaf Conradi)

* Deprecated BzrError AmbiguousBase.  (Olaf Conradi)

* WorkingTree.branch is now a read only property.  (Robert Collins)

* bzrlib.ui.text.TextUIFactory now accepts a ``bar_type`` parameter which
  can be None or a factory that will create a progress bar. This is
  useful for testing or for overriding the bzrlib.progress heuristic.
  (Robert Collins)

* New API method ``get_physical_lock_status()`` to query locks present on a
  transport.  (Olaf Conradi)

* Repository.reconcile now takes a thorough keyword parameter to allow
  requesting an indepth reconciliation, rather than just a data-loss
  check. (Robert Collins)

* ``bzrlib.ui.ui_factory protocol`` now supports ``get_boolean`` to prompt
  the user for yes/no style input. (Robert Collins)

Testing
*******

* SFTP tests now shortcut the SSH negotiation, reducing test overhead
  for testing SFTP protocol support. (Robey Pointer)

* Branch formats are now tested once per implementation (see ``bzrlib.
  tests.branch_implementations``. This is analagous to the transport
  interface tests, and has been followed up with working tree,
  repository and BzrDir tests. (Robert Collins)

* New test base class TestCaseWithTransport provides a transport aware
  test environment, useful for testing any transport-interface using
  code. The test suite option --transport controls the transport used
  by this class (when its not being used as part of implementation
  contract testing). (Robert Collins)

* Close logging handler on disabling the test log. This will remove the
  handler from the internal list inside python's logging module,
  preventing shutdown from closing it twice.  (Olaf Conradi)

* Move test case for uncommit to blackbox tests.  (Olaf Conradi)

* ``run_bzr`` and ``run_bzr_captured`` now accept a 'stdin="foo"'
  parameter which will provide String("foo") to the command as its stdin.

bzr 0.7 2006-01-09
##################

Changes
*******

* .bzrignore is excluded from exports, on the grounds that it's a bzr
  internal-use file and may not be wanted.  (Jamie Wilkinson)

* The "bzr directories" command were removed in favor of the new
  --kind option to the "bzr inventory" command.  To list all
  versioned directories, now use "bzr inventory --kind directory".
  (Johan Rydberg)

* Under Windows configuration directory is now ``%APPDATA%\bazaar\2.0``
  by default. (John Arbash Meinel)

* The parent of Bzr configuration directory can be set by ``BZR_HOME``
  environment variable. Now the path for it is searched in ``BZR_HOME``,
  then in HOME. Under Windows the order is: ``BZR_HOME``, ``APPDATA``
  (usually points to ``C:\Documents and Settings\User Name\Application Data``),
  ``HOME``. (John Arbash Meinel)

* Plugins with the same name in different directories in the bzr plugin
  path are no longer loaded: only the first successfully loaded one is
  used. (Robert Collins)

* Use systems' external ssh command to open connections if possible.
  This gives better integration with user settings such as ProxyCommand.
  (James Henstridge)

* Permissions on files underneath .bzr/ are inherited from the .bzr
  directory. So for a shared repository, simply doing 'chmod -R g+w .bzr/'
  will mean that future file will be created with group write permissions.

* configure.in and config.guess are no longer in the builtin default
  ignore list.

* '.sw[nop]' pattern ignored, to ignore vim swap files for nameless
  files.  (John Arbash Meinel, Martin Pool)

Improvements
************

* "bzr INIT dir" now initializes the specified directory, and creates
  it if it does not exist.  (John Arbash Meinel)

* New remerge command (Aaron Bentley)

* Better zsh completion script.  (Steve Borho)

* 'bzr diff' now returns 1 when there are changes in the working
  tree. (Robert Collins)

* 'bzr push' now exists and can push changes to a remote location.
  This uses the transport infrastructure, and can store the remote
  location in the ~/.bazaar/branches.conf configuration file.
  (Robert Collins)

* Test directories are only kept if the test fails and the user requests
  that they be kept.

* Tweaks to short log printing

* Added branch nicks, new nick command, printing them in log output.
  (Aaron Bentley)

* If ``$BZR_PDB`` is set, pop into the debugger when an uncaught exception
  occurs.  (Martin Pool)

* Accept 'bzr resolved' (an alias for 'bzr resolve'), as this is
  the same as Subversion.  (Martin Pool)

* New ftp transport support (on ftplib), for ftp:// and aftp://
  URLs.  (Daniel Silverstone)

* Commit editor temporary files now start with ``bzr_log.``, to allow
  text editors to match the file name and set up appropriate modes or
  settings.  (Magnus Therning)

* Improved performance when integrating changes from a remote weave.
  (Goffredo Baroncelli)

* Sftp will attempt to cache the connection, so it is more likely that
  a connection will be reused, rather than requiring multiple password
  requests.

* bzr revno now takes an optional argument indicating the branch whose
  revno should be printed.  (Michael Ellerman)

* bzr cat defaults to printing the last version of the file.
  (Matthieu Moy, #3632)

* New global option 'bzr --lsprof COMMAND' runs bzr under the lsprof
  profiler.  (Denys Duchier)

* Faster commits by reading only the headers of affected weave files.
  (Denys Duchier)

* 'bzr add' now takes a --dry-run parameter which shows you what would be
  added, but doesn't actually add anything. (Michael Ellerman)

* 'bzr add' now lists how many files were ignored per glob.  add --verbose
  lists the specific files.  (Aaron Bentley)

* 'bzr missing' now supports displaying changes in diverged trees and can
  be limited to show what either end of the comparison is missing.
  (Aaron Bently, with a little prompting from Daniel Silverstone)

Bug Fixes
*********

* SFTP can walk up to the root path without index errors. (Robert Collins)

* Fix bugs in running bzr with 'python -O'.  (Martin Pool)

* Error when run with -OO

* Fix bug in reporting http errors that don't have an http error code.
  (Martin Pool)

* Handle more cases of pipe errors in display commands

* Change status to 3 for all errors

* Files that are added and unlinked before committing are completely
  ignored by diff and status

* Stores with some compressed texts and some uncompressed texts are now
  able to be used. (John A Meinel)

* Fix for bzr pull failing sometimes under windows

* Fix for sftp transport under windows when using interactive auth

* Show files which are both renamed and modified as such in 'bzr
  status' output.  (Daniel Silverstone, #4503)

* Make annotate cope better with revisions committed without a valid
  email address.  (Marien Zwart)

* Fix representation of tab characters in commit messages.
  (Harald Meland)

* List of plugin directories in ``BZR_PLUGIN_PATH`` environment variable is
  now parsed properly under Windows. (Alexander Belchenko)

* Show number of revisions pushed/pulled/merged. (Robey Pointer)

* Keep a cached copy of the basis inventory to speed up operations
  that need to refer to it.  (Johan Rydberg, Martin Pool)

* Fix bugs in bzr status display of non-ascii characters.
  (Martin Pool)

* Remove Makefile.in from default ignore list.
  (Tollef Fog Heen, Martin Pool, #6413)

* Fix failure in 'bzr added'.  (Nathan McCallum, Martin Pool)

Testing
*******

* Fix selftest asking for passwords when there are no SFTP keys.
  (Robey Pointer, Jelmer Vernooij)

* Fix selftest run with 'python -O'.  (Martin Pool)

* Fix HTTP tests under Windows. (John Arbash Meinel)

* Make tests work even if HOME is not set (Aaron Bentley)

* Updated ``build_tree`` to use fixed line-endings for tests which read
  the file cotents and compare. Make some tests use this to pass under
  Windows. (John Arbash Meinel)

* Skip stat and symlink tests under Windows. (Alexander Belchenko)

* Delay in selftest/testhashcash is now issued under win32 and Cygwin.
  (John Arbash Meinel)

* Use terminal width to align verbose test output.  (Martin Pool)

* Blackbox tests are maintained within the bzrlib.tests.blackbox directory.
  If adding a new test script please add that to
  ``bzrlib.tests.blackbox.__init__``. (Robert Collins)

* Much better error message if one of the test suites can't be
  imported.  (Martin Pool)

* Make check now runs the test suite twice - once with the default locale,
  and once with all locales forced to C, to expose bugs. This is not
  trivially done within python, so for now its only triggered by running
  Make check. Integrators and packagers who wish to check for full
  platform support should run 'make check' to test the source.
  (Robert Collins)

* Tests can now run TestSkipped if they can't execute for any reason.
  (Martin Pool) (NB: TestSkipped should only be raised for correctable
  reasons - see the wiki spec ImprovingBzrTestSuite).

* Test sftp with relative, absolute-in-homedir and absolute-not-in-homedir
  paths for the transport tests. Introduce blackbox remote sftp tests that
  test the same permutations. (Robert Collins, Robey Pointer)

* Transport implementation tests are now independent of the local file
  system, which allows tests for esoteric transports, and for features
  not available in the local file system. They also repeat for variations
  on the URL scheme that can introduce issues in the transport code,
  see bzrlib.transport.TransportTestProviderAdapter() for this.
  (Robert Collins).

* ``TestCase.build_tree`` uses the transport interface to build trees,
  pass in a transport parameter to give it an existing connection.
  (Robert Collins).

Internals
*********

* WorkingTree.pull has been split across Branch and WorkingTree,
  to allow Branch only pulls. (Robert Collins)

* ``commands.display_command`` now returns the result of the decorated
  function. (Robert Collins)

* LocationConfig now has a ``set_user_option(key, value)`` call to save
  a setting in its matching location section (a new one is created
  if needed). (Robert Collins)

* Branch has two new methods, ``get_push_location`` and
  ``set_push_location`` to respectively, get and set the push location.
  (Robert Collins)

* ``commands.register_command`` now takes an optional flag to signal that
  the registrant is planning to decorate an existing command. When
  given multiple plugins registering a command is not an error, and
  the original command class (whether built in or a plugin based one) is
  returned to the caller. There is a new error 'MustUseDecorated' for
  signalling when a wrapping command should switch to the original
  version. (Robert Collins)

* Some option parsing errors will raise 'BzrOptionError', allowing
  granular detection for decorating commands. (Robert Collins).

* ``Branch.read_working_inventory`` has moved to
  ``WorkingTree.read_working_inventory``. This necessitated changes to
  ``Branch.get_root_id``, and a move of ``Branch.set_inventory`` to
  WorkingTree as well. To make it clear that a WorkingTree cannot always
  be obtained ``Branch.working_tree()`` will raise
  ``errors.NoWorkingTree`` if one cannot be obtained. (Robert Collins)

* All pending merges operations from Branch are now on WorkingTree.
  (Robert Collins)

* The follow operations from Branch have moved to WorkingTree::

      add()
      commit()
      move()
      rename_one()
      unknowns()

  (Robert Collins)

* ``bzrlib.add.smart_add_branch`` is now ``smart_add_tree``. (Robert Collins)

* New "rio" serialization format, similar to rfc-822. (Martin Pool)

* Rename selftests to ``bzrlib.tests.test_foo``.  (John A Meinel, Martin
  Pool)

* ``bzrlib.plugin.all_plugins`` has been changed from an attribute to a
  query method. (Robert Collins)

* New options to read only the table-of-contents of a weave.
  (Denys Duchier)

* Raise NoSuchFile when someone tries to add a non-existant file.
  (Michael Ellerman)

* Simplify handling of DivergedBranches in ``cmd_pull()``.
  (Michael Ellerman)

* Branch.controlfile* logic has moved to lockablefiles.LockableFiles, which
  is exposed as ``Branch().control_files``. Also this has been altered with the
  controlfile pre/suffix replaced by simple method names like 'get' and
  'put'. (Aaron Bentley, Robert Collins).

* Deprecated functions and methods can now be marked as such using the
  ``bzrlib.symbol_versioning`` module. Marked method have their docstring
  updated and will issue a DeprecationWarning using the warnings module
  when they are used. (Robert Collins)

* ``bzrlib.osutils.safe_unicode`` now exists to provide parameter coercion
  for functions that need unicode strings. (Robert Collins)

bzr 0.6 2005-10-28
##################

Improvements
************

* pull now takes --verbose to show you what revisions are added or removed
  (John A Meinel)

* merge now takes a --show-base option to include the base text in
  conflicts.
  (Aaron Bentley)

* The config files are now read using ConfigObj, so '=' should be used as
  a separator, not ':'.
  (Aaron Bentley)

* New 'bzr commit --strict' option refuses to commit if there are
  any unknown files in the tree.  To commit, make sure all files are
  either ignored, added, or deleted.  (Michael Ellerman)

* The config directory is now ~/.bazaar, and there is a single file
  ~/.bazaar/bazaar.conf storing email, editor and other preferences.
  (Robert Collins)

* 'bzr add' no longer takes a --verbose option, and a --quiet option
  has been added that suppresses all output.

* Improved zsh completion support in contrib/zsh, from Clint
  Adams.

* Builtin 'bzr annotate' command, by Martin Pool with improvements from
  Goffredo Baroncelli.

* 'bzr check' now accepts -v for verbose reporting, and checks for
  ghosts in the branch. (Robert Collins)

* New command 're-sign' which will regenerate the gpg signature for
  a revision. (Robert Collins)

* If you set ``check_signatures=require`` for a path in
  ``~/.bazaar/branches.conf`` then bzr will invoke your
  ``gpg_signing_command`` (defaults to gpg) and record a digital signature
  of your commit. (Robert Collins)

* New sftp transport, based on Paramiko.  (Robey Pointer)

* 'bzr pull' now accepts '--clobber' which will discard local changes
  and make this branch identical to the source branch. (Robert Collins)

* Just give a quieter warning if a plugin can't be loaded, and
  put the details in .bzr.log.  (Martin Pool)

* 'bzr branch' will now set the branch-name to the last component of the
  output directory, if one was supplied.

* If the option ``post_commit`` is set to one (or more) python function
  names (must be in the bzrlib namespace), then they will be invoked
  after the commit has completed, with the branch and ``revision_id`` as
  parameters. (Robert Collins)

* Merge now has a retcode of 1 when conflicts occur. (Robert Collins)

* --merge-type weave is now supported for file contents.  Tree-shape
  changes are still three-way based.  (Martin Pool, Aaron Bentley)

* 'bzr check' allows the first revision on revision-history to have
  parents - something that is expected for cheap checkouts, and occurs
  when conversions from baz do not have all history.  (Robert Collins).

* 'bzr merge' can now graft unrelated trees together, if your specify
  0 as a base. (Aaron Bentley)

* 'bzr commit branch' and 'bzr commit branch/file1 branch/file2' now work
  (Aaron Bentley)

* Add '.sconsign*' to default ignore list.  (Alexander Belchenko)

* 'bzr merge --reprocess' minimizes conflicts

Testing
*******

* The 'bzr selftest --pattern' option for has been removed, now
  test specifiers on the command line can be simple strings, or
  regexps, or both. (Robert Collins)

* Passing -v to selftest will now show the time each test took to
  complete, which will aid in analysing performance regressions and
  related questions. (Robert Collins)

* 'bzr selftest' runs all tests, even if one fails, unless '--one'
  is given. (Martin Pool)

* There is a new method for TestCaseInTempDir, assertFileEqual, which
  will check that a given content is equal to the content of the named
  file. (Robert Collins)

* Fix test suite's habit of leaving many temporary log files in $TMPDIR.
  (Martin Pool)

Internals
*********

* New 'testament' command and concept for making gpg-signatures
  of revisions that are not tied to a particular internal
  representation.  (Martin Pool).

* Per-revision properties ('revprops') as key-value associated
  strings on each revision created when the revision is committed.
  Intended mainly for the use of external tools.  (Martin Pool).

* Config options have moved from bzrlib.osutils to bzrlib.config.
  (Robert Collins)

* Improved command line option definitions allowing explanations
  for individual options, among other things.  Contributed by
  Magnus Therning.

* Config options have moved from bzrlib.osutils to bzrlib.config.
  Configuration is now done via the config.Config interface:
  Depending on whether you have a Branch, a Location or no information
  available, construct a ``*Config``, and use its ``signature_checking``,
  ``username`` and ``user_email`` methods. (Robert Collins)

* Plugins are now loaded under bzrlib.plugins, not bzrlib.plugin, and
  they are made available for other plugins to use. You should not
  import other plugins during the ``__init__`` of your plugin though, as
  no ordering is guaranteed, and the plugins directory is not on the
  python path. (Robert Collins)

* Branch.relpath has been moved to WorkingTree.relpath. WorkingTree no
  no longer takes an inventory, rather it takes an option branch
  parameter, and if None is given will open the branch at basedir
  implicitly. (Robert Collins)

* Cleaner exception structure and error reporting.  Suggested by
  Scott James Remnant.  (Martin Pool)

* Branch.remove has been moved to WorkingTree, which has also gained
  ``lock_read``, ``lock_write`` and ``unlock`` methods for convenience.
  (Robert Collins)

* Two decorators, ``needs_read_lock`` and ``needs_write_lock`` have been
  added to the branch module. Use these to cause a function to run in a
  read or write lock respectively. (Robert Collins)

* ``Branch.open_containing`` now returns a tuple (Branch, relative-path),
  which allows direct access to the common case of 'get me this file
  from its branch'. (Robert Collins)

* Transports can register using ``register_lazy_transport``, and they
  will be loaded when first used.  (Martin Pool)

* 'pull' has been factored out of the command as ``WorkingTree.pull()``.
  A new option to WorkingTree.pull has been added, clobber, which will
  ignore diverged history and pull anyway.
  (Robert Collins)

* config.Config has a ``get_user_option`` call that accepts an option name.
  This will be looked up in branches.conf and bazaar.conf as normal.
  It is intended that this be used by plugins to support options -
  options of built in programs should have specific methods on the config.
  (Robert Collins)

* ``merge.merge_inner`` now has tempdir as an optional parameter.
  (Robert Collins)

* Tree.kind is not recorded at the top level of the hierarchy, as it was
  missing on EmptyTree, leading to a bug with merge on EmptyTrees.
  (Robert Collins)

* ``WorkingTree.__del__`` has been removed, it was non deterministic and not
  doing what it was intended to. See ``WorkingTree.__init__`` for a comment
  about future directions. (Robert Collins/Martin Pool)

* bzrlib.transport.http has been modified so that only 404 urllib errors
  are returned as NoSuchFile. Other exceptions will propagate as normal.
  This allows debuging of actual errors. (Robert Collins)

* bzrlib.transport.Transport now accepts *ONLY* url escaped relative paths
  to apis like 'put', 'get' and 'has'. This is to provide consistent
  behaviour - it operates on url's only. (Robert Collins)

* Transports can register using ``register_lazy_transport``, and they
  will be loaded when first used.  (Martin Pool)

* ``merge_flex`` no longer calls ``conflict_handler.finalize()``, instead that
  is called by ``merge_inner``. This is so that the conflict count can be
  retrieved (and potentially manipulated) before returning to the caller
  of ``merge_inner``. Likewise 'merge' now returns the conflict count to the
  caller. (Robert Collins)

* ``revision.revision_graph`` can handle having only partial history for
  a revision - that is no revisions in the graph with no parents.
  (Robert Collins).

* New ``builtins.branch_files`` uses the standard ``file_list`` rules to
  produce a branch and a list of paths, relative to that branch
  (Aaron Bentley)

* New TestCase.addCleanup facility.

* New ``bzrlib.version_info`` tuple (similar to ``sys.version_info``),
  which can be used by programs importing bzrlib.

Bug Fixes
*********

* Better handling of branches in directories with non-ascii names.
  (Joel Rosdahl, Panagiotis Papadakos)

* Upgrades of trees with no commits will not fail due to accessing
  [-1] in the revision-history. (Andres Salomon)


bzr 0.1.1 2005-10-12
####################

Bug Fixes
*********

* Fix problem in pulling over http from machines that do not
  allow directories to be listed.

* Avoid harmless warning about invalid hash cache after
  upgrading branch format.

Performance
***********

* Avoid some unnecessary http operations in branch and pull.


bzr 0.1 2005-10-11
##################

Notes
*****

* 'bzr branch' over http initially gives a very high estimate
  of completion time but it should fall as the first few
  revisions are pulled in.  branch is still slow on
  high-latency connections.

Bug Fixes
*********

* bzr-man.py has been updated to work again. Contributed by
  Rob Weir.

* Locking is now done with fcntl.lockf which works with NFS
  file systems. Contributed by Harald Meland.

* When a merge encounters a file that has been deleted on
  one side and modified on the other, the old contents are
  written out to foo.BASE and foo.SIDE, where SIDE is this
  or OTHER. Contributed by Aaron Bentley.

* Export was choosing incorrect file paths for the content of
  the tarball, this has been fixed by Aaron Bentley.

* Commit will no longer commit without a log message, an
  error is returned instead. Contributed by Jelmer Vernooij.

* If you commit a specific file in a sub directory, any of its
  parent directories that are added but not listed will be
  automatically included. Suggested by Michael Ellerman.

* bzr commit and upgrade did not correctly record new revisions
  for files with only a change to their executable status.
  bzr will correct this when it encounters it. Fixed by
  Robert Collins

* HTTP tests now force off the use of ``http_proxy`` for the duration.
  Contributed by Gustavo Niemeyer.

* Fix problems in merging weave-based branches that have
  different partial views of history.

* Symlink support: working with symlinks when not in the root of a
  bzr tree was broken, patch from Scott James Remnant.

Improvements
************

* 'branch' now accepts a --basis parameter which will take advantage
  of local history when making a new branch. This allows faster
  branching of remote branches. Contributed by Aaron Bentley.

* New tree format based on weave files, called version 5.
  Existing branches can be upgraded to this format using
  'bzr upgrade'.

* Symlinks are now versionable. Initial patch by
  Erik Toubro Nielsen, updated to head by Robert Collins.

* Executable bits are tracked on files. Patch from Gustavo
  Niemeyer.

* 'bzr status' now shows unknown files inside a selected directory.
  Patch from Heikki Paajanen.

* Merge conflicts are recorded in .bzr. Two new commands 'conflicts'
  and 'resolve' have needed added, which list and remove those
  merge conflicts respectively. A conflicted tree cannot be committed
  in. Contributed by Aaron Bentley.

* 'rm' is now an alias for 'remove'.

* Stores now split out their content in a single byte prefixed hash,
  dropping the density of files per directory by 256. Contributed by
  Gustavo Niemeyer.

* 'bzr diff -r branch:URL' will now perform a diff between two branches.
  Contributed by Robert Collins.

* 'bzr log' with the default formatter will show merged revisions,
  indented to the right. Initial implementation contributed by Gustavo
  Niemeyer, made incremental by Robert Collins.


Internals
*********

* Test case failures have the exception printed after the log
  for your viewing pleasure.

* InventoryEntry is now an abstract base class, use one of the
  concrete InventoryDirectory etc classes instead.

* Branch raises an UnsupportedFormatError when it detects a
  bzr branch it cannot understand. This allows for precise
  handling of such circumstances.

* Remove RevisionReference class; ``Revision.parent_ids`` is now simply a
  list of their ids and ``parent_sha1s`` is a list of their corresponding
  sha1s (for old branches only at the moment.)

* New method-object style interface for Commit() and Fetch().

* Renamed ``Branch.last_patch()`` to ``Branch.last_revision()``, since
  we call them revisions not patches.

* Move ``copy_branch`` to ``bzrlib.clone.copy_branch``.  The destination
  directory is created if it doesn't exist.

* Inventories now identify the files which were present by
  giving the revision *of that file*.

* Inventory and Revision XML contains a version identifier.
  This must be consistent with the overall branch version
  but allows for more flexibility in future upgrades.

Testing
*******

* Removed testsweet module so that tests can be run after
  bzr installed by 'bzr selftest'.

* 'bzr selftest' command-line arguments can now be partial ids
  of tests to run, e.g. ``bzr selftest test_weave``


bzr 0.0.9 2005-09-23
####################

Bug Fixes
*********

* Fixed "branch -r" option.

* Fix remote access to branches containing non-compressed history.
  (Robert Collins).

* Better reliability of http server tests.  (John Arbash-Meinel)

* Merge graph maximum distance calculation fix.  (Aaron Bentley)

* Various minor bug in windows support have been fixed, largely in the
  test suite. Contributed by Alexander Belchenko.

Improvements
************

* Status now accepts a -r argument to give status between chosen
  revisions. Contributed by Heikki Paajanen.

* Revision arguments no longer use +/-/= to control ranges, instead
  there is a 'before' namespace, which limits the successive namespace.
  For example '$ bzr log -r date:yesterday..before:date:today' will
  select everything from yesterday and before today. Contributed by
  Robey Pointer

* There is now a bzr.bat file created by distutils when building on
  Windows. Contributed by Alexander Belchenko.

Internals
*********

* Removed uuid() as it was unused.

* Improved 'fetch' code for pulling revisions from one branch into
  another (used by pull, merged, etc.)


bzr 0.0.8 2005-09-20
####################

Improvements
************

* Adding a file whose parent directory is not versioned will
  implicitly add the parent, and so on up to the root. This means
  you should never need to explictly add a directory, they'll just
  get added when you add a file in the directory.  Contributed by
  Michael Ellerman.

* Ignore ``.DS_Store`` (contains Mac metadata) by default.
  (Nir Soffer)

* If you set ``BZR_EDITOR`` in the environment, it is checked in
  preference to EDITOR and the config file for the interactive commit
  editing program. Related to this is a bugfix where a missing program
  set in EDITOR would cause editing to fail, now the fallback program
  for the operating system is still tried.

* Files that are not directories/symlinks/regular files will no longer
  cause bzr to fail, it will just ignore them by default. You cannot add
  them to the tree though - they are not versionable.


Internals
*********

* Refactor xml packing/unpacking.

Bug Fixes
*********

* Fixed 'bzr mv' by Ollie Rutherfurd.

* Fixed strange error when trying to access a nonexistent http
  branch.

* Make sure that the hashcache gets written out if it can't be
  read.


Portability
***********

* Various Windows fixes from Ollie Rutherfurd.

* Quieten warnings about locking; patch from Matt Lavin.


bzr-0.0.7 2005-09-02
####################

New Features
************

* ``bzr shell-complete`` command contributed by Clint Adams to
  help with intelligent shell completion.

* New expert command ``bzr find-merge-base`` for debugging merges.


Enhancements
************

* Much better merge support.

* merge3 conflicts are now reported with markers like '<<<<<<<'
  (seven characters) which is the same as CVS and pleases things
  like emacs smerge.


Bug Fixes
*********

* ``bzr upgrade`` no longer fails when trying to fix trees that
  mention revisions that are not present.

* Fixed bugs in listing plugins from ``bzr plugins``.

* Fix case of $EDITOR containing options for the editor.

* Fix log -r refusing to show the last revision.
  (Patch from Goffredo Baroncelli.)


Changes
*******

* ``bzr log --show-ids`` shows the revision ids of all parents.

* Externally provided commands on your $BZRPATH no longer need
  to recognize --bzr-usage to work properly, and can just handle
  --help themselves.


Library
*******

* Changed trace messages to go through the standard logging
  framework, so that they can more easily be redirected by
  libraries.



bzr-0.0.6 2005-08-18
####################

New Features
************

* Python plugins, automatically loaded from the directories on
  ``BZR_PLUGIN_PATH`` or ``~/.bzr.conf/plugins`` by default.

* New 'bzr mkdir' command.

* Commit mesage is fetched from an editor if not given on the
  command line; patch from Torsten Marek.

* ``bzr log -m FOO`` displays commits whose message matches regexp
  FOO.

* ``bzr add`` with no arguments adds everything under the current directory.

* ``bzr mv`` does move or rename depending on its arguments, like
  the Unix command.

* ``bzr missing`` command shows a summary of the differences
  between two trees.  (Merged from John Arbash-Meinel.)

* An email address for commits to a particular tree can be
  specified by putting it into .bzr/email within a branch.  (Based
  on a patch from Heikki Paajanen.)


Enhancements
************

* Faster working tree operations.


Changes
*******

* 3rd-party modules shipped with bzr are copied within the bzrlib
  python package, so that they can be installed by the setup
  script without clashing with anything already existing on the
  system.  (Contributed by Gustavo Niemeyer.)

* Moved plugins directory to bzrlib/, so that there's a standard
  plugin directory which is not only installed with bzr itself but
  is also available when using bzr from the development tree.
  ``BZR_PLUGIN_PATH`` and ``DEFAULT_PLUGIN_PATH`` are then added to the
  standard plugins directory.

* When exporting to a tarball with ``bzr export --format tgz``, put
  everything under a top directory rather than dumping it into the
  current directory.   This can be overridden with the ``--root``
  option.  Patch from William Dodé and John Meinel.

* New ``bzr upgrade`` command to upgrade the format of a branch,
  replacing ``bzr check --update``.

* Files within store directories are no longer marked readonly on
  disk.

* Changed ``bzr log`` output to a more compact form suggested by
  John A Meinel.  Old format is available with the ``--long`` or
  ``-l`` option, patched by William Dodé.

* By default the commit command refuses to record a revision with
  no changes unless the ``--unchanged`` option is given.

* The ``--no-plugins``, ``--profile`` and ``--builtin`` command
  line options must come before the command name because they
  affect what commands are available; all other options must come
  after the command name because their interpretation depends on
  it.

* ``branch`` and ``clone`` added as aliases for ``branch``.

* Default log format is back to the long format; the compact one
  is available with ``--short``.


Bug Fixes
*********

* Fix bugs in committing only selected files or within a subdirectory.


bzr-0.0.5  2005-06-15
#####################

Changes
*******

* ``bzr`` with no command now shows help rather than giving an
  error.  Suggested by Michael Ellerman.

* ``bzr status`` output format changed, because svn-style output
  doesn't really match the model of bzr.  Now files are grouped by
  status and can be shown with their IDs.  ``bzr status --all``
  shows all versioned files and unknown files but not ignored files.

* ``bzr log`` runs from most-recent to least-recent, the reverse
  of the previous order.  The previous behaviour can be obtained
  with the ``--forward`` option.

* ``bzr inventory`` by default shows only filenames, and also ids
  if ``--show-ids`` is given, in which case the id is the second
  field.


Enhancements
************

* New 'bzr whoami --email' option shows only the email component
  of the user identification, from Jo Vermeulen.

* New ``bzr ignore PATTERN`` command.

* Nicer error message for broken pipe, interrupt and similar
  conditions that don't indicate an internal error.

* Add ``.*.sw[nop] .git .*.tmp *,v`` to default ignore patterns.

* Per-branch locks keyed on ``.bzr/branch-lock``, available in
  either read or write mode.

* New option ``bzr log --show-ids`` shows revision and file ids.

* New usage ``bzr log FILENAME`` shows only revisions that
  affected that file.

* Changed format for describing changes in ``bzr log -v``.

* New option ``bzr commit --file`` to take a message from a file,
  suggested by LarstiQ.

* New syntax ``bzr status [FILE...]`` contributed by Bartosz
  Oler.  File may be in a branch other than the working directory.

* ``bzr log`` and ``bzr root`` can be given an http URL instead of
  a filename.

* Commands can now be defined by external programs or scripts
  in a directory on $BZRPATH.

* New "stat cache" avoids reading the contents of files if they
  haven't changed since the previous time.

* If the Python interpreter is too old, try to find a better one
  or give an error.  Based on a patch from Fredrik Lundh.

* New optional parameter ``bzr info [BRANCH]``.

* New form ``bzr commit SELECTED`` to commit only selected files.

* New form ``bzr log -r FROM:TO`` shows changes in selected
  range; contributed by John A Meinel.

* New option ``bzr diff --diff-options 'OPTS'`` allows passing
  options through to an external GNU diff.

* New option ``bzr add --no-recurse`` to add a directory but not
  their contents.

* ``bzr --version`` now shows more information if bzr is being run
  from a branch.


Bug Fixes
*********

* Fixed diff format so that added and removed files will be
  handled properly by patch.  Fix from Lalo Martins.

* Various fixes for files whose names contain spaces or other
  metacharacters.


Testing
*******

* Converted black-box test suites from Bourne shell into Python;
  now run using ``./testbzr``.  Various structural improvements to
  the tests.

* testbzr by default runs the version of bzr found in the same
  directory as the tests, or the one given as the first parameter.

* testbzr also runs the internal tests, so the only command
  required to check is just ``./testbzr``.

* testbzr requires python2.4, but can be used to test bzr running
  under a different version.

* Tests added for many other changes in this release.


Internal
********

* Included ElementTree library upgraded to 1.2.6 by Fredrik Lundh.

* Refactor command functions into Command objects based on HCT by
  Scott James Remnant.

* Better help messages for many commands.

* Expose ``bzrlib.open_tracefile()`` to start the tracefile; until
  this is called trace messages are just discarded.

* New internal function ``find_touching_revisions()`` and hidden
  command touching-revisions trace the changes to a given file.

* Simpler and faster ``compare_inventories()`` function.

* ``bzrlib.open_tracefile()`` takes a tracefilename parameter.

* New AtomicFile class.

* New developer commands ``added``, ``modified``.


Portability
***********

* Cope on Windows on python2.3 by using the weaker random seed.
  2.4 is now only recommended.


bzr-0.0.4  2005-04-22
#####################

Enhancements
************

* 'bzr diff' optionally takes a list of files to diff.  Still a bit
  basic.  Patch from QuantumG.

* More default ignore patterns.

* New 'bzr log --verbose' shows a list of files changed in the
  changeset.  Patch from Sebastian Cote.

* Roll over ~/.bzr.log if it gets too large.

* Command abbreviations 'ci', 'st', 'stat', '?' based on a patch
  by Jason Diamon.

* New 'bzr help commands' based on a patch from Denys Duchier.


Changes
*******

* User email is determined by looking at $BZREMAIL or ~/.bzr.email
  or $EMAIL.  All are decoded by the locale preferred encoding.
  If none of these are present user@hostname is used.  The host's
  fully-qualified name is not used because that tends to fail when
  there are DNS problems.

* New 'bzr whoami' command instead of username user-email.


Bug Fixes
*********

* Make commit safe for hardlinked bzr trees.

* Some Unicode/locale fixes.

* Partial workaround for ``difflib.unified_diff`` not handling
  trailing newlines properly.


Internal
********

* Allow docstrings for help to be in PEP0257 format.  Patch from
  Matt Brubeck.

* More tests in test.sh.

* Write profile data to a temporary file not into working
  directory and delete it when done.

* Smaller .bzr.log with process ids.


Portability
***********

* Fix opening of ~/.bzr.log on Windows.  Patch from Andrew
  Bennetts.

* Some improvements in handling paths on Windows, based on a patch
  from QuantumG.


bzr-0.0.3  2005-04-06
#####################

Enhancements
************

* New "directories" internal command lists versioned directories
  in the tree.

* Can now say "bzr commit --help".

* New "rename" command to rename one file to a different name
  and/or directory.

* New "move" command to move one or more files into a different
  directory.

* New "renames" command lists files renamed since base revision.

* New cat command contributed by janmar.

Changes
*******

* .bzr.log is placed in $HOME (not pwd) and is always written in
  UTF-8.  (Probably not a completely good long-term solution, but
  will do for now.)

Portability
***********

* Workaround for difflib bug in Python 2.3 that causes an
  exception when comparing empty files.  Reported by Erik Toubro
  Nielsen.

Internal
********

* Refactored inventory storage to insert a root entry at the top.

Testing
*******

* Start of shell-based black-box testing in test.sh.


bzr-0.0.2.1
###########

Portability
***********

* Win32 fixes from Steve Brown.


bzr-0.0.2  "black cube"  2005-03-31
###################################

Enhancements
************

* Default ignore list extended (see bzrlib/__init__.py).

* Patterns in .bzrignore are now added to the default ignore list,
  rather than replacing it.

* Ignore list isn't reread for every file.

* More help topics.

* Reinstate the 'bzr check' command to check invariants of the
  branch.

* New 'ignored' command lists which files are ignored and why;
  'deleted' lists files deleted in the current working tree.

* Performance improvements.

* New global --profile option.

* Ignore patterns like './config.h' now correctly match files in
  the root directory only.


bzr-0.0.1  2005-03-26
#####################

Enhancements
************

* More information from info command.

* Can now say "bzr help COMMAND" for more detailed help.

* Less file flushing and faster performance when writing logs and
  committing to stores.

* More useful verbose output from some commands.

Bug Fixes
*********

* Fix inverted display of 'R' and 'M' during 'commit -v'.

Portability
***********

* Include a subset of ElementTree-1.2.20040618 to make
  installation easier.

* Fix time.localtime call to work with Python 2.3 (the minimum
  supported).


bzr-0.0.0.69  2005-03-22
########################

Enhancements
************

* First public release.

* Storage of local versions: init, add, remove, rm, info, log,
  diff, status, etc.

..
   vim: tw=74 ft=rst ff=unix<|MERGE_RESOLUTION|>--- conflicted
+++ resolved
@@ -88,13 +88,11 @@
   lots of backtraces about ``UnknownSmartMethod``, ``do_chunk`` or
   ``do_end``.  (Andrew Bennetts, #338561)
   
-<<<<<<< HEAD
+* Streaming from bzr servers where there is a chain of stacked branches
+  (A stacked on B stacked on C) will now work. (Robert Collins, #406597)
+
 * StreamSource generates rich roots from non-rich root sources correctly
   now.  (Andrew Bennetts, #368921)
-=======
-* Streaming from bzr servers where there is a chain of stacked branches
-  (A stacked on B stacked on C) will now work. (Robert Collins, #406597)
->>>>>>> ea081e88
 
 * The optional ``_knit_load_data_pyx`` C extension was never being
   imported.  This caused significant slowdowns when reading data from
