####################
Bazaar Release Notes
####################

.. contents:: List of Releases
   :depth: 1

bzr 2.1.0rc1 (not released yet)
###############################

:Codename: the 'new' stable
:2.1.0rc1: 2009-01-06 (expected)

Compatibility Breaks
********************

New Features
************

* Add bug information to log output when available.
  (Neil Martinsen-Burrell, Guillermo Gonzalez, #251729)

* ``bzr update`` now takes a ``--revision`` argument. This lets you
  change the revision of the working tree to any revision in the
  ancestry of the current or master branch. (Matthieu Moy, Mark Hammond,
  Martin Pool, #45719)

* ``-Dbytes`` can now be used to display the total number of bytes
  transferred for the current command. This information is always logged
  to ``.bzr.log`` for later inspection. (John Arbash Meinel)

* The ``suppress_warnings`` configuration option has been introduced and
  accept the ``format_deprecation`` value to disable the corresponding
  warning for repositories. It can be set to in either ``bazaar.conf``,
  ``locations.conf`` or ``branch.conf``.
  (Ted Gould, Matthew Fuller, Vincent Ladeuil)


Bug Fixes
*********

* ``bzr export dir`` now requests all file content as a record stream,
  rather than requsting the file content one file-at-a-time. This can make
  exporting over the network significantly faster (54min => 9min in one
  case). (John Arbash Meinel, #343218)

* ``bzr serve`` no longer slowly leaks memory. The compiled
  ``bzrlib.bencode.Encoder()`` class was using ``__del__`` to cleanup and
  free resources, and it should have been using ``__dealloc__``.
  This will likely have an impact on any other process that is serving for
  an extended period of time.  (John Arbash Meinel, #494406)

* ``bzr switch -b`` can now create branches that are located using directory
  services such as ``lp:``, even when the branch name doesn't contain a
  '/'.  (Neil Martinsen-Burrell, #495263)

* ``bzr unshelve`` has improved messages about what it is doing.
  (Neil Martinsen-Burrell, #496917)

* Check for SIGINT (Ctrl-C) and other signals immediately if ``readdir``
  returns ``EINTR`` by calling ``PyErr_CheckSignals``.  This affected the
  optional ``_readdir_pyx`` extension.  (Andrew Bennetts, #495023)

* Give a clearer message if the lockdir disappears after being apparently
  successfully taken.  (Martin Pool, #498378)

* Listen to the SIGWINCH signal to update the terminal width.
  (Vincent Ladeuil, #316357)

* The 2a format wasn't properly restarting autopacks when something
  changed underneath it (like another autopack). Now concurrent
  autopackers will properly succeed. (John Arbash Meinel, #495000)

Improvements
************

<<<<<<< HEAD
* The version of bzr being run is now written to the log file.
  (__monty__, #257170)
=======
* Push will now inform the user when they are trying to push to a foreign 
  VCS for which roundtripping is not supported, and will suggest them to 
  use dpush. (Jelmer Vernooij)
>>>>>>> 46a07b53

* Transport network activity indicator is shown more of the time when
  Bazaar is doing network IO.
  (Martin Pool)

Documentation
*************

* There is a System Administrator's Guide in ``doc/en/admin-guide``,
  including discussions of installation, relevant plugins, security and 
  backup.

API Changes
***********

* Many test features were renamed from ``FooFeature`` to ``foo_feature``
  to be consistent with instances being lower case and classes being
  CamelCase. For the features that were more likely to be used, we added a
  deprecation thunk, but not all. (John Arbash Meinel)

* ``WorkingTree.update`` implementations must now accept a ``revision``
  parameter.

Internals
*********

* New helper osutils.UnicodeOrBytesToBytesWriter which encodes unicode
  objects but passes str objects straight through. This is used for
  selftest but may be useful for diff and other operations that generate
  mixed output. (Robert Collins)

* New exception ``NoRoundtrippingSupport``, for use by foreign branch 
  plugins. (Jelmer Vernooij)

Testing
*******

* ``bzrlib.tests.permute_for_extension`` is a helper that simplifies
  running all tests in the current module, once against a pure python
  implementation, and once against an extension (pyrex/C) implementation.
  It can be used to dramatically simplify the implementation of
  ``load_tests``.  (John Arbash Meinel)

* ``bzrlib.tests.TestCase`` now subclasses ``testtools.testcase.TestCase``.
  This permits features in testtools such as getUniqueInteger and
  getUniqueString to be used. Because of this, testtools version 0.9.2 or
  newer is now a dependency to run bzr selftest. Running with versions of
  testtools less than 0.9.2 will cause bzr to error while loading the test
  suite. (Robert Collins)

* The test progress bar no longer distinguishes tests that 'errored' from
  tests that 'failed' - they're all just failures.
  (Martin Pool)

bzr 2.0.4 (not released yet)
############################

:Codename:
:2.0.4: smooth sailing

Compatibility Breaks
********************

New Features
************

Bug Fixes
*********

* ``bzr export dir`` now requests all file content as a record stream,
  rather than requsting the file content one file-at-a-time. This can make
  exporting over the network significantly faster (54min => 9min in one
  case). (John Arbash Meinel, #343218)

* ``bzr serve`` no longer slowly leaks memory. The compiled
  ``bzrlib.bencode.Encoder()`` class was using ``__del__`` to cleanup and
  free resources, and it should have been using ``__dealloc__``.
  This will likely have an impact on any other process that is serving for
  an extended period of time.  (John Arbash Meinel, #494406)

* Check for SIGINT (Ctrl-C) and other signals immediately if ``readdir``
  returns ``EINTR`` by calling ``PyErr_CheckSignals``.  This affected the
  optional ``_readdir_pyx`` extension.  (Andrew Bennetts, #495023)

* Give a clearer message if the lockdir disappears after being apparently
  successfully taken.  (Martin Pool, #498378)

* The 2a format wasn't properly restarting autopacks when something
  changed underneath it (like another autopack). Now concurrent
  autopackers will properly succeed. (John Arbash Meinel, #495000)

* ``_update_current_block`` no longer suppresses exceptions, so ^C at just
  the right time will get propagated, rather than silently failing to move
  the block pointer. (John Arbash Meinel, Gareth White, #495023)

Improvements
************

Documentation
*************

API Changes
***********

Internals
*********

Testing
*******

* We have a new ``test_source`` that ensures all pyrex ``cdef`` functions
  handle exceptions somehow. (Possibly by setting ``# cannot_raise``
  rather than an ``except ?:`` clause.) This should help prevent bugs like
  bug #495023. (John Arbash Meinel)


bzr 2.1.0b4
###########

:Codename: san francisco airport
:2.1.0b4: 2009-12-14

The fourth beta release in the 2.1 series brings with it a significant
number of bugfixes (~20). The test suite is once again (finally) "green"
on Windows, and should remain that way for future releases. There are a
few performance related updates (faster upgrade and log), and several UI
tweaks. There has also been a significant number of tweaks to the runtime
documentation. 2.1.0b4 include everything from the 2.0.3 release.


Compatibility Breaks
********************

* The BZR_SSH environmental variable may now be set to the path of a secure
  shell client. If currently set to the value ``ssh`` it will now guess the
  vendor of the program with that name, to restore the old behaviour that
  indicated the SSH Corporation client use ``sshcorp`` instead as the magic
  string. (Martin <gzlist@googlemail.com>, #176292)

New Features
************

* ``bzr commit`` now has a ``--commit-time`` option.
  (Alexander Sack, #459276)

* ``-Dhpss`` now increases logging done when run on the bzr server,
  similarly to how it works on the client. (John Arbash Meinel)

* New option ``bzr unshelve --keep`` applies the changes and leaves them
  on the shelf.  (Martin Pool, Oscar Fuentes, #492091)

* The ``BZR_COLUMNS`` envrionment variable can be set to force bzr to
  respect a given terminal width. This can be useful when output is
  redirected or in obscure cases where the default value is not
  appropriate. Pagers can use it to get a better control of the line
  lengths. 
  (Vincent Ladeuil)

* The new command ``bzr lp-mirror`` will request that Launchpad update its
  mirror of a local branch. This command will only function if launchpadlib
  is installed.
  (Jonathan Lange)


Bug Fixes
*********

* After renaming a file, the dirstate could accidentally reference
  ``source\\path`` rather than ``source/path`` on Windows. This might be a
  source of some dirstate-related failures. (John Arbash Meinel)

* ``bzr commit`` now detects commit messages that looks like file names
  and issues a warning.
  (Gioele Barabucci, #73073)

* ``bzr ignore /`` no longer causes an IndexError. (Gorder Tyler, #456036)

* ``bzr log -n0 -rN`` should not return revisions beyond its merged revisions.
  (#325618, #484109, Marius Kruger)

* ``bzr merge --weave`` and ``--lca`` will now create ``.BASE`` files for
  files with conflicts (similar to ``--merge3``). The contents of the file
  is a synthesis of all bases used for the merge.
  (John Arbash Meinel, #40412)

* ``bzr mv --quiet`` really is quiet now.  (Gordon Tyler, #271790)

* ``bzr serve`` is more clear about the risk of supplying --allow-writes.
  (Robert Collins, #84659)

* ``bzr serve --quiet`` really is quiet now.  (Gordon Tyler, #252834)

* Fix bug with redirected URLs over authenticated HTTP.
  (Glen Mailer, Neil Martinsen-Burrell, Vincent Ladeuil, #395714)

* Interactive merge doesn't leave branch locks behind.  (Aaron Bentley)

* Lots of bugfixes for the test suite on Windows. We should once again
  have a test suite with no failures on Windows. (John Arbash Meinel)

* ``osutils.terminal_width()`` obeys the BZR_COLUMNS environment
  variable but returns None if the terminal is not a tty (when output is
  redirected for example). Also fixes its usage under OSes that doesn't
  provide termios.TIOCGWINSZ. Make sure the corresponding tests runs on
  windows too.
  (Joke de Buhr, Vincent Ladeuil, #353370, #62539)
  (John Arbash Meinel, Vincent Ladeuil, #492561)

* Terminate ssh subprocesses when no references to them remain, fixing
  subprocess and file descriptor leaks.  (Andrew Bennetts, #426662)
  
* The ``--hardlink`` option of ``bzr branch`` and ``bzr checkout`` now
  works for 2a format trees.  Only files unaffected by content filters
  will be hardlinked.  (Andrew Bennetts, #408193)

* The new glob expansion on Windows would replace all ``\`` characters
  with ``/`` even if it there wasn't a glob to expand, the arg was quoted,
  etc. Now only change slashes if there is something being glob expanded.
  (John Arbash Meinel, #485771)

* Use our faster ``KnownGraph.heads()`` functionality when computing the
  new rich-root heads. This can cut a conversion time in half (mysql from
  13.5h => 6.2h) (John Arbash Meinel, #487632)

* When launching a external diff tool via bzr diff --using, temporary files
  are no longer created, rather, the path to the file in the working tree is
  passed to the external diff tool. This allows the file to be edited if the
  diff tool provides for this. (Gary van der Merwe, #490738)
  
* The launchpad-open command can now be used from a subdirectory of a
  branch, not just from the root of the branch. 
  (Neil Martinsen-Burrell, #489102)


Improvements
************

* ``bzr log`` is now faster. (Ian Clatworthy)

* ``bzr update`` provides feedback on which branch it is up to date with.
  (Neil Martinsen-Burrell)

* ``bzr upgrade`` from pre-2a to 2a can be significantly faster (4x).
  For details see the xml8 patch and heads() improvements.
  (John Arbash Meinel)

* ``bzrlib.urlutils.local_path_from_url`` now accepts
  'file://localhost/' as well as 'file:///' URLs on POSIX.  (Michael
  Hudson)

* The progress bar now shows only a spinner and per-operation counts,
  not an overall progress bar.  The previous bar was often not correlated
  with real overall operation progress, either because the operations take
  nonlinear time, or because at the start of the operation Bazaar couldn't
  estimate how much work there was to do.  (Martin Pool)

Documentation
*************

* Lots of documentation tweaks for inline help topics and command help
  information.

API Changes
***********

* ``bzrlib.textui`` (vestigial module) removed.  (Martin Pool)

* The Launchpad plugin now has a function ``login`` which will log in to
  Launchpad with launchpadlib, and ``load_branch`` which will return the
  Launchpad Branch object corresponding to a given Bazaar Branch object.
  (Jonathan Lange)

Internals
*********

* New test Feature: ``ModuleAvailableFeature``. It is designed to make it
  easier to handle what tests you want to run based on what modules can be
  imported. (Rather than lots of custom-implemented features that were
  basically copy-and-pasted.) (John Arbash Meinel)

* ``osutils.timer_func()`` can be used to get either ``time.time()`` or
  ``time.clock()`` when you want to do performance timing.
  ``time.time()`` is limited to 15ms resolution on Windows, but
  ``time.clock()`` gives CPU and not wall-clock time on other platforms.
  (John Arbash Meinel)

* Several code paths that were calling ``Transport.get().read()`` have
  been changed to the equalivent ``Transport.get_bytes()``. The main
  difference is that the latter will explicitly call ``file.close()``,
  rather than expecting the garbage collector to handle it. This helps
  with some race conditions on Windows during the test suite and sftp
  tests. (John Arbash Meinel)

Testing
*******

* TestCaseWithMemoryTransport no longer sets $HOME and $BZR_HOME to
  unicode strings. (Michael Hudson, #464174)


bzr 2.0.3
#########

:Codename: little italy
:2.0.3: 2009-12-14


The third stable release of Bazaar has a small handful of bugfixes. As
expected, this has no internal or external compatibility changes versus
2.0.2 (or 2.0.0).

Bug Fixes
*********

* ``bzr push --use-existing-dir`` no longer crashes if the directory
  exists but contains an invalid ``.bzr`` directory.
  (Andrew Bennetts, #423563)

* Content filters are now applied correctly after pull, merge and switch.
  (Ian Clatworthy, #385879)

* Fix a potential segfault in the groupcompress hash map handling code.
  When inserting new entries, if the final hash bucket was empty, we could
  end up trying to access if ``(last_entry+1)->ptr == NULL``.
  (John Arbash Meinel, #490228)

* Improve "Binary files differ" hunk handling.  (Aaron Bentley, #436325)


bzr 2.1.0b3
###########

:Codename: after sprint recovery
:2.1.0b3: 2009-11-16

This release was pushed up from its normal release cycle due to a
regression in python 2.4 compatibility in 2.1.0b2.  Since this regression
was caught before 2.1.0b2 was officially announced, the full changelog
includes both 2.1.0b3 and 2.1.0b2 changes.

Highlights of 2.1.0b3 are: new globbing code for all commands on Windows,
the test suite now conforms to python's trunk enhanced semantics (skip,
etc.), and ``bzr info -v`` will now report the correct branch and repo
formats for Remote objects.


New Features
************

* Users can define a shelve editor to provide shelf functionality at a
  granularity finer than per-patch-hunk. (Aaron Bentley)

Bug Fixes
*********

* Fix for shell completion and short options.  (Benoît PIERRE)

* Hooks daughter classes should always call the base constructor.
  (Alexander Belchenko, Vincent Ladeuil, #389648) 

* Improve "Binary files differ" hunk handling.  (Aaron Bentley, #436325)

* On Windows, do glob expansion at the command-line level (as is usually
  done in bash, etc.) This means that *all* commands get glob expansion
  (bzr status, bzr add, bzr mv, etc). It uses a custom command line
  parser, which allows us to know if a given section was quoted. It means
  you can now do ``bzr ignore "*.py"``.
  (John Arbash Meinel, #425510, #426410, #194450)

* Sanitize commit messages that come in from the '-m' flag. We translate
  '\r\n' => '\n' and a plain '\r' => '\n'. The storage layer doesn't
  allow those because XML store silently translate it anyway. (The parser
  auto-translates \r\n => \n in ways that are hard for us to catch.)

* Show correct branch and repository format descriptions in 
  ``bzr info -v`` on a smart server location.  (Andrew Bennetts, #196080)

* The fix for bug #186920 accidentally broke compatibility with python
  2.4.  (Vincent Ladeuil, #475585)

* Using ``Repository.get_commit_builder().record_iter_changes()`` now
  correctly sets ``self.inv_sha1`` to a sha1 string and
  ``self.new_inventory`` to an Inventory instance after calling
  ``self.finish_inventory()``. (Previously it accidently set both values
  as a tuple on ``self.inv_sha1``. This was missed because
  ``repo.add_revision`` ignores the supplied inventory sha1 and recomputes
  the sha1 from the repo directly. (John Arbash Meinel)

* Shelve command refuse to run if there is no real terminal.
  (Alexander Belchenko)

* Avoid unnecessarily flushing of trace file; it's now unbuffered at the
  Python level.  (Martin Pool)

Documentation
*************

* Include Japanese translations for documentation (Inada Naoki)

* New API ``ui_factory.make_output_stream`` to be used for sending bulk
  (rather than user-interaction) data to stdout.  This automatically
  coordinates with progress bars or other terminal activity, and can be
  overridden by GUIs.
  (Martin Pool, 493944)

Internals
*********

* Some of the core groupcompress functionality now releases the GIL before
  operation. Similar to how zlib and bz2 operate without the GIL in the
  core compression and decompression routines. (John Arbash Meinel)

Testing
*******

* -Dhpssvfs will now trigger on ``RemoteBzrDir._ensure_real``, providing
  more debugging of VFS access triggers. (Robert Collins)

* KnownFailure is now signalled to ``ExtendedTestResult`` using the same
  method that Python 2.7 uses - ``addExpectedFailure``. (Robert Collins)

* ``--parallel=fork`` is now compatible with --subunit.
  (Robert Collins, Vincent Ladeuil, #419776)

* TestNotApplicable is now handled within the TestCase.run method rather
  than being looked for within ``ExtendedTestResult.addError``. This
  provides better handling with other ``TestResult`` objects, degrading to
  sucess rather than error. (Robert Collins)

* The private method ``_testConcluded`` on ``ExtendedTestResult`` has been
  removed - it was empty and unused. (Robert Collins)

* UnavailableFeature is now handled within the TestCase.run method rather
  than being looked for within addError. If the Result object does not
  have an addNotSupported method, addSkip is attempted instead, and
  failing that addSuccess. (Robert Collins)

* When a TestResult does not have an addSkip method, skipped tests are now
  reported as successful tests, rather than as errors. This change is
  to make it possible to get a clean test run with a less capable
  TestResult. (Robert Collins)



bzr 2.1.0b2
###########

:Codename: a load off my mind
:2.1.0b2: 2009-11-02

This is our second feature-filled release since 2.0, pushing us down the
path to a 2.1.0. Once again, all bugfixes in 2.0.2 are present in 2.1.0b2.

Key highlights in this release are: improved handling of
failures-during-cleanup for commit, fixing a long-standing bug with
``bzr+http`` and shared repositories, all ``lp:`` urls to be resolved
behind proxies, and a new StaticTuple datatype, allowing us to reduce
memory consumption (50%) and garbage collector overhead (40% faster) for
many operations.

* A new ``--concurrency`` option has been added as well as an associated
  BZR_CONCURRENCY environment variable to specify the number of
  processes that can be run concurrently when running ``bzr selftest``. The
  command-line option overrides the environment variable if both are
  specified. If none is specified. the number of processes is obtained
  from the OS as before.  (Matt Nordhoff, Vincent Ladeuil)

Bug Fixes
*********

* ``bzr+http`` servers no longer give spurious jail break errors when
  serving branches inside a shared repository.  (Andrew Bennetts, #348308)

* Errors during commit are handled more robustly so that knock-on errors
  are less likely to occur, and will not obscure the original error if
  they do occur.  This fixes some causes of ``TooManyConcurrentRequests``
  and similar errors.  (Andrew Bennetts, #429747, #243391)

* Launchpad urls can now be resolved from behind proxies.
  (Gordon Tyler, Vincent Ladeuil, #186920)

* Reduce the strictness for StaticTuple, instead add a debug flag
  ``-Dstatic_tuple`` which will change apis to be strict and raise errors.
  This way, most users won't see failures, but developers can improve
  internals. (John Arbash Meinel, #471193)

* TreeTransform.adjust_path updates the limbo paths of descendants of adjusted
  files.  (Aaron Bentley)

* Unicode paths are now handled correctly and consistently by the smart
  server.  (Andrew Bennetts, Michael Hudson, #458762)

Improvements
************

* When reading index files, we now use a ``StaticTuple`` rather than a
  plain ``tuple`` object. This generally gives a 20% decrease in peak
  memory, and can give a performance boost up to 40% on large projects.
  (John Arbash Meinel)

* Peak memory under certain operations has been reduced significantly.
  (eg, 'bzr branch launchpad standalone' is cut in half)
  (John Arbash Meinel)

Documentation
*************

* Filtered views user documentation upgraded to refer to format 2a
  instead of pre-2.0 formats. (Ian Clatworthy)

API Changes
***********

* Remove deprecated ``CLIUIFactory``.  (Martin Pool)

* ``UIFactory`` now has new ``show_error``, ``show_message`` and
  ``show_warning`` methods, which can be hooked by non-text UIs.  
  (Martin Pool)

Internals
*********

* Added ``bzrlib._simple_set_pyx``. This is a hybrid between a Set and a
  Dict (it only holds keys, but you can lookup the object located at a
  given key). It has significantly reduced memory consumption versus the
  builtin objects (1/2 the size of Set, 1/3rd the size of Dict). This is
  used as the interning structure for StaticTuple objects.
  (John Arbash Meinel)

* ``bzrlib._static_tuple_c.StaticTuple`` is now available and used by
  the btree index parser and the chk map parser. This class functions
  similarly to ``tuple`` objects. However, it can only point to a limited
  collection of types.  (Currently StaticTuple, str, unicode, None, bool,
  int, long, float, but not subclasses).  This allows us to remove it from
  the garbage collector (it cannot be in a cycle), it also allows us to
  intern the objects. In testing, this can reduce peak memory by 20-40%,
  and significantly improve performance by removing objects from being
  inspected by the garbage collector.  (John Arbash Meinel)

* ``GroupCompressBlock._ensure_content()`` will now release the
  ``zlib.decompressobj()`` when the first request is for all of the
  content. (Previously it would only be released if you made a request for
  part of the content, and then all of it later.) This turns out to be a
  significant memory savings, as a ``zstream`` carries around approx 260kB
  of internal state and buffers. (For branching bzr.dev this drops peak
  memory from 382MB => 345MB.) (John Arbash Meinel)

* When streaming content between ``2a`` format repositories, we now clear
  caches from earlier versioned files. (So 'revisions' is cleared when we
  start reading 'inventories', etc.) This can have a significant impact on
  peak memory for initial copies (~200MB). (John Arbash Meinel)


bzr 2.0.2
#########

:Codename: after the scare
:2.0.2: 2009-11-02

The second in our "let's keep the stable bugfixes flowing" series. As
expected this has a few (~9) bugfixes relative to 2.0.1, and no major api
changes or features.

Bug Fixes
*********

* Avoid "NoneType has no attribute st_mode" error when files disappear
  from a directory while it's being read.  (Martin Pool, #446033)

* Content filters are now applied correctly after revert.
  (Ian Clatworthy)

* Diff parsing handles "Binary files differ" hunks.  (Aaron Bentley, #436325)

* Fetching from stacked pre-2a repository via a smart server no longer
  fails intermittently with "second push failed to complete".
  (Andrew Bennetts, #437626)

* Fix typos left after test_selftest refactoring.
  (Vincent Ladeuil, Matt Nordhoff, #461149)

* Fixed ``ObjectNotLocked`` errors during ``bzr log -r NNN somefile``.
  (Andrew Bennetts, #445171)
  
* PreviewTree file names are not limited by the encoding of the temp
  directory's filesystem. (Aaron Bentley, #436794)

Improvements
************

* ``bzr log`` now read-locks branches exactly once, so makes better use of
  data caches.  (Andrew Bennetts)

Documentation
*************

* Filtered views user documentation upgraded to refer to format 2a
  instead of pre-2.0 formats. (Ian Clatworthy)


bzr 2.1.0b1
###########

:Codename: While the cat is away
:2.1.0b1: 2009-10-14

This is the first development release in the new split "stable" and
"development" series. As such, the release is a snapshot of bzr.dev
without creating a release candidate first. This release includes a
fair amount of internal changes, with deprecated code being removed,
and several new feature developments. People looking for a stable code
base with only bugfixes should focus on the 2.0.1 release. All bugfixes
present in 2.0.1 are present in 2.1.0b1.

Highlights include support for ``bzr+ssh://host/~/homedir`` style urls,
finer control over the plugin search path via extended BZR_PLUGIN_PATH
syntax, visible warnings when extension modules fail to load, and improved
error handling during unlocking.


New Features
************

* Bazaar can now send mail through Apple OS X Mail.app. 
  (Brian de Alwis)

* ``bzr+ssh`` and ``bzr`` paths can now be relative to home directories
  specified in the URL.  Paths starting with a path segment of ``~`` are
  relative to the home directory of the user running the server, and paths
  starting with ``~user`` are relative to the home directory of the named
  user.  For example, for a user "bob" with a home directory of
  ``/home/bob``, these URLs are all equivalent:

  * ``bzr+ssh://bob@host/~/repo``
  * ``bzr+ssh://bob@host/~bob/repo``
  * ``bzr+ssh://bob@host/home/bob/repo``

  If ``bzr serve`` was invoked with a ``--directory`` argument, then no
  home directories outside that directory will be accessible via this
  method.

  This is a feature of ``bzr serve``, so pre-2.1 clients will
  automatically benefit from this feature when ``bzr`` on the server is
  upgraded.  (Andrew Bennetts, #109143)

* Extensions can now be compiled if either Cython or Pyrex is available.
  Currently Pyrex is preferred, but that may change in the future.
  (Arkanes)

* Give more control on BZR_PLUGIN_PATH by providing a way to refer to or
  disable the user, site and core plugin directories.
  (Vincent Ladeuil, #412930, #316192, #145612)

Bug Fixes
*********

* Bazaar's native protocol code now correctly handles EINTR, which most
  noticeably occurs if you break in to the debugger while connected to a
  bzr+ssh server.  You can now can continue from the debugger (by typing
  'c') and the process continues.  However, note that pressing C-\ in the
  shell may still kill the SSH process, which is bug 162509, so you must
  sent a signal to the bzr process specifically, for example by typing
  ``kill -QUIT PID`` in another shell.  (Martin Pool, #341535)

* ``bzr add`` in a tree that has files with ``\r`` or ``\n`` in the
  filename will issue a warning and skip over those files.
  (Robert Collins, #3918)

* ``bzr dpush`` now aborts if uncommitted changes (including pending merges)
  are present in the working tree. The configuration option ``dpush_strict``
  can be used to set the default for this behavior.
  (Vincent Ladeuil, #438158)

* ``bzr merge`` and ``bzr remove-tree`` now requires --force if pending
  merges are present in the working tree.
  (Vincent Ladeuil, #426344)

* Clearer message when Bazaar runs out of memory, instead of a ``MemoryError``
  traceback.  (Martin Pool, #109115)

* Don't give a warning on Windows when failing to import ``_readdir_pyx``
  as it is never built. (John Arbash Meinel, #430645)

* Don't restrict the command name used to run the test suite.
  (Vincent Ladeuil, #419950)

* ftp transports were built differently when the kerberos python module was
  present leading to obscure failures related to ASCII/BINARY modes.
  (Vincent Ladeuil, #443041)

* Network streams now decode adjacent records of the same type into a
  single stream, reducing layering churn. (Robert Collins)

* PreviewTree behaves correctly when get_file_mtime is invoked on an unmodified
  file. (Aaron Bentley, #251532)

* Registry objects should not use iteritems() when asked to use items().
  (Vincent Ladeuil, #430510)

* Weave based repositories couldn't be cloned when committers were using
  domains or user ids embedding '.sig'. Now they can.
  (Matthew Fuller, Vincent Ladeuil, #430868)

Improvements
************

* Revision specifiers can now be given in a more DWIM form, without
  needing explicit prefixes for specifiers like tags or revision id's.
  See ``bzr help revisionspec`` for full details.  (Matthew Fuller)

* Bazaar gives a warning before exiting, and writes into ``.bzr.log``, if 
  compiled extensions can't be loaded.  This typically indicates a
  packaging or installation problem.  In this case Bazaar will keep
  running using pure-Python versions, but this may be substantially
  slower.  The warning can be disabled by setting
  ``ignore_missing_extensions = True`` in ``bazaar.conf``.
  See also <https://answers.launchpad.net/bzr/+faq/703>.
  (Martin Pool, #406113, #430529)

* Secondary errors that occur during Branch.unlock and Repository.unlock
  no longer obscure the original error.  These methods now use a new
  decorator, ``only_raises``.  This fixes many causes of
  ``TooManyConcurrentRequests`` and similar errors.
  (Andrew Bennetts, #429747)

Documentation
*************

* Describe the new shell-like test feature. (Vincent Ladeuil)

* Help on hooks no longer says 'Not deprecated' for hooks that are
  currently supported. (Ian Clatworthy, #422415)

API Changes
***********

* ``bzrlib.user_encoding`` has been removed; use
  ``bzrlib.osutils.get_user_encoding`` instead.  (Martin Pool)

* ``bzrlib.tests`` now uses ``stopTestRun`` for its ``TestResult``
  subclasses - the same as python's unittest module. (Robert Collins)
  
* ``diff._get_trees_to_diff`` has been renamed to 
  ``diff.get_trees_and_branches_to_diff``. It is now a public API, and it 
  returns the old and new branches. (Gary van der Merwe)

* ``bzrlib.trace.log_error``, ``error`` and ``info`` have been deprecated.
  (Martin Pool)

* ``MutableTree.has_changes()`` does not require a tree parameter anymore. It
  now defaults to comparing to the basis tree. It now checks for pending
  merges too.  ``Merger.check_basis`` has been deprecated and replaced by the
  corresponding has_changes() calls. ``Merge.compare_basis``,
  ``Merger.file_revisions`` and ``Merger.ensure_revision_trees`` have also
  been deprecated.
  (Vincent Ladeuil, #440631)

* ``ProgressTask.note`` is deprecated.
  (Martin Pool)

Internals
*********

* Added ``-Drelock`` debug flag.  It will ``note`` a message every time a
  repository or branch object is unlocked then relocked the same way.
  (Andrew Bennetts)
  
* ``BTreeLeafParser.extract_key`` has been tweaked slightly to reduce
  mallocs while parsing the index (approx 3=>1 mallocs per key read).
  This results in a 10% speedup while reading an index.
  (John Arbash Meinel)

* The ``bzrlib.lsprof`` module has a new class ``BzrProfiler`` which makes
  profiling in some situations like callbacks and generators easier.
  (Robert Collins)

Testing
*******

* Passing ``--lsprof-tests -v`` to bzr selftest will cause lsprof output to
  be output for every test. Note that this is very verbose! (Robert Collins)

* Setting ``BZR_TEST_PDB=1`` when running selftest will cause a pdb
  post_mortem to be triggered when a test failure occurs. (Robert Collins)

* Shell-like tests can now be written. Code in ``bzrlib/tests/script.py`` ,
  documentation in ``developers/testing.txt`` for details.
  (Vincent Ladeuil)

* Some tests could end up with the same id, that was dormant for
  a long time.
  (Vincent Ladeuil, #442980)

* Stop showing the number of tests due to missing features in the test
  progress bar.  (Martin Pool)

* Test parameterisation now does a shallow copy, not a deep copy of the test
  to be parameterised. This is not expected to break external use of test
  parameterisation, and is substantially faster. (Robert Collins)

* Tests that try to open a bzr dir on an arbitrary transport will now
  fail unless they have explicitly permitted the transport via
  ``self.permit_url``. The standard test factories such as ``self.get_url``
  will permit the urls they provide automatically, so only exceptional
  tests should need to do this. (Robert Collins)

* The break-in test no longer cares about clean shutdown of the child,
  instead it is happy if the debugger starts up. (Robert  Collins)

* The full test suite is expected to pass when the C extensions are not
  present. (Vincent Ladeuil, #430749)


bzr 2.0.1
#########

:Codename: Stability First
:2.0.1: 2009-10-14

The first of our new ongoing bugfix-only stable releases has arrived. It
includes a collection of 12 bugfixes applied to bzr 2.0.0, but does not
include any of the feature development in the 2.1.0 series.


Bug Fixes
*********

* ``bzr add`` in a tree that has files with ``\r`` or ``\n`` in the
  filename will issue a warning and skip over those files.
  (Robert Collins, #3918)

* bzr will attempt to authenticate with SSH servers that support
  ``keyboard-interactive`` auth but not ``password`` auth when using
  Paramiko.   (Andrew Bennetts, #433846)

* Fixed fetches from a stacked branch on a smart server that were failing
  with some combinations of remote and local formats.  This was causing
  "unknown object type identifier 60" errors.  (Andrew Bennetts, #427736)

* Fixed ``ObjectNotLocked`` errors when doing some log and diff operations
  on branches via a smart server.  (Andrew Bennetts, #389413)

* Handle things like ``bzr add foo`` and ``bzr rm foo`` when the tree is
  at the root of a drive. ``osutils._cicp_canonical_relpath`` always
  assumed that ``abspath()`` returned a path that did not have a trailing
  ``/``, but that is not true when working at the root of the filesystem.
  (John Arbash Meinel, Jason Spashett, #322807)

* Hide deprecation warnings for 'final' releases for python2.6.
  (John Arbash Meinel, #440062)

* Improve the time for ``bzr log DIR`` for 2a format repositories.
  We had been using the same code path as for <2a formats, which required
  iterating over all objects in all revisions.
  (John Arbash Meinel, #374730)

* Make sure that we unlock the tree if we fail to create a TreeTransform
  object when doing a merge, and there is limbo, or pending-deletions
  directory.  (Gary van der Merwe, #427773)

* Occasional IndexError on renamed files have been fixed. Operations that
  set a full inventory in the working tree will now go via the
  apply_inventory_delta code path which is simpler and easier to
  understand than dirstates set_state_from_inventory method. This may
  have a small performance impact on operations built on _write_inventory,
  but such operations are already doing full tree scans, so no radical
  performance change should be observed. (Robert Collins, #403322)

* Retrieving file text or mtime from a _PreviewTree has good performance when
  there are many changes.  (Aaron Bentley)

* The CHK index pages now use an unlimited cache size. With a limited
  cache and a large project, the random access of chk pages could cause us
  to download the entire cix file many times.
  (John Arbash Meinel, #402623)

* When a file kind becomes unversionable after being added, a sensible
  error will be shown instead of a traceback. (Robert Collins, #438569)

Documentation
*************

* Improved README. (Ian Clatworthy)

* Improved upgrade documentation for Launchpad branches.
  (Barry Warsaw)


bzr 2.0.0
#########

:2.0.0: 2009-09-22
:Codename: Instant Karma

This release of Bazaar makes the 2a (previously 'brisbane-core') format
the default when new branches or repositories are created.  This format is
substantially smaller and faster for many operations.  Most of the work in
this release focuses on bug fixes and stabilization, covering both 2a and
previous formats.  (See the Upgrade Guide for information on migrating
existing projects.)

This release also improves the documentation content and presentation,
including adding Windows HtmlHelp manuals.

The Bazaar team decided that 2.0 will be a long-term supported release,
with bugfix-only 2.0.x releases based on it, continuing for at least six
months or until the following stable release.

Changes from 2.0.0rc2 to final
******************************

* Officially branded as 2.0.0 rather than 2.0 to clarify between things
  that "want to happen on the 2.0.x stable series" versus things that want
  to "land in 2.0.0". (Changes how bzrlib._format_version_tuple() handles
  micro = 0.) (John Arbash Meinel)


bzr 2.0.0rc2
############

:2.0.0rc2: 2009-09-10

New Features
************

* Added post_commit hook for mutable trees. This allows the keywords
  plugin to expand keywords on files changed by the commit.
  (Ian Clatworthy, #408841)

Bug Fixes
*********

* Bazaar's native protocol code now correctly handles EINTR, which most
  noticeably occurs if you break in to the debugger while connected to a
  bzr+ssh server.  You can now can continue from the debugger (by typing
  'c') and the process continues.  However, note that pressing C-\ in the
  shell may still kill the SSH process, which is bug 162509, so you must
  sent a signal to the bzr process specifically, for example by typing
  ``kill -QUIT PID`` in another shell.  (Martin Pool, #341535)

* ``bzr check`` in pack-0.92, 1.6 and 1.9 format repositories will no
  longer report incorrect errors about ``Missing inventory ('TREE_ROOT', ...)``
  (Robert Collins, #416732)

* ``bzr info -v`` on a 2a format still claimed that it was a "Development
  format" (John Arbash Meinel, #424392)

* ``bzr log stacked-branch`` shows the full log including
  revisions that are in the fallback repository. (Regressed in 2.0rc1).
  (John Arbash Meinel, #419241)

* Clearer message when Bazaar runs out of memory, instead of a ``MemoryError``
  traceback.  (Martin Pool, #109115)

* Conversion to 2a will create a single pack for all the new revisions (as
  long as it ran without interruption). This improves both ``bzr upgrade``
  and ``bzr pull`` or ``bzr merge`` from local branches in older formats.
  The autopack logic that occurs every 100 revisions during local
  conversions was not returning that pack's identifier, which resulted in
  the partial packs created during the conversion not being consolidated
  at the end of the conversion process. (Robert Collins, #423818)

* Fetches from 2a to 2a are now again requested in 'groupcompress' order.
  Groups that are seen as 'underutilized' will be repacked on-the-fly.
  This means that when the source is fully packed, there is minimal
  overhead during the fetch, but if the source is poorly packed the result
  is a fairly well packed repository (not as good as 'bzr pack' but
  good-enough.) (Robert Collins, John Arbash Meinel, #402652)

* Fix a potential segmentation fault when doing 'log' of a branch that had
  ghosts in its mainline.  (Evaluating None as a tuple is bad.)
  (John Arbash Meinel, #419241)

* ``groupcompress`` sort order is now more stable, rather than relying on
  ``topo_sort`` ordering. The implementation is now
  ``KnownGraph.gc_sort``. (John Arbash Meinel)

* Local data conversion will generate correct deltas. This is a critical
  bugfix vs 2.0rc1, and all 2.0rc1 users should upgrade to 2.0rc2 before
  converting repositories. (Robert Collins, #422849)

* Network streams now decode adjacent records of the same type into a
  single stream, reducing layering churn. (Robert Collins)

* Prevent some kinds of incomplete data from being committed to a 2a
  repository, such as revisions without inventories, a missing chk_bytes
  record for an inventory, or a missing text referenced by an inventory.
  (Andrew Bennetts, #423506, #406687)
  
Documentation
*************

* Fix assertion error about "_remember_remote_is_before" when pushing to
  older smart servers.
  (Andrew Bennetts, #418931)

* Help on hooks no longer says 'Not deprecated' for hooks that are
  currently supported. (Ian Clatworthy, #422415)

* PDF and CHM (Windows HtmlHelp) formats are now supported for the
  user documentation. The HTML documentation is better broken up into
  topics. (Ian Clatworthy)

* The developer and foreign language documents are now separated
  out so that searching in the HTML and CHM files produces more
  useful results. (Ian Clatworthy)

* The main table of contents now provides links to the new Migration Docs
  and Plugins Guide. (Ian Clatworthy)


bzr 2.0.0rc1
############

:Codename: no worries
:2.0.0rc1: 2009-08-26

Compatibility Breaks
********************

* The default format for bzr is now ``2a``. This format brings many
  significant performance and size improvements. bzr can pull from
  any existing repository into a ``2a`` one, but can only transfer
  from ``2a`` into ``rich-root`` repositories. The Upgrade guide
  has more information about this change. (Robert Collins)

* On Windows auto-detection of Putty's plink.exe is disabled.
  Default SSH client for Windows is paramiko. User still can force
  usage of plink if explicitly set environment variable BZR_SSH=plink.
  (#414743, Alexander Belchenko)

New Features
************

* ``bzr branch --switch`` can now switch the checkout in the current directory
  to the newly created branch. (Lukáš Lalinský)

Bug Fixes
*********

* Further tweaks to handling of ``bzr add`` messages about ignored files.
  (Jason Spashett, #76616)

* Fetches were being requested in 'groupcompress' order, but weren't
  recombining the groups. Thus they would 'fragment' to get the correct
  order, but not 'recombine' to actually benefit from it. Until we get
  recombining to work, switching to 'unordered' fetches avoids the
  fragmentation. (John Arbash Meinel, #402645)

* Fix a pycurl related test failure on karmic by recognizing an error
  raised by newer versions of pycurl.
  (Vincent Ladeuil, #306264)

* Fix a test failure on karmic by making a locale test more robust.
  (Vincent Ladeuil, #413514)

* Fix IndexError printing CannotBindAddress errors.
  (Martin Pool, #286871)

* Fix "Revision ... not present" errors when upgrading stacked branches,
  or when doing fetches from a stacked source to a stacked target.
  (Andrew Bennetts, #399140)

* ``bzr branch`` of 2a repositories over HTTP is much faster.  bzr now
  batches together small fetches from 2a repositories, rather than
  fetching only a few hundred bytes at a time.
  (Andrew Bennetts, #402657)

Improvements
************

* A better description of the platform is shown in crash tracebacks, ``bzr
  --version`` and ``bzr selftest``.
  (Martin Pool, #409137)

* bzr can now (again) capture crash data through the apport library, 
  so that a single human-readable file can be attached to bug reports.
  This can be disabled by using ``-Dno_apport`` on the command line, or by
  putting ``no_apport`` into the ``debug_flags`` section of
  ``bazaar.conf``.
  (Martin Pool, Robert Collins, #389328)

* ``bzr push`` locally on windows will no longer give a locking error with
  dirstate based formats. (Robert Collins)

* ``bzr shelve`` and ``bzr unshelve`` now work on windows.
  (Robert Collins, #305006)

* Commit of specific files no longer prevents using the iter_changes
  codepath. On 2a repositories, commit of specific files should now be as
  fast, or slightly faster, than a full commit. (Robert Collins)

* The internal core code that handles specific file operations like
  ``bzr st FILENAME`` or ``bzr commit FILENAME`` has been changed to
  include the parent directories if they have altered, and when a
  directory stops being a directory its children are always included. This
  fixes a number of causes for ``InconsistentDelta`` errors, and permits
  faster commit of specific paths. (Robert Collins, #347649)

Documentation
*************

* New developer documentation for content filtering.
  (Martin Pool)

API Changes
***********

* ``bzrlib.shelf_ui`` has had the ``from_args`` convenience methods of its
  classes changed to manage lock lifetime of the trees they open in a way
  consistent with reader-exclusive locks. (Robert Collins, #305006)

Testing
*******

bzr 1.18.1
##########

:Codename:     nein nein nein!
:1.18.1:       2009-09-09

This release fixes two small but worthwhile bugs relevant to users on
Microsoft Windows: some commands that failed on with locking errors will
now work, and a bug that caused poor performance after committing a file
with line-ending conversion has now been fixed.  It also fixes a bug in
pushing to older servers.

Bug Fixes
*********

* Fixed a problem where using content filtering and especially end-of-line
  conversion will commit too many copies a file.
  (Martin Pool, #415508)

* Fix assertion error about ``_remember_remote_is_before`` in
  ``set_tags_bytes`` when pushing to older smart servers.  
  (Andrew Bennetts, Alexander Belchenko, #418931)

Improvements
************

* ``bzr push`` locally on Windows will no longer give a locking error with
  dirstate based formats. (Robert Collins)

* ``bzr shelve`` and ``bzr unshelve`` now work on Windows.
  (Robert Collins, #305006)

API Changes
***********

* ``bzrlib.shelf_ui`` has had the ``from_args`` convenience methods of its
  classes changed to manage lock lifetime of the trees they open in a way
  consistent with reader-exclusive locks. (Robert Collins, #305006)

* ``Tree.path_content_summary`` may return a size of None, when called on
  a tree with content filtering where the size of the canonical form
  cannot be cheaply determined.  (Martin Pool)

* When manually creating transport servers in test cases, a new helper
  ``TestCase.start_server`` that registers a cleanup and starts the server
  should be used. (Robert Collins)

bzr 1.18
########

Compatibility Breaks
********************

* Committing directly to a stacked branch from a lightweight checkout will
  no longer work. In previous versions this would appear to work but would
  generate repositories with insufficient data to create deltas, leading
  to later errors when branching or reading from the repository.
  (Robert Collins, bug #375013)

New Features
************

Bug Fixes
*********

* Fetching from 2a branches from a version-2 bzr protocol would fail to
  copy the internal inventory pages from the CHK store. This cannot happen
  in normal use as all 2a compatible clients and servers support the
  version-3 protocol, but it does cause test suite failures when testing
  downlevel protocol behaviour. (Robert Collins)

* Fix a test failure on karmic by making a locale test more robust.
  (Vincent Ladeuil, #413514)

* Fixed "Pack ... already exists" error when running ``bzr pack`` on a
  fully packed 2a repository.  (Andrew Bennetts, #382463)

* Further tweaks to handling of ``bzr add`` messages about ignored files.
  (Jason Spashett, #76616)

* Properly handle fetching into a stacked branch while converting the
  data, especially when there are also ghosts. The code was filling in
  parent inventories incorrectly, and also not handling when one of the
  parents was a ghost. (John Arbash Meinel, #402778, #412198)

* ``RemoteStreamSource.get_stream_for_missing_keys`` will fetch CHK
  inventory pages when appropriate (by falling back to the vfs stream
  source).  (Andrew Bennetts, #406686)

* StreamSource generates rich roots from non-rich root sources correctly
  now.  (Andrew Bennetts, #368921)

* When deciding whether a repository was compatible for upgrading or
  fetching, we previously incorrectly checked the default repository
  format for the bzrdir format, rather than the format that was actually
  present on disk.  (Martin Pool, #408824)

Improvements
************

* A better description of the platform is shown in crash tracebacks, ``bzr
  --version`` and ``bzr selftest``.
  (Martin Pool, #409137)

* Cross-format fetches (such as between 1.9-rich-root and 2a) via the
  smart server are more efficient now.  They send inventory deltas rather
  than full inventories.  The smart server has two new requests,
  ``Repository.get_stream_1.19`` and ``Repository.insert_stream_1.19`` to
  support this.  (Andrew Bennetts, #374738, #385826)

* Extracting the full ancestry and computing the ``merge_sort`` is now
  significantly faster. This effects things like ``bzr log -n0``. (For
  example, ``bzr log -r -10..-1 -n0 bzr.dev`` is 2.5s down to 1.0s.
  (John Arbash Meinel)

Documentation
*************

API Changes
***********

Internals
*********

* ``-Dstrict_locks`` can now be used to check that read and write locks
  are treated properly w.r.t. exclusivity. (We don't try to take an OS
  read lock on a file that we already have an OS write lock on.) This is
  now set by default for all tests, if you have a test which cannot be
  fixed, you can use ``self.thisFailsStrictLockCheck()`` as a
  compatibility knob. (John Arbash Meinel)

* InterDifferingSerializer is now only used locally.  Other fetches that
  would have used InterDifferingSerializer now use the more network
  friendly StreamSource, which now automatically does the same
  transformations as InterDifferingSerializer.  (Andrew Bennetts)

* ``KnownGraph`` now has a ``.topo_sort`` and ``.merge_sort`` member which
  are implemented in pyrex and significantly faster. This is exposed along
  with ``CombinedGraphIndex.find_ancestry()`` as
  ``VersionedFiles.get_known_graph_ancestry(keys)``.
  (John Arbash Meinel)

* RemoteBranch.open now honours ignore_fallbacks correctly on bzr-v2
  protocols. (Robert Collins)

* The index code now has some specialized routines to extract the full
  ancestry of a key in a more efficient manner.
  ``CombinedGraphIndex.find_ancestry()``. (Time to get ancestry for
  bzr.dev drops from 1.5s down to 300ms. For OOo from 33s => 10.5s) (John
  Arbash Meinel)

Testing
*******

* Install the test ssl certificate and key so that installed bzr
  can run the https tests. (Denys Duchier, #392401)
  

bzr 1.18rc1
###########

:Codename: little traveller
:1.18:    2009-08-20
:1.18rc1: 2009-08-10

This release of Bazaar marches on towards the 2.0 release in which the 2a
'brisbane-core' format becomes generally recommended.  Most of the work in
this release now focusses on bug fixes and stabilization, covering both 2a
and previous formats.  There is a new text-mode interactive merge feature,
a new guide to migration to 2a format in the user documentation, and
pushing branches to a smart server is now much faster.  

The Bazaar team decided that 2.0 will be a long-term supported release,
with bugfix-only releases based on it continuing for at least six months
or until the following stable release.

There are no changes from 1.18rc1 to 1.18.

New Features
************

* ``bzr merge --interactive`` applies a user-selected portion of the
  merge.  The UI is similar to ``shelve``.  (Aaron Bentley)

* ``bzr reconfigure`` now takes options ``--stacked-on URL`` and
  ``--unstacked`` to change stacking of a branch.
  (Martin Pool, #391411)

Bug Fixes
*********

* Annotating on a stacked branch will now succeed in simple scenarios.
  There are still some complex scenarios where it will fail (bug #399884)
  (John Arbash Meinel, #393366)

* A progress bar is no longer left dangling when ``bzr selftest``
  completes, and the progress bar updates with zero latency so the
  displayed test name is always the one that's actually running.
  (Martin Pool, #123688)

* Authenticating against an ssh server now uses ``auth_none`` to determine
  if password authentication is even supported. This fixes a bug where
  users would be prompted for a launchpad password, even though launchpad
  only supports publickey authentication. (John Arbash Meinel, #375867)

* BranchBuilder now accepts timezone to avoid test failures in countries far
  from GMT. (Vincent Ladeuil, #397716)

* ``bzr commit`` no longer saves the unversioning of missing files until
  the commit has completed on the branch. This means that aborting a
  commit that found a missing file will leave the tree unedited.
  (Robert Collins, #282402)

* ``bzr mv`` no longer takes out branch locks, which allows it to work
  when the branch is readonly. (Robert Collins, #216541)

* ``bzr revert .`` no longer generates an InconsistentDelta error when
  there are missing subtrees. (Robert Collins, #367632)

* ``bzr send`` now generates valid bundles with ``--2a`` formats. However,
  do to internal changes necessary to support this, older clients will
  fail when trying to insert them. For newer clients, the bundle can be
  used to apply the changes to any rich-root compatible format.
  (John Arbash Meinel, #393349)

* Cope with FTP servers that don't support restart/append by falling back
  to reading and then rewriting the whole file, such as TahoeLAFS.  (This
  fallback may be slow for some access patterns.)  (Nils Durner, #294709)

* Encode the paths in ``mbcs`` encoding on Windows when spawning an
  external diff client. This at least allows supporting filenames that are
  not ascii, but are present in the current locale. Ideally we would be
  able to pass the Unicode path, but that would be client dependent.
  (John Arbash Meinel, #382709)

* Fix a compile bug on Solaris having to do with const and
  pointer-to-pointers. (John Arbash Meinel, #408441)

* Fixed a NameError that occurs when merging or pulling from a URL that
  causes a redirection loop when bzr tries to read a URL as a bundle.
  (Andrew Bennetts, #400847)

* Fix ``AttributeError: 'TestUIFactory' object has no attribute 'tick'``
  running send and similar commands on 2a formats.
  (Martin Pool, #408201)
  
* Fix crash in some invocations of ``bzr status`` in format 2a.
  (Martin Pool, #403523)

* Fixed export to existing directory: if directory is empty then export 
  will succeed, otherwise it fails with error.
  (Alexander Belchenko, #406174)

* Fixed spurious "Source branch does not support stacking" warning when
  pushing. (Andrew Bennetts, #388908)

* Fixed spurious transport activity indicator appearing while tests are
  running.  (Martin Pool, #343532)

* Merge now correctly handles empty right-hand revision specs.
  (Aaron Bentley, #333961)

* Renames to lexographically lower basenames in trees that have never been
  committed to will no longer corrupt the dirstate. This was caused by an
  bug in the dirstate update_minimal method. (Robert Collins, #395556)

* Requests for unknown methods no longer cause the smart server to log
  lots of backtraces about ``UnknownSmartMethod``, ``do_chunk`` or
  ``do_end``.  (Andrew Bennetts, #338561)

* Shelve will not shelve the initial add of the tree root.  (Aaron Bentley)

* Streaming from bzr servers where there is a chain of stacked branches
  (A stacked on B stacked on C) will now work. (Robert Collins, #406597)

* The environment variable ``BZR_PROGRESS_BAR`` set to either ``text`` or ``none``
  always forces progress bars either on or off respectively.  Otherwise,
  they're turned on if ``TERM`` is not ``dumb`` and stderr is a terminal.
  bzr always uses the 'text' user interface when run as a command, so
  ``BZR_USE_TEXT_UI`` is no longer needed.
  (Martin Pool, #339385, #387717)

* The optional ``_knit_load_data_pyx`` C extension was never being
  imported.  This caused significant slowdowns when reading data from
  repositories.  (Andrew Bennetts, #405653)
  
* The ``--hardlink`` option to ``branch`` and ``checkout`` is not
  supported at the moment on workingtree formats that can do content
  filtering.  (See <https://bugs.edge.launchpad.net/bzr/+bug/408193>.)
  bzr now says so, rather than just ignoring the option.  (Martin Pool)

* There was a bug in ``osutils.relpath`` that was only triggered on
  Windows. Essentially if you were at the root of a drive, and did
  something to a branch/repo on another drive, we would go into an
  infinite loop while trying to find a 'relative path'.
  (John Arbash Meinel, #394227)

* ``WorkingTree4.unversion`` will no longer fail to unversion ids which
  were present in a parent tree but renamed in the working tree.
  (Robert Collins, #187207)

Improvements
************

* Can now rename/move files even if they have been removed from the inventory.
  (Marius Kruger)

* Pushing branches with tags via ``bzr://`` and ``bzr+ssh://`` is much
  faster, using a new ``Branch.set_tags_bytes`` smart server verb rather
  than VFS methods.  For example, pushes of small branches with tags take
  11 rather than 18 smart server requests.  (Andrew Bennetts, #398608)

* Sending Ctrl-Break on Windows will now drop you into the debugger, in
  the same way that sending Ctrl-\\ does on other platforms.
  (John Arbash Meinel)

Documentation
*************

* Added Bazaar 2.0 Upgrade Guide. (Ian Clatworthy)

API Changes
***********

* ``CLIUIFactory`` is deprecated; use ``TextUIFactory`` instead if you
  need to subclass or create a specific class, or better yet the existing
  ``make_ui_for_terminal``.  ``SilentUIFactory`` is clarified to do no
  user interaction at all, rather than trying to read from stdin but not
  writing any output, which would be strange if reading prompts or
  passwords.  (Martin Pool)

* New TransformPreview.commit() allows committing without a working tree.
  (Aaron Bentley)

* ``pb`` parameter to ``TextTestResult`` is deprecated and ignored.
  (Martin Pool)

* ProgressTasks now prefer to talk direct to their ProgressView not to the
  UIFactory. 
  (Martin Pool)

* ``WorkingTree._check`` now requires a references dict with keys matching
  those returned by ``WorkingTree._get_check_refs``. (Robert Collins)

Internals
*********

* ``CHKInventory.path2id`` uses the parent_id to basename hash to avoid
  reading the entries along the path, reducing work to lookup ids from
  paths. (Robert Collins)

* ``CHKMap.apply_delta`` now raises ``InconsistentDelta`` if a delta adds
  as new a key which was already mapped. (Robert Collins)

* Inventory delta application catches more cases of corruption and can
  prevent corrupt deltas from affecting consistency of data structures on
  disk. (Robert Collins)

* --subunit support now adds timestamps if the subunit version supports
  it. (Robert Collins)

* The Windows all-in-one installer now bundles the PyQt image format
  plugins, which allows previewing more images as part of 'qdiff'.
  (Alexander Belchenko)


Testing
*******

* Merge directive cherrypick tests must use the same root id.
  (Martin Pool, #409684)

* Spurious failure in ``check`` tests on rich-root formats fixed.
  (Martin Pool, #408199)

* The ``bzrlib.tests.TextTestRunner`` will no longer call
  ``countTestsCases`` on the test being run. Progress information is
  instead handled by having the test passed in call ``result.progress``
  before running its contents. This improves the behaviour when using
  ``TextTestRunner`` with test suites that don't support
  ``countTestsCases``. (Robert Collins)


bzr 1.17.1 (unreleased)
#######################

Bug Fixes
*********

* The optional ``_knit_load_data_pyx`` C extension was never being
  imported.  This caused significant slowdowns when reading data from
  knit format repositories.  (Andrew Bennetts, #405653)
  

bzr 1.17
########
:Codename: so-late-its-brunch
:1.17rc1: 2009-07-13
:1.17: 2009-07-20


Bazaar continues to blaze a straight and shining path to the 2.0 release and
the elevation of the ``2a`` beta format to the full glory of "supported and
stable".

Highlights in this release include greatly reduced memory consumption during
commits, faster ``ls``, faster ``annotate``, faster network operations if
you're specifying a revision number and the final destruction of those
annoying progress bar artifacts.


Changes from 1.17rc1 to 1.17final
*********************************

* Change an extension to call the python ``frozenset()`` rather than the C
  api ``PyFrozenSet_New``. It turns out that python2.4 did not expose the
  C api. (John Arbash Meinel, #399366)

* Fixes for the Makefile and the rename of ``generate_docs.py`` to
  ``tools/generate_docs.py`` to allow everything to be built on Windows.
  (John Arbash Meinel, #399356)

* ``bzr serve`` once again applies a ``ChrootServer`` to the given
  directory before serving it. (Andrew Bennetts, #400535)


Compatibility Breaks
********************

* ``bzr register-branch`` from the Launchpad plugin now refers to "project"
  instead of "product" which is the correct Launchpad terminology.  The
  --product option is deprecated and users should switch to using --project.
  (Neil Martinsen-Burrell, #238764)


New Features
************

* ``bzr push`` now aborts if uncommitted changes (including pending merges)
  are present in the working tree (if one is present) and no revision is
  specified. The configuration option ``push_strict`` can be used to set the
  default for this behavior.  (Vincent Ladeuil, #284038, #322808, #65286)

* ``bzr revno`` and ``bzr revision-info`` now have a ``--tree`` option to
  show revision info for the working tree instead of the branch.
  (Matthew Fuller, John Arbash Meinel)

* ``bzr send`` now aborts if uncommitted changes (including pending merges)
  are present in the working tree and no revision is specified. The
  configuration option ``send_strict`` can be used to set the default for this
  behavior.
  (Vincent Ladeuil, #206577)

* ``bzr switch --create-branch/-b`` can now be used to create and switch
  to a new branch. Supplying a name without a ``/`` will create the branch
  relative to the existing branch. (similar to how ``bzr switch name``
  works when the branch already exists.) (John Arbash Meinel)


Bug Fixes
*********

* Accept uppercase "Y/N" to prompts such as from break lock. 
  (#335182, Tim Powell, Martin Pool)

* Add documentation about diverged branches and how to fix them in the
  centralized workflow with local commits.  Mention ``bzr help
  diverged-branches`` when a push fails because the branches have
  diverged.  (Neil Martinsen-Burrell, #269477)

* Annotate would sometimes 'latch on' to trivial lines, causing important
  lines to be incorrectly annotated. (John Arbash Meinel, #387952)

* Automatic format upgrades triggered by default stacking policies on a
  1.16rc1 (or later) smart server work again.
  (Andrew Bennetts, #388675)

* Avoid progress bar artifacts being left behind on the screen.
  (Martin Pool, #321935)

* Better message in ``bzr split`` error suggesting a rich root format.
  (Neil Martinsen-Burrell, #220067)

* ``Branch.set_append_revisions_only`` now works with branches on a smart
  server. (Andrew Bennetts, #365865)

* By default, ``bzr branch`` will fail if the target directory exists, but
  does not already have a control directory.  The flag ``--use-existing-dir``
  will allow operation to proceed.  (Alexander Belchenko, #307554)

* ``bzr ls DIR --from-root`` now shows only things in DIR, not everything.
  (Ian Clatworthy)

* Fetch between repositories does not error if they have inconsistent data
  that should be irrelevant to the fetch operation. (Aaron Bentley)

* Fix ``AttributeError`` exception when reconfiguring lightweight checkout 
  of a remote repository.
  (Jelmer Vernooij, #332194)

* Fix bug in decoding v3 smart server messages when receiving multiple
  lots of excess bytes after an end-of-message.
  (Andrew Bennetts)

* Force deletion of readonly files during merge, update and other tree
  transforms.
  (Craig Hewetson, Martin Pool, #218206)

* Force socket shutdown in threaded http test servers to avoid client hangs
  (pycurl).  (Vincent Ladeuil, #383920).

* ``LRUCache`` will maintain the linked list pointers even if a nodes
  cleanup function raises an exception. (John Arbash Meinel, #396838)

* Progress bars are now suppressed again when the environment variable
  ``BZR_PROGRESS_BAR`` is set to ``none``.
  (Martin Pool, #339385)

* Reduced memory consumption during ``bzr commit`` of large files. For
  pre 2a formats, should be down to ~3x the size of a file.
  For ``--2a`` format repositories, it is down to the size of the file
  content plus the size of the compressed text.  Related to bug #109114.
  (John Arbash Meinel)

* Set hidden attribute on .bzr directory below unicode path should never
  fail with error. The operation should succeed even if bzr unable to set 
  the attribute.  (Alexander Belchenko, related to bug #335362).
  
* Stacking will no longer accept requests to stack on the same
  branch/repository. Existing branches that incorrectly reference the same
  repository in a stacking configuration will now raise
  UnstackableLocationError when the branch is opened. This can be fixed by
  removing the stacking location inside ``.bzr/branch``.
  (Robert Collins, #376243)

* The ``log+`` decorator, useful in debugging or profiling, could cause
  "AttributeError: 'list' object has no attribute 'next'".  This is now
  fixed.  The log decorator no longer shows the elapsed time or transfer
  rate because they're available in the log prefixes and the transport
  activity display respectively.
  (Martin Pool, #340347)

* Unshelve works correctly when multiple zero-length files are present on
  the shelf. (Aaron Bentley, #363444)

* Progress bars no longer show the network transport scheme or direction.
  (Martin Pool)

* launchpad-login now respects the 'verbose' option.
  (Jonathan Lange, #217031)


Internals
*********

* ``bzrlib.user_encoding`` is now officially deprecated. It is not
  possible to write a deprecation wrapper, but the variable will be
  removed in the near future. Use ``bzrlib.osutils.get_user_encoding()``
  instead. (Alexander Belchenko)

* Command lookup has had hooks added. ``bzrlib.Command.hooks`` has
  three new hook points: ``get_command``, ``get_missing_command`` and
  ``list_commands``, which allow just-in-time command name provision
  rather than requiring all command names be known a-priori.
  (Robert Collins)

* ``get_app_path`` from win32utils.py now supports REG_EXPAND_SZ data type
  and can read path to wordpad.exe. (Alexander Belchenko, #392046)

* ``graph.KnownGraph`` has been added. This is a class that can give
  answers to ``heads()`` very quickly. However, it has the assumption that
  the whole graph has already been loaded. This is true during
  ``annotate`` so it is used there with good success (as much as 2x faster
  for files with long ancestry and 'cherrypicked' changes.)
  (John Arbash Meinel, Vincent Ladeuil)

* OS file locks are now taken out using ``CreateFile`` rather than
  ``LockFileEx`` on Windows. The locking remains exclusive with
  ``LockFileEx`` but now it also works on older versions of Windows (such
  as Win98). (Martin <gzlist>)

* pack <=> pack fetching is now done via a ``PackStreamSource`` rather
  than the ``Packer`` code. The user visible change is that we now
  properly fetch the minimum number of texts for non-smart fetching.
  (John Arbash Meinel)


* ``VersionedFiles._add_text`` is a new api that lets us insert text into
  the repository as a single string, rather than a list of lines. This can
  improve memory overhead and performance of committing large files.
  (Currently a private api, used only by commit). (John Arbash Meinel)


Improvements
************

* ``bzr annotate`` can now be significantly faster. The time for
  ``bzr annotate NEWS`` is down to 7s from 22s in 1.16. Files with long
  histories and lots of 'duplicate insertions' will be improved more than
  others. (John Arbash Meinel, Vincent Ladeuil)

* ``bzr ls`` is now faster. On OpenOffice.org, the time drops from 2.4
  to 1.1 seconds. The improvement for ``bzr ls -r-1`` is more
  substantial dropping from 54.3 to 1.1 seconds. (Ian Clatworthy)

* Improve "Path(s) are not versioned" error reporting for some commands.
  (Benoît PIERRE)

* Initial commit performance in ``--2a`` repositories has been improved by
  making it cheaper to build the initial CHKMap. (John Arbash Meinel)

* Resolving a revno to a revision id on a branch accessed via ``bzr://``
  or ``bzr+ssh://`` is now much faster and involves no VFS operations.
  This speeds up commands like ``bzr pull -r 123``.  (Andrew Bennetts)

* ``revision-info`` now properly aligns the revnos/revids in the output
  and doesn't traceback when given revisions not in the current branch.
  Performance is also significantly improved when requesting multiple revs
  at once.  (Matthew Fuller, John Arbash Meinel)

* Tildes are no longer escaped by Transports. (Andy Kilner)


Documentation
*************

* Avoid bad text wrapping in generated documentation.  Slightly better
  formatting in the user reference.
  (Martin Pool, #249908)

* Minor clarifications to the help for End-Of-Line conversions.
  (Ian Clatworthy)

API Changes
***********

* Removed overspecific error class ``InvalidProgressBarType``.
  (Martin Pool)

* The method ``ProgressView._show_transport_activity`` is now
  ``show_transport_activity`` because it's part of the contract between
  this class and the UI.  (Martin Pool)


bzr 1.16.1
##########

:Released: 2009-06-26

End user testing of the 2a format revealed two serious bugs. The first,
#365615, caused bzr to raise AbsentContentFactory errors when autopacking.
This meant that commits or pushes to 2a-format repositories failed
intermittently.

The second bug, #390563, caused the smart server to raise AbsentContentFactory
when streaming 2a stacked 2a-format branches. This particularly affected
branches stored on Launchpad in the 2a format.

Both of these bugs cause command failures only, neither of them cause data
corruption or data loss. And, of course, both of these bugs are now fixed.

Bug Fixes
*********

* We now properly request a more minimal set of file texts when fetching
  multiple revisions. (Robert Collins, John Arbash Meinel, #390563)

* Repositories using CHK pages (which includes the new 2a format) will no
  longer error during commit or push operations when an autopack operation
  is triggered. (Robert Collins, #365615)

* ``chk_map.iter_interesting_nodes`` now properly uses the *intersection*
  of referenced nodes rather than the *union* to determine what
  uninteresting pages we still need to look at. Prior to this,
  incrementally pushing to stacked branch would push the minimal data, but
  fetching everything would request extra texts. There are some unhandled
  cases wrt trees of different depths, but this fixes the common cases.
  (Robert Collins, John Arbash Meinel, #390563)

* ``GroupCompress`` repositories now take advantage of the pack hints
  parameter to permit cross-format fetching to incrementally pack the
  converted data. (Robert Collins)

* ``Repository.commit_write_group`` now returns opaque data about what
  was committed, for passing to the ``Repository.pack``. Repositories
  without atomic commits will still return None. (Robert Collins)

* ``Repository.pack`` now takes an optional ``hint`` parameter
  which will support doing partial packs for repositories that can do
  that. (Robert Collins)

* RepositoryFormat has a new attribute 'pack_compresses' which is True
  when doing a pack operation changes the compression of content in the
  repository. (Robert Collins)

* ``StreamSink`` and ``InterDifferingSerialiser`` will call
  ``Repository.pack`` with the hint returned by
  ``Repository.commit_write_group`` if the formats were different and the
  repository can increase compression by doing a pack operation.
  (Robert Collins, #376748)


bzr 1.16
########
:Codename: yesterday-in-california
:1.16rc1: 2009-06-11
:1.16: 2009-06-18

This version of Bazaar contains the beta release of the new ``2a`` repository
format, suitable for testing by fearless, advanced users. This format or an
updated version of it will become the default format in Bazaar 2.0. Please
read the NEWS entry before even thinking about upgrading to the new format.

Also included are speedups for many operations on huge projects, a bug fix for
pushing stacked new stacked branches to smart servers and the usual bevy of
bug fixes and improvements.


Changes from 1.16rc1 to 1.16final
*********************************

* Fix the nested tree flag check so that upgrade from development formats to
  2a can work correctly.
  (Jelmer Vernooij, #388727)

* Automatic format upgrades triggered by default stacking policies on a
  1.16rc1 (or later) smart server work again.
  (Andrew Bennetts, #388675)


Compatibility Breaks
********************

* Display prompt on stderr (instead of stdout) when querying users so
  that the output of commands can be safely redirected.
  (Vincent Ladeuil, #376582)


New Features
************

* A new repository format ``2a`` has been added.  This is a beta release
  of the brisbane-core (aka group-compress) project.  This format now
  suitable for wider testing by advanced users willing to deal with some
  bugs.  We would appreciate test reports, either positive or negative.
  Format 2a is substantially smaller and faster for many operations on
  many trees.  This format or an updated version will become the default
  in bzr 2.0.

  This is a rich-root format, so this repository format can be used with
  bzr-svn.  Bazaar branches in previous non-rich-root formats can be
  converted (including by merge, push and pull) to format 2a, but not vice
  versa.  We recommend upgrading previous development formats to 2a.

  Upgrading to this format can take considerable time because it expands
  and more concisely repacks the full history.

  If you use stacked branches, you must upgrade the stacked branches
  before the stacked-on branches.  (See <https://bugs.launchpad.net/bugs/374735>)

* ``--development7-rich-root`` is a new dev format, similar to ``--dev6``
  but using a Revision serializer using bencode rather than XML.
  (Jelmer Vernooij, John Arbash Meinel)

* mail_client=claws now supports --body (and message body hooks).  Also uses
  configured from address.  (Barry Warsaw)

Improvements
************


* ``--development6-rich-root`` can now stack. (Modulo some smart-server
  bugs with stacking and non default formats.)
  (John Arbash Meinel, #373455)

* ``--development6-rich-root`` delays generating a delta index for the
  first object inserted into a group. This has a beneficial impact on
  ``bzr commit`` since each committed texts goes to its own group. For
  committing a 90MB file, it drops peak memory by about 200MB, and speeds
  up commit from 7s => 4s. (John Arbash Meinel)

* Numerous operations are now faster for huge projects, i.e. those
  with a large number of files and/or a large number of revisions,
  particularly when the latest development format is used. These
  operations (and improvements on OpenOffice.org) include:

  * branch in a shared repository (2X faster)
  * branch --no-tree (100X faster)
  * diff (2X faster)
  * tags (70X faster)

  (Ian Clatworthy)

* Pyrex version of ``bencode`` support. This provides optimized support
  for both encoding and decoding, and is now found at ``bzrlib.bencode``.
  ``bzrlib.utils.bencode`` is now deprecated.
  (Alexander Belchenko, Jelmer Vernooij, John Arbash Meinel)


Bug Fixes
*********

* Bazaar can now pass attachment files to the mutt email client.
  (Edwin Grubbs, #384158)

* Better message in ``bzr add`` output suggesting using ``bzr ignored`` to
  see which files can also be added.  (Jason Spashett, #76616)

* ``bzr pull -r 123`` from a stacked branch on a smart server no longer fails.
  Also, the ``Branch.revision_history()`` API now works in the same
  situation.  (Andrew Bennetts, #380314)
  
* ``bzr serve`` on Windows no longer displays a traceback simply because a
  TCP client disconnected. (Andrew Bennetts)

* Clarify the rules for locking and fallback repositories. Fix bugs in how
  ``RemoteRepository`` was handling fallbacks along with the
  ``_real_repository``. (Andrew Bennetts, John Arbash Meinel, #375496)

* Fix a small bug with fetching revisions w/ ghosts into a new stacked
  branch. Not often triggered, because it required ghosts to be part of
  the fetched revisions, not in the stacked-on ancestry.
  (John Arbash Meinel)

* Fix status and commit to work with content filtered trees, addressing
  numerous bad bugs with line-ending support. (Ian Clatworthy, #362030)

* Fix problem of "directory not empty" when contending for a lock over
  sftp.  (Martin Pool, #340352)

* Fix rule handling so that eol is optional, not mandatory.
  (Ian Clatworthy, #379370)

* Pushing a new stacked branch to a 1.15 smart server was broken due to a
  bug in the ``BzrDirFormat.initialize_ex`` smart verb.  This is fixed in
  1.16, but required changes to the network protocol, so the
  ``BzrDirFormat.initialize_ex`` verb has been removed and replaced with a
  corrected ``BzrDirFormat.initialize_ex_1.16`` verb.  1.15 clients will
  still work with a 1.16 server as they will fallback to slower (and
  bug-free) methods.
  (Jonathan Lange, Robert Collins, Andrew Bennetts, #385132)

* Reconcile can now deal with text revisions that originated in revisions 
  that are ghosts. (Jelmer Vernooij, #336749)

* Support cloning of branches with ghosts in the left hand side history.
  (Jelmer Vernooij, #248540)

* The ''bzr diff'' now catches OSError from osutils.rmtree and logs a
  helpful message to the trace file, unless the temp directory really was
  removed (which would be very strange).  Since the diff operation has
  succeeded from the user's perspective, no output is written to stderr 
  or stdout.  (Maritza Mendez, #363837)

* Translate errors received from a smart server in response to a
  ``BzrDirFormat.initialize`` or ``BzrDirFormat.initialize_ex`` request.
  This was causing tracebacks even for mundane errors like
  ``PermissionDenied``.  (Andrew Bennetts, #381329)

Documentation
*************

* Added directory structure and started translation of docs in Russian.
  (Alexey Shtokalo, Alexander Iljin, Alexander Belchenko, Dmitry Vasiliev,
  Volodymyr Kotulskyi)

API Changes
***********

* Added osutils.parent_directories(). (Ian Clatworthy)

* ``bzrlib.progress.ProgressBar``, ``ChildProgress``, ``DotsProgressBar``,
  ``TTYProgressBar`` and ``child_progress`` are now deprecated; use
  ``ui_factory.nested_progress_bar`` instead.  (Martin Pool)

* ``graph.StackedParentsProvider`` is now a public API, replacing
  ``graph._StackedParentsProvider``. The api is now considered stable and ready
  for external users. (Gary van der Merwe)

* ``bzrlib.user_encoding`` is deprecated in favor of
  ``get_user_encoding``.  (Alexander Belchenko)

* TreeTransformBase no longer assumes that limbo is provided via disk.
  DiskTreeTransform now provides disk functionality.  (Aaron Bentley)

Internals
*********

* Remove ``weave.py`` script for accessing internals of old weave-format
  repositories.  (Martin Pool)

Testing
*******

* ``make check`` no longer repeats the test run in ``LANG=C``.
  (Martin Pool, #386180)

* The number of cores is now correctly detected on OSX. (John Szakmeister)

* The number of cores is also detected on Solaris and win32. (Vincent Ladeuil)

* The number of cores is also detected on FreeBSD. (Matthew Fuller)


bzr 1.15
########
:1.15rc1: 2009-05-16
:1.15: 2009-05-22
:1.15.1: 2009-06-09

The smart server will no longer raise 'NoSuchRevision' when streaming content
with a size mismatch in a reconstructed graph search. New command ``bzr
dpush``. Plugins can now define their own annotation tie-breaker when two
revisions introduce the exact same line.

Changes from 1.15.1 to 1.15.2
*****************************

* Use zdll on Windows to build ``_chk_map_pyx`` extension.
  (Alexander Belchenko)

Changes from 1.15final to 1.15.1
*********************************

* Translate errors received from a smart server in response to a
  ``BzrDirFormat.initialize`` or ``BzrDirFormat.initialize_ex`` request.
  This was causing tracebacks even for mundane errors like
  ``PermissionDenied``.  (Andrew Bennetts, #381329)

Changes from 1.15rc1 to 1.15final
*********************************

* No changes

Compatibility Breaks
********************

* ``bzr ls`` is no longer recursive by default. To recurse, use the
  new ``-R`` option. The old ``--non-recursive`` option has been removed.
  If you alias ``ls`` to ``ls -R``, you can disable recursion using
  ``--no-recursive`` instead.  (Ian Clatworthy)

New Features
************

* New command ``bzr dpush`` that can push changes to foreign 
  branches (svn, git) without setting custom bzr-specific metadata.
  (Jelmer Vernooij)

* The new development format ``--development6-rich-root`` now supports
  stacking. We chose not to use a new format marker, since old clients
  will just fail to open stacked branches, the same as if we used a new
  format flag. (John Arbash Meinel, #373455)

* Plugins can now define their own annotation tie-breaker when two revisions
  introduce the exact same line. See ``bzrlib.annotate._break_annotation_tie``
  Be aware though that this is temporary, private (as indicated by the leading
  '_') and a first step to address the problem. (Vincent Ladeuil, #348459)

* New command ``bzr dpush`` that can push changes to foreign 
  branches (svn, git) without setting custom bzr-specific metadata.
  (Jelmer Vernooij)

* ``bzr send`` will now check the ``child_submit_format`` setting in
  the submit branch to determine what format to use, if none was 
  specified on the command-line.  (Jelmer Vernooij)

Improvements
************

* -Dhpss output now includes the number of VFS calls made to the remote
  server. (Jonathan Lange)

* ``--coverage`` works for code running in threads too.
  (Andrew Bennets, Vincent Ladeuil)

* ``bzr pull`` now has a ``--local`` option to only make changes to the
  local branch, and not the bound master branch.
  (Gary van der Merwe, #194716)

* ``bzr rm *`` is now as fast as ``bzr rm * --keep``. (Johan Walles, #180116)

Bug Fixes
*********

* Adding now works properly when path contains a symbolic link.
  (Geoff Bache, #183831)

* An error is now raised for unknown eol values. (Brian de Alwis, #358199)

* ``bzr merge --weave`` will now generate a conflict if one side deletes a
  line, and the other side modifies the line. (John Arbash Meinel, #328171)

* ``bzr reconfigure --standalone`` no longer raises IncompatibleRepositories.
  (Martin von Gagern, #248932)

* ``bzr send`` works to send emails again using MAPI.
  (Neil Martinsen-Burrell, #346998)

* Check for missing parent inventories in StreamSink.  This prevents
  incomplete stacked branches being created by 1.13 bzr:// and
  bzr+ssh:// clients (which have bug #354036).  Instead, the server now
  causes those clients to send the missing records.  (Andrew Bennetts)

* Correctly handle http servers proposing multiple authentication schemes.
  (Vincent Ladeuil, #366107)

* End-Of-Line content filters are now loaded correctly.
  (Ian Clatworthy, Brian de Alwis, #355280)

* Fix a bug in the pure-python ``GroupCompress`` code when handling copies
  longer than 64KiB. (John Arbash Meinel, #364900)

* Fix TypeError in running ``bzr break-lock`` on some URLs.
  (Alexander Belchenko, Martin Pool, #365891)

* Non-recursive ``bzr ls`` now works properly when a path is specified.
  (Jelmer Vernooij, #357863)

* ssh usernames (defined in ~/.ssh/config) are honoured for bzr+ssh connections.
  (Vincent Ladeuil, #367726)

* Several bugs related to unicode symlinks have been fixed and the test suite
  enhanced to better catch regressions for them. (Vincent Ladeuil)

* The smart server will no longer raise 'NoSuchRevision' when streaming
  content with a size mismatch in a reconstructed graph search: it assumes
  that the client will make sure it is happy with what it got, and this
  sort of mismatch is normal for stacked environments.
  bzr 1.13.0/1 will stream from unstacked branches only - in that case not
  getting all the content expected would be a bug. However the graph
  search is how we figured out what we wanted, so a mismatch is both odd
  and unrecoverable without starting over, and starting over will end up
  with the same data as if we just permitted the mismatch. If data is
  gc'd, doing a new search will find only the truncated data, so sending
  only the truncated data seems reasonable. bzr versions newer than this
  will stream from stacked branches and check the stream to find missing
  content in the stacked-on branch, and thus will handle the situation
  implicitly.  (Robert Collins, #360791)

* Upgrading to, or fetching into a 'rich-root' format will now correctly
  set the root data the same way that reconcile does.
  (Robert Collins, #368921)

* Using unicode Windows API to obtain command-line arguments.
  (Alexander Belchenko, #375934)

Documentation
*************

API Changes
***********

* ``InterPackRepo.fetch`` and ``RepoFetcher`` now raise ``NoSuchRevision``
  instead of ``InstallFailed`` when they detect a missing revision.
  ``InstallFailed`` itself has been deleted. (Jonathan Lange)

* Not passing arguments to ``bzrlib.commands.main()`` will now grab the
  arguments from ``osutils.get_unicode_argv()`` which has proper support
  for unicode arguments on windows. Further, the supplied arguments are now 
  required to be unicode strings, rather than user_encoded strings.
  (Alexander Belchenko)

Internals
*********

* ``bzrlib.branch.Branch.set_parent`` is now present on the base branch
  class and will call ``_set_parent_location`` after doing unicode 
  encoding. (Robert Collins)

* ``bzrlib.remote.RemoteBranch._set_parent_location`` will use a new verb
  ``Branch.set_parent_location`` removing further VFS operations.
  (Robert Collins)

* ``bzrlib.bzrdir.BzrDir._get_config`` now returns a ``TransportConfig``
  or similar when the dir supports configuration settings. The base class
  defaults to None. There is a matching new server verb
  ``BzrDir.get-config_file`` to reduce roundtrips for getting BzrDir
  configuration. (Robert Collins)

* ``bzrlib.tests.ExtendedTestResult`` has new methods ``startTests``
  called before the first test is started, ``done`` called after the last
  test completes, and a new parameter ``strict``. (Robert Collins)

* ``-Dhpss`` when passed to bzr will cause a backtrace to be printed when
  VFS operations are started on a smart server repository. This should not
  occur on regular push and pull operations, and is a key indicator for
  performance regressions. (Robert Collins)

* ``-Dlock`` when passed to the selftest (e.g. ``bzr -Dlock selftest``) will
  cause mismatched physical locks to cause test errors rather than just
  reporting to the screen. (Robert Collins)

* -Dprogress will cause pdb to start up if a progress view jumps
  backwards. (Robert Collins)

* Fallback ``CredentialStore`` instances registered with ``fallback=True``
  are now be able to provide credentials if obtaining credentials 
  via ~/.bazaar/authentication.conf fails. (Jelmer Vernooij, 
  Vincent Ladeuil, #321918)

* New hook ``Lock.lock_broken`` which runs when a lock is
  broken. This is mainly for testing that lock/unlock are
  balanced in tests. (Vincent Ladeuil)

* New MergeDirective hook 'merge_request_body' allows hooks to supply or
  alter a body for the message produced by ``bzr send``.

* New smart server verb ``BzrDir.initialize_ex`` which implements a
  refactoring to the core of clone allowing less round trips on new
  branches. (Robert Collins)

* New method ``Tags.rename_revisions`` that can rename revision ids tags
  are pointing at. (Jelmer Vernooij)

* Updated the bundled ``ConfigObj`` library to 4.6.0 (Matt Nordhoff)

Testing
*******

* ``bzr selftest`` will now fail if lock/unlock are not correctly balanced in
  tests. Using ``-Dlock`` will turn the related failures into warnings.
  (Vincent Ladeuil, Robert Collins)

bzr 1.14
########
:Codename: brisbane-core
:1.14rc1: 2009-04-06
:1.14rc2: 2009-04-19
:1.14: 2009-04-28
:1.14.1: 2009-05-01

New formats 1.14 and 1.14-rich-root supporting End-Of-Line (EOL) conversions,
keyword templating (via the bzr-keywords plugin) and generic content filtering.
End-of-line conversion is now supported for formats supporting content
filtering.

Changes from 1.14final to 1.14.1
********************************

* Change api_minimum_version back to api_minimum_version = (1, 13, 0)

Changes from 1.14rc2 to 1.14final
*********************************

* Fix a bug in the pure-python ``GroupCompress`` code when handling copies
  longer than 64KiB. (John Arbash Meinel, #364900)

Changes from 1.14rc1 to 1.14rc2
*******************************

* Fix for bug 358037 Revision not in
  bzrlib.groupcompress.GroupCompressVersionedFiles (Brian de Alwis, 
  John A Meinel)

* Fix for bug 354036 ErrorFromSmartServer - AbsentContentFactory object has no
  attribute 'get_bytes_as' exception while pulling from Launchpad 
  (Jean-Francois Roy, Andrew Bennetts, Robert Collins)

* Fix for bug 355280 eol content filters are never loaded and thus never
  applied (Brian de Alwis, Ian Clatworthy)
 
* bzr.dev -r4280  Change _fetch_uses_deltas = False for CHK repos until we can
  write a better fix. (John Arbash Meinel, Robert Collins)

* Fix for bug 361574 uncommit recommends undefined --levels and -n options
  (Marius Kruger, Ian Clatworthy)

* bzr.dev r4289 as cherrypicked at lp:~spiv/bzr/stacking-cherrypick-1.14 
  (Andrew Bennetts, Robert Collins)

Compatibility Breaks
********************

* A previously disabled code path to accelerate getting configuration
  settings from a smart server has been reinstated. We think this *may*
  cause a incompatibility with servers older than bzr 0.15. We intend
  to issue a point release to address this if it turns out to be a
  problem. (Robert Collins, Andrew Bennetts)

* bzr no longer autodetects nested trees as 'tree-references'.  They
  must now be explicitly added tree references.  At the commandline, use
  join --reference instead of add.  (Aaron Bentley)

* The ``--long`` log format (the default) no longer shows merged
  revisions implicitly, making it consistent with the ``short`` and
  ``line`` log formats.  To see merged revisions for just a given
  revision, use ``bzr log -n0 -rX``. To see every merged revision,
  use ``bzr log -n0``.  (Ian Clatworthy)

New Features
************

* New formats ``1.14`` and ``1.14-rich-root`` supporting End-Of-Line
  (EOL) conversions, keyword templating (via the bzr-keywords plugin)
  and generic content filtering. These formats replace the experimental
  ``development-wt5`` and ``development-wt5-rich-root`` formats
  respectively, but have support for filtered views disabled.
  (Ian Clatworthy)

* New ``mv --auto`` option recognizes renames after they occur.
  (Aaron Bentley)

* ``bzr`` can now get passwords from stdin without requiring a controlling
  terminal (i.e. by redirecting stdin). (Vincent Ladeuil)

* ``bzr log`` now supports filtering of multiple files and directories
  and will show changes that touch any of them. Furthermore,
  directory filtering now shows the changes to any children of that
  directory, not just the directory object itself.
  (Ian Clatworthy, #97715)

* ``bzr shelve`` can now apply changes without storing anything on the
  shelf, via the new --destroy option.  (Aaron Bentley)

* ``bzr send`` now accepts --body to specify an initial message body.
  (Aaron bentley)

* ``bzr xxx --usage`` where xxx is a command now shows a usage
  message and the options without the descriptive help sections
  (like Description and Examples). A message is also given
  explaining how to see the complete help, i.e. ``bzr help xxx``.
  (Ian Clatworthy)

* Content filters can now be used to provide custom conversion
  between the canonical format of content (i.e. as stored) and
  the convenience format of content (i.e. as created in working
  trees). See ``bzr help content-filters`` for further details.
  (Ian Clatworthy, Alexander Belchenko)

* End-of-line conversion is now supported for formats supporting
  content filtering. See ``bzr help eol`` for details.
  (Ian Clatworthy)

* Newly-blessed `join` command allows combining two trees into one.
  (Aaron Bentley)

Improvements
************

* A new format name alias ``default-rich-root`` has been added and
  points at the closest relative of the default format that supports 
  rich roots. (Jelmer Vernooij, #338061)

* Branching from a stacked branch using ``bzr*://`` will now stream
  the data when the target repository does not need topological
  ordering, reducing round trips and network overhead. This uses the
  existing smart server methods added in 1.13, so will work on any
  1.13 or newer server. (Robert Collins, Andrew Bennetts)

* ``bzr cat`` and ``bzr export`` now supports a ``--filters`` option
  that displays/saves the content after content filters are applied.
  (Ian Clatworthy)

* ``bzr ignore`` gives a more informative message when existing
  version controlled files match the ignore pattern. (Neil
  Martinsen-Burrell, #248895)

* ``bzr log`` now has ``--include-merges`` as an alias for ``--levels 0``.
  (Ian Clatworthy)

* ``bzr send`` is faster on repositories with deep histories.
  (Ian Clatworthy)

* IPv6 literals are accepted in URLs.
  (stlman, Martin Pool, Jelmer Vernooij, #165014)

* Progress bars now show the rate of network activity for
  ``bzr+ssh://`` and ``bzr://`` connections.  (Andrew Bennetts)

* Prompt for user names if they are not in the configuration. 
  (Jelmer Vernooij, #256612)

* Pushing to a stacked pack-format branch on a 1.12 or older smart server
  now takes many less round trips.  (Andrew Bennetts, Robert Collins,
  #294479)
  
* Streaming push can be done to older repository formats.  This is
  implemented using a new ``Repository.insert_stream_locked`` RPC.
  (Andrew Bennetts, Robert Collins)

* The "ignoring files outside view: .." message has been re-worded
  to "Ignoring files outside view. View is .." to reduce confusion
  about what was being considered and what was being ignored.
  (Ian Clatworthy)

* The ``long`` log formatter now shows [merge] indicators. If
  only one level of revisions is displayed and merges are found,
  the ``long`` and ``short`` log formatters now tell the user
  how to see the hidden merged revisions.  (Ian Clatworthy)

* The ``brisbane-core`` project has delivered its beta format
  ``development6-rich-root``. This format is suitable for judicious
  testing by early adopters. In particular if you are benchmarking bzr
  performance please be sure to test using this format. At this stage
  more information is best obtained by contacting the Bazaar mailing list
  or IRC channel if you are interested in using this format. We will make
  end user documentation available closer to blessing the format as
  production ready. (Robert Collins, John Arbash Meinel, Ian Clatworthy,
  Vincent Ladeuil, Andrew Bennetts, Martin Pool)

* Tildes are no longer escaped. No more %7Euser/project/branch!
  (Jonathan Lange)

Bug Fixes
*********

* Pushing a new stacked branch will also push the parent inventories for
  revisions at the stacking boundary.  This makes sure that the stacked
  branch has enough data to calculate inventory deltas for all of its
  revisions (without requiring the fallback branch).  This avoids
  "'AbsentContentFactory' object has no attribute 'get_bytes_as'" errors
  when fetching the stacked branch from a 1.13 (or later) smart server.
  This partially fixes #354036.  (Andrew Bennetts, Robert Collins)

* End-Of-Line content filters are now loaded correctly.
  (Ian Clatworthy, Brian de Alwis, #355280)

* Authentication plugins now receive all the parameters from the request
  itself (aka host, port, realm, path, etc). Previously, only the 
  authentication section name, username and encoded password were 
  provided. (Jean-Francois Roy)

* bzr gives a better message if an invalid regexp is passed to ``bzr log
  -m``.  (Anne Mohsen, Martin Pool)

* ``bzr split`` now says "See also: join" (Aaron Bentley, #335015)

* ``bzr version-info`` now works in empty branches. (Jelmer Vernooij,
  #313028)

* Fix "is not a stackable format" error when pushing a
  stackable-format branch with an unstackable-format repository to a
  destination with a default stacking policy.  (Andrew Bennetts)

* Fixed incorrect "Source format does not support stacking" warning
  when pushing to a smart server.  (Andrew Bennetts, #334114)

* Fix 'make check-dist-tarball' failure by converting paths to unicode when
  needed. (Vincent Ladeuil, #355454)

* Fixed "Specified file 'x/y/z' is outside current view: " occurring
  on ``bzr add x/y/z`` in formats supporting views when no view is
  defined.  (Ian Clatworthy, #344708)

* It is no longer possible to fetch between repositories while the
  target repository is in a write group. This prevents race conditions
  that prevent the use of RPC's to perform fetch, and thus allows
  optimising more operations. (Robert Collins, Andrew Bennetts)

* ``merge --force`` works again. (Robert Collins, #342105)

* No more warnings are issued about ``sha`` being deprecated under python-2.6.
  (Vincent Ladeuil, #346593)

* Pushing a new branch to a server that has a stacking policy will now
  upgrade from the local branch format when the stacking policy points at
  a branch which is itself stackable, because we know the client can read
  both branches, we know that the trunk for the project can be read too,
  so the upgrade will not inconvenience users. (Robert Collins, #345169)

* Pushing a new stacked branch will also push the parent inventories for
  revisions at the stacking boundary.  This makes sure that the stacked
  branch has enough data to calculate inventory deltas for all of its
  revisions (without requiring the fallback branch).  This avoids
  "'AbsentContentFactory' object has no attribute 'get_bytes_as'" errors
  when fetching the stacked branch from a 1.13 (or later) smart server.
  This partially fixes #354036.  (Andrew Bennetts, Robert Collins)

* The full test suite is passing again on OSX. Several minor issues (mostly
  test related) have been fixed. (Vincent Ladeuil, #355273).

* The GNU Changelog formatter is slightly improved in the case where
  the delta is empty, and now correctly claims not to support tags.
  (Andrea Bolognani)

* Shelve can now shelve changes to a symlink target.
  (James Westby, #341558)

* The help for the ``info`` command has been corrected.
  (Ian Clatworthy, #351931)

* Upgrade will now use a sensible default format if the source repository
  uses rich roots.  (Jelmer Vernooij, #252908)

Documentation
*************

* Expanded the index of the developer documentation. (Eric Siegerman)

* New topic `bzr help debug-flags`.  (Martin Pool)

* The generated manpage now explicitly lists aliases as commands.
  (James Westby, #336998)

API Changes
***********

* APIs deprecated in 1.6 and previous versions of bzr are now removed.
  (Martin Pool)

* ``CommitReporter`` is no longer called with ``unchanged`` status during
  commit - this was a full-tree overhead that bzr no longer performs.
  (Robert Collins)

* New abstract ``UIFactory`` method ``get_username`` which will be called to 
  obtain the username to use when connecting to remote machines. 
  (Jelmer Vernooij)

* New API ``Inventory.filter()`` added that filters an inventory by
  a set of file-ids so that only those fileids, their parents and
  their children are included.  (Ian Clatworthy)

* New sort order for ``get_record_stream`` ``groupcompress`` which
  sorts optimally for use with groupcompress compressors. (John Arbash
  Meinel, Robert Collins)

* Repository APIs ``get_deltas_for_revisions()`` and
  ``get_revision_delta()`` now support an optional ``specific_fileids``
  parameter. If provided, the deltas are filtered so that only those
  file-ids, their parents and their children are included.
  (Ian Clatworthy)

* The ``get_credentials`` and ``set_credentials`` methods of 
  ``AuthenticationConfig`` now accept an optional realm argument.
  (Jean-Francois Roy)

* The ``pb`` argument to ``fetch()`` is deprecated.
  (Martin Pool)

* The ``Serializer`` class and the serializer ``format registry`` have moved
  from ``bzrlib.xml_serializer`` to ``bzrlib.serializer``. (Jelmer Vernooij)

* The smart server jail now hooks into BzrDir.open to prevent any BzrDir
  that is not inside the backing transport from being opened.  See the
  module documentation for ``bzrlib.smart.request`` for details.
  (Andrew Bennetts, Robert Collins)

* ``Tree.get_symlink_target`` now always returns a unicode string result
  or None. Previously it would return the bytes from reading the link
  which could be in any arbitrary encoding. (Robert Collins)

Testing
*******

* ``bzrlib.tests.TestCase`` now fails the test if its own ``setUp``
  and ``tearDown`` weren't called.  This catches faulty tests that
  forget to upcall when overriding ``setUp`` and ``tearDown``.  Those
  faulty tests were not properly isolated.
  (Andrew Bennetts, Robert Collins)

* Fix test_msgeditor.MsgEditorTest test isolation.
  (Vincent Ladeuil, #347130)

* ``medusa`` is not used anymore as an FTP test server starting with
  python2.6. A new FTP test server based on ``pyftplib`` can be used
  instead. This new server is a soft dependency as medusa which is still
  preferred if both are available (modulo python version).
  (Vincent Ladeuil)

Internals
*********

* Added ``chk_map`` for fast, trie-based storage of tuple to string maps.
  (Robert Collins, John Arbash Meinel, Vincent Ladeuil)

* Added ``bzrlib.chk_map`` for fast, trie-based storage of tuple to string
  maps.  (Robert Collins, John Arbash Meinel, Vincent Ladeuil)

* Added ``bzrlib.inventory_delta`` module.  This will be used for
  serializing and deserializing inventory deltas for more efficient
  streaming on the network.  (Robert Collins, Andrew Bennetts)

* ``Branch._get_config`` has been added, which splits out access to the
  specific config file from the branch. This is used to let RemoteBranch
  avoid constructing real branch objects to access configuration settings.
  (Robert Collins, Andrew Bennetts)

* ``Branch`` now implements ``set_stacked_on_url`` in the base class as
  the implementation is generic and should impact foreign formats. This
  helps performance for ``RemoteBranch`` push operations to new stacked
  branches. (Robert Collins, Andrew Bennetts)

* ``BtreeIndex._spill_mem_keys_to_disk()`` now generates disk index with
  optmizations turned off. This only has effect when processing > 100,000
  keys during something like ``bzr pack``. (John Arbash Meinel)

* ``bzr selftest`` now accepts ``--subunit`` to run in subunit output
  mode. Requires ``lp:subunit`` installed to work, but is not a hard
  dependency. (Robert Collins)

* ``BzrDir.open_branch`` now takes an optional ``ignore_fallbacks``
  parameter for controlling opening of stacked branches.
  (Andrew Bennetts, Robert Collins)
  
* ``CommitBuilder`` has a new method, ``record_iter_changes`` which works
  in terms of an iter_changes iterator rather than full tree scanning.
  (Robert Collins)

* ``DirState`` can now be passed a custom ``SHA1Provider`` object
  enabling it to store the SHA1 and stat of the canonical (post
  content filtered) form. (Ian Clatworthy)

* New ``assertLength`` method based on one Martin has squirreled away
  somewhere. (Robert Collins, Martin Pool)

* New hook ``BzrDir.pre_open`` which runs before opening ``BzrDir``
  objects, allowing better enforcement of the smart server jail when
  dealing with stacked branches. (Robert Collins, Andrew Bennetts)

* New hook ``RioVersionInfoBuilder.revision``, allowing extra entries 
  to be added to the stanza that is printed for a particular revision.
  (Jelmer Vernooij)

* New repository method ``refresh_data`` to cause any repository to
  make visible data inserted into the repository by a smart server
  fetch operation. (Robert Collins, Andrew Bennetts)

* ``register_filter_stack_map`` now takes an optional fallback parameter,
  a callable to invoke if a preference has a value not in the map
  of filter stacks. This enhancement allows, for example,  bzr-svn to
  handle existing svn properties that define a list of keywords to be
  expanded.  (Ian Clatworthy)

* ``RemoteBranchConfig`` will use a new verb ``Branch.set_config_option``
  to write config settings to smart servers that support this, saving
  5 round trips on the stacked streaming acceptance test.
  (Robert Collins, Andrew Bennetts)

* ``RemoteBranch`` now provides ``_get_config`` for access to just the
  branch specific configuration from a remote server, which uses the 
  already existing ``Branch.get_config_file`` smart verb.
  (Robert Collins, Andrew Bennetts)

* ``RemoteRepository`` will now negatively cache missing revisions during
  ``get_parent_map`` while read-locked. Write-locks are unaffected.
  (Robert Collins, Andrew Bennetts)

* Removed ``InterRemoteToOther``, ``InterOtherToRemote`` and
  ``InterPackToRemotePack`` classes, as they are now unnecessary.
  (Andrew Bennetts)

* ``RepositoryFormat`` as a new attribute ``fast_deltas`` to indicate
  whether the repository can efficiently generate deltas between trees
  regardless of tree size. (Robert Collins)

* ``Repository.iter_files_bytes()`` now properly returns an "iterable of
  byte strings" (aka 'chunked') for the content. It previously was
  returning a plain string, which worked, but performed very poorly when
  building a working tree (file.writelines(str) is very inefficient). This
  can have a large effect on ``bzr checkout`` times. (John Arbash Meinel)

* selftest now supports a --parallel option, with values of 'fork' or
  'subprocess' to run the test suite in parallel. Currently only linux
  machine work, other platforms need patches submitted. (Robert Collins,
  Vincent Ladeuil)

* ``tests.run_suite`` has a new parameter ``suite_decorators``, a list of 
  callables to use to decorate the test suite. Such decorators can add or
  remove tests, or even remote the test suite to another machine if
  desired. (Robert Collins)

* The smart server verb ``Repository.get_parent_map`` can now include
  information about ghosts when the special revision ``include-missing:``
  is in the requested parents map list. With this flag, ghosts are
  included as ``missing:REVISION_ID``. (Robert Collins, Andrew Bennetts)

* ``_walk_to_common_revisions`` will now batch up at least 50
  revisions before calling ``get_parent_map`` on the target,
  regardless of ``InterRepository``.
  (Andrew Bennetts, Robert Collins)

bzr 1.13
########

:Codename: paraskavedekatriaphobia
:1.13: 2009-03-14
:1.13rc1: 2009-03-10
:1.13.1: 2009-03-23
:1.13.2: 2009-04-27

GNU Changelog output can now be produced by ``bzr log --gnu-changelog``.  Debug
flags can now be set in ``~/.bazaar/bazaar.conf``.  Lightweight checkouts and
stacked branches should both be much faster over remote connections.  

Changes From 1.13.1 to 1.13.2
*****************************

A regression was found in the 1.13.1 release. When bzr 1.13.1 and earlier push
a stacked branch they do not take care to push all the parent inventories for
the transferred revisions. This means that a smart server serving that branch
often cannot calculate inventory deltas for the branch (because smart server
does not/cannot open fallback repositories). Prior to 1.13 the server did not
have a verb to stream revisions out of a repository, so that's why this bug has
appeared now.

Bug Fixes
*********

* Fix for bug 354036 ErrorFromSmartServer - AbsentContentFactory object has no
  attribute 'get_bytes_as' exception while pulling from Launchpad 
  (Jean-Francois Roy, Andrew Bennetts, Robert Collins)

Changes From 1.13final to 1.13.1
********************************

A couple regessions where found in the 1.13 release. The pyrex-generated C
extensions are missing from the .tar.gz and .zip files.  Documentation on how
to generate GNU ChangeLogs is wrong.

Bug Fixes
*********

* Change ``./bzr``'s ``_script_version`` to match ./bzrlib/__init__.py
  version_info. (Bob Tanner, Martin Pool, #345232)

* Distribution archives for 1.13 do not contain generated C extension modules
  (Jean-Francois Roy, Bob Tanner, #344465)

* GNU ChangeLog output can now be produced by bzr log --format gnu-changelog is
  incorrect (Deejay, Bob Tanner, Martin Pool, Robert Collins, #343928)

* ``merge --force`` works again. (Robert Collins, #342105)

Changes From 1.13rc1 to 1.13final
*********************************

* Fix "is not a stackable format" error when pushing a
  stackable-format branch with an unstackable-format repository to a
  destination with a default stacking policy.  (Andrew Bennetts)

* Progress bars now show the rate of network activity for
  ``bzr+ssh://`` and ``bzr://`` connections.  (Andrew Bennetts)

Compatibility Breaks
********************

* ``bzr log --line`` now indicates which revisions are merges with
  `[merge]` after the date.  Scripts which parse the output of this
  command may need to be adjusted.
  (Neil Martinsen-Burrell)

New Features
************

* ``bzr reconfigure`` now supports --with-trees and --with-no-trees
  options to change the default tree-creation policy of shared
  repositories.  (Matthew Fuller, Marius Kruger, #145033)

* Debug flags can now be set in ``~/.bazaar/bazaar.conf``.
  (Martin Pool)

* Filtered views provide a mask over the tree so that users can focus
  on a subset of a tree when doing their work. See ``Filtered views``
  in chapter 7 of the User Guide and ``bzr help view`` for details.
  (Ian Clatworthy)

* GNU Changelog output can now be produced by ``bzr log --gnu-changelog``.
  (Andrea Bolognani, Martin Pool)

* The ``-Dmemory`` flag now gives memory information on Windows.
  (John Arbash Meinel)

* Multiple authors for a commit can now be recorded by using the "--author"
  option multiple times. (James Westby, #185772)

* New clean-tree command, from bzrtools.  (Aaron Bentley, Jelmer Vernooij)

* New command ``bzr launchpad-open`` opens a Launchpad web page for that
  branch in your web browser, as long as the branch is on Launchpad at all.
  (Jonathan Lange)

* New API for getting bugs fixed by a revision: Revision.iter_bugs().
  (Jonathan Lange)

Improvements
************

* All bzr ``Hooks`` classes are now registered in
  ``bzrlib.hooks.known_hooks``. This removes the separate list from
  ``bzrlib.tests`` and ensures that all hooks registered there are
  correctly isolated by the test suite (previously
  ``MutableTreeHooks`` were not being isolated correctly). Further, 
  documentation for hooks is now dynamically generated from the
  present HookPoints. ``bzr hooks`` will now also report on all the
  hooks present in the ``bzrlib.hooks.known_hooks`` registry.
  (Robert Collins)

* ``bzr add`` no longer prints ``add completed`` on success. Failure
  still prints an error message. (Robert Collins)

* ``bzr branch`` now has a ``--no-tree`` option which turns off the
  generation of a working tree in the new branch.
  (Daniel Watkins, John Klinger, #273993)

* Bazaar will now point out ``bzr+ssh://`` to the user when they 
  use ssh://. (Jelmer Vernooij, #330535)

* ``bzr -v info`` now omits the number of committers branch statistic,
  making it many times faster for large projects. To include that
  statistic in the output, use ``bzr -vv info``.
  (Ian Clatworthy)

* ``bzr push`` to a ``bzr`` url (``bzr://``, ``bzr+ssh://`` etc) will
  stream if the server is version 1.13 or greater, reducing roundtrips
  significantly. (Andrew Bennetts, Robert Collins)

* Lightweight Checkouts and Stacked Branches should both be much
  faster over remote connections. Building the working tree now
  batches up requests into approx 5MB requests, rather than a separate
  request for each file. (John Arbash Meinel)

* Support for GSSAPI authentication when using HTTP or HTTPS. 
  (Jelmer Vernooij)

* The ``bzr shelve`` prompt now includes a '?' help option to explain the
  short options better. (Daniel Watkins, #327429)

* ``bzr lp-open`` now falls back to the push location if it cannot find a
  public location. (Jonathan Lange, #332372)

* ``bzr lp-open`` will try to find the Launchpad URL for the location
  passed on the command line. This makes ``bzr lp-open lp:foo`` work as
  expected. (Jonathan Lange, #332705)

* ``bzr send`` now supports MH-E via ``emacsclient``. (Eric Gillespie)

Bug Fixes
*********

* Allows ``bzr log <FILE>`` to be called in an empty branch without
  backtracing. (Vincent Ladeuil, #346431)

* Bazaar now gives a better message including the filename if it's
  unable to read a file in the working directory, for example because
  of a permission error.  (Martin Pool, #338653)

* ``bzr cat -r<old> <path>`` doesn't traceback anymore when <path> has a
  file id in the working tree different from the one in revision <old>.
  (Vincent Ladeuil, #341517, #253806)

* ``bzr send`` help is more specific about how to apply merge
  directives.  (Neil Martinsen-Burrell, #253470)

* ``bzr missing`` now uses ``Repository.get_revision_delta()`` rather
  than fetching trees and determining a delta itself. (Jelmer
  Vernooij, #315048)

* ``bzr push`` to a smart server no longer causes "Revision
  {set([('null:',)])} not present ..." errors when the branch has
  multiple root revisions. (Andrew Bennetts, #317654)

* ``bzr shelve`` now properly handle patches with no terminating newline.
  (Benoît PIERRE, #303569)

* ``bzr unshelve`` gives a more palatable error if passed a non-integer
  shelf id. (Daniel Watkins)

* Export now handles files that are not present in the tree.
  (James Westby, #174539)

* Fixed incorrect "Source format does not support stacking" warning
  when pushing to a smart server.  (Andrew Bennetts, #334114)
  
* Fixed "sprout() got an unexpected keyword argument 'source_branch'"
  error branching from old repositories.
  (Martin Pool, #321695)

* Make ``bzr push --quiet <non-local location>`` less chatty.
  (Kent Gibson, #221461)

* Many Branch hooks would not fire with ``bzr://`` and ``bzr+ssh://``
  branches, and this was not noticed due to a bug in the test logic
  for branches. This is now fixed and a test added to prevent it
  reoccuring. (Robert Collins, Andrew Bennetts)

* Restore the progress bar on Windows. We were disabling it when TERM
  wasn't set, but Windows doesn't set TERM. (Alexander Belchenko,
  #334808)

* ``setup.py build_ext`` now gives a proper error when an extension
  fails to build. (John Arbash Meinel)

* Symlinks to non ascii file names are now supported.
  (Robert Collins, Vincent Ladeuil, #339055, #272444)    

* Under rare circumstances (aka nobody reported a bug about it), the ftp
  transport could revert to ascii mode. It now stays in binary mode except
  when needed.  (Vincent Ladeuil)

* Unshelve does not generate warnings about progress bars.
  (Aaron Bentley, #328148)

* shelve cleans up properly when unversioned files are specified.
  (Benoît Pierre, Aaron Bentley)

Documentation
*************

* Added ``Organizing your workspace`` to the User Guide appendices,
  summarizing some common ways of organizing trees, branches and
  repositories and the processes/workflows implied/enabled by each.
  (Ian Clatworthy)

* Hooks can now be self documenting. ``bzrlib.hooks.Hooks.create_hook``
  is the entry point for this feature. (Robert Collins)

* The documentation for ``shelve`` and ``unshelve`` has been clarified.
  (Daniel Watkins, #327421, #327425)

API Changes
***********

* ``bzr selftest`` now fails if the bazaar sources contain trailing
  whitespace, non-unix style line endings and files not ending in a
  newline. About 372 files and 3243 lines with trailing whitespace was
  updated to comply with this. The code already complied with the other
  criteria, but now it is enforced. (Marius Kruger)

* ``bzrlib.branch.PushResult`` was renamed to 
  ``bzrlib.branch.BranchPushResult``. (Jelmer Vernooij)

* ``Branch.fetch`` and ``Repository.fetch`` now return None rather
  than a count of copied revisions and failed revisions. A while back
  we stopped ever reporting failed revisions because we started
  erroring instead, and the copied revisions count is not used in the
  UI at all - indeed it only reflects the repository status not
  changes to the branch itself. (Robert Collins)

* ``Inventory.apply_delta`` now raises an AssertionError if a file-id
  appears multiple times within the delta. (Ian Clatworthy)

* MutableTree.commit now favours the "authors" argument, with the old
  "author" argument being deprecated.

* Remove deprecated EmptyTree.  (Martin Pool)

* ``Repository.fetch`` now accepts an optional ``fetch_spec``
  parameter.  A ``SearchResult`` or ``MiniSearchResult`` may be passed
  to ``fetch_spec`` instead of a ``last_revision`` to specify exactly
  which revisions to fetch. (Andrew Bennetts)

* ``RepositoryAcquisitionPolicy.acquire_repository`` now returns a
  tuple of ``(repository, is_new_flag)``, rather than just the
  repository.  (Andrew Bennetts)

* Revision.get_apparent_author() is now deprecated, replaced by
  Revision.get_apparent_authors(), which returns a list. The former
  now returns the first item that would be returned from the second.

* The ``BranchBuilder`` test helper now accepts a ``timestamp``
  parameter to ``build_commit`` and ``build_snapshot``.  (Martin Pool)

* The ``_fetch_*`` attributes on ``Repository`` are now on
  ``RepositoryFormat``, more accurately reflecting their intent (they
  describe a disk format capability, not state of a particular
  repository of that format). (Robert Collins)

Internals
*********

* Branching from a non-stacked branch on a smart protocol is now
  free of virtual file system methods.
  (Robert Collins, Andrew Bennetts)

* Branch and Repository creation on a bzr+ssh://server are now done
  via RPC calls rather than VFS calls, reducing round trips for
  pushing new branches substantially. (Robert Collins)

* ``Branch.clone`` now takes the ``repository_policy`` formerly used
  inside ``BzrDir.clone_on_transport``, allowing stacking to be
  configured before the branch tags and revision tip are set. This
  fixes a race condition cloning stacked branches that would cause
  plugins to have hooks called on non-stacked instances.
  (Robert Collins, #334187)

* ``BzrDir.cloning_metadir`` now has a RPC call. (Robert Collins)

* ``BzrDirFormat.__str__`` now uses the human readable description
  rather than the sometimes-absent disk label. (Robert Collins)

* ``bzrlib.fetch`` is now composed of a sender and a sink component
  allowing for decoupling over a network connection. Fetching from
  or into a RemoteRepository with a 1.13 server will use this to
  stream the operation.
  (Andrew Bennetts, Robert Collins)

* ``bzrlib.tests.run_suite`` accepts a runner_class parameter
  supporting the use of different runners. (Robert Collins)

* Change how file_ids and revision_ids are interned as part of
  inventory deserialization. Now we use the real ``intern()``, rather
  than our own workaround that would also cache a Unicode copy of the
  string, and never emptied the cache. This should slightly reduce
  memory consumption. (John Arbash Meinel)

* New branch method ``create_clone_on_transport`` that returns a
  branch object. (Robert Collins)

* New hook Commands['extend_command'] to allow plugins to access a
  command object before the command is run (or help generated from
  it), without overriding the command. (Robert Collins)

* New version of the ``BzrDir.find_repository`` verb supporting
  ``_network_name`` to support removing more _ensure_real calls.
  (Robert Collins)

* ``RemoteBranchFormat`` no longer claims to have a disk format string.
  (Robert Collins)

* ``Repository`` objects now have ``suspend_write_group`` and
  ``resume_write_group`` methods.  These are currently only useful
  with pack repositories. (Andrew Bennetts, Robert Collins)

* ``BzrDirFormat``, ``BranchFormat`` and ``RepositoryFormat`` objects
  now have a ``network_name`` for passing the format across RPC calls.
  (Robert Collins, Andrew Bennetts)

* ``RepositoryFormat`` objects now all have a new attribute
  ``_serializer`` used by fetch when reserialising is required.
  (Robert Collins, Andrew Bennetts)

* Some methods have been pulled up from ``BzrBranch`` to ``Branch``
  to aid branch types that are not bzr branch objects (like
  RemoteBranch). (Robert Collins, Andrew Bennetts)

* Test adaptation has been made consistent throughout the built in
  tests. ``TestScenarioApplier``, ``multiply_tests_from_modules``,
  ``adapt_tests``, ``adapt_modules`` have all been deleted. Please
  use ``multiply_tests``, or for lower level needs ``apply_scenarios``
  and ``apply_scenario``. (Robert Collins)

* ``TestSkipped`` is now detected by TestCase and passed to the
  ``TestResult`` by calling ``addSkip``. For older TestResult objects,
  where ``addSkip`` is not available, ``addError`` is still called.
  This permits test filtering in subunit to strip out skipped tests
  resulting in a faster fix-shrink-list-run cycle. This is compatible
  with the testtools protocol for skips. (Robert Collins)

* The ``_index`` of ``KnitVersionedFiles`` now supports the ability
  to scan an underlying index that is going to be incorporated into
  the ``KnitVersionedFiles`` object, to determine if it has missing
  delta references. The method is ``scan_unvalidated_index``.
  (Andrew Bennetts, Robert Collins)

* There is a RemoteSink object which handles pushing to smart servers.
  (Andrew Bennetts, Robert Collins)

* ``TransportTraceDecorator`` now logs ``put_bytes_non_atomic`` and
  ``rmdir`` calls. (Robert Collins)

* ``VersionedFiles`` record adapters have had their signature change
  from ``(record, record.get_bytes_as(record.storage_kind))`` to
  ``(record)`` reducing excess duplication and allowing adapters
  to access private data in record to obtain content more
  efficiently. (Robert Collins)

* We no longer probe to see if we should create a working tree during
  clone if we cannot get a local_abspath for the new bzrdir.
  (Robert Collins)


bzr 1.12
########

:Codename: 1234567890
:1.12: 2009-02-13
:1.12rc1: 2009-02-10

This release of Bazaar contains many improvements to the speed,
documentation and functionality of ``bzr log`` and the display of logged
revisions by ``bzr status``.  bzr now also gives a better indication of
progress, both in the way operations are drawn onto a text terminal, and
by showing the rate of network IO.

Changes from RC1 to Final
*************************

* ``bzr init --development-wt5[-rich-root]`` would fail because of
  circular import errors. (John Arbash Meinel, #328135)

* Expanded the help for log and added a new help topic called
  ``log-formats``.  (Ian Clatworthy)

Compatibility Breaks
********************

* By default, ``bzr status`` after a merge now shows just the pending
  merge tip revisions. This improves the signal-to-noise ratio after
  merging from trunk and completes much faster. To see all merged
  revisions, use the new ``-v`` flag.  (Ian Clatworthy)

* ``bzr log --line`` now shows any tags after the date and before
  the commit message. If you have scripts which parse the output
  from this command, you may need to adjust them accordingly.
  (Ian Clatworthy)

* ``bzr log --short`` now shows any additional revision properties
  after the date and before the commit message.  Scripts that parse 
  output of the log command in this situation may need to adjust.
  (Neil Martinsen-Burrell)

* The experimental formats ``1.12-preview`` and ``1.12-preview-rich-root``
  have been renamed ``development-wt5`` and ``development-wt5-rich-root``
  respectively, given they are not ready for release in 1.12.
  (Ian Clatworthy)

* ``read_bundle_from_url`` has been deprecated. (Vincent Ladeuil)

New Features
************

* Add support for filtering ``bzr missing`` on revisions.  Remote revisions
  can be filtered using ``bzr missing -r -20..-10`` and local revisions can
  be filtered using ``bzr missing --my-revision -20..-10``.
  (Marius Kruger)

* ``bzr log -p`` displays the patch diff for each revision.
  When logging a file, the diff only includes changes to that file.
  (Ian Clatworthy, #202331, #227335)

* ``bzr log`` supports a new option called ``-n N`` or ``--level N``.
  A value of 0 (zero) means "show all nested merge revisions" while
  a value of 1 (one) means "show just the top level". Values above
  1 can be used to see a limited amount of nesting. That can be
  useful for seeing the level or two below PQM submits for example.
  To force the ``--short`` and ``--line`` formats to display all nested
  merge revisions just like ``--long`` does by default, use a command
  like ``bzr log --short -n0``. To display just the mainline using
  ``--long`` format, ``bzr log --long -n1``.
  (Ian Clatworthy)

Improvements
************

* ``bzr add`` more clearly communicates success vs failure.
  (Daniel Watkins)

* ``bzr init`` will now print a little less verbose output.
  (Marius Kruger)

* ``bzr log`` is now much faster in many use cases, particularly
  at incrementally displaying results and filtering by a
  revision range. (Ian Clatworthy)

* ``bzr log --short`` and ``bzr log --line`` now show tags, if any,
  for each revision. The tags are shown comma-separated inside
  ``{}``. For short format, the tags appear at the end of line
  before the optional ``[merge]`` indicator. For line format,
  the tags appear after the date. (Ian Clatworthy)

* Progress bars now show the rate of activity for some sftp 
  operations, and they are drawn different.  (Martin Pool, #172741)

* Progress bars now show the rate of activity for urllib and pycurl based
  http client implementations. The operations are tracked at the socket
  level for better precision.
  (Vincent Ladeuil)

* Rule-based preferences can now accept multiple patterns for a set of
  rules.  (Marius Kruger)

* The ``ancestor:`` revision spec will now default to referring to the
  parent of the branch if no other location is given.
  (Daniel Watkins, #198417)

* The debugger started as a result of setting ``$BZR_PDB`` works
  around a bug in ``pdb``, http://bugs.python.org/issue4150.  The bug
  can cause truncated tracebacks in Python versions before 2.6.
  (Andrew Bennetts)

* VirtualVersionedFiles now implements
  ``iter_lines_added_or_present_in_keys``. This allows the creation of 
  new branches based on stacked bzr-svn branches. (#311997)

Bug Fixes
*********

* ``bzr annotate --show-ids`` doesn't give a backtrace on empty files
  anymore.
  (Anne Mohsen, Vincent Ladeuil, #314525)

* ``bzr log FILE`` now correctly shows mainline revisions merging
  a change to FILE when the ``--short`` and ``--line`` log formats
  are used. (Ian Clatworthy, #317417)

* ``bzr log -rX..Y FILE`` now shows the history of FILE provided
  it existed in Y or X, even if the file has since been deleted or
  renamed. If no range is given, the current/basis tree and
  initial tree are searched in that order. More generally, log
  now interprets filenames in their historical context.
  (Ian Clatworthy, #175520)

* ``bzr status`` now reports nonexistent files and continues, then
  errors (with code 3) at the end.  (Karl Fogel, #306394)

* Don't require the present compression base in knits to be the same
  when adding records in knits. (Jelmer Vernooij, #307394)

* Fix a problem with CIFS client/server lag on Windows colliding with
  an invariant-per-process algorithm for generating AtomicFile names
  (Adrian Wilkins, #304023)

* Many socket operations now handle EINTR by retrying the operation.
  Previously EINTR was treated as an unrecoverable failure.  There is
  a new ``until_no_eintr`` helper function in ``bzrlib.osutils``.
  (Andrew Bennetts)

* Support symlinks with non-ascii characters in the symlink filename.
  (Jelmer Vernooij, #319323)

* There was a bug in how we handled resolving when a file is deleted
  in one branch, and modified in the other. If there was a criss-cross
  merge, we would cause the deletion to conflict a second time.
  (Vincent Ladeuil, John Arbash Meinel)

* There was another bug in how we chose the correct intermediate LCA in
  criss-cross merges leading to several kind of changes be incorrectly
  handled.
  (John Arbash Meinel, Vincent Ladeuil)

* Unshelve now handles deleted paths without crashing. (Robert Collins)

Documentation
*************

* Improved plugin developer documentation.  (Martin Pool)

API Changes
***********

* ``ProgressBarStack`` is deprecated; instead use
  ``ui_factory.nested_progress_bar`` to create new progress bars.
  (Martin Pool)

* ForeignVcsMapping() now requires a ForeignVcs object as first
  argument. (Jelmer Vernooij)

* ForeignVcsMapping.show_foreign_revid() has been moved to
  ForeignVcs. (Jelmer Vernooij)

* ``read_bundle_from_url`` is deprecated in favor of
  ``read_mergeable_from_url``.  (Vincent Ladeuil)

* Revision specifiers are now registered in
  ``bzrlib.revisionspec.revspec_registry``, and the old list of 
  revisionspec classes (``bzrlib.revisionspec.SPEC_TYPES``) has been
  deprecated. (Jelmer Vernooij, #321183)

* The progress and UI classes have changed; the main APIs remain the
  same but code that provides a new UI or progress bar class may
  need to be updated.  (Martin Pool)

Internals
*********

* Default User Interface (UI) is CLIUIFactory when bzr runs in a dumb
  terminal. It is sometimes desirable do override this default by forcing
  bzr to use TextUIFactory. This can be achieved by setting the
  BZR_USE_TEXT_UI environment variable (emacs shells, as opposed to
  compile buffers, are such an example).
  (Vincent Ladeuil)

* New API ``Branch.iter_merge_sorted_revisions()`` that iterates over
  ``(revision_id, depth, revno, end_of_merge)`` tuples.
  (Ian Clatworthy)

* New ``Branch.dotted_revno_to_revision_id()`` and
  ``Branch.revision_id_to_dotted_revno()`` APIs that pick the most
  efficient way of doing the mapping.
  (Ian Clatworthy)

* Refactor cmd_serve so that it's a little easier to build commands that
  extend it, and perhaps even a bit easier to read.  (Jonathan Lange)

* ``TreeDelta.show()`` now accepts a ``filter`` parameter allowing log
  formatters to retrict the output.
  (Vincent Ladeuil)


bzr 1.11
########

:Codename: "Eyes up!"
:Released: 2009-01-19

This first monthly release of Bazaar for 2009 improves Bazaar's operation
in Windows, Mac OS X, and other situations where file names are matched
without regard to capitalization: Bazaar tries to match the case of an
existing file.  This release of Bazaar also improves the efficiency of
Tortoise Windows Shell integration and lets it work on 64-bit platforms.

The UI through which Bazaar supports historic formats has been improved,
so 'bzr help formats' now gives a simpler and shorter list, with clear
advice.

This release also fixes a number of bugs, particularly a glitch that can
occur when there are concurrent writes to a pack repository.

Bug Fixes
*********

* Fix failing test when CompiledChunksToLines is not available.
  (Vincent Ladeuil)

* Stacked branches don't repeatedly open their transport connection.
  (John Arbash Meinel)



bzr 1.11rc1
###########

:Codename: "Eyes up!"
:Released: 2009-01-09

Changes
*******

* Formats using Knit-based repository formats are now explicitly
  marked as deprecated. (Ian Clatworthy)

New Features
************

* Add support for `bzr tags -r 1..2`, that is we now support showing
  tags applicable for a specified revision range. (Marius Kruger)

* ``authentication.conf`` now accepts pluggable read-only credential
  stores. Such a plugin (``netrc_credential_store``) is now included,
  handles the ``$HOME/.netrc`` file and can server as an example to
  implement other plugins.
  (Vincent Ladeuil)

* ``shelve --list`` can now be used to list shelved changes.
  (Aaron Bentley)

Improvements
************

* Add trailing slash to directories in all output of ``bzr ls``, except
  ``bzr ls --null``. (Gordon P. Hemsley, #306424)

* ``bzr revision-info`` now supports a -d option to specify an
  alternative branch. (Michael Hudson)

* Add connection to a C++ implementation of the Windows Shell Extension
  which is able to fully replace the current Python implemented one.
  Advantages include 64bit support and reduction in overhead for
  processes which drag in shell extensions.
  (Mark Hammond)

* Support the Claws mail client directly, rather than via
  xdg-email. This prevents the display of an unnecessary modal
  dialog in Claws, informing the user that a file has been
  attached to the message, and works around bug #291847 in
  xdg-utils which corrupts the destination address.

* When working on a case-insensitive case-preserving file-system, as
  commonly found with Windows, bzr will often ignore the case of the
  arguments specified by the user in preference to the case of an existing
  item on the file-system or in the inventory to help prevent
  counter-intuitive behaviour on Windows. (Mark Hammond)

Bug Fixes
*********
  
* Allow BzrDir implementation to implement backing up of 
  control directory. (#139691)

* ``bzr push`` creating a new stacked branch will now only open a
  single connection to the target machine. (John Arbash Meinel)

* Don't call iteritems on transport_list_registry, because it may
  change during iteration.  (Martin Pool, #277048)

* Don't make a broken branch when pushing an unstackable-format branch
  that's in a stackable shared repository to a location with default
  stack-on location.  (Andrew Bennetts, #291046)

* Don't require embedding user in HTTP(S) URLs do use authentication.conf.
  (Ben Jansen, Vincent Ladeuil, #300347)

* Fix a problem with CIFS client/server lag on windows colliding with
  an invariant-per-process algorithm for generating AtomicFile names
  (Adrian Wilkins, #304023)

* Fix bogus setUp signature in UnavailableFTPServer.
  (Gary van der Merwe, #313498)

* Fix compilation error in ``_dirstate_helpers_c`` on SunOS/Solaris.
  (Jari Aalto)

* Fix SystemError in ``_patiencediff_c`` module by calling
  PyErr_NoMemory() before returning NULL in PatienceSequenceMatcher_new.
  (Andrew Bennetts, #303206)

* Give proper error message for diff with non-existent dotted revno.
  (Marius Kruger, #301969)

* Handle EACCES (permission denied) errors when launching a message
  editor, and emit warnings when a configured editor cannot be
  started. (Andrew Bennetts)

* ``$HOME/.netrc`` file is now recognized as a read-only credential store
  if configured in ``authentication.conf`` with 'password_encoding=netrc'
  in the appropriate sections.
  (Vincent Ladeuil, #103029)

* Opening a stacked branch now properly shares the connection, rather
  than opening a new connection for the stacked-on branch.
  (John Arbash meinel)

* Preserve transport decorators while following redirections.
  (Vincent Ladeuil, #245964, #270863)

* Provides a finer and more robust filter for accepted redirections.
  (Vincent Ladeuil, #303959, #265070)

* ``shelve`` paths are now interpreted relative to the current working
  tree.  (Aaron Bentley)

* ``Transport.readv()`` defaults to not reading more than 100MB in a
  single array. Further ``RemoteTransport.readv`` sets this to 5MB to
  work better with how it splits its requests.
  (John Arbash Meinel, #303538)

* Pack repositories are now able to reload the pack listing and retry
  the current operation if another action causes the data to be
  repacked.  (John Arbash Meinel, #153786)

* ``pull -v`` now respects the log_format configuration variable.
  (Aaron Bentley)

* ``push -v`` now works on non-initial pushes.  (Aaron Bentley)

* Use the short status format when the short format is used for log.
  (Vincent Ladeuil, #87179)

* Allow files to be renamed or moved via remove + add-by-id. (Charles
  Duffy, #314251)

Documentation
*************

* Improved the formats help topic to explain why multiple formats
  exist and to provide guidelines in selecting one. Introduced
  two new supporting help topics: current-formats and other-formats.
  (Ian Clatworthy)

API Changes
***********

* ``LRUCache(after_cleanup_size)`` was renamed to
  ``after_cleanup_count`` and the old name deprecated. The new name is
  used for clarity, and to avoid confusion with
  ``LRUSizeCache(after_cleanup_size)``. (John Arbash Meinel)

* New ``ForeignRepository`` base class, to help with foreign branch 
  support (e.g. svn).  (Jelmer Vernooij)

* ``node_distances`` and ``select_farthest`` can no longer be imported
  from ``bzrlib.graph``.  They can still be imported from
  ``bzrlib.deprecated_graph``, which has been the preferred way to
  import them since before 1.0.  (Andrew Bennetts)
  
* The logic in commit now delegates inventory basis calculations to
  the ``CommitBuilder`` object; this requires that the commit builder
  in use has been updated to support the new ``recording_deletes`` and
  ``record_delete`` methods. (Robert Collins)

Testing
*******

* An HTTPS server is now available (it requires python-2.6). Future bzr
  versions will allow the use of the python-2.6 ssl module that can be
  installed for 2.5 and 2.4.

* ``bzr selftest`` now fails if new trailing white space is added to
  the bazaar sources. It only checks changes not committed yet. This
  means that PQM will now reject changes that introduce new trailing
  whitespace. (Marius Kruger)

* Introduced new experimental formats called ``1.12-preview`` and
  ``1.12-preview-rich-root`` to enable testing of related pending
  features, namely content filtering and filtered views.
  (Ian Clatworthy)

Internals
*********

* Added an ``InventoryEntry`` cache when deserializing inventories.
  Can cut the time to iterate over multiple RevisionsTrees in half.
  (John Arbash Meinel)

* Added ``bzrlib.fifo_cache.FIFOCache`` which is designed to have
  minimal overhead versus using a plain dict for cache hits, at the
  cost of not preserving the 'active' set as well as an ``LRUCache``.
  (John Arbash Meinel)

* ``bzrlib.patience_diff.unified_diff`` now properly uses a tab
  character to separate the filename from the date stamp, and doesn't
  add trailing whitespace when a date stamp is not supplied.
  (Adeodato Simó, John Arbash Meinel)

* ``DirStateWorkingTree`` and ``DirStateWorkingTreeFormat`` added
  as base classes of ``WorkingTree4`` and ``WorkingTreeFormat4``
  respectively. (Ian Clatworthy)

* ``KnitVersionedFiles._check_should_delta()`` now uses the
  ``get_build_details`` api to avoid multiple hits to the index, and
  to properly follow the ``compression_parent`` rather than assuming
  it is the left-hand parent. (John Arbash Meinel)

* ``KnitVersionedFiles.get_record_stream()`` will now chose a
  more optimal ordering when the keys are requested 'unordered'.
  Previously the order was fully random, now the records should be
  returned from each pack in turn, in forward I/O order.
  (John Arbash Meinel)
    
* ``mutter()`` will now flush the ``~/.bzr.log`` if it has been more
  than 2s since the last time it flushed. (John Arbash Meinel)

* New method ``bzrlib.repository.Repository.add_inventory_by_delta``
  allows adding an inventory via an inventory delta, which can be
  more efficient for some repository types. (Robert Collins)

* Repository ``CommitBuilder`` objects can now accumulate an inventory
  delta. To enable this functionality call ``builder.recording_deletes``
  and additionally call ``builder.record_delete`` when a delete
  against the basis occurs. (Robert Collins)

* The default http handler has been changed from pycurl to urllib.
  The default is still pycurl for https connections. (The only
  advantage of pycurl is that it checks ssl certificates.)
  (John Arbash Meinel)

* ``VersionedFiles.get_record_stream()`` can now return objects with a
  storage_kind of ``chunked``. This is a collection (list/tuple) of
  strings. You can use ``osutils.chunks_to_lines()`` to turn them into
  guaranteed 'lines' or you can use ``''.join(chunks)`` to turn it
  into a fulltext. This allows for some very good memory savings when
  asking for many texts that share ancestry, as the individual chunks
  can be shared between versions of the file. (John Arbash Meinel)

* ``pull -v`` and ``push -v`` use new function
  ``bzrlib.log.show_branch_change`` (Aaron Bentley)



bzr 1.10
########

:Released: 2008-12-05

Bazaar 1.10 has several performance improvements for copying revisions
(especially for small updates to large projects).  There has also been a
significant amount of effort in polishing stacked branches.  The commands
``shelve`` and ``unshelve`` have become core commands, with an improved
implementation.

The only changes versus bzr-1.10rc1 are bugfixes for stacked branches.

bug Fixes
*********

* Don't set a pack write cache size from RepoFetcher, because the
  cache is not coherent with reads and causes ShortReadvErrors.
  This reverses the change that fixed #294479.
  (Martin Pool, #303856)

* Properly handle when a revision can be inserted as a delta versus
  when it needs to be expanded to a fulltext for stacked branches.
  There was a bug involving merge revisions. As a method to help
  prevent future difficulties, also make stacked fetches sort
  topologically. (John Arbash Meinel, #304841)


bzr 1.10rc1
###########

:Released: 2008-11-28

This release of Bazaar focuses on performance improvements when pushing
and pulling revisions, both locally and to remote networks.  The popular
``shelve`` and ``unshelve`` commands, used to interactively revert and
restore work in progress, have been merged from bzrtools into the bzr
core.  There are also bug fixes for portability, and for stacked branches.

New Features
************

* New ``commit_message_template`` hook that is called by the commit
  code to generate a template commit message. (Jelmer Vernooij)

* New `shelve` and `unshelve` commands allow undoing and redoing changes.
  (Aaron Bentley)

Improvements
************

* ``(Remote)Branch.copy_content_into`` no longer generates the full revision
  history just to set the last revision info.
  (Andrew Bennetts, John Arbash Meinel)

* Fetches between formats with different serializers (such as
  pack-0.92-subtree and 1.9-rich-root) are faster now.  This is due to
  operating on batches of 100 revisions at time rather than
  one-by-one.  (Andrew Bennetts, John Arbash Meinel)

* Search index files corresponding to pack files we've already used
  before searching others, because they are more likely to have the
  keys we're looking for.  This reduces the number of iix and tix
  files accessed when pushing 1 new revision, for instance.
  (John Arbash Meinel)

* Signatures to transfer are calculated more efficiently in
  ``item_keys_introduced_by``.  (Andrew Bennetts, John Arbash Meinel)

* The generic fetch code can once again copy revisions and signatures
  without extracting them completely to fulltexts and then serializing
  them back down into byte strings. This is a significant performance
  improvement when fetching from a stacked branch.
  (John Arbash Meinel, #300289)

* When making a large readv() request over ``bzr+ssh``, break up the
  request into more manageable chunks. Because the RPC is not yet able
  to stream, this helps keep us from buffering too much information at
  once. (John Arbash Meinel)

Bug Fixes
*********

* Better message when the user needs to set their Launchpad ID.
  (Martin Pool, #289148)

* ``bzr commit --local`` doesn't access the master branch anymore.
  This fixes a regression introduced in 1.9.  (Marius Kruger, #299313)

* Don't call the system ``chdir()`` with an empty path. Sun OS seems
  to give an error in that case.  Also, don't count on ``getcwd()``
  being able to allocate a new buffer, which is a gnu extension.
  (John Arbash Meinel, Martin Pool, Harry Hirsch, #297831)

* Don't crash when requesting log --forward <file> for a revision range
  starting with a dotted revno.
  (Vincent Ladeuil, #300055)

* Don't create text deltas spanning stacked repositories; this could
  cause "Revision X not present in Y" when later accessing them.
  (Martin Pool, #288751)

* Pack repositories are now able to reload the pack listing and retry
  the current operation if another action causes the data to be
  repacked.  (John Arbash Meinel, #153786)

* PermissionDenied errors from smart servers no longer cause
  "PermissionDenied: "None"" on the client.
  (Andrew Bennetts, #299254)

* Pushing to a stacked pack repository now batches writes, the same
  way writes are batched to ordinary pack repository.  This makes
  pushing to a stacked branch over the network much faster.
  (Andrew Bennetts, #294479)

* TooManyConcurrentRequests no longer occur when a fetch fails and
  tries to abort a write group.  This allows the root cause (e.g. a
  network interruption) to be reported.  (Andrew Bennetts, #297014)

* RemoteRepository.get_parent_map now uses fallback repositories.
  (Aaron Bentley, #297991?, #293679?)

API Changes
***********

* ``CommitBuilder`` now validates the strings it will be committing,
  to ensure that they do not have characters that will not be properly
  round-tripped. For now, it just checks for characters that are
  invalid in the XML form. (John Arbash Meinel, #295161)

* Constructor parameters for NewPack (internal to pack repositories)
  have changed incompatibly.

* ``Repository.abort_write_group`` now accepts an optional
  ``suppress_errors`` flag.  Repository implementations that override
  ``abort_write_group`` will need to be updated to accept the new
  argument.  Subclasses that only override ``_abort_write_group``
  don't need to change.

* Transport implementations must provide copy_tree_to_transport.  A default
  implementation is provided for Transport subclasses.

Testing
*******

* ``bzr selftest`` now fails if no doctests are found in a module
  that's expected to have them.  (Martin Pool)

* Doctests now only report the first failure.  (Martin Pool)


bzr 1.9
#######

:Released: 2008-11-07

This release of Bazaar adds a new repository format, ``1.9``, with smaller
and more efficient index files.  This format can be specified when
creating a new repository, or used to losslessly upgrade an existing
repository.  bzr 1.9 also speeds most operations over the smart server
protocol, makes annotate faster, and uses less memory when making
checkouts or pulling large amounts of data.

Bug Fixes
*********

* Fix "invalid property value 'branch-nick' for None" regression with
  branches bound to svn branches.  (Martin Pool, #293440)

* Fix SSL/https on Python2.6.  (Vincent Ladeuil, #293054)

* ``SFTPTransport.readv()`` had a bug when requests were out-of-order.
  This only triggers some-of-the-time on Knit format repositories.
  (John Arbash Meinel, #293746)


bzr 1.9rc1
##########

:Released: 2008-10-31

New Features
************

* New Branch hook ``transform_fallback_location`` allows a function to
  be called when looking up the stacked source. (Michael Hudson)

* New repository formats ``1.9`` and ``1.9-rich-root``. These have all
  the functionality of ``1.6``, but use the new btree indexes.
  These indexes are both smaller and faster for access to historical
  information.  (John Arbash Meinel)

Improvements
************

* ``BTreeIndex`` code now is able to prefetch extra pages to help tune
  the tradeoff between bandwidth and latency. Should be tuned
  appropriately to not impact commands which need minimal information,
  but provide a significant boost to ones that need more context. Only
  has a direct impact on the ``--development2`` format which uses
  btree's for the indexes. (John Arbash Meinel)

* ``bzr dump-btree`` is a hidden command introduced to allow dumping
  the contents of a compressed btree file.  (John Arbash Meinel)

* ``bzr pack`` now tells the index builders to optimize for size. For
  btree index repositories, this can save 25% of the index size
  (mostly in the text indexes). (John Arbash Meinel)

* ``bzr push`` to an existing branch or repository on a smart server
  is faster, due to Bazaar making more use of the ``get_parent_map``
  RPC when querying the remote branch's revision graph.
  (Andrew Bennetts)

* default username for bzr+ssh and sftp can be configured in
  authentication.conf. (Aaron Bentley)

* launchpad-login now provides a default username for bzr+ssh and sftp
  URLs, allowing username-free URLs to work for everyone. (Aaron Bentley)

* ``lp:`` lookups no longer include usernames, making them shareable and
  shorter. (Aaron Bentley)

* New ``PackRepository.autopack`` smart server RPC, which does
  autopacking entirely on the server.  This is much faster than
  autopacking via plain file methods, which downloads a large amount
  of pack data and then re-uploads the same pack data into a single
  file.  This fixes a major (although infrequent) cause of lengthy
  delays when using a smart server.  For example, pushing the 10th
  revision to a repository with 9 packs now takes 44 RPCs rather than
  179, and much less bandwidth too.  This requires Bazaar 1.9 on both
  the client and the server, otherwise the client will fallback to the
  slower method.  (Andrew Bennetts)

Bug Fixes
*********

* A failure to load a plugin due to an IncompatibleAPI exception is
  now correctly reported. (Robert Collins, #279451)

* API versioning support now has a multiple-version checking api
  ``require_any_api``. (Robert Collins, #279447)

* ``bzr branch --stacked`` from a smart server to a standalone branch
  works again.  This fixes a regression in 1.7 and 1.8.
  (Andrew Bennetts, #270397)

* ``bzr co`` uses less memory. It used to unpack the entire WT into
  memory before writing it to disk. This was a little bit faster, but
  consumed lots of memory. (John Arbash Meinel, #269456)

* ``bzr missing --quiet`` no longer prints messages about whether
  there are missing revisions.  The exit code indicates whether there
  were or not.  (Martin Pool, #284748)

* Fixes to the ``annotate`` code. The fast-path which re-used the
  stored deltas was accidentally disabled all the time, instead of
  only when a branch was stacked. Second, the code would accidentally
  re-use a delta even if it wasn't against the left-parent, this
  could only happen if ``bzr reconcile`` decided that the parent
  ordering was incorrect in the file graph.  (John Arbash Meinel)

* "Permission denied" errors that occur when pushing a new branch to a
  smart server no longer cause tracebacks.  (Andrew Bennetts, #278673)

* Some compatibility fixes for building the extensions with MSVC and
  for python2.4. (John Arbash Meinel, #277484)

* The index logic is now able to reload the list of pack files if and
  index ends up disappearing. We still don't reload if the pack data
  itself goes missing after checking the index. This bug appears as a
  transient failure (file not found) when another process is writing
  to the repository.  (John Arbash Meinel, #153786)

* ``bzr switch`` and ``bzr bind`` will now update the branch nickname if
  it was previously set. All checkouts will now refer to the bound branch
  for a nickname if one was not explicitly set.
  (Marius Kruger, #230903)

Documentation
*************

* Improved hook documentation. (Michael Ernst)

API Changes
***********

* commands.plugins_cmds is now a CommandRegistry, not a dict.

Internals
*********

* New AuthenticationConfig.set_credentials method allows easy programmatic
  configuration of authetication credentials.


bzr 1.8
#######

:Released: 2008-10-16

Bazaar 1.8 includes several fixes that improve working tree performance,
display of revision logs, and merges.  The bzr testsuite now passes on OS
X and Python 2.6, and almost completely passes on Windows.  The
smartserver code has gained several bug fixes and performance
improvements, and can now run server-side hooks within an http server.

Bug Fixes
*********

* Fix "Must end write group" error when another error occurs during
  ``bzr push``.  (Andrew Bennetts, #230902)

Portability
***********

* Some Pyrex versions require the WIN32 macro defined to compile on
  that platform.  (Alexander Belchenko, Martin Pool, #277481)


bzr 1.8rc1
##########

:Released: 2008-10-07

Changes
*******

* ``bzr log file`` has been changed. It now uses a different method
  for determining which revisions to show as merging the changes to
  the file. It now only shows revisions which merged the change
  towards your mainline. This simplifies the output, makes it faster,
  and reduces memory consumption.  (John Arbash Meinel)

* ``bzr merge`` now defaults to having ``--reprocess`` set, whenever
  ``--show-base`` is not supplied.  (John Arbash Meinel)

* ``bzr+http//`` will now optionally load plugins and write logs on the
  server. (Marius Kruger)

* ``bzrlib._dirstate_helpers_c.pyx`` does not compile correctly with
  Pyrex 0.9.4.1 (it generates C code which causes segfaults). We
  explicitly blacklist that version of the compiler for that
  extension. Packaged versions will include .c files created with
  pyrex >= 0.9.6 so it doesn't effect releases, only users running
  from the source tree. (John Arbash Meinel, #276868)

Features
********

* bzr is now compatible with python-2.6. python-2.6 is not yet officially
  supported (nor released, tests were conducted with the dev version of
  python-2.6rc2), but all known problems have been fixed.  Feedback
  welcome.
  (Vincent Ladeuil, #269535)

Improvements
************

* ``bzr annotate`` will now include uncommitted changes from the local
  working tree by default. Such uncommitted changes are given the
  revision number they would get if a commit was done, followed with a
  ? to indicate that its not actually known. (Robert Collins, #3439)

* ``bzr branch`` now accepts a ``--standalone`` option, which creates a
  standalone branch regardless of the presence of shared repositories.
  (Daniel Watkins)

* ``bzr push`` is faster in the case there are no new revisions to
  push.  It is also faster if there are no tags in the local branch.
  (Andrew Bennetts)

* File changes during a commit will update the tree stat cache.
  (Robert Collins)

* Location aliases can now accept a trailing path.  (Micheal Hudson)

* New hooks ``Lock.hooks`` when LockDirs are acquired and released.
  (Robert Collins, MartinPool)

* Switching in heavyweight checkouts uses the master branch's context, not
  the checkout's context.  (Adrian Wilkins)

* ``status`` on large trees is now faster, due to optimisations in the
  walkdirs code. Of particular note, the walkdirs code now performs
  a temporary ``chdir()`` while reading a single directory; if your
  platform has non thread-local current working directories (and is
  not windows which has its own implementation), this may introduce a
  race condition during concurrent uses of bzrlib. The bzrlib CLI
  will not encounter this as it is single threaded for working tree
  operations. (Robert Collins)

* The C extensions now build on python 2.4 (Robert Collins, #271939)

* The ``-Dhpss`` debug flag now reports the number of smart server
  calls per medium to stderr.  This is in addition to the existing
  detailed logging to the .bzr.log trace file.  (Andrew Bennetts)

Bug Fixes
*********

* Avoid random failures arising from misinterpreted ``errno`` values
  in ``_readdir_pyx.read_dir``.
  (Martin Pool, #279381)

* Branching from a shared repository on a smart server into a new
  repository now preserves the repository format.
  (Andrew Bennetts, #269214)

* ``bzr log`` now accepts a ``--change`` option.
  (Vincent Ladeuil, #248427)

* ``bzr missing`` now accepts an ``--include-merges`` option.
  (Vincent Ladeuil, #233817)

* Don't try to filter (internally) '.bzr' from the files to be deleted if
  it's not there.
  (Vincent Ladeuil, #272648)

* Fix '_in_buffer' AttributeError when using the -Dhpss debug flag.
  (Andrew Bennetts)

* Fix TooManyConcurrentRequests errors caused by a connection failure
  when doing ``bzr pull`` or ``bzr merge`` from a ``bzr+ssh`` URL.
  (Andrew Bennetts, #246233)

* Fixed ``bzr st -r branch:PATH_TO_BRANCH`` where the other branch
  is in a different repository than the current one.
  (Lukáš Lalinský, #144421)

* Make the first line of the manpage preamble a comment again.
  (David Futcher, #242106)

* Remove use of optional parameter in GSSAPI FTP support, since
  it breaks newer versions of Python-Kerberos. (Jelmer Vernooij)

* The autopacking logic will now always create a single new pack from
  all of the content which it deems is worth moving. This avoids the
  'repack a single pack' bug and should result in better packing
  overall.  (John Arbash Meinel, #242510, #172644)

* Trivial documentation fix.
  (John Arbash Meinel, #270471)

* ``bzr switch`` and ``bzr bind`` will now update the branch nickname if
  it was previously set. All checkouts will now refer to the bound branch
  for a nickname if one was not explicitly set.
  (Marius Kruger, #230903)

Documentation
*************

* Explain revision/range identifiers. (Daniel Clemente)

API Changes
***********

* ``CommitBuilder.record_entry_contents`` returns one more element in
  its result tuple - an optional file system hash for the hash cache
  to use. (Robert Collins)

* ``dirstate.DirState.update_entry`` will now only calculate the sha1
  of a file if it is likely to be needed in determining the output
  of iter_changes. (Robert Collins)

* The PackRepository, RepositoryPackCollection, NewPack classes have a
  slightly changed interface to support different index types; as a
  result other users of these classes need to supply the index types
  they want. (Robert Collins)

Testing
*******

* ``bzrlib.tests.repository_implementations`` has been renamed to
  ``bzrlib.tests.per_repository`` so that we have a common structure
  (and it is shorter). (John Arbash Meinel, #239343)

* ``LocalTransport.abspath()`` now returns a drive letter if the
  transport has one, fixing numerous tests on Windows.
  (Mark Hammond)

* PreviewTree is now tested via intertree_implementations.
  (Aaron Bentley)

* The full test suite is passing again on OSX.
  (Guillermo Gonzalez, Vincent Ladeuil)

* The full test suite passes when run with ``-Eallow_debug``.
  (Andrew Bennetts)

Internals
*********

* A new hook, ``Branch.open``, has been added, which is called when
  branch objects are opened. (Robert Collins)

* ``bzrlib.osutils._walkdirs_utf8`` has been refactored into common
  tree walking, and modular directory listing code to aid future
  performance optimisations and refactoring. (Robert Collins)

* ``bzrlib.trace.debug_memory`` can be used to get a quick memory dump
  in the middle of processing. It only reports memory if
  ``/proc/PID/status`` is available. (John Arbash Meinel)

* New method ``RevisionSpec.as_tree`` for representing the revision
  specifier as a revision tree object. (Lukáš Lalinský)

* New race-free method on MutableTree ``get_file_with_stat`` for use
  when generating stat cache results. (Robert Collins)

* New win32utils.get_local_appdata_location() provides access to a local
  directory for storing data.  (Mark Hammond)

* To be compatible with python-2.6 a few new rules should be
  observed. 'message' attribute can't be used anymore in exception
  classes, 'sha' and 'md5' modules have been deprecated (use
  osutils.[md5|sha]), object__init__ and object.__new__ don't accept
  parameters anymore.
  (Vincent Ladeuil)


bzr 1.7.1
#########

:Released:  2008-10-01

No changes from 1.7.1rc1.


bzr 1.7.1rc1
############

:Released: 2008-09-24

This release just includes an update to how the merge algorithm handles
file paths when we encounter complex history.

Features
********

* If we encounter a criss-cross in history, use information from
  direct Least Common Ancestors to resolve inventory shape (locations
  of files, adds, deletes, etc). This is similar in concept to using
  ``--lca`` for merging file texts, only applied to paths.
  (John Arbash Meinel)


bzr 1.7
#######

:Released: 2008-09-23

This release includes many bug fixes and a few performance and feature
improvements.  ``bzr rm`` will now scan for missing files and remove them,
like how ``bzr add`` scans for unknown files and adds them. A bit more
polish has been applied to the stacking code. The b-tree indexing code has
been brought in, with an eye on using it in a future repository format.
There are only minor installer changes since bzr-1.7rc2.

Features
********

* Some small updates to the win32 installer. Include localization
  files found in plugins, and include the builtin distutils as part of
  packaging qbzr. (Mark Hammond)


bzr 1.7rc2
##########

:Released: 2008-09-17

A few bug fixes from 1.7rc1. The biggest change is a new
``RemoteBranch.get_stacked_on_url`` rpc. This allows clients that are
trying to access a Stacked branch over the smart protocol, to properly
connect to the stacked-on location.

Bug Fixes
*********

* Branching from a shared repository on a smart server into a new
  repository now preserves the repository format.
  (Andrew Bennetts, #269214)

* Branching from a stacked branch via ``bzr+ssh`` can properly connect
  to the stacked-on branch.  (Martin Pool, #261315)

* ``bzr init`` no longer re-opens the BzrDir multiple times.
  (Vincent Ladeuil)

* Fix '_in_buffer' AttributeError when using the -Dhpss debug flag.
  (Andrew Bennetts)


bzr 1.7rc1
##########

:Released: 2008-09-09

This release candidate for bzr 1.7 has several bug fixes and a few
performance and feature improvements.  ``bzr rm`` will now scan for
missing files and remove them, like how ``bzr add`` scans for unknown
files and adds them. A bit more polish has been applied to the stacking
code. The b-tree indexing code has been brought in, with an eye on using
it in a future repository format.


Changes
*******

* ``bzr export`` can now export a subdirectory of a project.
  (Robert Collins)

* ``bzr remove-tree`` will now refuse to remove a tree with uncommitted
  changes, unless the ``--force`` option is specified.
  (Lukáš Lalinský, #74101)

* ``bzr rm`` will now scan for files that are missing and remove just
  them automatically, much as ``bzr add`` scans for new files that
  are not ignored and adds them automatically. (Robert Collins)

Features
********

* Support for GSSAPI authentication when using FTP as documented in
  RFC2228. (Jelmer Vernooij, #49623)

* Add support for IPv6 in the smart server. (Jelmer Vernooij, #165014)

Improvements
************

* A url like ``log+file:///tmp`` will log all access to that Transport
  to ``.bzr.log``, which may help in debugging or profiling.
  (Martin Pool)

* ``bzr branch`` and ``bzr push`` use the default stacking policy if the
  branch format supports it. (Aaron Bentley)

* ``bzr init`` and ``bzr init-repo`` will now print out the same as
  ``bzr info`` if it completed successfully.
  (Marius Kruger)

* ``bzr uncommit`` logs the old tip revision id, and displays how to
  restore the branch to that tip using ``bzr pull``.  This allows you
  to recover if you realize you uncommitted the wrong thing.
  (John Arbash Meinel)

* Fix problems in accessing stacked repositories over ``bzr://``.
  (Martin Pool, #261315)

* ``SFTPTransport.readv()`` was accidentally using ``list += string``,
  which 'works', but adds each character separately to the list,
  rather than using ``list.append(string)``. Fixing this makes the
  SFTP transport a little bit faster (~20%) and use a bit less memory.
  (John Arbash Meinel)

* When reading index files, if we happen to read the whole file in a
  single request treat it as a ``_buffer_all`` request. This happens
  most often on small indexes over remote transports, where we default
  to reading 64kB. It saves a round trip for each small index during
  fetch operations. Also, if we have read more than 50% of an index
  file, trigger a ``_buffer_all`` on the next request. This works
  around some inefficiencies because reads don't fall neatly on page
  boundaries, so we would ignore those bytes, but request them again
  later. This could trigger a total read size of more than the whole
  file. (John Arbash Meinel)

Bug Fixes
*********

* ``bzr rm`` is now aliased to ``bzr del`` for the convenience of svn
  users. (Robert Collins, #205416)

* Catch the infamous "select/poll returned error" which occurs when
  pycurl try to send a body request to an HTTP/1.0 server which has
  already refused to handle the request. (Vincent Ladeuil, #225020)

* Fix ``ObjectNotLocked`` errors when using various commands
  (including ``bzr cat`` and ``bzr annotate``) in combination with a
  smart server URL.  (Andrew Bennetts, #237067)

* ``FTPTransport.stat()`` would return ``0000`` as the permission bits
  for the containing ``.bzr/`` directory (it does not implement
  permissions). This would cause us to set all subdirectories to
  ``0700`` and files to ``0600`` rather than leaving them unmodified.
  Now we ignore ``0000`` as the permissions and assume they are
  invalid. (John Arbash Meinel, #259855)

* Merging from a previously joined branch will no longer cause
  a traceback. (Jelmer Vernooij, #203376)

* Pack operations on windows network shares will work even with large
  files. (Robert Collins, #255656)

* Running ``bzr st PATH_TO_TREE`` will no longer suppress merge
  status. Status is also about 7% faster on mozilla sized trees
  when the path to the root of the tree has been given. Users of
  the internal ``show_tree_status`` function should be aware that
  the show_pending flag is now authoritative for showing pending
  merges, as it was originally. (Robert Collins, #225204)

* Set valid default _param_name for Option so that ListOption can embed
  '-' in names. (Vincent Ladeuil, #263249)

* Show proper error rather than traceback when an unknown revision
  id is specified to ``bzr cat-revision``. (Jelmer Vernooij, #175569)

* Trailing text in the dirstate file could cause the C dirstate parser
  to try to allocate an invalid amount of memory. We now properly
  check and test for parsing a dirstate with invalid trailing data.
  (John Arbash Meinel, #186014)

* Unexpected error responses from a smart server no longer cause the
  client to traceback.  (Andrew Bennetts, #263527)

* Use a Windows api function to get a Unicode host name, rather than
  assuming the host name is ascii.
  (Mark Hammond, John Arbash Meinel, #256550)

* ``WorkingTree4`` trees will now correctly report missing-and-new
  paths in the output of ``iter_changes``. (Robert Collins)

Documentation
*************

* Updated developer documentation.  (Martin Pool)

API Changes
***********

* Exporters now take 4 parameters. (Robert Collins)

* ``Tree.iter_changes`` will now return False for the content change
  field when a file is missing in the basis tree and not present in
  the target tree. Previously it returned True unconditionally.
  (Robert Collins)

* The deprecated ``Branch.abspath`` and unimplemented
  ``Branch.rename_one`` and ``Branch.move`` were removed. (Jelmer Vernooij)

* BzrDir.clone_on_transport implementations must now accept a stacked_on
  parameter.  (Aaron Bentley)

* BzrDir.cloning_metadir implementations must now take a require_stacking
  parameter.  (Aaron Bentley)

Testing
*******

* ``addCleanup`` now takes ``*arguments`` and ``**keyword_arguments``
  which are then passed to the cleanup callable as it is run. In
  addition, addCleanup no longer requires that the callables passed to
  it be unique. (Jonathan Lange)

* Fix some tests that fail on Windows because files are deleted while
  still in use.
  (Mark Hammond)

* ``selftest``'s ``--starting-with`` option can now use predefined
  prefixes so that one can say ``bzr selftest -s bp.loom`` instead of
  ``bzr selftest -s bzrlib.plugins.loom``. (Vincent Ladeuil)

* ``selftest``'s ``--starting-with`` option now accepts multiple values.
  (Vincent Ladeuil)

Internals
*********

* A new plugin interface, ``bzrlib.log.log_adapters``, has been added.
  This allows dynamic log output filtering by plugins.
  (Robert Collins)

* ``bzrlib.btree_index`` is now available, providing a b-tree index
  layer. The design is memory conservative (limited memory cache),
  faster to seek (approx 100 nodes per page, gives 100-way fan out),
  and stores compressed pages allowing more keys per page.
  (Robert Collins, John Arbash Meinel)

* ``bzrlib.diff.DiffTree.show_diff`` now skips changes where the kind
  is unknown in both source and target.
  (Robert Collins, Aaron Bentley)

* ``GraphIndexBuilder.add_node`` and ``BTreeBuilder`` have been
  streamlined a bit. This should make creating large indexes faster.
  (In benchmarking, it now takes less time to create a BTree index than
  it takes to read the GraphIndex one.) (John Arbash Meinel)

* Mail clients for `bzr send` are now listed in a registry.  This
  allows plugins to add new clients by registering them with
  ``bzrlib.mail_client.mail_client_registry``.  All of the built-in
  clients now use this mechanism.  (Neil Martinsen-Burrell)


bzr 1.6.1
#########

:Released: 2008-09-05

A couple regressions were found in the 1.6 release. There was a
performance issue when using ``bzr+ssh`` to branch large repositories,
and some problems with stacking and ``rich-root`` capable repositories.


bzr 1.6.1rc2
############

:Released: 2008-09-03

Bug Fixes
*********

* Copying between ``rich-root`` and ``rich-root-pack`` (and vice
  versa) was accidentally using the inter-model fetcher, instead of
  recognizing that both were 'rich root' formats.
  (John Arbash Meinel, #264321)


bzr 1.6.1rc1
############

:Released: 2008-08-29

This release fixes a few regressions found in the 1.6 client. Fetching
changes was using an O(N^2) buffering algorithm, so for large projects it
would cause memory thrashing. There is also a specific problem with the
``--1.6-rich-root`` format, which prevented stacking on top of
``--rich-root-pack`` repositories, and could allow users to accidentally
fetch experimental data (``-subtree``) without representing it properly.
The ``--1.6-rich-root`` format has been deprecated and users are
recommended to upgrade to ``--1.6.1-rich-root`` immediately.  Also we
re-introduced a workaround for users who have repositories with incorrect
nodes (not possible if you only used official releases).
I should also clarify that none of this is data loss level issues, but
still sufficient enough to warrant an updated release.

Bug Fixes
*********

* ``RemoteTransport.readv()`` was being inefficient about how it
  buffered the readv data and processed it. It would keep appending to
  the same string (causing many copies) and then pop bytes out of the
  start of the string (causing more copies).
  With this patch "bzr+ssh://local" can improve dramatically,
  especially for projects with large files.
  (John Arbash Meinel)

* Revision texts were always meant to be stored as fulltexts. There
  was a bug in a bzr.dev version that would accidentally create deltas
  when copying from a Pack repo to a Knit repo. This has been fixed,
  but to support those repositories, we know always request full texts
  for Revision texts. (John Arbash Meinel, #261339)

* The previous ``--1.6-rich-root`` format used an incorrect xml
  serializer, which would accidentally support fetching from a
  repository that supported subtrees, even though the local one would
  not. We deprecated that format, and introduced a new one that uses
  the correct serializer ``--1.6.1-rich-root``.
  (John Arbash Meinel, #262333)


bzr 1.6
#######

:Released: 2008-08-25

Finally, the long awaited bzr 1.6 has been released. This release includes
new features like Stacked Branches, improved weave merge, and an updated
server protocol (now on v3) which will allow for better cross version
compatibility. With this release we have deprecated Knit format
repositories, and recommend that users upgrade them, we will continue to
support reading and writing them for the forseeable future, but we will
not be tuning them for performance as pack repositories have proven to be
better at scaling. This will also be the first release to bundle
TortoiseBzr in the standalone Windows installer.


bzr 1.6rc5
##########

:Released: 2008-08-19

Bug Fixes
*********

* Disable automatic detection of stacking based on a containing
  directory of the target. It interacted badly with push, and needs a
  bit more work to get the edges polished before it should happen
  automatically. (John Arbash Meinel, #259275)
  (This change was reverted when merged to bzr.dev)


bzr 1.6rc4
##########

:Released: 2008-08-18

Bug Fixes
*********

* Fix a regression in knit => pack fetching.  We had a logic
  inversion, causing the fetch to insert fulltexts in random order,
  rather than preserving deltas.  (John Arbash Meinel, #256757)


bzr 1.6rc3
##########

:Released: 2008-08-14

Changes
*******

* Disable reading ``.bzrrules`` as a per-branch rule preferences
  file. The feature was not quite ready for a full release.
  (Robert Collins)

Improvements
************

* Update the windows installer to bundle TortoiseBzr and ``qbzr``
  into the standalone installer. This will be the first official
  windows release that installs Tortoise by default.
  (Mark Hammond)

Bug Fixes
*********

* Fix a regression in ``bzr+http`` support. There was a missing
  function (``_read_line``) that needed to be carried over from
  ``bzr+ssh`` support. (Andrew Bennetts)

* ``GraphIndex`` objects will internally read an entire index if more
  than 1/20th of their keyspace is requested in a single operation.
  This largely mitigates a performance regression in ``bzr log FILE``
  and completely corrects the performance regression in ``bzr log``.
  The regression was caused by removing an accomodation which had been
  supporting the index format in use. A newer index format is in
  development which is substantially faster. (Robert Collins)


bzr 1.6rc2
##########

:Released: 2008-08-13

This release candidate has a few minor bug fixes, and some regression
fixes for Windows.

Bug Fixes
*********

* ``bzr upgrade`` on remote branches accessed via bzr:// and
  bzr+ssh:// now works.  (Andrew Bennetts)

* Change the ``get_format_description()`` strings for
  ``RepositoryFormatKnitPack5`` et al to be single line messages.
  (Aaron Bentley)

* Fix for a regression on Win32 where we would try to call
  ``os.listdir()`` on a file and not catch the exception properly.
  (Windows raises a different exception.) This would manifest in
  places like ``bzr rm file`` or ``bzr switch``.
  (Mark Hammond, John Arbash Meinel)

* ``Inventory.copy()`` was failing to set the revision property for
  the root entry. (Jelmer Vernooij)

* sftp transport: added missing ``FileExists`` case to
  ``_translate_io_exception`` (Christophe Troestler, #123475)

* The help for ``bzr ignored`` now suggests ``bzr ls --ignored`` for
  scripting use. (Robert Collins, #3834)

* The default ``annotate`` logic will now always assign the
  last-modified value of a line to one of the revisions that modified
  it, rather than a merge revision. This would happen when both sides
  claimed to have modified the line resulting in the same text. The
  choice is arbitrary but stable, so merges in different directions
  will get the same results.  (John Arbash Meinel, #232188)


bzr 1.6rc1
##########

:Released: 2008-08-06

This release candidate for bzr 1.6 solidifies the new branch stacking
feature.  Bazaar now recommends that users upgrade all knit repositories,
because later formats are much faster.  However, we plan to continue read/write and
upgrade support for knit repostories for the forseeable future.  Several
other bugs and performance issues were fixed.

Changes
*******

* Knit format repositories are deprecated and bzr will now emit
  warnings whenever it encounters one.  Use ``bzr upgrade`` to upgrade
  knit repositories to pack format.  (Andrew Bennetts)

Improvements
************

* ``bzr check`` can now be told which elements at a location it should
  check.  (Daniel Watkins)

* Commit now supports ``--exclude`` (or ``-x``) to exclude some files
  from the commit. (Robert Collins, #3117)

* Fetching data between repositories that have the same model but no
  optimised fetcher will not reserialise all the revisions, increasing
  performance. (Robert Collins, John Arbash Meinel)

* Give a more specific error when target branch is not reachable.
  (James Westby)

* Implemented a custom ``walkdirs_utf8`` implementation for win32.
  This uses a pyrex extension to get direct access to the
  ``FindFirstFileW`` style apis, rather than using ``listdir`` +
  ``lstat``. Shows a very strong improvement in commands like
  ``status`` and ``diff`` which have to iterate the working tree.
  Anywhere from 2x-6x faster depending on the size of the tree (bigger
  trees, bigger benefit.) (John Arbash Meinel)

* New registry for log properties handles  and the method in
  LongLogFormatter to display the custom properties returned by the
  registered handlers. (Guillermo Gonzalez, #162469)

Bug Fixes
*********

* Add more tests that stacking does not create deltas spanning
  physical repository boundaries.
  (Martin Pool, #252428)

* Better message about incompatible repositories.
  (Martin Pool, #206258)

* ``bzr branch --stacked`` ensures the destination branch format can
  support stacking, even if the origin does not.
  (Martin Pool)

* ``bzr export`` no longer exports ``.bzrrules``.
  (Ian Clatworthy)

* ``bzr serve --directory=/`` now correctly allows the whole
  filesystem to be accessed on Windows, not just the root of the drive
  that Python is running from.
  (Adrian Wilkins, #240910)

* Deleting directories by hand before running ``bzr rm`` will not
  cause subsequent errors in ``bzr st`` and ``bzr commit``.
  (Robert Collins, #150438)

* Fix a test case that was failing if encoding wasn't UTF-8.
  (John Arbash Meinel, #247585)

* Fix "no buffer space available" error when branching with the new
  smart server protocol to or from Windows.
  (Andrew Bennetts, #246180)

* Fixed problem in branching from smart server.
  (#249256, Michael Hudson, Martin Pool)

* Handle a file turning in to a directory in TreeTransform.
  (James Westby, #248448)

API Changes
***********

* ``MutableTree.commit`` has an extra optional keywork parameter
  ``exclude`` that will be unconditionally supplied by the command
  line UI - plugins that add tree formats may need an update.
  (Robert Collins)

* The API minimum version for plugin compatibility has been raised to
  1.6 - there are significant changes throughout the code base.
  (Robert Collins)

* The generic fetch code now uses three attributes on Repository objects
  to control fetch. The streams requested are controlled via :
  ``_fetch_order`` and ``_fetch_uses_deltas``. Setting these
  appropriately allows different repository implementations to recieve
  data in their optimial form. If the ``_fetch_reconcile`` is set then
  a reconcile operation is triggered at the end of the fetch.
  (Robert Collins)

* The ``put_on_disk`` and ``get_tar_item`` methods in
  ``InventoryEntry`` were deprecated. (Ian Clatworthy)

* ``Repository.is_shared`` doesn't take a read lock. It didn't
  need one in the first place (nobody cached the value, and
  ``RemoteRepository`` wasn't taking one either). This saves a round
  trip when probing Pack repositories, as they read the ``pack-names``
  file when locked. And during probe, locking the repo isn't very
  useful. (John Arbash Meinel)

Internals
*********

* ``bzrlib.branchbuilder.BranchBuilder`` is now much more capable of
  putting together a real history without having to create a full
  WorkingTree. It is recommended that tests that are not directly
  testing the WorkingTree use BranchBuilder instead.  See
  ``BranchBuilder.build_snapshot`` or
  ``TestCaseWithMemoryTree.make_branch_builder``.  (John Arbash Meinel)

* ``bzrlib.builtins.internal_tree_files`` broken into two giving a new
  helper ``safe_relpath_files`` - used by the new ``exclude``
  parameter to commit. (Robert Collins)

* Make it easier to introduce new WorkingTree formats.
  (Ian Clatworthy)

* The code for exporting trees was refactored not to use the
  deprecated ``InventoryEntry`` methods. (Ian Clatworthy)

* RuleSearchers return () instead of [] now when there are no matches.
  (Ian Clatworthy)


bzr 1.6beta3
############

:Released: 2008-07-17

This release adds a new 'stacked branches' feature allowing branches to
share storage without being in the same repository or on the same machine.
(See the user guide for more details.)  It also adds a new hook, improved
weaves, aliases for related locations, faster bzr+ssh push, and several
bug fixes.

Features
********

* New ``pre_change_branch_tip`` hook that is called before the
  branch tip is moved, while the branch is write-locked.  See the User
  Reference for signature details.  (Andrew Bennetts)

* Rule-based preferences can now be defined for selected files in
  selected branches, allowing commands and plugins to provide
  custom behaviour for files matching defined patterns.
  See ``Rule-based preferences`` (part of ``Configuring Bazaar``)
  in the User Guide and ``bzr help rules`` for more information.
  (Ian Clatworthy)

* Sites may suggest a branch to stack new branches on.  (Aaron Bentley)

* Stacked branches are now supported. See ``bzr help branch`` and
  ``bzr help push``.  Branches must be in the ``development1`` format
  to stack, though the stacked-on branch can be of any format.
  (Robert Collins)

Improvements
************

* ``bzr export --format=tgz --root=NAME -`` to export a gzipped tarball
  to stdout; also ``tar`` and ``tbz2``.
  (Martin Pool)

* ``bzr (re)merge --weave`` will now use a standard Weave algorithm,
  rather than the annotation-based merge it was using. It does so by
  building up a Weave of the important texts, without needing to build
  the full ancestry. (John Arbash Meinel, #238895)

* ``bzr send`` documents and better supports ``emacsclient`` (proper
  escaping of mail headers and handling of the MUA Mew).
  (Christophe Troestler)

* Remembered locations can be specified by aliases, e.g. :parent, :public,
  :submit.  (Aaron Bentley)

* The smart protocol now has improved support for setting branches'
  revision info directly.  This makes operations like push
  faster.  The new request method name is
  ``Branch.set_last_revision_ex``.  (Andrew Bennetts)

Bug Fixes
*********

* Bazaar is now able to be a client to the web server of IIS 6 and 7.
  The broken implementations of RFC822 in Python and RFC2046 in IIS
  combined with boundary-line checking in Bazaar previously made this
  impossible. (NB, IIS 5 does not suffer from this problem).
  (Adrian Wilkins, #247585)

* ``bzr log --long`` with a ghost in your mainline now handles that
  ghost properly. (John Arbash Meinel, #243536)

* ``check`` handles the split-up .bzr layout correctly, so no longer
  requires a branch to be present.
  (Daniel Watkins, #64783)

* Clearer message about how to set the PYTHONPATH if bzrlib can't be
  loaded.
  (Martin Pool, #205230)

* Errors about missing libraries are now shown without a traceback,
  and with a suggestion to install the library.  The full traceback is
  still in ``.bzr.log`` and can be shown with ``-Derror``.
  (Martin Pool, #240161)

* Fetch from a stacked branch copies all required data.
  (Aaron Bentley, #248506)

* Handle urls such as ftp://user@host.com@www.host.com where the user
  name contains an @.
  (Neil Martinsen-Burrell, #228058)

* ``needs_read_lock`` and ``needs_write_lock`` now suppress an error during
  ``unlock`` if there was an error in the original function. This helps
  most when there is a failure with a smart server action, since often the
  connection closes and we cannot unlock.
  (Andrew Bennetts, John Arbash Meinel, #125784)

* Obsolete hidden command ``bzr fetch`` removed.
  (Martin Pool, #172870)

* Raise the correct exception when doing ``-rbefore:0`` or ``-c0``.
  (John Arbash Meinel, #239933)

* You can now compare file revisions in Windows diff programs from
  Cygwin Bazaar.
  (Matt McClure, #209281)

* revision_history now tolerates mainline ghosts for Branch format 6.
  (Aaron Bentley, #235055)

* Set locale from environment for third party libs.
  (Martin von Gagern, #128496)

Documentation
*************

* Added *Using stacked branches* to the User Guide.
  (Ian Clatworthy)

* Updated developer documentation.
  (Martin Pool)

Testing
*******

* ``-Dmemory`` will cause /proc/PID/status to be catted before bzr
  exits, allowing low-key analysis of peak memory use. (Robert Collins)

* ``TestCaseWithTransport.make_branch_and_tree`` tries harder to return
  a tree with a ``branch`` attribute of the right format.  This was
  preventing some ``RemoteBranch`` tests from actually running with
  ``RemoteBranch`` instances.  (Andrew Bennetts)

API Changes
***********

* Removed ``Repository.text_store``, ``control_store``, etc.  Instead,
  there are new attributes ``texts, inventories, revisions,
  signatures``, each of which is a ``VersionedFiles``.  See the
  Repository docstring for more details.
  (Robert Collins)

* ``Branch.pull`` now accepts an ``_override_hook_target`` optional
  parameter.  If you have a subclass of ``Branch`` that overrides
  ``pull`` then you should add this parameter.  (Andrew Bennetts)

* ``bzrlib.check.check()`` has been deprecated in favour of the more
  aptly-named ``bzrlib.check.check_branch()``.
  (Daniel Watkins)

* ``Tree.print_file`` and ``Repository.print_file`` are deprecated.
  These methods are bad APIs because they write directly to sys.stdout.
  bzrlib does not use them internally, and there are no direct tests
  for them. (Alexander Belchenko)

Internals
*********

* ``cat`` command no longer uses ``Tree.print_file()`` internally.
  (Alexander Belchenko)

* New class method ``BzrDir.open_containing_tree_branch_or_repository``
  which eases the discovery of the tree, the branch and the repository
  containing a given location.
  (Daniel Watkins)

* New ``versionedfile.KeyMapper`` interface to abstract out the access to
  underlying .knit/.kndx etc files in repositories with partitioned
  storage. (Robert Collins)

* Obsolete developer-use command ``weave-join`` has been removed.
  (Robert Collins)

* ``RemoteToOtherFetcher`` and ``get_data_stream_for_search`` removed,
  to support new ``VersionedFiles`` layering.
  (Robert Collins)


bzr 1.6beta2
############

:Released: 2008-06-10

This release contains further progress towards our 1.6 goals of shallow
repositories, and contains a fix for some user-affecting bugs in the
repository layer.  Building working trees during checkout and branch is
now faster.

Bug Fixes
*********

* Avoid KnitCorrupt error extracting inventories from some repositories.
  (The data is not corrupt; an internal check is detecting a problem
  reading from the repository.)
  (Martin Pool, Andrew Bennetts, Robert Collins, #234748)

* ``bzr status`` was breaking if you merged the same revision twice.
  (John Arbash Meinel, #235407)

* Fix infinite loop consuming 100% CPU when a connection is lost while
  reading a response body via the smart protocol v1 or v2.
  (Andrew Bennetts)

* Inserting a bundle which changes the contents of a file with no trailing
  end of line, causing a knit snapshot in a 'knits' repository will no longer
  cause KnitCorrupt. (Robert Collins)

* ``RemoteBranch.pull`` needs to return the ``self._real_branch``'s
  pull result. It was instead just returning None, which breaks ``bzr
  pull``. (John Arbash Meinel, #238149)

* Sanitize branch nick before using it as an attachment filename in
  ``bzr send``. (Lukáš Lalinský, #210218)

* Squash ``inv_entry.symlink_target`` to a plain string when
  generating DirState details. This prevents from getting a
  ``UnicodeError`` when you have symlinks and non-ascii filenames.
  (John Arbash Meinel, #135320)

Improvements
************

* Added the 'alias' command to set/unset and display aliases. (Tim Penhey)

* ``added``, ``modified``, and ``unknowns`` behaviour made consistent (all three
  now quote paths where required). Added ``--null`` option to ``added`` and
  ``modified`` (for null-separated unknowns, use ``ls --unknown --null``)
  (Adrian Wilkins)

* Faster branching (1.09x) and lightweight checkouts (1.06x) on large trees.
  (Ian Clatworthy, Aaron Bentley)

Documentation
*************

* Added *Bazaar Zen* section to the User Guide. (Ian Clatworthy)

Testing
*******

* Fix the test HTTPServer to be isolated from chdir calls made while it is
  running, allowing it to be used in blackbox tests. (Robert Collins)

API Changes
***********

* ``WorkingTree.set_parent_(ids/trees)`` will now filter out revisions
  which are in the ancestry of other revisions. So if you merge the same
  tree twice, or merge an ancestor of an existing merge, it will only
  record the newest. (If you merge a descendent, it will replace its
  ancestor). (John Arbash Meinel, #235407)

* ``RepositoryPolicy.__init__`` now requires stack_on and stack_on_pwd,
  through the derived classes do not.  (Aaron Bentley)

Internals
*********

* ``bzrlib.bzrdir.BzrDir.sprout`` now accepts ``stacked`` to control
  creating stacked branches. (Robert Collins)

* Knit record serialisation is now stricter on what it will accept, to
  guard against potential internal bugs, or broken input. (Robert Collins)

bzr 1.6beta1
############

:Released: 2008-06-02

Commands that work on the revision history such as push, pull, missing,
uncommit and log are now substantially faster.  This release adds a
translation of some of the user documentation into Spanish.  (Contributions of
other translations would be very welcome.)  Bazaar 1.6beta1 adds a new network
protocol which is used by default and which allows for more efficient transfers
and future extensions.


Notes When Upgrading
********************

* There is a new version of the network protocol used for bzr://, bzr+ssh://
  and bzr+http:// connections.  This will allow more efficient requests and
  responses, and more graceful fallback when a server is too old to
  recognise a request from a more recent client.  Bazaar 1.6 will
  interoperate with 0.16 and later versions, but servers should be upgraded
  when possible.  Bazaar 1.6 no longer interoperates with 0.15 and earlier via
  these protocols.  Use alternatives like SFTP or upgrade those servers.
  (Andrew Bennetts, #83935)

Changes
*******

* Deprecation warnings will not be suppressed when running ``bzr selftest``
  so that developers can see if their code is using deprecated functions.
  (John Arbash Meinel)

Features
********

* Adding ``-Derror`` will now display a traceback when a plugin fails to
  load. (James Westby)

Improvements
************

* ``bzr branch/push/pull -r XXX`` now have a helper function for finding
  the revno of the new revision (``Graph.find_distance_to_null``). This
  should make something like ``bzr branch -r -100`` in a shared, no-trees
  repository much snappier. (John Arbash Meinel)

* ``bzr log --short -r X..Y`` no longer needs to access the full revision
  history. This makes it noticeably faster when logging the last few
  revisions. (John Arbash Meinel)

* ``bzr ls`` now accepts ``-V`` as an alias for ``--versioned``.
  (Jerad Cramp, #165086)

* ``bzr missing`` uses the new ``Graph.find_unique_ancestors`` and
  ``Graph.find_differences`` to determine missing revisions without having
  to search the whole ancestry. (John Arbash Meinel, #174625)

* ``bzr uncommit`` now uses partial history access, rather than always
  extracting the full revision history for a branch. This makes it
  resolve the appropriate revisions much faster (in testing it drops
  uncommit from 1.5s => 0.4s). It also means ``bzr log --short`` is one
  step closer to not using full revision history.
  (John Arbash Meinel, #172649)

Bugfixes
********

* ``bzr merge --lca`` should handle when two revisions have no common
  ancestor other than NULL_REVISION. (John Arbash Meinel, #235715)

* ``bzr status`` was breaking if you merged the same revision twice.
  (John Arbash Meinel, #235407)

* ``bzr push`` with both ``--overwrite`` and ``-r NNN`` options no longer
  fails.  (Andrew Bennetts, #234229)

* Correctly track the base URL of a smart medium when using bzr+http://
  URLs, which was causing spurious "No repository present" errors with
  branches in shared repositories accessed over bzr+http.
  (Andrew Bennetts, #230550)

* Define ``_remote_is_at_least_1_2`` on ``SmartClientMedium`` so that all
  implementations have the attribute.  Fixes 'PyCurlTransport' object has no
  attribute '_remote_is_at_least_1_2' attribute errors.
  (Andrew Bennetts, #220806)

* Failure to delete an obsolete pack file should just give a warning
  message, not a fatal error.  It may for example fail if the file is still
  in use by another process.
  (Martin Pool)

* Fix MemoryError during large fetches over HTTP by limiting the amount of
  data we try to read per ``recv`` call.  The problem was observed with
  Windows and a proxy, but might affect other environments as well.
  (Eric Holmberg, #215426)

* Handle old merge directives correctly in Merger.from_mergeable.  Stricter
  get_parent_map requirements exposed a latent bug here.  (Aaron Bentley)

* Issue a warning and ignore passwords declared in authentication.conf when
  used for an ssh scheme (sftp or bzr+ssh).
  (Vincent Ladeuil, #203186)

* Make both http implementations raise appropriate exceptions on 403
  Forbidden when POSTing smart requests.
  (Vincent Ladeuil, #230223)

* Properly *title* header names in http requests instead of capitalizing
  them.
  (Vincent Ladeuil, #229076)

* The "Unable to obtain lock" error message now also suggests using
  ``bzr break-lock`` to fix it.  (Martin Albisetti, #139202)

* Treat an encoding of '' as ascii; this can happen when bzr is run
  under vim on Mac OS X.
  (Neil Martinsen-Burrell)

* ``VersionedFile.make_mpdiffs()`` was raising an exception that wasn't in
  scope. (Daniel Fischer #235687)

Documentation
*************

* Added directory structure and started translation of docs in spanish.
  (Martin Albisetti, Lucio Albenga)

* Incorporate feedback from Jelmer Vernooij and Neil Martinsen-Burrell
  on the plugin and integration chapters of the User Guide.
  (Ian Clatworthy)

* More Bazaar developer documentation about packaging and release process,
  and about use of Python reprs.
  (Martin Pool, Martin Albisetti)

* Updated Tortise strategy document. (Mark Hammond)

Testing
*******

* ``bzrlib.tests.adapt_tests`` was broken and unused - it has been fixed.
  (Robert Collins)

* Fix the test HTTPServer to be isolated from chdir calls made while it is
  running, allowing it to be used in blackbox tests. (Robert Collins)

* New helper function for splitting test suites
  ``split_suite_by_condition``. (Robert Collins)

Internals
*********

* ``Branch.missing_revisions`` has been deprecated. Similar functionality
  can be obtained using ``bzrlib.missing.find_unmerged``. The api was
  fairly broken, and the function was unused, so we are getting rid of it.
  (John Arbash Meinel)

API Changes
***********

* ``Branch.abspath`` is deprecated; use the Tree or Transport
  instead.  (Martin Pool)

* ``Branch.update_revisions`` now takes an optional ``Graph``
  object. This can be used by ``update_revisions`` when it is
  checking ancestry, and allows callers to prefer request to go to a
  local branch.  (John Arbash Meinel)

* Branch, Repository, Tree and BzrDir should expose a Transport as an
  attribute if they have one, rather than having it indirectly accessible
  as ``.control_files._transport``.  This doesn't add a requirement
  to support a Transport in cases where it was not needed before;
  it just simplifies the way it is reached.  (Martin Pool)

* ``bzr missing --mine-only`` will return status code 0 if you have no
  new revisions, but the remote does. Similarly for ``--theirs-only``.
  The new code only checks one side, so it doesn't know if the other
  side has changes. This seems more accurate with the request anyway.
  It also changes the output to print '[This|Other] branch is up to
  date.' rather than displaying nothing.  (John Arbash Meinel)

* ``LockableFiles.put_utf8``, ``put_bytes`` and ``controlfilename``
  are now deprecated in favor of using Transport operations.
  (Martin Pool)

* Many methods on ``VersionedFile``, ``Repository`` and in
  ``bzrlib.revision``  deprecated before bzrlib 1.5 have been removed.
  (Robert Collins)

* ``RevisionSpec.wants_revision_history`` can be set to False for a given
  ``RevisionSpec``. This will disable the existing behavior of passing in
  the full revision history to ``self._match_on``. Useful for specs that
  don't actually need access to the full history. (John Arbash Meinel)

* The constructors of ``SmartClientMedium`` and its subclasses now require a
  ``base`` parameter.  ``SmartClientMedium`` implementations now also need
  to provide a ``remote_path_from_transport`` method.  (Andrew Bennetts)

* The default permissions for creating new files and directories
  should now be obtained from ``BzrDir._get_file_mode()`` and
  ``_get_dir_mode()``, rather than from LockableFiles.  The ``_set_file_mode``
  and ``_set_dir_mode`` variables on LockableFiles which were advertised
  as a way for plugins to control this are no longer consulted.
  (Martin Pool)

* ``VersionedFile.join`` is deprecated. This method required local
  instances of both versioned file objects and was thus hostile to being
  used for streaming from a smart server. The new get_record_stream and
  insert_record_stream are meant to efficiently replace this method.
  (Robert Collins)

* ``WorkingTree.set_parent_(ids/trees)`` will now filter out revisions
  which are in the ancestry of other revisions. So if you merge the same
  tree twice, or merge an ancestor of an existing merge, it will only
  record the newest. (If you merge a descendent, it will replace its
  ancestor). (John Arbash Meinel, #235407)

* ``WorkingTreeFormat2.stub_initialize_remote`` is now private.
  (Martin Pool)


bzr 1.5
#######

:Released: 2008-05-16

This release of Bazaar includes several updates to the documentation, and fixes
to prepare for making rich root support the default format. Many bugs have been
squashed, including fixes to log, bzr+ssh inter-operation with older servers.

Changes
*******

* Suppress deprecation warnings when bzrlib is a 'final' release. This way
  users of packaged software won't be bothered with DeprecationWarnings,
  but developers and testers will still see them. (John Arbash Meinel)

Documentation
*************

* Incorporate feedback from Jelmer Vernooij and Neil Martinsen-Burrell
  on the plugin and integration chapters of the User Guide.
  (Ian Clatworthy)


bzr 1.5rc1
##########

:Released: 2008-05-09

Changes
*******

* Broader support of GNU Emacs mail clients. Set
  ``mail_client=emacsclient`` in your bazaar.conf and ``send`` will pop the
  bundle in a mail buffer according to the value of ``mail-user-agent``
  variable. (Xavier Maillard)

Improvements
************

* Diff now handles revision specs like "branch:" and "submit:" more
  efficiently.  (Aaron Bentley, #202928)

* More friendly error given when attempt to start the smart server
  on an address already in use. (Andrea Corbellini, #200575)

* Pull completes much faster when there is nothing to pull.
  (Aaron Bentley)

Bugfixes
********

* Authentication.conf can define sections without password.
  (Vincent Ladeuil, #199440)

* Avoid muttering every time a child update does not cause a progress bar
  update. (John Arbash Meinel, #213771)

* ``Branch.reconcile()`` is now implemented. This allows ``bzr reconcile``
  to fix when a Branch has a non-canonical mainline history. ``bzr check``
  also detects this condition. (John Arbash Meinel, #177855)

* ``bzr log -r ..X bzr://`` was failing, because it was getting a request
  for ``revision_id=None`` which was not a string.
  (John Arbash Meinel, #211661)

* ``bzr commit`` now works with Microsoft's FTP service.
  (Andreas Deininger)

* Catch definitions outside sections in authentication.conf.
  (Vincent Ladeuil, #217650)

* Conversion from non-rich-root to rich-root(-pack) updates inventory
  sha1s, even when bundles are used.  (Aaron Bentley, #181391)

* Conversion from non-rich-root to rich-root(-pack) works correctly even
  though search keys are not topologically sorted.  (Aaron Bentley)

* Conversion from non-rich-root to rich-root(-pack) works even when a
  parent revision has a different root id.  (Aaron Bentley, #177874)

* Disable strace testing until strace is fixed (see bug #103133) and emit a
  warning when selftest ends to remind us of leaking tests.
  (Vincent Ladeuil, #226769)

* Fetching all revisions from a repository does not cause pack collisions.
  (Robert Collins, Aaron Bentley, #212908)

* Fix error about "attempt to add line-delta in non-delta knit".
  (Andrew Bennetts, #217701)

* Pushing a branch in "dirstate" format (Branch5) over bzr+ssh would break
  if the remote server was < version 1.2. This was due to a bug in the
  RemoteRepository.get_parent_map() fallback code.
  (John Arbash Meinel, #214894)

* Remove leftover code in ``bzr_branch`` that inappropriately creates
  a ``branch-name`` file in the branch control directory.
  (Martin Pool)

* Set SO_REUSEADDR on server sockets of ``bzr serve`` to avoid problems
  rebinding the socket when starting the server a second time.
  (John Arbash Meinel, Martin Pool, #164288)

* Severe performance degradation in fetching from knit repositories to
  knits and packs due to parsing the entire revisions.kndx on every graph
  walk iteration fixed by using the Repository.get_graph API.  There was
  another regression in knit => knit fetching which re-read the index for
  every revision each side had in common.
  (Robert Collins, John Arbash Meinel)

* When logging the changes to a particular file, there was a bug if there
  were ghosts in the revision ancestry. (John Arbash Meinel, #209948)

* xs4all's ftp server returns a temporary error when trying to list an
  empty directory, rather than returning an empty list. Adding a
  workaround so that we don't get spurious failures.
  (John Arbash Meinel, #215522)

Documentation
*************

* Expanded the User Guide to include new chapters on popular plugins and
  integrating Bazaar into your environment. The *Best practices* chapter
  was renamed to *Miscellaneous topics* as suggested by community
  feedback as well. (Ian Clatworthy)

* Document outlining strategies for TortoiseBzr. (Mark Hammond)

* Improved the documentation on hooks. (Ian Clatworthy)

* Update authentication docs regarding ssh agents.
  (Vincent Ladeuil, #183705)

Testing
*******

* Add ``thread_name_suffix`` parameter to SmartTCPServer_for_testing, to
  make it easy to identify which test spawned a thread with an unhandled
  exception. (Andrew Bennetts)

* New ``--debugflag``/``-E`` option to ``bzr selftest`` for setting
  options for debugging tests, these are complementary to the -D
  options.  The ``-Dselftest_debug`` global option has been replaced by the
  ``-E=allow_debug`` option for selftest. (Andrew Bennetts)

* Parameterised test ids are preserved correctly to aid diagnosis of test
  failures. (Robert Collins, Andrew Bennetts)

* selftest now accepts --starting-with <id> to load only the tests whose id
  starts with the one specified. This greatly speeds up running the test
  suite on a limited set of tests and can be used to run the tests for a
  single module, a single class or even a single test.  (Vincent Ladeuil)

* The test suite modules have been modified to define load_tests() instead
  of test_suite(). That speeds up selective loading (via --load-list)
  significantly and provides many examples on how to migrate (grep for
  load_tests).  (Vincent Ladeuil)

Internals
*********

* ``Hooks.install_hook`` is now deprecated in favour of
  ``Hooks.install_named_hook`` which adds a required ``name`` parameter, to
  avoid having to call ``Hooks.name_hook``. (Daniel Watkins)

* Implement xml8 serializer.  (Aaron Bentley)

* New form ``@deprecated_method(deprecated_in(1, 5, 0))`` for making
  deprecation wrappers.  (Martin Pool)

* ``Repository.revision_parents`` is now deprecated in favour of
  ``Repository.get_parent_map([revid])[revid]``. (Jelmer Vernooij)

* The Python ``assert`` statement is no longer used in Bazaar source, and
  a test checks this.  (Martin Pool)

API Changes
***********

* ``bzrlib.status.show_pending_merges`` requires the repository to be
  locked by the caller. Callers should have been doing it anyway, but it
  will now raise an exception if they do not. (John Arbash Meinel)

* Repository.get_data_stream, Repository.get_data_stream_for_search(),
  Repository.get_deltas_for_revsions(), Repository.revision_trees(),
  Repository.item_keys_introduced_by() no longer take read locks.
  (Aaron Bentley)

* ``LockableFiles.get_utf8`` and ``.get`` are deprecated, as a start
  towards removing LockableFiles and ``.control_files`` entirely.
  (Martin Pool)

* Methods deprecated prior to 1.1 have been removed.
  (Martin Pool)


bzr 1.4 
#######

:Released: 2008-04-28

This release of Bazaar includes handy improvements to the speed of log and
status, new options for several commands, improved documentation, and better
hooks, including initial code for server-side hooks.  A number of bugs have
been fixed, particularly in interoperability between different formats or
different releases of Bazaar over there network.  There's been substantial
internal work in both the repository and network code to enable new features
and faster performance.

Bug Fixes
*********

* Pushing a branch in "dirstate" format (Branch5) over bzr+ssh would break
  if the remote server was < version 1.2.  This was due to a bug in the
  RemoteRepository.get_parent_map() fallback code.
  (John Arbash Meinel, Andrew Bennetts, #214894)


bzr 1.4rc2
##########

:Released: 2008-04-21

Bug Fixes
*********

* ``bzr log -r ..X bzr://`` was failing, because it was getting a request
  for ``revision_id=None`` which was not a string.
  (John Arbash Meinel, #211661)

* Fixed a bug in handling ghost revisions when logging changes in a
  particular file.  (John Arbash Meinel, #209948)

* Fix error about "attempt to add line-delta in non-delta knit".
  (Andrew Bennetts, #205156)

* Fixed performance degradation in fetching from knit repositories to
  knits and packs due to parsing the entire revisions.kndx on every graph
  walk iteration fixed by using the Repository.get_graph API.  There was
  another regression in knit => knit fetching which re-read the index for
  every revision each side had in common.
  (Robert Collins, John Arbash Meinel)


bzr 1.4rc1
##########

:Released: 2008-04-11

Changes
*******

* bzr main script cannot be imported (Benjamin Peterson)

* On Linux bzr additionally looks for plugins in arch-independent site
  directory. (Toshio Kuratomi)

* The ``set_rh`` branch hook is now deprecated. Please migrate
  any plugins using this hook to use an alternative, e.g.
  ``post_change_branch_tip``. (Ian Clatworthy)

* When a plugin cannot be loaded as the file path is not a valid
  python module name bzr will now strip a ``bzr_`` prefix from the
  front of the suggested name, as many plugins (e.g. bzr-svn)
  want to be installed without this prefix. It is a common mistake
  to have a folder named "bzr-svn" for that plugin, especially
  as this is what bzr branch lp:bzr-svn will give you. (James Westby,
  Andrew Cowie)

* UniqueIntegerBugTracker now appends bug-ids instead of joining
  them to the base URL. Plugins that register bug trackers may
  need a trailing / added to the base URL if one is not already there.
  (James Wesby, Andrew Cowie)

Features
********

* Added start_commit hook for mutable trees. (Jelmer Vernooij, #186422)

* ``status`` now accepts ``--no-pending`` to show the status without
  listing pending merges, which speeds up the command a lot on large
  histories.  (James Westby, #202830)

* New ``post_change_branch_tip`` hook that is called after the
  branch tip is moved but while the branch is still write-locked.
  See the User Reference for signature details.
  (Ian Clatworthy, James Henstridge)

* Reconfigure can convert a branch to be standalone or to use a shared
  repository.  (Aaron Bentley)

Improvements
************

* The smart protocol now has support for setting branches' revision info
  directly.  This should make operations like push slightly faster, and is a
  step towards server-side hooks.  The new request method name is
  ``Branch.set_last_revision_info``.  (Andrew Bennetts)

* ``bzr commit --fixes`` now recognises "gnome" as a tag by default.
  (James Westby, Andrew Cowie)

* ``bzr switch`` will attempt to find branches to switch to relative to the
  current branch. E.g. ``bzr switch branchname`` will look for
  ``current_branch/../branchname``. (Robert Collins, Jelmer Vernooij,
  Wouter van Heyst)

* Diff is now more specific about execute-bit changes it describes
  (Chad Miller)

* Fetching data over HTTP is a bit faster when urllib is used.  This is done
  by forcing it to recv 64k at a time when reading lines in HTTP headers,
  rather than just 1 byte at a time.  (Andrew Bennetts)

* Log --short and --line are much faster when -r is not specified.
  (Aaron Bentley)

* Merge is faster.  We no longer check a file's existence unnecessarily
  when merging the execute bit.  (Aaron Bentley)

* ``bzr status`` on an explicit list of files no longer shows pending
  merges, making it much faster on large trees. (John Arbash Meinel)

* The launchpad directory service now warns the user if they have not set
  their launchpad login and are trying to resolve a URL using it, just
  in case they want to do a write operation with it.  (James Westby)

* The smart protocol client is slightly faster, because it now only queries
  the server for the protocol version once per connection.  Also, the HTTP
  transport will now automatically probe for and use a smart server if
  one is present.  You can use the new ``nosmart+`` transport decorator
  to get the old behaviour.  (Andrew Bennetts)

* The ``version`` command takes a ``--short`` option to print just the
  version number, for easier use in scripts.  (Martin Pool)

* Various operations with revision specs and commands that calculate
  revnos and revision ids are faster.  (John A. Meinel, Aaron Bentley)

Bugfixes
********

* Add ``root_client_path`` parameter to SmartWSGIApp and
  SmartServerRequest.  This makes it possible to publish filesystem
  locations that don't exactly match URL paths. SmartServerRequest
  subclasses should use the new ``translate_client_path`` and
  ``transport_from_client_path`` methods when dealing with paths received
  from a client to take this into account.  (Andrew Bennetts, #124089)

* ``bzr mv a b`` can be now used also to rename previously renamed
  directories, not only files. (Lukáš Lalinský, #107967)

* ``bzr uncommit --local`` can now remove revisions from the local
  branch to be symmetric with ``bzr commit --local``.
  (John Arbash Meinel, #93412)

* Don't ask for a password if there is no real terminal.
  (Alexander Belchenko, #69851)

* Fix a bug causing a ValueError crash in ``parse_line_delta_iter`` when
  fetching revisions from a knit to pack repository or vice versa using
  bzr:// (including over http or ssh).
  (#208418, Andrew Bennetts, Martin Pool, Robert Collins)

* Fixed ``_get_line`` in ``bzrlib.smart.medium``, which was buggy.  Also
  fixed ``_get_bytes`` in the same module to use the push back buffer.
  These bugs had no known impact in normal use, but were problematic for
  developers working on the code, and were likely to cause real bugs sooner
  or later.  (Andrew Bennetts)

* Implement handling of basename parameter for DefaultMail.  (James Westby)

* Incompatibility with Paramiko versions newer than 1.7.2 was fixed.
  (Andrew Bennetts, #213425)

* Launchpad locations (lp: URLs) can be pulled.  (Aaron Bentley, #181945)

* Merges that add files to deleted root directories complete.  They
  do create conflicts.  (Aaron Bentley, #210092)

* vsftp's return ``550 RNFR command failed.`` supported.
  (Marcus Trautwig, #129786)

Documentation
*************

* Improved documentation on send/merge relationship. (Peter Schuller)

* Minor fixes to the User Guide. (Matthew Fuller)

* Reduced the evangelism in the User Guide. (Ian Clatworthy)

* Added Integrating with Bazaar document for developers (Martin Albisetti)

API Breaks
**********

* Attempting to pull data from a ghost aware repository (e.g. knits) into a
  non-ghost aware repository such as weaves will now fail if there are
  ghosts.  (Robert Collins)

* ``KnitVersionedFile`` no longer accepts an ``access_mode`` parameter, and
  now requires the ``index`` and ``access_method`` parameters to be
  supplied. A compatible shim has been kept in the new function
  ``knit.make_file_knit``. (Robert Collins)

* Log formatters must now provide log_revision instead of show and
  show_merge_revno methods. The latter had been deprecated since the 0.17
  release. (James Westby)

* ``LoopbackSFTP`` is now called ``SocketAsChannelAdapter``.
  (Andrew Bennetts)

* ``osutils.backup_file`` is removed. (Alexander Belchenko)

* ``Repository.get_revision_graph`` is deprecated, with no replacement
  method. The method was size(history) and not desirable. (Robert Collins)

* ``revision.revision_graph`` is deprecated, with no replacement function.
  The function was size(history) and not desirable. (Robert Collins)

* ``Transport.get_shared_medium`` is deprecated.  Use
  ``Transport.get_smart_medium`` instead.  (Andrew Bennetts)

* ``VersionedFile`` factories now accept a get_scope parameter rather
  than using a call to ``transaction_finished``, allowing the removal of
  the fixed list of versioned files per repository. (Robert Collins)

* ``VersionedFile.annotate_iter`` is deprecated. While in principle this
  allowed lower memory use, all users of annotations wanted full file
  annotations, and there is no storage format suitable for incremental
  line-by-line annotation. (Robert Collins)

* ``VersionedFile.clone_text`` is deprecated. This performance optimisation
  is no longer used - reading the content of a file that is undergoing a
  file level merge to identical state on two branches is rare enough, and
  not expensive enough to special case. (Robert Collins)

* ``VersionedFile.clear_cache`` and ``enable_cache`` are deprecated.
  These methods added significant complexity to the ``VersionedFile``
  implementation, but were only used for optimising fetches from knits -
  which can be done from outside the knit layer, or via a caching
  decorator. As knits are not the default format, the complexity is no
  longer worth paying. (Robert Collins)

* ``VersionedFile.create_empty`` is removed. This method presupposed a
  sensible mapping to a transport for individual files, but pack backed
  versioned files have no such mapping. (Robert Collins)

* ``VersionedFile.get_graph`` is deprecated, with no replacement method.
  The method was size(history) and not desirable. (Robert Collins)

* ``VersionedFile.get_graph_with_ghosts`` is deprecated, with no
  replacement method.  The method was size(history) and not desirable.
  (Robert Collins)

* ``VersionedFile.get_parents`` is deprecated, please use
  ``VersionedFile.get_parent_map``. (Robert Collins)

* ``VersionedFile.get_sha1`` is deprecated, please use
  ``VersionedFile.get_sha1s``. (Robert Collins)

* ``VersionedFile.has_ghost`` is now deprecated, as it is both expensive
  and unused outside of a single test. (Robert Collins)

* ``VersionedFile.iter_parents`` is now deprecated in favour of
  ``get_parent_map`` which can be used to instantiate a Graph on a
  VersionedFile. (Robert Collins)

* ``VersionedFileStore`` no longer uses the transaction parameter given
  to most methods; amongst other things this means that the
  get_weave_or_empty method no longer guarantees errors on a missing weave
  in a readonly transaction, and no longer caches versioned file instances
  which reduces memory pressure (but requires more careful management by
  callers to preserve performance). (Robert Collins)

Testing
*******

* New -Dselftest_debug flag disables clearing of the debug flags during
  tests.  This is useful if you want to use e.g. -Dhpss to help debug a
  failing test.  Be aware that using this feature is likely to cause
  spurious test failures if used with the full suite. (Andrew Bennetts)

* selftest --load-list now uses a new more agressive test loader that will
  avoid loading unneeded modules and building their tests. Plugins can use
  this new loader by defining a load_tests function instead of a test_suite
  function. (a forthcoming patch will provide many examples on how to
  implement this).
  (Vincent Ladeuil)

* selftest --load-list now does some sanity checks regarding duplicate test
  IDs and tests present in the list but not found in the actual test suite.
  (Vincent Ladeuil)

* Slightly more concise format for the selftest progress bar, so there's
  more space to show the test name.  (Martin Pool) ::

    [2500/10884, 1fail, 3miss in 1m29s] test_revisionnamespaces.TestRev

* The test suite takes much less memory to run, and is a bit faster.  This
  is done by clearing most attributes of TestCases after running them, if
  they succeeded.  (Andrew Bennetts)

Internals
*********

* Added ``_build_client_protocol`` to ``_SmartClient``.  (Andrew Bennetts)

* Added basic infrastructure for automatic plugin suggestion.
  (Martin Albisetti)

* If a ``LockableFiles`` object is not explicitly unlocked (for example
  because of a missing ``try/finally`` block, it will give a warning but
  not automatically unlock itself.  (Previously they did.)  This
  sometimes caused knock-on errors if for example the network connection
  had already failed, and should not be relied upon by code.
  (Martin Pool, #109520)

* ``make dist`` target to build a release tarball, and also
  ``check-dist-tarball`` and ``dist-upload-escudero``.  (Martin Pool)

* The ``read_response_tuple`` method of ``SmartClientRequestProtocol*``
  classes will now raise ``UnknownSmartMethod`` when appropriate, so that
  callers don't need to try distinguish unknown request errors from other
  errors.  (Andrew Bennetts)

* ``set_make_working_trees`` is now implemented provided on all repository
  implementations (Aaron Bentley)

* ``VersionedFile`` now has a new method ``get_parent_map`` which, like
  ``Graph.get_parent_map`` returns a dict of key:parents. (Robert Collins)


bzr 1.3.1
#########

:Released: 2008-04-09

No changes from 1.3.1rc1.


bzr 1.3.1rc1
############

:Released: 2008-04-04

Bug Fixes
*********

* Fix a bug causing a ValueError crash in ``parse_line_delta_iter`` when
  fetching revisions from a knit to pack repository or vice versa using
  bzr:// (including over http or ssh).
  (#208418, Andrew Bennetts, Martin Pool, Robert Collins)


bzr 1.3
#######

:Released: 2008-03-20

Bazaar has become part of the GNU project <http://www.gnu.org>

Many operations that act on history, including ``log`` and ``annotate`` are now
substantially faster.  Several bugs have been fixed and several new options and
features have been added.

Testing
*******

* Avoid spurious failure of ``TestVersion.test_version`` matching
  directory names.
  (#202778, Martin Pool)


bzr 1.3rc1
##########

:Released: 2008-03-16

Notes When Upgrading
********************

* The backup directory created by ``upgrade`` is now called
  ``backup.bzr``, not ``.bzr.backup``. (Martin Albisetti)

Changes
*******

* A new repository format 'development' has been added. This format will
  represent the latest 'in-progress' format that the bzr developers are
  interested in getting early-adopter testing and feedback on.
  ``doc/developers/development-repo.txt`` has detailed information.
  (Robert Collins)

* BZR_LOG environment variable controls location of .bzr.log trace file.
  User can suppress writing messages to .bzr.log by using '/dev/null'
  filename (on Linux) or 'NUL' (on Windows). If BZR_LOG variable
  is not defined but BZR_HOME is defined then default location
  for .bzr.log trace file is ``$BZR_HOME/.bzr.log``.
  (Alexander Belchenko, #106117)

* ``launchpad`` builtin plugin now shipped as separate part in standalone
  bzr.exe, installed to ``C:\Program Files\Bazaar\plugins`` directory,
  and standalone installer allows user to skip installation of this plugin.
  (Alexander Belchenko)

* Restore auto-detection of plink.exe on Windows. (Dmitry Vasiliev)

* Version number is now shown as "1.2" or "1.2pr2", without zeroed or
  missing final fields.  (Martin Pool)

Features
********

* ``branch`` and ``checkout`` can hard-link working tree files, which is
  faster and saves space.  (Aaron Bentley)

* ``bzr send`` will now also look at the ``child_submit_to`` setting in
  the submit branch to determine the email address to send to.
  (Jelmer Vernooij)

Improvements
************

* BzrBranch._lefthand_history is faster on pack repos.  (Aaron Bentley)

* Branch6.generate_revision_history is faster.  (Aaron Bentley)

* Directory services can now be registered, allowing special URLs to be
  dereferenced into real URLs.  This is a generalization and cleanup of
  the lp: transport lookup.  (Aaron Bentley)

* Merge directives that are automatically attached to emails have nicer
  filenames, based on branch-nick + revno. (Aaron Bentley)

* ``push`` has a ``--revision`` option, to specify what revision to push up
  to.  (Daniel Watkins)

* Significantly reducing execution time and network traffic for trivial
  case of running ``bzr missing`` command for two identical branches.
  (Alexander Belchenko)

* Speed up operations that look at the revision graph (such as 'bzr log').
  ``KnitPackRepositor.get_revision_graph`` uses ``Graph.iter_ancestry`` to
  extract the revision history. This allows filtering ghosts while
  stepping instead of needing to peek ahead. (John Arbash Meinel)

* The ``hooks`` command lists installed hooks, to assist in debugging.
  (Daniel Watkins)

* Updates to how ``annotate`` work. Should see a measurable improvement in
  performance and memory consumption for file with a lot of merges.
  Also, correctly handle when a line is introduced by both parents (it
  should be attributed to the first merge which notices this, and not
  to all subsequent merges.) (John Arbash Meinel)

Bugfixes
********

* Autopacking no longer holds the full set of inventory lines in
  memory while copying. For large repositories, this can amount to
  hundreds of MB of ram consumption.
  (Ian Clatworthy, John Arbash Meinel)

* Cherrypicking when using ``--format=merge3`` now explictly excludes
  BASE lines. (John Arbash Meinel, #151731)

* Disable plink's interactive prompt for password.
  (#107593, Dmitry Vasiliev)

* Encode command line arguments from unicode to user_encoding before
  invoking external mail client in `bzr send` command.
  (#139318, Alexander Belchenko)

* Fixed problem connecting to ``bzr+https://`` servers.
  (#198793, John Ferlito)

* Improved error reporting in the Launchpad plugin. (Daniel Watkins,
  #196618)

* Include quick-start-summary.svg file to python-based installer(s)
  for Windows. (#192924, Alexander Belchenko)

* lca merge now respects specified files. (Aaron Bentley)

* Make version-info --custom imply --all. (#195560, James Westby)

* ``merge --preview`` now works for merges that add or modify
  symlinks (James Henstridge)

* Redirecting the output from ``bzr merge`` (when the remembered
  location is used) now works. (John Arbash Meinel)

* setup.py script explicitly checks for Python version.
  (Jari Aalto, Alexander Belchenko, #200569)

* UnknownFormatErrors no longer refer to branches regardless of kind of
  unknown format. (Daniel Watkins, #173980)

* Upgrade bundled ConfigObj to version 4.5.2, which properly quotes #
  signs, among other small improvements. (Matt Nordhoff, #86838)

* Use correct indices when emitting LCA conflicts.  This fixes IndexError
  errors.  (Aaron Bentley, #196780)

Documentation
*************

* Explained how to use ``version-info --custom`` in the User Guide.
  (Neil Martinsen-Burrell)

API Breaks
**********

* Support for loading plugins from zip files and
  ``bzrlib.plugin.load_from_zip()`` function are deprecated.
  (Alexander Belchenko)

Testing
*******

* Added missing blackbox tests for ``modified`` (Adrian Wilkins)

* The branch interface tests were invalid for branches using rich-root
  repositories because the empty string is not a valid file-id.
  (Robert Collins)

Internals
*********

* ``Graph.iter_ancestry`` returns the ancestry of revision ids. Similar to
  ``Repository.get_revision_graph()`` except it includes ghosts and you can
  stop part-way through. (John Arbash Meinel)

* New module ``tools/package_mf.py`` provide custom module finder for
  python packages (improves standard python library's modulefinder.py)
  used by ``setup.py`` script while building standalone bzr.exe.
  (Alexander Belchenko)

* New remote method ``RemoteBzrDir.find_repositoryV2`` adding support for
  detecting external lookup support on remote repositories. This method is
  now attempted first when lookup up repositories, leading to an extra
  round trip on older bzr smart servers. (Robert Collins)

* Repository formats have a new supported-feature attribute
  ``supports_external_lookups`` used to indicate repositories which support
  falling back to other repositories when they have partial data.
  (Robert Collins)

* ``Repository.get_revision_graph_with_ghosts`` and
  ``bzrlib.revision.(common_ancestor,MultipleRevisionSources,common_graph)``
  have been deprecated.  (John Arbash Meinel)

* ``Tree.iter_changes`` is now a public API, replacing the work-in-progress
  ``Tree._iter_changes``. The api is now considered stable and ready for
  external users.  (Aaron Bentley)

* The bzrdir format registry now accepts an ``alias`` keyword to
  register_metadir, used to indicate that a format name is an alias for
  some other format and thus should not be reported when describing the
  format. (Robert Collins)


bzr 1.2
#######

:Released: 2008-02-15

Bug Fixes
*********

* Fix failing test in Launchpad plugin. (Martin Pool)


bzr 1.2rc1
##########

:Released: 2008-02-13

Notes When Upgrading
********************

* Fetching via the smart protocol may need to reconnect once during a fetch
  if the remote server is running Bazaar 1.1 or earlier, because the client
  attempts to use more efficient requests that confuse older servers.  You
  may be required to re-enter a password or passphrase when this happens.
  This won't happen if the server is upgraded to Bazaar 1.2.
  (Andrew Bennetts)

Changes
*******

* Fetching via bzr+ssh will no longer fill ghosts by default (this is
  consistent with pack-0.92 fetching over SFTP). (Robert Collins)

* Formatting of ``bzr plugins`` output is changed to be more human-
  friendly. Full path of plugins locations will be shown only with
  ``--verbose`` command-line option. (Alexander Belchenko)

* ``merge`` now prefers to use the submit branch, but will fall back to
  parent branch.  For many users, this has no effect.  But some users who
  pull and merge on the same branch will notice a change.  This change
  makes it easier to work on a branch on two different machines, pulling
  between the machines, while merging from the upstream.
  ``merge --remember`` can now be used to set the submit_branch.
  (Aaron Bentley)

Features
********

* ``merge --preview`` produces a diff of the changes merge would make,
  but does not actually perform the merge.  (Aaron Bentley)

* New smart method ``Repository.get_parent_map`` for getting revision
  parent data. This returns additional parent information topologically
  adjacent to the requested data to reduce round trip latency impacts.
  (Robert Collins)

* New smart method, ``Repository.stream_revisions_chunked``, for fetching
  revision data that streams revision data via a chunked encoding.  This
  avoids buffering large amounts of revision data on the server and on the
  client, and sends less data to the server to request the revisions.
  (Andrew Bennetts, Robert Collins, #178353)

* The launchpad plugin now handles lp urls of the form
  ``lp://staging/``, ``lp://demo/``, ``lp://dev/`` to use the appropriate
  launchpad instance to do the resolution of the branch identities.
  This is primarily of use to Launchpad developers, but can also
  be used by other users who want to try out Launchpad as
  a branch location without messing up their public Launchpad
  account.  Branches that are pushed to the staging environment
  have an expected lifetime of one day. (Tim Penhey)

Improvements
************

* Creating a new branch no longer tries to read the entire revision-history
  unnecessarily over smart server operations. (Robert Collins)

* Fetching between different repository formats with compatible models now
  takes advantage of the smart method to stream revisions.  (Andrew Bennetts)

* The ``--coverage`` option is now global, rather specific to ``bzr
  selftest``.  (Andrew Bennetts)

* The ``register-branch`` command will now use the public url of the branch
  containing the current directory, if one has been set and no explicit
  branch is provided.  (Robert Collins)

* Tweak the ``reannotate`` code path to optimize the 2-parent case.
  Speeds up ``bzr annotate`` with a pack repository by approx 3:2.
  (John Arbash Meinel)

Bugfixes
********

* Calculate remote path relative to the shared medium in _SmartClient.  This
  is related to the problem in bug #124089.  (Andrew Bennetts)

* Cleanly handle connection errors in smart protocol version two, the same
  way as they are handled by version one.  (Andrew Bennetts)

* Clearer error when ``version-info --custom`` is used without
  ``--template`` (Lukáš Lalinský)

* Don't raise UnavailableFeature during test setup when medusa is not
  available or tearDown is never called leading to nasty side effects.
  (#137823, Vincent Ladeuil)

* If a plugin's test suite cannot be loaded, for example because of a syntax
  error in the tests, then ``selftest`` fails, rather than just printing
  a warning.  (Martin Pool, #189771)

* List possible values for BZR_SSH environment variable in env-variables
  help topic. (Alexander Belchenko, #181842)

* New methods ``push_log_file`` and ``pop_log_file`` to intercept messages:
  popping the log redirection now precisely restores the previous state,
  which makes it easier to use bzr log output from other programs.
  TestCaseInTempDir no longer depends on a log redirection being established
  by the test framework, which lets bzr tests cleanly run from a normal
  unittest runner.
  (#124153, #124849, Martin Pool, Jonathan Lange)

* ``pull --quiet`` is now more quiet, in particular a message is no longer
  printed when the remembered pull location is used. (James Westby,
  #185907)

* ``reconfigure`` can safely be interrupted while fetching.
  (Aaron Bentley, #179316)

* ``reconfigure`` preserves tags when converting to and from lightweight
  checkouts.  (Aaron Bentley, #182040)

* Stop polluting /tmp when running selftest.
  (Vincent Ladeuil, #123363)

* Switch from NFKC => NFC for normalization checks. NFC allows a few
  more characters which should be considered valid.
  (John Arbash Meinel, #185458)

* The launchpad plugin now uses the ``edge`` xmlrpc server to avoid
  interacting badly with a bug on the launchpad side. (Robert Collins)

* Unknown hostnames when connecting to a ``bzr://`` URL no longer cause
  tracebacks.  (Andrew Bennetts, #182849)

API Breaks
**********

* Classes implementing Merge types like Merge3Merger must now accept (and
  honour) a do_merge flag in their constructor.  (Aaron Bentley)

* ``Repository.add_inventory`` and ``add_revision`` now require the caller
  to previously take a write lock (and start a write group.)
  (Martin Pool)

Testing
*******

* selftest now accepts --load-list <file> to load a test id list. This
  speeds up running the test suite on a limited set of tests.
  (Vincent Ladeuil)

Internals
*********

* Add a new method ``get_result`` to graph search objects. The resulting
  ``SearchResult`` can be used to recreate the search later, which will
  be useful in reducing network traffic. (Robert Collins)

* Use convenience function to check whether two repository handles
  are referring to the same repository in ``Repository.get_graph``.
  (Jelmer Vernooij, #187162)

* Fetching now passes the find_ghosts flag through to the
  ``InterRepository.missing_revision_ids`` call consistently for all
  repository types. This will enable faster missing revision discovery with
  bzr+ssh. (Robert Collins)

* Fix error handling in Repository.insert_data_stream. (Lukas Lalinsky)

* ``InterRepository.missing_revision_ids`` is now deprecated in favour of
  ``InterRepository.search_missing_revision_ids`` which returns a
  ``bzrlib.graph.SearchResult`` suitable for making requests from the smart
  server. (Robert Collins)

* New error ``NoPublicBranch`` for commands that need a public branch to
  operate. (Robert Collins)

* New method ``iter_inventories`` on Repository for access to many
  inventories. This is primarily used by the ``revision_trees`` method, as
  direct access to inventories is discouraged. (Robert Collins)

* New method ``next_with_ghosts`` on the Graph breadth-first-search objects
  which will split out ghosts and present parents into two separate sets,
  useful for code which needs to be aware of ghosts (e.g. fetching data
  cares about ghosts during revision selection). (Robert Collins)

* Record a timestamp against each mutter to the trace file, relative to the
  first import of bzrlib.  (Andrew Bennetts)

* ``Repository.get_data_stream`` is now deprecated in favour of
  ``Repository.get_data_stream_for_search`` which allows less network
  traffic when requesting data streams over a smart server. (Robert Collins)

* ``RemoteBzrDir._get_tree_branch`` no longer triggers ``_ensure_real``,
  removing one round trip on many network operations. (Robert Collins)

* RemoteTransport's ``recommended_page_size`` method now returns 64k, like
  SFTPTransport and HttpTransportBase.  (Andrew Bennetts)

* Repository has a new method ``has_revisions`` which signals the presence
  of many revisions by returning a set of the revisions listed which are
  present. This can be done by index queries without reading data for parent
  revision names etc. (Robert Collins)


bzr 1.1
#######

:Released: 2008-01-15

(no changes from 1.1rc1)

bzr 1.1rc1
##########

:Released: 2008-01-05

Changes
*******

* Dotted revision numbers have been revised. Instead of growing longer with
  nested branches the branch number just increases. (eg instead of 1.1.1.1.1
  we now report 1.2.1.) This helps scale long lived branches which have many
  feature branches merged between them. (John Arbash Meinel)

* The syntax ``bzr diff branch1 branch2`` is no longer supported.
  Use ``bzr diff branch1 --new branch2`` instead. This change has
  been made to remove the ambiguity where ``branch2`` is in fact a
  specific file to diff within ``branch1``.

Features
********

* New option to use custom template-based formats in  ``bzr version-info``.
  (Lukáš Lalinský)

* diff '--using' allows an external diff tool to be used for files.
  (Aaron Bentley)

* New "lca" merge-type for fast everyday merging that also supports
  criss-cross merges.  (Aaron Bentley)

Improvements
************

* ``annotate`` now doesn't require a working tree. (Lukáš Lalinský,
  #90049)

* ``branch`` and ``checkout`` can now use files from a working tree to
  to speed up the process.  For checkout, this requires the new
  --files-from flag.  (Aaron Bentley)

* ``bzr diff`` now sorts files in alphabetical order.  (Aaron Bentley)

* ``bzr diff`` now works on branches without working trees. Tree-less
  branches can also be compared to each other and to working trees using
  the new diff options ``--old`` and ``--new``. Diffing between branches,
  with or without trees, now supports specific file filtering as well.
  (Ian Clatworthy, #6700)

* ``bzr pack`` now orders revision texts in topological order, with newest
  at the start of the file, promoting linear reads for ``bzr log`` and the
  like. This partially fixes #154129. (Robert Collins)

* Merge directives now fetch prerequisites from the target branch if
  needed.  (Aaron Bentley)

* pycurl now handles digest authentication.
  (Vincent Ladeuil)

* ``reconfigure`` can now convert from repositories.  (Aaron Bentley)

* ``-l`` is now a short form for ``--limit`` in ``log``.  (Matt Nordhoff)

* ``merge`` now warns when merge directives cause cherrypicks.
  (Aaron Bentley)

* ``split`` now supported, to enable splitting large trees into smaller
  pieces.  (Aaron Bentley)

Bugfixes
********

* Avoid AttributeError when unlocking a pack repository when an error occurs.
  (Martin Pool, #180208)

* Better handle short reads when processing multiple range requests.
  (Vincent Ladeuil, #179368)

* build_tree acceleration uses the correct path when a file has been moved.
  (Aaron Bentley)

* ``commit`` now succeeds when a checkout and its master branch share a
  repository.  (Aaron Bentley, #177592)

* Fixed error reporting of unsupported timezone format in
  ``log --timezone``. (Lukáš Lalinský, #178722)

* Fixed Unicode encoding error in ``ignored`` when the output is
  redirected to a pipe. (Lukáš Lalinský)

* Fix traceback when sending large response bodies over the smart protocol
  on Windows. (Andrew Bennetts, #115781)

* Fix ``urlutils.relative_url`` for the case of two ``file:///`` URLs
  pointed to different logical drives on Windows.
  (Alexander Belchenko, #90847)

* HTTP test servers are now compatible with the http protocol version 1.1.
  (Vincent Ladeuil, #175524)

* _KnitParentsProvider.get_parent_map now handles requests for ghosts
  correctly, instead of erroring or attributing incorrect parents to ghosts.
  (Aaron Bentley)

* ``merge --weave --uncommitted`` now works.  (Aaron Bentley)

* pycurl authentication handling was broken and incomplete. Fix handling of
  user:pass embedded in the urls.
  (Vincent Ladeuil, #177643)

* Files inside non-directories are now handled like other conflict types.
  (Aaron Bentley, #177390)

* ``reconfigure`` is able to convert trees into lightweight checkouts.
  (Aaron Bentley)

* Reduce lockdir timeout to 0 when running ``bzr serve``.  (Andrew Bennetts,
  #148087)

* Test that the old ``version_info_format`` functions still work, even
  though they are deprecated. (John Arbash Meinel, ShenMaq, #177872)

* Transform failures no longer cause ImmortalLimbo errors (Aaron Bentley,
  #137681)

* ``uncommit`` works even when the commit messages of revisions to be
  removed use characters not supported in the terminal encoding.
  (Aaron Bentley)

* When dumb http servers return whole files instead of the requested ranges,
  read the remaining bytes by chunks to avoid overflowing network buffers.
  (Vincent Ladeuil, #175886)

Documentation
*************

* Minor tweaks made to the bug tracker integration documentation.
  (Ian Clatworthy)

* Reference material has now be moved out of the User Guide and added
  to the User Reference. The User Reference has gained 4 sections as
  a result: Authenication Settings, Configuration Settings, Conflicts
  and Hooks. All help topics are now dumped into text format in the
  doc/en/user-reference directory for those who like browsing that
  information in their editor. (Ian Clatworthy)

* *Using Bazaar with Launchpad* tutorial added. (Ian Clatworthy)

Internals
*********

* find_* methods available for BzrDirs, Branches and WorkingTrees.
  (Aaron Bentley)

* Help topics can now be loaded from files.
  (Ian Clatworthy, Alexander Belchenko)

* get_parent_map now always provides tuples as its output.  (Aaron Bentley)

* Parent Providers should now implement ``get_parent_map`` returning a
  dictionary instead of ``get_parents`` returning a list.
  ``Graph.get_parents`` is now deprecated. (John Arbash Meinel,
  Robert Collins)

* Patience Diff now supports arbitrary python objects, as long as they
  support ``hash()``. (John Arbash Meinel)

* Reduce selftest overhead to establish test names by memoization.
  (Vincent Ladeuil)

API Breaks
**********

Testing
*******

* Modules can now customise their tests by defining a ``load_tests``
  attribute. ``pydoc bzrlib.tests.TestUtil.TestLoader.loadTestsFromModule``
  for the documentation on this attribute. (Robert Collins)

* New helper function ``bzrlib.tests.condition_id_re`` which helps
  filter tests based on a regular expression search on the tests id.
  (Robert Collins)

* New helper function ``bzrlib.tests.condition_isinstance`` which helps
  filter tests based on class. (Robert Collins)

* New helper function ``bzrlib.tests.exclude_suite_by_condition`` which
  generalises the ``exclude_suite_by_re`` function. (Robert Collins)

* New helper function ``bzrlib.tests.filter_suite_by_condition`` which
  generalises the ``filter_suite_by_re`` function. (Robert Collins)

* New helper method ``bzrlib.tests.exclude_tests_by_re`` which gives a new
  TestSuite that does not contain tests from the input that matched a
  regular expression. (Robert Collins)

* New helper method ``bzrlib.tests.randomize_suite`` which returns a
  randomized copy of the input suite. (Robert Collins)

* New helper method ``bzrlib.tests.split_suite_by_re`` which splits a test
  suite into two according to a regular expression. (Robert Collins)

* Parametrize all http tests for the transport implementations, the http
  protocol versions (1.0 and 1.1) and the authentication schemes.
  (Vincent Ladeuil)

* The ``exclude_pattern`` and ``random_order`` parameters to the function
  ``bzrlib.tests.filter_suite_by_re`` have been deprecated. (Robert Collins)

* The method ``bzrlib.tests.sort_suite_by_re`` has been deprecated. It is
  replaced by the new helper methods added in this release. (Robert Collins)


bzr 1.0
#######

:Released: 2007-12-14

Documentation
*************

* More improvements and fixes to the User Guide.  (Ian Clatworthy)

* Add information on cherrypicking/rebasing to the User Guide.
  (Ian Clatworthy)

* Improve bug tracker integration documentation. (Ian Clatworthy)

* Minor edits to ``Bazaar in five minutes`` from David Roberts and
  to the rebasing section of the User Guide from Aaron Bentley.
  (Ian Clatworthy)


bzr 1.0rc3
##########

:Released: 2007-12-11

Changes
*******

* If a traceback occurs, users are now asked to report the bug
  through Launchpad (https://bugs.launchpad.net/bzr/), rather than
  by mail to the mailing list.
  (Martin Pool)

Bugfixes
********

* Fix Makefile rules for doc generation. (Ian Clatworthy, #175207)

* Give more feedback during long http downloads by making readv deliver data
  as it arrives for urllib, and issue more requests for pycurl. High latency
  networks are better handled by urllib, the pycurl implementation give more
  feedback but also incur more latency.
  (Vincent Ladeuil, #173010)

* Implement _make_parents_provider on RemoteRepository, allowing generating
  bundles against branches on a smart server.  (Andrew Bennetts, #147836)

Documentation
*************

* Improved user guide.  (Ian Clatworthy)

* The single-page quick reference guide is now available as a PDF.
  (Ian Clatworthy)

Internals
*********

* readv urllib http implementation is now a real iterator above the
  underlying socket and deliver data as soon as it arrives. 'get' still
  wraps its output in a StringIO.
  (Vincent Ladeuil)


bzr 1.0rc2
##########

:Released: 2007-12-07

Improvements
************

* Added a --coverage option to selftest. (Andrew Bennetts)

* Annotate merge (merge-type=weave) now supports cherrypicking.
  (Aaron Bentley)

* ``bzr commit`` now doesn't print the revision number twice. (Matt
  Nordhoff, #172612)

* New configuration option ``bugtracker_<tracker_abbrevation>_url`` to
  define locations of bug trackers that are not directly supported by
  bzr or a plugin. The URL will be treated as a template and ``{id}``
  placeholders will be replaced by specific bug IDs.  (Lukáš Lalinský)

* Support logging single merge revisions with short and line log formatters.
  (Kent Gibson)

* User Guide enhanced with suggested readability improvements from
  Matt Revell and corrections from John Arbash Meinel. (Ian Clatworthy)

* Quick Start Guide renamed to Quick Start Card, moved down in
  the catalog, provided in pdf and png format and updated to refer
  to ``send`` instead of ``bundle``. (Ian Clatworthy, #165080)

* ``switch`` can now be used on heavyweight checkouts as well as
  lightweight ones. After switching a heavyweight checkout, the
  local branch is a mirror/cache of the new bound branch and
  uncommitted changes in the working tree are merged. As a safety
  check, if there are local commits in a checkout which have not
  been committed to the previously bound branch, then ``switch``
  fails unless the ``--force`` option is given. This option is
  now also required if the branch a lightweight checkout is pointing
  to has been moved. (Ian Clatworthy)

Internals
*********

* New -Dhttp debug option reports http connections, requests and responses.
  (Vincent Ladeuil)

* New -Dmerge debug option, which emits merge plans for merge-type=weave.

Bugfixes
********

* Better error message when running ``bzr cat`` on a non-existant branch.
  (Lukáš Lalinský, #133782)

* Catch OSError 17 (file exists) in final phase of tree transform and show
  filename to user.
  (Alexander Belchenko, #111758)

* Catch ShortReadvErrors while using pycurl. Also make readv more robust by
  allowing multiple GET requests to be issued if too many ranges are
  required.
  (Vincent Ladeuil, #172701)

* Check for missing basis texts when fetching from packs to packs.
  (John Arbash Meinel, #165290)

* Fall back to showing e-mail in ``log --short/--line`` if the
  committer/author has only e-mail. (Lukáš Lalinský, #157026)

API Breaks
**********

* Deprecate not passing a ``location`` argument to commit reporters'
  ``started`` methods. (Matt Nordhoff)


bzr 1.0rc1
##########

:Released: 2007-11-30

Notes When Upgrading
********************

* The default repository format is now ``pack-0.92``.  This
  default is used when creating new repositories with ``init`` and
  ``init-repo``, and when branching over bzr+ssh or bzr+hpss.
  (See https://bugs.launchpad.net/bugs/164626)

  This format can be read and written by Bazaar 0.92 and later, and
  data can be transferred to and from older formats.

  To upgrade, please reconcile your repository (``bzr reconcile``), and then
  upgrade (``bzr upgrade``).

  ``pack-0.92`` offers substantially better scaling and performance than the
  previous knits format. Some operations are slower where the code already
  had bad scaling characteristics under knits, the pack format makes such
  operations more visible as part of being more scalable overall. We will
  correct such operations over the coming releases and encourage the filing
  of bugs on any operation which you observe to be slower in a packs
  repository. One particular case that we do not intend to fix is pulling
  data from a pack repository into a knit repository over a high latency
  link;  downgrading such data requires reinsertion of the file texts, and
  this is a classic space/time tradeoff. The current implementation is
  conservative on memory usage because we need to support converting data
  from any tree without problems.
  (Robert Collins, Martin Pool, #164476)

Changes
*******

* Disable detection of plink.exe as possible ssh vendor. Plink vendor
  still available if user selects it explicitly with BZR_SSH environment
  variable. (Alexander Belchenko, workaround for bug #107593)

* The pack format is now accessible as "pack-0.92", or "pack-0.92-subtree"
  to enable the subtree functions (for example, for bzr-svn).
  (Martin Pool)

Features
********

* New ``authentication.conf`` file holding the password or other credentials
  for remote servers. This can be used for ssh, sftp, smtp and other
  supported transports.
  (Vincent Ladeuil)

* New rich-root and rich-root-pack formats, recording the same data about
  tree roots that's recorded for all other directories.
  (Aaron Bentley, #164639)

* ``pack-0.92`` repositories can now be reconciled.
  (Robert Collins, #154173)

* ``switch`` command added for changing the branch a lightweight checkout
  is associated with and updating the tree to reflect the latest content
  accordingly. This command was previously part of the BzrTools plug-in.
  (Ian Clatworthy, Aaron Bentley, David Allouche)

* ``reconfigure`` command can now convert branches, trees, or checkouts to
  lightweight checkouts.  (Aaron Bentley)

Performance
***********

* Commit updates the state of the working tree via a delta rather than
  supplying entirely new basis trees. For commit of a single specified file
  this reduces the wall clock time for commit by roughly a 30%.
  (Robert Collins, Martin Pool)

* Commit with many automatically found deleted paths no longer performs
  linear scanning for the children of those paths during inventory
  iteration. This should fix commit performance blowing out when many such
  paths occur during commit. (Robert Collins, #156491)

* Fetch with pack repositories will no longer read the entire history graph.
  (Robert Collins, #88319)

* Revert takes out an appropriate lock when reverting to a basis tree, and
  does not read the basis inventory twice. (Robert Collins)

* Diff does not require an inventory to be generated on dirstate trees.
  (Aaron Bentley, #149254)

* New annotate merge (--merge-type=weave) implementation is fast on
  versionedfiles withough cached annotations, e.g. pack-0.92.
  (Aaron Bentley)

Improvements
************

* ``bzr merge`` now warns when it encounters a criss-cross merge.
  (Aaron Bentley)

* ``bzr send`` now doesn't require the target e-mail address to be
  specified on the command line if an interactive e-mail client is used.
  (Lukáš Lalinský)

* ``bzr tags`` now prints the revision number for each tag, instead of
  the revision id, unless --show-ids is passed. In addition, tags can be
  sorted chronologically instead of lexicographically with --sort=time.
  (Adeodato Simó, #120231)

* Windows standalone version of bzr is able to load system-wide plugins from
  "plugins" subdirectory in installation directory. In addition standalone
  installer write to the registry (HKLM\SOFTWARE\Bazaar) useful info
  about paths and bzr version. (Alexander Belchenko, #129298)

Documentation
*************

Bug Fixes
*********

* A progress bar has been added for knitpack -> knitpack fetching.
  (Robert Collins, #157789, #159147)

* Branching from a branch via smart server now preserves the repository
  format. (Andrew Bennetts,  #164626)

* ``commit`` is now able to invoke an external editor in a non-ascii
  directory. (Daniel Watkins, #84043)

* Catch connection errors for ftp.
  (Vincent Ladeuil, #164567)

* ``check`` no longer reports spurious unreferenced text versions.
  (Robert Collins, John A Meinel, #162931, #165071)

* Conflicts are now resolved recursively by ``revert``.
  (Aaron Bentley, #102739)

* Detect invalid transport reuse attempts by catching invalid URLs.
  (Vincent Ladeuil, #161819)

* Deleting a file without removing it shows a correct diff, not a traceback.
  (Aaron Bentley)

* Do no use timeout in HttpServer anymore.
  (Vincent Ladeuil, #158972).

* Don't catch the exceptions related to the http pipeline status before
  retrying an http request or some programming errors may be masked.
  (Vincent Ladeuil, #160012)

* Fix ``bzr rm`` to not delete modified and ignored files.
  (Lukáš Lalinský, #172598)

* Fix exception when revisionspec contains merge revisons but log
  formatter doesn't support merge revisions. (Kent Gibson, #148908)

* Fix exception when ScopeReplacer is assigned to before any members have
  been retrieved.  (Aaron Bentley)

* Fix multiple connections during checkout --lightweight.
  (Vincent Ladeuil, #159150)

* Fix possible error in insert_data_stream when copying between
  pack repositories over bzr+ssh or bzr+http.
  KnitVersionedFile.get_data_stream now makes sure that requested
  compression parents are sent before any delta hunks that depend
  on them.
  (Martin Pool, #164637)

* Fix typo in limiting offsets coalescing for http, leading to
  whole files being downloaded instead of parts.
  (Vincent Ladeuil, #165061)

* FTP server errors don't error in the error handling code.
  (Robert Collins, #161240)

* Give a clearer message when a pull fails because the source needs
  to be reconciled.
  (Martin Pool, #164443)

* It is clearer when a plugin cannot be loaded because of its name, and a
  suggestion for an acceptable name is given. (Daniel Watkins, #103023)

* Leave port as None in transport objects if user doesn't
  specify a port in urls.
  (vincent Ladeuil, #150860)

* Make sure Repository.fetch(self) is properly a no-op for all
  Repository implementations. (John Arbash Meinel, #158333)

* Mark .bzr directories as "hidden" on Windows.
  (Alexander Belchenko, #71147)

* ``merge --uncommitted`` can now operate on a single file.
  (Aaron Bentley, Lukáš Lalinský, #136890)

* Obsolete packs are now cleaned up by pack and autopack operations.
  (Robert Collins, #153789)

* Operations pulling data from a smart server where the underlying
  repositories are not both annotated/both unannotated will now work.
  (Robert Collins, #165304).

* Reconcile now shows progress bars. (Robert Collins, #159351)

* ``RemoteBranch`` was not initializing ``self._revision_id_to_revno_map``
  properly. (John Arbash Meinel, #162486)

* Removing an already-removed file reports the file does not exist. (Daniel
  Watkins, #152811)

* Rename on Windows is able to change filename case.
  (Alexander Belchenko, #77740)

* Return error instead of a traceback for ``bzr log -r0``.
  (Kent Gibson, #133751)

* Return error instead of a traceback when bzr is unable to create
  symlink on some platforms (e.g. on Windows).
  (Alexander Belchenko, workaround for #81689)

* Revert doesn't crash when restoring a single file from a deleted
  directory. (Aaron Bentley)

* Stderr output via logging mechanism now goes through encoded wrapper
  and no more uses utf-8, but terminal encoding instead. So all unicode
  strings now should be readable in non-utf-8 terminal.
  (Alexander Belchenko, #54173)

* The error message when ``move --after`` should be used makes how to do so
  clearer. (Daniel Watkins, #85237)

* Unicode-safe output from ``bzr info``. The output will be encoded
  using the terminal encoding and unrepresentable characters will be
  replaced by '?'. (Lukáš Lalinský, #151844)

* Working trees are no longer created when pushing into a local no-trees
  repo. (Daniel Watkins, #50582)

* Upgrade util/configobj to version 4.4.0.
  (Vincent Ladeuil, #151208).

* Wrap medusa ftp test server as an FTPServer feature.
  (Vincent Ladeuil, #157752)

API Breaks
**********

* ``osutils.backup_file`` is deprecated. Actually it's not used in bzrlib
  during very long time. (Alexander Belchenko)

* The return value of
  ``VersionedFile.iter_lines_added_or_present_in_versions`` has been
  changed. Previously it was an iterator of lines, now it is an iterator of
  (line, version_id) tuples. This change has been made to aid reconcile and
  fetch operations. (Robert Collins)

* ``bzrlib.repository.get_versioned_file_checker`` is now private.
  (Robert Collins)

* The Repository format registry default has been removed; it was previously
  obsoleted by the bzrdir format default, which implies a default repository
  format.
  (Martin Pool)

Internals
*********

* Added ``ContainerSerialiser`` and ``ContainerPushParser`` to
  ``bzrlib.pack``.  These classes provide more convenient APIs for generating
  and parsing containers from streams rather than from files.  (Andrew
  Bennetts)

* New module ``lru_cache`` providing a cache for use by tasks that need
  semi-random access to large amounts of data. (John A Meinel)

* InventoryEntry.diff is now deprecated.  Please use diff.DiffTree instead.


bzr 0.92
########

:Released: 2007-11-05

Changes
*******

  * New uninstaller on Win32.  (Alexander Belchenko)


bzr 0.92rc1
###########

:Released: 2007-10-29

Changes
*******

* ``bzr`` now returns exit code 4 if an internal error occurred, and
  3 if a normal error occurred.  (Martin Pool)

* ``pull``, ``merge`` and ``push`` will no longer silently correct some
  repository index errors that occured as a result of the Weave disk format.
  Instead the ``reconcile`` command needs to be run to correct those
  problems if they exist (and it has been able to fix most such problems
  since bzr 0.8). Some new problems have been identified during this release
  and you should run ``bzr check`` once on every repository to see if you
  need to reconcile. If you cannot ``pull`` or ``merge`` from a remote
  repository due to mismatched parent errors - a symptom of index errors -
  you should simply take a full copy of that remote repository to a clean
  directory outside any local repositories, then run reconcile on it, and
  finally pull from it locally. (And naturally email the repositories owner
  to ask them to upgrade and run reconcile).
  (Robert Collins)

Features
********

* New ``knitpack-experimental`` repository format. This is interoperable with
  the ``dirstate-tags`` format but uses a smarter storage design that greatly
  speeds up many operations, both local and remote. This new format can be
  used as an option to the ``init``, ``init-repository`` and ``upgrade``
  commands. (Robert Collins)

* For users of bzr-svn (and those testing the prototype subtree support) that
  wish to try packs, a new ``knitpack-subtree-experimental`` format has also
  been added. This is interoperable with the ``dirstate-subtrees`` format.
  (Robert Collins)

* New ``reconfigure`` command. (Aaron Bentley)

* New ``revert --forget-merges`` command, which removes the record of a pending
  merge without affecting the working tree contents.  (Martin Pool)

* New ``bzr_remote_path`` configuration variable allows finer control of
  remote bzr locations than BZR_REMOTE_PATH environment variable.
  (Aaron Bentley)

* New ``launchpad-login`` command to tell Bazaar your Launchpad
  user ID.  This can then be used by other functions of the
  Launchpad plugin. (James Henstridge)

Performance
***********

* Commit in quiet mode is now slightly faster as the information to
  output is no longer calculated. (Ian Clatworthy)

* Commit no longer checks for new text keys during insertion when the
  revision id was deterministically unique. (Robert Collins)

* Committing a change which is not a merge and does not change the number of
  files in the tree is faster by utilising the data about whether files are
  changed to determine if the tree is unchanged rather than recalculating
  it at the end of the commit process. (Robert Collins)

* Inventory serialisation no longer double-sha's the content.
  (Robert Collins)

* Knit text reconstruction now avoids making copies of the lines list for
  interim texts when building a single text. The new ``apply_delta`` method
  on ``KnitContent`` aids this by allowing modification of the revision id
  such objects represent. (Robert Collins)

* Pack indices are now partially parsed for specific key lookup using a
  bisection approach. (Robert Collins)

* Partial commits are now approximately 40% faster by walking over the
  unselected current tree more efficiently. (Robert Collins)

* XML inventory serialisation takes 20% less time while being stricter about
  the contents. (Robert Collins)

* Graph ``heads()`` queries have been fixed to no longer access all history
  unnecessarily. (Robert Collins)

Improvements
************

* ``bzr+https://`` smart server across https now supported.
  (John Ferlito, Martin Pool, #128456)

* Mutt is now a supported mail client; set ``mail_client=mutt`` in your
  bazaar.conf and ``send`` will use mutt. (Keir Mierle)

* New option ``-c``/``--change`` for ``merge`` command for cherrypicking
  changes from one revision. (Alexander Belchenko, #141368)

* Show encodings, locale and list of plugins in the traceback message.
  (Martin Pool, #63894)

* Experimental directory formats can now be marked with
  ``experimental = True`` during registration. (Ian Clatworthy)

Documentation
*************

* New *Bazaar in Five Minutes* guide.  (Matthew Revell)

* The hooks reference documentation is now converted to html as expected.
  (Ian Clatworthy)

Bug Fixes
*********

* Connection error reporting for the smart server has been fixed to
  display a user friendly message instead of a traceback.
  (Ian Clatworthy, #115601)

* Make sure to use ``O_BINARY`` when opening files to check their
  sha1sum. (Alexander Belchenko, John Arbash Meinel, #153493)

* Fix a problem with Win32 handling of the executable bit.
  (John Arbash Meinel, #149113)

* ``bzr+ssh://`` and ``sftp://`` URLs that do not specify ports explicitly
  no longer assume that means port 22.  This allows people using OpenSSH to
  override the default port in their ``~/.ssh/config`` if they wish.  This
  fixes a bug introduced in bzr 0.91.  (Andrew Bennetts, #146715)

* Commands reporting exceptions can now be profiled and still have their
  data correctly dumped to a file. For example, a ``bzr commit`` with
  no changes still reports the operation as pointless but doing so no
  longer throws away the profiling data if this command is run with
  ``--lsprof-file callgrind.out.ci`` say. (Ian Clatworthy)

* Fallback to ftp when paramiko is not installed and sftp can't be used for
  ``tests/commands`` so that the test suite is still usable without
  paramiko.
  (Vincent Ladeuil, #59150)

* Fix commit ordering in corner case. (Aaron Bentley, #94975)

* Fix long standing bug in partial commit when there are renames
  left in tree. (Robert Collins, #140419)

* Fix selftest semi-random noise during http related tests.
  (Vincent Ladeuil, #140614)

* Fix typo in ftp.py making the reconnection fail on temporary errors.
  (Vincent Ladeuil, #154259)

* Fix failing test by comparing real paths to cover the case where the TMPDIR
  contains a symbolic link.
  (Vincent Ladeuil, #141382).

* Fix log against smart server branches that don't support tags.
  (James Westby, #140615)

* Fix pycurl http implementation by defining error codes from
  pycurl instead of relying on an old curl definition.
  (Vincent Ladeuil, #147530)

* Fix 'unprintable error' message when displaying BzrCheckError and
  some other exceptions on Python 2.5.
  (Martin Pool, #144633)

* Fix ``Inventory.copy()`` and add test for it. (Jelmer Vernooij)

* Handles default value for ListOption in cmd_commit.
  (Vincent Ladeuil, #140432)

* HttpServer and FtpServer need to be closed properly or a listening socket
  will remain opened.
  (Vincent Ladeuil, #140055)

* Monitor the .bzr directory created in the top level test
  directory to detect leaking tests.
  (Vincent Ladeuil, #147986)

* The basename, not the full path, is now used when checking whether
  the profiling dump file begins with ``callgrind.out`` or not. This
  fixes a bug reported by Aaron Bentley on IRC. (Ian Clatworthy)

* Trivial fix for invoking command ``reconfigure`` without arguments.
  (Rob Weir, #141629)

* ``WorkingTree.rename_one`` will now raise an error if normalisation of the
  new path causes bzr to be unable to access the file. (Robert Collins)

* Correctly detect a NoSuchFile when using a filezilla server. (Gary van der
  Merwe)

API Breaks
**********

* ``bzrlib.index.GraphIndex`` now requires a size parameter to the
  constructor, for enabling bisection searches. (Robert Collins)

* ``CommitBuilder.record_entry_contents`` now requires the root entry of a
  tree be supplied to it, previously failing to do so would trigger a
  deprecation warning. (Robert Collins)

* ``KnitVersionedFile.add*`` will no longer cache added records even when
  enable_cache() has been called - the caching feature is now exclusively for
  reading existing data. (Robert Collins)

* ``ReadOnlyLockError`` is deprecated; ``LockFailed`` is usually more
  appropriate.  (Martin Pool)

* Removed ``bzrlib.transport.TransportLogger`` - please see the new
  ``trace+`` transport instead. (Robert Collins)

* Removed previously deprecated varargs interface to ``TestCase.run_bzr`` and
  deprecated methods ``TestCase.capture`` and ``TestCase.run_bzr_captured``.
  (Martin Pool)

* Removed previous deprecated ``basis_knit`` parameter to the
  ``KnitVersionedFile`` constructor. (Robert Collins)

* Special purpose method ``TestCase.run_bzr_decode`` is moved to the test_non_ascii
  class that needs it.
  (Martin Pool)

* The class ``bzrlib.repofmt.knitrepo.KnitRepository3`` has been folded into
  ``KnitRepository`` by parameters to the constructor. (Robert Collins)

* The ``VersionedFile`` interface now allows content checks to be bypassed
  by supplying check_content=False.  This saves nearly 30% of the minimum
  cost to store a version of a file. (Robert Collins)

* Tree's with bad state such as files with no length or sha will no longer
  be silently accepted by the repository XML serialiser. To serialise
  inventories without such data, pass working=True to write_inventory.
  (Robert Collins)

* ``VersionedFile.fix_parents`` has been removed as a harmful API.
  ``VersionedFile.join`` will no longer accept different parents on either
  side of a join - it will either ignore them, or error, depending on the
  implementation. See notes when upgrading for more information.
  (Robert Collins)

Internals
*********

* ``bzrlib.transport.Transport.put_file`` now returns the number of bytes
  put by the method call, to allow avoiding stat-after-write or
  housekeeping in callers. (Robert Collins)

* ``bzrlib.xml_serializer.Serializer`` is now responsible for checking that
  mandatory attributes are present on serialisation and deserialisation.
  This fixes some holes in API usage and allows better separation between
  physical storage and object serialisation. (Robert Collins)

* New class ``bzrlib.errors.InternalBzrError`` which is just a convenient
  shorthand for deriving from BzrError and setting internal_error = True.
  (Robert Collins)

* New method ``bzrlib.mutabletree.update_to_one_parent_via_delta`` for
  moving the state of a parent tree to a new version via a delta rather than
  a complete replacement tree. (Robert Collins)

* New method ``bzrlib.osutils.minimum_path_selection`` useful for removing
  duplication from user input, when a user mentions both a path and an item
  contained within that path. (Robert Collins)

* New method ``bzrlib.repository.Repository.is_write_locked`` useful for
  determining if a repository is write locked. (Robert Collins)

* New method on ``bzrlib.tree.Tree`` ``path_content_summary`` provides a
  tuple containing the key information about a path for commit processing
  to complete. (Robert Collins)

* New method on xml serialisers, write_inventory_to_lines, which matches the
  API used by knits for adding content. (Robert Collins)

* New module ``bzrlib.bisect_multi`` with generic multiple-bisection-at-once
  logic, currently only available for byte-based lookup
  (``bisect_multi_bytes``). (Robert Collins)

* New helper ``bzrlib.tuned_gzip.bytes_to_gzip`` which takes a byte string
  and returns a gzipped version of the same. This is used to avoid a bunch
  of api friction during adding of knit hunks. (Robert Collins)

* New parameter on ``bzrlib.transport.Transport.readv``
  ``adjust_for_latency`` which changes readv from returning strictly the
  requested data to inserted return larger ranges and in forward read order
  to reduce the effect of network latency. (Robert Collins)

* New parameter yield_parents on ``Inventory.iter_entries_by_dir`` which
  causes the parents of a selected id to be returned recursively, so all the
  paths from the root down to each element of selected_file_ids are
  returned. (Robert Collins)

* Knit joining has been enhanced to support plain to annotated conversion
  and annotated to plain conversion. (Ian Clatworthy)

* The CommitBuilder method ``record_entry_contents`` now returns summary
  information about the effect of the commit on the repository. This tuple
  contains an inventory delta item if the entry changed from the basis, and a
  boolean indicating whether a new file graph node was recorded.
  (Robert Collins)

* The python path used in the Makefile can now be overridden.
  (Andrew Bennetts, Ian Clatworthy)

Testing
*******

* New transport implementation ``trace+`` which is useful for testing,
  logging activity taken to its _activity attribute. (Robert Collins)

* When running bzr commands within the test suite, internal exceptions are
  not caught and reported in the usual way, but rather allowed to propagate
  up and be visible to the test suite.  A new API ``run_bzr_catch_user_errors``
  makes this behavior available to other users.
  (Martin Pool)

* New method ``TestCase.call_catch_warnings`` for testing methods that
  raises a Python warning.  (Martin Pool)


bzr 0.91
########

:Released: 2007-09-26

Bug Fixes
*********

* Print a warning instead of aborting the ``python setup.py install``
  process if building of a C extension is not possible.
  (Lukáš Lalinský, Alexander Belchenko)

* Fix commit ordering in corner case (Aaron Bentley, #94975)

* Fix ''bzr info bzr://host/'' and other operations on ''bzr://' URLs with
  an implicit port.  We were incorrectly raising PathNotChild due to
  inconsistent treatment of the ''_port'' attribute on the Transport object.
  (Andrew Bennetts, #133965)

* Make RemoteRepository.sprout cope gracefully with servers that don't
  support the ``Repository.tarball`` request.
  (Andrew Bennetts)


bzr 0.91rc2
###########

:Released: 2007-09-11

* Replaced incorrect tarball for previous release; a debug statement was left
  in bzrlib/remote.py.


bzr 0.91rc1
###########

:Released: 2007-09-11

Changes
*******

* The default branch and repository format has changed to
  ``dirstate-tags``, so tag commands are active by default.
  This format is compatible with Bazaar 0.15 and later.
  This incidentally fixes bug #126141.
  (Martin Pool)

* ``--quiet`` or ``-q`` is no longer a global option. If present, it
  must now appear after the command name. Scripts doing things like
  ``bzr -q missing`` need to be rewritten as ``bzr missing -q``.
  (Ian Clatworthy)

Features
********

* New option ``--author`` in ``bzr commit`` to specify the author of the
  change, if it's different from the committer. ``bzr log`` and
  ``bzr annotate`` display the author instead of the committer.
  (Lukáš Lalinský)

* In addition to global options and command specific options, a set of
  standard options are now supported. Standard options are legal for
  all commands. The initial set of standard options are:

  * ``--help`` or ``-h`` - display help message
  * ``--verbose`` or ``-v`` - display additional information
  * ``--quiet``  or ``-q`` - only output warnings and errors.

  Unlike global options, standard options can be used in aliases and
  may have command-specific help. (Ian Clatworthy)

* Verbosity level processing has now been unified. If ``--verbose``
  or ``-v`` is specified on the command line multiple times, the
  verbosity level is made positive the first time then increased.
  If ``--quiet`` or ``-q`` is specified on the command line
  multiple times, the verbosity level is made negative the first
  time then decreased. To get the default verbosity level of zero,
  either specify none of the above , ``--no-verbose`` or ``--no-quiet``.
  Note that most commands currently ignore the magnitude of the
  verbosity level but do respect *quiet vs normal vs verbose* when
  generating output. (Ian Clatworthy)

* ``Branch.hooks`` now supports ``pre_commit`` hook. The hook's signature
  is documented in BranchHooks constructor. (Nam T. Nguyen, #102747)

* New ``Repository.stream_knit_data_for_revisions`` request added to the
  network protocol for greatly reduced roundtrips when retrieving a set of
  revisions. (Andrew Bennetts)

Bug Fixes
*********

* ``bzr plugins`` now lists the version number for each plugin in square
  brackets after the path. (Robert Collins, #125421)

* Pushing, pulling and branching branches with subtree references was not
  copying the subtree weave, preventing the file graph from being accessed
  and causing errors in commits in clones. (Robert Collins)

* Suppress warning "integer argument expected, got float" from Paramiko,
  which sometimes caused false test failures.  (Martin Pool)

* Fix bug in bundle 4 that could cause attempts to write data to wrong
  versionedfile.  (Aaron Bentley)

* Diffs generated using "diff -p" no longer break the patch parser.
  (Aaron Bentley)

* get_transport treats an empty possible_transports list the same as a non-
  empty one.  (Aaron Bentley)

* patch verification for merge directives is reactivated, and works with
  CRLF and CR files.  (Aaron Bentley)

* Accept ..\ as a path in revision specifiers. This fixes for example
  "-r branch:..\other-branch" on Windows.  (Lukáš Lalinský)

* ``BZR_PLUGIN_PATH`` may now contain trailing slashes.
  (Blake Winton, #129299)

* man page no longer lists hidden options (#131667, Aaron Bentley)

* ``uncommit --help`` now explains the -r option adequately.  (Daniel
  Watkins, #106726)

* Error messages are now better formatted with parameters (such as
  filenames) quoted when necessary. This avoids confusion when directory
  names ending in a '.' at the end of messages were confused with a
  full stop that may or not have been there. (Daniel Watkins, #129791)

* Fix ``status FILE -r X..Y``. (Lukáš Lalinský)

* If a particular command is an alias, ``help`` will show the alias
  instead of claiming there is no help for said alias. (Daniel Watkins,
  #133548)

* TreeTransform-based operations, like pull, merge, revert, and branch,
  now roll back if they encounter an error.  (Aaron Bentley, #67699)

* ``bzr commit`` now exits cleanly if a character unsupported by the
  current encoding is used in the commit message.  (Daniel Watkins,
  #116143)

* bzr send uses default values for ranges when only half of an elipsis
  is specified ("-r..5" or "-r5..").  (#61685, Aaron Bentley)

* Avoid trouble when Windows ssh calls itself 'plink' but no plink
  binary is present.  (Martin Albisetti, #107155)

* ``bzr remove`` should remove clean subtrees.  Now it will remove (without
  needing ``--force``) subtrees that contain no files with text changes or
  modified files.  With ``--force`` it removes the subtree regardless of
  text changes or unknown files. Directories with renames in or out (but
  not changed otherwise) will now be removed without needing ``--force``.
  Unknown ignored files will be deleted without needing ``--force``.
  (Marius Kruger, #111665)

* When two plugins conflict, the source of both the losing and now the
  winning definition is shown.  (Konstantin Mikhaylov, #5454)

* When committing to a branch, the location being committed to is
  displayed.  (Daniel Watkins, #52479)

* ``bzr --version`` takes care about encoding of stdout, especially
  when output is redirected. (Alexander Belchenko, #131100)

* Prompt for an ftp password if none is provided.
  (Vincent Ladeuil, #137044)

* Reuse bound branch associated transport to avoid multiple
  connections.
  (Vincent Ladeuil, #128076, #131396)

* Overwrite conflicting tags by ``push`` and ``pull`` if the
  ``--overwrite`` option is specified.  (Lukáš Lalinský, #93947)

* In checkouts, tags are copied into the master branch when created,
  changed or deleted, and are copied into the checkout when it is
  updated.  (Martin Pool, #93856, #93860)

* Print a warning instead of aborting the ``python setup.py install``
  process if building of a C extension is not possible.
  (Lukáš Lalinský, Alexander Belchenko)

Improvements
************

* Add the option "--show-diff" to the commit command in order to display
  the diff during the commit log creation. (Goffredo Baroncelli)

* ``pull`` and ``merge`` are much faster at installing bundle format 4.
  (Aaron Bentley)

* ``pull -v`` no longer includes deltas, making it much faster.
  (Aaron Bentley)

* ``send`` now sends the directive as an attachment by default.
  (Aaron Bentley, Lukáš Lalinský, Alexander Belchenko)

* Documentation updates (Martin Albisetti)

* Help on debug flags is now included in ``help global-options``.
  (Daniel Watkins, #124853)

* Parameters passed on the command line are checked to ensure they are
  supported by the encoding in use. (Daniel Watkins)

* The compression used within the bzr repository has changed from zlib
  level 9 to the zlib default level. This improves commit performance with
  only a small increase in space used (and in some cases a reduction in
  space). (Robert Collins)

* Initial commit no longer SHAs files twice and now reuses the path
  rather than looking it up again, making it faster.
  (Ian Clatworthy)

* New option ``-c``/``--change`` for ``diff`` and ``status`` to show
  changes in one revision.  (Lukáš Lalinský)

* If versioned files match a given ignore pattern, a warning is now
  given. (Daniel Watkins, #48623)

* ``bzr status`` now has -S as a short name for --short and -V as a
  short name for --versioned. These have been added to assist users
  migrating from Subversion: ``bzr status -SV`` is now like
  ``svn status -q``.  (Daniel Watkins, #115990)

* Added C implementation of  ``PatienceSequenceMatcher``, which is about
  10x faster than the Python version. This speeds up commands that
  need file diffing, such as ``bzr commit`` or ``bzr diff``.
  (Lukáš Lalinský)

* HACKING has been extended with a large section on core developer tasks.
  (Ian Clatworthy)

* Add ``branches`` and ``standalone-trees`` as online help topics and
  include them as Concepts within the User Reference.
  (Paul Moore, Ian Clatworthy)

* ``check`` can detect versionedfile parent references that are
  inconsistent with revision and inventory info, and ``reconcile`` can fix
  them.  These faulty references were generated by 0.8-era releases,
  so repositories which were manipulated by old bzrs should be
  checked, and possibly reconciled ASAP.  (Aaron Bentley, Andrew Bennetts)

API Breaks
**********

* ``Branch.append_revision`` is removed altogether; please use
  ``Branch.set_last_revision_info`` instead.  (Martin Pool)

* CommitBuilder now advertises itself as requiring the root entry to be
  supplied. This only affects foreign repository implementations which reuse
  CommitBuilder directly and have changed record_entry_contents to require
  that the root not be supplied. This should be precisely zero plugins
  affected. (Robert Collins)

* The ``add_lines`` methods on ``VersionedFile`` implementations has changed
  its return value to include the sha1 and length of the inserted text. This
  allows the avoidance of double-sha1 calculations during commit.
  (Robert Collins)

* ``Transport.should_cache`` has been removed.  It was not called in the
  previous release.  (Martin Pool)

Testing
*******

* Tests may now raise TestNotApplicable to indicate they shouldn't be
  run in a particular scenario.  (Martin Pool)

* New function multiply_tests_from_modules to give a simpler interface
  to test parameterization.  (Martin Pool, Robert Collins)

* ``Transport.should_cache`` has been removed.  It was not called in the
  previous release.  (Martin Pool)

* NULL_REVISION is returned to indicate the null revision, not None.
  (Aaron Bentley)

* Use UTF-8 encoded StringIO for log tests to avoid failures on
  non-ASCII committer names.  (Lukáš Lalinský)

Internals
*********

* ``bzrlib.plugin.all_plugins`` has been deprecated in favour of
  ``bzrlib.plugin.plugins()`` which returns PlugIn objects that provide
  useful functionality for determining the path of a plugin, its tests, and
  its version information. (Robert Collins)

* Add the option user_encoding to the function 'show_diff_trees()'
  in order to move the user encoding at the UI level. (Goffredo Baroncelli)

* Add the function make_commit_message_template_encoded() and the function
  edit_commit_message_encoded() which handle encoded strings.
  This is done in order to mix the commit messages (which is a unicode
  string), and the diff which is a raw string. (Goffredo Baroncelli)

* CommitBuilder now defaults to using add_lines_with_ghosts, reducing
  overhead on non-weave repositories which don't require all parents to be
  present. (Robert Collins)

* Deprecated method ``find_previous_heads`` on
  ``bzrlib.inventory.InventoryEntry``. This has been superseded by the use
  of ``parent_candidates`` and a separate heads check via the repository
  API. (Robert Collins)

* New trace function ``mutter_callsite`` will print out a subset of the
  stack to the log, which can be useful for gathering debug details.
  (Robert Collins)

* ``bzrlib.pack.ContainerWriter`` now tracks how many records have been
  added via a public attribute records_written. (Robert Collins)

* New method ``bzrlib.transport.Transport.get_recommended_page_size``.
  This provides a hint to users of transports as to the reasonable
  minimum data to read. In principle this can take latency and
  bandwidth into account on a per-connection basis, but for now it
  just has hard coded values based on the url. (e.g. http:// has a large
  page size, file:// has a small one.) (Robert Collins)

* New method on ``bzrlib.transport.Transport`` ``open_write_stream`` allows
  incremental addition of data to a file without requiring that all the
  data be buffered in memory. (Robert Collins)

* New methods on ``bzrlib.knit.KnitVersionedFile``:
  ``get_data_stream(versions)``, ``insert_data_stream(stream)`` and
  ``get_format_signature()``.  These provide some infrastructure for
  efficiently streaming the knit data for a set of versions over the smart
  protocol.

* Knits with no annotation cache still produce correct annotations.
  (Aaron Bentley)

* Three new methods have been added to ``bzrlib.trace``:
  ``set_verbosity_level``, ``get_verbosity_level`` and ``is_verbose``.
  ``set_verbosity_level`` expects a numeric value: negative for quiet,
  zero for normal, positive for verbose. The size of the number can be
  used to determine just how quiet or verbose the application should be.
  The existing ``be_quiet`` and ``is_quiet`` routines have been
  integrated into this new scheme. (Ian Clatworthy)

* Options can now be delcared with a ``custom_callback`` parameter. If
  set, this routine is called after the option is processed. This feature
  is now used by the standard options ``verbose`` and ``quiet`` so that
  setting one implicitly resets the other. (Ian Clatworthy)

* Rather than declaring a new option from scratch in order to provide
  custom help, a centrally registered option can be decorated using the
  new ``bzrlib.Option.custom_help`` routine. In particular, this routine
  is useful when declaring better help for the ``verbose`` and ``quiet``
  standard options as the base definition of these is now more complex
  than before thanks to their use of a custom callback. (Ian Clatworthy)

* Tree._iter_changes(specific_file=[]) now iterates through no files,
  instead of iterating through all files.  None is used to iterate through
  all files.  (Aaron Bentley)

* WorkingTree.revert() now accepts None to revert all files.  The use of
  [] to revert all files is deprecated.  (Aaron Bentley)


bzr 0.90
########

:Released: 2007-08-28

Improvements
************

* Documentation is now organized into multiple directories with a level
  added for different languages or locales. Added the Mini Tutorial
  and Quick Start Summary (en) documents from the Wiki, improving the
  content and readability of the former. Formatted NEWS as Release Notes
  complete with a Table of Conents, one heading per release. Moved the
  Developer Guide into the main document catalog and provided a link
  from the developer document catalog back to the main one.
  (Ian Clatworthy, Sabin Iacob, Alexander Belchenko)


API Changes
***********

* The static convenience method ``BzrDir.create_repository``
  is deprecated.  Callers should instead create a ``BzrDir`` instance
  and call ``create_repository`` on that.  (Martin Pool)


bzr 0.90rc1
###########

:Released: 2007-08-14

Bugfixes
********

* ``bzr init`` should connect to the remote location one time only.  We
  have been connecting several times because we forget to pass around the
  Transport object. This modifies ``BzrDir.create_branch_convenience``,
  so that we can give it the Transport we already have.
  (John Arbash Meinel, Vincent Ladeuil, #111702)

* Get rid of sftp connection cache (get rid of the FTP one too).
  (Vincent Ladeuil, #43731)

* bzr branch {local|remote} remote don't try to create a working tree
  anymore.
  (Vincent Ladeuil, #112173)

* All identified multiple connections for a single bzr command have been
  fixed. See bzrlib/tests/commands directory.
  (Vincent Ladeuil)

* ``bzr rm`` now does not insist on ``--force`` to delete files that
  have been renamed but not otherwise modified.  (Marius Kruger,
  #111664)

* ``bzr selftest --bench`` no longer emits deprecation warnings
  (Lukáš Lalinský)

* ``bzr status`` now honours FILE parameters for conflict lists
  (Aaron Bentley, #127606)

* ``bzr checkout`` now honours -r when reconstituting a working tree.
  It also honours -r 0.  (Aaron Bentley, #127708)

* ``bzr add *`` no more fails on Windows if working tree contains
  non-ascii file names. (Kuno Meyer, #127361)

* allow ``easy_install bzr`` runs without fatal errors.
  (Alexander Belchenko, #125521)

* Graph._filter_candidate_lca does not raise KeyError if a candidate
  is eliminated just before it would normally be examined.  (Aaron Bentley)

* SMTP connection failures produce a nice message, not a traceback.
  (Aaron Bentley)

Improvements
************

* Don't show "dots" progress indicators when run non-interactively, such
  as from cron.  (Martin Pool)

* ``info`` now formats locations more nicely and lists "submit" and
  "public" branches (Aaron Bentley)

* New ``pack`` command that will trigger database compression within
  the repository (Robert Collins)

* Implement ``_KnitIndex._load_data`` in a pyrex extension. The pyrex
  version is approximately 2-3x faster at parsing a ``.kndx`` file.
  Which yields a measurable improvement for commands which have to
  read from the repository, such as a 1s => 0.75s improvement in
  ``bzr diff`` when there are changes to be shown.  (John Arbash Meinel)

* Merge is now faster.  Depending on the scenario, it can be more than 2x
  faster. (Aaron Bentley)

* Give a clearer warning, and allow ``python setup.py install`` to
  succeed even if pyrex is not available.
  (John Arbash Meinel)

* ``DirState._read_dirblocks`` now has an optional Pyrex
  implementation. This improves the speed of any command that has to
  read the entire DirState. (``diff``, ``status``, etc, improve by
  about 10%).
  ``bisect_dirblocks`` has also been improved, which helps all
  ``_get_entry`` type calls (whenever we are searching for a
  particular entry in the in-memory DirState).
  (John Arbash Meinel)

* ``bzr pull`` and ``bzr push`` no longer do a complete walk of the
  branch revision history for ui display unless -v is supplied.
  (Robert Collins)

* ``bzr log -rA..B`` output shifted to the left margin if the log only
  contains merge revisions. (Kent Gibson)

* The ``plugins`` command is now public with improved help.
  (Ian Clatworthy)

* New bundle and merge directive formats are faster to generate, and

* Annotate merge now works when there are local changes. (Aaron Bentley)

* Commit now only shows the progress in terms of directories instead of
  entries. (Ian Clatworthy)

* Fix ``KnitRepository.get_revision_graph`` to not request the graph 2
  times. This makes ``get_revision_graph`` 2x faster. (John Arbash
  Meinel)

* Fix ``VersionedFile.get_graph()`` to avoid using
  ``set.difference_update(other)``, which has bad scaling when
  ``other`` is large. This improves ``VF.get_graph([version_id])`` for
  a 12.5k graph from 2.9s down to 200ms. (John Arbash Meinel)

* The ``--lsprof-file`` option now generates output for KCacheGrind if
  the file starts with ``callgrind.out``. This matches the default file
  filtering done by KCacheGrind's Open Dialog. (Ian Clatworthy)

* Fix ``bzr update`` to avoid an unnecessary
  ``branch.get_master_branch`` call, which avoids 1 extra connection
  to the remote server. (Partial fix for #128076, John Arbash Meinel)

* Log errors from the smart server in the trace file, to make debugging
  test failures (and live failures!) easier.  (Andrew Bennetts)

* The HTML version of the man page has been superceded by a more
  comprehensive manual called the Bazaar User Reference. This manual
  is completed generated from the online help topics. As part of this
  change, limited reStructuredText is now explicitly supported in help
  topics and command help with 'unnatural' markup being removed prior
  to display by the online help or inclusion in the man page.
  (Ian Clatworthy)

* HTML documentation now use files extension ``*.html``
  (Alexander Belchenko)

* The cache of ignore definitions is now cleared in WorkingTree.unlock()
  so that changes to .bzrignore aren't missed. (#129694, Daniel Watkins)

* ``bzr selftest --strict`` fails if there are any missing features or
  expected test failures. (Daniel Watkins, #111914)

* Link to registration survey added to README. (Ian Clatworthy)

* Windows standalone installer show link to registration survey
  when installation finished. (Alexander Belchenko)

Library API Breaks
******************

* Deprecated dictionary ``bzrlib.option.SHORT_OPTIONS`` removed.
  Options are now required to provide a help string and it must
  comply with the style guide by being one or more sentences with an
  initial capital and final period. (Martin Pool)

* KnitIndex.get_parents now returns tuples. (Robert Collins)

* Ancient unused ``Repository.text_store`` attribute has been removed.
  (Robert Collins)

* The ``bzrlib.pack`` interface has changed to use tuples of bytestrings
  rather than just bytestrings, making it easier to represent multiple
  element names. As this interface was not used by any internal facilities
  since it was introduced in 0.18 no API compatibility is being preserved.
  The serialised form of these packs is identical with 0.18 when a single
  element tuple is in use. (Robert Collins)

Internals
*********

* merge now uses ``iter_changes`` to calculate changes, which makes room for
  future performance increases.  It is also more consistent with other
  operations that perform comparisons, and reduces reliance on
  Tree.inventory.  (Aaron Bentley)

* Refactoring of transport classes connected to a remote server.
  ConnectedTransport is a new class that serves as a basis for all
  transports needing to connect to a remote server.  transport.split_url
  have been deprecated, use the static method on the object instead. URL
  tests have been refactored too.
  (Vincent Ladeuil)

* Better connection sharing for ConnectedTransport objects.
  transport.get_transport() now accepts a 'possible_transports' parameter.
  If a newly requested transport can share a connection with one of the
  list, it will.
  (Vincent Ladeuil)

* Most functions now accept ``bzrlib.revision.NULL_REVISION`` to indicate
  the null revision, and consider using ``None`` for this purpose
  deprecated.  (Aaron Bentley)

* New ``index`` module with abstract index functionality. This will be
  used during the planned changes in the repository layer. Currently the
  index layer provides a graph aware immutable index, a builder for the
  same index type to allow creating them, and finally a composer for
  such indices to allow the use of many indices in a single query. The
  index performance is not optimised, however the API is stable to allow
  development on top of the index. (Robert Collins)

* ``bzrlib.dirstate.cmp_by_dirs`` can be used to compare two paths by
  their directory sections. This is equivalent to comparing
  ``path.split('/')``, only without having to split the paths.
  This has a Pyrex implementation available.
  (John Arbash Meinel)

* New transport decorator 'unlistable+' which disables the list_dir
  functionality for testing.

* Deprecated ``change_entry`` in transform.py. (Ian Clatworthy)

* RevisionTree.get_weave is now deprecated.  Tree.plan_merge is now used
  for performing annotate-merge.  (Aaron Bentley)

* New EmailMessage class to create email messages. (Adeodato Simó)

* Unused functions on the private interface KnitIndex have been removed.
  (Robert Collins)

* New ``knit.KnitGraphIndex`` which provides a ``KnitIndex`` layered on top
  of a ``index.GraphIndex``. (Robert Collins)

* New ``knit.KnitVersionedFile.iter_parents`` method that allows querying
  the parents of many knit nodes at once, reducing round trips to the
  underlying index. (Robert Collins)

* Graph now has an is_ancestor method, various bits use it.
  (Aaron Bentley)

* The ``-Dhpss`` flag now includes timing information. As well as
  logging when a new connection is opened. (John Arbash Meinel)

* ``bzrlib.pack.ContainerWriter`` now returns an offset, length tuple to
  callers when inserting data, allowing generation of readv style access
  during pack creation, without needing a separate pass across the output
  pack to gather such details. (Robert Collins)

* ``bzrlib.pack.make_readv_reader`` allows readv based access to pack
  files that are stored on a transport. (Robert Collins)

* New ``Repository.has_same_location`` method that reports if two
  repository objects refer to the same repository (although with some risk
  of false negatives).  (Andrew Bennetts)

* InterTree.compare now passes require_versioned on correctly.
  (Marius Kruger)

* New methods on Repository - ``start_write_group``,
  ``commit_write_group``, ``abort_write_group`` and ``is_in_write_group`` -
  which provide a clean hook point for transactional Repositories - ones
  where all the data for a fetch or commit needs to be made atomically
  available in one step. This allows the write lock to remain while making
  a series of data insertions.  (e.g. data conversion). (Robert Collins)

* In ``bzrlib.knit`` the internal interface has been altered to use
  3-tuples (index, pos, length) rather than two-tuples (pos, length) to
  describe where data in a knit is, allowing knits to be split into
  many files. (Robert Collins)

* ``bzrlib.knit._KnitData`` split into cache management and physical access
  with two access classes - ``_PackAccess`` and ``_KnitAccess`` defined.
  The former provides access into a .pack file, and the latter provides the
  current production repository form of .knit files. (Robert Collins)

Testing
*******

* Remove selftest ``--clean-output``, ``--numbered-dirs`` and
  ``--keep-output`` options, which are obsolete now that tests
  are done within directories in $TMPDIR.  (Martin Pool)

* The SSH_AUTH_SOCK environment variable is now reset to avoid
  interaction with any running ssh agents.  (Jelmer Vernooij, #125955)

* run_bzr_subprocess handles parameters the same way as run_bzr:
  either a string or a list of strings should be passed as the first
  parameter.  Varargs-style parameters are deprecated. (Aaron Bentley)


bzr 0.18
########

:Released:  2007-07-17

Bugfixes
********

* Fix 'bzr add' crash under Win32 (Kuno Meyer)


bzr 0.18rc1
###########

:Released:  2007-07-10

Bugfixes
********

* Do not suppress pipe errors, etc. in non-display commands
  (Alexander Belchenko, #87178)

* Display a useful error message when the user requests to annotate
  a file that is not present in the specified revision.
  (James Westby, #122656)

* Commands that use status flags now have a reference to 'help
  status-flags'.  (Daniel Watkins, #113436)

* Work around python-2.4.1 inhability to correctly parse the
  authentication header.
  (Vincent Ladeuil, #121889)

* Use exact encoding for merge directives. (Adeodato Simó, #120591)

* Fix tempfile permissions error in smart server tar bundling under
  Windows. (Martin _, #119330)

* Fix detection of directory entries in the inventory. (James Westby)

* Fix handling of http code 400: Bad Request When issuing too many ranges.
  (Vincent Ladeuil, #115209)

* Issue a CONNECT request when connecting to an https server
  via a proxy to enable SSL tunneling.
  (Vincent Ladeuil, #120678)

* Fix ``bzr log -r`` to support selecting merge revisions, both
  individually and as part of revision ranges.
  (Kent Gibson, #4663)

* Don't leave cruft behind when failing to acquire a lockdir.
  (Martin Pool, #109169)

* Don't use the '-f' strace option during tests.
  (Vincent Ladeuil, #102019).

* Warn when setting ``push_location`` to a value that will be masked by
  locations.conf.  (Aaron Bentley, #122286)

* Fix commit ordering in corner case (Aaron Bentley, #94975)

*  Make annotate behave in a non-ASCII world (Adeodato Simó).

Improvements
************

* The --lsprof-file option now dumps a text rendering of the profiling
  information if the filename ends in ".txt". It will also convert the
  profiling information to a format suitable for KCacheGrind if the
  output filename ends in ".callgrind". Fixes to the lsprofcalltree
  conversion process by Jean Paul Calderone and Itamar were also merged.
  See http://ddaa.net/blog/python/lsprof-calltree. (Ian Clatworthy)

* ``info`` now defaults to non-verbose mode, displaying only paths and
  abbreviated format info.  ``info -v`` displays all the information
  formerly displayed by ``info``.  (Aaron Bentley, Adeodato Simó)

* ``bzr missing`` now has better option names ``--this`` and ``--other``.
  (Elliot Murphy)

* The internal ``weave-list`` command has become ``versionedfile-list``,
  and now lists knits as well as weaves.  (Aaron Bentley)

* Automatic merge base selection uses a faster algorithm that chooses
  better bases in criss-cross merge situations (Aaron Bentley)

* Progress reporting in ``commit`` has been improved. The various logical
  stages are now reported on as follows, namely:

  * Collecting changes [Entry x/y] - Stage n/m
  * Saving data locally - Stage n/m
  * Uploading data to master branch - Stage n/m
  * Updating the working tree - Stage n/m
  * Running post commit hooks - Stage n/m

  If there is no master branch, the 3rd stage is omitted and the total
  number of stages is adjusted accordingly.

  Each hook that is run after commit is listed with a name (as hooks
  can be slow it is useful feedback).
  (Ian Clatworthy, Robert Collins)

* Various operations that are now faster due to avoiding unnecessary
  topological sorts. (Aaron Bentley)

* Make merge directives robust against broken bundles. (Aaron Bentley)

* The lsprof filename note is emitted via trace.note(), not standard
  output.  (Aaron Bentley)

* ``bzrlib`` now exports explicit API compatibility information to assist
  library users and plugins. See the ``bzrlib.api`` module for details.
  (Robert Collins)

* Remove unnecessary lock probes when acquiring a lockdir.
  (Martin Pool)

* ``bzr --version`` now shows the location of the bzr log file, which
  is especially useful on Windows.  (Martin Pool)

* -D now supports hooks to get debug tracing of hooks (though its currently
  minimal in nature). (Robert Collins)

* Long log format reports deltas on merge revisions.
  (John Arbash Meinel, Kent Gibson)

* Make initial push over ftp more resilient. (John Arbash Meinel)

* Print a summary of changes for update just like pull does.
  (Daniel Watkins, #113990)

* Add a -Dhpss option to trace smart protocol requests and responses.
  (Andrew Bennetts)

Library API Breaks
******************

* Testing cleanups -
  ``bzrlib.repository.RepositoryTestProviderAdapter`` has been moved
  to ``bzrlib.tests.repository_implementations``;
  ``bzrlib.repository.InterRepositoryTestProviderAdapter`` has been moved
  to ``bzrlib.tests.interrepository_implementations``;
  ``bzrlib.transport.TransportTestProviderAdapter`` has moved to
  ``bzrlib.tests.test_transport_implementations``.
  ``bzrlib.branch.BranchTestProviderAdapter`` has moved to
  ``bzrlib.tests.branch_implementations``.
  ``bzrlib.bzrdir.BzrDirTestProviderAdapter`` has moved to
  ``bzrlib.tests.bzrdir_implementations``.
  ``bzrlib.versionedfile.InterVersionedFileTestProviderAdapter`` has moved
  to ``bzrlib.tests.interversionedfile_implementations``.
  ``bzrlib.store.revision.RevisionStoreTestProviderAdapter`` has moved to
  ``bzrlib.tests.revisionstore_implementations``.
  ``bzrlib.workingtree.WorkingTreeTestProviderAdapter`` has moved to
  ``bzrlib.tests.workingtree_implementations``.
  These changes are an API break in the testing infrastructure only.
  (Robert Collins)

* Relocate TestCaseWithRepository to be more central. (Robert Collins)

* ``bzrlib.add.smart_add_tree`` will no longer perform glob expansion on
  win32. Callers of the function should do this and use the new
  ``MutableTree.smart_add`` method instead. (Robert Collins)

* ``bzrlib.add.glob_expand_for_win32`` is now
  ``bzrlib.win32utils.glob_expand``.  (Robert Collins)

* ``bzrlib.add.FastPath`` is now private and moved to
  ``bzrlib.mutabletree._FastPath``. (Robert Collins, Martin Pool)

* ``LockDir.wait`` removed.  (Martin Pool)

* The ``SmartServer`` hooks API has changed for the ``server_started`` and
  ``server_stopped`` hooks. The first parameter is now an iterable of
  backing URLs rather than a single URL. This is to reflect that many
  URLs may map to the external URL of the server. E.g. the server interally
  may have a chrooted URL but also the local file:// URL will be at the
  same location. (Robert Collins)

Internals
*********

* New SMTPConnection class to unify email handling.  (Adeodato Simó)

* Fix documentation of BzrError. (Adeodato Simó)

* Make BzrBadParameter an internal error. (Adeodato Simó)

* Remove use of 'assert False' to raise an exception unconditionally.
  (Martin Pool)

* Give a cleaner error when failing to decode knit index entry.
  (Martin Pool)

* TreeConfig would mistakenly search the top level when asked for options
  from a section. It now respects the section argument and only
  searches the specified section. (James Westby)

* Improve ``make api-docs`` output. (John Arbash Meinel)

* Use os.lstat rather than os.stat for osutils.make_readonly and
  osutils.make_writeable. This makes the difftools plugin more
  robust when dangling symlinks are found. (Elliot Murphy)

* New ``-Dlock`` option to log (to ~/.bzr.log) information on when
  lockdirs are taken or released.  (Martin Pool)

* ``bzrlib`` Hooks are now nameable using ``Hooks.name_hook``. This
  allows a nicer UI when hooks are running as the current hook can
  be displayed. (Robert Collins)

* ``Transport.get`` has had its interface made more clear for ease of use.
  Retrieval of a directory must now fail with either 'PathError' at open
  time, or raise 'ReadError' on a read. (Robert Collins)

* New method ``_maybe_expand_globs`` on the ``Command`` class for
  dealing with unexpanded glob lists - e.g. on the win32 platform. This
  was moved from ``bzrlib.add._prepare_file_list``. (Robert Collins)

* ``bzrlib.add.smart_add`` and ``bzrlib.add.smart_add_tree`` are now
  deprecated in favour of ``MutableTree.smart_add``. (Robert Collins,
  Martin Pool)

* New method ``external_url`` on Transport for obtaining the url to
  hand to external processes. (Robert Collins)

* Teach windows installers to build pyrex/C extensions.
  (Alexander Belchenko)

Testing
*******

* Removed the ``--keep-output`` option from selftest and clean up test
  directories as they're used.  This reduces the IO load from
  running the test suite and cuts the time by about half.
  (Andrew Bennetts, Martin Pool)

* Add scenarios as a public attribute on the TestAdapter classes to allow
  modification of the generated scenarios before adaption and easier
  testing. (Robert Collins)

* New testing support class ``TestScenarioApplier`` which multiplies
  out a single teste by a list of supplied scenarios. (RobertCollins)

* Setting ``repository_to_test_repository`` on a repository_implementations
  test will cause it to be called during repository creation, allowing the
  testing of repository classes which are not based around the Format
  concept. For example a repository adapter can be tested in this manner,
  by altering the repository scenarios to include a scenario that sets this
  attribute during the test parameterisation in
  ``bzrlib.tests.repository.repository_implementations``. (Robert Collins)

* Clean up many of the APIs for blackbox testing of Bazaar.  The standard
  interface is now self.run_bzr.  The command to run can be passed as
  either a list of parameters, a string containing the command line, or
  (deprecated) varargs parameters.  (Martin Pool)

* The base TestCase now isolates tests from -D parameters by clearing
  ``debug.debug_flags`` and restores it afterwards. (Robert Collins)

* Add a relpath parameter to get_transport methods in test framework to
  avoid useless cloning.
  (Vincent Ladeuil, #110448)


bzr 0.17
########

:Released:  2007-06-18

Bugfixes
********

* Fix crash of commit due to wrong lookup of filesystem encoding.
  (Colin Watson, #120647)

* Revert logging just to stderr in commit as broke unicode filenames.
  (Aaron Bentley, Ian Clatworthy, #120930)


bzr 0.17rc1
###########

:Released:  2007-06-12

Notes When Upgrading
********************

* The kind() and is_executable() APIs on the WorkingTree interface no
  longer implicitly (read) locks and unlocks the tree. This *might*
  impact some plug-ins and tools using this part of the API. If you find
  an issue that may be caused by this change, please let us know,
  particularly the plug-in/tool maintainer. If encountered, the API
  fix is to surround kind() and is_executable() calls with lock_read()
  and unlock() like so::

    work_tree.lock_read()
    try:
        kind = work_tree.kind(...)
    finally:
        work_tree.unlock()

Internals
*********
* Rework of LogFormatter API to provide beginning/end of log hooks and to
  encapsulate the details of the revision to be logged in a LogRevision
  object.
  In long log formats, merge revision ids are only shown when --show-ids
  is specified, and are labelled "revision-id:", as per mainline
  revisions, instead of "merged:". (Kent Gibson)

* New ``BranchBuilder`` API which allows the construction of particular
  histories quickly. Useful for testing and potentially other applications
  too. (Robert Collins)

Improvements
************

* There are two new help topics, working-trees and repositories that
  attempt to explain these concepts. (James Westby, John Arbash Meinel,
  Aaron Bentley)

* Added ``bzr log --limit`` to report a limited number of revisions.
  (Kent Gibson, #3659)

* Revert does not try to preserve file contents that were originally
  produced by reverting to a historical revision.  (Aaron Bentley)

* ``bzr log --short`` now includes ``[merge]`` for revisions which
  have more than one parent. This is a small improvement to help
  understanding what changes have occurred
  (John Arbash Meinel, #83887)

* TreeTransform avoids many renames when contructing large trees,
  improving speed.  3.25x speedups have been observed for construction of
  kernel-sized-trees, and checkouts are 1.28x faster.  (Aaron Bentley)

* Commit on large trees is now faster. In my environment, a commit of
  a small change to the Mozilla tree (55k files) has dropped from
  66 seconds to 32 seconds. For a small tree of 600 files, commit of a
  small change is 33% faster. (Ian Clatworthy)

* New --create-prefix option to bzr init, like for push.  (Daniel Watkins,
  #56322)

Bugfixes
********

* ``bzr push`` should only connect to the remote location one time.
  We have been connecting 3 times because we forget to pass around
  the Transport object. This adds ``BzrDir.clone_on_transport()``, so
  that we can pass in the Transport that we already have.
  (John Arbash Meinel, #75721)

* ``DirState.set_state_from_inventory()`` needs to properly order
  based on split paths, not just string paths.
  (John Arbash Meinel, #115947)

* Let TestUIFactoy encode the password prompt with its own stdout.
  (Vincent Ladeuil, #110204)

* pycurl should take use the range header that takes the range hint
  into account.
  (Vincent Ladeuil, #112719)

* WorkingTree4.get_file_sha1 no longer raises an exception when invoked
  on a missing file.  (Aaron Bentley, #118186)

* WorkingTree.remove works correctly with tree references, and when pwd is
  not the tree root. (Aaron Bentley)

* Merge no longer fails when a file is renamed in one tree and deleted
  in the other. (Aaron Bentley, #110279)

* ``revision-info`` now accepts dotted revnos, doesn't require a tree,
  and defaults to the last revision (Matthew Fuller, #90048)

* Tests no longer fail when BZR_REMOTE_PATH is set in the environment.
  (Daniel Watkins, #111958)

* ``bzr branch -r revid:foo`` can be used to branch any revision in
  your repository. (Previously Branch6 only supported revisions in your
  mainline). (John Arbash Meinel, #115343)

bzr 0.16
########

:Released:  2007-05-07

Bugfixes
********

* Handle when you have 2 directories with similar names, but one has a
  hyphen. (``'abc'`` versus ``'abc-2'``). The WT4._iter_changes
  iterator was using direct comparison and ``'abc/a'`` sorts after
  ``'abc-2'``, but ``('abc', 'a')`` sorts before ``('abc-2',)``.
  (John Arbash Meinel, #111227)

* Handle when someone renames a file on disk without telling bzr.
  Previously we would report the first file as missing, but not show
  the new unknown file. (John Arbash Meinel, #111288)

* Avoid error when running hooks after pulling into or pushing from
  a branch bound to a smartserver branch.  (Martin Pool, #111968)

Improvements
************

* Move developer documentation to doc/developers/. This reduces clutter in
  the root of the source tree and allows HACKING to be split into multiple
  files. (Robert Collins, Alexander Belchenko)

* Clean up the ``WorkingTree4._iter_changes()`` internal loops as well as
  ``DirState.update_entry()``. This optimizes the core logic for ``bzr
  diff`` and ``bzr status`` significantly improving the speed of
  both. (John Arbash Meinel)

bzr 0.16rc2
###########

:Released:  2007-04-30

Bugfixes
********

* Handle the case when you delete a file, and then rename another file
  on top of it. Also handle the case of ``bzr rm --keep foo``. ``bzr
  status`` should show the removed file and an unknown file in its
  place. (John Arbash Meinel, #109993)

* Bundles properly read and write revision properties that have an
  empty value. And when the value is not ASCII.
  (John Arbash Meinel, #109613)

* Fix the bzr commit message to be in text mode.
  (Alexander Belchenko, #110901)

* Also handle when you rename a file and create a file where it used
  to be. (John Arbash Meinel, #110256)

* ``WorkingTree4._iter_changes`` should not descend into unversioned
  directories. (John Arbash Meinel, #110399)

bzr 0.16rc1
###########

:Released:  2007-04-26

Notes When Upgrading
********************

* ``bzr remove`` and ``bzr rm`` will now remove the working file, if
  it could be recovered again.
  This has been done for consistency with svn and the unix rm command.
  The old ``remove`` behaviour has been retained in the new option
  ``bzr remove --keep``, which will just stop versioning the file,
  but not delete it.
  ``bzr remove --force`` have been added which will always delete the
  files.
  ``bzr remove`` is also more verbose.
  (Marius Kruger, #82602)

Improvements
************

* Merge directives can now be supplied as input to `merge` and `pull`,
  like bundles can.  (Aaron Bentley)

* Sending the SIGQUIT signal to bzr, which can be done on Unix by
  pressing Control-Backslash, drops bzr into a debugger.  Type ``'c'``
  to continue.  This can be disabled by setting the environment variable
  ``BZR_SIGQUIT_PDB=0``.  (Martin Pool)

* selftest now supports --list-only to list tests instead of running
  them. (Ian Clatworthy)

* selftest now supports --exclude PATTERN (or -x PATTERN) to exclude
  tests with names that match that regular expression.
  (Ian Clatworthy, #102679)

* selftest now supports --randomize SEED to run tests in a random order.
  SEED is typically the value 'now' meaning 'use the current time'.
  (Ian Clatworthy, #102686)

* New option ``--fixes`` to commit, which stores bug fixing annotations as
  revision properties. Built-in support for Launchpad, Debian, Trac and
  Bugzilla bug trackers. (Jonathan Lange, James Henstridge, Robert Collins)

* New API, ``bzrlib.bugtracker.tracker_registry``, for adding support for
  other bug trackers to ``fixes``. (Jonathan Lange, James Henstridge,
  Robert Collins)

* ``selftest`` has new short options ``-f`` and ``-1``.  (Martin
  Pool)

* ``bzrlib.tsort.MergeSorter`` optimizations. Change the inner loop
  into using local variables instead of going through ``self._var``.
  Improves the time to ``merge_sort`` a 10k revision graph by
  approximately 40% (~700->400ms).  (John Arbash Meinel)

* ``make docs`` now creates a man page at ``man1/bzr.1`` fixing bug 107388.
  (Robert Collins)

* ``bzr help`` now provides cross references to other help topics using
  the _see_also facility on command classes. Likewise the bzr_man
  documentation, and the bzr.1 man page also include this information.
  (Robert Collins)

* Tags are now included in logs, that use the long log formatter.
  (Erik Bågfors, Alexander Belchenko)

* ``bzr help`` provides a clearer message when a help topic cannot be
  found. (Robert Collins, #107656)

* ``bzr help`` now accepts optional prefixes for command help. The help
  for all commands can now be found at ``bzr help commands/COMMANDNAME``
  as well as ``bzr help COMMANDNAME`` (which only works for commands
  where the name is not the same as a more general help topic).
  (Robert Collins)

* ``bzr help PLUGINNAME`` will now return the module docstring from the
  plugin PLUGINNAME. (Robert Collins, #50408)

* New help topic ``urlspec`` which lists the availables transports.
  (Goffredo Baroncelli)

* doc/server.txt updated to document the default bzr:// port
  and also update the blurb about the hpss' current status.
  (Robert Collins, #107125).

* ``bzr serve`` now listens on interface 0.0.0.0 by default, making it
  serve out to the local LAN (and anyone in the world that can reach the
  machine running ``bzr serve``. (Robert Collins, #98918)

* A new smart server protocol version has been added.  It prefixes requests
  and responses with an explicit version identifier so that future protocol
  revisions can be dealt with gracefully.  (Andrew Bennetts, Robert Collins)

* The bzr protocol version 2 indicates success or failure in every response
  without depending on particular commands encoding that consistently,
  allowing future client refactorings to be much more robust about error
  handling. (Robert Collins, Martin Pool, Andrew Bennetts)

* The smart protocol over HTTP client has been changed to always post to the
  same ``.bzr/smart`` URL under the original location when it can.  This allows
  HTTP servers to only have to pass URLs ending in .bzr/smart to the smart
  server handler, and not arbitrary ``.bzr/*/smart`` URLs.  (Andrew Bennetts)

* digest authentication is now supported for proxies and HTTP by the urllib
  based http implementation. Tested against Apache 2.0.55 and Squid
  2.6.5. Basic and digest authentication are handled coherently for HTTP
  and proxy: if the user is provided in the url (bzr command line for HTTP,
  proxy environment variables for proxies), the password is prompted for
  (only once). If the password is provided, it is taken into account. Once
  the first authentication is successful, all further authentication
  roundtrips are avoided by preventively setting the right authentication
  header(s).
  (Vincent Ladeuil).

Internals
*********

* bzrlib API compatability with 0.8 has been dropped, cleaning up some
  code paths. (Robert Collins)

* Change the format of chroot urls so that they can be safely manipulated
  by generic url utilities without causing the resulting urls to have
  escaped the chroot. A side effect of this is that creating a chroot
  requires an explicit action using a ChrootServer.
  (Robert Collins, Andrew Bennetts)

* Deprecate ``Branch.get_root_id()`` because branches don't have root ids,
  rather than fixing bug #96847.  (Aaron Bentley)

* ``WorkingTree.apply_inventory_delta`` provides a better alternative to
  ``WorkingTree._write_inventory``.  (Aaron Bentley)

* Convenience method ``TestCase.expectFailure`` ensures that known failures
  do not silently pass.  (Aaron Bentley)

* ``Transport.local_abspath`` now raises ``NotLocalUrl`` rather than
  ``TransportNotPossible``. (Martin Pool, Ian Clatworthy)

* New SmartServer hooks facility. There are two initial hooks documented
  in ``bzrlib.transport.smart.SmartServerHooks``. The two initial hooks allow
  plugins to execute code upon server startup and shutdown.
  (Robert Collins).

* SmartServer in standalone mode will now close its listening socket
  when it stops, rather than waiting for garbage collection. This primarily
  fixes test suite hangs when a test tries to connect to a shutdown server.
  It may also help improve behaviour when dealing with a server running
  on a specific port (rather than dynamically assigned ports).
  (Robert Collins)

* Move most SmartServer code into a new package, bzrlib/smart.
  bzrlib/transport/remote.py contains just the Transport classes that used
  to be in bzrlib/transport/smart.py.  (Andrew Bennetts)

* urllib http implementation avoid roundtrips associated with
  401 (and 407) errors once the authentication succeeds.
  (Vincent Ladeuil).

* urlib http now supports querying the user for a proxy password if
  needed. Realm is shown in the prompt for both HTTP and proxy
  authentication when the user is required to type a password.
  (Vincent Ladeuil).

* Renamed SmartTransport (and subclasses like SmartTCPTransport) to
  RemoteTransport (and subclasses to RemoteTCPTransport, etc).  This is more
  consistent with its new home in ``bzrlib/transport/remote.py``, and because
  it's not really a "smart" transport, just one that does file operations
  via remote procedure calls.  (Andrew Bennetts)

* The ``lock_write`` method of ``LockableFiles``, ``Repository`` and
  ``Branch`` now accept a ``token`` keyword argument, so that separate
  instances of those objects can share a lock if it has the right token.
  (Andrew Bennetts, Robert Collins)

* New method ``get_branch_reference`` on ``BzrDir`` allows the detection of
  branch references - which the smart server component needs.

* The Repository API ``make_working_trees`` is now permitted to return
  False when ``set_make_working_trees`` is not implemented - previously
  an unimplemented ``set_make_working_trees`` implied the result True
  from ``make_working_trees``. This has been changed to accomodate the
  smart server, where it does not make sense (at this point) to ever
  make working trees by default. (Robert Collins)

* Command objects can now declare related help topics by having _see_also
  set to a list of related topic. (Robert Collins)

* ``bzrlib.help`` now delegates to the Command class for Command specific
  help. (Robert Collins)

* New class ``TransportListRegistry``, derived from the Registry class, which
  simplifies tracking the available Transports. (Goffredo Baroncelli)

* New function ``Branch.get_revision_id_to_revno_map`` which will
  return a dictionary mapping revision ids to dotted revnos. Since
  dotted revnos are defined in the context of the branch tip, it makes
  sense to generate them from a ``Branch`` object.
  (John Arbash Meinel)

* Fix the 'Unprintable error' message display to use the repr of the
  exception that prevented printing the error because the str value
  for it is often not useful in debugging (e.g. KeyError('foo') has a
  str() of 'foo' but a repr of 'KeyError('foo')' which is much more
  useful. (Robert Collins)

* ``urlutils.normalize_url`` now unescapes unreserved characters, such as "~".
  (Andrew Bennetts)

Bugfixes
********

* Don't fail bundle selftest if email has 'two' embedded.
  (Ian Clatworthy, #98510)

* Remove ``--verbose`` from ``bzr bundle``. It didn't work anyway.
  (Robert Widhopf-Fenk, #98591)

* Remove ``--basis`` from the checkout/branch commands - it didn't work
  properly and is no longer beneficial.
  (Robert Collins, #53675, #43486)

* Don't produce encoding error when adding duplicate files.
  (Aaron Bentley)

* Fix ``bzr log <file>`` so it only logs the revisions that changed
  the file, and does it faster.
  (Kent Gibson, John Arbash Meinel, #51980, #69477)

* Fix ``InterDirstateTre._iter_changes`` to handle when we come across
  an empty versioned directory, which now has files in it.
  (John Arbash Meinel, #104257)

* Teach ``common_ancestor`` to shortcut when the tip of one branch is
  inside the ancestry of the other. Saves a lot of graph processing
  (with an ancestry of 16k revisions, ``bzr merge ../already-merged``
  changes from 2m10s to 13s).  (John Arbash Meinel, #103757)

* Fix ``show_diff_trees`` to handle the case when a file is modified,
  and the containing directory is renamed. (The file path is different
  in this versus base, but it isn't marked as a rename).
  (John Arbash Meinel, #103870)

* FTP now works even when the FTP server does not support atomic rename.
  (Aaron Bentley, #89436)

* Correct handling in bundles and merge directives of timezones with
  that are not an integer number of hours offset from UTC.  Always
  represent the epoch time in UTC to avoid problems with formatting
  earlier times on win32.  (Martin Pool, Alexander Belchenko, John
  Arbash Meinel)

* Typo in the help for ``register-branch`` fixed. (Robert Collins, #96770)

* "dirstate" and "dirstate-tags" formats now produce branches compatible
  with old versions of bzr. (Aaron Bentley, #107168))

* Handle moving a directory when children have been added, removed,
  and renamed. (John Arbash Meinel, #105479)

* Don't preventively use basic authentication for proxy before receiving a
  407 error. Otherwise people willing to use other authentication schemes
  may expose their password in the clear (or nearly). This add one
  roundtrip in case basic authentication should be used, but plug the
  security hole.
  (Vincent Ladeuil)

* Handle http and proxy digest authentication.
  (Vincent Ladeuil, #94034).

Testing
*******

* Added ``bzrlib.strace.strace`` which will strace a single callable and
  return a StraceResult object which contains just the syscalls involved
  in running it. (Robert Collins)

* New test method ``reduceLockdirTimeout`` to drop the default (ui-centric)
  default time down to one suitable for tests. (Andrew Bennetts)

* Add new ``vfs_transport_factory`` attribute on tests which provides the
  common vfs backing for both the readonly and readwrite transports.
  This allows the RemoteObject tests to back onto local disk or memory,
  and use the existing ``transport_server`` attribute all tests know about
  to be the smart server transport. This in turn allows tests to
  differentiate between 'transport to access the branch', and
  'transport which is a VFS' - which matters in Remote* tests.
  (Robert Collins, Andrew Bennetts)

* The ``make_branch_and_tree`` method for tests will now create a
  lightweight checkout for the tree if the ``vfs_transport_factory`` is not
  a LocalURLServer. (Robert Collins, Andrew Bennetts)

* Branch implementation tests have been audited to ensure that all urls
  passed to Branch APIs use proper urls, except when local-disk paths
  are intended. This is so that tests correctly access the test transport
  which is often not equivalent to local disk in Remote* tests. As part
  of this many tests were adjusted to remove dependencies on local disk
  access.
  (Robert Collins, Andrew Bennetts)

* Mark bzrlib.tests and bzrlib.tests.TestUtil as providing assertFOO helper
  functions by adding a ``__unittest`` global attribute. (Robert Collins,
  Andrew Bennetts, Martin Pool, Jonathan Lange)

* Refactored proxy and authentication handling to simplify the
  implementation of new auth schemes for both http and proxy.
  (Vincent Ladeuil)

bzr 0.15
########

:Released: 2007-04-01

Bugfixes
********

* Handle incompatible repositories as a user issue when fetching.
  (Aaron Bentley)

* Don't give a recommendation to upgrade when branching or
  checking out a branch that contains an old-format working tree.
  (Martin Pool)

bzr 0.15rc3
###########

:Released:  2007-03-26

Changes
*******

* A warning is now displayed when opening working trees in older
  formats, to encourage people to upgrade to WorkingTreeFormat4.
  (Martin Pool)

Improvements
************

* HTTP redirections are now taken into account when a branch (or a
  bundle) is accessed for the first time. A message is issued at each
  redirection to inform the user. In the past, http redirections were
  silently followed for each request which significantly degraded the
  performances. The http redirections are not followed anymore by
  default, instead a RedirectRequested exception is raised. For bzrlib
  users needing to follow http redirections anyway,
  ``bzrlib.transport.do_catching_redirections`` provide an easy transition
  path.  (vila)

Internals
*********

* Added ``ReadLock.temporary_write_lock()`` to allow upgrading an OS read
  lock to an OS write lock. Linux can do this without unlocking, Win32
  needs to unlock in between. (John Arbash Meinel)

* New parameter ``recommend_upgrade`` to ``BzrDir.open_workingtree``
  to silence (when false) warnings about opening old formats.
  (Martin Pool)

* Fix minor performance regression with bzr-0.15 on pre-dirstate
  trees. (We were reading the working inventory too many times).
  (John Arbash Meinel)

* Remove ``Branch.get_transaction()`` in favour of a simple cache of
  ``revision_history``.  Branch subclasses should override
  ``_gen_revision_history`` rather than ``revision_history`` to make use of
  this cache, and call ``_clear_revision_history_cache`` and
  ``_cache_revision_history`` at appropriate times. (Andrew Bennetts)

Bugfixes
********

* Take ``smtp_server`` from user config into account.
  (vila, #92195)

* Restore Unicode filename handling for versioned and unversioned files.
  (John Arbash Meinel, #92608)

* Don't fail during ``bzr commit`` if a file is marked removed, and
  the containing directory is auto-removed.  (John Arbash Meinel, #93681)

* ``bzr status FILENAME`` failed on Windows because of an uncommon
  errno. (``ERROR_DIRECTORY == 267 != ENOTDIR``).
  (Wouter van Heyst, John Arbash Meinel, #90819)

* ``bzr checkout source`` should create a local branch in the same
  format as source. (John Arbash Meinel, #93854)

* ``bzr commit`` with a kind change was failing to update the
  last-changed-revision for directories.  The
  InventoryDirectory._unchanged only looked at the ``parent_id`` and name,
  ignoring the fact that the kind could have changed, too.
  (John Arbash Meinel, #90111)

* ``bzr mv dir/subdir other`` was incorrectly updating files inside
  the directory. So that there was a chance it would break commit,
  etc. (John Arbash Meinel, #94037)

* Correctly handles mutiple permanent http redirections.
  (vila, #88780)

bzr 0.15rc2
###########

:Released:  2007-03-14

Notes When Upgrading
********************

* Release 0.15rc2 of bzr changes the ``bzr init-repo`` command to
  default to ``--trees`` instead of ``--no-trees``.
  Existing shared repositories are not affected.

Improvements
************

* New ``merge-directive`` command to generate machine- and human-readable
  merge requests.  (Aaron Bentley)

* New ``submit:`` revision specifier makes it easy to diff against the
  common ancestor with the submit location (Aaron Bentley)

* Added support for Putty's SSH implementation. (Dmitry Vasiliev)

* Added ``bzr status --versioned`` to report only versioned files,
  not unknowns. (Kent Gibson)

* Merge now autodetects the correct line-ending style for its conflict
  markers.  (Aaron Bentley)

Internals
*********

* Refactored SSH vendor registration into SSHVendorManager class.
  (Dmitry Vasiliev)

Bugfixes
********

* New ``--numbered-dirs`` option to ``bzr selftest`` to use
  numbered dirs for TestCaseInTempDir. This is default behavior
  on Windows. Anyone can force named dirs on Windows
  with ``--no-numbered-dirs``. (Alexander Belchenko)

* Fix ``RevisionSpec_revid`` to handle the Unicode strings passed in
  from the command line. (Marien Zwart, #90501)

* Fix ``TreeTransform._iter_changes`` when both the source and
  destination are missing. (Aaron Bentley, #88842)

* Fix commit of merges with symlinks in dirstate trees.
  (Marien Zwart)

* Switch the ``bzr init-repo`` default from --no-trees to --trees.
  (Wouter van Heyst, #53483)


bzr 0.15rc1
###########

:Released:  2007-03-07

Surprises
*********

* The default disk format has changed. Please run 'bzr upgrade' in your
  working trees to upgrade. This new default is compatible for network
  operations, but not for local operations. That is, if you have two
  versions of bzr installed locally, after upgrading you can only use the
  bzr 0.15 version. This new default does not enable tags or nested-trees
  as they are incompatible with bzr versions before 0.15 over the network.

* For users of bzrlib: Two major changes have been made to the working tree
  api in bzrlib. The first is that many methods and attributes, including
  the inventory attribute, are no longer valid for use until one of
  ``lock_read``/``lock_write``/``lock_tree_write`` has been called,
  and become invalid again after unlock is called. This has been done
  to improve performance and correctness as part of the dirstate
  development.
  (Robert Collins, John A Meinel, Martin Pool, and others).

* For users of bzrlib: The attribute 'tree.inventory' should be considered
  readonly. Previously it was possible to directly alter this attribute, or
  its contents, and have the tree notice this. This has been made
  unsupported - it may work in some tree formats, but in the newer dirstate
  format such actions will have no effect and will be ignored, or even
  cause assertions. All operations possible can still be carried out by a
  combination of the tree API, and the bzrlib.transform API. (Robert
  Collins, John A Meinel, Martin Pool, and others).

Improvements
************

* Support for OS Windows 98. Also .bzr.log on any windows system
  saved in My Documents folder. (Alexander Belchenko)

* ``bzr mv`` enhanced to support already moved files.
  In the past the mv command would have failed if the source file doesn't
  exist. In this situation ``bzr mv`` would now detect that the file has
  already moved and update the repository accordingly, if the target file
  does exist.
  A new option ``--after`` has been added so that if two files already
  exist, you could notify Bazaar that you have moved a (versioned) file
  and replaced it with another. Thus in this case ``bzr move --after``
  will only update the Bazaar identifier.
  (Steffen Eichenberg, Marius Kruger)

* ``ls`` now works on treeless branches and remote branches.
  (Aaron Bentley)

* ``bzr help global-options`` describes the global options.
  (Aaron Bentley)

* ``bzr pull --overwrite`` will now correctly overwrite checkouts.
  (Robert Collins)

* Files are now allowed to change kind (e.g. from file to symlink).
  Supported by ``commit``, ``revert`` and ``status``
  (Aaron Bentley)

* ``inventory`` and ``unknowns`` hidden in favour of ``ls``
  (Aaron Bentley)

* ``bzr help checkouts`` descibes what checkouts are and some possible
  uses of them. (James Westby, Aaron Bentley)

* A new ``-d`` option to push, pull and merge overrides the default
  directory.  (Martin Pool)

* Branch format 6: smaller, and potentially faster than format 5.  Supports
  ``append_history_only`` mode, where the log view and revnos do not change,
  except by being added to.  Stores policy settings in
  ".bzr/branch/branch.conf".

* ``append_only`` branches:  Format 6 branches may be configured so that log
  view and revnos are always consistent.  Either create the branch using
  "bzr init --append-revisions-only" or edit the config file as descriped
  in docs/configuration.txt.

* rebind: Format 6 branches retain the last-used bind location, so if you
  "bzr unbind", you can "bzr bind" to bind to the previously-selected
  bind location.

* Builtin tags support, created and deleted by the ``tag`` command and
  stored in the branch.  Tags can be accessed with the revisionspec
  ``-rtag:``, and listed with ``bzr tags``.  Tags are not versioned
  at present. Tags require a network incompatible upgrade. To perform this
  upgrade, run ``bzr upgrade --dirstate-tags`` in your branch and
  repositories. (Martin Pool)

* The ``bzr://`` transport now has a well-known port number, 4155,
  which it will use by default.  (Andrew Bennetts, Martin Pool)

* Bazaar now looks for user-installed plugins before looking for site-wide
  plugins. (Jonathan Lange)

* ``bzr resolve`` now detects and marks resolved text conflicts.
  (Aaron Bentley)

Internals
*********

* Internally revision ids and file ids are now passed around as utf-8
  bytestrings, rather than treating them as Unicode strings. This has
  performance benefits for Knits, since we no longer need to decode the
  revision id for each line of content, nor for each entry in the index.
  This will also help with the future dirstate format.
  (John Arbash Meinel)

* Reserved ids (any revision-id ending in a colon) are rejected by
  versionedfiles, repositories, branches, and working trees
  (Aaron Bentley)

* Minor performance improvement by not creating a ProgressBar for
  every KnitIndex we create. (about 90ms for a bzr.dev tree)
  (John Arbash Meinel)

* New easier to use Branch hooks facility. There are five initial hooks,
  all documented in bzrlib.branch.BranchHooks.__init__ - ``'set_rh'``,
  ``'post_push'``, ``'post_pull'``, ``'post_commit'``,
  ``'post_uncommit'``. These hooks fire after the matching operation
  on a branch has taken place, and were originally added for the
  branchrss plugin. (Robert Collins)

* New method ``Branch.push()`` which should be used when pushing from a
  branch as it makes performance and policy decisions to match the UI
  level command ``push``. (Robert Collins).

* Add a new method ``Tree.revision_tree`` which allows access to cached
  trees for arbitrary revisions. This allows the in development dirstate
  tree format to provide access to the callers to cached copies of
  inventory data which are cheaper to access than inventories from the
  repository.
  (Robert Collins, Martin Pool)

* New ``Branch.last_revision_info`` method, this is being done to allow
  optimization of requests for both the number of revisions and the last
  revision of a branch with smartservers and potentially future branch
  formats. (Wouter van Heyst, Robert Collins)

* Allow ``'import bzrlib.plugins.NAME'`` to work when the plugin NAME has not
  yet been loaded by ``load_plugins()``. This allows plugins to depend on each
  other for code reuse without requiring users to perform file-renaming
  gymnastics. (Robert Collins)

* New Repository method ``'gather_stats'`` for statistic data collection.
  This is expected to grow to cover a number of related uses mainly
  related to bzr info. (Robert Collins)

* Log formatters are now managed with a registry.
  ``log.register_formatter`` continues to work, but callers accessing
  the FORMATTERS dictionary directly will not.

* Allow a start message to be passed to the ``edit_commit_message``
  function.  This will be placed in the message offered to the user
  for editing above the separator. It allows a template commit message
  to be used more easily. (James Westby)

* ``GPGStrategy.sign()`` will now raise ``BzrBadParameterUnicode`` if
  you pass a Unicode string rather than an 8-bit string. Callers need
  to be updated to encode first. (John Arbash Meinel)

* Branch.push, pull, merge now return Result objects with information
  about what happened, rather than a scattering of various methods.  These
  are also passed to the post hooks.  (Martin Pool)

* File formats and architecture is in place for managing a forest of trees
  in bzr, and splitting up existing trees into smaller subtrees, and
  finally joining trees to make a larger tree. This is the first iteration
  of this support, and the user-facing aspects still require substantial
  work.  If you wish to experiment with it, use ``bzr upgrade
  --dirstate-with-subtree`` in your working trees and repositories.
  You can use the hidden commands ``split`` and ``join`` and to create
  and manipulate nested trees, but please consider using the nested-trees
  branch, which contains substantial UI improvements, instead.
  http://code.aaronbentley.com/bzr/bzrrepo/nested-trees/
  (Aaron Bentley, Martin Pool, Robert Collins).

Bugfixes
********

* ``bzr annotate`` now uses dotted revnos from the viewpoint of the
  branch, rather than the last changed revision of the file.
  (John Arbash Meinel, #82158)

* Lock operations no longer hang if they encounter a permission problem.
  (Aaron Bentley)

* ``bzr push`` can resume a push that was canceled before it finished.
  Also, it can push even if the target directory exists if you supply
  the ``--use-existing-dir`` flag.
  (John Arbash Meinel, #30576, #45504)

* Fix http proxy authentication when user and an optional
  password appears in the ``*_proxy`` vars. (Vincent Ladeuil,
  #83954).

* ``bzr log branch/file`` works for local treeless branches
  (Aaron Bentley, #84247)

* Fix problem with UNC paths on Windows 98. (Alexander Belchenko, #84728)

* Searching location of CA bundle for PyCurl in env variable
  (``CURL_CA_BUNDLE``), and on win32 along the PATH.
  (Alexander Belchenko, #82086)

* ``bzr init`` works with unicode argument LOCATION.
  (Alexander Belchenko, #85599)

* Raise ``DependencyNotPresent`` if pycurl do not support https.
  (Vincent Ladeuil, #85305)

* Invalid proxy env variables should not cause a traceback.
  (Vincent Ladeuil, #87765)

* Ignore patterns normalised to use '/' path separator.
  (Kent Gibson, #86451)

* bzr rocks. It sure does! Fix case. (Vincent Ladeuil, #78026)

* Fix bzrtools shelve command for removed lines beginning with "--"
  (Johan Dahlberg, #75577)

Testing
*******

* New ``--first`` option to ``bzr selftest`` to run specified tests
  before the rest of the suite.  (Martin Pool)


bzr 0.14
########

:Released:  2007-01-23

Improvements
************

* ``bzr help global-options`` describes the global options. (Aaron Bentley)

Bug Fixes
*********

* Skip documentation generation tests if the tools to do so are not
  available. Fixes running selftest for installled copies of bzr.
  (John Arbash Meinel, #80330)

* Fix the code that discovers whether bzr is being run from it's
  working tree to handle the case when it isn't but the directory
  it is in is below a repository. (James Westby, #77306)


bzr 0.14rc1
###########

:Released:  2007-01-16

Improvements
************

* New connection: ``bzr+http://`` which supports tunnelling the smart
  protocol over an HTTP connection. If writing is enabled on the bzr
  server, then you can write over the http connection.
  (Andrew Bennetts, John Arbash Meinel)

* Aliases now support quotation marks, so they can contain whitespace
  (Marius Kruger)

* PyCurlTransport now use a single curl object. By specifying explicitly
  the 'Range' header, we avoid the need to use two different curl objects
  (and two connections to the same server). (Vincent Ladeuil)

* ``bzr commit`` does not prompt for a message until it is very likely to
  succeed.  (Aaron Bentley)

* ``bzr conflicts`` now takes --text to list pathnames of text conflicts
  (Aaron Bentley)

* Fix ``iter_lines_added_or_present_in_versions`` to use a set instead
  of a list while checking if a revision id was requested. Takes 10s
  off of the ``fileids_affected_by_revision_ids`` time, which is 10s
  of the ``bzr branch`` time. Also improve ``fileids_...`` time by
  filtering lines with a regex rather than multiple ``str.find()``
  calls. (saves another 300ms) (John Arbash Meinel)

* Policy can be set for each configuration key. This allows keys to be
  inherited properly across configuration entries. For example, this
  should enable you to do::

    [/home/user/project]
    push_location = sftp://host/srv/project/
    push_location:policy = appendpath

  And then a branch like ``/home/user/project/mybranch`` should get an
  automatic push location of ``sftp://host/srv/project/mybranch``.
  (James Henstridge)

* Added ``bzr status --short`` to make status report svn style flags
  for each file.  For example::

    $ bzr status --short
    A  foo
    A  bar
    D  baz
    ?  wooley

* 'bzr selftest --clean-output' allows easily clean temporary tests
  directories without running tests. (Alexander Belchenko)

* ``bzr help hidden-commands`` lists all hidden commands. (Aaron Bentley)

* ``bzr merge`` now has an option ``--pull`` to fall back to pull if
  local is fully merged into remote. (Jan Hudec)

* ``bzr help formats`` describes available directory formats. (Aaron Bentley)

Internals
*********

* A few tweaks directly to ``fileids_affected_by_revision_ids`` to
  help speed up processing, as well allowing to extract unannotated
  lines. Between the two ``fileids_affected_by_revision_ids`` is
  improved by approx 10%. (John Arbash Meinel)

* Change Revision serialization to only write out millisecond
  resolution. Rather than expecting floating point serialization to
  preserve more resolution than we need. (Henri Weichers, Martin Pool)

* Test suite ends cleanly on Windows.  (Vincent Ladeuil)

* When ``encoding_type`` attribute of class Command is equal to 'exact',
  force sys.stdout to be a binary stream on Windows, and therefore
  keep exact line-endings (without LF -> CRLF conversion).
  (Alexander Belchenko)

* Single-letter short options are no longer globally declared.  (Martin
  Pool)

* Before using detected user/terminal encoding bzr should check
  that Python has corresponding codec. (Alexander Belchenko)

* Formats for end-user selection are provided via a FormatRegistry (Aaron Bentley)

Bug Fixes
*********

* ``bzr missing --verbose`` was showing adds/removals in the wrong
  direction. (John Arbash Meinel)

* ``bzr annotate`` now defaults to showing dotted revnos for merged
  revisions. It cuts them off at a depth of 12 characters, but you can
  supply ``--long`` to see the full number. You can also use
  ``--show-ids`` to display the original revision ids, rather than
  revision numbers and committer names. (John Arbash Meinel, #75637)

* bzr now supports Win32 UNC path (e.g. ``\HOST\path``.
  (Alexander Belchenko, #57869)

* Win32-specific: output of cat, bundle and diff commands don't mangle
  line-endings (Alexander Belchenko, #55276)

* Replace broken fnmatch based ignore pattern matching with custom pattern
  matcher.
  (Kent Gibson, Jan Hudec #57637)

* pycurl and urllib can detect short reads at different places. Update
  the test suite to test more cases. Also detect http error code 416
  which was raised for that specific bug. Also enhance the urllib
  robustness by detecting invalid ranges (and pycurl's one by detecting
  short reads during the initial GET). (Vincent Ladeuil, #73948)

* The urllib connection sharing interacts badly with urllib2
  proxy setting (the connections didn't go thru the proxy
  anymore). Defining a proper ProxyHandler solves the
  problem.  (Vincent Ladeuil, #74759)

* Use urlutils to generate relative URLs, not osutils
  (Aaron Bentley, #76229)

* ``bzr status`` in a readonly directory should work without giving
  lots of errors. (John Arbash Meinel, #76299)

* Mention the revisionspec topic for the revision option help.
  (Wouter van Heyst, #31663)

* Allow plugins import from zip archives.
  (Alexander Belchenko, #68124)


bzr 0.13
########

:Released:  2006-12-05

No changes from 0.13rc


bzr 0.13rc1
###########

:Released:  2006-11-27

Improvements
************

* New command ``bzr remove-tree`` allows the removal of the working
  tree from a branch.
  (Daniel Silverstone)

* urllib uses shared keep-alive connections, so http
  operations are substantially faster.
  (Vincent Ladeuil, #53654)

* ``bzr export`` allows an optional branch parameter, to export a bzr
  tree from some other url. For example:
  ``bzr export bzr.tar.gz http://bazaar-vcs.org/bzr/bzr.dev``
  (Daniel Silverstone)

* Added ``bzr help topics`` to the bzr help system. This gives a
  location for general information, outside of a specific command.
  This includes updates for ``bzr help revisionspec`` the first topic
  included. (Goffredo Baroncelli, John Arbash Meinel, #42714)

* WSGI-compatible HTTP smart server.  See ``doc/http_smart_server.txt``.
  (Andrew Bennetts)

* Knit files will now cache full texts only when the size of the
  deltas is as large as the size of the fulltext. (Or after 200
  deltas, whichever comes first). This has the most benefit on large
  files with small changes, such as the inventory for a large project.
  (eg For a project with 2500 files, and 7500 revisions, it changes
  the size of inventory.knit from 11MB to 5.4MB) (John Arbash Meinel)

Internals
*********

* New -D option given before the command line turns on debugging output
  for particular areas.  -Derror shows tracebacks on all errors.
  (Martin Pool)

* Clean up ``bzr selftest --benchmark bundle`` to correct an import,
  and remove benchmarks that take longer than 10min to run.
  (John Arbash Meinel)

* Use ``time.time()`` instead of ``time.clock()`` to decide on
  progress throttling. Because ``time.clock()`` is actually CPU time,
  so over a high-latency connection, too many updates get throttled.
  (John Arbash Meinel)

* ``MemoryTransport.list_dir()`` would strip the first character for
  files or directories in root directory. (John Arbash Meinel)

* New method ``get_branch_reference`` on 'BzrDir' allows the detection of
  branch references - which the smart server component needs.

* New ``ChrootTransportDecorator``, accessible via the ``chroot+`` url
  prefix.  It disallows any access to locations above a set URL.  (Andrew
  Bennetts)

Bug Fixes
*********

* Now ``_KnitIndex`` properly decode revision ids when loading index data.
  And optimize the knit index parsing code.
  (Dmitry Vasiliev, John Arbash Meinel)

* ``bzrlib/bzrdir.py`` was directly referencing ``bzrlib.workingtree``,
  without importing it. This prevented ``bzr upgrade`` from working
  unless a plugin already imported ``bzrlib.workingtree``
  (John Arbash Meinel, #70716)

* Suppress the traceback on invalid URLs (Vincent Ladeuil, #70803).

* Give nicer error message when an http server returns a 403
  error code. (Vincent Ladeuil, #57644).

* When a multi-range http GET request fails, try a single
  range one. If it fails too, forget about ranges. Remember that until
  the death of the transport and propagates that to the clones.
  (Vincent Ladeuil, #62276, #62029).

* Handles user/passwords supplied in url from command
  line (for the urllib implementation). Don't request already
  known passwords (Vincent Ladeuil, #42383, #44647, #48527)

* ``_KnitIndex.add_versions()`` dictionary compresses revision ids as they
  are added. This fixes bug where fetching remote revisions records
  them as full references rather than integers.
  (John Arbash Meinel, #64789)

* ``bzr ignore`` strips trailing slashes in patterns.
  Also ``bzr ignore`` rejects absolute paths. (Kent Gibson, #4559)

* ``bzr ignore`` takes multiple arguments. (Cheuksan Edward Wang, #29488)

* mv correctly handles paths that traverse symlinks.
  (Aaron Bentley, #66964)

* Give nicer looking error messages when failing to connect over ssh.
  (John Arbash Meinel, #49172)

* Pushing to a remote branch does not currently update the remote working
  tree. After a remote push, ``bzr status`` and ``bzr diff`` on the remote
  machine now show that the working tree is out of date.
  (Cheuksan Edward Wang #48136)

* Use patiencediff instead of difflib for determining deltas to insert
  into knits. This avoids the O(N^3) behavior of difflib. Patience
  diff should be O(N^2). (Cheuksan Edward Wang, #65714)

* Running ``bzr log`` on nonexistent file gives an error instead of the
  entire log history. (Cheuksan Edward Wang #50793)

* ``bzr cat`` can look up contents of removed or renamed files. If the
  pathname is ambiguous, i.e. the files in the old and new trees have
  different id's, the default is the file in the new tree. The user can
  use "--name-from-revision" to select the file in the old tree.
  (Cheuksan Edward Wang, #30190)

Testing
*******

* TestingHTTPRequestHandler really handles the Range header
  (previously it was ignoring it and returning the whole file,).

bzr 0.12
########

:Released:  2006-10-30

Internals
*********

* Clean up ``bzr selftest --benchmark bundle`` to correct an import,
  and remove benchmarks that take longer than 10min to run.
  (John Arbash Meinel)

bzr 0.12rc1
###########

:Released:  2006-10-23

Improvements
************

* ``bzr log`` now shows dotted-decimal revision numbers for all revisions,
  rather than just showing a decimal revision number for revisions on the
  mainline. These revision numbers are not yet accepted as input into bzr
  commands such as log, diff etc. (Robert Collins)

* revisions can now be specified using dotted-decimal revision numbers.
  For instance, ``bzr diff -r 1.2.1..1.2.3``. (Robert Collins)

* ``bzr help commands`` output is now shorter (Aaron Bentley)

* ``bzr`` now uses lazy importing to reduce the startup time. This has
  a moderate effect on lots of actions, especially ones that have
  little to do. For example ``bzr rocks`` time is down to 116ms from
  283ms. (John Arbash Meinel)

* New Registry class to provide name-to-object registry-like support,
  for example for schemes where plugins can register new classes to
  do certain tasks (e.g. log formatters). Also provides lazy registration
  to allow modules to be loaded on request.
  (John Arbash Meinel, Adeodato Simó)

API Incompatability
*******************

* LogFormatter subclasses show now expect the 'revno' parameter to
  show() to be a string rather than an int. (Robert Collins)

Internals
*********

* ``TestCase.run_bzr``, ``run_bzr_captured``, and ``run_bzr_subprocess``
  can take a ``working_dir='foo'`` parameter, which will change directory
  for the command. (John Arbash Meinel)

* ``bzrlib.lazy_regex.lazy_compile`` can be used to create a proxy
  around a regex, which defers compilation until first use.
  (John Arbash Meinel)

* ``TestCase.run_bzr_subprocess`` defaults to supplying the
  ``--no-plugins`` parameter to ensure test reproducability, and avoid
  problems with system-wide installed plugins. (John Arbash Meinel)

* Unique tree root ids are now supported. Newly created trees still
  use the common root id for compatibility with bzr versions before 0.12.
  (Aaron Bentley)

* ``WorkingTree.set_root_id(None)`` is now deprecated. Please
  pass in ``inventory.ROOT_ID`` if you want the default root id value.
  (Robert Collins, John Arbash Meinel)

* New method ``WorkingTree.flush()`` which will write the current memory
  inventory out to disk. At the same time, ``read_working_inventory`` will
  no longer trash the current tree inventory if it has been modified within
  the current lock, and the tree will now ``flush()`` automatically on
  ``unlock()``. ``WorkingTree.set_root_id()`` has been updated to take
  advantage of this functionality. (Robert Collins, John Arbash Meinel)

* ``bzrlib.tsort.merge_sorted`` now accepts ``generate_revnos``. This
  parameter will cause it to add another column to its output, which
  contains the dotted-decimal revno for each revision, as a tuple.
  (Robert Collins)

* ``LogFormatter.show_merge`` is deprecated in favour of
  ``LogFormatter.show_merge_revno``. (Robert Collins)

Bug Fixes
*********

* Avoid circular imports by creating a deprecated function for
  ``bzrlib.tree.RevisionTree``. Callers should have been using
  ``bzrlib.revisontree.RevisionTree`` anyway. (John Arbash Meinel,
  #66349)

* Don't use ``socket.MSG_WAITALL`` as it doesn't exist on all
  platforms. (Martin Pool, #66356)

* Don't require ``Content-Type`` in range responses. Assume they are a
  single range if ``Content-Type`` does not exist.
  (John Arbash Meinel, #62473)

* bzr branch/pull no longer complain about progress bar cleanup when
  interrupted during fetch.  (Aaron Bentley, #54000)

* ``WorkingTree.set_parent_trees()`` uses the trees to directly write
  the basis inventory, rather than going through the repository. This
  allows us to have 1 inventory read, and 2 inventory writes when
  committing a new tree. (John Arbash Meinel)

* When reverting, files that are not locally modified that do not exist
  in the target are deleted, not just unversioned (Aaron Bentley)

* When trying to acquire a lock, don't fail immediately. Instead, try
  a few times (up to 1 hour) before timing out. Also, report why the
  lock is unavailable (John Arbash Meinel, #43521, #49556)

* Leave HttpTransportBase daughter classes decides how they
  implement cloning. (Vincent Ladeuil, #61606)

* diff3 does not indicate conflicts on clean merge. (Aaron Bentley)

* If a commit fails, the commit message is stored in a file at the root of
  the tree for later commit. (Cheuksan Edward Wang, Stefan Metzmacher,
  #32054)

Testing
*******

* New test base class TestCaseWithMemoryTransport offers memory-only
  testing facilities: its not suitable for tests that need to mutate disk
  state, but most tests should not need that and should be converted to
  TestCaseWithMemoryTransport. (Robert Collins)

* ``TestCase.make_branch_and_memory_tree`` now takes a format
  option to set the BzrDir, Repository and Branch formats of the
  created objects. (Robert Collins, John Arbash Meinel)

bzr 0.11
########

:Released:  2006-10-02

* Smart server transport test failures on windows fixed. (Lukáš Lalinský).

bzr 0.11rc2
###########

:Released:  2006-09-27

Bug Fixes
*********

* Test suite hangs on windows fixed. (Andrew Bennets, Alexander Belchenko).

* Commit performance regression fixed. (Aaron Bentley, Robert Collins, John
  Arbash Meinel).

bzr 0.11rc1
###########

:Released:  2006-09-25

Improvements
************

* Knit files now wait to create their contents until the first data is
  added. The old code used to create an empty .knit and a .kndx with just
  the header. However, this caused a lot of extra round trips over sftp.
  This can change the time for ``bzr push`` to create a new remote branch
  from 160s down to 100s. This also affects ``bzr commit`` performance when
  adding new files, ``bzr commit`` on a new kernel-like tree drops from 50s
  down to 40s (John Arbash Meinel, #44692)

* When an entire subtree has been deleted, commit will now report that
  just the top of the subtree has been deleted, rather than reporting
  all the individual items. (Robert Collins)

* Commit performs one less XML parse. (Robert Collins)

* ``bzr checkout`` now operates on readonly branches as well
  as readwrite branches. This fixes bug #39542. (Robert Collins)

* ``bzr bind`` no longer synchronises history with the master branch.
  Binding should be followed by an update or push to synchronise the
  two branches. This is closely related to the fix for bug #39542.
  (Robert Collins)

* ``bzrlib.lazy_import.lazy_import`` function to create on-demand
  objects.  This allows all imports to stay at the global scope, but
  modules will not actually be imported if they are not used.
  (John Arbash Meinel)

* Support ``bzr://`` and ``bzr+ssh://`` urls to work with the new RPC-based
  transport which will be used with the upcoming high-performance smart
  server. The new command ``bzr serve`` will invoke bzr in server mode,
  which processes these requests. (Andrew Bennetts, Robert Collins, Martin
  Pool)

* New command ``bzr version-info`` which can be used to get a summary
  of the current state of the tree. This is especially useful as part
  of a build commands. See ``doc/version_info.txt`` for more information
  (John Arbash Meinel)

Bug Fixes
*********

* ``'bzr inventory [FILE...]'`` allows restricting the file list to a
  specific set of files. (John Arbash Meinel, #3631)

* Don't abort when annotating empty files (John Arbash Meinel, #56814)

* Add ``Stanza.to_unicode()`` which can be passed to another Stanza
  when nesting stanzas. Also, add ``read_stanza_unicode`` to handle when
  reading a nested Stanza. (John Arbash Meinel)

* Transform._set_mode() needs to stat the right file.
  (John Arbash Meinel, #56549)

* Raise WeaveFormatError rather than StopIteration when trying to read
  an empty Weave file. (John Arbash Meinel, #46871)

* Don't access e.code for generic URLErrors, only HTTPErrors have .code.
  (Vincent Ladeuil, #59835)

* Handle boundary="" lines properly to allow access through a Squid proxy.
  (John Arbash Meinel, #57723)

* revert now removes newly-added directories (Aaron Bentley, #54172)

* ``bzr upgrade sftp://`` shouldn't fail to upgrade v6 branches if there
  isn't a working tree. (David Allouche, #40679)

* Give nicer error messages when a user supplies an invalid --revision
  parameter. (John Arbash Meinel, #55420)

* Handle when LANG is not recognized by python. Emit a warning, but
  just revert to using 'ascii'. (John Arbash Meinel, #35392)

* Don't use ``preexec_fn`` on win32, as it is not supported by subprocess.
  (John Arbash Meinel)

* Skip specific tests when the dependencies aren't met. This includes
  some ``setup.py`` tests when ``python-dev`` is not available, and
  some tests that depend on paramiko. (John Arbash Meinel, Mattheiu Moy)

* Fallback to Paramiko properly, if no ``ssh`` executable exists on
  the system. (Andrew Bennetts, John Arbash Meinel)

* ``Branch.bind(other_branch)`` no longer takes a write lock on the
  other branch, and will not push or pull between the two branches.
  API users will need to perform a push or pull or update operation if they
  require branch synchronisation to take place. (Robert Collins, #47344)

* When creating a tarball or zipfile export, export unicode names as utf-8
  paths. This may not work perfectly on all platforms, but has the best
  chance of working in the common case. (John Arbash Meinel, #56816)

* When committing, only files that exist in working tree or basis tree
  may be specified (Aaron Bentley, #50793)

Portability
***********

* Fixes to run on Python 2.5 (Brian M. Carlson, Martin Pool, Marien Zwart)

Internals
*********

* TestCaseInTempDir now creates a separate directory for HOME, rather
  than having HOME set to the same location as the working directory.
  (John Arbash Meinel)

* ``run_bzr_subprocess()`` can take an optional ``env_changes={}`` parameter,
  which will update os.environ inside the spawned child. It also can
  take a ``universal_newlines=True``, which helps when checking the output
  of the command. (John Arbash Meinel)

* Refactor SFTP vendors to allow easier re-use when ssh is used.
  (Andrew Bennetts)

* ``Transport.list_dir()`` and ``Transport.iter_files_recursive()`` should always
  return urlescaped paths. This is now tested (there were bugs in a few
  of the transports) (Andrew Bennetts, David Allouche, John Arbash Meinel)

* New utility function ``symbol_versioning.deprecation_string``. Returns the
  formatted string for a callable, deprecation format pair. (Robert Collins)

* New TestCase helper applyDeprecated. This allows you to call a callable
  which is deprecated without it spewing to the screen, just by supplying
  the deprecation format string issued for it. (Robert Collins)

* Transport.append and Transport.put have been deprecated in favor of
  ``.append_bytes``, ``.append_file``, ``.put_bytes``, and
  ``.put_file``. This removes the ambiguity in what type of object the
  functions take.  ``Transport.non_atomic_put_{bytes,file}`` has also
  been added. Which works similarly to ``Transport.append()`` except for
  SFTP, it doesn't have a round trip when opening the file. Also, it
  provides functionality for creating a parent directory when trying
  to create a file, rather than raise NoSuchFile and forcing the
  caller to repeat their request.
  (John Arbash Meinel)

* WorkingTree has a new api ``unversion`` which allow the unversioning of
  entries by their file id. (Robert Collins)

* ``WorkingTree.pending_merges`` is deprecated.  Please use the
  ``get_parent_ids`` (introduced in 0.10) method instead. (Robert Collins)

* WorkingTree has a new ``lock_tree_write`` method which locks the branch for
  read rather than write. This is appropriate for actions which only need
  the branch data for reference rather than mutation. A new decorator
  ``needs_tree_write_lock`` is provided in the workingtree module. Like the
  ``needs_read_lock`` and ``needs_write_lock`` decorators this allows static
  declaration of the locking requirements of a function to ensure that
  a lock is taken out for casual scripts. (Robert Collins, #54107)

* All WorkingTree methods which write to the tree, but not to the branch
  have been converted to use ``needs_tree_write_lock`` rather than
  ``needs_write_lock``. Also converted is the revert, conflicts and tree
  transform modules. This provides a modest performance improvement on
  metadir style trees, due to the reduce lock-acquisition, and a more
  significant performance improvement on lightweight checkouts from
  remote branches, where trivial operations used to pay a significant
  penalty. It also provides the basis for allowing readonly checkouts.
  (Robert Collins)

* Special case importing the standard library 'copy' module. This shaves
  off 40ms of startup time, while retaining compatibility. See:
  ``bzrlib/inspect_for_copy.py`` for more details. (John Arbash Meinel)

* WorkingTree has a new parent class MutableTree which represents the
  specialisations of Tree which are able to be altered. (Robert Collins)

* New methods mkdir and ``put_file_bytes_non_atomic`` on MutableTree that
  mutate the tree and its contents. (Robert Collins)

* Transport behaviour at the root of the URL is now defined and tested.
  (Andrew Bennetts, Robert Collins)

Testing
*******

* New test helper classs MemoryTree. This is typically accessed via
  ``self.make_branch_and_memory_tree()`` in test cases. (Robert Collins)

* Add ``start_bzr_subprocess`` and ``stop_bzr_subprocess`` to allow test
  code to continue running concurrently with a subprocess of bzr.
  (Andrew Bennetts, Robert Collins)

* Add a new method ``Transport.get_smart_client()``. This is provided to
  allow upgrades to a richer interface than the VFS one provided by
  Transport. (Andrew Bennetts, Martin Pool)

bzr 0.10
########

:Released:  2006-08-29

Improvements
************
* 'merge' now takes --uncommitted, to apply uncommitted changes from a
  tree.  (Aaron Bentley)

* 'bzr add --file-ids-from' can be used to specify another path to use
  for creating file ids, rather than generating all new ones. Internally,
  the 'action' passed to ``smart_add_tree()`` can return ``file_ids`` that
  will be used, rather than having bzrlib generate new ones.
  (John Arbash Meinel, #55781)

* ``bzr selftest --benchmark`` now allows a ``--cache-dir`` parameter.
  This will cache some of the intermediate trees, and decrease the
  setup time for benchmark tests. (John Arbash Meinel)

* Inverse forms are provided for all boolean options.  For example,
  --strict has --no-strict, --no-recurse has --recurse (Aaron Bentley)

* Serialize out Inventories directly, rather than using ElementTree.
  Writing out a kernel sized inventory drops from 2s down to ~350ms.
  (Robert Collins, John Arbash Meinel)

Bug Fixes
*********

* Help diffutils 2.8.4 get along with binary tests (Marien Zwart: #57614)

* Change LockDir so that if the lock directory doesn't exist when
  ``lock_write()`` is called, an attempt will be made to create it.
  (John Arbash Meinel, #56974)

* ``bzr uncommit`` preserves pending merges. (John Arbash Meinel, #57660)

* Active FTP transport now works as intended. (ghozzy, #56472)

* Really fix mutter() so that it won't ever raise a UnicodeError.
  It means it is possible for ~/.bzr.log to contain non UTF-8 characters.
  But it is a debugging log, not a real user file.
  (John Arbash Meinel, #56947, #53880)

* Change Command handle to allow Unicode command and options.
  At present we cannot register Unicode command names, so we will get
  BzrCommandError('unknown command'), or BzrCommandError('unknown option')
  But that is better than a UnicodeError + a traceback.
  (John Arbash Meinel, #57123)

* Handle TZ=UTC properly when reading/writing revisions.
  (John Arbash Meinel, #55783, #56290)

* Use ``GPG_TTY`` to allow gpg --cl to work with gpg-agent in a pipeline,
  (passing text to sign in on stdin). (John Arbash Meinel, #54468)

* External diff does the right thing for binaries even in foreign
  languages. (John Arbash Meinel, #56307)

* Testament handles more cases when content is unicode. Specific bug was
  in handling of revision properties.
  (John Arbash Meinel, Holger Krekel, #54723)

* The bzr selftest was failing on installed versions due to a bug in a new
  test helper. (John Arbash Meinel, Robert Collins, #58057)

Internals
*********

* ``bzrlib.cache_utf8`` contains ``encode()`` and ``decode()`` functions
  which can be used to cache the conversion between utf8 and Unicode.
  Especially helpful for some of the knit annotation code, which has to
  convert revision ids to utf8 to annotate lines in storage.
  (John Arbash Meinel)

* ``setup.py`` now searches the filesystem to find all packages which
  need to be installed. This should help make the life of packagers
  easier. (John Arbash Meinel)

bzr 0.9.0
#########

:Released:  2006-08-11

Surprises
*********

* The hard-coded built-in ignore rules have been removed. There are
  now two rulesets which are enforced. A user global one in
  ``~/.bazaar/ignore`` which will apply to every tree, and the tree
  specific one '.bzrignore'.
  ``~/.bazaar/ignore`` will be created if it does not exist, but with
  a more conservative list than the old default.
  This fixes bugs with default rules being enforced no matter what.
  The old list of ignore rules from bzr is available by
  running 'bzr ignore --old-default-rules'.
  (Robert Collins, Martin Pool, John Arbash Meinel)

* 'branches.conf' has been changed to 'locations.conf', since it can apply
  to more locations than just branch locations.
  (Aaron Bentley)

Improvements
************

* The revision specifier "revno:" is extended to accept the syntax
  revno:N:branch. For example,
  revno:42:http://bazaar-vcs.org/bzr/bzr.dev/ means revision 42 in
  bzr.dev.  (Matthieu Moy)

* Tests updates to ensure proper URL handling, UNICODE support, and
  proper printing when the user's terminal encoding cannot display
  the path of a file that has been versioned.
  ``bzr branch`` can take a target URL rather than only a local directory.
  ``Branch.get_parent()/set_parent()`` now save a relative path if possible,
  and normalize the parent based on root, allowing access across
  different transports. (John Arbash Meinel, Wouter van Heyst, Martin Pool)
  (Malone #48906, #42699, #40675, #5281, #3980, #36363, #43689,
  #42517, #42514)

* On Unix, detect terminal width using an ioctl not just $COLUMNS.
  Use terminal width for single-line logs from ``bzr log --line`` and
  pending-merge display.  (Robert Widhopf-Fenk, Gustavo Niemeyer)
  (Malone #3507)

* On Windows, detect terminal width using GetConsoleScreenBufferInfo.
  (Alexander Belchenko)

* Speedup improvement for 'date:'-revision search. (Guillaume Pinot).

* Show the correct number of revisions pushed when pushing a new branch.
  (Robert Collins).

* 'bzr selftest' now shows a progress bar with the number of tests, and
  progress made. 'make check' shows tests in -v mode, to be more useful
  for the PQM status window. (Robert Collins).
  When using a progress bar, failed tests are printed out, rather than
  being overwritten by the progress bar until the suite finishes.
  (John Arbash Meinel)

* 'bzr selftest --benchmark' will run a new benchmarking selftest.
  'bzr selftest --benchmark --lsprof-timed' will use lsprofile to generate
  profile data for the individual profiled calls, allowing for fine
  grained analysis of performance.
  (Robert Collins, Martin Pool).

* 'bzr commit' shows a progress bar. This is useful for commits over sftp
  where commit can take an appreciable time. (Robert Collins)

* 'bzr add' is now less verbose in telling you what ignore globs were
  matched by files being ignored. Instead it just tells you how many
  were ignored (because you might reasonably be expecting none to be
  ignored). 'bzr add -v' is unchanged and will report every ignored
  file. (Robert Collins).

* ftp now has a test server if medusa is installed. As part of testing,
  ftp support has been improved, including support for supplying a
  non-standard port. (John Arbash Meinel).

* 'bzr log --line' shows the revision number, and uses only the
  first line of the log message (#5162, Alexander Belchenko;
  Matthieu Moy)

* 'bzr status' has had the --all option removed. The 'bzr ls' command
  should be used to retrieve all versioned files. (Robert Collins)

* 'bzr bundle OTHER/BRANCH' will create a bundle which can be sent
  over email, and applied on the other end, while maintaining ancestry.
  This bundle can be applied with either 'bzr merge' or 'bzr pull',
  the same way you would apply another branch.
  (John Arbash Meinel, Aaron Bentley)

* 'bzr whoami' can now be used to set your identity from the command line,
  for a branch or globally.  (Robey Pointer)

* 'bzr checkout' now aliased to 'bzr co', and 'bzr annotate' to 'bzr ann'.
  (Michael Ellerman)

* 'bzr revert DIRECTORY' now reverts the contents of the directory as well.
  (Aaron Bentley)

* 'bzr get sftp://foo' gives a better error when paramiko is not present.
  Also updates things like 'http+pycurl://' if pycurl is not present.
  (John Arbash Meinel) (Malone #47821, #52204)

* New env variable ``BZR_PROGRESS_BAR``, sets the default progress bar type.
  Can be set to 'none' or 'dummy' to disable the progress bar, 'dots' or
  'tty' to create the respective type. (John Arbash Meinel, #42197, #51107)

* Improve the help text for 'bzr diff' to explain what various options do.
  (John Arbash Meinel, #6391)

* 'bzr uncommit -r 10' now uncommits revisions 11.. rather than uncommitting
  revision 10. This makes -r10 more in line with what other commands do.
  'bzr uncommit' also now saves the pending merges of the revisions that
  were removed. So it is safe to uncommit after a merge, fix something,
  and commit again. (John Arbash Meinel, #32526, #31426)

* 'bzr init' now also works on remote locations.
  (Wouter van Heyst, #48904)

* HTTP support has been updated. When using pycurl we now support
  connection keep-alive, which reduces dns requests and round trips.
  And for both urllib and pycurl we support multi-range requests,
  which decreases the number of round-trips. Performance results for
  ``bzr branch http://bazaar-vcs.org/bzr/bzr.dev/`` indicate
  http branching is now 2-3x faster, and ``bzr pull`` in an existing
  branch is as much as 4x faster.
  (Michael Ellerman, Johan Rydberg, John Arbash Meinel, #46768)

* Performance improvements for sftp. Branching and pulling are now up to
  2x faster. Utilize paramiko.readv() support for async requests if it
  is available (paramiko > 1.6) (John Arbash Meinel)

Bug Fixes
*********

* Fix shadowed definition of TestLocationConfig that caused some
  tests not to run.
  (Erik Bågfors, Michael Ellerman, Martin Pool, #32587)

* Fix unnecessary requirement of sign-my-commits that it be run from
  a working directory.  (Martin Pool, Robert Collins)

* 'bzr push location' will only remember the push location if it succeeds
  in connecting to the remote location. (John Arbash Meinel, #49742)

* 'bzr revert' no longer toggles the executable bit on win32
  (John Arbash Meinel, #45010)

* Handle broken pipe under win32 correctly. (John Arbash Meinel)

* sftp tests now work correctly on win32 if you have a newer paramiko
  (John Arbash Meinel)

* Cleanup win32 test suite, and general cleanup of places where
  file handles were being held open. (John Arbash Meinel)

* When specifying filenames for 'diff -r x..y', the name of the file in the
  working directory can be used, even if its name is different in both x
  and y.

* File-ids containing single- or double-quotes are handled correctly by
  push. (Aaron Bentley, #52227)

* Normalize unicode filenames to ensure cross-platform consistency.
  (John Arbash Meinel, #43689)

* The argument parser can now handle '-' as an argument. Currently
  no code interprets it specially (it is mostly handled as a file named
  '-'). But plugins, and future operations can use it.
  (John Arbash meinel, #50984)

* Bundles can properly read binary files with a plain '\r' in them.
  (John Arbash Meinel, #51927)

* Tuning ``iter_entries()`` to be more efficient (John Arbash Meinel, #5444)

* Lots of win32 fixes (the test suite passes again).
  (John Arbash Meinel, #50155)

* Handle openbsd returning None for sys.getfilesystemencoding() (#41183)

* Support ftp APPE (append) to allow Knits to be used over ftp (#42592)

* Removals are only committed if they match the filespec (or if there is
  no filespec).  (#46635, Aaron Bentley)

* smart-add recurses through all supplied directories
  (John Arbash Meinel, #52578)

* Make the bundle reader extra lines before and after the bundle text.
  This allows you to parse an email with the bundle inline.
  (John Arbash Meinel, #49182)

* Change the file id generator to squash a little bit more. Helps when
  working with long filenames on windows. (Also helps for unicode filenames
  not generating hidden files). (John Arbash Meinel, #43801)

* Restore terminal mode on C-c while reading sftp password.  (#48923,
  Nicholas Allen, Martin Pool)

* Timestamps are rounded to 1ms, and revision entries can be recreated
  exactly. (John Arbash Meinel, Jamie Wilkinson, #40693)

* Branch.base has changed to a URL, but ~/.bazaar/locations.conf should
  use local paths, since it is user visible (John Arbash Meinel, #53653)

* ``bzr status foo`` when foo was unversioned used to cause a full delta
  to be generated (John Arbash Meinel, #53638)

* When reading revision properties, an empty value should be considered
  the empty string, not None (John Arbash Meinel, #47782)

* ``bzr diff --diff-options`` can now handle binary files being changed.
  Also, the output is consistent when --diff-options is not supplied.
  (John Arbash Meinel, #54651, #52930)

* Use the right suffixes for loading plugins (John Arbash Meinel, #51810)

* Fix ``Branch.get_parent()`` to handle the case when the parent is not
  accessible (John Arbash Meinel, #52976)

Internals
*********

* Combine the ignore rules into a single regex rather than looping over
  them to reduce the threshold where  N^2 behaviour occurs in operations
  like status. (Jan Hudec, Robert Collins).

* Appending to ``bzrlib.DEFAULT_IGNORE`` is now deprecated. Instead, use
  one of the add functions in bzrlib.ignores. (John Arbash Meinel)

* 'bzr push' should only push the ancestry of the current revision, not
  all of the history in the repository. This is especially important for
  shared repositories. (John Arbash Meinel)

* ``bzrlib.delta.compare_trees`` now iterates in alphabetically sorted order,
  rather than randomly walking the inventories. (John Arbash Meinel)

* Doctests are now run in temporary directories which are cleaned up when
  they finish, rather than using special ScratchDir/ScratchBranch objects.
  (Martin Pool)

* Split ``check`` into separate methods on the branch and on the repository,
  so that it can be specialized in ways that are useful or efficient for
  different formats.  (Martin Pool, Robert Collins)

* Deprecate ``Repository.all_revision_ids``; most methods don't really need
  the global revision graph but only that part leading up to a particular
  revision.  (Martin Pool, Robert Collins)

* Add a BzrDirFormat ``control_formats`` list which allows for control formats
  that do not use '.bzr' to store their data - i.e. '.svn', '.hg' etc.
  (Robert Collins, Jelmer Vernooij).

* ``bzrlib.diff.external_diff`` can be redirected to any file-like object.
  Uses subprocess instead of spawnvp.
  (James Henstridge, John Arbash Meinel, #4047, #48914)

* New command line option '--profile-imports', which will install a custom
  importer to log time to import modules and regex compilation time to
  sys.stderr (John Arbash Meinel)

* 'EmptyTree' is now deprecated, please use ``repository.revision_tree(None)``
  instead. (Robert Collins)

* "RevisionTree" is now in bzrlib/revisiontree.py. (Robert Collins)

bzr 0.8.2
#########

:Released:  2006-05-17

Bug Fixes
*********

* setup.py failed to install launchpad plugin.  (Martin Pool)

bzr 0.8.1
#########

:Released:  2006-05-16

Bug Fixes
*********

* Fix failure to commit a merge in a checkout.  (Martin Pool,
  Robert Collins, Erik Bågfors, #43959)

* Nicer messages from 'commit' in the case of renames, and correct
  messages when a merge has occured. (Robert Collins, Martin Pool)

* Separate functionality from assert statements as they are skipped in
  optimized mode of python. Add the same check to pending merges.
  (Olaf Conradi, #44443)

Changes
*******

* Do not show the None revision in output of bzr ancestry. (Olaf Conradi)

* Add info on standalone branches without a working tree.
  (Olaf Conradi, #44155)

* Fix bug in knits when raising InvalidRevisionId. (Olaf Conradi, #44284)

Changes
*******

* Make editor invocation comply with Debian Policy. First check
  environment variables VISUAL and EDITOR, then try editor from
  alternatives system. If that all fails, fall back to the pre-defined
  list of editors. (Olaf Conradi, #42904)

New Features
************

* New 'register-branch' command registers a public branch into
  Launchpad.net, where it can be associated with bugs, etc.
  (Martin Pool, Bjorn Tillenius, Robert Collins)

Internals
*********

* New public api in InventoryEntry - ``describe_change(old, new)`` which
  provides a human description of the changes between two old and
  new. (Robert Collins, Martin Pool)

Testing
*******

* Fix test case for bzr info in upgrading a standalone branch to metadir,
  uses bzrlib api now. (Olaf Conradi)

bzr 0.8
#######

:Released:  2006-05-08

Notes When Upgrading
********************

Release 0.8 of bzr introduces a new format for history storage, called
'knit', as an evolution of to the 'weave' format used in 0.7.  Local
and remote operations are faster using knits than weaves.  Several
operations including 'init', 'init-repo', and 'upgrade' take a
--format option that controls this.  Branching from an existing branch
will keep the same format.

It is possible to merge, pull and push between branches of different
formats but this is slower than moving data between homogenous
branches.  It is therefore recommended (but not required) that you
upgrade all branches for a project at the same time.  Information on
formats is shown by 'bzr info'.

bzr 0.8 now allows creation of 'repositories', which hold the history
of files and revisions for several branches.  Previously bzr kept all
the history for a branch within the .bzr directory at the root of the
branch, and this is still the default.  To create a repository, use
the new 'bzr init-repo' command.  Branches exist as directories under
the repository and contain just a small amount of information
indicating the current revision of the branch.

bzr 0.8 also supports 'checkouts', which are similar to in cvs and
subversion.  Checkouts are associated with a branch (optionally in a
repository), which contains all the historical information.  The
result is that a checkout can be deleted without losing any
already-committed revisions.  A new 'update' command is also available.

Repositories and checkouts are not supported with the 0.7 storage
format.  To use them you must upgrad to either knits, or to the
'metaweave' format, which uses weaves but changes the .bzr directory
arrangement.


Improvements
************

* sftp paths can now be relative, or local, according to the lftp
  convention. Paths now take the form::

      sftp://user:pass@host:port/~/relative/path
      or
      sftp://user:pass@host:port/absolute/path

* The FTP transport now tries to reconnect after a temporary
  failure. ftp put is made atomic. (Matthieu Moy)

* The FTP transport now maintains a pool of connections, and
  reuses them to avoid multiple connections to the same host (like
  sftp did). (Daniel Silverstone)

* The ``bzr_man.py`` file has been removed. To create the man page now,
  use ``./generate_docs.py man``. The new program can also create other files.
  Run ``python generate_docs.py --help`` for usage information.
  (Hans Ulrich Niedermann & James Blackwell).

* Man Page now gives full help (James Blackwell).
  Help also updated to reflect user config now being stored in .bazaar
  (Hans Ulrich Niedermann)

* It's now possible to set aliases in bazaar.conf (Erik Bågfors)

* Pull now accepts a --revision argument (Erik Bågfors)

* ``bzr re-sign`` now allows multiple revisions to be supplied on the command
  line. You can now use the following command to sign all of your old
  commits::

    find .bzr/revision-store// -name my@email-* \
      | sed 's/.*\/\/..\///' \
      | xargs bzr re-sign

* Upgrade can now upgrade over the network. (Robert Collins)

* Two new commands 'bzr checkout' and 'bzr update' allow for CVS/SVN-alike
  behaviour.  By default they will cache history in the checkout, but
  with --lightweight almost all data is kept in the master branch.
  (Robert Collins)

* 'revert' unversions newly-versioned files, instead of deleting them.

* 'merge' is more robust.  Conflict messages have changed.

* 'merge' and 'revert' no longer clobber existing files that end in '~' or
  '.moved'.

* Default log format can be set in configuration and plugins can register
  their own formatters. (Erik Bågfors)

* New 'reconcile' command will check branch consistency and repair indexes
  that can become out of sync in pre 0.8 formats. (Robert Collins,
  Daniel Silverstone)

* New 'bzr init --format' and 'bzr upgrade --format' option to control
  what storage format is created or produced.  (Robert Collins,
  Martin Pool)

* Add parent location to 'bzr info', if there is one.  (Olaf Conradi)

* New developer commands 'weave-list' and 'weave-join'.  (Martin Pool)

* New 'init-repository' command, plus support for repositories in 'init'
  and 'branch' (Aaron Bentley, Erik Bågfors, Robert Collins)

* Improve output of 'info' command. Show all relevant locations related to
  working tree, branch and repository. Use kibibytes for binary quantities.
  Fix off-by-one error in missing revisions of working tree.  Make 'info'
  work on branches, repositories and remote locations.  Show locations
  relative to the shared repository, if applicable.  Show locking status
  of locations.  (Olaf Conradi)

* Diff and merge now safely handle binary files. (Aaron Bentley)

* 'pull' and 'push' now normalise the revision history, so that any two
  branches with the same tip revision will have the same output from 'log'.
  (Robert Collins)

* 'merge' accepts --remember option to store parent location, like 'push'
  and 'pull'. (Olaf Conradi)

* bzr status and diff when files given as arguments do not exist
  in the relevant trees.  (Martin Pool, #3619)

* Add '.hg' to the default ignore list.  (Martin Pool)

* 'knit' is now the default disk format. This improves disk performance and
  utilization, increases incremental pull performance, robustness with SFTP
  and allows checkouts over SFTP to perform acceptably.
  The initial Knit code was contributed by Johan Rydberg based on a
  specification by Martin Pool.
  (Robert Collins, Aaron Bentley, Johan Rydberg, Martin Pool).

* New tool to generate all-in-one html version of the manual.  (Alexander
  Belchenko)

* Hitting CTRL-C while doing an SFTP push will no longer cause stale locks
  to be left in the SFTP repository. (Robert Collins, Martin Pool).

* New option 'diff --prefix' to control how files are named in diff
  output, with shortcuts '-p0' and '-p1' corresponding to the options for
  GNU patch.  (Alexander Belchenko, Goffredo Baroncelli, Martin Pool)

* Add --revision option to 'annotate' command.  (Olaf Conradi)

* If bzr shows an unexpected revision-history after pulling (perhaps due
  to a reweave) it can now be corrected by 'bzr reconcile'.
  (Robert Collins)

Changes
*******

* Commit is now verbose by default, and shows changed filenames and the
  new revision number.  (Robert Collins, Martin Pool)

* Unify 'mv', 'move', 'rename'.  (Matthew Fuller, #5379)

* 'bzr -h' shows help.  (Martin Pool, Ian Bicking, #35940)

* Make 'pull' and 'push' remember location on failure using --remember.
  (Olaf Conradi)

* For compatibility, make old format for using weaves inside metadir
  available as 'metaweave' format.  Rename format 'metadir' to 'default'.
  Clean up help for option --format in commands 'init', 'init-repo' and
  'upgrade'.  (Olaf Conradi)

Internals
*********

* The internal storage of history, and logical branch identity have now
  been split into Branch, and Repository. The common locking and file
  management routines are now in bzrlib.lockablefiles.
  (Aaron Bentley, Robert Collins, Martin Pool)

* Transports can now raise DependencyNotPresent if they need a library
  which is not installed, and then another implementation will be
  tried.  (Martin Pool)

* Remove obsolete (and no-op) `decode` parameter to `Transport.get`.
  (Martin Pool)

* Using Tree Transform for merge, revert, tree-building

* WorkingTree.create, Branch.create, ``WorkingTree.create_standalone``,
  Branch.initialize are now deprecated. Please see ``BzrDir.create_*`` for
  replacement API's. (Robert Collins)

* New BzrDir class represents the .bzr control directory and manages
  formatting issues. (Robert Collins)

* New repository.InterRepository class encapsulates Repository to
  Repository actions and allows for clean selection of optimised code
  paths. (Robert Collins)

* ``bzrlib.fetch.fetch`` and ``bzrlib.fetch.greedy_fetch`` are now
  deprecated, please use ``branch.fetch`` or ``repository.fetch``
  depending on your needs. (Robert Collins)

* deprecated methods now have a ``is_deprecated`` flag on them that can
  be checked, if you need to determine whether a given callable is
  deprecated at runtime. (Robert Collins)

* Progress bars are now nested - see
  ``bzrlib.ui.ui_factory.nested_progress_bar``.
  (Robert Collins, Robey Pointer)

* New API call ``get_format_description()`` for each type of format.
  (Olaf Conradi)

* Changed ``branch.set_parent()`` to accept None to remove parent.
  (Olaf Conradi)

* Deprecated BzrError AmbiguousBase.  (Olaf Conradi)

* WorkingTree.branch is now a read only property.  (Robert Collins)

* bzrlib.ui.text.TextUIFactory now accepts a ``bar_type`` parameter which
  can be None or a factory that will create a progress bar. This is
  useful for testing or for overriding the bzrlib.progress heuristic.
  (Robert Collins)

* New API method ``get_physical_lock_status()`` to query locks present on a
  transport.  (Olaf Conradi)

* Repository.reconcile now takes a thorough keyword parameter to allow
  requesting an indepth reconciliation, rather than just a data-loss
  check. (Robert Collins)

* ``bzrlib.ui.ui_factory protocol`` now supports ``get_boolean`` to prompt
  the user for yes/no style input. (Robert Collins)

Testing
*******

* SFTP tests now shortcut the SSH negotiation, reducing test overhead
  for testing SFTP protocol support. (Robey Pointer)

* Branch formats are now tested once per implementation (see ``bzrlib.
  tests.branch_implementations``. This is analagous to the transport
  interface tests, and has been followed up with working tree,
  repository and BzrDir tests. (Robert Collins)

* New test base class TestCaseWithTransport provides a transport aware
  test environment, useful for testing any transport-interface using
  code. The test suite option --transport controls the transport used
  by this class (when its not being used as part of implementation
  contract testing). (Robert Collins)

* Close logging handler on disabling the test log. This will remove the
  handler from the internal list inside python's logging module,
  preventing shutdown from closing it twice.  (Olaf Conradi)

* Move test case for uncommit to blackbox tests.  (Olaf Conradi)

* ``run_bzr`` and ``run_bzr_captured`` now accept a 'stdin="foo"'
  parameter which will provide String("foo") to the command as its stdin.

bzr 0.7
#######

:Released: 2006-01-09

Changes
*******

* .bzrignore is excluded from exports, on the grounds that it's a bzr
  internal-use file and may not be wanted.  (Jamie Wilkinson)

* The "bzr directories" command were removed in favor of the new
  --kind option to the "bzr inventory" command.  To list all
  versioned directories, now use "bzr inventory --kind directory".
  (Johan Rydberg)

* Under Windows configuration directory is now ``%APPDATA%\bazaar\2.0``
  by default. (John Arbash Meinel)

* The parent of Bzr configuration directory can be set by ``BZR_HOME``
  environment variable. Now the path for it is searched in ``BZR_HOME``,
  then in HOME. Under Windows the order is: ``BZR_HOME``, ``APPDATA``
  (usually points to ``C:\Documents and Settings\User Name\Application Data``),
  ``HOME``. (John Arbash Meinel)

* Plugins with the same name in different directories in the bzr plugin
  path are no longer loaded: only the first successfully loaded one is
  used. (Robert Collins)

* Use systems' external ssh command to open connections if possible.
  This gives better integration with user settings such as ProxyCommand.
  (James Henstridge)

* Permissions on files underneath .bzr/ are inherited from the .bzr
  directory. So for a shared repository, simply doing 'chmod -R g+w .bzr/'
  will mean that future file will be created with group write permissions.

* configure.in and config.guess are no longer in the builtin default
  ignore list.

* '.sw[nop]' pattern ignored, to ignore vim swap files for nameless
  files.  (John Arbash Meinel, Martin Pool)

Improvements
************

* "bzr INIT dir" now initializes the specified directory, and creates
  it if it does not exist.  (John Arbash Meinel)

* New remerge command (Aaron Bentley)

* Better zsh completion script.  (Steve Borho)

* 'bzr diff' now returns 1 when there are changes in the working
  tree. (Robert Collins)

* 'bzr push' now exists and can push changes to a remote location.
  This uses the transport infrastructure, and can store the remote
  location in the ~/.bazaar/branches.conf configuration file.
  (Robert Collins)

* Test directories are only kept if the test fails and the user requests
  that they be kept.

* Tweaks to short log printing

* Added branch nicks, new nick command, printing them in log output.
  (Aaron Bentley)

* If ``$BZR_PDB`` is set, pop into the debugger when an uncaught exception
  occurs.  (Martin Pool)

* Accept 'bzr resolved' (an alias for 'bzr resolve'), as this is
  the same as Subversion.  (Martin Pool)

* New ftp transport support (on ftplib), for ftp:// and aftp://
  URLs.  (Daniel Silverstone)

* Commit editor temporary files now start with ``bzr_log.``, to allow
  text editors to match the file name and set up appropriate modes or
  settings.  (Magnus Therning)

* Improved performance when integrating changes from a remote weave.
  (Goffredo Baroncelli)

* Sftp will attempt to cache the connection, so it is more likely that
  a connection will be reused, rather than requiring multiple password
  requests.

* bzr revno now takes an optional argument indicating the branch whose
  revno should be printed.  (Michael Ellerman)

* bzr cat defaults to printing the last version of the file.
  (Matthieu Moy, #3632)

* New global option 'bzr --lsprof COMMAND' runs bzr under the lsprof
  profiler.  (Denys Duchier)

* Faster commits by reading only the headers of affected weave files.
  (Denys Duchier)

* 'bzr add' now takes a --dry-run parameter which shows you what would be
  added, but doesn't actually add anything. (Michael Ellerman)

* 'bzr add' now lists how many files were ignored per glob.  add --verbose
  lists the specific files.  (Aaron Bentley)

* 'bzr missing' now supports displaying changes in diverged trees and can
  be limited to show what either end of the comparison is missing.
  (Aaron Bently, with a little prompting from Daniel Silverstone)

Bug Fixes
*********

* SFTP can walk up to the root path without index errors. (Robert Collins)

* Fix bugs in running bzr with 'python -O'.  (Martin Pool)

* Error when run with -OO

* Fix bug in reporting http errors that don't have an http error code.
  (Martin Pool)

* Handle more cases of pipe errors in display commands

* Change status to 3 for all errors

* Files that are added and unlinked before committing are completely
  ignored by diff and status

* Stores with some compressed texts and some uncompressed texts are now
  able to be used. (John A Meinel)

* Fix for bzr pull failing sometimes under windows

* Fix for sftp transport under windows when using interactive auth

* Show files which are both renamed and modified as such in 'bzr
  status' output.  (Daniel Silverstone, #4503)

* Make annotate cope better with revisions committed without a valid
  email address.  (Marien Zwart)

* Fix representation of tab characters in commit messages.
  (Harald Meland)

* List of plugin directories in ``BZR_PLUGIN_PATH`` environment variable is
  now parsed properly under Windows. (Alexander Belchenko)

* Show number of revisions pushed/pulled/merged. (Robey Pointer)

* Keep a cached copy of the basis inventory to speed up operations
  that need to refer to it.  (Johan Rydberg, Martin Pool)

* Fix bugs in bzr status display of non-ascii characters.
  (Martin Pool)

* Remove Makefile.in from default ignore list.
  (Tollef Fog Heen, Martin Pool, #6413)

* Fix failure in 'bzr added'.  (Nathan McCallum, Martin Pool)

Testing
*******

* Fix selftest asking for passwords when there are no SFTP keys.
  (Robey Pointer, Jelmer Vernooij)

* Fix selftest run with 'python -O'.  (Martin Pool)

* Fix HTTP tests under Windows. (John Arbash Meinel)

* Make tests work even if HOME is not set (Aaron Bentley)

* Updated ``build_tree`` to use fixed line-endings for tests which read
  the file cotents and compare. Make some tests use this to pass under
  Windows. (John Arbash Meinel)

* Skip stat and symlink tests under Windows. (Alexander Belchenko)

* Delay in selftest/testhashcash is now issued under win32 and Cygwin.
  (John Arbash Meinel)

* Use terminal width to align verbose test output.  (Martin Pool)

* Blackbox tests are maintained within the bzrlib.tests.blackbox directory.
  If adding a new test script please add that to
  ``bzrlib.tests.blackbox.__init__``. (Robert Collins)

* Much better error message if one of the test suites can't be
  imported.  (Martin Pool)

* Make check now runs the test suite twice - once with the default locale,
  and once with all locales forced to C, to expose bugs. This is not
  trivially done within python, so for now its only triggered by running
  Make check. Integrators and packagers who wish to check for full
  platform support should run 'make check' to test the source.
  (Robert Collins)

* Tests can now run TestSkipped if they can't execute for any reason.
  (Martin Pool) (NB: TestSkipped should only be raised for correctable
  reasons - see the wiki spec ImprovingBzrTestSuite).

* Test sftp with relative, absolute-in-homedir and absolute-not-in-homedir
  paths for the transport tests. Introduce blackbox remote sftp tests that
  test the same permutations. (Robert Collins, Robey Pointer)

* Transport implementation tests are now independent of the local file
  system, which allows tests for esoteric transports, and for features
  not available in the local file system. They also repeat for variations
  on the URL scheme that can introduce issues in the transport code,
  see bzrlib.transport.TransportTestProviderAdapter() for this.
  (Robert Collins).

* ``TestCase.build_tree`` uses the transport interface to build trees,
  pass in a transport parameter to give it an existing connection.
  (Robert Collins).

Internals
*********

* WorkingTree.pull has been split across Branch and WorkingTree,
  to allow Branch only pulls. (Robert Collins)

* ``commands.display_command`` now returns the result of the decorated
  function. (Robert Collins)

* LocationConfig now has a ``set_user_option(key, value)`` call to save
  a setting in its matching location section (a new one is created
  if needed). (Robert Collins)

* Branch has two new methods, ``get_push_location`` and
  ``set_push_location`` to respectively, get and set the push location.
  (Robert Collins)

* ``commands.register_command`` now takes an optional flag to signal that
  the registrant is planning to decorate an existing command. When
  given multiple plugins registering a command is not an error, and
  the original command class (whether built in or a plugin based one) is
  returned to the caller. There is a new error 'MustUseDecorated' for
  signalling when a wrapping command should switch to the original
  version. (Robert Collins)

* Some option parsing errors will raise 'BzrOptionError', allowing
  granular detection for decorating commands. (Robert Collins).

* ``Branch.read_working_inventory`` has moved to
  ``WorkingTree.read_working_inventory``. This necessitated changes to
  ``Branch.get_root_id``, and a move of ``Branch.set_inventory`` to
  WorkingTree as well. To make it clear that a WorkingTree cannot always
  be obtained ``Branch.working_tree()`` will raise
  ``errors.NoWorkingTree`` if one cannot be obtained. (Robert Collins)

* All pending merges operations from Branch are now on WorkingTree.
  (Robert Collins)

* The follow operations from Branch have moved to WorkingTree::

      add()
      commit()
      move()
      rename_one()
      unknowns()

  (Robert Collins)

* ``bzrlib.add.smart_add_branch`` is now ``smart_add_tree``. (Robert Collins)

* New "rio" serialization format, similar to rfc-822. (Martin Pool)

* Rename selftests to ``bzrlib.tests.test_foo``.  (John A Meinel, Martin
  Pool)

* ``bzrlib.plugin.all_plugins`` has been changed from an attribute to a
  query method. (Robert Collins)

* New options to read only the table-of-contents of a weave.
  (Denys Duchier)

* Raise NoSuchFile when someone tries to add a non-existant file.
  (Michael Ellerman)

* Simplify handling of DivergedBranches in ``cmd_pull()``.
  (Michael Ellerman)

* Branch.controlfile* logic has moved to lockablefiles.LockableFiles, which
  is exposed as ``Branch().control_files``. Also this has been altered with the
  controlfile pre/suffix replaced by simple method names like 'get' and
  'put'. (Aaron Bentley, Robert Collins).

* Deprecated functions and methods can now be marked as such using the
  ``bzrlib.symbol_versioning`` module. Marked method have their docstring
  updated and will issue a DeprecationWarning using the warnings module
  when they are used. (Robert Collins)

* ``bzrlib.osutils.safe_unicode`` now exists to provide parameter coercion
  for functions that need unicode strings. (Robert Collins)

bzr 0.6
#######

:Released: 2005-10-28

Improvements
************

* pull now takes --verbose to show you what revisions are added or removed
  (John A Meinel)

* merge now takes a --show-base option to include the base text in
  conflicts.
  (Aaron Bentley)

* The config files are now read using ConfigObj, so '=' should be used as
  a separator, not ':'.
  (Aaron Bentley)

* New 'bzr commit --strict' option refuses to commit if there are
  any unknown files in the tree.  To commit, make sure all files are
  either ignored, added, or deleted.  (Michael Ellerman)

* The config directory is now ~/.bazaar, and there is a single file
  ~/.bazaar/bazaar.conf storing email, editor and other preferences.
  (Robert Collins)

* 'bzr add' no longer takes a --verbose option, and a --quiet option
  has been added that suppresses all output.

* Improved zsh completion support in contrib/zsh, from Clint
  Adams.

* Builtin 'bzr annotate' command, by Martin Pool with improvements from
  Goffredo Baroncelli.

* 'bzr check' now accepts -v for verbose reporting, and checks for
  ghosts in the branch. (Robert Collins)

* New command 're-sign' which will regenerate the gpg signature for
  a revision. (Robert Collins)

* If you set ``check_signatures=require`` for a path in
  ``~/.bazaar/branches.conf`` then bzr will invoke your
  ``gpg_signing_command`` (defaults to gpg) and record a digital signature
  of your commit. (Robert Collins)

* New sftp transport, based on Paramiko.  (Robey Pointer)

* 'bzr pull' now accepts '--clobber' which will discard local changes
  and make this branch identical to the source branch. (Robert Collins)

* Just give a quieter warning if a plugin can't be loaded, and
  put the details in .bzr.log.  (Martin Pool)

* 'bzr branch' will now set the branch-name to the last component of the
  output directory, if one was supplied.

* If the option ``post_commit`` is set to one (or more) python function
  names (must be in the bzrlib namespace), then they will be invoked
  after the commit has completed, with the branch and ``revision_id`` as
  parameters. (Robert Collins)

* Merge now has a retcode of 1 when conflicts occur. (Robert Collins)

* --merge-type weave is now supported for file contents.  Tree-shape
  changes are still three-way based.  (Martin Pool, Aaron Bentley)

* 'bzr check' allows the first revision on revision-history to have
  parents - something that is expected for cheap checkouts, and occurs
  when conversions from baz do not have all history.  (Robert Collins).

* 'bzr merge' can now graft unrelated trees together, if your specify
  0 as a base. (Aaron Bentley)

* 'bzr commit branch' and 'bzr commit branch/file1 branch/file2' now work
  (Aaron Bentley)

* Add '.sconsign*' to default ignore list.  (Alexander Belchenko)

* 'bzr merge --reprocess' minimizes conflicts

Testing
*******

* The 'bzr selftest --pattern' option for has been removed, now
  test specifiers on the command line can be simple strings, or
  regexps, or both. (Robert Collins)

* Passing -v to selftest will now show the time each test took to
  complete, which will aid in analysing performance regressions and
  related questions. (Robert Collins)

* 'bzr selftest' runs all tests, even if one fails, unless '--one'
  is given. (Martin Pool)

* There is a new method for TestCaseInTempDir, assertFileEqual, which
  will check that a given content is equal to the content of the named
  file. (Robert Collins)

* Fix test suite's habit of leaving many temporary log files in $TMPDIR.
  (Martin Pool)

Internals
*********

* New 'testament' command and concept for making gpg-signatures
  of revisions that are not tied to a particular internal
  representation.  (Martin Pool).

* Per-revision properties ('revprops') as key-value associated
  strings on each revision created when the revision is committed.
  Intended mainly for the use of external tools.  (Martin Pool).

* Config options have moved from bzrlib.osutils to bzrlib.config.
  (Robert Collins)

* Improved command line option definitions allowing explanations
  for individual options, among other things.  Contributed by
  Magnus Therning.

* Config options have moved from bzrlib.osutils to bzrlib.config.
  Configuration is now done via the config.Config interface:
  Depending on whether you have a Branch, a Location or no information
  available, construct a ``*Config``, and use its ``signature_checking``,
  ``username`` and ``user_email`` methods. (Robert Collins)

* Plugins are now loaded under bzrlib.plugins, not bzrlib.plugin, and
  they are made available for other plugins to use. You should not
  import other plugins during the ``__init__`` of your plugin though, as
  no ordering is guaranteed, and the plugins directory is not on the
  python path. (Robert Collins)

* Branch.relpath has been moved to WorkingTree.relpath. WorkingTree no
  no longer takes an inventory, rather it takes an option branch
  parameter, and if None is given will open the branch at basedir
  implicitly. (Robert Collins)

* Cleaner exception structure and error reporting.  Suggested by
  Scott James Remnant.  (Martin Pool)

* Branch.remove has been moved to WorkingTree, which has also gained
  ``lock_read``, ``lock_write`` and ``unlock`` methods for convenience.
  (Robert Collins)

* Two decorators, ``needs_read_lock`` and ``needs_write_lock`` have been
  added to the branch module. Use these to cause a function to run in a
  read or write lock respectively. (Robert Collins)

* ``Branch.open_containing`` now returns a tuple (Branch, relative-path),
  which allows direct access to the common case of 'get me this file
  from its branch'. (Robert Collins)

* Transports can register using ``register_lazy_transport``, and they
  will be loaded when first used.  (Martin Pool)

* 'pull' has been factored out of the command as ``WorkingTree.pull()``.
  A new option to WorkingTree.pull has been added, clobber, which will
  ignore diverged history and pull anyway.
  (Robert Collins)

* config.Config has a ``get_user_option`` call that accepts an option name.
  This will be looked up in branches.conf and bazaar.conf as normal.
  It is intended that this be used by plugins to support options -
  options of built in programs should have specific methods on the config.
  (Robert Collins)

* ``merge.merge_inner`` now has tempdir as an optional parameter.
  (Robert Collins)

* Tree.kind is not recorded at the top level of the hierarchy, as it was
  missing on EmptyTree, leading to a bug with merge on EmptyTrees.
  (Robert Collins)

* ``WorkingTree.__del__`` has been removed, it was non deterministic and not
  doing what it was intended to. See ``WorkingTree.__init__`` for a comment
  about future directions. (Robert Collins/Martin Pool)

* bzrlib.transport.http has been modified so that only 404 urllib errors
  are returned as NoSuchFile. Other exceptions will propagate as normal.
  This allows debuging of actual errors. (Robert Collins)

* bzrlib.transport.Transport now accepts *ONLY* url escaped relative paths
  to apis like 'put', 'get' and 'has'. This is to provide consistent
  behaviour - it operates on url's only. (Robert Collins)

* Transports can register using ``register_lazy_transport``, and they
  will be loaded when first used.  (Martin Pool)

* ``merge_flex`` no longer calls ``conflict_handler.finalize()``, instead that
  is called by ``merge_inner``. This is so that the conflict count can be
  retrieved (and potentially manipulated) before returning to the caller
  of ``merge_inner``. Likewise 'merge' now returns the conflict count to the
  caller. (Robert Collins)

* ``revision.revision_graph`` can handle having only partial history for
  a revision - that is no revisions in the graph with no parents.
  (Robert Collins).

* New ``builtins.branch_files`` uses the standard ``file_list`` rules to
  produce a branch and a list of paths, relative to that branch
  (Aaron Bentley)

* New TestCase.addCleanup facility.

* New ``bzrlib.version_info`` tuple (similar to ``sys.version_info``),
  which can be used by programs importing bzrlib.

Bug Fixes
*********

* Better handling of branches in directories with non-ascii names.
  (Joel Rosdahl, Panagiotis Papadakos)

* Upgrades of trees with no commits will not fail due to accessing
  [-1] in the revision-history. (Andres Salomon)


bzr 0.1.1
#########

:Released: 2005-10-12

Bug Fixes
*********

* Fix problem in pulling over http from machines that do not
  allow directories to be listed.

* Avoid harmless warning about invalid hash cache after
  upgrading branch format.

Performance
***********

* Avoid some unnecessary http operations in branch and pull.


bzr 0.1
#######

:Released: 2005-10-11

Notes
*****

* 'bzr branch' over http initially gives a very high estimate
  of completion time but it should fall as the first few
  revisions are pulled in.  branch is still slow on
  high-latency connections.

Bug Fixes
*********

* bzr-man.py has been updated to work again. Contributed by
  Rob Weir.

* Locking is now done with fcntl.lockf which works with NFS
  file systems. Contributed by Harald Meland.

* When a merge encounters a file that has been deleted on
  one side and modified on the other, the old contents are
  written out to foo.BASE and foo.SIDE, where SIDE is this
  or OTHER. Contributed by Aaron Bentley.

* Export was choosing incorrect file paths for the content of
  the tarball, this has been fixed by Aaron Bentley.

* Commit will no longer commit without a log message, an
  error is returned instead. Contributed by Jelmer Vernooij.

* If you commit a specific file in a sub directory, any of its
  parent directories that are added but not listed will be
  automatically included. Suggested by Michael Ellerman.

* bzr commit and upgrade did not correctly record new revisions
  for files with only a change to their executable status.
  bzr will correct this when it encounters it. Fixed by
  Robert Collins

* HTTP tests now force off the use of ``http_proxy`` for the duration.
  Contributed by Gustavo Niemeyer.

* Fix problems in merging weave-based branches that have
  different partial views of history.

* Symlink support: working with symlinks when not in the root of a
  bzr tree was broken, patch from Scott James Remnant.

Improvements
************

* 'branch' now accepts a --basis parameter which will take advantage
  of local history when making a new branch. This allows faster
  branching of remote branches. Contributed by Aaron Bentley.

* New tree format based on weave files, called version 5.
  Existing branches can be upgraded to this format using
  'bzr upgrade'.

* Symlinks are now versionable. Initial patch by
  Erik Toubro Nielsen, updated to head by Robert Collins.

* Executable bits are tracked on files. Patch from Gustavo
  Niemeyer.

* 'bzr status' now shows unknown files inside a selected directory.
  Patch from Heikki Paajanen.

* Merge conflicts are recorded in .bzr. Two new commands 'conflicts'
  and 'resolve' have needed added, which list and remove those
  merge conflicts respectively. A conflicted tree cannot be committed
  in. Contributed by Aaron Bentley.

* 'rm' is now an alias for 'remove'.

* Stores now split out their content in a single byte prefixed hash,
  dropping the density of files per directory by 256. Contributed by
  Gustavo Niemeyer.

* 'bzr diff -r branch:URL' will now perform a diff between two branches.
  Contributed by Robert Collins.

* 'bzr log' with the default formatter will show merged revisions,
  indented to the right. Initial implementation contributed by Gustavo
  Niemeyer, made incremental by Robert Collins.


Internals
*********

* Test case failures have the exception printed after the log
  for your viewing pleasure.

* InventoryEntry is now an abstract base class, use one of the
  concrete InventoryDirectory etc classes instead.

* Branch raises an UnsupportedFormatError when it detects a
  bzr branch it cannot understand. This allows for precise
  handling of such circumstances.

* Remove RevisionReference class; ``Revision.parent_ids`` is now simply a
  list of their ids and ``parent_sha1s`` is a list of their corresponding
  sha1s (for old branches only at the moment.)

* New method-object style interface for Commit() and Fetch().

* Renamed ``Branch.last_patch()`` to ``Branch.last_revision()``, since
  we call them revisions not patches.

* Move ``copy_branch`` to ``bzrlib.clone.copy_branch``.  The destination
  directory is created if it doesn't exist.

* Inventories now identify the files which were present by
  giving the revision *of that file*.

* Inventory and Revision XML contains a version identifier.
  This must be consistent with the overall branch version
  but allows for more flexibility in future upgrades.

Testing
*******

* Removed testsweet module so that tests can be run after
  bzr installed by 'bzr selftest'.

* 'bzr selftest' command-line arguments can now be partial ids
  of tests to run, e.g. ``bzr selftest test_weave``


bzr 0.0.9
#########

:Released: 2005-09-23

Bug Fixes
*********

* Fixed "branch -r" option.

* Fix remote access to branches containing non-compressed history.
  (Robert Collins).

* Better reliability of http server tests.  (John Arbash-Meinel)

* Merge graph maximum distance calculation fix.  (Aaron Bentley)

* Various minor bug in windows support have been fixed, largely in the
  test suite. Contributed by Alexander Belchenko.

Improvements
************

* Status now accepts a -r argument to give status between chosen
  revisions. Contributed by Heikki Paajanen.

* Revision arguments no longer use +/-/= to control ranges, instead
  there is a 'before' namespace, which limits the successive namespace.
  For example '$ bzr log -r date:yesterday..before:date:today' will
  select everything from yesterday and before today. Contributed by
  Robey Pointer

* There is now a bzr.bat file created by distutils when building on
  Windows. Contributed by Alexander Belchenko.

Internals
*********

* Removed uuid() as it was unused.

* Improved 'fetch' code for pulling revisions from one branch into
  another (used by pull, merged, etc.)


bzr 0.0.8
#########

:Released: 2005-09-20


Improvements
************

* Adding a file whose parent directory is not versioned will
  implicitly add the parent, and so on up to the root. This means
  you should never need to explictly add a directory, they'll just
  get added when you add a file in the directory.  Contributed by
  Michael Ellerman.

* Ignore ``.DS_Store`` (contains Mac metadata) by default.
  (Nir Soffer)

* If you set ``BZR_EDITOR`` in the environment, it is checked in
  preference to EDITOR and the config file for the interactive commit
  editing program. Related to this is a bugfix where a missing program
  set in EDITOR would cause editing to fail, now the fallback program
  for the operating system is still tried.

* Files that are not directories/symlinks/regular files will no longer
  cause bzr to fail, it will just ignore them by default. You cannot add
  them to the tree though - they are not versionable.


Internals
*********

* Refactor xml packing/unpacking.

Bug Fixes
*********

* Fixed 'bzr mv' by Ollie Rutherfurd.

* Fixed strange error when trying to access a nonexistent http
  branch.

* Make sure that the hashcache gets written out if it can't be
  read.


Portability
***********

* Various Windows fixes from Ollie Rutherfurd.

* Quieten warnings about locking; patch from Matt Lavin.


bzr-0.0.7
#########

:Released: 2005-09-02

New Features
************

* ``bzr shell-complete`` command contributed by Clint Adams to
  help with intelligent shell completion.

* New expert command ``bzr find-merge-base`` for debugging merges.


Enhancements
************

* Much better merge support.

* merge3 conflicts are now reported with markers like '<<<<<<<'
  (seven characters) which is the same as CVS and pleases things
  like emacs smerge.


Bug Fixes
*********

* ``bzr upgrade`` no longer fails when trying to fix trees that
  mention revisions that are not present.

* Fixed bugs in listing plugins from ``bzr plugins``.

* Fix case of $EDITOR containing options for the editor.

* Fix log -r refusing to show the last revision.
  (Patch from Goffredo Baroncelli.)


Changes
*******

* ``bzr log --show-ids`` shows the revision ids of all parents.

* Externally provided commands on your $BZRPATH no longer need
  to recognize --bzr-usage to work properly, and can just handle
  --help themselves.


Library
*******

* Changed trace messages to go through the standard logging
  framework, so that they can more easily be redirected by
  libraries.



bzr-0.0.6
#########

:Released: 2005-08-18

New Features
************

* Python plugins, automatically loaded from the directories on
  ``BZR_PLUGIN_PATH`` or ``~/.bzr.conf/plugins`` by default.

* New 'bzr mkdir' command.

* Commit mesage is fetched from an editor if not given on the
  command line; patch from Torsten Marek.

* ``bzr log -m FOO`` displays commits whose message matches regexp
  FOO.

* ``bzr add`` with no arguments adds everything under the current directory.

* ``bzr mv`` does move or rename depending on its arguments, like
  the Unix command.

* ``bzr missing`` command shows a summary of the differences
  between two trees.  (Merged from John Arbash-Meinel.)

* An email address for commits to a particular tree can be
  specified by putting it into .bzr/email within a branch.  (Based
  on a patch from Heikki Paajanen.)


Enhancements
************

* Faster working tree operations.


Changes
*******

* 3rd-party modules shipped with bzr are copied within the bzrlib
  python package, so that they can be installed by the setup
  script without clashing with anything already existing on the
  system.  (Contributed by Gustavo Niemeyer.)

* Moved plugins directory to bzrlib/, so that there's a standard
  plugin directory which is not only installed with bzr itself but
  is also available when using bzr from the development tree.
  ``BZR_PLUGIN_PATH`` and ``DEFAULT_PLUGIN_PATH`` are then added to the
  standard plugins directory.

* When exporting to a tarball with ``bzr export --format tgz``, put
  everything under a top directory rather than dumping it into the
  current directory.   This can be overridden with the ``--root``
  option.  Patch from William Dodé and John Meinel.

* New ``bzr upgrade`` command to upgrade the format of a branch,
  replacing ``bzr check --update``.

* Files within store directories are no longer marked readonly on
  disk.

* Changed ``bzr log`` output to a more compact form suggested by
  John A Meinel.  Old format is available with the ``--long`` or
  ``-l`` option, patched by William Dodé.

* By default the commit command refuses to record a revision with
  no changes unless the ``--unchanged`` option is given.

* The ``--no-plugins``, ``--profile`` and ``--builtin`` command
  line options must come before the command name because they
  affect what commands are available; all other options must come
  after the command name because their interpretation depends on
  it.

* ``branch`` and ``clone`` added as aliases for ``branch``.

* Default log format is back to the long format; the compact one
  is available with ``--short``.


Bug Fixes
*********

* Fix bugs in committing only selected files or within a subdirectory.


bzr-0.0.5
#########

:Released:  2005-06-15

Changes
*******

* ``bzr`` with no command now shows help rather than giving an
  error.  Suggested by Michael Ellerman.

* ``bzr status`` output format changed, because svn-style output
  doesn't really match the model of bzr.  Now files are grouped by
  status and can be shown with their IDs.  ``bzr status --all``
  shows all versioned files and unknown files but not ignored files.

* ``bzr log`` runs from most-recent to least-recent, the reverse
  of the previous order.  The previous behaviour can be obtained
  with the ``--forward`` option.

* ``bzr inventory`` by default shows only filenames, and also ids
  if ``--show-ids`` is given, in which case the id is the second
  field.


Enhancements
************

* New 'bzr whoami --email' option shows only the email component
  of the user identification, from Jo Vermeulen.

* New ``bzr ignore PATTERN`` command.

* Nicer error message for broken pipe, interrupt and similar
  conditions that don't indicate an internal error.

* Add ``.*.sw[nop] .git .*.tmp *,v`` to default ignore patterns.

* Per-branch locks keyed on ``.bzr/branch-lock``, available in
  either read or write mode.

* New option ``bzr log --show-ids`` shows revision and file ids.

* New usage ``bzr log FILENAME`` shows only revisions that
  affected that file.

* Changed format for describing changes in ``bzr log -v``.

* New option ``bzr commit --file`` to take a message from a file,
  suggested by LarstiQ.

* New syntax ``bzr status [FILE...]`` contributed by Bartosz
  Oler.  File may be in a branch other than the working directory.

* ``bzr log`` and ``bzr root`` can be given an http URL instead of
  a filename.

* Commands can now be defined by external programs or scripts
  in a directory on $BZRPATH.

* New "stat cache" avoids reading the contents of files if they
  haven't changed since the previous time.

* If the Python interpreter is too old, try to find a better one
  or give an error.  Based on a patch from Fredrik Lundh.

* New optional parameter ``bzr info [BRANCH]``.

* New form ``bzr commit SELECTED`` to commit only selected files.

* New form ``bzr log -r FROM:TO`` shows changes in selected
  range; contributed by John A Meinel.

* New option ``bzr diff --diff-options 'OPTS'`` allows passing
  options through to an external GNU diff.

* New option ``bzr add --no-recurse`` to add a directory but not
  their contents.

* ``bzr --version`` now shows more information if bzr is being run
  from a branch.


Bug Fixes
*********

* Fixed diff format so that added and removed files will be
  handled properly by patch.  Fix from Lalo Martins.

* Various fixes for files whose names contain spaces or other
  metacharacters.


Testing
*******

* Converted black-box test suites from Bourne shell into Python;
  now run using ``./testbzr``.  Various structural improvements to
  the tests.

* testbzr by default runs the version of bzr found in the same
  directory as the tests, or the one given as the first parameter.

* testbzr also runs the internal tests, so the only command
  required to check is just ``./testbzr``.

* testbzr requires python2.4, but can be used to test bzr running
  under a different version.

* Tests added for many other changes in this release.


Internal
********

* Included ElementTree library upgraded to 1.2.6 by Fredrik Lundh.

* Refactor command functions into Command objects based on HCT by
  Scott James Remnant.

* Better help messages for many commands.

* Expose ``bzrlib.open_tracefile()`` to start the tracefile; until
  this is called trace messages are just discarded.

* New internal function ``find_touching_revisions()`` and hidden
  command touching-revisions trace the changes to a given file.

* Simpler and faster ``compare_inventories()`` function.

* ``bzrlib.open_tracefile()`` takes a tracefilename parameter.

* New AtomicFile class.

* New developer commands ``added``, ``modified``.


Portability
***********

* Cope on Windows on python2.3 by using the weaker random seed.
  2.4 is now only recommended.


bzr-0.0.4
#########

:Released:  2005-04-22

Enhancements
************

* 'bzr diff' optionally takes a list of files to diff.  Still a bit
  basic.  Patch from QuantumG.

* More default ignore patterns.

* New 'bzr log --verbose' shows a list of files changed in the
  changeset.  Patch from Sebastian Cote.

* Roll over ~/.bzr.log if it gets too large.

* Command abbreviations 'ci', 'st', 'stat', '?' based on a patch
  by Jason Diamon.

* New 'bzr help commands' based on a patch from Denys Duchier.


Changes
*******

* User email is determined by looking at $BZREMAIL or ~/.bzr.email
  or $EMAIL.  All are decoded by the locale preferred encoding.
  If none of these are present user@hostname is used.  The host's
  fully-qualified name is not used because that tends to fail when
  there are DNS problems.

* New 'bzr whoami' command instead of username user-email.


Bug Fixes
*********

* Make commit safe for hardlinked bzr trees.

* Some Unicode/locale fixes.

* Partial workaround for ``difflib.unified_diff`` not handling
  trailing newlines properly.


Internal
********

* Allow docstrings for help to be in PEP0257 format.  Patch from
  Matt Brubeck.

* More tests in test.sh.

* Write profile data to a temporary file not into working
  directory and delete it when done.

* Smaller .bzr.log with process ids.


Portability
***********

* Fix opening of ~/.bzr.log on Windows.  Patch from Andrew
  Bennetts.

* Some improvements in handling paths on Windows, based on a patch
  from QuantumG.


bzr-0.0.3
#########

:Released:  2005-04-06

Enhancements
************

* New "directories" internal command lists versioned directories
  in the tree.

* Can now say "bzr commit --help".

* New "rename" command to rename one file to a different name
  and/or directory.

* New "move" command to move one or more files into a different
  directory.

* New "renames" command lists files renamed since base revision.

* New cat command contributed by janmar.

Changes
*******

* .bzr.log is placed in $HOME (not pwd) and is always written in
  UTF-8.  (Probably not a completely good long-term solution, but
  will do for now.)

Portability
***********

* Workaround for difflib bug in Python 2.3 that causes an
  exception when comparing empty files.  Reported by Erik Toubro
  Nielsen.

Internal
********

* Refactored inventory storage to insert a root entry at the top.

Testing
*******

* Start of shell-based black-box testing in test.sh.


bzr-0.0.2.1
###########

Portability
***********

* Win32 fixes from Steve Brown.


bzr-0.0.2
#########

:Codename: "black cube"
:Released: 2005-03-31

Enhancements
************

* Default ignore list extended (see bzrlib/__init__.py).

* Patterns in .bzrignore are now added to the default ignore list,
  rather than replacing it.

* Ignore list isn't reread for every file.

* More help topics.

* Reinstate the 'bzr check' command to check invariants of the
  branch.

* New 'ignored' command lists which files are ignored and why;
  'deleted' lists files deleted in the current working tree.

* Performance improvements.

* New global --profile option.

* Ignore patterns like './config.h' now correctly match files in
  the root directory only.


bzr-0.0.1
#########

:Released:  2005-03-26

Enhancements
************

* More information from info command.

* Can now say "bzr help COMMAND" for more detailed help.

* Less file flushing and faster performance when writing logs and
  committing to stores.

* More useful verbose output from some commands.

Bug Fixes
*********

* Fix inverted display of 'R' and 'M' during 'commit -v'.

Portability
***********

* Include a subset of ElementTree-1.2.20040618 to make
  installation easier.

* Fix time.localtime call to work with Python 2.3 (the minimum
  supported).


bzr-0.0.0.69
############

:Released:  2005-03-22

Enhancements
************

* First public release.

* Storage of local versions: init, add, remove, rm, info, log,
  diff, status, etc.


bzr ?.?.? (not released yet)
############################

:Codename: template
:2.0.2: ???

Compatibility Breaks
********************

New Features
************

Bug Fixes
*********

Improvements
************

Documentation
*************

API Changes
***********

Internals
*********

Testing
*******



..
   vim: tw=74 ft=rst ff=unix<|MERGE_RESOLUTION|>--- conflicted
+++ resolved
@@ -74,14 +74,12 @@
 Improvements
 ************
 
-<<<<<<< HEAD
-* The version of bzr being run is now written to the log file.
-  (__monty__, #257170)
-=======
 * Push will now inform the user when they are trying to push to a foreign 
   VCS for which roundtripping is not supported, and will suggest them to 
   use dpush. (Jelmer Vernooij)
->>>>>>> 46a07b53
+
+* The version of bzr being run is now written to the log file.
+  (__monty__, #257170)
 
 * Transport network activity indicator is shown more of the time when
   Bazaar is doing network IO.
