--- conflicted
+++ resolved
@@ -8,11 +8,10 @@
     * New ``submit:`` revision specifier makes it easy to diff against the
       common ancestor with the submit location (Aaron Bentley)
 
-<<<<<<< HEAD
+    * Added support for Putty's SSH implementation. (Dmitry Vasiliev)
+
     * Merge now autodetects the correct line-ending style for its conflict
       markers.  (Aaron Bentley)
-=======
-    * Added support for Putty's SSH implementation. (Dmitry Vasiliev)
 
   INTERNALS:
 
@@ -35,7 +34,6 @@
     * Fix commit of merges with symlinks in dirstate trees.
       (Marien Zwart)
 
->>>>>>> 00ad75d2
  
 bzr 0.15rc1  2007-03-07
 
