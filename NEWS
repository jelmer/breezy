####################
Bazaar Release Notes
####################

.. contents:: List of Releases
   :depth: 1

<<<<<<< HEAD
bzr 2.2.0b1 (not released yet)
##############################

:Codename: ???
:2.2.0b1: ???

Compatibility Breaks
********************

New Features
************

Bug Fixes
*********

Improvements
************

Documentation
*************

API Changes
***********

Internals
*********

Testing
*******


bzr 2.1.0rc2 (not released yet)
###############################
=======
bzr 2.1.0rc2
############

:Codename: after the bubbles
:2.1.0rc2: 2010-01-29
>>>>>>> d0537c52

This is a quick-turn-around to update a small issue with our new per-file
merge hook. We expect no major changes from this to the final 2.1.0.

API Changes
***********

* The new ``merge_file_content`` hook point has been altered to provide a
  better API where state for extensions can be stored rather than the
  too-simple function based approach. This fixes a performance regression
  where branch configuration would be parsed per-file during merge. As
  part of this the included news_merger has been refactored into a base
  helper class ``bzrlib.merge.ConfigurableFileMerger``.
  (Robert Collins, John Arbash Meinel, #513822)


bzr 2.1.0rc1
############

:Codename: the 'new' stable
:2.1.0rc1: 2009-01-21

This is the first stable release candidate for Bazaar's 2.1 series. From
this point onwards, the 2.1 series will be considered stable (as the 2.0
series) and only bugfixes are expected to be incorporated. The dozen or so
bugfixes in the 2.0.4 release are also included in this release (along
with more than 15 more bugfixes). Some of the interesting features are
support for per-file merge hooks, ``bzr unshelve --preview``, support
for using ! in ignore files to exclude files from being ignored, a small
memory leak was squashed, and many ``ObjectNotLocked`` errors were fixed.
This looks to be a very good start for a new stable series.


New Features
************

* Add bug information to log output when available.
  (Neil Martinsen-Burrell, Guillermo Gonzalez, #251729)

* Added ``merge_file_content`` hook point to ``Merger``, allowing plugins
  to register custom merge logic, e.g. to provide smarter merging for
  particular files.

* Bazaar now includes the ``news_merge`` plugin.  It is disabled by
  default, to enable it add a ``news_merge_files`` option to your
  configuration.  Consult ``bzr help news_merge`` for more information.
  (Andrew Bennetts)
  
* ``bzr branch`` now takes a ``--bind`` option. This lets you
  branch and bind all in one command. (Ian Clatworthy)

* ``bzr switch`` now takes a ``--revision`` option, to allow switching to
  a specific revision of a branch. (Daniel Watkins, #183559)

* ``bzr unshelve --preview`` can now be used to show how a patch on the
  shelf would be applied to the working tree.
  (Guilherme Salgado, #308122)

* ``bzr update`` now takes a ``--revision`` argument. This lets you
  change the revision of the working tree to any revision in the
  ancestry of the current or master branch. (Matthieu Moy, Mark Hammond,
  Martin Pool, #45719)

* ``-Dbytes`` can now be used to display the total number of bytes
  transferred for the current command. This information is always logged
  to ``.bzr.log`` for later inspection. (John Arbash Meinel)

* New ignore patterns.  Patterns prefixed with '!' are exceptions to 
  ignore patterns and take precedence over regular ignores.  Such 
  exceptions are used to specify files that should be versioned which 
  would otherwise be ignored.  Patterns prefixed with '!!' act as regular 
  ignore patterns, but have highest precedence, even over the '!' 
  exception patterns. (John Whitley, #428031)

* The ``supress_warnings`` configuration option has been introduced to disable
  various warnings (it currently only supports the ``format_deprecation``
  warning). The new option can be set in any of the following locations:
  ``bazaar.conf``, ``locations.conf`` and/or ``branch.conf``.
  (Ted Gould, Matthew Fuller, Vincent Ladeuil)

Bug Fixes
*********

* Always show a message if an OS error occurs while trying to run a
  user-specified commit message editor.
  (Martin Pool, #504842)

* ``bzr diff`` will now use the epoch when it is unable to determine 
  the timestamp of a file, if the revision it was introduced in is a
  ghost. (Jelmer Vernooij, #295611)

* ``bzr switch -b`` can now create branches that are located using directory
  services such as ``lp:``, even when the branch name doesn't contain a
  '/'.  (Neil Martinsen-Burrell, #495263)

* ``bzr unshelve`` has improved messages about what it is doing.
  (Neil Martinsen-Burrell, #496917)

* Concurrent autopacking is more resilient to already-renamed pack files.
  If we find that a file we are about to obsolete is already obsoleted, we
  do not try to rename it, and we leave the file in ``obsolete_packs``.
  The code is also fault tolerant if a file goes missing, assuming that
  another process already removed the file.
  (John Arbash Meinel, Gareth White, #507557)

* Fix "Too many concurrent requests" in reconcile when network connection
  fails.  (Andrew Bennetts, #503878)

* Fixed a side effect mutation of ``RemoteBzrDirFormat._network_name``
  that caused some tests to fail when run in a non-default order.
  Probably no user impact.  (Martin Pool, #504102)

* Fixed ``ObjectNotLocked`` error in ``bzr cat -rbranch:../foo FILE``.
  (Andrew Bennetts, #506274)

* FTP transports support Unicode paths by encoding/decoding them as utf8.
  (Vincent Ladeuil, #472161)

* Listen to the SIGWINCH signal to update the terminal width.
  (Vincent Ladeuil, #316357)

* Progress bars are now hidden when ``--quiet`` is given.
  (Martin Pool, #320035)

* ``SilentUIFactory`` now supports ``make_output_stream`` and discards
  whatever is written to it.  This un-breaks some plugin tests that
  depended on this behaviour.
  (Martin Pool, #499757)

* When operations update the working tree, all affected files should end
  up with the same mtime. (eg. when versioning a generated file, if you
  update the source and the generated file together, the generated file
  should appear up-to-date.)
  (John Arbash Meinel, Martin <gzlist>, #488724)

Improvements
************

* Added ``add_cleanup`` and ``cleanup_now`` to ``bzrlib.command.Command``.
  All the builtin commands now use ``add_cleanup`` rather than
  ``try``/``finally`` blocks where applicable as it is simpler and more
  robust.  (Andrew Bennetts)

* All except a small number of storage formats are now hidden, making
  the help for numerous commands far more digestible. (Ian Clatworthy)

* Attempts to open a shared repository as a branch (e.g. ``bzr branch
  path/to/repo``) will now include "location is a repository" as a hint in
  the error message.  (Brian de Alwis, Andrew Bennetts, #440952)

* Push will now inform the user when they are trying to push to a foreign 
  VCS for which roundtripping is not supported, and will suggest them to 
  use dpush. (Jelmer Vernooij)

* The version of bzr being run is now written to the log file.
  (__monty__, #257170)

* Transport network activity indicator is shown more of the time when
  Bazaar is doing network IO.
  (Martin Pool)

Documentation
*************

* Add documentation on creating merges with more than one parent.
  (Neil Martinsen-Burrell, #481526)

* Better explain the --uncommitted option of merge.
  (Neil Martinsen-Burrell, #505088)

* Improve discussion of pending merges in the documentation for
  ``revert``.  (Neil Martinsen-Burrell, #505093)

* Improved help for ``bzr send``. 
  (Martin Pool, Bojan Nikolic)

* There is a System Administrator's Guide in ``doc/en/admin-guide``,
  including discussions of installation, relevant plugins, security and 
  backup. (Neil Martinsen-Burrell)

* The ``conflicts`` help topic has been renamed to ``conflict-types``.
  (Ian Clatworthy)

* The User Reference is now presented as a series of topics.
  Many of the included topics have link and format tweaks applied.
  (Ian Clatworthy)

API Changes
***********

* Added ``cachedproperty`` decorator to ``bzrlib.decorators``.
  (Andrew Bennetts)

* Many test features were renamed from ``FooFeature`` to ``foo_feature``
  to be consistent with instances being lower case and classes being
  CamelCase. For the features that were more likely to be used, we added a
  deprecation thunk, but not all. (John Arbash Meinel)

* Merger classes (such as ``Merge3Merger``) now expect a ``this_branch``
  parameter in their constructors, and provide ``this_branch`` as an
  attribute. (Andrew Bennetts)
  
* The Branch hooks pre_change_branch_tip no longer masks exceptions raised
  by plugins - the original exceptions are now preserved. (Robert Collins)

* The Transport ``Server.tearDown`` method is now renamed to
  ``stop_server`` and ``setUp`` to ``start_server`` for consistency with
  our normal naming pattern, and to avoid confusion with Python's
  ``TestCase.tearDown``.  (Martin Pool)

* ``WorkingTree.update`` implementations must now accept a ``revision``
  parameter.

Internals
*********

* Added ``BzrDir.open_branchV3`` smart server request, which can receive
  a string of details (such as "location is a repository") as part of a
  ``nobranch`` response.  (Andrew Bennetts, #440952)
  
* New helper osutils.UnicodeOrBytesToBytesWriter which encodes unicode
  objects but passes str objects straight through. This is used for
  selftest but may be useful for diff and other operations that generate
  mixed output. (Robert Collins)

* New exception ``NoRoundtrippingSupport``, for use by foreign branch 
  plugins. (Jelmer Vernooij)

Testing
*******

* ``bzrlib.tests.permute_for_extension`` is a helper that simplifies
  running all tests in the current module, once against a pure python
  implementation, and once against an extension (pyrex/C) implementation.
  It can be used to dramatically simplify the implementation of
  ``load_tests``.  (John Arbash Meinel)

* ``bzrlib.tests.TestCase`` now subclasses ``testtools.testcase.TestCase``.
  This permits features in testtools such as getUniqueInteger and
  getUniqueString to be used. Because of this, testtools version 0.9.2 or
  newer is now a dependency to run bzr selftest. Running with versions of
  testtools less than 0.9.2 will cause bzr to error while loading the test
  suite. (Robert Collins)

* Shell-like tests now support the command "mv" for moving files.  The
  syntax for ``mv file1 file2``, ``mv dir1 dir2`` and ``mv file dir`` is
  supported.  (Neil Martinsen-Burrell)

* The test progress bar no longer distinguishes tests that 'errored' from
  tests that 'failed' - they're all just failures.
  (Martin Pool)


bzr 2.0.4
#########

:Codename: smooth sailing
:2.0.4: 2010-01-21

The fourth bugfix-only release in the 2.0 series contains more than a
dozen bugfixes relative to 2.0.3. The primary focus is on handling
interruptions and concurrent operations more cleanly, there is also a fair
improvement to ``bzr export`` when exporting a remote branch.


Bug Fixes
*********

* ``bzr annotate`` on another branch with ``-r branch:...`` no longer
  fails with an ``ObjectNotLocked`` error.  (Andrew Bennetts, #496590)

* ``bzr export dir`` now requests all file content as a record stream,
  rather than requsting the file content one file-at-a-time. This can make
  exporting over the network significantly faster (54min => 9min in one
  case). (John Arbash Meinel, #343218)

* ``bzr serve`` no longer slowly leaks memory. The compiled
  ``bzrlib.bencode.Encoder()`` class was using ``__del__`` to cleanup and
  free resources, and it should have been using ``__dealloc__``.
  This will likely have an impact on any other process that is serving for
  an extended period of time.  (John Arbash Meinel, #494406)

* Check for SIGINT (Ctrl-C) and other signals immediately if ``readdir``
  returns ``EINTR`` by calling ``PyErr_CheckSignals``.  This affected the
  optional ``_readdir_pyx`` extension.  (Andrew Bennetts, #495023)

* Concurrent autopacks will no longer lose a newly created pack file.
  There was a race condition, where if the reload happened at the right
  time, the second packer would forget the name of the newly added pack
  file. (John Arbash Meinel, Gareth White, #507566)

* Give a clearer message if the lockdir disappears after being apparently
  successfully taken.  (Martin Pool, #498378)

* Give a warning when fetching between repositories (local or remote) with
  sufficiently different formats that the content will need to be
  serialized (ie ``InterDifferingSerializer`` or ``inventory-deltas``), so
  the user has a clue that upgrading could make it faster.
  (Martin Pool, #456077)

* If we fail to open ``~/.bzr.log`` write a clear message to stderr rather
  than using ``warning()``. The log file is opened before logging is set
  up, and it leads to very confusing: 'no handlers for "bzr"' messages for
  users, rather than something nicer.
  (John Arbash Meinel, Barry Warsaw, #503886)

* Refuse to build with any Pyrex 0.9.4 release, as they have known bugs.
  (Martin Pool, John Arbash Meinel, #449372)

* ``setup.py bdist_rpm`` now properly finds extra files needed for the
  build. (there is still the distutils bug
  http://bugs.python.org/issue644744) (Joe Julian, #175839)

* The 2a format wasn't properly restarting autopacks when something
  changed underneath it (like another autopack). Now concurrent
  autopackers will properly succeed. (John Arbash Meinel, #495000)

* ``TreeTransform`` can now handle when a delta says that the file id for
  the tree root changes. Rather than trying to rename your working
  directory, or failing early saying that you can't have multiple
  tree roots. This also fixes revert, update, and pull when the root id
  changes.  (John Arbash Meinel, #494269, #504390)

* ``_update_current_block`` no longer suppresses exceptions, so ^C at just
  the right time will get propagated, rather than silently failing to move
  the block pointer. (John Arbash Meinel, Gareth White, #495023)

Testing
*******

* We have a new ``test_source`` that ensures all pyrex ``cdef`` functions
  handle exceptions somehow. (Possibly by setting ``# cannot_raise``
  rather than an ``except ?:`` clause.) This should help prevent bugs like
  bug #495023. (John Arbash Meinel)


bzr 2.1.0b4
###########

:Codename: san francisco airport
:2.1.0b4: 2009-12-14

The fourth beta release in the 2.1 series brings with it a significant
number of bugfixes (~20). The test suite is once again (finally) "green"
on Windows, and should remain that way for future releases. There are a
few performance related updates (faster upgrade and log), and several UI
tweaks. There has also been a significant number of tweaks to the runtime
documentation. 2.1.0b4 include everything from the 2.0.3 release.


Compatibility Breaks
********************

* The BZR_SSH environmental variable may now be set to the path of a secure
  shell client. If currently set to the value ``ssh`` it will now guess the
  vendor of the program with that name, to restore the old behaviour that
  indicated the SSH Corporation client use ``sshcorp`` instead as the magic
  string. (Martin <gzlist@googlemail.com>, #176292)

New Features
************

* ``bzr commit`` now has a ``--commit-time`` option.
  (Alexander Sack, #459276)

* ``-Dhpss`` now increases logging done when run on the bzr server,
  similarly to how it works on the client. (John Arbash Meinel)

* New option ``bzr unshelve --keep`` applies the changes and leaves them
  on the shelf.  (Martin Pool, Oscar Fuentes, #492091)

* The ``BZR_COLUMNS`` envrionment variable can be set to force bzr to
  respect a given terminal width. This can be useful when output is
  redirected or in obscure cases where the default value is not
  appropriate. Pagers can use it to get a better control of the line
  lengths. 
  (Vincent Ladeuil)

* The new command ``bzr lp-mirror`` will request that Launchpad update its
  mirror of a local branch. This command will only function if launchpadlib
  is installed.
  (Jonathan Lange)


Bug Fixes
*********

* After renaming a file, the dirstate could accidentally reference
  ``source\\path`` rather than ``source/path`` on Windows. This might be a
  source of some dirstate-related failures. (John Arbash Meinel)

* ``bzr commit`` now detects commit messages that looks like file names
  and issues a warning.
  (Gioele Barabucci, #73073)

* ``bzr ignore /`` no longer causes an IndexError. (Gorden Tyler, #456036)

* ``bzr log -n0 -rN`` should not return revisions beyond its merged revisions.
  (#325618, #484109, Marius Kruger)

* ``bzr merge --weave`` and ``--lca`` will now create ``.BASE`` files for
  files with conflicts (similar to ``--merge3``). The contents of the file
  is a synthesis of all bases used for the merge.
  (John Arbash Meinel, #40412)

* ``bzr mv --quiet`` really is quiet now.  (Gordon Tyler, #271790)

* ``bzr serve`` is more clear about the risk of supplying --allow-writes.
  (Robert Collins, #84659)

* ``bzr serve --quiet`` really is quiet now.  (Gordon Tyler, #252834)

* Fix bug with redirected URLs over authenticated HTTP.
  (Glen Mailer, Neil Martinsen-Burrell, Vincent Ladeuil, #395714)

* Interactive merge doesn't leave branch locks behind.  (Aaron Bentley)

* Lots of bugfixes for the test suite on Windows. We should once again
  have a test suite with no failures on Windows. (John Arbash Meinel)

* ``osutils.terminal_width()`` obeys the BZR_COLUMNS environment
  variable but returns None if the terminal is not a tty (when output is
  redirected for example). Also fixes its usage under OSes that doesn't
  provide termios.TIOCGWINSZ. Make sure the corresponding tests runs on
  windows too.
  (Joke de Buhr, Vincent Ladeuil, #353370, #62539)
  (John Arbash Meinel, Vincent Ladeuil, #492561)

* Terminate ssh subprocesses when no references to them remain, fixing
  subprocess and file descriptor leaks.  (Andrew Bennetts, #426662)
  
* The ``--hardlink`` option of ``bzr branch`` and ``bzr checkout`` now
  works for 2a format trees.  Only files unaffected by content filters
  will be hardlinked.  (Andrew Bennetts, #408193)

* The new glob expansion on Windows would replace all ``\`` characters
  with ``/`` even if it there wasn't a glob to expand, the arg was quoted,
  etc. Now only change slashes if there is something being glob expanded.
  (John Arbash Meinel, #485771)

* Use our faster ``KnownGraph.heads()`` functionality when computing the
  new rich-root heads. This can cut a conversion time in half (mysql from
  13.5h => 6.2h) (John Arbash Meinel, #487632)

* When launching a external diff tool via bzr diff --using, temporary files
  are no longer created, rather, the path to the file in the working tree is
  passed to the external diff tool. This allows the file to be edited if the
  diff tool provides for this. (Gary van der Merwe, #490738)
  
* The launchpad-open command can now be used from a subdirectory of a
  branch, not just from the root of the branch. 
  (Neil Martinsen-Burrell, #489102)


Improvements
************

* ``bzr log`` is now faster. (Ian Clatworthy)

* ``bzr update`` provides feedback on which branch it is up to date with.
  (Neil Martinsen-Burrell)

* ``bzr upgrade`` from pre-2a to 2a can be significantly faster (4x).
  For details see the xml8 patch and heads() improvements.
  (John Arbash Meinel)

* ``bzrlib.urlutils.local_path_from_url`` now accepts
  'file://localhost/' as well as 'file:///' URLs on POSIX.  (Michael
  Hudson)

* The progress bar now shows only a spinner and per-operation counts,
  not an overall progress bar.  The previous bar was often not correlated
  with real overall operation progress, either because the operations take
  nonlinear time, or because at the start of the operation Bazaar couldn't
  estimate how much work there was to do.  (Martin Pool)

Documentation
*************

* Lots of documentation tweaks for inline help topics and command help
  information.

API Changes
***********

* ``bzrlib.textui`` (vestigial module) removed.  (Martin Pool)

* The Launchpad plugin now has a function ``login`` which will log in to
  Launchpad with launchpadlib, and ``load_branch`` which will return the
  Launchpad Branch object corresponding to a given Bazaar Branch object.
  (Jonathan Lange)

Internals
*********

* New test Feature: ``ModuleAvailableFeature``. It is designed to make it
  easier to handle what tests you want to run based on what modules can be
  imported. (Rather than lots of custom-implemented features that were
  basically copy-and-pasted.) (John Arbash Meinel)

* ``osutils.timer_func()`` can be used to get either ``time.time()`` or
  ``time.clock()`` when you want to do performance timing.
  ``time.time()`` is limited to 15ms resolution on Windows, but
  ``time.clock()`` gives CPU and not wall-clock time on other platforms.
  (John Arbash Meinel)

* Several code paths that were calling ``Transport.get().read()`` have
  been changed to the equalivent ``Transport.get_bytes()``. The main
  difference is that the latter will explicitly call ``file.close()``,
  rather than expecting the garbage collector to handle it. This helps
  with some race conditions on Windows during the test suite and sftp
  tests. (John Arbash Meinel)

Testing
*******

* TestCaseWithMemoryTransport no longer sets $HOME and $BZR_HOME to
  unicode strings. (Michael Hudson, #464174)


bzr 2.0.3
#########

:Codename: little italy
:2.0.3: 2009-12-14


The third stable release of Bazaar has a small handful of bugfixes. As
expected, this has no internal or external compatibility changes versus
2.0.2 (or 2.0.0).

Bug Fixes
*********

* ``bzr push --use-existing-dir`` no longer crashes if the directory
  exists but contains an invalid ``.bzr`` directory.
  (Andrew Bennetts, #423563)

* Content filters are now applied correctly after pull, merge and switch.
  (Ian Clatworthy, #385879)

* Fix a potential segfault in the groupcompress hash map handling code.
  When inserting new entries, if the final hash bucket was empty, we could
  end up trying to access if ``(last_entry+1)->ptr == NULL``.
  (John Arbash Meinel, #490228)

* Improve "Binary files differ" hunk handling.  (Aaron Bentley, #436325)


bzr 2.1.0b3
###########

:Codename: after sprint recovery
:2.1.0b3: 2009-11-16

This release was pushed up from its normal release cycle due to a
regression in python 2.4 compatibility in 2.1.0b2.  Since this regression
was caught before 2.1.0b2 was officially announced, the full changelog
includes both 2.1.0b3 and 2.1.0b2 changes.

Highlights of 2.1.0b3 are: new globbing code for all commands on Windows,
the test suite now conforms to python's trunk enhanced semantics (skip,
etc.), and ``bzr info -v`` will now report the correct branch and repo
formats for Remote objects.


New Features
************

* Users can define a shelve editor to provide shelf functionality at a
  granularity finer than per-patch-hunk. (Aaron Bentley)

Bug Fixes
*********

* Fix for shell completion and short options.  (Benoît PIERRE)

* Hooks daughter classes should always call the base constructor.
  (Alexander Belchenko, Vincent Ladeuil, #389648) 

* Improve "Binary files differ" hunk handling.  (Aaron Bentley, #436325)

* On Windows, do glob expansion at the command-line level (as is usually
  done in bash, etc.) This means that *all* commands get glob expansion
  (bzr status, bzr add, bzr mv, etc). It uses a custom command line
  parser, which allows us to know if a given section was quoted. It means
  you can now do ``bzr ignore "*.py"``.
  (John Arbash Meinel, #425510, #426410, #194450)

* Sanitize commit messages that come in from the '-m' flag. We translate
  '\r\n' => '\n' and a plain '\r' => '\n'. The storage layer doesn't
  allow those because XML store silently translate it anyway. (The parser
  auto-translates \r\n => \n in ways that are hard for us to catch.)

* Show correct branch and repository format descriptions in 
  ``bzr info -v`` on a smart server location.  (Andrew Bennetts, #196080)

* The fix for bug #186920 accidentally broke compatibility with python
  2.4.  (Vincent Ladeuil, #475585)

* Using ``Repository.get_commit_builder().record_iter_changes()`` now
  correctly sets ``self.inv_sha1`` to a sha1 string and
  ``self.new_inventory`` to an Inventory instance after calling
  ``self.finish_inventory()``. (Previously it accidently set both values
  as a tuple on ``self.inv_sha1``. This was missed because
  ``repo.add_revision`` ignores the supplied inventory sha1 and recomputes
  the sha1 from the repo directly. (John Arbash Meinel)

* Shelve command refuse to run if there is no real terminal.
  (Alexander Belchenko)

* Avoid unnecessarily flushing of trace file; it's now unbuffered at the
  Python level.  (Martin Pool)

Documentation
*************

* Include Japanese translations for documentation (Inada Naoki)

* New API ``ui_factory.make_output_stream`` to be used for sending bulk
  (rather than user-interaction) data to stdout.  This automatically
  coordinates with progress bars or other terminal activity, and can be
  overridden by GUIs.
  (Martin Pool, 493944)

Internals
*********

* Some of the core groupcompress functionality now releases the GIL before
  operation. Similar to how zlib and bz2 operate without the GIL in the
  core compression and decompression routines. (John Arbash Meinel)

Testing
*******

* -Dhpssvfs will now trigger on ``RemoteBzrDir._ensure_real``, providing
  more debugging of VFS access triggers. (Robert Collins)

* KnownFailure is now signalled to ``ExtendedTestResult`` using the same
  method that Python 2.7 uses - ``addExpectedFailure``. (Robert Collins)

* ``--parallel=fork`` is now compatible with --subunit.
  (Robert Collins, Vincent Ladeuil, #419776)

* Reporting of failures shows test ids not descriptions and thus shows
  parameterised tests correctly. (Robert Collins)

* TestNotApplicable is now handled within the TestCase.run method rather
  than being looked for within ``ExtendedTestResult.addError``. This
  provides better handling with other ``TestResult`` objects, degrading to
  sucess rather than error. (Robert Collins)

* The private method ``_testConcluded`` on ``ExtendedTestResult`` has been
  removed - it was empty and unused. (Robert Collins)

* UnavailableFeature is now handled within the TestCase.run method rather
  than being looked for within addError. If the Result object does not
  have an addNotSupported method, addSkip is attempted instead, and
  failing that addSuccess. (Robert Collins)

* When a TestResult does not have an addSkip method, skipped tests are now
  reported as successful tests, rather than as errors. This change is
  to make it possible to get a clean test run with a less capable
  TestResult. (Robert Collins)



bzr 2.1.0b2
###########

:Codename: a load off my mind
:2.1.0b2: 2009-11-02

This is our second feature-filled release since 2.0, pushing us down the
path to a 2.1.0. Once again, all bugfixes in 2.0.2 are present in 2.1.0b2.

Key highlights in this release are: improved handling of
failures-during-cleanup for commit, fixing a long-standing bug with
``bzr+http`` and shared repositories, all ``lp:`` urls to be resolved
behind proxies, and a new StaticTuple datatype, allowing us to reduce
memory consumption (50%) and garbage collector overhead (40% faster) for
many operations.

* A new ``--concurrency`` option has been added as well as an associated
  BZR_CONCURRENCY environment variable to specify the number of
  processes that can be run concurrently when running ``bzr selftest``. The
  command-line option overrides the environment variable if both are
  specified. If none is specified. the number of processes is obtained
  from the OS as before.  (Matt Nordhoff, Vincent Ladeuil)

Bug Fixes
*********

* ``bzr+http`` servers no longer give spurious jail break errors when
  serving branches inside a shared repository.  (Andrew Bennetts, #348308)

* Errors during commit are handled more robustly so that knock-on errors
  are less likely to occur, and will not obscure the original error if
  they do occur.  This fixes some causes of ``TooManyConcurrentRequests``
  and similar errors.  (Andrew Bennetts, #429747, #243391)

* Launchpad urls can now be resolved from behind proxies.
  (Gordon Tyler, Vincent Ladeuil, #186920)

* Reduce the strictness for StaticTuple, instead add a debug flag
  ``-Dstatic_tuple`` which will change apis to be strict and raise errors.
  This way, most users won't see failures, but developers can improve
  internals. (John Arbash Meinel, #471193)

* TreeTransform.adjust_path updates the limbo paths of descendants of adjusted
  files.  (Aaron Bentley)

* Unicode paths are now handled correctly and consistently by the smart
  server.  (Andrew Bennetts, Michael Hudson, #458762)

Improvements
************

* When reading index files, we now use a ``StaticTuple`` rather than a
  plain ``tuple`` object. This generally gives a 20% decrease in peak
  memory, and can give a performance boost up to 40% on large projects.
  (John Arbash Meinel)

* Peak memory under certain operations has been reduced significantly.
  (eg, 'bzr branch launchpad standalone' is cut in half)
  (John Arbash Meinel)

Documentation
*************

* Filtered views user documentation upgraded to refer to format 2a
  instead of pre-2.0 formats. (Ian Clatworthy)

API Changes
***********

* Remove deprecated ``CLIUIFactory``.  (Martin Pool)

* ``UIFactory`` now has new ``show_error``, ``show_message`` and
  ``show_warning`` methods, which can be hooked by non-text UIs.  
  (Martin Pool)

Internals
*********

* Added ``bzrlib._simple_set_pyx``. This is a hybrid between a Set and a
  Dict (it only holds keys, but you can lookup the object located at a
  given key). It has significantly reduced memory consumption versus the
  builtin objects (1/2 the size of Set, 1/3rd the size of Dict). This is
  used as the interning structure for StaticTuple objects.
  (John Arbash Meinel)

* ``bzrlib._static_tuple_c.StaticTuple`` is now available and used by
  the btree index parser and the chk map parser. This class functions
  similarly to ``tuple`` objects. However, it can only point to a limited
  collection of types.  (Currently StaticTuple, str, unicode, None, bool,
  int, long, float, but not subclasses).  This allows us to remove it from
  the garbage collector (it cannot be in a cycle), it also allows us to
  intern the objects. In testing, this can reduce peak memory by 20-40%,
  and significantly improve performance by removing objects from being
  inspected by the garbage collector.  (John Arbash Meinel)

* ``GroupCompressBlock._ensure_content()`` will now release the
  ``zlib.decompressobj()`` when the first request is for all of the
  content. (Previously it would only be released if you made a request for
  part of the content, and then all of it later.) This turns out to be a
  significant memory savings, as a ``zstream`` carries around approx 260kB
  of internal state and buffers. (For branching bzr.dev this drops peak
  memory from 382MB => 345MB.) (John Arbash Meinel)

* When streaming content between ``2a`` format repositories, we now clear
  caches from earlier versioned files. (So 'revisions' is cleared when we
  start reading 'inventories', etc.) This can have a significant impact on
  peak memory for initial copies (~200MB). (John Arbash Meinel)


bzr 2.0.2
#########

:Codename: after the scare
:2.0.2: 2009-11-02

The second in our "let's keep the stable bugfixes flowing" series. As
expected this has a few (~9) bugfixes relative to 2.0.1, and no major api
changes or features.

Bug Fixes
*********

* Avoid "NoneType has no attribute st_mode" error when files disappear
  from a directory while it's being read.  (Martin Pool, #446033)

* Content filters are now applied correctly after revert.
  (Ian Clatworthy)

* Diff parsing handles "Binary files differ" hunks.  (Aaron Bentley, #436325)

* Fetching from stacked pre-2a repository via a smart server no longer
  fails intermittently with "second push failed to complete".
  (Andrew Bennetts, #437626)

* Fix typos left after test_selftest refactoring.
  (Vincent Ladeuil, Matt Nordhoff, #461149)

* Fixed ``ObjectNotLocked`` errors during ``bzr log -r NNN somefile``.
  (Andrew Bennetts, #445171)
  
* PreviewTree file names are not limited by the encoding of the temp
  directory's filesystem. (Aaron Bentley, #436794)

Improvements
************

* ``bzr log`` now read-locks branches exactly once, so makes better use of
  data caches.  (Andrew Bennetts)

Documentation
*************

* Filtered views user documentation upgraded to refer to format 2a
  instead of pre-2.0 formats. (Ian Clatworthy)


bzr 2.1.0b1
###########

:Codename: While the cat is away
:2.1.0b1: 2009-10-14

This is the first development release in the new split "stable" and
"development" series. As such, the release is a snapshot of bzr.dev
without creating a release candidate first. This release includes a
fair amount of internal changes, with deprecated code being removed,
and several new feature developments. People looking for a stable code
base with only bugfixes should focus on the 2.0.1 release. All bugfixes
present in 2.0.1 are present in 2.1.0b1.

Highlights include support for ``bzr+ssh://host/~/homedir`` style urls,
finer control over the plugin search path via extended BZR_PLUGIN_PATH
syntax, visible warnings when extension modules fail to load, and improved
error handling during unlocking.


New Features
************

* Bazaar can now send mail through Apple OS X Mail.app. 
  (Brian de Alwis)

* ``bzr+ssh`` and ``bzr`` paths can now be relative to home directories
  specified in the URL.  Paths starting with a path segment of ``~`` are
  relative to the home directory of the user running the server, and paths
  starting with ``~user`` are relative to the home directory of the named
  user.  For example, for a user "bob" with a home directory of
  ``/home/bob``, these URLs are all equivalent:

  * ``bzr+ssh://bob@host/~/repo``
  * ``bzr+ssh://bob@host/~bob/repo``
  * ``bzr+ssh://bob@host/home/bob/repo``

  If ``bzr serve`` was invoked with a ``--directory`` argument, then no
  home directories outside that directory will be accessible via this
  method.

  This is a feature of ``bzr serve``, so pre-2.1 clients will
  automatically benefit from this feature when ``bzr`` on the server is
  upgraded.  (Andrew Bennetts, #109143)

* Extensions can now be compiled if either Cython or Pyrex is available.
  Currently Pyrex is preferred, but that may change in the future.
  (Arkanes)

* Give more control on BZR_PLUGIN_PATH by providing a way to refer to or
  disable the user, site and core plugin directories.
  (Vincent Ladeuil, #412930, #316192, #145612)

Bug Fixes
*********

* Bazaar's native protocol code now correctly handles EINTR, which most
  noticeably occurs if you break in to the debugger while connected to a
  bzr+ssh server.  You can now can continue from the debugger (by typing
  'c') and the process continues.  However, note that pressing C-\ in the
  shell may still kill the SSH process, which is bug 162509, so you must
  sent a signal to the bzr process specifically, for example by typing
  ``kill -QUIT PID`` in another shell.  (Martin Pool, #341535)

* ``bzr add`` in a tree that has files with ``\r`` or ``\n`` in the
  filename will issue a warning and skip over those files.
  (Robert Collins, #3918)

* ``bzr dpush`` now aborts if uncommitted changes (including pending merges)
  are present in the working tree. The configuration option ``dpush_strict``
  can be used to set the default for this behavior.
  (Vincent Ladeuil, #438158)

* ``bzr merge`` and ``bzr remove-tree`` now requires --force if pending
  merges are present in the working tree.
  (Vincent Ladeuil, #426344)

* Clearer message when Bazaar runs out of memory, instead of a ``MemoryError``
  traceback.  (Martin Pool, #109115)

* Don't give a warning on Windows when failing to import ``_readdir_pyx``
  as it is never built. (John Arbash Meinel, #430645)

* Don't restrict the command name used to run the test suite.
  (Vincent Ladeuil, #419950)

* ftp transports were built differently when the kerberos python module was
  present leading to obscure failures related to ASCII/BINARY modes.
  (Vincent Ladeuil, #443041)

* Network streams now decode adjacent records of the same type into a
  single stream, reducing layering churn. (Robert Collins)

* PreviewTree behaves correctly when get_file_mtime is invoked on an unmodified
  file. (Aaron Bentley, #251532)

* Registry objects should not use iteritems() when asked to use items().
  (Vincent Ladeuil, #430510)

* Weave based repositories couldn't be cloned when committers were using
  domains or user ids embedding '.sig'. Now they can.
  (Matthew Fuller, Vincent Ladeuil, #430868)

Improvements
************

* Revision specifiers can now be given in a more DWIM form, without
  needing explicit prefixes for specifiers like tags or revision id's.
  See ``bzr help revisionspec`` for full details.  (Matthew Fuller)

* Bazaar gives a warning before exiting, and writes into ``.bzr.log``, if 
  compiled extensions can't be loaded.  This typically indicates a
  packaging or installation problem.  In this case Bazaar will keep
  running using pure-Python versions, but this may be substantially
  slower.  The warning can be disabled by setting
  ``ignore_missing_extensions = True`` in ``bazaar.conf``.
  See also <https://answers.launchpad.net/bzr/+faq/703>.
  (Martin Pool, #406113, #430529)

* Secondary errors that occur during Branch.unlock and Repository.unlock
  no longer obscure the original error.  These methods now use a new
  decorator, ``only_raises``.  This fixes many causes of
  ``TooManyConcurrentRequests`` and similar errors.
  (Andrew Bennetts, #429747)

Documentation
*************

* Describe the new shell-like test feature. (Vincent Ladeuil)

* Help on hooks no longer says 'Not deprecated' for hooks that are
  currently supported. (Ian Clatworthy, #422415)

API Changes
***********

* ``bzrlib.user_encoding`` has been removed; use
  ``bzrlib.osutils.get_user_encoding`` instead.  (Martin Pool)

* ``bzrlib.tests`` now uses ``stopTestRun`` for its ``TestResult``
  subclasses - the same as python's unittest module. (Robert Collins)
  
* ``diff._get_trees_to_diff`` has been renamed to 
  ``diff.get_trees_and_branches_to_diff``. It is now a public API, and it 
  returns the old and new branches. (Gary van der Merwe)

* ``bzrlib.trace.log_error``, ``error`` and ``info`` have been deprecated.
  (Martin Pool)

* ``MutableTree.has_changes()`` does not require a tree parameter anymore. It
  now defaults to comparing to the basis tree. It now checks for pending
  merges too.  ``Merger.check_basis`` has been deprecated and replaced by the
  corresponding has_changes() calls. ``Merge.compare_basis``,
  ``Merger.file_revisions`` and ``Merger.ensure_revision_trees`` have also
  been deprecated.
  (Vincent Ladeuil, #440631)

* ``ProgressTask.note`` is deprecated.
  (Martin Pool)

Internals
*********

* Added ``-Drelock`` debug flag.  It will ``note`` a message every time a
  repository or branch object is unlocked then relocked the same way.
  (Andrew Bennetts)
  
* ``BTreeLeafParser.extract_key`` has been tweaked slightly to reduce
  mallocs while parsing the index (approx 3=>1 mallocs per key read).
  This results in a 10% speedup while reading an index.
  (John Arbash Meinel)

* The ``bzrlib.lsprof`` module has a new class ``BzrProfiler`` which makes
  profiling in some situations like callbacks and generators easier.
  (Robert Collins)

Testing
*******

* Passing ``--lsprof-tests -v`` to bzr selftest will cause lsprof output to
  be output for every test. Note that this is very verbose! (Robert Collins)

* Setting ``BZR_TEST_PDB=1`` when running selftest will cause a pdb
  post_mortem to be triggered when a test failure occurs. (Robert Collins)

* Shell-like tests can now be written. Code in ``bzrlib/tests/script.py`` ,
  documentation in ``developers/testing.txt`` for details.
  (Vincent Ladeuil)

* Some tests could end up with the same id, that was dormant for
  a long time.
  (Vincent Ladeuil, #442980)

* Stop showing the number of tests due to missing features in the test
  progress bar.  (Martin Pool)

* Test parameterisation now does a shallow copy, not a deep copy of the test
  to be parameterised. This is not expected to break external use of test
  parameterisation, and is substantially faster. (Robert Collins)

* Tests that try to open a bzr dir on an arbitrary transport will now
  fail unless they have explicitly permitted the transport via
  ``self.permit_url``. The standard test factories such as ``self.get_url``
  will permit the urls they provide automatically, so only exceptional
  tests should need to do this. (Robert Collins)

* The break-in test no longer cares about clean shutdown of the child,
  instead it is happy if the debugger starts up. (Robert  Collins)

* The full test suite is expected to pass when the C extensions are not
  present. (Vincent Ladeuil, #430749)


bzr 2.0.1
#########

:Codename: Stability First
:2.0.1: 2009-10-14

The first of our new ongoing bugfix-only stable releases has arrived. It
includes a collection of 12 bugfixes applied to bzr 2.0.0, but does not
include any of the feature development in the 2.1.0 series.


Bug Fixes
*********

* ``bzr add`` in a tree that has files with ``\r`` or ``\n`` in the
  filename will issue a warning and skip over those files.
  (Robert Collins, #3918)

* bzr will attempt to authenticate with SSH servers that support
  ``keyboard-interactive`` auth but not ``password`` auth when using
  Paramiko.   (Andrew Bennetts, #433846)

* Fixed fetches from a stacked branch on a smart server that were failing
  with some combinations of remote and local formats.  This was causing
  "unknown object type identifier 60" errors.  (Andrew Bennetts, #427736)

* Fixed ``ObjectNotLocked`` errors when doing some log and diff operations
  on branches via a smart server.  (Andrew Bennetts, #389413)

* Handle things like ``bzr add foo`` and ``bzr rm foo`` when the tree is
  at the root of a drive. ``osutils._cicp_canonical_relpath`` always
  assumed that ``abspath()`` returned a path that did not have a trailing
  ``/``, but that is not true when working at the root of the filesystem.
  (John Arbash Meinel, Jason Spashett, #322807)

* Hide deprecation warnings for 'final' releases for python2.6.
  (John Arbash Meinel, #440062)

* Improve the time for ``bzr log DIR`` for 2a format repositories.
  We had been using the same code path as for <2a formats, which required
  iterating over all objects in all revisions.
  (John Arbash Meinel, #374730)

* Make sure that we unlock the tree if we fail to create a TreeTransform
  object when doing a merge, and there is limbo, or pending-deletions
  directory.  (Gary van der Merwe, #427773)

* Occasional IndexError on renamed files have been fixed. Operations that
  set a full inventory in the working tree will now go via the
  apply_inventory_delta code path which is simpler and easier to
  understand than dirstates set_state_from_inventory method. This may
  have a small performance impact on operations built on _write_inventory,
  but such operations are already doing full tree scans, so no radical
  performance change should be observed. (Robert Collins, #403322)

* Retrieving file text or mtime from a _PreviewTree has good performance when
  there are many changes.  (Aaron Bentley)

* The CHK index pages now use an unlimited cache size. With a limited
  cache and a large project, the random access of chk pages could cause us
  to download the entire cix file many times.
  (John Arbash Meinel, #402623)

* When a file kind becomes unversionable after being added, a sensible
  error will be shown instead of a traceback. (Robert Collins, #438569)

Documentation
*************

* Improved README. (Ian Clatworthy)

* Improved upgrade documentation for Launchpad branches.
  (Barry Warsaw)


bzr 2.0.0
#########

:2.0.0: 2009-09-22
:Codename: Instant Karma

This release of Bazaar makes the 2a (previously 'brisbane-core') format
the default when new branches or repositories are created.  This format is
substantially smaller and faster for many operations.  Most of the work in
this release focuses on bug fixes and stabilization, covering both 2a and
previous formats.  (See the Upgrade Guide for information on migrating
existing projects.)

This release also improves the documentation content and presentation,
including adding Windows HtmlHelp manuals.

The Bazaar team decided that 2.0 will be a long-term supported release,
with bugfix-only 2.0.x releases based on it, continuing for at least six
months or until the following stable release.

Changes from 2.0.0rc2 to final
******************************

* Officially branded as 2.0.0 rather than 2.0 to clarify between things
  that "want to happen on the 2.0.x stable series" versus things that want
  to "land in 2.0.0". (Changes how bzrlib._format_version_tuple() handles
  micro = 0.) (John Arbash Meinel)


bzr 2.0.0rc2
############

:2.0.0rc2: 2009-09-10

New Features
************

* Added post_commit hook for mutable trees. This allows the keywords
  plugin to expand keywords on files changed by the commit.
  (Ian Clatworthy, #408841)

Bug Fixes
*********

* Bazaar's native protocol code now correctly handles EINTR, which most
  noticeably occurs if you break in to the debugger while connected to a
  bzr+ssh server.  You can now can continue from the debugger (by typing
  'c') and the process continues.  However, note that pressing C-\ in the
  shell may still kill the SSH process, which is bug 162509, so you must
  sent a signal to the bzr process specifically, for example by typing
  ``kill -QUIT PID`` in another shell.  (Martin Pool, #341535)

* ``bzr check`` in pack-0.92, 1.6 and 1.9 format repositories will no
  longer report incorrect errors about ``Missing inventory ('TREE_ROOT', ...)``
  (Robert Collins, #416732)

* ``bzr info -v`` on a 2a format still claimed that it was a "Development
  format" (John Arbash Meinel, #424392)

* ``bzr log stacked-branch`` shows the full log including
  revisions that are in the fallback repository. (Regressed in 2.0rc1).
  (John Arbash Meinel, #419241)

* Clearer message when Bazaar runs out of memory, instead of a ``MemoryError``
  traceback.  (Martin Pool, #109115)

* Conversion to 2a will create a single pack for all the new revisions (as
  long as it ran without interruption). This improves both ``bzr upgrade``
  and ``bzr pull`` or ``bzr merge`` from local branches in older formats.
  The autopack logic that occurs every 100 revisions during local
  conversions was not returning that pack's identifier, which resulted in
  the partial packs created during the conversion not being consolidated
  at the end of the conversion process. (Robert Collins, #423818)

* Fetches from 2a to 2a are now again requested in 'groupcompress' order.
  Groups that are seen as 'underutilized' will be repacked on-the-fly.
  This means that when the source is fully packed, there is minimal
  overhead during the fetch, but if the source is poorly packed the result
  is a fairly well packed repository (not as good as 'bzr pack' but
  good-enough.) (Robert Collins, John Arbash Meinel, #402652)

* Fix a potential segmentation fault when doing 'log' of a branch that had
  ghosts in its mainline.  (Evaluating None as a tuple is bad.)
  (John Arbash Meinel, #419241)

* ``groupcompress`` sort order is now more stable, rather than relying on
  ``topo_sort`` ordering. The implementation is now
  ``KnownGraph.gc_sort``. (John Arbash Meinel)

* Local data conversion will generate correct deltas. This is a critical
  bugfix vs 2.0rc1, and all 2.0rc1 users should upgrade to 2.0rc2 before
  converting repositories. (Robert Collins, #422849)

* Network streams now decode adjacent records of the same type into a
  single stream, reducing layering churn. (Robert Collins)

* Prevent some kinds of incomplete data from being committed to a 2a
  repository, such as revisions without inventories, a missing chk_bytes
  record for an inventory, or a missing text referenced by an inventory.
  (Andrew Bennetts, #423506, #406687)
  
Documentation
*************

* Fix assertion error about "_remember_remote_is_before" when pushing to
  older smart servers.
  (Andrew Bennetts, #418931)

* Help on hooks no longer says 'Not deprecated' for hooks that are
  currently supported. (Ian Clatworthy, #422415)

* PDF and CHM (Windows HtmlHelp) formats are now supported for the
  user documentation. The HTML documentation is better broken up into
  topics. (Ian Clatworthy)

* The developer and foreign language documents are now separated
  out so that searching in the HTML and CHM files produces more
  useful results. (Ian Clatworthy)

* The main table of contents now provides links to the new Migration Docs
  and Plugins Guide. (Ian Clatworthy)


bzr 2.0.0rc1
############

:Codename: no worries
:2.0.0rc1: 2009-08-26

Compatibility Breaks
********************

* The default format for bzr is now ``2a``. This format brings many
  significant performance and size improvements. bzr can pull from
  any existing repository into a ``2a`` one, but can only transfer
  from ``2a`` into ``rich-root`` repositories. The Upgrade guide
  has more information about this change. (Robert Collins)

* On Windows auto-detection of Putty's plink.exe is disabled.
  Default SSH client for Windows is paramiko. User still can force
  usage of plink if explicitly set environment variable BZR_SSH=plink.
  (#414743, Alexander Belchenko)

New Features
************

* ``bzr branch --switch`` can now switch the checkout in the current directory
  to the newly created branch. (Lukáš Lalinský)

Bug Fixes
*********

* Further tweaks to handling of ``bzr add`` messages about ignored files.
  (Jason Spashett, #76616)

* Fetches were being requested in 'groupcompress' order, but weren't
  recombining the groups. Thus they would 'fragment' to get the correct
  order, but not 'recombine' to actually benefit from it. Until we get
  recombining to work, switching to 'unordered' fetches avoids the
  fragmentation. (John Arbash Meinel, #402645)

* Fix a pycurl related test failure on karmic by recognizing an error
  raised by newer versions of pycurl.
  (Vincent Ladeuil, #306264)

* Fix a test failure on karmic by making a locale test more robust.
  (Vincent Ladeuil, #413514)

* Fix IndexError printing CannotBindAddress errors.
  (Martin Pool, #286871)

* Fix "Revision ... not present" errors when upgrading stacked branches,
  or when doing fetches from a stacked source to a stacked target.
  (Andrew Bennetts, #399140)

* ``bzr branch`` of 2a repositories over HTTP is much faster.  bzr now
  batches together small fetches from 2a repositories, rather than
  fetching only a few hundred bytes at a time.
  (Andrew Bennetts, #402657)

Improvements
************

* A better description of the platform is shown in crash tracebacks, ``bzr
  --version`` and ``bzr selftest``.
  (Martin Pool, #409137)

* bzr can now (again) capture crash data through the apport library, 
  so that a single human-readable file can be attached to bug reports.
  This can be disabled by using ``-Dno_apport`` on the command line, or by
  putting ``no_apport`` into the ``debug_flags`` section of
  ``bazaar.conf``.
  (Martin Pool, Robert Collins, #389328)

* ``bzr push`` locally on windows will no longer give a locking error with
  dirstate based formats. (Robert Collins)

* ``bzr shelve`` and ``bzr unshelve`` now work on windows.
  (Robert Collins, #305006)

* Commit of specific files no longer prevents using the iter_changes
  codepath. On 2a repositories, commit of specific files should now be as
  fast, or slightly faster, than a full commit. (Robert Collins)

* The internal core code that handles specific file operations like
  ``bzr st FILENAME`` or ``bzr commit FILENAME`` has been changed to
  include the parent directories if they have altered, and when a
  directory stops being a directory its children are always included. This
  fixes a number of causes for ``InconsistentDelta`` errors, and permits
  faster commit of specific paths. (Robert Collins, #347649)

Documentation
*************

* New developer documentation for content filtering.
  (Martin Pool)

API Changes
***********

* ``bzrlib.shelf_ui`` has had the ``from_args`` convenience methods of its
  classes changed to manage lock lifetime of the trees they open in a way
  consistent with reader-exclusive locks. (Robert Collins, #305006)

Testing
*******

bzr 1.18.1
##########

:Codename:     nein nein nein!
:1.18.1:       2009-09-09

This release fixes two small but worthwhile bugs relevant to users on
Microsoft Windows: some commands that failed on with locking errors will
now work, and a bug that caused poor performance after committing a file
with line-ending conversion has now been fixed.  It also fixes a bug in
pushing to older servers.

Bug Fixes
*********

* Fixed a problem where using content filtering and especially end-of-line
  conversion will commit too many copies a file.
  (Martin Pool, #415508)

* Fix assertion error about ``_remember_remote_is_before`` in
  ``set_tags_bytes`` when pushing to older smart servers.  
  (Andrew Bennetts, Alexander Belchenko, #418931)

Improvements
************

* ``bzr push`` locally on Windows will no longer give a locking error with
  dirstate based formats. (Robert Collins)

* ``bzr shelve`` and ``bzr unshelve`` now work on Windows.
  (Robert Collins, #305006)

API Changes
***********

* ``bzrlib.shelf_ui`` has had the ``from_args`` convenience methods of its
  classes changed to manage lock lifetime of the trees they open in a way
  consistent with reader-exclusive locks. (Robert Collins, #305006)

* ``Tree.path_content_summary`` may return a size of None, when called on
  a tree with content filtering where the size of the canonical form
  cannot be cheaply determined.  (Martin Pool)

* When manually creating transport servers in test cases, a new helper
  ``TestCase.start_server`` that registers a cleanup and starts the server
  should be used. (Robert Collins)

bzr 1.18
########

Compatibility Breaks
********************

* Committing directly to a stacked branch from a lightweight checkout will
  no longer work. In previous versions this would appear to work but would
  generate repositories with insufficient data to create deltas, leading
  to later errors when branching or reading from the repository.
  (Robert Collins, bug #375013)

New Features
************

Bug Fixes
*********

* Fetching from 2a branches from a version-2 bzr protocol would fail to
  copy the internal inventory pages from the CHK store. This cannot happen
  in normal use as all 2a compatible clients and servers support the
  version-3 protocol, but it does cause test suite failures when testing
  downlevel protocol behaviour. (Robert Collins)

* Fix a test failure on karmic by making a locale test more robust.
  (Vincent Ladeuil, #413514)

* Fixed "Pack ... already exists" error when running ``bzr pack`` on a
  fully packed 2a repository.  (Andrew Bennetts, #382463)

* Further tweaks to handling of ``bzr add`` messages about ignored files.
  (Jason Spashett, #76616)

* Properly handle fetching into a stacked branch while converting the
  data, especially when there are also ghosts. The code was filling in
  parent inventories incorrectly, and also not handling when one of the
  parents was a ghost. (John Arbash Meinel, #402778, #412198)

* ``RemoteStreamSource.get_stream_for_missing_keys`` will fetch CHK
  inventory pages when appropriate (by falling back to the vfs stream
  source).  (Andrew Bennetts, #406686)

* StreamSource generates rich roots from non-rich root sources correctly
  now.  (Andrew Bennetts, #368921)

* When deciding whether a repository was compatible for upgrading or
  fetching, we previously incorrectly checked the default repository
  format for the bzrdir format, rather than the format that was actually
  present on disk.  (Martin Pool, #408824)

Improvements
************

* A better description of the platform is shown in crash tracebacks, ``bzr
  --version`` and ``bzr selftest``.
  (Martin Pool, #409137)

* Cross-format fetches (such as between 1.9-rich-root and 2a) via the
  smart server are more efficient now.  They send inventory deltas rather
  than full inventories.  The smart server has two new requests,
  ``Repository.get_stream_1.19`` and ``Repository.insert_stream_1.19`` to
  support this.  (Andrew Bennetts, #374738, #385826)

* Extracting the full ancestry and computing the ``merge_sort`` is now
  significantly faster. This effects things like ``bzr log -n0``. (For
  example, ``bzr log -r -10..-1 -n0 bzr.dev`` is 2.5s down to 1.0s.
  (John Arbash Meinel)

Documentation
*************

API Changes
***********

Internals
*********

* ``-Dstrict_locks`` can now be used to check that read and write locks
  are treated properly w.r.t. exclusivity. (We don't try to take an OS
  read lock on a file that we already have an OS write lock on.) This is
  now set by default for all tests, if you have a test which cannot be
  fixed, you can use ``self.thisFailsStrictLockCheck()`` as a
  compatibility knob. (John Arbash Meinel)

* InterDifferingSerializer is now only used locally.  Other fetches that
  would have used InterDifferingSerializer now use the more network
  friendly StreamSource, which now automatically does the same
  transformations as InterDifferingSerializer.  (Andrew Bennetts)

* ``KnownGraph`` now has a ``.topo_sort`` and ``.merge_sort`` member which
  are implemented in pyrex and significantly faster. This is exposed along
  with ``CombinedGraphIndex.find_ancestry()`` as
  ``VersionedFiles.get_known_graph_ancestry(keys)``.
  (John Arbash Meinel)

* RemoteBranch.open now honours ignore_fallbacks correctly on bzr-v2
  protocols. (Robert Collins)

* The index code now has some specialized routines to extract the full
  ancestry of a key in a more efficient manner.
  ``CombinedGraphIndex.find_ancestry()``. (Time to get ancestry for
  bzr.dev drops from 1.5s down to 300ms. For OOo from 33s => 10.5s) (John
  Arbash Meinel)

Testing
*******

* Install the test ssl certificate and key so that installed bzr
  can run the https tests. (Denys Duchier, #392401)
  

bzr 1.18rc1
###########

:Codename: little traveller
:1.18:    2009-08-20
:1.18rc1: 2009-08-10

This release of Bazaar marches on towards the 2.0 release in which the 2a
'brisbane-core' format becomes generally recommended.  Most of the work in
this release now focusses on bug fixes and stabilization, covering both 2a
and previous formats.  There is a new text-mode interactive merge feature,
a new guide to migration to 2a format in the user documentation, and
pushing branches to a smart server is now much faster.  

The Bazaar team decided that 2.0 will be a long-term supported release,
with bugfix-only releases based on it continuing for at least six months
or until the following stable release.

There are no changes from 1.18rc1 to 1.18.

New Features
************

* ``bzr merge --interactive`` applies a user-selected portion of the
  merge.  The UI is similar to ``shelve``.  (Aaron Bentley)

* ``bzr reconfigure`` now takes options ``--stacked-on URL`` and
  ``--unstacked`` to change stacking of a branch.
  (Martin Pool, #391411)

Bug Fixes
*********

* Annotating on a stacked branch will now succeed in simple scenarios.
  There are still some complex scenarios where it will fail (bug #399884)
  (John Arbash Meinel, #393366)

* A progress bar is no longer left dangling when ``bzr selftest``
  completes, and the progress bar updates with zero latency so the
  displayed test name is always the one that's actually running.
  (Martin Pool, #123688)

* Authenticating against an ssh server now uses ``auth_none`` to determine
  if password authentication is even supported. This fixes a bug where
  users would be prompted for a launchpad password, even though launchpad
  only supports publickey authentication. (John Arbash Meinel, #375867)

* BranchBuilder now accepts timezone to avoid test failures in countries far
  from GMT. (Vincent Ladeuil, #397716)

* ``bzr commit`` no longer saves the unversioning of missing files until
  the commit has completed on the branch. This means that aborting a
  commit that found a missing file will leave the tree unedited.
  (Robert Collins, #282402)

* ``bzr mv`` no longer takes out branch locks, which allows it to work
  when the branch is readonly. (Robert Collins, #216541)

* ``bzr revert .`` no longer generates an InconsistentDelta error when
  there are missing subtrees. (Robert Collins, #367632)

* ``bzr send`` now generates valid bundles with ``--2a`` formats. However,
  do to internal changes necessary to support this, older clients will
  fail when trying to insert them. For newer clients, the bundle can be
  used to apply the changes to any rich-root compatible format.
  (John Arbash Meinel, #393349)

* Cope with FTP servers that don't support restart/append by falling back
  to reading and then rewriting the whole file, such as TahoeLAFS.  (This
  fallback may be slow for some access patterns.)  (Nils Durner, #294709)

* Encode the paths in ``mbcs`` encoding on Windows when spawning an
  external diff client. This at least allows supporting filenames that are
  not ascii, but are present in the current locale. Ideally we would be
  able to pass the Unicode path, but that would be client dependent.
  (John Arbash Meinel, #382709)

* Fix a compile bug on Solaris having to do with const and
  pointer-to-pointers. (John Arbash Meinel, #408441)

* Fixed a NameError that occurs when merging or pulling from a URL that
  causes a redirection loop when bzr tries to read a URL as a bundle.
  (Andrew Bennetts, #400847)

* Fix ``AttributeError: 'TestUIFactory' object has no attribute 'tick'``
  running send and similar commands on 2a formats.
  (Martin Pool, #408201)
  
* Fix crash in some invocations of ``bzr status`` in format 2a.
  (Martin Pool, #403523)

* Fixed export to existing directory: if directory is empty then export 
  will succeed, otherwise it fails with error.
  (Alexander Belchenko, #406174)

* Fixed spurious "Source branch does not support stacking" warning when
  pushing. (Andrew Bennetts, #388908)

* Fixed spurious transport activity indicator appearing while tests are
  running.  (Martin Pool, #343532)

* Merge now correctly handles empty right-hand revision specs.
  (Aaron Bentley, #333961)

* Renames to lexographically lower basenames in trees that have never been
  committed to will no longer corrupt the dirstate. This was caused by an
  bug in the dirstate update_minimal method. (Robert Collins, #395556)

* Requests for unknown methods no longer cause the smart server to log
  lots of backtraces about ``UnknownSmartMethod``, ``do_chunk`` or
  ``do_end``.  (Andrew Bennetts, #338561)

* Shelve will not shelve the initial add of the tree root.  (Aaron Bentley)

* Streaming from bzr servers where there is a chain of stacked branches
  (A stacked on B stacked on C) will now work. (Robert Collins, #406597)

* The environment variable ``BZR_PROGRESS_BAR`` set to either ``text`` or ``none``
  always forces progress bars either on or off respectively.  Otherwise,
  they're turned on if ``TERM`` is not ``dumb`` and stderr is a terminal.
  bzr always uses the 'text' user interface when run as a command, so
  ``BZR_USE_TEXT_UI`` is no longer needed.
  (Martin Pool, #339385, #387717)

* The optional ``_knit_load_data_pyx`` C extension was never being
  imported.  This caused significant slowdowns when reading data from
  repositories.  (Andrew Bennetts, #405653)
  
* The ``--hardlink`` option to ``branch`` and ``checkout`` is not
  supported at the moment on workingtree formats that can do content
  filtering.  (See <https://bugs.edge.launchpad.net/bzr/+bug/408193>.)
  bzr now says so, rather than just ignoring the option.  (Martin Pool)

* There was a bug in ``osutils.relpath`` that was only triggered on
  Windows. Essentially if you were at the root of a drive, and did
  something to a branch/repo on another drive, we would go into an
  infinite loop while trying to find a 'relative path'.
  (John Arbash Meinel, #394227)

* ``WorkingTree4.unversion`` will no longer fail to unversion ids which
  were present in a parent tree but renamed in the working tree.
  (Robert Collins, #187207)

Improvements
************

* Can now rename/move files even if they have been removed from the inventory.
  (Marius Kruger)

* Pushing branches with tags via ``bzr://`` and ``bzr+ssh://`` is much
  faster, using a new ``Branch.set_tags_bytes`` smart server verb rather
  than VFS methods.  For example, pushes of small branches with tags take
  11 rather than 18 smart server requests.  (Andrew Bennetts, #398608)

* Sending Ctrl-Break on Windows will now drop you into the debugger, in
  the same way that sending Ctrl-\\ does on other platforms.
  (John Arbash Meinel)

Documentation
*************

* Added Bazaar 2.0 Upgrade Guide. (Ian Clatworthy)

API Changes
***********

* ``CLIUIFactory`` is deprecated; use ``TextUIFactory`` instead if you
  need to subclass or create a specific class, or better yet the existing
  ``make_ui_for_terminal``.  ``SilentUIFactory`` is clarified to do no
  user interaction at all, rather than trying to read from stdin but not
  writing any output, which would be strange if reading prompts or
  passwords.  (Martin Pool)

* New TransformPreview.commit() allows committing without a working tree.
  (Aaron Bentley)

* ``pb`` parameter to ``TextTestResult`` is deprecated and ignored.
  (Martin Pool)

* ProgressTasks now prefer to talk direct to their ProgressView not to the
  UIFactory. 
  (Martin Pool)

* ``WorkingTree._check`` now requires a references dict with keys matching
  those returned by ``WorkingTree._get_check_refs``. (Robert Collins)

Internals
*********

* ``CHKInventory.path2id`` uses the parent_id to basename hash to avoid
  reading the entries along the path, reducing work to lookup ids from
  paths. (Robert Collins)

* ``CHKMap.apply_delta`` now raises ``InconsistentDelta`` if a delta adds
  as new a key which was already mapped. (Robert Collins)

* Inventory delta application catches more cases of corruption and can
  prevent corrupt deltas from affecting consistency of data structures on
  disk. (Robert Collins)

* --subunit support now adds timestamps if the subunit version supports
  it. (Robert Collins)

* The Windows all-in-one installer now bundles the PyQt image format
  plugins, which allows previewing more images as part of 'qdiff'.
  (Alexander Belchenko)


Testing
*******

* Merge directive cherrypick tests must use the same root id.
  (Martin Pool, #409684)

* Spurious failure in ``check`` tests on rich-root formats fixed.
  (Martin Pool, #408199)

* The ``bzrlib.tests.TextTestRunner`` will no longer call
  ``countTestsCases`` on the test being run. Progress information is
  instead handled by having the test passed in call ``result.progress``
  before running its contents. This improves the behaviour when using
  ``TextTestRunner`` with test suites that don't support
  ``countTestsCases``. (Robert Collins)


bzr 1.17.1 (unreleased)
#######################

Bug Fixes
*********

* The optional ``_knit_load_data_pyx`` C extension was never being
  imported.  This caused significant slowdowns when reading data from
  knit format repositories.  (Andrew Bennetts, #405653)
  

bzr 1.17
########
:Codename: so-late-its-brunch
:1.17rc1: 2009-07-13
:1.17: 2009-07-20


Bazaar continues to blaze a straight and shining path to the 2.0 release and
the elevation of the ``2a`` beta format to the full glory of "supported and
stable".

Highlights in this release include greatly reduced memory consumption during
commits, faster ``ls``, faster ``annotate``, faster network operations if
you're specifying a revision number and the final destruction of those
annoying progress bar artifacts.


Changes from 1.17rc1 to 1.17final
*********************************

* Change an extension to call the python ``frozenset()`` rather than the C
  api ``PyFrozenSet_New``. It turns out that python2.4 did not expose the
  C api. (John Arbash Meinel, #399366)

* Fixes for the Makefile and the rename of ``generate_docs.py`` to
  ``tools/generate_docs.py`` to allow everything to be built on Windows.
  (John Arbash Meinel, #399356)

* ``bzr serve`` once again applies a ``ChrootServer`` to the given
  directory before serving it. (Andrew Bennetts, #400535)


Compatibility Breaks
********************

* ``bzr register-branch`` from the Launchpad plugin now refers to "project"
  instead of "product" which is the correct Launchpad terminology.  The
  --product option is deprecated and users should switch to using --project.
  (Neil Martinsen-Burrell, #238764)


New Features
************

* ``bzr push`` now aborts if uncommitted changes (including pending merges)
  are present in the working tree (if one is present) and no revision is
  specified. The configuration option ``push_strict`` can be used to set the
  default for this behavior.  (Vincent Ladeuil, #284038, #322808, #65286)

* ``bzr revno`` and ``bzr revision-info`` now have a ``--tree`` option to
  show revision info for the working tree instead of the branch.
  (Matthew Fuller, John Arbash Meinel)

* ``bzr send`` now aborts if uncommitted changes (including pending merges)
  are present in the working tree and no revision is specified. The
  configuration option ``send_strict`` can be used to set the default for this
  behavior.
  (Vincent Ladeuil, #206577)

* ``bzr switch --create-branch/-b`` can now be used to create and switch
  to a new branch. Supplying a name without a ``/`` will create the branch
  relative to the existing branch. (similar to how ``bzr switch name``
  works when the branch already exists.) (John Arbash Meinel)


Bug Fixes
*********

* Accept uppercase "Y/N" to prompts such as from break lock. 
  (#335182, Tim Powell, Martin Pool)

* Add documentation about diverged branches and how to fix them in the
  centralized workflow with local commits.  Mention ``bzr help
  diverged-branches`` when a push fails because the branches have
  diverged.  (Neil Martinsen-Burrell, #269477)

* Annotate would sometimes 'latch on' to trivial lines, causing important
  lines to be incorrectly annotated. (John Arbash Meinel, #387952)

* Automatic format upgrades triggered by default stacking policies on a
  1.16rc1 (or later) smart server work again.
  (Andrew Bennetts, #388675)

* Avoid progress bar artifacts being left behind on the screen.
  (Martin Pool, #321935)

* Better message in ``bzr split`` error suggesting a rich root format.
  (Neil Martinsen-Burrell, #220067)

* ``Branch.set_append_revisions_only`` now works with branches on a smart
  server. (Andrew Bennetts, #365865)

* By default, ``bzr branch`` will fail if the target directory exists, but
  does not already have a control directory.  The flag ``--use-existing-dir``
  will allow operation to proceed.  (Alexander Belchenko, #307554)

* ``bzr ls DIR --from-root`` now shows only things in DIR, not everything.
  (Ian Clatworthy)

* Fetch between repositories does not error if they have inconsistent data
  that should be irrelevant to the fetch operation. (Aaron Bentley)

* Fix ``AttributeError`` exception when reconfiguring lightweight checkout 
  of a remote repository.
  (Jelmer Vernooij, #332194)

* Fix bug in decoding v3 smart server messages when receiving multiple
  lots of excess bytes after an end-of-message.
  (Andrew Bennetts)

* Force deletion of readonly files during merge, update and other tree
  transforms.
  (Craig Hewetson, Martin Pool, #218206)

* Force socket shutdown in threaded http test servers to avoid client hangs
  (pycurl).  (Vincent Ladeuil, #383920).

* ``LRUCache`` will maintain the linked list pointers even if a nodes
  cleanup function raises an exception. (John Arbash Meinel, #396838)

* Progress bars are now suppressed again when the environment variable
  ``BZR_PROGRESS_BAR`` is set to ``none``.
  (Martin Pool, #339385)

* Reduced memory consumption during ``bzr commit`` of large files. For
  pre 2a formats, should be down to ~3x the size of a file.
  For ``--2a`` format repositories, it is down to the size of the file
  content plus the size of the compressed text.  Related to bug #109114.
  (John Arbash Meinel)

* Set hidden attribute on .bzr directory below unicode path should never
  fail with error. The operation should succeed even if bzr unable to set 
  the attribute.  (Alexander Belchenko, related to bug #335362).
  
* Stacking will no longer accept requests to stack on the same
  branch/repository. Existing branches that incorrectly reference the same
  repository in a stacking configuration will now raise
  UnstackableLocationError when the branch is opened. This can be fixed by
  removing the stacking location inside ``.bzr/branch``.
  (Robert Collins, #376243)

* The ``log+`` decorator, useful in debugging or profiling, could cause
  "AttributeError: 'list' object has no attribute 'next'".  This is now
  fixed.  The log decorator no longer shows the elapsed time or transfer
  rate because they're available in the log prefixes and the transport
  activity display respectively.
  (Martin Pool, #340347)

* Unshelve works correctly when multiple zero-length files are present on
  the shelf. (Aaron Bentley, #363444)

* Progress bars no longer show the network transport scheme or direction.
  (Martin Pool)

* launchpad-login now respects the 'verbose' option.
  (Jonathan Lange, #217031)


Internals
*********

* ``bzrlib.user_encoding`` is now officially deprecated. It is not
  possible to write a deprecation wrapper, but the variable will be
  removed in the near future. Use ``bzrlib.osutils.get_user_encoding()``
  instead. (Alexander Belchenko)

* Command lookup has had hooks added. ``bzrlib.Command.hooks`` has
  three new hook points: ``get_command``, ``get_missing_command`` and
  ``list_commands``, which allow just-in-time command name provision
  rather than requiring all command names be known a-priori.
  (Robert Collins)

* ``get_app_path`` from win32utils.py now supports REG_EXPAND_SZ data type
  and can read path to wordpad.exe. (Alexander Belchenko, #392046)

* ``graph.KnownGraph`` has been added. This is a class that can give
  answers to ``heads()`` very quickly. However, it has the assumption that
  the whole graph has already been loaded. This is true during
  ``annotate`` so it is used there with good success (as much as 2x faster
  for files with long ancestry and 'cherrypicked' changes.)
  (John Arbash Meinel, Vincent Ladeuil)

* OS file locks are now taken out using ``CreateFile`` rather than
  ``LockFileEx`` on Windows. The locking remains exclusive with
  ``LockFileEx`` but now it also works on older versions of Windows (such
  as Win98). (Martin <gzlist>)

* pack <=> pack fetching is now done via a ``PackStreamSource`` rather
  than the ``Packer`` code. The user visible change is that we now
  properly fetch the minimum number of texts for non-smart fetching.
  (John Arbash Meinel)


* ``VersionedFiles._add_text`` is a new api that lets us insert text into
  the repository as a single string, rather than a list of lines. This can
  improve memory overhead and performance of committing large files.
  (Currently a private api, used only by commit). (John Arbash Meinel)


Improvements
************

* ``bzr annotate`` can now be significantly faster. The time for
  ``bzr annotate NEWS`` is down to 7s from 22s in 1.16. Files with long
  histories and lots of 'duplicate insertions' will be improved more than
  others. (John Arbash Meinel, Vincent Ladeuil)

* ``bzr ls`` is now faster. On OpenOffice.org, the time drops from 2.4
  to 1.1 seconds. The improvement for ``bzr ls -r-1`` is more
  substantial dropping from 54.3 to 1.1 seconds. (Ian Clatworthy)

* Improve "Path(s) are not versioned" error reporting for some commands.
  (Benoît PIERRE)

* Initial commit performance in ``--2a`` repositories has been improved by
  making it cheaper to build the initial CHKMap. (John Arbash Meinel)

* Resolving a revno to a revision id on a branch accessed via ``bzr://``
  or ``bzr+ssh://`` is now much faster and involves no VFS operations.
  This speeds up commands like ``bzr pull -r 123``.  (Andrew Bennetts)

* ``revision-info`` now properly aligns the revnos/revids in the output
  and doesn't traceback when given revisions not in the current branch.
  Performance is also significantly improved when requesting multiple revs
  at once.  (Matthew Fuller, John Arbash Meinel)

* Tildes are no longer escaped by Transports. (Andy Kilner)


Documentation
*************

* Avoid bad text wrapping in generated documentation.  Slightly better
  formatting in the user reference.
  (Martin Pool, #249908)

* Minor clarifications to the help for End-Of-Line conversions.
  (Ian Clatworthy)

API Changes
***********

* Removed overspecific error class ``InvalidProgressBarType``.
  (Martin Pool)

* The method ``ProgressView._show_transport_activity`` is now
  ``show_transport_activity`` because it's part of the contract between
  this class and the UI.  (Martin Pool)


bzr 1.16.1
##########

:Released: 2009-06-26

End user testing of the 2a format revealed two serious bugs. The first,
#365615, caused bzr to raise AbsentContentFactory errors when autopacking.
This meant that commits or pushes to 2a-format repositories failed
intermittently.

The second bug, #390563, caused the smart server to raise AbsentContentFactory
when streaming 2a stacked 2a-format branches. This particularly affected
branches stored on Launchpad in the 2a format.

Both of these bugs cause command failures only, neither of them cause data
corruption or data loss. And, of course, both of these bugs are now fixed.

Bug Fixes
*********

* We now properly request a more minimal set of file texts when fetching
  multiple revisions. (Robert Collins, John Arbash Meinel, #390563)

* Repositories using CHK pages (which includes the new 2a format) will no
  longer error during commit or push operations when an autopack operation
  is triggered. (Robert Collins, #365615)

* ``chk_map.iter_interesting_nodes`` now properly uses the *intersection*
  of referenced nodes rather than the *union* to determine what
  uninteresting pages we still need to look at. Prior to this,
  incrementally pushing to stacked branch would push the minimal data, but
  fetching everything would request extra texts. There are some unhandled
  cases wrt trees of different depths, but this fixes the common cases.
  (Robert Collins, John Arbash Meinel, #390563)

* ``GroupCompress`` repositories now take advantage of the pack hints
  parameter to permit cross-format fetching to incrementally pack the
  converted data. (Robert Collins)

* ``Repository.commit_write_group`` now returns opaque data about what
  was committed, for passing to the ``Repository.pack``. Repositories
  without atomic commits will still return None. (Robert Collins)

* ``Repository.pack`` now takes an optional ``hint`` parameter
  which will support doing partial packs for repositories that can do
  that. (Robert Collins)

* RepositoryFormat has a new attribute 'pack_compresses' which is True
  when doing a pack operation changes the compression of content in the
  repository. (Robert Collins)

* ``StreamSink`` and ``InterDifferingSerialiser`` will call
  ``Repository.pack`` with the hint returned by
  ``Repository.commit_write_group`` if the formats were different and the
  repository can increase compression by doing a pack operation.
  (Robert Collins, #376748)


bzr 1.16
########
:Codename: yesterday-in-california
:1.16rc1: 2009-06-11
:1.16: 2009-06-18

This version of Bazaar contains the beta release of the new ``2a`` repository
format, suitable for testing by fearless, advanced users. This format or an
updated version of it will become the default format in Bazaar 2.0. Please
read the NEWS entry before even thinking about upgrading to the new format.

Also included are speedups for many operations on huge projects, a bug fix for
pushing stacked new stacked branches to smart servers and the usual bevy of
bug fixes and improvements.


Changes from 1.16rc1 to 1.16final
*********************************

* Fix the nested tree flag check so that upgrade from development formats to
  2a can work correctly.
  (Jelmer Vernooij, #388727)

* Automatic format upgrades triggered by default stacking policies on a
  1.16rc1 (or later) smart server work again.
  (Andrew Bennetts, #388675)


Compatibility Breaks
********************

* Display prompt on stderr (instead of stdout) when querying users so
  that the output of commands can be safely redirected.
  (Vincent Ladeuil, #376582)


New Features
************

* A new repository format ``2a`` has been added.  This is a beta release
  of the brisbane-core (aka group-compress) project.  This format now
  suitable for wider testing by advanced users willing to deal with some
  bugs.  We would appreciate test reports, either positive or negative.
  Format 2a is substantially smaller and faster for many operations on
  many trees.  This format or an updated version will become the default
  in bzr 2.0.

  This is a rich-root format, so this repository format can be used with
  bzr-svn.  Bazaar branches in previous non-rich-root formats can be
  converted (including by merge, push and pull) to format 2a, but not vice
  versa.  We recommend upgrading previous development formats to 2a.

  Upgrading to this format can take considerable time because it expands
  and more concisely repacks the full history.

  If you use stacked branches, you must upgrade the stacked branches
  before the stacked-on branches.  (See <https://bugs.launchpad.net/bugs/374735>)

* ``--development7-rich-root`` is a new dev format, similar to ``--dev6``
  but using a Revision serializer using bencode rather than XML.
  (Jelmer Vernooij, John Arbash Meinel)

* mail_client=claws now supports --body (and message body hooks).  Also uses
  configured from address.  (Barry Warsaw)

Improvements
************


* ``--development6-rich-root`` can now stack. (Modulo some smart-server
  bugs with stacking and non default formats.)
  (John Arbash Meinel, #373455)

* ``--development6-rich-root`` delays generating a delta index for the
  first object inserted into a group. This has a beneficial impact on
  ``bzr commit`` since each committed texts goes to its own group. For
  committing a 90MB file, it drops peak memory by about 200MB, and speeds
  up commit from 7s => 4s. (John Arbash Meinel)

* Numerous operations are now faster for huge projects, i.e. those
  with a large number of files and/or a large number of revisions,
  particularly when the latest development format is used. These
  operations (and improvements on OpenOffice.org) include:

  * branch in a shared repository (2X faster)
  * branch --no-tree (100X faster)
  * diff (2X faster)
  * tags (70X faster)

  (Ian Clatworthy)

* Pyrex version of ``bencode`` support. This provides optimized support
  for both encoding and decoding, and is now found at ``bzrlib.bencode``.
  ``bzrlib.utils.bencode`` is now deprecated.
  (Alexander Belchenko, Jelmer Vernooij, John Arbash Meinel)


Bug Fixes
*********

* Bazaar can now pass attachment files to the mutt email client.
  (Edwin Grubbs, #384158)

* Better message in ``bzr add`` output suggesting using ``bzr ignored`` to
  see which files can also be added.  (Jason Spashett, #76616)

* ``bzr pull -r 123`` from a stacked branch on a smart server no longer fails.
  Also, the ``Branch.revision_history()`` API now works in the same
  situation.  (Andrew Bennetts, #380314)
  
* ``bzr serve`` on Windows no longer displays a traceback simply because a
  TCP client disconnected. (Andrew Bennetts)

* Clarify the rules for locking and fallback repositories. Fix bugs in how
  ``RemoteRepository`` was handling fallbacks along with the
  ``_real_repository``. (Andrew Bennetts, John Arbash Meinel, #375496)

* Fix a small bug with fetching revisions w/ ghosts into a new stacked
  branch. Not often triggered, because it required ghosts to be part of
  the fetched revisions, not in the stacked-on ancestry.
  (John Arbash Meinel)

* Fix status and commit to work with content filtered trees, addressing
  numerous bad bugs with line-ending support. (Ian Clatworthy, #362030)

* Fix problem of "directory not empty" when contending for a lock over
  sftp.  (Martin Pool, #340352)

* Fix rule handling so that eol is optional, not mandatory.
  (Ian Clatworthy, #379370)

* Pushing a new stacked branch to a 1.15 smart server was broken due to a
  bug in the ``BzrDirFormat.initialize_ex`` smart verb.  This is fixed in
  1.16, but required changes to the network protocol, so the
  ``BzrDirFormat.initialize_ex`` verb has been removed and replaced with a
  corrected ``BzrDirFormat.initialize_ex_1.16`` verb.  1.15 clients will
  still work with a 1.16 server as they will fallback to slower (and
  bug-free) methods.
  (Jonathan Lange, Robert Collins, Andrew Bennetts, #385132)

* Reconcile can now deal with text revisions that originated in revisions 
  that are ghosts. (Jelmer Vernooij, #336749)

* Support cloning of branches with ghosts in the left hand side history.
  (Jelmer Vernooij, #248540)

* The ''bzr diff'' now catches OSError from osutils.rmtree and logs a
  helpful message to the trace file, unless the temp directory really was
  removed (which would be very strange).  Since the diff operation has
  succeeded from the user's perspective, no output is written to stderr 
  or stdout.  (Maritza Mendez, #363837)

* Translate errors received from a smart server in response to a
  ``BzrDirFormat.initialize`` or ``BzrDirFormat.initialize_ex`` request.
  This was causing tracebacks even for mundane errors like
  ``PermissionDenied``.  (Andrew Bennetts, #381329)

Documentation
*************

* Added directory structure and started translation of docs in Russian.
  (Alexey Shtokalo, Alexander Iljin, Alexander Belchenko, Dmitry Vasiliev,
  Volodymyr Kotulskyi)

API Changes
***********

* Added osutils.parent_directories(). (Ian Clatworthy)

* ``bzrlib.progress.ProgressBar``, ``ChildProgress``, ``DotsProgressBar``,
  ``TTYProgressBar`` and ``child_progress`` are now deprecated; use
  ``ui_factory.nested_progress_bar`` instead.  (Martin Pool)

* ``graph.StackedParentsProvider`` is now a public API, replacing
  ``graph._StackedParentsProvider``. The api is now considered stable and ready
  for external users. (Gary van der Merwe)

* ``bzrlib.user_encoding`` is deprecated in favor of
  ``get_user_encoding``.  (Alexander Belchenko)

* TreeTransformBase no longer assumes that limbo is provided via disk.
  DiskTreeTransform now provides disk functionality.  (Aaron Bentley)

Internals
*********

* Remove ``weave.py`` script for accessing internals of old weave-format
  repositories.  (Martin Pool)

Testing
*******

* ``make check`` no longer repeats the test run in ``LANG=C``.
  (Martin Pool, #386180)

* The number of cores is now correctly detected on OSX. (John Szakmeister)

* The number of cores is also detected on Solaris and win32. (Vincent Ladeuil)

* The number of cores is also detected on FreeBSD. (Matthew Fuller)


bzr 1.15
########
:1.15rc1: 2009-05-16
:1.15: 2009-05-22
:1.15.1: 2009-06-09

The smart server will no longer raise 'NoSuchRevision' when streaming content
with a size mismatch in a reconstructed graph search. New command ``bzr
dpush``. Plugins can now define their own annotation tie-breaker when two
revisions introduce the exact same line.

Changes from 1.15.1 to 1.15.2
*****************************

* Use zdll on Windows to build ``_chk_map_pyx`` extension.
  (Alexander Belchenko)

Changes from 1.15final to 1.15.1
*********************************

* Translate errors received from a smart server in response to a
  ``BzrDirFormat.initialize`` or ``BzrDirFormat.initialize_ex`` request.
  This was causing tracebacks even for mundane errors like
  ``PermissionDenied``.  (Andrew Bennetts, #381329)

Changes from 1.15rc1 to 1.15final
*********************************

* No changes

Compatibility Breaks
********************

* ``bzr ls`` is no longer recursive by default. To recurse, use the
  new ``-R`` option. The old ``--non-recursive`` option has been removed.
  If you alias ``ls`` to ``ls -R``, you can disable recursion using
  ``--no-recursive`` instead.  (Ian Clatworthy)

New Features
************

* New command ``bzr dpush`` that can push changes to foreign 
  branches (svn, git) without setting custom bzr-specific metadata.
  (Jelmer Vernooij)

* The new development format ``--development6-rich-root`` now supports
  stacking. We chose not to use a new format marker, since old clients
  will just fail to open stacked branches, the same as if we used a new
  format flag. (John Arbash Meinel, #373455)

* Plugins can now define their own annotation tie-breaker when two revisions
  introduce the exact same line. See ``bzrlib.annotate._break_annotation_tie``
  Be aware though that this is temporary, private (as indicated by the leading
  '_') and a first step to address the problem. (Vincent Ladeuil, #348459)

* New command ``bzr dpush`` that can push changes to foreign 
  branches (svn, git) without setting custom bzr-specific metadata.
  (Jelmer Vernooij)

* ``bzr send`` will now check the ``child_submit_format`` setting in
  the submit branch to determine what format to use, if none was 
  specified on the command-line.  (Jelmer Vernooij)

Improvements
************

* -Dhpss output now includes the number of VFS calls made to the remote
  server. (Jonathan Lange)

* ``--coverage`` works for code running in threads too.
  (Andrew Bennets, Vincent Ladeuil)

* ``bzr pull`` now has a ``--local`` option to only make changes to the
  local branch, and not the bound master branch.
  (Gary van der Merwe, #194716)

* ``bzr rm *`` is now as fast as ``bzr rm * --keep``. (Johan Walles, #180116)

Bug Fixes
*********

* Adding now works properly when path contains a symbolic link.
  (Geoff Bache, #183831)

* An error is now raised for unknown eol values. (Brian de Alwis, #358199)

* ``bzr merge --weave`` will now generate a conflict if one side deletes a
  line, and the other side modifies the line. (John Arbash Meinel, #328171)

* ``bzr reconfigure --standalone`` no longer raises IncompatibleRepositories.
  (Martin von Gagern, #248932)

* ``bzr send`` works to send emails again using MAPI.
  (Neil Martinsen-Burrell, #346998)

* Check for missing parent inventories in StreamSink.  This prevents
  incomplete stacked branches being created by 1.13 bzr:// and
  bzr+ssh:// clients (which have bug #354036).  Instead, the server now
  causes those clients to send the missing records.  (Andrew Bennetts)

* Correctly handle http servers proposing multiple authentication schemes.
  (Vincent Ladeuil, #366107)

* End-Of-Line content filters are now loaded correctly.
  (Ian Clatworthy, Brian de Alwis, #355280)

* Fix a bug in the pure-python ``GroupCompress`` code when handling copies
  longer than 64KiB. (John Arbash Meinel, #364900)

* Fix TypeError in running ``bzr break-lock`` on some URLs.
  (Alexander Belchenko, Martin Pool, #365891)

* Non-recursive ``bzr ls`` now works properly when a path is specified.
  (Jelmer Vernooij, #357863)

* ssh usernames (defined in ~/.ssh/config) are honoured for bzr+ssh connections.
  (Vincent Ladeuil, #367726)

* Several bugs related to unicode symlinks have been fixed and the test suite
  enhanced to better catch regressions for them. (Vincent Ladeuil)

* The smart server will no longer raise 'NoSuchRevision' when streaming
  content with a size mismatch in a reconstructed graph search: it assumes
  that the client will make sure it is happy with what it got, and this
  sort of mismatch is normal for stacked environments.
  bzr 1.13.0/1 will stream from unstacked branches only - in that case not
  getting all the content expected would be a bug. However the graph
  search is how we figured out what we wanted, so a mismatch is both odd
  and unrecoverable without starting over, and starting over will end up
  with the same data as if we just permitted the mismatch. If data is
  gc'd, doing a new search will find only the truncated data, so sending
  only the truncated data seems reasonable. bzr versions newer than this
  will stream from stacked branches and check the stream to find missing
  content in the stacked-on branch, and thus will handle the situation
  implicitly.  (Robert Collins, #360791)

* Upgrading to, or fetching into a 'rich-root' format will now correctly
  set the root data the same way that reconcile does.
  (Robert Collins, #368921)

* Using unicode Windows API to obtain command-line arguments.
  (Alexander Belchenko, #375934)

Documentation
*************

API Changes
***********

* ``InterPackRepo.fetch`` and ``RepoFetcher`` now raise ``NoSuchRevision``
  instead of ``InstallFailed`` when they detect a missing revision.
  ``InstallFailed`` itself has been deleted. (Jonathan Lange)

* Not passing arguments to ``bzrlib.commands.main()`` will now grab the
  arguments from ``osutils.get_unicode_argv()`` which has proper support
  for unicode arguments on windows. Further, the supplied arguments are now 
  required to be unicode strings, rather than user_encoded strings.
  (Alexander Belchenko)

Internals
*********

* ``bzrlib.branch.Branch.set_parent`` is now present on the base branch
  class and will call ``_set_parent_location`` after doing unicode 
  encoding. (Robert Collins)

* ``bzrlib.remote.RemoteBranch._set_parent_location`` will use a new verb
  ``Branch.set_parent_location`` removing further VFS operations.
  (Robert Collins)

* ``bzrlib.bzrdir.BzrDir._get_config`` now returns a ``TransportConfig``
  or similar when the dir supports configuration settings. The base class
  defaults to None. There is a matching new server verb
  ``BzrDir.get-config_file`` to reduce roundtrips for getting BzrDir
  configuration. (Robert Collins)

* ``bzrlib.tests.ExtendedTestResult`` has new methods ``startTests``
  called before the first test is started, ``done`` called after the last
  test completes, and a new parameter ``strict``. (Robert Collins)

* ``-Dhpss`` when passed to bzr will cause a backtrace to be printed when
  VFS operations are started on a smart server repository. This should not
  occur on regular push and pull operations, and is a key indicator for
  performance regressions. (Robert Collins)

* ``-Dlock`` when passed to the selftest (e.g. ``bzr -Dlock selftest``) will
  cause mismatched physical locks to cause test errors rather than just
  reporting to the screen. (Robert Collins)

* -Dprogress will cause pdb to start up if a progress view jumps
  backwards. (Robert Collins)

* Fallback ``CredentialStore`` instances registered with ``fallback=True``
  are now be able to provide credentials if obtaining credentials 
  via ~/.bazaar/authentication.conf fails. (Jelmer Vernooij, 
  Vincent Ladeuil, #321918)

* New hook ``Lock.lock_broken`` which runs when a lock is
  broken. This is mainly for testing that lock/unlock are
  balanced in tests. (Vincent Ladeuil)

* New MergeDirective hook 'merge_request_body' allows hooks to supply or
  alter a body for the message produced by ``bzr send``.

* New smart server verb ``BzrDir.initialize_ex`` which implements a
  refactoring to the core of clone allowing less round trips on new
  branches. (Robert Collins)

* New method ``Tags.rename_revisions`` that can rename revision ids tags
  are pointing at. (Jelmer Vernooij)

* Updated the bundled ``ConfigObj`` library to 4.6.0 (Matt Nordhoff)

Testing
*******

* ``bzr selftest`` will now fail if lock/unlock are not correctly balanced in
  tests. Using ``-Dlock`` will turn the related failures into warnings.
  (Vincent Ladeuil, Robert Collins)

bzr 1.14
########
:Codename: brisbane-core
:1.14rc1: 2009-04-06
:1.14rc2: 2009-04-19
:1.14: 2009-04-28
:1.14.1: 2009-05-01

New formats 1.14 and 1.14-rich-root supporting End-Of-Line (EOL) conversions,
keyword templating (via the bzr-keywords plugin) and generic content filtering.
End-of-line conversion is now supported for formats supporting content
filtering.

Changes from 1.14final to 1.14.1
********************************

* Change api_minimum_version back to api_minimum_version = (1, 13, 0)

Changes from 1.14rc2 to 1.14final
*********************************

* Fix a bug in the pure-python ``GroupCompress`` code when handling copies
  longer than 64KiB. (John Arbash Meinel, #364900)

Changes from 1.14rc1 to 1.14rc2
*******************************

* Fix for bug 358037 Revision not in
  bzrlib.groupcompress.GroupCompressVersionedFiles (Brian de Alwis, 
  John A Meinel)

* Fix for bug 354036 ErrorFromSmartServer - AbsentContentFactory object has no
  attribute 'get_bytes_as' exception while pulling from Launchpad 
  (Jean-Francois Roy, Andrew Bennetts, Robert Collins)

* Fix for bug 355280 eol content filters are never loaded and thus never
  applied (Brian de Alwis, Ian Clatworthy)
 
* bzr.dev -r4280  Change _fetch_uses_deltas = False for CHK repos until we can
  write a better fix. (John Arbash Meinel, Robert Collins)

* Fix for bug 361574 uncommit recommends undefined --levels and -n options
  (Marius Kruger, Ian Clatworthy)

* bzr.dev r4289 as cherrypicked at lp:~spiv/bzr/stacking-cherrypick-1.14 
  (Andrew Bennetts, Robert Collins)

Compatibility Breaks
********************

* A previously disabled code path to accelerate getting configuration
  settings from a smart server has been reinstated. We think this *may*
  cause a incompatibility with servers older than bzr 0.15. We intend
  to issue a point release to address this if it turns out to be a
  problem. (Robert Collins, Andrew Bennetts)

* bzr no longer autodetects nested trees as 'tree-references'.  They
  must now be explicitly added tree references.  At the commandline, use
  join --reference instead of add.  (Aaron Bentley)

* The ``--long`` log format (the default) no longer shows merged
  revisions implicitly, making it consistent with the ``short`` and
  ``line`` log formats.  To see merged revisions for just a given
  revision, use ``bzr log -n0 -rX``. To see every merged revision,
  use ``bzr log -n0``.  (Ian Clatworthy)

New Features
************

* New formats ``1.14`` and ``1.14-rich-root`` supporting End-Of-Line
  (EOL) conversions, keyword templating (via the bzr-keywords plugin)
  and generic content filtering. These formats replace the experimental
  ``development-wt5`` and ``development-wt5-rich-root`` formats
  respectively, but have support for filtered views disabled.
  (Ian Clatworthy)

* New ``mv --auto`` option recognizes renames after they occur.
  (Aaron Bentley)

* ``bzr`` can now get passwords from stdin without requiring a controlling
  terminal (i.e. by redirecting stdin). (Vincent Ladeuil)

* ``bzr log`` now supports filtering of multiple files and directories
  and will show changes that touch any of them. Furthermore,
  directory filtering now shows the changes to any children of that
  directory, not just the directory object itself.
  (Ian Clatworthy, #97715)

* ``bzr shelve`` can now apply changes without storing anything on the
  shelf, via the new --destroy option.  (Aaron Bentley)

* ``bzr send`` now accepts --body to specify an initial message body.
  (Aaron bentley)

* ``bzr xxx --usage`` where xxx is a command now shows a usage
  message and the options without the descriptive help sections
  (like Description and Examples). A message is also given
  explaining how to see the complete help, i.e. ``bzr help xxx``.
  (Ian Clatworthy)

* Content filters can now be used to provide custom conversion
  between the canonical format of content (i.e. as stored) and
  the convenience format of content (i.e. as created in working
  trees). See ``bzr help content-filters`` for further details.
  (Ian Clatworthy, Alexander Belchenko)

* End-of-line conversion is now supported for formats supporting
  content filtering. See ``bzr help eol`` for details.
  (Ian Clatworthy)

* Newly-blessed `join` command allows combining two trees into one.
  (Aaron Bentley)

Improvements
************

* A new format name alias ``default-rich-root`` has been added and
  points at the closest relative of the default format that supports 
  rich roots. (Jelmer Vernooij, #338061)

* Branching from a stacked branch using ``bzr*://`` will now stream
  the data when the target repository does not need topological
  ordering, reducing round trips and network overhead. This uses the
  existing smart server methods added in 1.13, so will work on any
  1.13 or newer server. (Robert Collins, Andrew Bennetts)

* ``bzr cat`` and ``bzr export`` now supports a ``--filters`` option
  that displays/saves the content after content filters are applied.
  (Ian Clatworthy)

* ``bzr ignore`` gives a more informative message when existing
  version controlled files match the ignore pattern. (Neil
  Martinsen-Burrell, #248895)

* ``bzr log`` now has ``--include-merges`` as an alias for ``--levels 0``.
  (Ian Clatworthy)

* ``bzr send`` is faster on repositories with deep histories.
  (Ian Clatworthy)

* IPv6 literals are accepted in URLs.
  (stlman, Martin Pool, Jelmer Vernooij, #165014)

* Progress bars now show the rate of network activity for
  ``bzr+ssh://`` and ``bzr://`` connections.  (Andrew Bennetts)

* Prompt for user names if they are not in the configuration. 
  (Jelmer Vernooij, #256612)

* Pushing to a stacked pack-format branch on a 1.12 or older smart server
  now takes many less round trips.  (Andrew Bennetts, Robert Collins,
  #294479)
  
* Streaming push can be done to older repository formats.  This is
  implemented using a new ``Repository.insert_stream_locked`` RPC.
  (Andrew Bennetts, Robert Collins)

* The "ignoring files outside view: .." message has been re-worded
  to "Ignoring files outside view. View is .." to reduce confusion
  about what was being considered and what was being ignored.
  (Ian Clatworthy)

* The ``long`` log formatter now shows [merge] indicators. If
  only one level of revisions is displayed and merges are found,
  the ``long`` and ``short`` log formatters now tell the user
  how to see the hidden merged revisions.  (Ian Clatworthy)

* The ``brisbane-core`` project has delivered its beta format
  ``development6-rich-root``. This format is suitable for judicious
  testing by early adopters. In particular if you are benchmarking bzr
  performance please be sure to test using this format. At this stage
  more information is best obtained by contacting the Bazaar mailing list
  or IRC channel if you are interested in using this format. We will make
  end user documentation available closer to blessing the format as
  production ready. (Robert Collins, John Arbash Meinel, Ian Clatworthy,
  Vincent Ladeuil, Andrew Bennetts, Martin Pool)

* Tildes are no longer escaped. No more %7Euser/project/branch!
  (Jonathan Lange)

Bug Fixes
*********

* Pushing a new stacked branch will also push the parent inventories for
  revisions at the stacking boundary.  This makes sure that the stacked
  branch has enough data to calculate inventory deltas for all of its
  revisions (without requiring the fallback branch).  This avoids
  "'AbsentContentFactory' object has no attribute 'get_bytes_as'" errors
  when fetching the stacked branch from a 1.13 (or later) smart server.
  This partially fixes #354036.  (Andrew Bennetts, Robert Collins)

* End-Of-Line content filters are now loaded correctly.
  (Ian Clatworthy, Brian de Alwis, #355280)

* Authentication plugins now receive all the parameters from the request
  itself (aka host, port, realm, path, etc). Previously, only the 
  authentication section name, username and encoded password were 
  provided. (Jean-Francois Roy)

* bzr gives a better message if an invalid regexp is passed to ``bzr log
  -m``.  (Anne Mohsen, Martin Pool)

* ``bzr split`` now says "See also: join" (Aaron Bentley, #335015)

* ``bzr version-info`` now works in empty branches. (Jelmer Vernooij,
  #313028)

* Fix "is not a stackable format" error when pushing a
  stackable-format branch with an unstackable-format repository to a
  destination with a default stacking policy.  (Andrew Bennetts)

* Fixed incorrect "Source format does not support stacking" warning
  when pushing to a smart server.  (Andrew Bennetts, #334114)

* Fix 'make check-dist-tarball' failure by converting paths to unicode when
  needed. (Vincent Ladeuil, #355454)

* Fixed "Specified file 'x/y/z' is outside current view: " occurring
  on ``bzr add x/y/z`` in formats supporting views when no view is
  defined.  (Ian Clatworthy, #344708)

* It is no longer possible to fetch between repositories while the
  target repository is in a write group. This prevents race conditions
  that prevent the use of RPC's to perform fetch, and thus allows
  optimising more operations. (Robert Collins, Andrew Bennetts)

* ``merge --force`` works again. (Robert Collins, #342105)

* No more warnings are issued about ``sha`` being deprecated under python-2.6.
  (Vincent Ladeuil, #346593)

* Pushing a new branch to a server that has a stacking policy will now
  upgrade from the local branch format when the stacking policy points at
  a branch which is itself stackable, because we know the client can read
  both branches, we know that the trunk for the project can be read too,
  so the upgrade will not inconvenience users. (Robert Collins, #345169)

* Pushing a new stacked branch will also push the parent inventories for
  revisions at the stacking boundary.  This makes sure that the stacked
  branch has enough data to calculate inventory deltas for all of its
  revisions (without requiring the fallback branch).  This avoids
  "'AbsentContentFactory' object has no attribute 'get_bytes_as'" errors
  when fetching the stacked branch from a 1.13 (or later) smart server.
  This partially fixes #354036.  (Andrew Bennetts, Robert Collins)

* The full test suite is passing again on OSX. Several minor issues (mostly
  test related) have been fixed. (Vincent Ladeuil, #355273).

* The GNU Changelog formatter is slightly improved in the case where
  the delta is empty, and now correctly claims not to support tags.
  (Andrea Bolognani)

* Shelve can now shelve changes to a symlink target.
  (James Westby, #341558)

* The help for the ``info`` command has been corrected.
  (Ian Clatworthy, #351931)

* Upgrade will now use a sensible default format if the source repository
  uses rich roots.  (Jelmer Vernooij, #252908)

Documentation
*************

* Expanded the index of the developer documentation. (Eric Siegerman)

* New topic `bzr help debug-flags`.  (Martin Pool)

* The generated manpage now explicitly lists aliases as commands.
  (James Westby, #336998)

API Changes
***********

* APIs deprecated in 1.6 and previous versions of bzr are now removed.
  (Martin Pool)

* ``CommitReporter`` is no longer called with ``unchanged`` status during
  commit - this was a full-tree overhead that bzr no longer performs.
  (Robert Collins)

* New abstract ``UIFactory`` method ``get_username`` which will be called to 
  obtain the username to use when connecting to remote machines. 
  (Jelmer Vernooij)

* New API ``Inventory.filter()`` added that filters an inventory by
  a set of file-ids so that only those fileids, their parents and
  their children are included.  (Ian Clatworthy)

* New sort order for ``get_record_stream`` ``groupcompress`` which
  sorts optimally for use with groupcompress compressors. (John Arbash
  Meinel, Robert Collins)

* Repository APIs ``get_deltas_for_revisions()`` and
  ``get_revision_delta()`` now support an optional ``specific_fileids``
  parameter. If provided, the deltas are filtered so that only those
  file-ids, their parents and their children are included.
  (Ian Clatworthy)

* The ``get_credentials`` and ``set_credentials`` methods of 
  ``AuthenticationConfig`` now accept an optional realm argument.
  (Jean-Francois Roy)

* The ``pb`` argument to ``fetch()`` is deprecated.
  (Martin Pool)

* The ``Serializer`` class and the serializer ``format registry`` have moved
  from ``bzrlib.xml_serializer`` to ``bzrlib.serializer``. (Jelmer Vernooij)

* The smart server jail now hooks into BzrDir.open to prevent any BzrDir
  that is not inside the backing transport from being opened.  See the
  module documentation for ``bzrlib.smart.request`` for details.
  (Andrew Bennetts, Robert Collins)

* ``Tree.get_symlink_target`` now always returns a unicode string result
  or None. Previously it would return the bytes from reading the link
  which could be in any arbitrary encoding. (Robert Collins)

Testing
*******

* ``bzrlib.tests.TestCase`` now fails the test if its own ``setUp``
  and ``tearDown`` weren't called.  This catches faulty tests that
  forget to upcall when overriding ``setUp`` and ``tearDown``.  Those
  faulty tests were not properly isolated.
  (Andrew Bennetts, Robert Collins)

* Fix test_msgeditor.MsgEditorTest test isolation.
  (Vincent Ladeuil, #347130)

* ``medusa`` is not used anymore as an FTP test server starting with
  python2.6. A new FTP test server based on ``pyftplib`` can be used
  instead. This new server is a soft dependency as medusa which is still
  preferred if both are available (modulo python version).
  (Vincent Ladeuil)

Internals
*********

* Added ``chk_map`` for fast, trie-based storage of tuple to string maps.
  (Robert Collins, John Arbash Meinel, Vincent Ladeuil)

* Added ``bzrlib.chk_map`` for fast, trie-based storage of tuple to string
  maps.  (Robert Collins, John Arbash Meinel, Vincent Ladeuil)

* Added ``bzrlib.inventory_delta`` module.  This will be used for
  serializing and deserializing inventory deltas for more efficient
  streaming on the network.  (Robert Collins, Andrew Bennetts)

* ``Branch._get_config`` has been added, which splits out access to the
  specific config file from the branch. This is used to let RemoteBranch
  avoid constructing real branch objects to access configuration settings.
  (Robert Collins, Andrew Bennetts)

* ``Branch`` now implements ``set_stacked_on_url`` in the base class as
  the implementation is generic and should impact foreign formats. This
  helps performance for ``RemoteBranch`` push operations to new stacked
  branches. (Robert Collins, Andrew Bennetts)

* ``BtreeIndex._spill_mem_keys_to_disk()`` now generates disk index with
  optmizations turned off. This only has effect when processing > 100,000
  keys during something like ``bzr pack``. (John Arbash Meinel)

* ``bzr selftest`` now accepts ``--subunit`` to run in subunit output
  mode. Requires ``lp:subunit`` installed to work, but is not a hard
  dependency. (Robert Collins)

* ``BzrDir.open_branch`` now takes an optional ``ignore_fallbacks``
  parameter for controlling opening of stacked branches.
  (Andrew Bennetts, Robert Collins)
  
* ``CommitBuilder`` has a new method, ``record_iter_changes`` which works
  in terms of an iter_changes iterator rather than full tree scanning.
  (Robert Collins)

* ``DirState`` can now be passed a custom ``SHA1Provider`` object
  enabling it to store the SHA1 and stat of the canonical (post
  content filtered) form. (Ian Clatworthy)

* New ``assertLength`` method based on one Martin has squirreled away
  somewhere. (Robert Collins, Martin Pool)

* New hook ``BzrDir.pre_open`` which runs before opening ``BzrDir``
  objects, allowing better enforcement of the smart server jail when
  dealing with stacked branches. (Robert Collins, Andrew Bennetts)

* New hook ``RioVersionInfoBuilder.revision``, allowing extra entries 
  to be added to the stanza that is printed for a particular revision.
  (Jelmer Vernooij)

* New repository method ``refresh_data`` to cause any repository to
  make visible data inserted into the repository by a smart server
  fetch operation. (Robert Collins, Andrew Bennetts)

* ``register_filter_stack_map`` now takes an optional fallback parameter,
  a callable to invoke if a preference has a value not in the map
  of filter stacks. This enhancement allows, for example,  bzr-svn to
  handle existing svn properties that define a list of keywords to be
  expanded.  (Ian Clatworthy)

* ``RemoteBranchConfig`` will use a new verb ``Branch.set_config_option``
  to write config settings to smart servers that support this, saving
  5 round trips on the stacked streaming acceptance test.
  (Robert Collins, Andrew Bennetts)

* ``RemoteBranch`` now provides ``_get_config`` for access to just the
  branch specific configuration from a remote server, which uses the 
  already existing ``Branch.get_config_file`` smart verb.
  (Robert Collins, Andrew Bennetts)

* ``RemoteRepository`` will now negatively cache missing revisions during
  ``get_parent_map`` while read-locked. Write-locks are unaffected.
  (Robert Collins, Andrew Bennetts)

* Removed ``InterRemoteToOther``, ``InterOtherToRemote`` and
  ``InterPackToRemotePack`` classes, as they are now unnecessary.
  (Andrew Bennetts)

* ``RepositoryFormat`` as a new attribute ``fast_deltas`` to indicate
  whether the repository can efficiently generate deltas between trees
  regardless of tree size. (Robert Collins)

* ``Repository.iter_files_bytes()`` now properly returns an "iterable of
  byte strings" (aka 'chunked') for the content. It previously was
  returning a plain string, which worked, but performed very poorly when
  building a working tree (file.writelines(str) is very inefficient). This
  can have a large effect on ``bzr checkout`` times. (John Arbash Meinel)

* selftest now supports a --parallel option, with values of 'fork' or
  'subprocess' to run the test suite in parallel. Currently only linux
  machine work, other platforms need patches submitted. (Robert Collins,
  Vincent Ladeuil)

* ``tests.run_suite`` has a new parameter ``suite_decorators``, a list of 
  callables to use to decorate the test suite. Such decorators can add or
  remove tests, or even remote the test suite to another machine if
  desired. (Robert Collins)

* The smart server verb ``Repository.get_parent_map`` can now include
  information about ghosts when the special revision ``include-missing:``
  is in the requested parents map list. With this flag, ghosts are
  included as ``missing:REVISION_ID``. (Robert Collins, Andrew Bennetts)

* ``_walk_to_common_revisions`` will now batch up at least 50
  revisions before calling ``get_parent_map`` on the target,
  regardless of ``InterRepository``.
  (Andrew Bennetts, Robert Collins)

bzr 1.13
########

:Codename: paraskavedekatriaphobia
:1.13: 2009-03-14
:1.13rc1: 2009-03-10
:1.13.1: 2009-03-23
:1.13.2: 2009-04-27

GNU Changelog output can now be produced by ``bzr log --gnu-changelog``.  Debug
flags can now be set in ``~/.bazaar/bazaar.conf``.  Lightweight checkouts and
stacked branches should both be much faster over remote connections.  

Changes From 1.13.1 to 1.13.2
*****************************

A regression was found in the 1.13.1 release. When bzr 1.13.1 and earlier push
a stacked branch they do not take care to push all the parent inventories for
the transferred revisions. This means that a smart server serving that branch
often cannot calculate inventory deltas for the branch (because smart server
does not/cannot open fallback repositories). Prior to 1.13 the server did not
have a verb to stream revisions out of a repository, so that's why this bug has
appeared now.

Bug Fixes
*********

* Fix for bug 354036 ErrorFromSmartServer - AbsentContentFactory object has no
  attribute 'get_bytes_as' exception while pulling from Launchpad 
  (Jean-Francois Roy, Andrew Bennetts, Robert Collins)

Changes From 1.13final to 1.13.1
********************************

A couple regessions where found in the 1.13 release. The pyrex-generated C
extensions are missing from the .tar.gz and .zip files.  Documentation on how
to generate GNU ChangeLogs is wrong.

Bug Fixes
*********

* Change ``./bzr``'s ``_script_version`` to match ./bzrlib/__init__.py
  version_info. (Bob Tanner, Martin Pool, #345232)

* Distribution archives for 1.13 do not contain generated C extension modules
  (Jean-Francois Roy, Bob Tanner, #344465)

* GNU ChangeLog output can now be produced by bzr log --format gnu-changelog is
  incorrect (Deejay, Bob Tanner, Martin Pool, Robert Collins, #343928)

* ``merge --force`` works again. (Robert Collins, #342105)

Changes From 1.13rc1 to 1.13final
*********************************

* Fix "is not a stackable format" error when pushing a
  stackable-format branch with an unstackable-format repository to a
  destination with a default stacking policy.  (Andrew Bennetts)

* Progress bars now show the rate of network activity for
  ``bzr+ssh://`` and ``bzr://`` connections.  (Andrew Bennetts)

Compatibility Breaks
********************

* ``bzr log --line`` now indicates which revisions are merges with
  `[merge]` after the date.  Scripts which parse the output of this
  command may need to be adjusted.
  (Neil Martinsen-Burrell)

New Features
************

* ``bzr reconfigure`` now supports --with-trees and --with-no-trees
  options to change the default tree-creation policy of shared
  repositories.  (Matthew Fuller, Marius Kruger, #145033)

* Debug flags can now be set in ``~/.bazaar/bazaar.conf``.
  (Martin Pool)

* Filtered views provide a mask over the tree so that users can focus
  on a subset of a tree when doing their work. See ``Filtered views``
  in chapter 7 of the User Guide and ``bzr help view`` for details.
  (Ian Clatworthy)

* GNU Changelog output can now be produced by ``bzr log --gnu-changelog``.
  (Andrea Bolognani, Martin Pool)

* The ``-Dmemory`` flag now gives memory information on Windows.
  (John Arbash Meinel)

* Multiple authors for a commit can now be recorded by using the "--author"
  option multiple times. (James Westby, #185772)

* New clean-tree command, from bzrtools.  (Aaron Bentley, Jelmer Vernooij)

* New command ``bzr launchpad-open`` opens a Launchpad web page for that
  branch in your web browser, as long as the branch is on Launchpad at all.
  (Jonathan Lange)

* New API for getting bugs fixed by a revision: Revision.iter_bugs().
  (Jonathan Lange)

Improvements
************

* All bzr ``Hooks`` classes are now registered in
  ``bzrlib.hooks.known_hooks``. This removes the separate list from
  ``bzrlib.tests`` and ensures that all hooks registered there are
  correctly isolated by the test suite (previously
  ``MutableTreeHooks`` were not being isolated correctly). Further, 
  documentation for hooks is now dynamically generated from the
  present HookPoints. ``bzr hooks`` will now also report on all the
  hooks present in the ``bzrlib.hooks.known_hooks`` registry.
  (Robert Collins)

* ``bzr add`` no longer prints ``add completed`` on success. Failure
  still prints an error message. (Robert Collins)

* ``bzr branch`` now has a ``--no-tree`` option which turns off the
  generation of a working tree in the new branch.
  (Daniel Watkins, John Klinger, #273993)

* Bazaar will now point out ``bzr+ssh://`` to the user when they 
  use ssh://. (Jelmer Vernooij, #330535)

* ``bzr -v info`` now omits the number of committers branch statistic,
  making it many times faster for large projects. To include that
  statistic in the output, use ``bzr -vv info``.
  (Ian Clatworthy)

* ``bzr push`` to a ``bzr`` url (``bzr://``, ``bzr+ssh://`` etc) will
  stream if the server is version 1.13 or greater, reducing roundtrips
  significantly. (Andrew Bennetts, Robert Collins)

* Lightweight Checkouts and Stacked Branches should both be much
  faster over remote connections. Building the working tree now
  batches up requests into approx 5MB requests, rather than a separate
  request for each file. (John Arbash Meinel)

* Support for GSSAPI authentication when using HTTP or HTTPS. 
  (Jelmer Vernooij)

* The ``bzr shelve`` prompt now includes a '?' help option to explain the
  short options better. (Daniel Watkins, #327429)

* ``bzr lp-open`` now falls back to the push location if it cannot find a
  public location. (Jonathan Lange, #332372)

* ``bzr lp-open`` will try to find the Launchpad URL for the location
  passed on the command line. This makes ``bzr lp-open lp:foo`` work as
  expected. (Jonathan Lange, #332705)

* ``bzr send`` now supports MH-E via ``emacsclient``. (Eric Gillespie)

Bug Fixes
*********

* Allows ``bzr log <FILE>`` to be called in an empty branch without
  backtracing. (Vincent Ladeuil, #346431)

* Bazaar now gives a better message including the filename if it's
  unable to read a file in the working directory, for example because
  of a permission error.  (Martin Pool, #338653)

* ``bzr cat -r<old> <path>`` doesn't traceback anymore when <path> has a
  file id in the working tree different from the one in revision <old>.
  (Vincent Ladeuil, #341517, #253806)

* ``bzr send`` help is more specific about how to apply merge
  directives.  (Neil Martinsen-Burrell, #253470)

* ``bzr missing`` now uses ``Repository.get_revision_delta()`` rather
  than fetching trees and determining a delta itself. (Jelmer
  Vernooij, #315048)

* ``bzr push`` to a smart server no longer causes "Revision
  {set([('null:',)])} not present ..." errors when the branch has
  multiple root revisions. (Andrew Bennetts, #317654)

* ``bzr shelve`` now properly handle patches with no terminating newline.
  (Benoît PIERRE, #303569)

* ``bzr unshelve`` gives a more palatable error if passed a non-integer
  shelf id. (Daniel Watkins)

* Export now handles files that are not present in the tree.
  (James Westby, #174539)

* Fixed incorrect "Source format does not support stacking" warning
  when pushing to a smart server.  (Andrew Bennetts, #334114)
  
* Fixed "sprout() got an unexpected keyword argument 'source_branch'"
  error branching from old repositories.
  (Martin Pool, #321695)

* Make ``bzr push --quiet <non-local location>`` less chatty.
  (Kent Gibson, #221461)

* Many Branch hooks would not fire with ``bzr://`` and ``bzr+ssh://``
  branches, and this was not noticed due to a bug in the test logic
  for branches. This is now fixed and a test added to prevent it
  reoccuring. (Robert Collins, Andrew Bennetts)

* Restore the progress bar on Windows. We were disabling it when TERM
  wasn't set, but Windows doesn't set TERM. (Alexander Belchenko,
  #334808)

* ``setup.py build_ext`` now gives a proper error when an extension
  fails to build. (John Arbash Meinel)

* Symlinks to non ascii file names are now supported.
  (Robert Collins, Vincent Ladeuil, #339055, #272444)    

* Under rare circumstances (aka nobody reported a bug about it), the ftp
  transport could revert to ascii mode. It now stays in binary mode except
  when needed.  (Vincent Ladeuil)

* Unshelve does not generate warnings about progress bars.
  (Aaron Bentley, #328148)

* shelve cleans up properly when unversioned files are specified.
  (Benoît Pierre, Aaron Bentley)

Documentation
*************

* Added ``Organizing your workspace`` to the User Guide appendices,
  summarizing some common ways of organizing trees, branches and
  repositories and the processes/workflows implied/enabled by each.
  (Ian Clatworthy)

* Hooks can now be self documenting. ``bzrlib.hooks.Hooks.create_hook``
  is the entry point for this feature. (Robert Collins)

* The documentation for ``shelve`` and ``unshelve`` has been clarified.
  (Daniel Watkins, #327421, #327425)

API Changes
***********

* ``bzr selftest`` now fails if the bazaar sources contain trailing
  whitespace, non-unix style line endings and files not ending in a
  newline. About 372 files and 3243 lines with trailing whitespace was
  updated to comply with this. The code already complied with the other
  criteria, but now it is enforced. (Marius Kruger)

* ``bzrlib.branch.PushResult`` was renamed to 
  ``bzrlib.branch.BranchPushResult``. (Jelmer Vernooij)

* ``Branch.fetch`` and ``Repository.fetch`` now return None rather
  than a count of copied revisions and failed revisions. A while back
  we stopped ever reporting failed revisions because we started
  erroring instead, and the copied revisions count is not used in the
  UI at all - indeed it only reflects the repository status not
  changes to the branch itself. (Robert Collins)

* ``Inventory.apply_delta`` now raises an AssertionError if a file-id
  appears multiple times within the delta. (Ian Clatworthy)

* MutableTree.commit now favours the "authors" argument, with the old
  "author" argument being deprecated.

* Remove deprecated EmptyTree.  (Martin Pool)

* ``Repository.fetch`` now accepts an optional ``fetch_spec``
  parameter.  A ``SearchResult`` or ``MiniSearchResult`` may be passed
  to ``fetch_spec`` instead of a ``last_revision`` to specify exactly
  which revisions to fetch. (Andrew Bennetts)

* ``RepositoryAcquisitionPolicy.acquire_repository`` now returns a
  tuple of ``(repository, is_new_flag)``, rather than just the
  repository.  (Andrew Bennetts)

* Revision.get_apparent_author() is now deprecated, replaced by
  Revision.get_apparent_authors(), which returns a list. The former
  now returns the first item that would be returned from the second.

* The ``BranchBuilder`` test helper now accepts a ``timestamp``
  parameter to ``build_commit`` and ``build_snapshot``.  (Martin Pool)

* The ``_fetch_*`` attributes on ``Repository`` are now on
  ``RepositoryFormat``, more accurately reflecting their intent (they
  describe a disk format capability, not state of a particular
  repository of that format). (Robert Collins)

Internals
*********

* Branching from a non-stacked branch on a smart protocol is now
  free of virtual file system methods.
  (Robert Collins, Andrew Bennetts)

* Branch and Repository creation on a bzr+ssh://server are now done
  via RPC calls rather than VFS calls, reducing round trips for
  pushing new branches substantially. (Robert Collins)

* ``Branch.clone`` now takes the ``repository_policy`` formerly used
  inside ``BzrDir.clone_on_transport``, allowing stacking to be
  configured before the branch tags and revision tip are set. This
  fixes a race condition cloning stacked branches that would cause
  plugins to have hooks called on non-stacked instances.
  (Robert Collins, #334187)

* ``BzrDir.cloning_metadir`` now has a RPC call. (Robert Collins)

* ``BzrDirFormat.__str__`` now uses the human readable description
  rather than the sometimes-absent disk label. (Robert Collins)

* ``bzrlib.fetch`` is now composed of a sender and a sink component
  allowing for decoupling over a network connection. Fetching from
  or into a RemoteRepository with a 1.13 server will use this to
  stream the operation.
  (Andrew Bennetts, Robert Collins)

* ``bzrlib.tests.run_suite`` accepts a runner_class parameter
  supporting the use of different runners. (Robert Collins)

* Change how file_ids and revision_ids are interned as part of
  inventory deserialization. Now we use the real ``intern()``, rather
  than our own workaround that would also cache a Unicode copy of the
  string, and never emptied the cache. This should slightly reduce
  memory consumption. (John Arbash Meinel)

* New branch method ``create_clone_on_transport`` that returns a
  branch object. (Robert Collins)

* New hook Commands['extend_command'] to allow plugins to access a
  command object before the command is run (or help generated from
  it), without overriding the command. (Robert Collins)

* New version of the ``BzrDir.find_repository`` verb supporting
  ``_network_name`` to support removing more _ensure_real calls.
  (Robert Collins)

* ``RemoteBranchFormat`` no longer claims to have a disk format string.
  (Robert Collins)

* ``Repository`` objects now have ``suspend_write_group`` and
  ``resume_write_group`` methods.  These are currently only useful
  with pack repositories. (Andrew Bennetts, Robert Collins)

* ``BzrDirFormat``, ``BranchFormat`` and ``RepositoryFormat`` objects
  now have a ``network_name`` for passing the format across RPC calls.
  (Robert Collins, Andrew Bennetts)

* ``RepositoryFormat`` objects now all have a new attribute
  ``_serializer`` used by fetch when reserialising is required.
  (Robert Collins, Andrew Bennetts)

* Some methods have been pulled up from ``BzrBranch`` to ``Branch``
  to aid branch types that are not bzr branch objects (like
  RemoteBranch). (Robert Collins, Andrew Bennetts)

* Test adaptation has been made consistent throughout the built in
  tests. ``TestScenarioApplier``, ``multiply_tests_from_modules``,
  ``adapt_tests``, ``adapt_modules`` have all been deleted. Please
  use ``multiply_tests``, or for lower level needs ``apply_scenarios``
  and ``apply_scenario``. (Robert Collins)

* ``TestSkipped`` is now detected by TestCase and passed to the
  ``TestResult`` by calling ``addSkip``. For older TestResult objects,
  where ``addSkip`` is not available, ``addError`` is still called.
  This permits test filtering in subunit to strip out skipped tests
  resulting in a faster fix-shrink-list-run cycle. This is compatible
  with the testtools protocol for skips. (Robert Collins)

* The ``_index`` of ``KnitVersionedFiles`` now supports the ability
  to scan an underlying index that is going to be incorporated into
  the ``KnitVersionedFiles`` object, to determine if it has missing
  delta references. The method is ``scan_unvalidated_index``.
  (Andrew Bennetts, Robert Collins)

* There is a RemoteSink object which handles pushing to smart servers.
  (Andrew Bennetts, Robert Collins)

* ``TransportTraceDecorator`` now logs ``put_bytes_non_atomic`` and
  ``rmdir`` calls. (Robert Collins)

* ``VersionedFiles`` record adapters have had their signature change
  from ``(record, record.get_bytes_as(record.storage_kind))`` to
  ``(record)`` reducing excess duplication and allowing adapters
  to access private data in record to obtain content more
  efficiently. (Robert Collins)

* We no longer probe to see if we should create a working tree during
  clone if we cannot get a local_abspath for the new bzrdir.
  (Robert Collins)


bzr 1.12
########

:Codename: 1234567890
:1.12: 2009-02-13
:1.12rc1: 2009-02-10

This release of Bazaar contains many improvements to the speed,
documentation and functionality of ``bzr log`` and the display of logged
revisions by ``bzr status``.  bzr now also gives a better indication of
progress, both in the way operations are drawn onto a text terminal, and
by showing the rate of network IO.

Changes from RC1 to Final
*************************

* ``bzr init --development-wt5[-rich-root]`` would fail because of
  circular import errors. (John Arbash Meinel, #328135)

* Expanded the help for log and added a new help topic called
  ``log-formats``.  (Ian Clatworthy)

Compatibility Breaks
********************

* By default, ``bzr status`` after a merge now shows just the pending
  merge tip revisions. This improves the signal-to-noise ratio after
  merging from trunk and completes much faster. To see all merged
  revisions, use the new ``-v`` flag.  (Ian Clatworthy)

* ``bzr log --line`` now shows any tags after the date and before
  the commit message. If you have scripts which parse the output
  from this command, you may need to adjust them accordingly.
  (Ian Clatworthy)

* ``bzr log --short`` now shows any additional revision properties
  after the date and before the commit message.  Scripts that parse 
  output of the log command in this situation may need to adjust.
  (Neil Martinsen-Burrell)

* The experimental formats ``1.12-preview`` and ``1.12-preview-rich-root``
  have been renamed ``development-wt5`` and ``development-wt5-rich-root``
  respectively, given they are not ready for release in 1.12.
  (Ian Clatworthy)

* ``read_bundle_from_url`` has been deprecated. (Vincent Ladeuil)

New Features
************

* Add support for filtering ``bzr missing`` on revisions.  Remote revisions
  can be filtered using ``bzr missing -r -20..-10`` and local revisions can
  be filtered using ``bzr missing --my-revision -20..-10``.
  (Marius Kruger)

* ``bzr log -p`` displays the patch diff for each revision.
  When logging a file, the diff only includes changes to that file.
  (Ian Clatworthy, #202331, #227335)

* ``bzr log`` supports a new option called ``-n N`` or ``--level N``.
  A value of 0 (zero) means "show all nested merge revisions" while
  a value of 1 (one) means "show just the top level". Values above
  1 can be used to see a limited amount of nesting. That can be
  useful for seeing the level or two below PQM submits for example.
  To force the ``--short`` and ``--line`` formats to display all nested
  merge revisions just like ``--long`` does by default, use a command
  like ``bzr log --short -n0``. To display just the mainline using
  ``--long`` format, ``bzr log --long -n1``.
  (Ian Clatworthy)

Improvements
************

* ``bzr add`` more clearly communicates success vs failure.
  (Daniel Watkins)

* ``bzr init`` will now print a little less verbose output.
  (Marius Kruger)

* ``bzr log`` is now much faster in many use cases, particularly
  at incrementally displaying results and filtering by a
  revision range. (Ian Clatworthy)

* ``bzr log --short`` and ``bzr log --line`` now show tags, if any,
  for each revision. The tags are shown comma-separated inside
  ``{}``. For short format, the tags appear at the end of line
  before the optional ``[merge]`` indicator. For line format,
  the tags appear after the date. (Ian Clatworthy)

* Progress bars now show the rate of activity for some sftp 
  operations, and they are drawn different.  (Martin Pool, #172741)

* Progress bars now show the rate of activity for urllib and pycurl based
  http client implementations. The operations are tracked at the socket
  level for better precision.
  (Vincent Ladeuil)

* Rule-based preferences can now accept multiple patterns for a set of
  rules.  (Marius Kruger)

* The ``ancestor:`` revision spec will now default to referring to the
  parent of the branch if no other location is given.
  (Daniel Watkins, #198417)

* The debugger started as a result of setting ``$BZR_PDB`` works
  around a bug in ``pdb``, http://bugs.python.org/issue4150.  The bug
  can cause truncated tracebacks in Python versions before 2.6.
  (Andrew Bennetts)

* VirtualVersionedFiles now implements
  ``iter_lines_added_or_present_in_keys``. This allows the creation of 
  new branches based on stacked bzr-svn branches. (#311997)

Bug Fixes
*********

* ``bzr annotate --show-ids`` doesn't give a backtrace on empty files
  anymore.
  (Anne Mohsen, Vincent Ladeuil, #314525)

* ``bzr log FILE`` now correctly shows mainline revisions merging
  a change to FILE when the ``--short`` and ``--line`` log formats
  are used. (Ian Clatworthy, #317417)

* ``bzr log -rX..Y FILE`` now shows the history of FILE provided
  it existed in Y or X, even if the file has since been deleted or
  renamed. If no range is given, the current/basis tree and
  initial tree are searched in that order. More generally, log
  now interprets filenames in their historical context.
  (Ian Clatworthy, #175520)

* ``bzr status`` now reports nonexistent files and continues, then
  errors (with code 3) at the end.  (Karl Fogel, #306394)

* Don't require the present compression base in knits to be the same
  when adding records in knits. (Jelmer Vernooij, #307394)

* Fix a problem with CIFS client/server lag on Windows colliding with
  an invariant-per-process algorithm for generating AtomicFile names
  (Adrian Wilkins, #304023)

* Many socket operations now handle EINTR by retrying the operation.
  Previously EINTR was treated as an unrecoverable failure.  There is
  a new ``until_no_eintr`` helper function in ``bzrlib.osutils``.
  (Andrew Bennetts)

* Support symlinks with non-ascii characters in the symlink filename.
  (Jelmer Vernooij, #319323)

* There was a bug in how we handled resolving when a file is deleted
  in one branch, and modified in the other. If there was a criss-cross
  merge, we would cause the deletion to conflict a second time.
  (Vincent Ladeuil, John Arbash Meinel)

* There was another bug in how we chose the correct intermediate LCA in
  criss-cross merges leading to several kind of changes be incorrectly
  handled.
  (John Arbash Meinel, Vincent Ladeuil)

* Unshelve now handles deleted paths without crashing. (Robert Collins)

Documentation
*************

* Improved plugin developer documentation.  (Martin Pool)

API Changes
***********

* ``ProgressBarStack`` is deprecated; instead use
  ``ui_factory.nested_progress_bar`` to create new progress bars.
  (Martin Pool)

* ForeignVcsMapping() now requires a ForeignVcs object as first
  argument. (Jelmer Vernooij)

* ForeignVcsMapping.show_foreign_revid() has been moved to
  ForeignVcs. (Jelmer Vernooij)

* ``read_bundle_from_url`` is deprecated in favor of
  ``read_mergeable_from_url``.  (Vincent Ladeuil)

* Revision specifiers are now registered in
  ``bzrlib.revisionspec.revspec_registry``, and the old list of 
  revisionspec classes (``bzrlib.revisionspec.SPEC_TYPES``) has been
  deprecated. (Jelmer Vernooij, #321183)

* The progress and UI classes have changed; the main APIs remain the
  same but code that provides a new UI or progress bar class may
  need to be updated.  (Martin Pool)

Internals
*********

* Default User Interface (UI) is CLIUIFactory when bzr runs in a dumb
  terminal. It is sometimes desirable do override this default by forcing
  bzr to use TextUIFactory. This can be achieved by setting the
  BZR_USE_TEXT_UI environment variable (emacs shells, as opposed to
  compile buffers, are such an example).
  (Vincent Ladeuil)

* New API ``Branch.iter_merge_sorted_revisions()`` that iterates over
  ``(revision_id, depth, revno, end_of_merge)`` tuples.
  (Ian Clatworthy)

* New ``Branch.dotted_revno_to_revision_id()`` and
  ``Branch.revision_id_to_dotted_revno()`` APIs that pick the most
  efficient way of doing the mapping.
  (Ian Clatworthy)

* Refactor cmd_serve so that it's a little easier to build commands that
  extend it, and perhaps even a bit easier to read.  (Jonathan Lange)

* ``TreeDelta.show()`` now accepts a ``filter`` parameter allowing log
  formatters to retrict the output.
  (Vincent Ladeuil)


bzr 1.11
########

:Codename: "Eyes up!"
:Released: 2009-01-19

This first monthly release of Bazaar for 2009 improves Bazaar's operation
in Windows, Mac OS X, and other situations where file names are matched
without regard to capitalization: Bazaar tries to match the case of an
existing file.  This release of Bazaar also improves the efficiency of
Tortoise Windows Shell integration and lets it work on 64-bit platforms.

The UI through which Bazaar supports historic formats has been improved,
so 'bzr help formats' now gives a simpler and shorter list, with clear
advice.

This release also fixes a number of bugs, particularly a glitch that can
occur when there are concurrent writes to a pack repository.

Bug Fixes
*********

* Fix failing test when CompiledChunksToLines is not available.
  (Vincent Ladeuil)

* Stacked branches don't repeatedly open their transport connection.
  (John Arbash Meinel)



bzr 1.11rc1
###########

:Codename: "Eyes up!"
:Released: 2009-01-09

Changes
*******

* Formats using Knit-based repository formats are now explicitly
  marked as deprecated. (Ian Clatworthy)

New Features
************

* Add support for `bzr tags -r 1..2`, that is we now support showing
  tags applicable for a specified revision range. (Marius Kruger)

* ``authentication.conf`` now accepts pluggable read-only credential
  stores. Such a plugin (``netrc_credential_store``) is now included,
  handles the ``$HOME/.netrc`` file and can server as an example to
  implement other plugins.
  (Vincent Ladeuil)

* ``shelve --list`` can now be used to list shelved changes.
  (Aaron Bentley)

Improvements
************

* Add trailing slash to directories in all output of ``bzr ls``, except
  ``bzr ls --null``. (Gordon P. Hemsley, #306424)

* ``bzr revision-info`` now supports a -d option to specify an
  alternative branch. (Michael Hudson)

* Add connection to a C++ implementation of the Windows Shell Extension
  which is able to fully replace the current Python implemented one.
  Advantages include 64bit support and reduction in overhead for
  processes which drag in shell extensions.
  (Mark Hammond)

* Support the Claws mail client directly, rather than via
  xdg-email. This prevents the display of an unnecessary modal
  dialog in Claws, informing the user that a file has been
  attached to the message, and works around bug #291847 in
  xdg-utils which corrupts the destination address.

* When working on a case-insensitive case-preserving file-system, as
  commonly found with Windows, bzr will often ignore the case of the
  arguments specified by the user in preference to the case of an existing
  item on the file-system or in the inventory to help prevent
  counter-intuitive behaviour on Windows. (Mark Hammond)

Bug Fixes
*********
  
* Allow BzrDir implementation to implement backing up of 
  control directory. (#139691)

* ``bzr push`` creating a new stacked branch will now only open a
  single connection to the target machine. (John Arbash Meinel)

* Don't call iteritems on transport_list_registry, because it may
  change during iteration.  (Martin Pool, #277048)

* Don't make a broken branch when pushing an unstackable-format branch
  that's in a stackable shared repository to a location with default
  stack-on location.  (Andrew Bennetts, #291046)

* Don't require embedding user in HTTP(S) URLs do use authentication.conf.
  (Ben Jansen, Vincent Ladeuil, #300347)

* Fix a problem with CIFS client/server lag on windows colliding with
  an invariant-per-process algorithm for generating AtomicFile names
  (Adrian Wilkins, #304023)

* Fix bogus setUp signature in UnavailableFTPServer.
  (Gary van der Merwe, #313498)

* Fix compilation error in ``_dirstate_helpers_c`` on SunOS/Solaris.
  (Jari Aalto)

* Fix SystemError in ``_patiencediff_c`` module by calling
  PyErr_NoMemory() before returning NULL in PatienceSequenceMatcher_new.
  (Andrew Bennetts, #303206)

* Give proper error message for diff with non-existent dotted revno.
  (Marius Kruger, #301969)

* Handle EACCES (permission denied) errors when launching a message
  editor, and emit warnings when a configured editor cannot be
  started. (Andrew Bennetts)

* ``$HOME/.netrc`` file is now recognized as a read-only credential store
  if configured in ``authentication.conf`` with 'password_encoding=netrc'
  in the appropriate sections.
  (Vincent Ladeuil, #103029)

* Opening a stacked branch now properly shares the connection, rather
  than opening a new connection for the stacked-on branch.
  (John Arbash meinel)

* Preserve transport decorators while following redirections.
  (Vincent Ladeuil, #245964, #270863)

* Provides a finer and more robust filter for accepted redirections.
  (Vincent Ladeuil, #303959, #265070)

* ``shelve`` paths are now interpreted relative to the current working
  tree.  (Aaron Bentley)

* ``Transport.readv()`` defaults to not reading more than 100MB in a
  single array. Further ``RemoteTransport.readv`` sets this to 5MB to
  work better with how it splits its requests.
  (John Arbash Meinel, #303538)

* Pack repositories are now able to reload the pack listing and retry
  the current operation if another action causes the data to be
  repacked.  (John Arbash Meinel, #153786)

* ``pull -v`` now respects the log_format configuration variable.
  (Aaron Bentley)

* ``push -v`` now works on non-initial pushes.  (Aaron Bentley)

* Use the short status format when the short format is used for log.
  (Vincent Ladeuil, #87179)

* Allow files to be renamed or moved via remove + add-by-id. (Charles
  Duffy, #314251)

Documentation
*************

* Improved the formats help topic to explain why multiple formats
  exist and to provide guidelines in selecting one. Introduced
  two new supporting help topics: current-formats and other-formats.
  (Ian Clatworthy)

API Changes
***********

* ``LRUCache(after_cleanup_size)`` was renamed to
  ``after_cleanup_count`` and the old name deprecated. The new name is
  used for clarity, and to avoid confusion with
  ``LRUSizeCache(after_cleanup_size)``. (John Arbash Meinel)

* New ``ForeignRepository`` base class, to help with foreign branch 
  support (e.g. svn).  (Jelmer Vernooij)

* ``node_distances`` and ``select_farthest`` can no longer be imported
  from ``bzrlib.graph``.  They can still be imported from
  ``bzrlib.deprecated_graph``, which has been the preferred way to
  import them since before 1.0.  (Andrew Bennetts)
  
* The logic in commit now delegates inventory basis calculations to
  the ``CommitBuilder`` object; this requires that the commit builder
  in use has been updated to support the new ``recording_deletes`` and
  ``record_delete`` methods. (Robert Collins)

Testing
*******

* An HTTPS server is now available (it requires python-2.6). Future bzr
  versions will allow the use of the python-2.6 ssl module that can be
  installed for 2.5 and 2.4.

* ``bzr selftest`` now fails if new trailing white space is added to
  the bazaar sources. It only checks changes not committed yet. This
  means that PQM will now reject changes that introduce new trailing
  whitespace. (Marius Kruger)

* Introduced new experimental formats called ``1.12-preview`` and
  ``1.12-preview-rich-root`` to enable testing of related pending
  features, namely content filtering and filtered views.
  (Ian Clatworthy)

Internals
*********

* Added an ``InventoryEntry`` cache when deserializing inventories.
  Can cut the time to iterate over multiple RevisionsTrees in half.
  (John Arbash Meinel)

* Added ``bzrlib.fifo_cache.FIFOCache`` which is designed to have
  minimal overhead versus using a plain dict for cache hits, at the
  cost of not preserving the 'active' set as well as an ``LRUCache``.
  (John Arbash Meinel)

* ``bzrlib.patience_diff.unified_diff`` now properly uses a tab
  character to separate the filename from the date stamp, and doesn't
  add trailing whitespace when a date stamp is not supplied.
  (Adeodato Simó, John Arbash Meinel)

* ``DirStateWorkingTree`` and ``DirStateWorkingTreeFormat`` added
  as base classes of ``WorkingTree4`` and ``WorkingTreeFormat4``
  respectively. (Ian Clatworthy)

* ``KnitVersionedFiles._check_should_delta()`` now uses the
  ``get_build_details`` api to avoid multiple hits to the index, and
  to properly follow the ``compression_parent`` rather than assuming
  it is the left-hand parent. (John Arbash Meinel)

* ``KnitVersionedFiles.get_record_stream()`` will now chose a
  more optimal ordering when the keys are requested 'unordered'.
  Previously the order was fully random, now the records should be
  returned from each pack in turn, in forward I/O order.
  (John Arbash Meinel)
    
* ``mutter()`` will now flush the ``~/.bzr.log`` if it has been more
  than 2s since the last time it flushed. (John Arbash Meinel)

* New method ``bzrlib.repository.Repository.add_inventory_by_delta``
  allows adding an inventory via an inventory delta, which can be
  more efficient for some repository types. (Robert Collins)

* Repository ``CommitBuilder`` objects can now accumulate an inventory
  delta. To enable this functionality call ``builder.recording_deletes``
  and additionally call ``builder.record_delete`` when a delete
  against the basis occurs. (Robert Collins)

* The default http handler has been changed from pycurl to urllib.
  The default is still pycurl for https connections. (The only
  advantage of pycurl is that it checks ssl certificates.)
  (John Arbash Meinel)

* ``VersionedFiles.get_record_stream()`` can now return objects with a
  storage_kind of ``chunked``. This is a collection (list/tuple) of
  strings. You can use ``osutils.chunks_to_lines()`` to turn them into
  guaranteed 'lines' or you can use ``''.join(chunks)`` to turn it
  into a fulltext. This allows for some very good memory savings when
  asking for many texts that share ancestry, as the individual chunks
  can be shared between versions of the file. (John Arbash Meinel)

* ``pull -v`` and ``push -v`` use new function
  ``bzrlib.log.show_branch_change`` (Aaron Bentley)



bzr 1.10
########

:Released: 2008-12-05

Bazaar 1.10 has several performance improvements for copying revisions
(especially for small updates to large projects).  There has also been a
significant amount of effort in polishing stacked branches.  The commands
``shelve`` and ``unshelve`` have become core commands, with an improved
implementation.

The only changes versus bzr-1.10rc1 are bugfixes for stacked branches.

bug Fixes
*********

* Don't set a pack write cache size from RepoFetcher, because the
  cache is not coherent with reads and causes ShortReadvErrors.
  This reverses the change that fixed #294479.
  (Martin Pool, #303856)

* Properly handle when a revision can be inserted as a delta versus
  when it needs to be expanded to a fulltext for stacked branches.
  There was a bug involving merge revisions. As a method to help
  prevent future difficulties, also make stacked fetches sort
  topologically. (John Arbash Meinel, #304841)


bzr 1.10rc1
###########

:Released: 2008-11-28

This release of Bazaar focuses on performance improvements when pushing
and pulling revisions, both locally and to remote networks.  The popular
``shelve`` and ``unshelve`` commands, used to interactively revert and
restore work in progress, have been merged from bzrtools into the bzr
core.  There are also bug fixes for portability, and for stacked branches.

New Features
************

* New ``commit_message_template`` hook that is called by the commit
  code to generate a template commit message. (Jelmer Vernooij)

* New `shelve` and `unshelve` commands allow undoing and redoing changes.
  (Aaron Bentley)

Improvements
************

* ``(Remote)Branch.copy_content_into`` no longer generates the full revision
  history just to set the last revision info.
  (Andrew Bennetts, John Arbash Meinel)

* Fetches between formats with different serializers (such as
  pack-0.92-subtree and 1.9-rich-root) are faster now.  This is due to
  operating on batches of 100 revisions at time rather than
  one-by-one.  (Andrew Bennetts, John Arbash Meinel)

* Search index files corresponding to pack files we've already used
  before searching others, because they are more likely to have the
  keys we're looking for.  This reduces the number of iix and tix
  files accessed when pushing 1 new revision, for instance.
  (John Arbash Meinel)

* Signatures to transfer are calculated more efficiently in
  ``item_keys_introduced_by``.  (Andrew Bennetts, John Arbash Meinel)

* The generic fetch code can once again copy revisions and signatures
  without extracting them completely to fulltexts and then serializing
  them back down into byte strings. This is a significant performance
  improvement when fetching from a stacked branch.
  (John Arbash Meinel, #300289)

* When making a large readv() request over ``bzr+ssh``, break up the
  request into more manageable chunks. Because the RPC is not yet able
  to stream, this helps keep us from buffering too much information at
  once. (John Arbash Meinel)

Bug Fixes
*********

* Better message when the user needs to set their Launchpad ID.
  (Martin Pool, #289148)

* ``bzr commit --local`` doesn't access the master branch anymore.
  This fixes a regression introduced in 1.9.  (Marius Kruger, #299313)

* Don't call the system ``chdir()`` with an empty path. Sun OS seems
  to give an error in that case.  Also, don't count on ``getcwd()``
  being able to allocate a new buffer, which is a gnu extension.
  (John Arbash Meinel, Martin Pool, Harry Hirsch, #297831)

* Don't crash when requesting log --forward <file> for a revision range
  starting with a dotted revno.
  (Vincent Ladeuil, #300055)

* Don't create text deltas spanning stacked repositories; this could
  cause "Revision X not present in Y" when later accessing them.
  (Martin Pool, #288751)

* Pack repositories are now able to reload the pack listing and retry
  the current operation if another action causes the data to be
  repacked.  (John Arbash Meinel, #153786)

* PermissionDenied errors from smart servers no longer cause
  "PermissionDenied: "None"" on the client.
  (Andrew Bennetts, #299254)

* Pushing to a stacked pack repository now batches writes, the same
  way writes are batched to ordinary pack repository.  This makes
  pushing to a stacked branch over the network much faster.
  (Andrew Bennetts, #294479)

* TooManyConcurrentRequests no longer occur when a fetch fails and
  tries to abort a write group.  This allows the root cause (e.g. a
  network interruption) to be reported.  (Andrew Bennetts, #297014)

* RemoteRepository.get_parent_map now uses fallback repositories.
  (Aaron Bentley, #297991?, #293679?)

API Changes
***********

* ``CommitBuilder`` now validates the strings it will be committing,
  to ensure that they do not have characters that will not be properly
  round-tripped. For now, it just checks for characters that are
  invalid in the XML form. (John Arbash Meinel, #295161)

* Constructor parameters for NewPack (internal to pack repositories)
  have changed incompatibly.

* ``Repository.abort_write_group`` now accepts an optional
  ``suppress_errors`` flag.  Repository implementations that override
  ``abort_write_group`` will need to be updated to accept the new
  argument.  Subclasses that only override ``_abort_write_group``
  don't need to change.

* Transport implementations must provide copy_tree_to_transport.  A default
  implementation is provided for Transport subclasses.

Testing
*******

* ``bzr selftest`` now fails if no doctests are found in a module
  that's expected to have them.  (Martin Pool)

* Doctests now only report the first failure.  (Martin Pool)


bzr 1.9
#######

:Released: 2008-11-07

This release of Bazaar adds a new repository format, ``1.9``, with smaller
and more efficient index files.  This format can be specified when
creating a new repository, or used to losslessly upgrade an existing
repository.  bzr 1.9 also speeds most operations over the smart server
protocol, makes annotate faster, and uses less memory when making
checkouts or pulling large amounts of data.

Bug Fixes
*********

* Fix "invalid property value 'branch-nick' for None" regression with
  branches bound to svn branches.  (Martin Pool, #293440)

* Fix SSL/https on Python2.6.  (Vincent Ladeuil, #293054)

* ``SFTPTransport.readv()`` had a bug when requests were out-of-order.
  This only triggers some-of-the-time on Knit format repositories.
  (John Arbash Meinel, #293746)


bzr 1.9rc1
##########

:Released: 2008-10-31

New Features
************

* New Branch hook ``transform_fallback_location`` allows a function to
  be called when looking up the stacked source. (Michael Hudson)

* New repository formats ``1.9`` and ``1.9-rich-root``. These have all
  the functionality of ``1.6``, but use the new btree indexes.
  These indexes are both smaller and faster for access to historical
  information.  (John Arbash Meinel)

Improvements
************

* ``BTreeIndex`` code now is able to prefetch extra pages to help tune
  the tradeoff between bandwidth and latency. Should be tuned
  appropriately to not impact commands which need minimal information,
  but provide a significant boost to ones that need more context. Only
  has a direct impact on the ``--development2`` format which uses
  btree's for the indexes. (John Arbash Meinel)

* ``bzr dump-btree`` is a hidden command introduced to allow dumping
  the contents of a compressed btree file.  (John Arbash Meinel)

* ``bzr pack`` now tells the index builders to optimize for size. For
  btree index repositories, this can save 25% of the index size
  (mostly in the text indexes). (John Arbash Meinel)

* ``bzr push`` to an existing branch or repository on a smart server
  is faster, due to Bazaar making more use of the ``get_parent_map``
  RPC when querying the remote branch's revision graph.
  (Andrew Bennetts)

* default username for bzr+ssh and sftp can be configured in
  authentication.conf. (Aaron Bentley)

* launchpad-login now provides a default username for bzr+ssh and sftp
  URLs, allowing username-free URLs to work for everyone. (Aaron Bentley)

* ``lp:`` lookups no longer include usernames, making them shareable and
  shorter. (Aaron Bentley)

* New ``PackRepository.autopack`` smart server RPC, which does
  autopacking entirely on the server.  This is much faster than
  autopacking via plain file methods, which downloads a large amount
  of pack data and then re-uploads the same pack data into a single
  file.  This fixes a major (although infrequent) cause of lengthy
  delays when using a smart server.  For example, pushing the 10th
  revision to a repository with 9 packs now takes 44 RPCs rather than
  179, and much less bandwidth too.  This requires Bazaar 1.9 on both
  the client and the server, otherwise the client will fallback to the
  slower method.  (Andrew Bennetts)

Bug Fixes
*********

* A failure to load a plugin due to an IncompatibleAPI exception is
  now correctly reported. (Robert Collins, #279451)

* API versioning support now has a multiple-version checking api
  ``require_any_api``. (Robert Collins, #279447)

* ``bzr branch --stacked`` from a smart server to a standalone branch
  works again.  This fixes a regression in 1.7 and 1.8.
  (Andrew Bennetts, #270397)

* ``bzr co`` uses less memory. It used to unpack the entire WT into
  memory before writing it to disk. This was a little bit faster, but
  consumed lots of memory. (John Arbash Meinel, #269456)

* ``bzr missing --quiet`` no longer prints messages about whether
  there are missing revisions.  The exit code indicates whether there
  were or not.  (Martin Pool, #284748)

* Fixes to the ``annotate`` code. The fast-path which re-used the
  stored deltas was accidentally disabled all the time, instead of
  only when a branch was stacked. Second, the code would accidentally
  re-use a delta even if it wasn't against the left-parent, this
  could only happen if ``bzr reconcile`` decided that the parent
  ordering was incorrect in the file graph.  (John Arbash Meinel)

* "Permission denied" errors that occur when pushing a new branch to a
  smart server no longer cause tracebacks.  (Andrew Bennetts, #278673)

* Some compatibility fixes for building the extensions with MSVC and
  for python2.4. (John Arbash Meinel, #277484)

* The index logic is now able to reload the list of pack files if and
  index ends up disappearing. We still don't reload if the pack data
  itself goes missing after checking the index. This bug appears as a
  transient failure (file not found) when another process is writing
  to the repository.  (John Arbash Meinel, #153786)

* ``bzr switch`` and ``bzr bind`` will now update the branch nickname if
  it was previously set. All checkouts will now refer to the bound branch
  for a nickname if one was not explicitly set.
  (Marius Kruger, #230903)

Documentation
*************

* Improved hook documentation. (Michael Ernst)

API Changes
***********

* commands.plugins_cmds is now a CommandRegistry, not a dict.

Internals
*********

* New AuthenticationConfig.set_credentials method allows easy programmatic
  configuration of authetication credentials.


bzr 1.8
#######

:Released: 2008-10-16

Bazaar 1.8 includes several fixes that improve working tree performance,
display of revision logs, and merges.  The bzr testsuite now passes on OS
X and Python 2.6, and almost completely passes on Windows.  The
smartserver code has gained several bug fixes and performance
improvements, and can now run server-side hooks within an http server.

Bug Fixes
*********

* Fix "Must end write group" error when another error occurs during
  ``bzr push``.  (Andrew Bennetts, #230902)

Portability
***********

* Some Pyrex versions require the WIN32 macro defined to compile on
  that platform.  (Alexander Belchenko, Martin Pool, #277481)


bzr 1.8rc1
##########

:Released: 2008-10-07

Changes
*******

* ``bzr log file`` has been changed. It now uses a different method
  for determining which revisions to show as merging the changes to
  the file. It now only shows revisions which merged the change
  towards your mainline. This simplifies the output, makes it faster,
  and reduces memory consumption.  (John Arbash Meinel)

* ``bzr merge`` now defaults to having ``--reprocess`` set, whenever
  ``--show-base`` is not supplied.  (John Arbash Meinel)

* ``bzr+http//`` will now optionally load plugins and write logs on the
  server. (Marius Kruger)

* ``bzrlib._dirstate_helpers_c.pyx`` does not compile correctly with
  Pyrex 0.9.4.1 (it generates C code which causes segfaults). We
  explicitly blacklist that version of the compiler for that
  extension. Packaged versions will include .c files created with
  pyrex >= 0.9.6 so it doesn't effect releases, only users running
  from the source tree. (John Arbash Meinel, #276868)

Features
********

* bzr is now compatible with python-2.6. python-2.6 is not yet officially
  supported (nor released, tests were conducted with the dev version of
  python-2.6rc2), but all known problems have been fixed.  Feedback
  welcome.
  (Vincent Ladeuil, #269535)

Improvements
************

* ``bzr annotate`` will now include uncommitted changes from the local
  working tree by default. Such uncommitted changes are given the
  revision number they would get if a commit was done, followed with a
  ? to indicate that its not actually known. (Robert Collins, #3439)

* ``bzr branch`` now accepts a ``--standalone`` option, which creates a
  standalone branch regardless of the presence of shared repositories.
  (Daniel Watkins)

* ``bzr push`` is faster in the case there are no new revisions to
  push.  It is also faster if there are no tags in the local branch.
  (Andrew Bennetts)

* File changes during a commit will update the tree stat cache.
  (Robert Collins)

* Location aliases can now accept a trailing path.  (Micheal Hudson)

* New hooks ``Lock.hooks`` when LockDirs are acquired and released.
  (Robert Collins, MartinPool)

* Switching in heavyweight checkouts uses the master branch's context, not
  the checkout's context.  (Adrian Wilkins)

* ``status`` on large trees is now faster, due to optimisations in the
  walkdirs code. Of particular note, the walkdirs code now performs
  a temporary ``chdir()`` while reading a single directory; if your
  platform has non thread-local current working directories (and is
  not windows which has its own implementation), this may introduce a
  race condition during concurrent uses of bzrlib. The bzrlib CLI
  will not encounter this as it is single threaded for working tree
  operations. (Robert Collins)

* The C extensions now build on python 2.4 (Robert Collins, #271939)

* The ``-Dhpss`` debug flag now reports the number of smart server
  calls per medium to stderr.  This is in addition to the existing
  detailed logging to the .bzr.log trace file.  (Andrew Bennetts)

Bug Fixes
*********

* Avoid random failures arising from misinterpreted ``errno`` values
  in ``_readdir_pyx.read_dir``.
  (Martin Pool, #279381)

* Branching from a shared repository on a smart server into a new
  repository now preserves the repository format.
  (Andrew Bennetts, #269214)

* ``bzr log`` now accepts a ``--change`` option.
  (Vincent Ladeuil, #248427)

* ``bzr missing`` now accepts an ``--include-merges`` option.
  (Vincent Ladeuil, #233817)

* Don't try to filter (internally) '.bzr' from the files to be deleted if
  it's not there.
  (Vincent Ladeuil, #272648)

* Fix '_in_buffer' AttributeError when using the -Dhpss debug flag.
  (Andrew Bennetts)

* Fix TooManyConcurrentRequests errors caused by a connection failure
  when doing ``bzr pull`` or ``bzr merge`` from a ``bzr+ssh`` URL.
  (Andrew Bennetts, #246233)

* Fixed ``bzr st -r branch:PATH_TO_BRANCH`` where the other branch
  is in a different repository than the current one.
  (Lukáš Lalinský, #144421)

* Make the first line of the manpage preamble a comment again.
  (David Futcher, #242106)

* Remove use of optional parameter in GSSAPI FTP support, since
  it breaks newer versions of Python-Kerberos. (Jelmer Vernooij)

* The autopacking logic will now always create a single new pack from
  all of the content which it deems is worth moving. This avoids the
  'repack a single pack' bug and should result in better packing
  overall.  (John Arbash Meinel, #242510, #172644)

* Trivial documentation fix.
  (John Arbash Meinel, #270471)

* ``bzr switch`` and ``bzr bind`` will now update the branch nickname if
  it was previously set. All checkouts will now refer to the bound branch
  for a nickname if one was not explicitly set.
  (Marius Kruger, #230903)

Documentation
*************

* Explain revision/range identifiers. (Daniel Clemente)

API Changes
***********

* ``CommitBuilder.record_entry_contents`` returns one more element in
  its result tuple - an optional file system hash for the hash cache
  to use. (Robert Collins)

* ``dirstate.DirState.update_entry`` will now only calculate the sha1
  of a file if it is likely to be needed in determining the output
  of iter_changes. (Robert Collins)

* The PackRepository, RepositoryPackCollection, NewPack classes have a
  slightly changed interface to support different index types; as a
  result other users of these classes need to supply the index types
  they want. (Robert Collins)

Testing
*******

* ``bzrlib.tests.repository_implementations`` has been renamed to
  ``bzrlib.tests.per_repository`` so that we have a common structure
  (and it is shorter). (John Arbash Meinel, #239343)

* ``LocalTransport.abspath()`` now returns a drive letter if the
  transport has one, fixing numerous tests on Windows.
  (Mark Hammond)

* PreviewTree is now tested via intertree_implementations.
  (Aaron Bentley)

* The full test suite is passing again on OSX.
  (Guillermo Gonzalez, Vincent Ladeuil)

* The full test suite passes when run with ``-Eallow_debug``.
  (Andrew Bennetts)

Internals
*********

* A new hook, ``Branch.open``, has been added, which is called when
  branch objects are opened. (Robert Collins)

* ``bzrlib.osutils._walkdirs_utf8`` has been refactored into common
  tree walking, and modular directory listing code to aid future
  performance optimisations and refactoring. (Robert Collins)

* ``bzrlib.trace.debug_memory`` can be used to get a quick memory dump
  in the middle of processing. It only reports memory if
  ``/proc/PID/status`` is available. (John Arbash Meinel)

* New method ``RevisionSpec.as_tree`` for representing the revision
  specifier as a revision tree object. (Lukáš Lalinský)

* New race-free method on MutableTree ``get_file_with_stat`` for use
  when generating stat cache results. (Robert Collins)

* New win32utils.get_local_appdata_location() provides access to a local
  directory for storing data.  (Mark Hammond)

* To be compatible with python-2.6 a few new rules should be
  observed. 'message' attribute can't be used anymore in exception
  classes, 'sha' and 'md5' modules have been deprecated (use
  osutils.[md5|sha]), object__init__ and object.__new__ don't accept
  parameters anymore.
  (Vincent Ladeuil)


bzr 1.7.1
#########

:Released:  2008-10-01

No changes from 1.7.1rc1.


bzr 1.7.1rc1
############

:Released: 2008-09-24

This release just includes an update to how the merge algorithm handles
file paths when we encounter complex history.

Features
********

* If we encounter a criss-cross in history, use information from
  direct Least Common Ancestors to resolve inventory shape (locations
  of files, adds, deletes, etc). This is similar in concept to using
  ``--lca`` for merging file texts, only applied to paths.
  (John Arbash Meinel)


bzr 1.7
#######

:Released: 2008-09-23

This release includes many bug fixes and a few performance and feature
improvements.  ``bzr rm`` will now scan for missing files and remove them,
like how ``bzr add`` scans for unknown files and adds them. A bit more
polish has been applied to the stacking code. The b-tree indexing code has
been brought in, with an eye on using it in a future repository format.
There are only minor installer changes since bzr-1.7rc2.

Features
********

* Some small updates to the win32 installer. Include localization
  files found in plugins, and include the builtin distutils as part of
  packaging qbzr. (Mark Hammond)


bzr 1.7rc2
##########

:Released: 2008-09-17

A few bug fixes from 1.7rc1. The biggest change is a new
``RemoteBranch.get_stacked_on_url`` rpc. This allows clients that are
trying to access a Stacked branch over the smart protocol, to properly
connect to the stacked-on location.

Bug Fixes
*********

* Branching from a shared repository on a smart server into a new
  repository now preserves the repository format.
  (Andrew Bennetts, #269214)

* Branching from a stacked branch via ``bzr+ssh`` can properly connect
  to the stacked-on branch.  (Martin Pool, #261315)

* ``bzr init`` no longer re-opens the BzrDir multiple times.
  (Vincent Ladeuil)

* Fix '_in_buffer' AttributeError when using the -Dhpss debug flag.
  (Andrew Bennetts)


bzr 1.7rc1
##########

:Released: 2008-09-09

This release candidate for bzr 1.7 has several bug fixes and a few
performance and feature improvements.  ``bzr rm`` will now scan for
missing files and remove them, like how ``bzr add`` scans for unknown
files and adds them. A bit more polish has been applied to the stacking
code. The b-tree indexing code has been brought in, with an eye on using
it in a future repository format.


Changes
*******

* ``bzr export`` can now export a subdirectory of a project.
  (Robert Collins)

* ``bzr remove-tree`` will now refuse to remove a tree with uncommitted
  changes, unless the ``--force`` option is specified.
  (Lukáš Lalinský, #74101)

* ``bzr rm`` will now scan for files that are missing and remove just
  them automatically, much as ``bzr add`` scans for new files that
  are not ignored and adds them automatically. (Robert Collins)

Features
********

* Support for GSSAPI authentication when using FTP as documented in
  RFC2228. (Jelmer Vernooij, #49623)

* Add support for IPv6 in the smart server. (Jelmer Vernooij, #165014)

Improvements
************

* A url like ``log+file:///tmp`` will log all access to that Transport
  to ``.bzr.log``, which may help in debugging or profiling.
  (Martin Pool)

* ``bzr branch`` and ``bzr push`` use the default stacking policy if the
  branch format supports it. (Aaron Bentley)

* ``bzr init`` and ``bzr init-repo`` will now print out the same as
  ``bzr info`` if it completed successfully.
  (Marius Kruger)

* ``bzr uncommit`` logs the old tip revision id, and displays how to
  restore the branch to that tip using ``bzr pull``.  This allows you
  to recover if you realize you uncommitted the wrong thing.
  (John Arbash Meinel)

* Fix problems in accessing stacked repositories over ``bzr://``.
  (Martin Pool, #261315)

* ``SFTPTransport.readv()`` was accidentally using ``list += string``,
  which 'works', but adds each character separately to the list,
  rather than using ``list.append(string)``. Fixing this makes the
  SFTP transport a little bit faster (~20%) and use a bit less memory.
  (John Arbash Meinel)

* When reading index files, if we happen to read the whole file in a
  single request treat it as a ``_buffer_all`` request. This happens
  most often on small indexes over remote transports, where we default
  to reading 64kB. It saves a round trip for each small index during
  fetch operations. Also, if we have read more than 50% of an index
  file, trigger a ``_buffer_all`` on the next request. This works
  around some inefficiencies because reads don't fall neatly on page
  boundaries, so we would ignore those bytes, but request them again
  later. This could trigger a total read size of more than the whole
  file. (John Arbash Meinel)

Bug Fixes
*********

* ``bzr rm`` is now aliased to ``bzr del`` for the convenience of svn
  users. (Robert Collins, #205416)

* Catch the infamous "select/poll returned error" which occurs when
  pycurl try to send a body request to an HTTP/1.0 server which has
  already refused to handle the request. (Vincent Ladeuil, #225020)

* Fix ``ObjectNotLocked`` errors when using various commands
  (including ``bzr cat`` and ``bzr annotate``) in combination with a
  smart server URL.  (Andrew Bennetts, #237067)

* ``FTPTransport.stat()`` would return ``0000`` as the permission bits
  for the containing ``.bzr/`` directory (it does not implement
  permissions). This would cause us to set all subdirectories to
  ``0700`` and files to ``0600`` rather than leaving them unmodified.
  Now we ignore ``0000`` as the permissions and assume they are
  invalid. (John Arbash Meinel, #259855)

* Merging from a previously joined branch will no longer cause
  a traceback. (Jelmer Vernooij, #203376)

* Pack operations on windows network shares will work even with large
  files. (Robert Collins, #255656)

* Running ``bzr st PATH_TO_TREE`` will no longer suppress merge
  status. Status is also about 7% faster on mozilla sized trees
  when the path to the root of the tree has been given. Users of
  the internal ``show_tree_status`` function should be aware that
  the show_pending flag is now authoritative for showing pending
  merges, as it was originally. (Robert Collins, #225204)

* Set valid default _param_name for Option so that ListOption can embed
  '-' in names. (Vincent Ladeuil, #263249)

* Show proper error rather than traceback when an unknown revision
  id is specified to ``bzr cat-revision``. (Jelmer Vernooij, #175569)

* Trailing text in the dirstate file could cause the C dirstate parser
  to try to allocate an invalid amount of memory. We now properly
  check and test for parsing a dirstate with invalid trailing data.
  (John Arbash Meinel, #186014)

* Unexpected error responses from a smart server no longer cause the
  client to traceback.  (Andrew Bennetts, #263527)

* Use a Windows api function to get a Unicode host name, rather than
  assuming the host name is ascii.
  (Mark Hammond, John Arbash Meinel, #256550)

* ``WorkingTree4`` trees will now correctly report missing-and-new
  paths in the output of ``iter_changes``. (Robert Collins)

Documentation
*************

* Updated developer documentation.  (Martin Pool)

API Changes
***********

* Exporters now take 4 parameters. (Robert Collins)

* ``Tree.iter_changes`` will now return False for the content change
  field when a file is missing in the basis tree and not present in
  the target tree. Previously it returned True unconditionally.
  (Robert Collins)

* The deprecated ``Branch.abspath`` and unimplemented
  ``Branch.rename_one`` and ``Branch.move`` were removed. (Jelmer Vernooij)

* BzrDir.clone_on_transport implementations must now accept a stacked_on
  parameter.  (Aaron Bentley)

* BzrDir.cloning_metadir implementations must now take a require_stacking
  parameter.  (Aaron Bentley)

Testing
*******

* ``addCleanup`` now takes ``*arguments`` and ``**keyword_arguments``
  which are then passed to the cleanup callable as it is run. In
  addition, addCleanup no longer requires that the callables passed to
  it be unique. (Jonathan Lange)

* Fix some tests that fail on Windows because files are deleted while
  still in use.
  (Mark Hammond)

* ``selftest``'s ``--starting-with`` option can now use predefined
  prefixes so that one can say ``bzr selftest -s bp.loom`` instead of
  ``bzr selftest -s bzrlib.plugins.loom``. (Vincent Ladeuil)

* ``selftest``'s ``--starting-with`` option now accepts multiple values.
  (Vincent Ladeuil)

Internals
*********

* A new plugin interface, ``bzrlib.log.log_adapters``, has been added.
  This allows dynamic log output filtering by plugins.
  (Robert Collins)

* ``bzrlib.btree_index`` is now available, providing a b-tree index
  layer. The design is memory conservative (limited memory cache),
  faster to seek (approx 100 nodes per page, gives 100-way fan out),
  and stores compressed pages allowing more keys per page.
  (Robert Collins, John Arbash Meinel)

* ``bzrlib.diff.DiffTree.show_diff`` now skips changes where the kind
  is unknown in both source and target.
  (Robert Collins, Aaron Bentley)

* ``GraphIndexBuilder.add_node`` and ``BTreeBuilder`` have been
  streamlined a bit. This should make creating large indexes faster.
  (In benchmarking, it now takes less time to create a BTree index than
  it takes to read the GraphIndex one.) (John Arbash Meinel)

* Mail clients for `bzr send` are now listed in a registry.  This
  allows plugins to add new clients by registering them with
  ``bzrlib.mail_client.mail_client_registry``.  All of the built-in
  clients now use this mechanism.  (Neil Martinsen-Burrell)


bzr 1.6.1
#########

:Released: 2008-09-05

A couple regressions were found in the 1.6 release. There was a
performance issue when using ``bzr+ssh`` to branch large repositories,
and some problems with stacking and ``rich-root`` capable repositories.


bzr 1.6.1rc2
############

:Released: 2008-09-03

Bug Fixes
*********

* Copying between ``rich-root`` and ``rich-root-pack`` (and vice
  versa) was accidentally using the inter-model fetcher, instead of
  recognizing that both were 'rich root' formats.
  (John Arbash Meinel, #264321)


bzr 1.6.1rc1
############

:Released: 2008-08-29

This release fixes a few regressions found in the 1.6 client. Fetching
changes was using an O(N^2) buffering algorithm, so for large projects it
would cause memory thrashing. There is also a specific problem with the
``--1.6-rich-root`` format, which prevented stacking on top of
``--rich-root-pack`` repositories, and could allow users to accidentally
fetch experimental data (``-subtree``) without representing it properly.
The ``--1.6-rich-root`` format has been deprecated and users are
recommended to upgrade to ``--1.6.1-rich-root`` immediately.  Also we
re-introduced a workaround for users who have repositories with incorrect
nodes (not possible if you only used official releases).
I should also clarify that none of this is data loss level issues, but
still sufficient enough to warrant an updated release.

Bug Fixes
*********

* ``RemoteTransport.readv()`` was being inefficient about how it
  buffered the readv data and processed it. It would keep appending to
  the same string (causing many copies) and then pop bytes out of the
  start of the string (causing more copies).
  With this patch "bzr+ssh://local" can improve dramatically,
  especially for projects with large files.
  (John Arbash Meinel)

* Revision texts were always meant to be stored as fulltexts. There
  was a bug in a bzr.dev version that would accidentally create deltas
  when copying from a Pack repo to a Knit repo. This has been fixed,
  but to support those repositories, we know always request full texts
  for Revision texts. (John Arbash Meinel, #261339)

* The previous ``--1.6-rich-root`` format used an incorrect xml
  serializer, which would accidentally support fetching from a
  repository that supported subtrees, even though the local one would
  not. We deprecated that format, and introduced a new one that uses
  the correct serializer ``--1.6.1-rich-root``.
  (John Arbash Meinel, #262333)


bzr 1.6
#######

:Released: 2008-08-25

Finally, the long awaited bzr 1.6 has been released. This release includes
new features like Stacked Branches, improved weave merge, and an updated
server protocol (now on v3) which will allow for better cross version
compatibility. With this release we have deprecated Knit format
repositories, and recommend that users upgrade them, we will continue to
support reading and writing them for the forseeable future, but we will
not be tuning them for performance as pack repositories have proven to be
better at scaling. This will also be the first release to bundle
TortoiseBzr in the standalone Windows installer.


bzr 1.6rc5
##########

:Released: 2008-08-19

Bug Fixes
*********

* Disable automatic detection of stacking based on a containing
  directory of the target. It interacted badly with push, and needs a
  bit more work to get the edges polished before it should happen
  automatically. (John Arbash Meinel, #259275)
  (This change was reverted when merged to bzr.dev)


bzr 1.6rc4
##########

:Released: 2008-08-18

Bug Fixes
*********

* Fix a regression in knit => pack fetching.  We had a logic
  inversion, causing the fetch to insert fulltexts in random order,
  rather than preserving deltas.  (John Arbash Meinel, #256757)


bzr 1.6rc3
##########

:Released: 2008-08-14

Changes
*******

* Disable reading ``.bzrrules`` as a per-branch rule preferences
  file. The feature was not quite ready for a full release.
  (Robert Collins)

Improvements
************

* Update the windows installer to bundle TortoiseBzr and ``qbzr``
  into the standalone installer. This will be the first official
  windows release that installs Tortoise by default.
  (Mark Hammond)

Bug Fixes
*********

* Fix a regression in ``bzr+http`` support. There was a missing
  function (``_read_line``) that needed to be carried over from
  ``bzr+ssh`` support. (Andrew Bennetts)

* ``GraphIndex`` objects will internally read an entire index if more
  than 1/20th of their keyspace is requested in a single operation.
  This largely mitigates a performance regression in ``bzr log FILE``
  and completely corrects the performance regression in ``bzr log``.
  The regression was caused by removing an accomodation which had been
  supporting the index format in use. A newer index format is in
  development which is substantially faster. (Robert Collins)


bzr 1.6rc2
##########

:Released: 2008-08-13

This release candidate has a few minor bug fixes, and some regression
fixes for Windows.

Bug Fixes
*********

* ``bzr upgrade`` on remote branches accessed via bzr:// and
  bzr+ssh:// now works.  (Andrew Bennetts)

* Change the ``get_format_description()`` strings for
  ``RepositoryFormatKnitPack5`` et al to be single line messages.
  (Aaron Bentley)

* Fix for a regression on Win32 where we would try to call
  ``os.listdir()`` on a file and not catch the exception properly.
  (Windows raises a different exception.) This would manifest in
  places like ``bzr rm file`` or ``bzr switch``.
  (Mark Hammond, John Arbash Meinel)

* ``Inventory.copy()`` was failing to set the revision property for
  the root entry. (Jelmer Vernooij)

* sftp transport: added missing ``FileExists`` case to
  ``_translate_io_exception`` (Christophe Troestler, #123475)

* The help for ``bzr ignored`` now suggests ``bzr ls --ignored`` for
  scripting use. (Robert Collins, #3834)

* The default ``annotate`` logic will now always assign the
  last-modified value of a line to one of the revisions that modified
  it, rather than a merge revision. This would happen when both sides
  claimed to have modified the line resulting in the same text. The
  choice is arbitrary but stable, so merges in different directions
  will get the same results.  (John Arbash Meinel, #232188)


bzr 1.6rc1
##########

:Released: 2008-08-06

This release candidate for bzr 1.6 solidifies the new branch stacking
feature.  Bazaar now recommends that users upgrade all knit repositories,
because later formats are much faster.  However, we plan to continue read/write and
upgrade support for knit repostories for the forseeable future.  Several
other bugs and performance issues were fixed.

Changes
*******

* Knit format repositories are deprecated and bzr will now emit
  warnings whenever it encounters one.  Use ``bzr upgrade`` to upgrade
  knit repositories to pack format.  (Andrew Bennetts)

Improvements
************

* ``bzr check`` can now be told which elements at a location it should
  check.  (Daniel Watkins)

* Commit now supports ``--exclude`` (or ``-x``) to exclude some files
  from the commit. (Robert Collins, #3117)

* Fetching data between repositories that have the same model but no
  optimised fetcher will not reserialise all the revisions, increasing
  performance. (Robert Collins, John Arbash Meinel)

* Give a more specific error when target branch is not reachable.
  (James Westby)

* Implemented a custom ``walkdirs_utf8`` implementation for win32.
  This uses a pyrex extension to get direct access to the
  ``FindFirstFileW`` style apis, rather than using ``listdir`` +
  ``lstat``. Shows a very strong improvement in commands like
  ``status`` and ``diff`` which have to iterate the working tree.
  Anywhere from 2x-6x faster depending on the size of the tree (bigger
  trees, bigger benefit.) (John Arbash Meinel)

* New registry for log properties handles  and the method in
  LongLogFormatter to display the custom properties returned by the
  registered handlers. (Guillermo Gonzalez, #162469)

Bug Fixes
*********

* Add more tests that stacking does not create deltas spanning
  physical repository boundaries.
  (Martin Pool, #252428)

* Better message about incompatible repositories.
  (Martin Pool, #206258)

* ``bzr branch --stacked`` ensures the destination branch format can
  support stacking, even if the origin does not.
  (Martin Pool)

* ``bzr export`` no longer exports ``.bzrrules``.
  (Ian Clatworthy)

* ``bzr serve --directory=/`` now correctly allows the whole
  filesystem to be accessed on Windows, not just the root of the drive
  that Python is running from.
  (Adrian Wilkins, #240910)

* Deleting directories by hand before running ``bzr rm`` will not
  cause subsequent errors in ``bzr st`` and ``bzr commit``.
  (Robert Collins, #150438)

* Fix a test case that was failing if encoding wasn't UTF-8.
  (John Arbash Meinel, #247585)

* Fix "no buffer space available" error when branching with the new
  smart server protocol to or from Windows.
  (Andrew Bennetts, #246180)

* Fixed problem in branching from smart server.
  (#249256, Michael Hudson, Martin Pool)

* Handle a file turning in to a directory in TreeTransform.
  (James Westby, #248448)

API Changes
***********

* ``MutableTree.commit`` has an extra optional keywork parameter
  ``exclude`` that will be unconditionally supplied by the command
  line UI - plugins that add tree formats may need an update.
  (Robert Collins)

* The API minimum version for plugin compatibility has been raised to
  1.6 - there are significant changes throughout the code base.
  (Robert Collins)

* The generic fetch code now uses three attributes on Repository objects
  to control fetch. The streams requested are controlled via :
  ``_fetch_order`` and ``_fetch_uses_deltas``. Setting these
  appropriately allows different repository implementations to recieve
  data in their optimial form. If the ``_fetch_reconcile`` is set then
  a reconcile operation is triggered at the end of the fetch.
  (Robert Collins)

* The ``put_on_disk`` and ``get_tar_item`` methods in
  ``InventoryEntry`` were deprecated. (Ian Clatworthy)

* ``Repository.is_shared`` doesn't take a read lock. It didn't
  need one in the first place (nobody cached the value, and
  ``RemoteRepository`` wasn't taking one either). This saves a round
  trip when probing Pack repositories, as they read the ``pack-names``
  file when locked. And during probe, locking the repo isn't very
  useful. (John Arbash Meinel)

Internals
*********

* ``bzrlib.branchbuilder.BranchBuilder`` is now much more capable of
  putting together a real history without having to create a full
  WorkingTree. It is recommended that tests that are not directly
  testing the WorkingTree use BranchBuilder instead.  See
  ``BranchBuilder.build_snapshot`` or
  ``TestCaseWithMemoryTree.make_branch_builder``.  (John Arbash Meinel)

* ``bzrlib.builtins.internal_tree_files`` broken into two giving a new
  helper ``safe_relpath_files`` - used by the new ``exclude``
  parameter to commit. (Robert Collins)

* Make it easier to introduce new WorkingTree formats.
  (Ian Clatworthy)

* The code for exporting trees was refactored not to use the
  deprecated ``InventoryEntry`` methods. (Ian Clatworthy)

* RuleSearchers return () instead of [] now when there are no matches.
  (Ian Clatworthy)


bzr 1.6beta3
############

:Released: 2008-07-17

This release adds a new 'stacked branches' feature allowing branches to
share storage without being in the same repository or on the same machine.
(See the user guide for more details.)  It also adds a new hook, improved
weaves, aliases for related locations, faster bzr+ssh push, and several
bug fixes.

Features
********

* New ``pre_change_branch_tip`` hook that is called before the
  branch tip is moved, while the branch is write-locked.  See the User
  Reference for signature details.  (Andrew Bennetts)

* Rule-based preferences can now be defined for selected files in
  selected branches, allowing commands and plugins to provide
  custom behaviour for files matching defined patterns.
  See ``Rule-based preferences`` (part of ``Configuring Bazaar``)
  in the User Guide and ``bzr help rules`` for more information.
  (Ian Clatworthy)

* Sites may suggest a branch to stack new branches on.  (Aaron Bentley)

* Stacked branches are now supported. See ``bzr help branch`` and
  ``bzr help push``.  Branches must be in the ``development1`` format
  to stack, though the stacked-on branch can be of any format.
  (Robert Collins)

Improvements
************

* ``bzr export --format=tgz --root=NAME -`` to export a gzipped tarball
  to stdout; also ``tar`` and ``tbz2``.
  (Martin Pool)

* ``bzr (re)merge --weave`` will now use a standard Weave algorithm,
  rather than the annotation-based merge it was using. It does so by
  building up a Weave of the important texts, without needing to build
  the full ancestry. (John Arbash Meinel, #238895)

* ``bzr send`` documents and better supports ``emacsclient`` (proper
  escaping of mail headers and handling of the MUA Mew).
  (Christophe Troestler)

* Remembered locations can be specified by aliases, e.g. :parent, :public,
  :submit.  (Aaron Bentley)

* The smart protocol now has improved support for setting branches'
  revision info directly.  This makes operations like push
  faster.  The new request method name is
  ``Branch.set_last_revision_ex``.  (Andrew Bennetts)

Bug Fixes
*********

* Bazaar is now able to be a client to the web server of IIS 6 and 7.
  The broken implementations of RFC822 in Python and RFC2046 in IIS
  combined with boundary-line checking in Bazaar previously made this
  impossible. (NB, IIS 5 does not suffer from this problem).
  (Adrian Wilkins, #247585)

* ``bzr log --long`` with a ghost in your mainline now handles that
  ghost properly. (John Arbash Meinel, #243536)

* ``check`` handles the split-up .bzr layout correctly, so no longer
  requires a branch to be present.
  (Daniel Watkins, #64783)

* Clearer message about how to set the PYTHONPATH if bzrlib can't be
  loaded.
  (Martin Pool, #205230)

* Errors about missing libraries are now shown without a traceback,
  and with a suggestion to install the library.  The full traceback is
  still in ``.bzr.log`` and can be shown with ``-Derror``.
  (Martin Pool, #240161)

* Fetch from a stacked branch copies all required data.
  (Aaron Bentley, #248506)

* Handle urls such as ftp://user@host.com@www.host.com where the user
  name contains an @.
  (Neil Martinsen-Burrell, #228058)

* ``needs_read_lock`` and ``needs_write_lock`` now suppress an error during
  ``unlock`` if there was an error in the original function. This helps
  most when there is a failure with a smart server action, since often the
  connection closes and we cannot unlock.
  (Andrew Bennetts, John Arbash Meinel, #125784)

* Obsolete hidden command ``bzr fetch`` removed.
  (Martin Pool, #172870)

* Raise the correct exception when doing ``-rbefore:0`` or ``-c0``.
  (John Arbash Meinel, #239933)

* You can now compare file revisions in Windows diff programs from
  Cygwin Bazaar.
  (Matt McClure, #209281)

* revision_history now tolerates mainline ghosts for Branch format 6.
  (Aaron Bentley, #235055)

* Set locale from environment for third party libs.
  (Martin von Gagern, #128496)

Documentation
*************

* Added *Using stacked branches* to the User Guide.
  (Ian Clatworthy)

* Updated developer documentation.
  (Martin Pool)

Testing
*******

* ``-Dmemory`` will cause /proc/PID/status to be catted before bzr
  exits, allowing low-key analysis of peak memory use. (Robert Collins)

* ``TestCaseWithTransport.make_branch_and_tree`` tries harder to return
  a tree with a ``branch`` attribute of the right format.  This was
  preventing some ``RemoteBranch`` tests from actually running with
  ``RemoteBranch`` instances.  (Andrew Bennetts)

API Changes
***********

* Removed ``Repository.text_store``, ``control_store``, etc.  Instead,
  there are new attributes ``texts, inventories, revisions,
  signatures``, each of which is a ``VersionedFiles``.  See the
  Repository docstring for more details.
  (Robert Collins)

* ``Branch.pull`` now accepts an ``_override_hook_target`` optional
  parameter.  If you have a subclass of ``Branch`` that overrides
  ``pull`` then you should add this parameter.  (Andrew Bennetts)

* ``bzrlib.check.check()`` has been deprecated in favour of the more
  aptly-named ``bzrlib.check.check_branch()``.
  (Daniel Watkins)

* ``Tree.print_file`` and ``Repository.print_file`` are deprecated.
  These methods are bad APIs because they write directly to sys.stdout.
  bzrlib does not use them internally, and there are no direct tests
  for them. (Alexander Belchenko)

Internals
*********

* ``cat`` command no longer uses ``Tree.print_file()`` internally.
  (Alexander Belchenko)

* New class method ``BzrDir.open_containing_tree_branch_or_repository``
  which eases the discovery of the tree, the branch and the repository
  containing a given location.
  (Daniel Watkins)

* New ``versionedfile.KeyMapper`` interface to abstract out the access to
  underlying .knit/.kndx etc files in repositories with partitioned
  storage. (Robert Collins)

* Obsolete developer-use command ``weave-join`` has been removed.
  (Robert Collins)

* ``RemoteToOtherFetcher`` and ``get_data_stream_for_search`` removed,
  to support new ``VersionedFiles`` layering.
  (Robert Collins)


bzr 1.6beta2
############

:Released: 2008-06-10

This release contains further progress towards our 1.6 goals of shallow
repositories, and contains a fix for some user-affecting bugs in the
repository layer.  Building working trees during checkout and branch is
now faster.

Bug Fixes
*********

* Avoid KnitCorrupt error extracting inventories from some repositories.
  (The data is not corrupt; an internal check is detecting a problem
  reading from the repository.)
  (Martin Pool, Andrew Bennetts, Robert Collins, #234748)

* ``bzr status`` was breaking if you merged the same revision twice.
  (John Arbash Meinel, #235407)

* Fix infinite loop consuming 100% CPU when a connection is lost while
  reading a response body via the smart protocol v1 or v2.
  (Andrew Bennetts)

* Inserting a bundle which changes the contents of a file with no trailing
  end of line, causing a knit snapshot in a 'knits' repository will no longer
  cause KnitCorrupt. (Robert Collins)

* ``RemoteBranch.pull`` needs to return the ``self._real_branch``'s
  pull result. It was instead just returning None, which breaks ``bzr
  pull``. (John Arbash Meinel, #238149)

* Sanitize branch nick before using it as an attachment filename in
  ``bzr send``. (Lukáš Lalinský, #210218)

* Squash ``inv_entry.symlink_target`` to a plain string when
  generating DirState details. This prevents from getting a
  ``UnicodeError`` when you have symlinks and non-ascii filenames.
  (John Arbash Meinel, #135320)

Improvements
************

* Added the 'alias' command to set/unset and display aliases. (Tim Penhey)

* ``added``, ``modified``, and ``unknowns`` behaviour made consistent (all three
  now quote paths where required). Added ``--null`` option to ``added`` and
  ``modified`` (for null-separated unknowns, use ``ls --unknown --null``)
  (Adrian Wilkins)

* Faster branching (1.09x) and lightweight checkouts (1.06x) on large trees.
  (Ian Clatworthy, Aaron Bentley)

Documentation
*************

* Added *Bazaar Zen* section to the User Guide. (Ian Clatworthy)

Testing
*******

* Fix the test HTTPServer to be isolated from chdir calls made while it is
  running, allowing it to be used in blackbox tests. (Robert Collins)

API Changes
***********

* ``WorkingTree.set_parent_(ids/trees)`` will now filter out revisions
  which are in the ancestry of other revisions. So if you merge the same
  tree twice, or merge an ancestor of an existing merge, it will only
  record the newest. (If you merge a descendent, it will replace its
  ancestor). (John Arbash Meinel, #235407)

* ``RepositoryPolicy.__init__`` now requires stack_on and stack_on_pwd,
  through the derived classes do not.  (Aaron Bentley)

Internals
*********

* ``bzrlib.bzrdir.BzrDir.sprout`` now accepts ``stacked`` to control
  creating stacked branches. (Robert Collins)

* Knit record serialisation is now stricter on what it will accept, to
  guard against potential internal bugs, or broken input. (Robert Collins)

bzr 1.6beta1
############

:Released: 2008-06-02

Commands that work on the revision history such as push, pull, missing,
uncommit and log are now substantially faster.  This release adds a
translation of some of the user documentation into Spanish.  (Contributions of
other translations would be very welcome.)  Bazaar 1.6beta1 adds a new network
protocol which is used by default and which allows for more efficient transfers
and future extensions.


Notes When Upgrading
********************

* There is a new version of the network protocol used for bzr://, bzr+ssh://
  and bzr+http:// connections.  This will allow more efficient requests and
  responses, and more graceful fallback when a server is too old to
  recognise a request from a more recent client.  Bazaar 1.6 will
  interoperate with 0.16 and later versions, but servers should be upgraded
  when possible.  Bazaar 1.6 no longer interoperates with 0.15 and earlier via
  these protocols.  Use alternatives like SFTP or upgrade those servers.
  (Andrew Bennetts, #83935)

Changes
*******

* Deprecation warnings will not be suppressed when running ``bzr selftest``
  so that developers can see if their code is using deprecated functions.
  (John Arbash Meinel)

Features
********

* Adding ``-Derror`` will now display a traceback when a plugin fails to
  load. (James Westby)

Improvements
************

* ``bzr branch/push/pull -r XXX`` now have a helper function for finding
  the revno of the new revision (``Graph.find_distance_to_null``). This
  should make something like ``bzr branch -r -100`` in a shared, no-trees
  repository much snappier. (John Arbash Meinel)

* ``bzr log --short -r X..Y`` no longer needs to access the full revision
  history. This makes it noticeably faster when logging the last few
  revisions. (John Arbash Meinel)

* ``bzr ls`` now accepts ``-V`` as an alias for ``--versioned``.
  (Jerad Cramp, #165086)

* ``bzr missing`` uses the new ``Graph.find_unique_ancestors`` and
  ``Graph.find_differences`` to determine missing revisions without having
  to search the whole ancestry. (John Arbash Meinel, #174625)

* ``bzr uncommit`` now uses partial history access, rather than always
  extracting the full revision history for a branch. This makes it
  resolve the appropriate revisions much faster (in testing it drops
  uncommit from 1.5s => 0.4s). It also means ``bzr log --short`` is one
  step closer to not using full revision history.
  (John Arbash Meinel, #172649)

Bugfixes
********

* ``bzr merge --lca`` should handle when two revisions have no common
  ancestor other than NULL_REVISION. (John Arbash Meinel, #235715)

* ``bzr status`` was breaking if you merged the same revision twice.
  (John Arbash Meinel, #235407)

* ``bzr push`` with both ``--overwrite`` and ``-r NNN`` options no longer
  fails.  (Andrew Bennetts, #234229)

* Correctly track the base URL of a smart medium when using bzr+http://
  URLs, which was causing spurious "No repository present" errors with
  branches in shared repositories accessed over bzr+http.
  (Andrew Bennetts, #230550)

* Define ``_remote_is_at_least_1_2`` on ``SmartClientMedium`` so that all
  implementations have the attribute.  Fixes 'PyCurlTransport' object has no
  attribute '_remote_is_at_least_1_2' attribute errors.
  (Andrew Bennetts, #220806)

* Failure to delete an obsolete pack file should just give a warning
  message, not a fatal error.  It may for example fail if the file is still
  in use by another process.
  (Martin Pool)

* Fix MemoryError during large fetches over HTTP by limiting the amount of
  data we try to read per ``recv`` call.  The problem was observed with
  Windows and a proxy, but might affect other environments as well.
  (Eric Holmberg, #215426)

* Handle old merge directives correctly in Merger.from_mergeable.  Stricter
  get_parent_map requirements exposed a latent bug here.  (Aaron Bentley)

* Issue a warning and ignore passwords declared in authentication.conf when
  used for an ssh scheme (sftp or bzr+ssh).
  (Vincent Ladeuil, #203186)

* Make both http implementations raise appropriate exceptions on 403
  Forbidden when POSTing smart requests.
  (Vincent Ladeuil, #230223)

* Properly *title* header names in http requests instead of capitalizing
  them.
  (Vincent Ladeuil, #229076)

* The "Unable to obtain lock" error message now also suggests using
  ``bzr break-lock`` to fix it.  (Martin Albisetti, #139202)

* Treat an encoding of '' as ascii; this can happen when bzr is run
  under vim on Mac OS X.
  (Neil Martinsen-Burrell)

* ``VersionedFile.make_mpdiffs()`` was raising an exception that wasn't in
  scope. (Daniel Fischer #235687)

Documentation
*************

* Added directory structure and started translation of docs in spanish.
  (Martin Albisetti, Lucio Albenga)

* Incorporate feedback from Jelmer Vernooij and Neil Martinsen-Burrell
  on the plugin and integration chapters of the User Guide.
  (Ian Clatworthy)

* More Bazaar developer documentation about packaging and release process,
  and about use of Python reprs.
  (Martin Pool, Martin Albisetti)

* Updated Tortise strategy document. (Mark Hammond)

Testing
*******

* ``bzrlib.tests.adapt_tests`` was broken and unused - it has been fixed.
  (Robert Collins)

* Fix the test HTTPServer to be isolated from chdir calls made while it is
  running, allowing it to be used in blackbox tests. (Robert Collins)

* New helper function for splitting test suites
  ``split_suite_by_condition``. (Robert Collins)

Internals
*********

* ``Branch.missing_revisions`` has been deprecated. Similar functionality
  can be obtained using ``bzrlib.missing.find_unmerged``. The api was
  fairly broken, and the function was unused, so we are getting rid of it.
  (John Arbash Meinel)

API Changes
***********

* ``Branch.abspath`` is deprecated; use the Tree or Transport
  instead.  (Martin Pool)

* ``Branch.update_revisions`` now takes an optional ``Graph``
  object. This can be used by ``update_revisions`` when it is
  checking ancestry, and allows callers to prefer request to go to a
  local branch.  (John Arbash Meinel)

* Branch, Repository, Tree and BzrDir should expose a Transport as an
  attribute if they have one, rather than having it indirectly accessible
  as ``.control_files._transport``.  This doesn't add a requirement
  to support a Transport in cases where it was not needed before;
  it just simplifies the way it is reached.  (Martin Pool)

* ``bzr missing --mine-only`` will return status code 0 if you have no
  new revisions, but the remote does. Similarly for ``--theirs-only``.
  The new code only checks one side, so it doesn't know if the other
  side has changes. This seems more accurate with the request anyway.
  It also changes the output to print '[This|Other] branch is up to
  date.' rather than displaying nothing.  (John Arbash Meinel)

* ``LockableFiles.put_utf8``, ``put_bytes`` and ``controlfilename``
  are now deprecated in favor of using Transport operations.
  (Martin Pool)

* Many methods on ``VersionedFile``, ``Repository`` and in
  ``bzrlib.revision``  deprecated before bzrlib 1.5 have been removed.
  (Robert Collins)

* ``RevisionSpec.wants_revision_history`` can be set to False for a given
  ``RevisionSpec``. This will disable the existing behavior of passing in
  the full revision history to ``self._match_on``. Useful for specs that
  don't actually need access to the full history. (John Arbash Meinel)

* The constructors of ``SmartClientMedium`` and its subclasses now require a
  ``base`` parameter.  ``SmartClientMedium`` implementations now also need
  to provide a ``remote_path_from_transport`` method.  (Andrew Bennetts)

* The default permissions for creating new files and directories
  should now be obtained from ``BzrDir._get_file_mode()`` and
  ``_get_dir_mode()``, rather than from LockableFiles.  The ``_set_file_mode``
  and ``_set_dir_mode`` variables on LockableFiles which were advertised
  as a way for plugins to control this are no longer consulted.
  (Martin Pool)

* ``VersionedFile.join`` is deprecated. This method required local
  instances of both versioned file objects and was thus hostile to being
  used for streaming from a smart server. The new get_record_stream and
  insert_record_stream are meant to efficiently replace this method.
  (Robert Collins)

* ``WorkingTree.set_parent_(ids/trees)`` will now filter out revisions
  which are in the ancestry of other revisions. So if you merge the same
  tree twice, or merge an ancestor of an existing merge, it will only
  record the newest. (If you merge a descendent, it will replace its
  ancestor). (John Arbash Meinel, #235407)

* ``WorkingTreeFormat2.stub_initialize_remote`` is now private.
  (Martin Pool)


bzr 1.5
#######

:Released: 2008-05-16

This release of Bazaar includes several updates to the documentation, and fixes
to prepare for making rich root support the default format. Many bugs have been
squashed, including fixes to log, bzr+ssh inter-operation with older servers.

Changes
*******

* Suppress deprecation warnings when bzrlib is a 'final' release. This way
  users of packaged software won't be bothered with DeprecationWarnings,
  but developers and testers will still see them. (John Arbash Meinel)

Documentation
*************

* Incorporate feedback from Jelmer Vernooij and Neil Martinsen-Burrell
  on the plugin and integration chapters of the User Guide.
  (Ian Clatworthy)


bzr 1.5rc1
##########

:Released: 2008-05-09

Changes
*******

* Broader support of GNU Emacs mail clients. Set
  ``mail_client=emacsclient`` in your bazaar.conf and ``send`` will pop the
  bundle in a mail buffer according to the value of ``mail-user-agent``
  variable. (Xavier Maillard)

Improvements
************

* Diff now handles revision specs like "branch:" and "submit:" more
  efficiently.  (Aaron Bentley, #202928)

* More friendly error given when attempt to start the smart server
  on an address already in use. (Andrea Corbellini, #200575)

* Pull completes much faster when there is nothing to pull.
  (Aaron Bentley)

Bugfixes
********

* Authentication.conf can define sections without password.
  (Vincent Ladeuil, #199440)

* Avoid muttering every time a child update does not cause a progress bar
  update. (John Arbash Meinel, #213771)

* ``Branch.reconcile()`` is now implemented. This allows ``bzr reconcile``
  to fix when a Branch has a non-canonical mainline history. ``bzr check``
  also detects this condition. (John Arbash Meinel, #177855)

* ``bzr log -r ..X bzr://`` was failing, because it was getting a request
  for ``revision_id=None`` which was not a string.
  (John Arbash Meinel, #211661)

* ``bzr commit`` now works with Microsoft's FTP service.
  (Andreas Deininger)

* Catch definitions outside sections in authentication.conf.
  (Vincent Ladeuil, #217650)

* Conversion from non-rich-root to rich-root(-pack) updates inventory
  sha1s, even when bundles are used.  (Aaron Bentley, #181391)

* Conversion from non-rich-root to rich-root(-pack) works correctly even
  though search keys are not topologically sorted.  (Aaron Bentley)

* Conversion from non-rich-root to rich-root(-pack) works even when a
  parent revision has a different root id.  (Aaron Bentley, #177874)

* Disable strace testing until strace is fixed (see bug #103133) and emit a
  warning when selftest ends to remind us of leaking tests.
  (Vincent Ladeuil, #226769)

* Fetching all revisions from a repository does not cause pack collisions.
  (Robert Collins, Aaron Bentley, #212908)

* Fix error about "attempt to add line-delta in non-delta knit".
  (Andrew Bennetts, #217701)

* Pushing a branch in "dirstate" format (Branch5) over bzr+ssh would break
  if the remote server was < version 1.2. This was due to a bug in the
  RemoteRepository.get_parent_map() fallback code.
  (John Arbash Meinel, #214894)

* Remove leftover code in ``bzr_branch`` that inappropriately creates
  a ``branch-name`` file in the branch control directory.
  (Martin Pool)

* Set SO_REUSEADDR on server sockets of ``bzr serve`` to avoid problems
  rebinding the socket when starting the server a second time.
  (John Arbash Meinel, Martin Pool, #164288)

* Severe performance degradation in fetching from knit repositories to
  knits and packs due to parsing the entire revisions.kndx on every graph
  walk iteration fixed by using the Repository.get_graph API.  There was
  another regression in knit => knit fetching which re-read the index for
  every revision each side had in common.
  (Robert Collins, John Arbash Meinel)

* When logging the changes to a particular file, there was a bug if there
  were ghosts in the revision ancestry. (John Arbash Meinel, #209948)

* xs4all's ftp server returns a temporary error when trying to list an
  empty directory, rather than returning an empty list. Adding a
  workaround so that we don't get spurious failures.
  (John Arbash Meinel, #215522)

Documentation
*************

* Expanded the User Guide to include new chapters on popular plugins and
  integrating Bazaar into your environment. The *Best practices* chapter
  was renamed to *Miscellaneous topics* as suggested by community
  feedback as well. (Ian Clatworthy)

* Document outlining strategies for TortoiseBzr. (Mark Hammond)

* Improved the documentation on hooks. (Ian Clatworthy)

* Update authentication docs regarding ssh agents.
  (Vincent Ladeuil, #183705)

Testing
*******

* Add ``thread_name_suffix`` parameter to SmartTCPServer_for_testing, to
  make it easy to identify which test spawned a thread with an unhandled
  exception. (Andrew Bennetts)

* New ``--debugflag``/``-E`` option to ``bzr selftest`` for setting
  options for debugging tests, these are complementary to the -D
  options.  The ``-Dselftest_debug`` global option has been replaced by the
  ``-E=allow_debug`` option for selftest. (Andrew Bennetts)

* Parameterised test ids are preserved correctly to aid diagnosis of test
  failures. (Robert Collins, Andrew Bennetts)

* selftest now accepts --starting-with <id> to load only the tests whose id
  starts with the one specified. This greatly speeds up running the test
  suite on a limited set of tests and can be used to run the tests for a
  single module, a single class or even a single test.  (Vincent Ladeuil)

* The test suite modules have been modified to define load_tests() instead
  of test_suite(). That speeds up selective loading (via --load-list)
  significantly and provides many examples on how to migrate (grep for
  load_tests).  (Vincent Ladeuil)

Internals
*********

* ``Hooks.install_hook`` is now deprecated in favour of
  ``Hooks.install_named_hook`` which adds a required ``name`` parameter, to
  avoid having to call ``Hooks.name_hook``. (Daniel Watkins)

* Implement xml8 serializer.  (Aaron Bentley)

* New form ``@deprecated_method(deprecated_in(1, 5, 0))`` for making
  deprecation wrappers.  (Martin Pool)

* ``Repository.revision_parents`` is now deprecated in favour of
  ``Repository.get_parent_map([revid])[revid]``. (Jelmer Vernooij)

* The Python ``assert`` statement is no longer used in Bazaar source, and
  a test checks this.  (Martin Pool)

API Changes
***********

* ``bzrlib.status.show_pending_merges`` requires the repository to be
  locked by the caller. Callers should have been doing it anyway, but it
  will now raise an exception if they do not. (John Arbash Meinel)

* Repository.get_data_stream, Repository.get_data_stream_for_search(),
  Repository.get_deltas_for_revsions(), Repository.revision_trees(),
  Repository.item_keys_introduced_by() no longer take read locks.
  (Aaron Bentley)

* ``LockableFiles.get_utf8`` and ``.get`` are deprecated, as a start
  towards removing LockableFiles and ``.control_files`` entirely.
  (Martin Pool)

* Methods deprecated prior to 1.1 have been removed.
  (Martin Pool)


bzr 1.4 
#######

:Released: 2008-04-28

This release of Bazaar includes handy improvements to the speed of log and
status, new options for several commands, improved documentation, and better
hooks, including initial code for server-side hooks.  A number of bugs have
been fixed, particularly in interoperability between different formats or
different releases of Bazaar over there network.  There's been substantial
internal work in both the repository and network code to enable new features
and faster performance.

Bug Fixes
*********

* Pushing a branch in "dirstate" format (Branch5) over bzr+ssh would break
  if the remote server was < version 1.2.  This was due to a bug in the
  RemoteRepository.get_parent_map() fallback code.
  (John Arbash Meinel, Andrew Bennetts, #214894)


bzr 1.4rc2
##########

:Released: 2008-04-21

Bug Fixes
*********

* ``bzr log -r ..X bzr://`` was failing, because it was getting a request
  for ``revision_id=None`` which was not a string.
  (John Arbash Meinel, #211661)

* Fixed a bug in handling ghost revisions when logging changes in a
  particular file.  (John Arbash Meinel, #209948)

* Fix error about "attempt to add line-delta in non-delta knit".
  (Andrew Bennetts, #205156)

* Fixed performance degradation in fetching from knit repositories to
  knits and packs due to parsing the entire revisions.kndx on every graph
  walk iteration fixed by using the Repository.get_graph API.  There was
  another regression in knit => knit fetching which re-read the index for
  every revision each side had in common.
  (Robert Collins, John Arbash Meinel)


bzr 1.4rc1
##########

:Released: 2008-04-11

Changes
*******

* bzr main script cannot be imported (Benjamin Peterson)

* On Linux bzr additionally looks for plugins in arch-independent site
  directory. (Toshio Kuratomi)

* The ``set_rh`` branch hook is now deprecated. Please migrate
  any plugins using this hook to use an alternative, e.g.
  ``post_change_branch_tip``. (Ian Clatworthy)

* When a plugin cannot be loaded as the file path is not a valid
  python module name bzr will now strip a ``bzr_`` prefix from the
  front of the suggested name, as many plugins (e.g. bzr-svn)
  want to be installed without this prefix. It is a common mistake
  to have a folder named "bzr-svn" for that plugin, especially
  as this is what bzr branch lp:bzr-svn will give you. (James Westby,
  Andrew Cowie)

* UniqueIntegerBugTracker now appends bug-ids instead of joining
  them to the base URL. Plugins that register bug trackers may
  need a trailing / added to the base URL if one is not already there.
  (James Wesby, Andrew Cowie)

Features
********

* Added start_commit hook for mutable trees. (Jelmer Vernooij, #186422)

* ``status`` now accepts ``--no-pending`` to show the status without
  listing pending merges, which speeds up the command a lot on large
  histories.  (James Westby, #202830)

* New ``post_change_branch_tip`` hook that is called after the
  branch tip is moved but while the branch is still write-locked.
  See the User Reference for signature details.
  (Ian Clatworthy, James Henstridge)

* Reconfigure can convert a branch to be standalone or to use a shared
  repository.  (Aaron Bentley)

Improvements
************

* The smart protocol now has support for setting branches' revision info
  directly.  This should make operations like push slightly faster, and is a
  step towards server-side hooks.  The new request method name is
  ``Branch.set_last_revision_info``.  (Andrew Bennetts)

* ``bzr commit --fixes`` now recognises "gnome" as a tag by default.
  (James Westby, Andrew Cowie)

* ``bzr switch`` will attempt to find branches to switch to relative to the
  current branch. E.g. ``bzr switch branchname`` will look for
  ``current_branch/../branchname``. (Robert Collins, Jelmer Vernooij,
  Wouter van Heyst)

* Diff is now more specific about execute-bit changes it describes
  (Chad Miller)

* Fetching data over HTTP is a bit faster when urllib is used.  This is done
  by forcing it to recv 64k at a time when reading lines in HTTP headers,
  rather than just 1 byte at a time.  (Andrew Bennetts)

* Log --short and --line are much faster when -r is not specified.
  (Aaron Bentley)

* Merge is faster.  We no longer check a file's existence unnecessarily
  when merging the execute bit.  (Aaron Bentley)

* ``bzr status`` on an explicit list of files no longer shows pending
  merges, making it much faster on large trees. (John Arbash Meinel)

* The launchpad directory service now warns the user if they have not set
  their launchpad login and are trying to resolve a URL using it, just
  in case they want to do a write operation with it.  (James Westby)

* The smart protocol client is slightly faster, because it now only queries
  the server for the protocol version once per connection.  Also, the HTTP
  transport will now automatically probe for and use a smart server if
  one is present.  You can use the new ``nosmart+`` transport decorator
  to get the old behaviour.  (Andrew Bennetts)

* The ``version`` command takes a ``--short`` option to print just the
  version number, for easier use in scripts.  (Martin Pool)

* Various operations with revision specs and commands that calculate
  revnos and revision ids are faster.  (John A. Meinel, Aaron Bentley)

Bugfixes
********

* Add ``root_client_path`` parameter to SmartWSGIApp and
  SmartServerRequest.  This makes it possible to publish filesystem
  locations that don't exactly match URL paths. SmartServerRequest
  subclasses should use the new ``translate_client_path`` and
  ``transport_from_client_path`` methods when dealing with paths received
  from a client to take this into account.  (Andrew Bennetts, #124089)

* ``bzr mv a b`` can be now used also to rename previously renamed
  directories, not only files. (Lukáš Lalinský, #107967)

* ``bzr uncommit --local`` can now remove revisions from the local
  branch to be symmetric with ``bzr commit --local``.
  (John Arbash Meinel, #93412)

* Don't ask for a password if there is no real terminal.
  (Alexander Belchenko, #69851)

* Fix a bug causing a ValueError crash in ``parse_line_delta_iter`` when
  fetching revisions from a knit to pack repository or vice versa using
  bzr:// (including over http or ssh).
  (#208418, Andrew Bennetts, Martin Pool, Robert Collins)

* Fixed ``_get_line`` in ``bzrlib.smart.medium``, which was buggy.  Also
  fixed ``_get_bytes`` in the same module to use the push back buffer.
  These bugs had no known impact in normal use, but were problematic for
  developers working on the code, and were likely to cause real bugs sooner
  or later.  (Andrew Bennetts)

* Implement handling of basename parameter for DefaultMail.  (James Westby)

* Incompatibility with Paramiko versions newer than 1.7.2 was fixed.
  (Andrew Bennetts, #213425)

* Launchpad locations (lp: URLs) can be pulled.  (Aaron Bentley, #181945)

* Merges that add files to deleted root directories complete.  They
  do create conflicts.  (Aaron Bentley, #210092)

* vsftp's return ``550 RNFR command failed.`` supported.
  (Marcus Trautwig, #129786)

Documentation
*************

* Improved documentation on send/merge relationship. (Peter Schuller)

* Minor fixes to the User Guide. (Matthew Fuller)

* Reduced the evangelism in the User Guide. (Ian Clatworthy)

* Added Integrating with Bazaar document for developers (Martin Albisetti)

API Breaks
**********

* Attempting to pull data from a ghost aware repository (e.g. knits) into a
  non-ghost aware repository such as weaves will now fail if there are
  ghosts.  (Robert Collins)

* ``KnitVersionedFile`` no longer accepts an ``access_mode`` parameter, and
  now requires the ``index`` and ``access_method`` parameters to be
  supplied. A compatible shim has been kept in the new function
  ``knit.make_file_knit``. (Robert Collins)

* Log formatters must now provide log_revision instead of show and
  show_merge_revno methods. The latter had been deprecated since the 0.17
  release. (James Westby)

* ``LoopbackSFTP`` is now called ``SocketAsChannelAdapter``.
  (Andrew Bennetts)

* ``osutils.backup_file`` is removed. (Alexander Belchenko)

* ``Repository.get_revision_graph`` is deprecated, with no replacement
  method. The method was size(history) and not desirable. (Robert Collins)

* ``revision.revision_graph`` is deprecated, with no replacement function.
  The function was size(history) and not desirable. (Robert Collins)

* ``Transport.get_shared_medium`` is deprecated.  Use
  ``Transport.get_smart_medium`` instead.  (Andrew Bennetts)

* ``VersionedFile`` factories now accept a get_scope parameter rather
  than using a call to ``transaction_finished``, allowing the removal of
  the fixed list of versioned files per repository. (Robert Collins)

* ``VersionedFile.annotate_iter`` is deprecated. While in principle this
  allowed lower memory use, all users of annotations wanted full file
  annotations, and there is no storage format suitable for incremental
  line-by-line annotation. (Robert Collins)

* ``VersionedFile.clone_text`` is deprecated. This performance optimisation
  is no longer used - reading the content of a file that is undergoing a
  file level merge to identical state on two branches is rare enough, and
  not expensive enough to special case. (Robert Collins)

* ``VersionedFile.clear_cache`` and ``enable_cache`` are deprecated.
  These methods added significant complexity to the ``VersionedFile``
  implementation, but were only used for optimising fetches from knits -
  which can be done from outside the knit layer, or via a caching
  decorator. As knits are not the default format, the complexity is no
  longer worth paying. (Robert Collins)

* ``VersionedFile.create_empty`` is removed. This method presupposed a
  sensible mapping to a transport for individual files, but pack backed
  versioned files have no such mapping. (Robert Collins)

* ``VersionedFile.get_graph`` is deprecated, with no replacement method.
  The method was size(history) and not desirable. (Robert Collins)

* ``VersionedFile.get_graph_with_ghosts`` is deprecated, with no
  replacement method.  The method was size(history) and not desirable.
  (Robert Collins)

* ``VersionedFile.get_parents`` is deprecated, please use
  ``VersionedFile.get_parent_map``. (Robert Collins)

* ``VersionedFile.get_sha1`` is deprecated, please use
  ``VersionedFile.get_sha1s``. (Robert Collins)

* ``VersionedFile.has_ghost`` is now deprecated, as it is both expensive
  and unused outside of a single test. (Robert Collins)

* ``VersionedFile.iter_parents`` is now deprecated in favour of
  ``get_parent_map`` which can be used to instantiate a Graph on a
  VersionedFile. (Robert Collins)

* ``VersionedFileStore`` no longer uses the transaction parameter given
  to most methods; amongst other things this means that the
  get_weave_or_empty method no longer guarantees errors on a missing weave
  in a readonly transaction, and no longer caches versioned file instances
  which reduces memory pressure (but requires more careful management by
  callers to preserve performance). (Robert Collins)

Testing
*******

* New -Dselftest_debug flag disables clearing of the debug flags during
  tests.  This is useful if you want to use e.g. -Dhpss to help debug a
  failing test.  Be aware that using this feature is likely to cause
  spurious test failures if used with the full suite. (Andrew Bennetts)

* selftest --load-list now uses a new more agressive test loader that will
  avoid loading unneeded modules and building their tests. Plugins can use
  this new loader by defining a load_tests function instead of a test_suite
  function. (a forthcoming patch will provide many examples on how to
  implement this).
  (Vincent Ladeuil)

* selftest --load-list now does some sanity checks regarding duplicate test
  IDs and tests present in the list but not found in the actual test suite.
  (Vincent Ladeuil)

* Slightly more concise format for the selftest progress bar, so there's
  more space to show the test name.  (Martin Pool) ::

    [2500/10884, 1fail, 3miss in 1m29s] test_revisionnamespaces.TestRev

* The test suite takes much less memory to run, and is a bit faster.  This
  is done by clearing most attributes of TestCases after running them, if
  they succeeded.  (Andrew Bennetts)

Internals
*********

* Added ``_build_client_protocol`` to ``_SmartClient``.  (Andrew Bennetts)

* Added basic infrastructure for automatic plugin suggestion.
  (Martin Albisetti)

* If a ``LockableFiles`` object is not explicitly unlocked (for example
  because of a missing ``try/finally`` block, it will give a warning but
  not automatically unlock itself.  (Previously they did.)  This
  sometimes caused knock-on errors if for example the network connection
  had already failed, and should not be relied upon by code.
  (Martin Pool, #109520)

* ``make dist`` target to build a release tarball, and also
  ``check-dist-tarball`` and ``dist-upload-escudero``.  (Martin Pool)

* The ``read_response_tuple`` method of ``SmartClientRequestProtocol*``
  classes will now raise ``UnknownSmartMethod`` when appropriate, so that
  callers don't need to try distinguish unknown request errors from other
  errors.  (Andrew Bennetts)

* ``set_make_working_trees`` is now implemented provided on all repository
  implementations (Aaron Bentley)

* ``VersionedFile`` now has a new method ``get_parent_map`` which, like
  ``Graph.get_parent_map`` returns a dict of key:parents. (Robert Collins)


bzr 1.3.1
#########

:Released: 2008-04-09

No changes from 1.3.1rc1.


bzr 1.3.1rc1
############

:Released: 2008-04-04

Bug Fixes
*********

* Fix a bug causing a ValueError crash in ``parse_line_delta_iter`` when
  fetching revisions from a knit to pack repository or vice versa using
  bzr:// (including over http or ssh).
  (#208418, Andrew Bennetts, Martin Pool, Robert Collins)


bzr 1.3
#######

:Released: 2008-03-20

Bazaar has become part of the GNU project <http://www.gnu.org>

Many operations that act on history, including ``log`` and ``annotate`` are now
substantially faster.  Several bugs have been fixed and several new options and
features have been added.

Testing
*******

* Avoid spurious failure of ``TestVersion.test_version`` matching
  directory names.
  (#202778, Martin Pool)


bzr 1.3rc1
##########

:Released: 2008-03-16

Notes When Upgrading
********************

* The backup directory created by ``upgrade`` is now called
  ``backup.bzr``, not ``.bzr.backup``. (Martin Albisetti)

Changes
*******

* A new repository format 'development' has been added. This format will
  represent the latest 'in-progress' format that the bzr developers are
  interested in getting early-adopter testing and feedback on.
  ``doc/developers/development-repo.txt`` has detailed information.
  (Robert Collins)

* BZR_LOG environment variable controls location of .bzr.log trace file.
  User can suppress writing messages to .bzr.log by using '/dev/null'
  filename (on Linux) or 'NUL' (on Windows). If BZR_LOG variable
  is not defined but BZR_HOME is defined then default location
  for .bzr.log trace file is ``$BZR_HOME/.bzr.log``.
  (Alexander Belchenko, #106117)

* ``launchpad`` builtin plugin now shipped as separate part in standalone
  bzr.exe, installed to ``C:\Program Files\Bazaar\plugins`` directory,
  and standalone installer allows user to skip installation of this plugin.
  (Alexander Belchenko)

* Restore auto-detection of plink.exe on Windows. (Dmitry Vasiliev)

* Version number is now shown as "1.2" or "1.2pr2", without zeroed or
  missing final fields.  (Martin Pool)

Features
********

* ``branch`` and ``checkout`` can hard-link working tree files, which is
  faster and saves space.  (Aaron Bentley)

* ``bzr send`` will now also look at the ``child_submit_to`` setting in
  the submit branch to determine the email address to send to.
  (Jelmer Vernooij)

Improvements
************

* BzrBranch._lefthand_history is faster on pack repos.  (Aaron Bentley)

* Branch6.generate_revision_history is faster.  (Aaron Bentley)

* Directory services can now be registered, allowing special URLs to be
  dereferenced into real URLs.  This is a generalization and cleanup of
  the lp: transport lookup.  (Aaron Bentley)

* Merge directives that are automatically attached to emails have nicer
  filenames, based on branch-nick + revno. (Aaron Bentley)

* ``push`` has a ``--revision`` option, to specify what revision to push up
  to.  (Daniel Watkins)

* Significantly reducing execution time and network traffic for trivial
  case of running ``bzr missing`` command for two identical branches.
  (Alexander Belchenko)

* Speed up operations that look at the revision graph (such as 'bzr log').
  ``KnitPackRepositor.get_revision_graph`` uses ``Graph.iter_ancestry`` to
  extract the revision history. This allows filtering ghosts while
  stepping instead of needing to peek ahead. (John Arbash Meinel)

* The ``hooks`` command lists installed hooks, to assist in debugging.
  (Daniel Watkins)

* Updates to how ``annotate`` work. Should see a measurable improvement in
  performance and memory consumption for file with a lot of merges.
  Also, correctly handle when a line is introduced by both parents (it
  should be attributed to the first merge which notices this, and not
  to all subsequent merges.) (John Arbash Meinel)

Bugfixes
********

* Autopacking no longer holds the full set of inventory lines in
  memory while copying. For large repositories, this can amount to
  hundreds of MB of ram consumption.
  (Ian Clatworthy, John Arbash Meinel)

* Cherrypicking when using ``--format=merge3`` now explictly excludes
  BASE lines. (John Arbash Meinel, #151731)

* Disable plink's interactive prompt for password.
  (#107593, Dmitry Vasiliev)

* Encode command line arguments from unicode to user_encoding before
  invoking external mail client in `bzr send` command.
  (#139318, Alexander Belchenko)

* Fixed problem connecting to ``bzr+https://`` servers.
  (#198793, John Ferlito)

* Improved error reporting in the Launchpad plugin. (Daniel Watkins,
  #196618)

* Include quick-start-summary.svg file to python-based installer(s)
  for Windows. (#192924, Alexander Belchenko)

* lca merge now respects specified files. (Aaron Bentley)

* Make version-info --custom imply --all. (#195560, James Westby)

* ``merge --preview`` now works for merges that add or modify
  symlinks (James Henstridge)

* Redirecting the output from ``bzr merge`` (when the remembered
  location is used) now works. (John Arbash Meinel)

* setup.py script explicitly checks for Python version.
  (Jari Aalto, Alexander Belchenko, #200569)

* UnknownFormatErrors no longer refer to branches regardless of kind of
  unknown format. (Daniel Watkins, #173980)

* Upgrade bundled ConfigObj to version 4.5.2, which properly quotes #
  signs, among other small improvements. (Matt Nordhoff, #86838)

* Use correct indices when emitting LCA conflicts.  This fixes IndexError
  errors.  (Aaron Bentley, #196780)

Documentation
*************

* Explained how to use ``version-info --custom`` in the User Guide.
  (Neil Martinsen-Burrell)

API Breaks
**********

* Support for loading plugins from zip files and
  ``bzrlib.plugin.load_from_zip()`` function are deprecated.
  (Alexander Belchenko)

Testing
*******

* Added missing blackbox tests for ``modified`` (Adrian Wilkins)

* The branch interface tests were invalid for branches using rich-root
  repositories because the empty string is not a valid file-id.
  (Robert Collins)

Internals
*********

* ``Graph.iter_ancestry`` returns the ancestry of revision ids. Similar to
  ``Repository.get_revision_graph()`` except it includes ghosts and you can
  stop part-way through. (John Arbash Meinel)

* New module ``tools/package_mf.py`` provide custom module finder for
  python packages (improves standard python library's modulefinder.py)
  used by ``setup.py`` script while building standalone bzr.exe.
  (Alexander Belchenko)

* New remote method ``RemoteBzrDir.find_repositoryV2`` adding support for
  detecting external lookup support on remote repositories. This method is
  now attempted first when lookup up repositories, leading to an extra
  round trip on older bzr smart servers. (Robert Collins)

* Repository formats have a new supported-feature attribute
  ``supports_external_lookups`` used to indicate repositories which support
  falling back to other repositories when they have partial data.
  (Robert Collins)

* ``Repository.get_revision_graph_with_ghosts`` and
  ``bzrlib.revision.(common_ancestor,MultipleRevisionSources,common_graph)``
  have been deprecated.  (John Arbash Meinel)

* ``Tree.iter_changes`` is now a public API, replacing the work-in-progress
  ``Tree._iter_changes``. The api is now considered stable and ready for
  external users.  (Aaron Bentley)

* The bzrdir format registry now accepts an ``alias`` keyword to
  register_metadir, used to indicate that a format name is an alias for
  some other format and thus should not be reported when describing the
  format. (Robert Collins)


bzr 1.2
#######

:Released: 2008-02-15

Bug Fixes
*********

* Fix failing test in Launchpad plugin. (Martin Pool)


bzr 1.2rc1
##########

:Released: 2008-02-13

Notes When Upgrading
********************

* Fetching via the smart protocol may need to reconnect once during a fetch
  if the remote server is running Bazaar 1.1 or earlier, because the client
  attempts to use more efficient requests that confuse older servers.  You
  may be required to re-enter a password or passphrase when this happens.
  This won't happen if the server is upgraded to Bazaar 1.2.
  (Andrew Bennetts)

Changes
*******

* Fetching via bzr+ssh will no longer fill ghosts by default (this is
  consistent with pack-0.92 fetching over SFTP). (Robert Collins)

* Formatting of ``bzr plugins`` output is changed to be more human-
  friendly. Full path of plugins locations will be shown only with
  ``--verbose`` command-line option. (Alexander Belchenko)

* ``merge`` now prefers to use the submit branch, but will fall back to
  parent branch.  For many users, this has no effect.  But some users who
  pull and merge on the same branch will notice a change.  This change
  makes it easier to work on a branch on two different machines, pulling
  between the machines, while merging from the upstream.
  ``merge --remember`` can now be used to set the submit_branch.
  (Aaron Bentley)

Features
********

* ``merge --preview`` produces a diff of the changes merge would make,
  but does not actually perform the merge.  (Aaron Bentley)

* New smart method ``Repository.get_parent_map`` for getting revision
  parent data. This returns additional parent information topologically
  adjacent to the requested data to reduce round trip latency impacts.
  (Robert Collins)

* New smart method, ``Repository.stream_revisions_chunked``, for fetching
  revision data that streams revision data via a chunked encoding.  This
  avoids buffering large amounts of revision data on the server and on the
  client, and sends less data to the server to request the revisions.
  (Andrew Bennetts, Robert Collins, #178353)

* The launchpad plugin now handles lp urls of the form
  ``lp://staging/``, ``lp://demo/``, ``lp://dev/`` to use the appropriate
  launchpad instance to do the resolution of the branch identities.
  This is primarily of use to Launchpad developers, but can also
  be used by other users who want to try out Launchpad as
  a branch location without messing up their public Launchpad
  account.  Branches that are pushed to the staging environment
  have an expected lifetime of one day. (Tim Penhey)

Improvements
************

* Creating a new branch no longer tries to read the entire revision-history
  unnecessarily over smart server operations. (Robert Collins)

* Fetching between different repository formats with compatible models now
  takes advantage of the smart method to stream revisions.  (Andrew Bennetts)

* The ``--coverage`` option is now global, rather specific to ``bzr
  selftest``.  (Andrew Bennetts)

* The ``register-branch`` command will now use the public url of the branch
  containing the current directory, if one has been set and no explicit
  branch is provided.  (Robert Collins)

* Tweak the ``reannotate`` code path to optimize the 2-parent case.
  Speeds up ``bzr annotate`` with a pack repository by approx 3:2.
  (John Arbash Meinel)

Bugfixes
********

* Calculate remote path relative to the shared medium in _SmartClient.  This
  is related to the problem in bug #124089.  (Andrew Bennetts)

* Cleanly handle connection errors in smart protocol version two, the same
  way as they are handled by version one.  (Andrew Bennetts)

* Clearer error when ``version-info --custom`` is used without
  ``--template`` (Lukáš Lalinský)

* Don't raise UnavailableFeature during test setup when medusa is not
  available or tearDown is never called leading to nasty side effects.
  (#137823, Vincent Ladeuil)

* If a plugin's test suite cannot be loaded, for example because of a syntax
  error in the tests, then ``selftest`` fails, rather than just printing
  a warning.  (Martin Pool, #189771)

* List possible values for BZR_SSH environment variable in env-variables
  help topic. (Alexander Belchenko, #181842)

* New methods ``push_log_file`` and ``pop_log_file`` to intercept messages:
  popping the log redirection now precisely restores the previous state,
  which makes it easier to use bzr log output from other programs.
  TestCaseInTempDir no longer depends on a log redirection being established
  by the test framework, which lets bzr tests cleanly run from a normal
  unittest runner.
  (#124153, #124849, Martin Pool, Jonathan Lange)

* ``pull --quiet`` is now more quiet, in particular a message is no longer
  printed when the remembered pull location is used. (James Westby,
  #185907)

* ``reconfigure`` can safely be interrupted while fetching.
  (Aaron Bentley, #179316)

* ``reconfigure`` preserves tags when converting to and from lightweight
  checkouts.  (Aaron Bentley, #182040)

* Stop polluting /tmp when running selftest.
  (Vincent Ladeuil, #123363)

* Switch from NFKC => NFC for normalization checks. NFC allows a few
  more characters which should be considered valid.
  (John Arbash Meinel, #185458)

* The launchpad plugin now uses the ``edge`` xmlrpc server to avoid
  interacting badly with a bug on the launchpad side. (Robert Collins)

* Unknown hostnames when connecting to a ``bzr://`` URL no longer cause
  tracebacks.  (Andrew Bennetts, #182849)

API Breaks
**********

* Classes implementing Merge types like Merge3Merger must now accept (and
  honour) a do_merge flag in their constructor.  (Aaron Bentley)

* ``Repository.add_inventory`` and ``add_revision`` now require the caller
  to previously take a write lock (and start a write group.)
  (Martin Pool)

Testing
*******

* selftest now accepts --load-list <file> to load a test id list. This
  speeds up running the test suite on a limited set of tests.
  (Vincent Ladeuil)

Internals
*********

* Add a new method ``get_result`` to graph search objects. The resulting
  ``SearchResult`` can be used to recreate the search later, which will
  be useful in reducing network traffic. (Robert Collins)

* Use convenience function to check whether two repository handles
  are referring to the same repository in ``Repository.get_graph``.
  (Jelmer Vernooij, #187162)

* Fetching now passes the find_ghosts flag through to the
  ``InterRepository.missing_revision_ids`` call consistently for all
  repository types. This will enable faster missing revision discovery with
  bzr+ssh. (Robert Collins)

* Fix error handling in Repository.insert_data_stream. (Lukas Lalinsky)

* ``InterRepository.missing_revision_ids`` is now deprecated in favour of
  ``InterRepository.search_missing_revision_ids`` which returns a
  ``bzrlib.graph.SearchResult`` suitable for making requests from the smart
  server. (Robert Collins)

* New error ``NoPublicBranch`` for commands that need a public branch to
  operate. (Robert Collins)

* New method ``iter_inventories`` on Repository for access to many
  inventories. This is primarily used by the ``revision_trees`` method, as
  direct access to inventories is discouraged. (Robert Collins)

* New method ``next_with_ghosts`` on the Graph breadth-first-search objects
  which will split out ghosts and present parents into two separate sets,
  useful for code which needs to be aware of ghosts (e.g. fetching data
  cares about ghosts during revision selection). (Robert Collins)

* Record a timestamp against each mutter to the trace file, relative to the
  first import of bzrlib.  (Andrew Bennetts)

* ``Repository.get_data_stream`` is now deprecated in favour of
  ``Repository.get_data_stream_for_search`` which allows less network
  traffic when requesting data streams over a smart server. (Robert Collins)

* ``RemoteBzrDir._get_tree_branch`` no longer triggers ``_ensure_real``,
  removing one round trip on many network operations. (Robert Collins)

* RemoteTransport's ``recommended_page_size`` method now returns 64k, like
  SFTPTransport and HttpTransportBase.  (Andrew Bennetts)

* Repository has a new method ``has_revisions`` which signals the presence
  of many revisions by returning a set of the revisions listed which are
  present. This can be done by index queries without reading data for parent
  revision names etc. (Robert Collins)


bzr 1.1
#######

:Released: 2008-01-15

(no changes from 1.1rc1)

bzr 1.1rc1
##########

:Released: 2008-01-05

Changes
*******

* Dotted revision numbers have been revised. Instead of growing longer with
  nested branches the branch number just increases. (eg instead of 1.1.1.1.1
  we now report 1.2.1.) This helps scale long lived branches which have many
  feature branches merged between them. (John Arbash Meinel)

* The syntax ``bzr diff branch1 branch2`` is no longer supported.
  Use ``bzr diff branch1 --new branch2`` instead. This change has
  been made to remove the ambiguity where ``branch2`` is in fact a
  specific file to diff within ``branch1``.

Features
********

* New option to use custom template-based formats in  ``bzr version-info``.
  (Lukáš Lalinský)

* diff '--using' allows an external diff tool to be used for files.
  (Aaron Bentley)

* New "lca" merge-type for fast everyday merging that also supports
  criss-cross merges.  (Aaron Bentley)

Improvements
************

* ``annotate`` now doesn't require a working tree. (Lukáš Lalinský,
  #90049)

* ``branch`` and ``checkout`` can now use files from a working tree to
  to speed up the process.  For checkout, this requires the new
  --files-from flag.  (Aaron Bentley)

* ``bzr diff`` now sorts files in alphabetical order.  (Aaron Bentley)

* ``bzr diff`` now works on branches without working trees. Tree-less
  branches can also be compared to each other and to working trees using
  the new diff options ``--old`` and ``--new``. Diffing between branches,
  with or without trees, now supports specific file filtering as well.
  (Ian Clatworthy, #6700)

* ``bzr pack`` now orders revision texts in topological order, with newest
  at the start of the file, promoting linear reads for ``bzr log`` and the
  like. This partially fixes #154129. (Robert Collins)

* Merge directives now fetch prerequisites from the target branch if
  needed.  (Aaron Bentley)

* pycurl now handles digest authentication.
  (Vincent Ladeuil)

* ``reconfigure`` can now convert from repositories.  (Aaron Bentley)

* ``-l`` is now a short form for ``--limit`` in ``log``.  (Matt Nordhoff)

* ``merge`` now warns when merge directives cause cherrypicks.
  (Aaron Bentley)

* ``split`` now supported, to enable splitting large trees into smaller
  pieces.  (Aaron Bentley)

Bugfixes
********

* Avoid AttributeError when unlocking a pack repository when an error occurs.
  (Martin Pool, #180208)

* Better handle short reads when processing multiple range requests.
  (Vincent Ladeuil, #179368)

* build_tree acceleration uses the correct path when a file has been moved.
  (Aaron Bentley)

* ``commit`` now succeeds when a checkout and its master branch share a
  repository.  (Aaron Bentley, #177592)

* Fixed error reporting of unsupported timezone format in
  ``log --timezone``. (Lukáš Lalinský, #178722)

* Fixed Unicode encoding error in ``ignored`` when the output is
  redirected to a pipe. (Lukáš Lalinský)

* Fix traceback when sending large response bodies over the smart protocol
  on Windows. (Andrew Bennetts, #115781)

* Fix ``urlutils.relative_url`` for the case of two ``file:///`` URLs
  pointed to different logical drives on Windows.
  (Alexander Belchenko, #90847)

* HTTP test servers are now compatible with the http protocol version 1.1.
  (Vincent Ladeuil, #175524)

* _KnitParentsProvider.get_parent_map now handles requests for ghosts
  correctly, instead of erroring or attributing incorrect parents to ghosts.
  (Aaron Bentley)

* ``merge --weave --uncommitted`` now works.  (Aaron Bentley)

* pycurl authentication handling was broken and incomplete. Fix handling of
  user:pass embedded in the urls.
  (Vincent Ladeuil, #177643)

* Files inside non-directories are now handled like other conflict types.
  (Aaron Bentley, #177390)

* ``reconfigure`` is able to convert trees into lightweight checkouts.
  (Aaron Bentley)

* Reduce lockdir timeout to 0 when running ``bzr serve``.  (Andrew Bennetts,
  #148087)

* Test that the old ``version_info_format`` functions still work, even
  though they are deprecated. (John Arbash Meinel, ShenMaq, #177872)

* Transform failures no longer cause ImmortalLimbo errors (Aaron Bentley,
  #137681)

* ``uncommit`` works even when the commit messages of revisions to be
  removed use characters not supported in the terminal encoding.
  (Aaron Bentley)

* When dumb http servers return whole files instead of the requested ranges,
  read the remaining bytes by chunks to avoid overflowing network buffers.
  (Vincent Ladeuil, #175886)

Documentation
*************

* Minor tweaks made to the bug tracker integration documentation.
  (Ian Clatworthy)

* Reference material has now be moved out of the User Guide and added
  to the User Reference. The User Reference has gained 4 sections as
  a result: Authenication Settings, Configuration Settings, Conflicts
  and Hooks. All help topics are now dumped into text format in the
  doc/en/user-reference directory for those who like browsing that
  information in their editor. (Ian Clatworthy)

* *Using Bazaar with Launchpad* tutorial added. (Ian Clatworthy)

Internals
*********

* find_* methods available for BzrDirs, Branches and WorkingTrees.
  (Aaron Bentley)

* Help topics can now be loaded from files.
  (Ian Clatworthy, Alexander Belchenko)

* get_parent_map now always provides tuples as its output.  (Aaron Bentley)

* Parent Providers should now implement ``get_parent_map`` returning a
  dictionary instead of ``get_parents`` returning a list.
  ``Graph.get_parents`` is now deprecated. (John Arbash Meinel,
  Robert Collins)

* Patience Diff now supports arbitrary python objects, as long as they
  support ``hash()``. (John Arbash Meinel)

* Reduce selftest overhead to establish test names by memoization.
  (Vincent Ladeuil)

API Breaks
**********

Testing
*******

* Modules can now customise their tests by defining a ``load_tests``
  attribute. ``pydoc bzrlib.tests.TestUtil.TestLoader.loadTestsFromModule``
  for the documentation on this attribute. (Robert Collins)

* New helper function ``bzrlib.tests.condition_id_re`` which helps
  filter tests based on a regular expression search on the tests id.
  (Robert Collins)

* New helper function ``bzrlib.tests.condition_isinstance`` which helps
  filter tests based on class. (Robert Collins)

* New helper function ``bzrlib.tests.exclude_suite_by_condition`` which
  generalises the ``exclude_suite_by_re`` function. (Robert Collins)

* New helper function ``bzrlib.tests.filter_suite_by_condition`` which
  generalises the ``filter_suite_by_re`` function. (Robert Collins)

* New helper method ``bzrlib.tests.exclude_tests_by_re`` which gives a new
  TestSuite that does not contain tests from the input that matched a
  regular expression. (Robert Collins)

* New helper method ``bzrlib.tests.randomize_suite`` which returns a
  randomized copy of the input suite. (Robert Collins)

* New helper method ``bzrlib.tests.split_suite_by_re`` which splits a test
  suite into two according to a regular expression. (Robert Collins)

* Parametrize all http tests for the transport implementations, the http
  protocol versions (1.0 and 1.1) and the authentication schemes.
  (Vincent Ladeuil)

* The ``exclude_pattern`` and ``random_order`` parameters to the function
  ``bzrlib.tests.filter_suite_by_re`` have been deprecated. (Robert Collins)

* The method ``bzrlib.tests.sort_suite_by_re`` has been deprecated. It is
  replaced by the new helper methods added in this release. (Robert Collins)


bzr 1.0
#######

:Released: 2007-12-14

Documentation
*************

* More improvements and fixes to the User Guide.  (Ian Clatworthy)

* Add information on cherrypicking/rebasing to the User Guide.
  (Ian Clatworthy)

* Improve bug tracker integration documentation. (Ian Clatworthy)

* Minor edits to ``Bazaar in five minutes`` from David Roberts and
  to the rebasing section of the User Guide from Aaron Bentley.
  (Ian Clatworthy)


bzr 1.0rc3
##########

:Released: 2007-12-11

Changes
*******

* If a traceback occurs, users are now asked to report the bug
  through Launchpad (https://bugs.launchpad.net/bzr/), rather than
  by mail to the mailing list.
  (Martin Pool)

Bugfixes
********

* Fix Makefile rules for doc generation. (Ian Clatworthy, #175207)

* Give more feedback during long http downloads by making readv deliver data
  as it arrives for urllib, and issue more requests for pycurl. High latency
  networks are better handled by urllib, the pycurl implementation give more
  feedback but also incur more latency.
  (Vincent Ladeuil, #173010)

* Implement _make_parents_provider on RemoteRepository, allowing generating
  bundles against branches on a smart server.  (Andrew Bennetts, #147836)

Documentation
*************

* Improved user guide.  (Ian Clatworthy)

* The single-page quick reference guide is now available as a PDF.
  (Ian Clatworthy)

Internals
*********

* readv urllib http implementation is now a real iterator above the
  underlying socket and deliver data as soon as it arrives. 'get' still
  wraps its output in a StringIO.
  (Vincent Ladeuil)


bzr 1.0rc2
##########

:Released: 2007-12-07

Improvements
************

* Added a --coverage option to selftest. (Andrew Bennetts)

* Annotate merge (merge-type=weave) now supports cherrypicking.
  (Aaron Bentley)

* ``bzr commit`` now doesn't print the revision number twice. (Matt
  Nordhoff, #172612)

* New configuration option ``bugtracker_<tracker_abbrevation>_url`` to
  define locations of bug trackers that are not directly supported by
  bzr or a plugin. The URL will be treated as a template and ``{id}``
  placeholders will be replaced by specific bug IDs.  (Lukáš Lalinský)

* Support logging single merge revisions with short and line log formatters.
  (Kent Gibson)

* User Guide enhanced with suggested readability improvements from
  Matt Revell and corrections from John Arbash Meinel. (Ian Clatworthy)

* Quick Start Guide renamed to Quick Start Card, moved down in
  the catalog, provided in pdf and png format and updated to refer
  to ``send`` instead of ``bundle``. (Ian Clatworthy, #165080)

* ``switch`` can now be used on heavyweight checkouts as well as
  lightweight ones. After switching a heavyweight checkout, the
  local branch is a mirror/cache of the new bound branch and
  uncommitted changes in the working tree are merged. As a safety
  check, if there are local commits in a checkout which have not
  been committed to the previously bound branch, then ``switch``
  fails unless the ``--force`` option is given. This option is
  now also required if the branch a lightweight checkout is pointing
  to has been moved. (Ian Clatworthy)

Internals
*********

* New -Dhttp debug option reports http connections, requests and responses.
  (Vincent Ladeuil)

* New -Dmerge debug option, which emits merge plans for merge-type=weave.

Bugfixes
********

* Better error message when running ``bzr cat`` on a non-existant branch.
  (Lukáš Lalinský, #133782)

* Catch OSError 17 (file exists) in final phase of tree transform and show
  filename to user.
  (Alexander Belchenko, #111758)

* Catch ShortReadvErrors while using pycurl. Also make readv more robust by
  allowing multiple GET requests to be issued if too many ranges are
  required.
  (Vincent Ladeuil, #172701)

* Check for missing basis texts when fetching from packs to packs.
  (John Arbash Meinel, #165290)

* Fall back to showing e-mail in ``log --short/--line`` if the
  committer/author has only e-mail. (Lukáš Lalinský, #157026)

API Breaks
**********

* Deprecate not passing a ``location`` argument to commit reporters'
  ``started`` methods. (Matt Nordhoff)


bzr 1.0rc1
##########

:Released: 2007-11-30

Notes When Upgrading
********************

* The default repository format is now ``pack-0.92``.  This
  default is used when creating new repositories with ``init`` and
  ``init-repo``, and when branching over bzr+ssh or bzr+hpss.
  (See https://bugs.launchpad.net/bugs/164626)

  This format can be read and written by Bazaar 0.92 and later, and
  data can be transferred to and from older formats.

  To upgrade, please reconcile your repository (``bzr reconcile``), and then
  upgrade (``bzr upgrade``).

  ``pack-0.92`` offers substantially better scaling and performance than the
  previous knits format. Some operations are slower where the code already
  had bad scaling characteristics under knits, the pack format makes such
  operations more visible as part of being more scalable overall. We will
  correct such operations over the coming releases and encourage the filing
  of bugs on any operation which you observe to be slower in a packs
  repository. One particular case that we do not intend to fix is pulling
  data from a pack repository into a knit repository over a high latency
  link;  downgrading such data requires reinsertion of the file texts, and
  this is a classic space/time tradeoff. The current implementation is
  conservative on memory usage because we need to support converting data
  from any tree without problems.
  (Robert Collins, Martin Pool, #164476)

Changes
*******

* Disable detection of plink.exe as possible ssh vendor. Plink vendor
  still available if user selects it explicitly with BZR_SSH environment
  variable. (Alexander Belchenko, workaround for bug #107593)

* The pack format is now accessible as "pack-0.92", or "pack-0.92-subtree"
  to enable the subtree functions (for example, for bzr-svn).
  (Martin Pool)

Features
********

* New ``authentication.conf`` file holding the password or other credentials
  for remote servers. This can be used for ssh, sftp, smtp and other
  supported transports.
  (Vincent Ladeuil)

* New rich-root and rich-root-pack formats, recording the same data about
  tree roots that's recorded for all other directories.
  (Aaron Bentley, #164639)

* ``pack-0.92`` repositories can now be reconciled.
  (Robert Collins, #154173)

* ``switch`` command added for changing the branch a lightweight checkout
  is associated with and updating the tree to reflect the latest content
  accordingly. This command was previously part of the BzrTools plug-in.
  (Ian Clatworthy, Aaron Bentley, David Allouche)

* ``reconfigure`` command can now convert branches, trees, or checkouts to
  lightweight checkouts.  (Aaron Bentley)

Performance
***********

* Commit updates the state of the working tree via a delta rather than
  supplying entirely new basis trees. For commit of a single specified file
  this reduces the wall clock time for commit by roughly a 30%.
  (Robert Collins, Martin Pool)

* Commit with many automatically found deleted paths no longer performs
  linear scanning for the children of those paths during inventory
  iteration. This should fix commit performance blowing out when many such
  paths occur during commit. (Robert Collins, #156491)

* Fetch with pack repositories will no longer read the entire history graph.
  (Robert Collins, #88319)

* Revert takes out an appropriate lock when reverting to a basis tree, and
  does not read the basis inventory twice. (Robert Collins)

* Diff does not require an inventory to be generated on dirstate trees.
  (Aaron Bentley, #149254)

* New annotate merge (--merge-type=weave) implementation is fast on
  versionedfiles withough cached annotations, e.g. pack-0.92.
  (Aaron Bentley)

Improvements
************

* ``bzr merge`` now warns when it encounters a criss-cross merge.
  (Aaron Bentley)

* ``bzr send`` now doesn't require the target e-mail address to be
  specified on the command line if an interactive e-mail client is used.
  (Lukáš Lalinský)

* ``bzr tags`` now prints the revision number for each tag, instead of
  the revision id, unless --show-ids is passed. In addition, tags can be
  sorted chronologically instead of lexicographically with --sort=time.
  (Adeodato Simó, #120231)

* Windows standalone version of bzr is able to load system-wide plugins from
  "plugins" subdirectory in installation directory. In addition standalone
  installer write to the registry (HKLM\SOFTWARE\Bazaar) useful info
  about paths and bzr version. (Alexander Belchenko, #129298)

Documentation
*************

Bug Fixes
*********

* A progress bar has been added for knitpack -> knitpack fetching.
  (Robert Collins, #157789, #159147)

* Branching from a branch via smart server now preserves the repository
  format. (Andrew Bennetts,  #164626)

* ``commit`` is now able to invoke an external editor in a non-ascii
  directory. (Daniel Watkins, #84043)

* Catch connection errors for ftp.
  (Vincent Ladeuil, #164567)

* ``check`` no longer reports spurious unreferenced text versions.
  (Robert Collins, John A Meinel, #162931, #165071)

* Conflicts are now resolved recursively by ``revert``.
  (Aaron Bentley, #102739)

* Detect invalid transport reuse attempts by catching invalid URLs.
  (Vincent Ladeuil, #161819)

* Deleting a file without removing it shows a correct diff, not a traceback.
  (Aaron Bentley)

* Do no use timeout in HttpServer anymore.
  (Vincent Ladeuil, #158972).

* Don't catch the exceptions related to the http pipeline status before
  retrying an http request or some programming errors may be masked.
  (Vincent Ladeuil, #160012)

* Fix ``bzr rm`` to not delete modified and ignored files.
  (Lukáš Lalinský, #172598)

* Fix exception when revisionspec contains merge revisons but log
  formatter doesn't support merge revisions. (Kent Gibson, #148908)

* Fix exception when ScopeReplacer is assigned to before any members have
  been retrieved.  (Aaron Bentley)

* Fix multiple connections during checkout --lightweight.
  (Vincent Ladeuil, #159150)

* Fix possible error in insert_data_stream when copying between
  pack repositories over bzr+ssh or bzr+http.
  KnitVersionedFile.get_data_stream now makes sure that requested
  compression parents are sent before any delta hunks that depend
  on them.
  (Martin Pool, #164637)

* Fix typo in limiting offsets coalescing for http, leading to
  whole files being downloaded instead of parts.
  (Vincent Ladeuil, #165061)

* FTP server errors don't error in the error handling code.
  (Robert Collins, #161240)

* Give a clearer message when a pull fails because the source needs
  to be reconciled.
  (Martin Pool, #164443)

* It is clearer when a plugin cannot be loaded because of its name, and a
  suggestion for an acceptable name is given. (Daniel Watkins, #103023)

* Leave port as None in transport objects if user doesn't
  specify a port in urls.
  (vincent Ladeuil, #150860)

* Make sure Repository.fetch(self) is properly a no-op for all
  Repository implementations. (John Arbash Meinel, #158333)

* Mark .bzr directories as "hidden" on Windows.
  (Alexander Belchenko, #71147)

* ``merge --uncommitted`` can now operate on a single file.
  (Aaron Bentley, Lukáš Lalinský, #136890)

* Obsolete packs are now cleaned up by pack and autopack operations.
  (Robert Collins, #153789)

* Operations pulling data from a smart server where the underlying
  repositories are not both annotated/both unannotated will now work.
  (Robert Collins, #165304).

* Reconcile now shows progress bars. (Robert Collins, #159351)

* ``RemoteBranch`` was not initializing ``self._revision_id_to_revno_map``
  properly. (John Arbash Meinel, #162486)

* Removing an already-removed file reports the file does not exist. (Daniel
  Watkins, #152811)

* Rename on Windows is able to change filename case.
  (Alexander Belchenko, #77740)

* Return error instead of a traceback for ``bzr log -r0``.
  (Kent Gibson, #133751)

* Return error instead of a traceback when bzr is unable to create
  symlink on some platforms (e.g. on Windows).
  (Alexander Belchenko, workaround for #81689)

* Revert doesn't crash when restoring a single file from a deleted
  directory. (Aaron Bentley)

* Stderr output via logging mechanism now goes through encoded wrapper
  and no more uses utf-8, but terminal encoding instead. So all unicode
  strings now should be readable in non-utf-8 terminal.
  (Alexander Belchenko, #54173)

* The error message when ``move --after`` should be used makes how to do so
  clearer. (Daniel Watkins, #85237)

* Unicode-safe output from ``bzr info``. The output will be encoded
  using the terminal encoding and unrepresentable characters will be
  replaced by '?'. (Lukáš Lalinský, #151844)

* Working trees are no longer created when pushing into a local no-trees
  repo. (Daniel Watkins, #50582)

* Upgrade util/configobj to version 4.4.0.
  (Vincent Ladeuil, #151208).

* Wrap medusa ftp test server as an FTPServer feature.
  (Vincent Ladeuil, #157752)

API Breaks
**********

* ``osutils.backup_file`` is deprecated. Actually it's not used in bzrlib
  during very long time. (Alexander Belchenko)

* The return value of
  ``VersionedFile.iter_lines_added_or_present_in_versions`` has been
  changed. Previously it was an iterator of lines, now it is an iterator of
  (line, version_id) tuples. This change has been made to aid reconcile and
  fetch operations. (Robert Collins)

* ``bzrlib.repository.get_versioned_file_checker`` is now private.
  (Robert Collins)

* The Repository format registry default has been removed; it was previously
  obsoleted by the bzrdir format default, which implies a default repository
  format.
  (Martin Pool)

Internals
*********

* Added ``ContainerSerialiser`` and ``ContainerPushParser`` to
  ``bzrlib.pack``.  These classes provide more convenient APIs for generating
  and parsing containers from streams rather than from files.  (Andrew
  Bennetts)

* New module ``lru_cache`` providing a cache for use by tasks that need
  semi-random access to large amounts of data. (John A Meinel)

* InventoryEntry.diff is now deprecated.  Please use diff.DiffTree instead.


bzr 0.92
########

:Released: 2007-11-05

Changes
*******

  * New uninstaller on Win32.  (Alexander Belchenko)


bzr 0.92rc1
###########

:Released: 2007-10-29

Changes
*******

* ``bzr`` now returns exit code 4 if an internal error occurred, and
  3 if a normal error occurred.  (Martin Pool)

* ``pull``, ``merge`` and ``push`` will no longer silently correct some
  repository index errors that occured as a result of the Weave disk format.
  Instead the ``reconcile`` command needs to be run to correct those
  problems if they exist (and it has been able to fix most such problems
  since bzr 0.8). Some new problems have been identified during this release
  and you should run ``bzr check`` once on every repository to see if you
  need to reconcile. If you cannot ``pull`` or ``merge`` from a remote
  repository due to mismatched parent errors - a symptom of index errors -
  you should simply take a full copy of that remote repository to a clean
  directory outside any local repositories, then run reconcile on it, and
  finally pull from it locally. (And naturally email the repositories owner
  to ask them to upgrade and run reconcile).
  (Robert Collins)

Features
********

* New ``knitpack-experimental`` repository format. This is interoperable with
  the ``dirstate-tags`` format but uses a smarter storage design that greatly
  speeds up many operations, both local and remote. This new format can be
  used as an option to the ``init``, ``init-repository`` and ``upgrade``
  commands. (Robert Collins)

* For users of bzr-svn (and those testing the prototype subtree support) that
  wish to try packs, a new ``knitpack-subtree-experimental`` format has also
  been added. This is interoperable with the ``dirstate-subtrees`` format.
  (Robert Collins)

* New ``reconfigure`` command. (Aaron Bentley)

* New ``revert --forget-merges`` command, which removes the record of a pending
  merge without affecting the working tree contents.  (Martin Pool)

* New ``bzr_remote_path`` configuration variable allows finer control of
  remote bzr locations than BZR_REMOTE_PATH environment variable.
  (Aaron Bentley)

* New ``launchpad-login`` command to tell Bazaar your Launchpad
  user ID.  This can then be used by other functions of the
  Launchpad plugin. (James Henstridge)

Performance
***********

* Commit in quiet mode is now slightly faster as the information to
  output is no longer calculated. (Ian Clatworthy)

* Commit no longer checks for new text keys during insertion when the
  revision id was deterministically unique. (Robert Collins)

* Committing a change which is not a merge and does not change the number of
  files in the tree is faster by utilising the data about whether files are
  changed to determine if the tree is unchanged rather than recalculating
  it at the end of the commit process. (Robert Collins)

* Inventory serialisation no longer double-sha's the content.
  (Robert Collins)

* Knit text reconstruction now avoids making copies of the lines list for
  interim texts when building a single text. The new ``apply_delta`` method
  on ``KnitContent`` aids this by allowing modification of the revision id
  such objects represent. (Robert Collins)

* Pack indices are now partially parsed for specific key lookup using a
  bisection approach. (Robert Collins)

* Partial commits are now approximately 40% faster by walking over the
  unselected current tree more efficiently. (Robert Collins)

* XML inventory serialisation takes 20% less time while being stricter about
  the contents. (Robert Collins)

* Graph ``heads()`` queries have been fixed to no longer access all history
  unnecessarily. (Robert Collins)

Improvements
************

* ``bzr+https://`` smart server across https now supported.
  (John Ferlito, Martin Pool, #128456)

* Mutt is now a supported mail client; set ``mail_client=mutt`` in your
  bazaar.conf and ``send`` will use mutt. (Keir Mierle)

* New option ``-c``/``--change`` for ``merge`` command for cherrypicking
  changes from one revision. (Alexander Belchenko, #141368)

* Show encodings, locale and list of plugins in the traceback message.
  (Martin Pool, #63894)

* Experimental directory formats can now be marked with
  ``experimental = True`` during registration. (Ian Clatworthy)

Documentation
*************

* New *Bazaar in Five Minutes* guide.  (Matthew Revell)

* The hooks reference documentation is now converted to html as expected.
  (Ian Clatworthy)

Bug Fixes
*********

* Connection error reporting for the smart server has been fixed to
  display a user friendly message instead of a traceback.
  (Ian Clatworthy, #115601)

* Make sure to use ``O_BINARY`` when opening files to check their
  sha1sum. (Alexander Belchenko, John Arbash Meinel, #153493)

* Fix a problem with Win32 handling of the executable bit.
  (John Arbash Meinel, #149113)

* ``bzr+ssh://`` and ``sftp://`` URLs that do not specify ports explicitly
  no longer assume that means port 22.  This allows people using OpenSSH to
  override the default port in their ``~/.ssh/config`` if they wish.  This
  fixes a bug introduced in bzr 0.91.  (Andrew Bennetts, #146715)

* Commands reporting exceptions can now be profiled and still have their
  data correctly dumped to a file. For example, a ``bzr commit`` with
  no changes still reports the operation as pointless but doing so no
  longer throws away the profiling data if this command is run with
  ``--lsprof-file callgrind.out.ci`` say. (Ian Clatworthy)

* Fallback to ftp when paramiko is not installed and sftp can't be used for
  ``tests/commands`` so that the test suite is still usable without
  paramiko.
  (Vincent Ladeuil, #59150)

* Fix commit ordering in corner case. (Aaron Bentley, #94975)

* Fix long standing bug in partial commit when there are renames
  left in tree. (Robert Collins, #140419)

* Fix selftest semi-random noise during http related tests.
  (Vincent Ladeuil, #140614)

* Fix typo in ftp.py making the reconnection fail on temporary errors.
  (Vincent Ladeuil, #154259)

* Fix failing test by comparing real paths to cover the case where the TMPDIR
  contains a symbolic link.
  (Vincent Ladeuil, #141382).

* Fix log against smart server branches that don't support tags.
  (James Westby, #140615)

* Fix pycurl http implementation by defining error codes from
  pycurl instead of relying on an old curl definition.
  (Vincent Ladeuil, #147530)

* Fix 'unprintable error' message when displaying BzrCheckError and
  some other exceptions on Python 2.5.
  (Martin Pool, #144633)

* Fix ``Inventory.copy()`` and add test for it. (Jelmer Vernooij)

* Handles default value for ListOption in cmd_commit.
  (Vincent Ladeuil, #140432)

* HttpServer and FtpServer need to be closed properly or a listening socket
  will remain opened.
  (Vincent Ladeuil, #140055)

* Monitor the .bzr directory created in the top level test
  directory to detect leaking tests.
  (Vincent Ladeuil, #147986)

* The basename, not the full path, is now used when checking whether
  the profiling dump file begins with ``callgrind.out`` or not. This
  fixes a bug reported by Aaron Bentley on IRC. (Ian Clatworthy)

* Trivial fix for invoking command ``reconfigure`` without arguments.
  (Rob Weir, #141629)

* ``WorkingTree.rename_one`` will now raise an error if normalisation of the
  new path causes bzr to be unable to access the file. (Robert Collins)

* Correctly detect a NoSuchFile when using a filezilla server. (Gary van der
  Merwe)

API Breaks
**********

* ``bzrlib.index.GraphIndex`` now requires a size parameter to the
  constructor, for enabling bisection searches. (Robert Collins)

* ``CommitBuilder.record_entry_contents`` now requires the root entry of a
  tree be supplied to it, previously failing to do so would trigger a
  deprecation warning. (Robert Collins)

* ``KnitVersionedFile.add*`` will no longer cache added records even when
  enable_cache() has been called - the caching feature is now exclusively for
  reading existing data. (Robert Collins)

* ``ReadOnlyLockError`` is deprecated; ``LockFailed`` is usually more
  appropriate.  (Martin Pool)

* Removed ``bzrlib.transport.TransportLogger`` - please see the new
  ``trace+`` transport instead. (Robert Collins)

* Removed previously deprecated varargs interface to ``TestCase.run_bzr`` and
  deprecated methods ``TestCase.capture`` and ``TestCase.run_bzr_captured``.
  (Martin Pool)

* Removed previous deprecated ``basis_knit`` parameter to the
  ``KnitVersionedFile`` constructor. (Robert Collins)

* Special purpose method ``TestCase.run_bzr_decode`` is moved to the test_non_ascii
  class that needs it.
  (Martin Pool)

* The class ``bzrlib.repofmt.knitrepo.KnitRepository3`` has been folded into
  ``KnitRepository`` by parameters to the constructor. (Robert Collins)

* The ``VersionedFile`` interface now allows content checks to be bypassed
  by supplying check_content=False.  This saves nearly 30% of the minimum
  cost to store a version of a file. (Robert Collins)

* Tree's with bad state such as files with no length or sha will no longer
  be silently accepted by the repository XML serialiser. To serialise
  inventories without such data, pass working=True to write_inventory.
  (Robert Collins)

* ``VersionedFile.fix_parents`` has been removed as a harmful API.
  ``VersionedFile.join`` will no longer accept different parents on either
  side of a join - it will either ignore them, or error, depending on the
  implementation. See notes when upgrading for more information.
  (Robert Collins)

Internals
*********

* ``bzrlib.transport.Transport.put_file`` now returns the number of bytes
  put by the method call, to allow avoiding stat-after-write or
  housekeeping in callers. (Robert Collins)

* ``bzrlib.xml_serializer.Serializer`` is now responsible for checking that
  mandatory attributes are present on serialisation and deserialisation.
  This fixes some holes in API usage and allows better separation between
  physical storage and object serialisation. (Robert Collins)

* New class ``bzrlib.errors.InternalBzrError`` which is just a convenient
  shorthand for deriving from BzrError and setting internal_error = True.
  (Robert Collins)

* New method ``bzrlib.mutabletree.update_to_one_parent_via_delta`` for
  moving the state of a parent tree to a new version via a delta rather than
  a complete replacement tree. (Robert Collins)

* New method ``bzrlib.osutils.minimum_path_selection`` useful for removing
  duplication from user input, when a user mentions both a path and an item
  contained within that path. (Robert Collins)

* New method ``bzrlib.repository.Repository.is_write_locked`` useful for
  determining if a repository is write locked. (Robert Collins)

* New method on ``bzrlib.tree.Tree`` ``path_content_summary`` provides a
  tuple containing the key information about a path for commit processing
  to complete. (Robert Collins)

* New method on xml serialisers, write_inventory_to_lines, which matches the
  API used by knits for adding content. (Robert Collins)

* New module ``bzrlib.bisect_multi`` with generic multiple-bisection-at-once
  logic, currently only available for byte-based lookup
  (``bisect_multi_bytes``). (Robert Collins)

* New helper ``bzrlib.tuned_gzip.bytes_to_gzip`` which takes a byte string
  and returns a gzipped version of the same. This is used to avoid a bunch
  of api friction during adding of knit hunks. (Robert Collins)

* New parameter on ``bzrlib.transport.Transport.readv``
  ``adjust_for_latency`` which changes readv from returning strictly the
  requested data to inserted return larger ranges and in forward read order
  to reduce the effect of network latency. (Robert Collins)

* New parameter yield_parents on ``Inventory.iter_entries_by_dir`` which
  causes the parents of a selected id to be returned recursively, so all the
  paths from the root down to each element of selected_file_ids are
  returned. (Robert Collins)

* Knit joining has been enhanced to support plain to annotated conversion
  and annotated to plain conversion. (Ian Clatworthy)

* The CommitBuilder method ``record_entry_contents`` now returns summary
  information about the effect of the commit on the repository. This tuple
  contains an inventory delta item if the entry changed from the basis, and a
  boolean indicating whether a new file graph node was recorded.
  (Robert Collins)

* The python path used in the Makefile can now be overridden.
  (Andrew Bennetts, Ian Clatworthy)

Testing
*******

* New transport implementation ``trace+`` which is useful for testing,
  logging activity taken to its _activity attribute. (Robert Collins)

* When running bzr commands within the test suite, internal exceptions are
  not caught and reported in the usual way, but rather allowed to propagate
  up and be visible to the test suite.  A new API ``run_bzr_catch_user_errors``
  makes this behavior available to other users.
  (Martin Pool)

* New method ``TestCase.call_catch_warnings`` for testing methods that
  raises a Python warning.  (Martin Pool)


bzr 0.91
########

:Released: 2007-09-26

Bug Fixes
*********

* Print a warning instead of aborting the ``python setup.py install``
  process if building of a C extension is not possible.
  (Lukáš Lalinský, Alexander Belchenko)

* Fix commit ordering in corner case (Aaron Bentley, #94975)

* Fix ''bzr info bzr://host/'' and other operations on ''bzr://' URLs with
  an implicit port.  We were incorrectly raising PathNotChild due to
  inconsistent treatment of the ''_port'' attribute on the Transport object.
  (Andrew Bennetts, #133965)

* Make RemoteRepository.sprout cope gracefully with servers that don't
  support the ``Repository.tarball`` request.
  (Andrew Bennetts)


bzr 0.91rc2
###########

:Released: 2007-09-11

* Replaced incorrect tarball for previous release; a debug statement was left
  in bzrlib/remote.py.


bzr 0.91rc1
###########

:Released: 2007-09-11

Changes
*******

* The default branch and repository format has changed to
  ``dirstate-tags``, so tag commands are active by default.
  This format is compatible with Bazaar 0.15 and later.
  This incidentally fixes bug #126141.
  (Martin Pool)

* ``--quiet`` or ``-q`` is no longer a global option. If present, it
  must now appear after the command name. Scripts doing things like
  ``bzr -q missing`` need to be rewritten as ``bzr missing -q``.
  (Ian Clatworthy)

Features
********

* New option ``--author`` in ``bzr commit`` to specify the author of the
  change, if it's different from the committer. ``bzr log`` and
  ``bzr annotate`` display the author instead of the committer.
  (Lukáš Lalinský)

* In addition to global options and command specific options, a set of
  standard options are now supported. Standard options are legal for
  all commands. The initial set of standard options are:

  * ``--help`` or ``-h`` - display help message
  * ``--verbose`` or ``-v`` - display additional information
  * ``--quiet``  or ``-q`` - only output warnings and errors.

  Unlike global options, standard options can be used in aliases and
  may have command-specific help. (Ian Clatworthy)

* Verbosity level processing has now been unified. If ``--verbose``
  or ``-v`` is specified on the command line multiple times, the
  verbosity level is made positive the first time then increased.
  If ``--quiet`` or ``-q`` is specified on the command line
  multiple times, the verbosity level is made negative the first
  time then decreased. To get the default verbosity level of zero,
  either specify none of the above , ``--no-verbose`` or ``--no-quiet``.
  Note that most commands currently ignore the magnitude of the
  verbosity level but do respect *quiet vs normal vs verbose* when
  generating output. (Ian Clatworthy)

* ``Branch.hooks`` now supports ``pre_commit`` hook. The hook's signature
  is documented in BranchHooks constructor. (Nam T. Nguyen, #102747)

* New ``Repository.stream_knit_data_for_revisions`` request added to the
  network protocol for greatly reduced roundtrips when retrieving a set of
  revisions. (Andrew Bennetts)

Bug Fixes
*********

* ``bzr plugins`` now lists the version number for each plugin in square
  brackets after the path. (Robert Collins, #125421)

* Pushing, pulling and branching branches with subtree references was not
  copying the subtree weave, preventing the file graph from being accessed
  and causing errors in commits in clones. (Robert Collins)

* Suppress warning "integer argument expected, got float" from Paramiko,
  which sometimes caused false test failures.  (Martin Pool)

* Fix bug in bundle 4 that could cause attempts to write data to wrong
  versionedfile.  (Aaron Bentley)

* Diffs generated using "diff -p" no longer break the patch parser.
  (Aaron Bentley)

* get_transport treats an empty possible_transports list the same as a non-
  empty one.  (Aaron Bentley)

* patch verification for merge directives is reactivated, and works with
  CRLF and CR files.  (Aaron Bentley)

* Accept ..\ as a path in revision specifiers. This fixes for example
  "-r branch:..\other-branch" on Windows.  (Lukáš Lalinský)

* ``BZR_PLUGIN_PATH`` may now contain trailing slashes.
  (Blake Winton, #129299)

* man page no longer lists hidden options (#131667, Aaron Bentley)

* ``uncommit --help`` now explains the -r option adequately.  (Daniel
  Watkins, #106726)

* Error messages are now better formatted with parameters (such as
  filenames) quoted when necessary. This avoids confusion when directory
  names ending in a '.' at the end of messages were confused with a
  full stop that may or not have been there. (Daniel Watkins, #129791)

* Fix ``status FILE -r X..Y``. (Lukáš Lalinský)

* If a particular command is an alias, ``help`` will show the alias
  instead of claiming there is no help for said alias. (Daniel Watkins,
  #133548)

* TreeTransform-based operations, like pull, merge, revert, and branch,
  now roll back if they encounter an error.  (Aaron Bentley, #67699)

* ``bzr commit`` now exits cleanly if a character unsupported by the
  current encoding is used in the commit message.  (Daniel Watkins,
  #116143)

* bzr send uses default values for ranges when only half of an elipsis
  is specified ("-r..5" or "-r5..").  (#61685, Aaron Bentley)

* Avoid trouble when Windows ssh calls itself 'plink' but no plink
  binary is present.  (Martin Albisetti, #107155)

* ``bzr remove`` should remove clean subtrees.  Now it will remove (without
  needing ``--force``) subtrees that contain no files with text changes or
  modified files.  With ``--force`` it removes the subtree regardless of
  text changes or unknown files. Directories with renames in or out (but
  not changed otherwise) will now be removed without needing ``--force``.
  Unknown ignored files will be deleted without needing ``--force``.
  (Marius Kruger, #111665)

* When two plugins conflict, the source of both the losing and now the
  winning definition is shown.  (Konstantin Mikhaylov, #5454)

* When committing to a branch, the location being committed to is
  displayed.  (Daniel Watkins, #52479)

* ``bzr --version`` takes care about encoding of stdout, especially
  when output is redirected. (Alexander Belchenko, #131100)

* Prompt for an ftp password if none is provided.
  (Vincent Ladeuil, #137044)

* Reuse bound branch associated transport to avoid multiple
  connections.
  (Vincent Ladeuil, #128076, #131396)

* Overwrite conflicting tags by ``push`` and ``pull`` if the
  ``--overwrite`` option is specified.  (Lukáš Lalinský, #93947)

* In checkouts, tags are copied into the master branch when created,
  changed or deleted, and are copied into the checkout when it is
  updated.  (Martin Pool, #93856, #93860)

* Print a warning instead of aborting the ``python setup.py install``
  process if building of a C extension is not possible.
  (Lukáš Lalinský, Alexander Belchenko)

Improvements
************

* Add the option "--show-diff" to the commit command in order to display
  the diff during the commit log creation. (Goffredo Baroncelli)

* ``pull`` and ``merge`` are much faster at installing bundle format 4.
  (Aaron Bentley)

* ``pull -v`` no longer includes deltas, making it much faster.
  (Aaron Bentley)

* ``send`` now sends the directive as an attachment by default.
  (Aaron Bentley, Lukáš Lalinský, Alexander Belchenko)

* Documentation updates (Martin Albisetti)

* Help on debug flags is now included in ``help global-options``.
  (Daniel Watkins, #124853)

* Parameters passed on the command line are checked to ensure they are
  supported by the encoding in use. (Daniel Watkins)

* The compression used within the bzr repository has changed from zlib
  level 9 to the zlib default level. This improves commit performance with
  only a small increase in space used (and in some cases a reduction in
  space). (Robert Collins)

* Initial commit no longer SHAs files twice and now reuses the path
  rather than looking it up again, making it faster.
  (Ian Clatworthy)

* New option ``-c``/``--change`` for ``diff`` and ``status`` to show
  changes in one revision.  (Lukáš Lalinský)

* If versioned files match a given ignore pattern, a warning is now
  given. (Daniel Watkins, #48623)

* ``bzr status`` now has -S as a short name for --short and -V as a
  short name for --versioned. These have been added to assist users
  migrating from Subversion: ``bzr status -SV`` is now like
  ``svn status -q``.  (Daniel Watkins, #115990)

* Added C implementation of  ``PatienceSequenceMatcher``, which is about
  10x faster than the Python version. This speeds up commands that
  need file diffing, such as ``bzr commit`` or ``bzr diff``.
  (Lukáš Lalinský)

* HACKING has been extended with a large section on core developer tasks.
  (Ian Clatworthy)

* Add ``branches`` and ``standalone-trees`` as online help topics and
  include them as Concepts within the User Reference.
  (Paul Moore, Ian Clatworthy)

* ``check`` can detect versionedfile parent references that are
  inconsistent with revision and inventory info, and ``reconcile`` can fix
  them.  These faulty references were generated by 0.8-era releases,
  so repositories which were manipulated by old bzrs should be
  checked, and possibly reconciled ASAP.  (Aaron Bentley, Andrew Bennetts)

API Breaks
**********

* ``Branch.append_revision`` is removed altogether; please use
  ``Branch.set_last_revision_info`` instead.  (Martin Pool)

* CommitBuilder now advertises itself as requiring the root entry to be
  supplied. This only affects foreign repository implementations which reuse
  CommitBuilder directly and have changed record_entry_contents to require
  that the root not be supplied. This should be precisely zero plugins
  affected. (Robert Collins)

* The ``add_lines`` methods on ``VersionedFile`` implementations has changed
  its return value to include the sha1 and length of the inserted text. This
  allows the avoidance of double-sha1 calculations during commit.
  (Robert Collins)

* ``Transport.should_cache`` has been removed.  It was not called in the
  previous release.  (Martin Pool)

Testing
*******

* Tests may now raise TestNotApplicable to indicate they shouldn't be
  run in a particular scenario.  (Martin Pool)

* New function multiply_tests_from_modules to give a simpler interface
  to test parameterization.  (Martin Pool, Robert Collins)

* ``Transport.should_cache`` has been removed.  It was not called in the
  previous release.  (Martin Pool)

* NULL_REVISION is returned to indicate the null revision, not None.
  (Aaron Bentley)

* Use UTF-8 encoded StringIO for log tests to avoid failures on
  non-ASCII committer names.  (Lukáš Lalinský)

Internals
*********

* ``bzrlib.plugin.all_plugins`` has been deprecated in favour of
  ``bzrlib.plugin.plugins()`` which returns PlugIn objects that provide
  useful functionality for determining the path of a plugin, its tests, and
  its version information. (Robert Collins)

* Add the option user_encoding to the function 'show_diff_trees()'
  in order to move the user encoding at the UI level. (Goffredo Baroncelli)

* Add the function make_commit_message_template_encoded() and the function
  edit_commit_message_encoded() which handle encoded strings.
  This is done in order to mix the commit messages (which is a unicode
  string), and the diff which is a raw string. (Goffredo Baroncelli)

* CommitBuilder now defaults to using add_lines_with_ghosts, reducing
  overhead on non-weave repositories which don't require all parents to be
  present. (Robert Collins)

* Deprecated method ``find_previous_heads`` on
  ``bzrlib.inventory.InventoryEntry``. This has been superseded by the use
  of ``parent_candidates`` and a separate heads check via the repository
  API. (Robert Collins)

* New trace function ``mutter_callsite`` will print out a subset of the
  stack to the log, which can be useful for gathering debug details.
  (Robert Collins)

* ``bzrlib.pack.ContainerWriter`` now tracks how many records have been
  added via a public attribute records_written. (Robert Collins)

* New method ``bzrlib.transport.Transport.get_recommended_page_size``.
  This provides a hint to users of transports as to the reasonable
  minimum data to read. In principle this can take latency and
  bandwidth into account on a per-connection basis, but for now it
  just has hard coded values based on the url. (e.g. http:// has a large
  page size, file:// has a small one.) (Robert Collins)

* New method on ``bzrlib.transport.Transport`` ``open_write_stream`` allows
  incremental addition of data to a file without requiring that all the
  data be buffered in memory. (Robert Collins)

* New methods on ``bzrlib.knit.KnitVersionedFile``:
  ``get_data_stream(versions)``, ``insert_data_stream(stream)`` and
  ``get_format_signature()``.  These provide some infrastructure for
  efficiently streaming the knit data for a set of versions over the smart
  protocol.

* Knits with no annotation cache still produce correct annotations.
  (Aaron Bentley)

* Three new methods have been added to ``bzrlib.trace``:
  ``set_verbosity_level``, ``get_verbosity_level`` and ``is_verbose``.
  ``set_verbosity_level`` expects a numeric value: negative for quiet,
  zero for normal, positive for verbose. The size of the number can be
  used to determine just how quiet or verbose the application should be.
  The existing ``be_quiet`` and ``is_quiet`` routines have been
  integrated into this new scheme. (Ian Clatworthy)

* Options can now be delcared with a ``custom_callback`` parameter. If
  set, this routine is called after the option is processed. This feature
  is now used by the standard options ``verbose`` and ``quiet`` so that
  setting one implicitly resets the other. (Ian Clatworthy)

* Rather than declaring a new option from scratch in order to provide
  custom help, a centrally registered option can be decorated using the
  new ``bzrlib.Option.custom_help`` routine. In particular, this routine
  is useful when declaring better help for the ``verbose`` and ``quiet``
  standard options as the base definition of these is now more complex
  than before thanks to their use of a custom callback. (Ian Clatworthy)

* Tree._iter_changes(specific_file=[]) now iterates through no files,
  instead of iterating through all files.  None is used to iterate through
  all files.  (Aaron Bentley)

* WorkingTree.revert() now accepts None to revert all files.  The use of
  [] to revert all files is deprecated.  (Aaron Bentley)


bzr 0.90
########

:Released: 2007-08-28

Improvements
************

* Documentation is now organized into multiple directories with a level
  added for different languages or locales. Added the Mini Tutorial
  and Quick Start Summary (en) documents from the Wiki, improving the
  content and readability of the former. Formatted NEWS as Release Notes
  complete with a Table of Conents, one heading per release. Moved the
  Developer Guide into the main document catalog and provided a link
  from the developer document catalog back to the main one.
  (Ian Clatworthy, Sabin Iacob, Alexander Belchenko)


API Changes
***********

* The static convenience method ``BzrDir.create_repository``
  is deprecated.  Callers should instead create a ``BzrDir`` instance
  and call ``create_repository`` on that.  (Martin Pool)


bzr 0.90rc1
###########

:Released: 2007-08-14

Bugfixes
********

* ``bzr init`` should connect to the remote location one time only.  We
  have been connecting several times because we forget to pass around the
  Transport object. This modifies ``BzrDir.create_branch_convenience``,
  so that we can give it the Transport we already have.
  (John Arbash Meinel, Vincent Ladeuil, #111702)

* Get rid of sftp connection cache (get rid of the FTP one too).
  (Vincent Ladeuil, #43731)

* bzr branch {local|remote} remote don't try to create a working tree
  anymore.
  (Vincent Ladeuil, #112173)

* All identified multiple connections for a single bzr command have been
  fixed. See bzrlib/tests/commands directory.
  (Vincent Ladeuil)

* ``bzr rm`` now does not insist on ``--force`` to delete files that
  have been renamed but not otherwise modified.  (Marius Kruger,
  #111664)

* ``bzr selftest --bench`` no longer emits deprecation warnings
  (Lukáš Lalinský)

* ``bzr status`` now honours FILE parameters for conflict lists
  (Aaron Bentley, #127606)

* ``bzr checkout`` now honours -r when reconstituting a working tree.
  It also honours -r 0.  (Aaron Bentley, #127708)

* ``bzr add *`` no more fails on Windows if working tree contains
  non-ascii file names. (Kuno Meyer, #127361)

* allow ``easy_install bzr`` runs without fatal errors.
  (Alexander Belchenko, #125521)

* Graph._filter_candidate_lca does not raise KeyError if a candidate
  is eliminated just before it would normally be examined.  (Aaron Bentley)

* SMTP connection failures produce a nice message, not a traceback.
  (Aaron Bentley)

Improvements
************

* Don't show "dots" progress indicators when run non-interactively, such
  as from cron.  (Martin Pool)

* ``info`` now formats locations more nicely and lists "submit" and
  "public" branches (Aaron Bentley)

* New ``pack`` command that will trigger database compression within
  the repository (Robert Collins)

* Implement ``_KnitIndex._load_data`` in a pyrex extension. The pyrex
  version is approximately 2-3x faster at parsing a ``.kndx`` file.
  Which yields a measurable improvement for commands which have to
  read from the repository, such as a 1s => 0.75s improvement in
  ``bzr diff`` when there are changes to be shown.  (John Arbash Meinel)

* Merge is now faster.  Depending on the scenario, it can be more than 2x
  faster. (Aaron Bentley)

* Give a clearer warning, and allow ``python setup.py install`` to
  succeed even if pyrex is not available.
  (John Arbash Meinel)

* ``DirState._read_dirblocks`` now has an optional Pyrex
  implementation. This improves the speed of any command that has to
  read the entire DirState. (``diff``, ``status``, etc, improve by
  about 10%).
  ``bisect_dirblocks`` has also been improved, which helps all
  ``_get_entry`` type calls (whenever we are searching for a
  particular entry in the in-memory DirState).
  (John Arbash Meinel)

* ``bzr pull`` and ``bzr push`` no longer do a complete walk of the
  branch revision history for ui display unless -v is supplied.
  (Robert Collins)

* ``bzr log -rA..B`` output shifted to the left margin if the log only
  contains merge revisions. (Kent Gibson)

* The ``plugins`` command is now public with improved help.
  (Ian Clatworthy)

* New bundle and merge directive formats are faster to generate, and

* Annotate merge now works when there are local changes. (Aaron Bentley)

* Commit now only shows the progress in terms of directories instead of
  entries. (Ian Clatworthy)

* Fix ``KnitRepository.get_revision_graph`` to not request the graph 2
  times. This makes ``get_revision_graph`` 2x faster. (John Arbash
  Meinel)

* Fix ``VersionedFile.get_graph()`` to avoid using
  ``set.difference_update(other)``, which has bad scaling when
  ``other`` is large. This improves ``VF.get_graph([version_id])`` for
  a 12.5k graph from 2.9s down to 200ms. (John Arbash Meinel)

* The ``--lsprof-file`` option now generates output for KCacheGrind if
  the file starts with ``callgrind.out``. This matches the default file
  filtering done by KCacheGrind's Open Dialog. (Ian Clatworthy)

* Fix ``bzr update`` to avoid an unnecessary
  ``branch.get_master_branch`` call, which avoids 1 extra connection
  to the remote server. (Partial fix for #128076, John Arbash Meinel)

* Log errors from the smart server in the trace file, to make debugging
  test failures (and live failures!) easier.  (Andrew Bennetts)

* The HTML version of the man page has been superceded by a more
  comprehensive manual called the Bazaar User Reference. This manual
  is completed generated from the online help topics. As part of this
  change, limited reStructuredText is now explicitly supported in help
  topics and command help with 'unnatural' markup being removed prior
  to display by the online help or inclusion in the man page.
  (Ian Clatworthy)

* HTML documentation now use files extension ``*.html``
  (Alexander Belchenko)

* The cache of ignore definitions is now cleared in WorkingTree.unlock()
  so that changes to .bzrignore aren't missed. (#129694, Daniel Watkins)

* ``bzr selftest --strict`` fails if there are any missing features or
  expected test failures. (Daniel Watkins, #111914)

* Link to registration survey added to README. (Ian Clatworthy)

* Windows standalone installer show link to registration survey
  when installation finished. (Alexander Belchenko)

Library API Breaks
******************

* Deprecated dictionary ``bzrlib.option.SHORT_OPTIONS`` removed.
  Options are now required to provide a help string and it must
  comply with the style guide by being one or more sentences with an
  initial capital and final period. (Martin Pool)

* KnitIndex.get_parents now returns tuples. (Robert Collins)

* Ancient unused ``Repository.text_store`` attribute has been removed.
  (Robert Collins)

* The ``bzrlib.pack`` interface has changed to use tuples of bytestrings
  rather than just bytestrings, making it easier to represent multiple
  element names. As this interface was not used by any internal facilities
  since it was introduced in 0.18 no API compatibility is being preserved.
  The serialised form of these packs is identical with 0.18 when a single
  element tuple is in use. (Robert Collins)

Internals
*********

* merge now uses ``iter_changes`` to calculate changes, which makes room for
  future performance increases.  It is also more consistent with other
  operations that perform comparisons, and reduces reliance on
  Tree.inventory.  (Aaron Bentley)

* Refactoring of transport classes connected to a remote server.
  ConnectedTransport is a new class that serves as a basis for all
  transports needing to connect to a remote server.  transport.split_url
  have been deprecated, use the static method on the object instead. URL
  tests have been refactored too.
  (Vincent Ladeuil)

* Better connection sharing for ConnectedTransport objects.
  transport.get_transport() now accepts a 'possible_transports' parameter.
  If a newly requested transport can share a connection with one of the
  list, it will.
  (Vincent Ladeuil)

* Most functions now accept ``bzrlib.revision.NULL_REVISION`` to indicate
  the null revision, and consider using ``None`` for this purpose
  deprecated.  (Aaron Bentley)

* New ``index`` module with abstract index functionality. This will be
  used during the planned changes in the repository layer. Currently the
  index layer provides a graph aware immutable index, a builder for the
  same index type to allow creating them, and finally a composer for
  such indices to allow the use of many indices in a single query. The
  index performance is not optimised, however the API is stable to allow
  development on top of the index. (Robert Collins)

* ``bzrlib.dirstate.cmp_by_dirs`` can be used to compare two paths by
  their directory sections. This is equivalent to comparing
  ``path.split('/')``, only without having to split the paths.
  This has a Pyrex implementation available.
  (John Arbash Meinel)

* New transport decorator 'unlistable+' which disables the list_dir
  functionality for testing.

* Deprecated ``change_entry`` in transform.py. (Ian Clatworthy)

* RevisionTree.get_weave is now deprecated.  Tree.plan_merge is now used
  for performing annotate-merge.  (Aaron Bentley)

* New EmailMessage class to create email messages. (Adeodato Simó)

* Unused functions on the private interface KnitIndex have been removed.
  (Robert Collins)

* New ``knit.KnitGraphIndex`` which provides a ``KnitIndex`` layered on top
  of a ``index.GraphIndex``. (Robert Collins)

* New ``knit.KnitVersionedFile.iter_parents`` method that allows querying
  the parents of many knit nodes at once, reducing round trips to the
  underlying index. (Robert Collins)

* Graph now has an is_ancestor method, various bits use it.
  (Aaron Bentley)

* The ``-Dhpss`` flag now includes timing information. As well as
  logging when a new connection is opened. (John Arbash Meinel)

* ``bzrlib.pack.ContainerWriter`` now returns an offset, length tuple to
  callers when inserting data, allowing generation of readv style access
  during pack creation, without needing a separate pass across the output
  pack to gather such details. (Robert Collins)

* ``bzrlib.pack.make_readv_reader`` allows readv based access to pack
  files that are stored on a transport. (Robert Collins)

* New ``Repository.has_same_location`` method that reports if two
  repository objects refer to the same repository (although with some risk
  of false negatives).  (Andrew Bennetts)

* InterTree.compare now passes require_versioned on correctly.
  (Marius Kruger)

* New methods on Repository - ``start_write_group``,
  ``commit_write_group``, ``abort_write_group`` and ``is_in_write_group`` -
  which provide a clean hook point for transactional Repositories - ones
  where all the data for a fetch or commit needs to be made atomically
  available in one step. This allows the write lock to remain while making
  a series of data insertions.  (e.g. data conversion). (Robert Collins)

* In ``bzrlib.knit`` the internal interface has been altered to use
  3-tuples (index, pos, length) rather than two-tuples (pos, length) to
  describe where data in a knit is, allowing knits to be split into
  many files. (Robert Collins)

* ``bzrlib.knit._KnitData`` split into cache management and physical access
  with two access classes - ``_PackAccess`` and ``_KnitAccess`` defined.
  The former provides access into a .pack file, and the latter provides the
  current production repository form of .knit files. (Robert Collins)

Testing
*******

* Remove selftest ``--clean-output``, ``--numbered-dirs`` and
  ``--keep-output`` options, which are obsolete now that tests
  are done within directories in $TMPDIR.  (Martin Pool)

* The SSH_AUTH_SOCK environment variable is now reset to avoid
  interaction with any running ssh agents.  (Jelmer Vernooij, #125955)

* run_bzr_subprocess handles parameters the same way as run_bzr:
  either a string or a list of strings should be passed as the first
  parameter.  Varargs-style parameters are deprecated. (Aaron Bentley)


bzr 0.18
########

:Released:  2007-07-17

Bugfixes
********

* Fix 'bzr add' crash under Win32 (Kuno Meyer)


bzr 0.18rc1
###########

:Released:  2007-07-10

Bugfixes
********

* Do not suppress pipe errors, etc. in non-display commands
  (Alexander Belchenko, #87178)

* Display a useful error message when the user requests to annotate
  a file that is not present in the specified revision.
  (James Westby, #122656)

* Commands that use status flags now have a reference to 'help
  status-flags'.  (Daniel Watkins, #113436)

* Work around python-2.4.1 inhability to correctly parse the
  authentication header.
  (Vincent Ladeuil, #121889)

* Use exact encoding for merge directives. (Adeodato Simó, #120591)

* Fix tempfile permissions error in smart server tar bundling under
  Windows. (Martin _, #119330)

* Fix detection of directory entries in the inventory. (James Westby)

* Fix handling of http code 400: Bad Request When issuing too many ranges.
  (Vincent Ladeuil, #115209)

* Issue a CONNECT request when connecting to an https server
  via a proxy to enable SSL tunneling.
  (Vincent Ladeuil, #120678)

* Fix ``bzr log -r`` to support selecting merge revisions, both
  individually and as part of revision ranges.
  (Kent Gibson, #4663)

* Don't leave cruft behind when failing to acquire a lockdir.
  (Martin Pool, #109169)

* Don't use the '-f' strace option during tests.
  (Vincent Ladeuil, #102019).

* Warn when setting ``push_location`` to a value that will be masked by
  locations.conf.  (Aaron Bentley, #122286)

* Fix commit ordering in corner case (Aaron Bentley, #94975)

*  Make annotate behave in a non-ASCII world (Adeodato Simó).

Improvements
************

* The --lsprof-file option now dumps a text rendering of the profiling
  information if the filename ends in ".txt". It will also convert the
  profiling information to a format suitable for KCacheGrind if the
  output filename ends in ".callgrind". Fixes to the lsprofcalltree
  conversion process by Jean Paul Calderone and Itamar were also merged.
  See http://ddaa.net/blog/python/lsprof-calltree. (Ian Clatworthy)

* ``info`` now defaults to non-verbose mode, displaying only paths and
  abbreviated format info.  ``info -v`` displays all the information
  formerly displayed by ``info``.  (Aaron Bentley, Adeodato Simó)

* ``bzr missing`` now has better option names ``--this`` and ``--other``.
  (Elliot Murphy)

* The internal ``weave-list`` command has become ``versionedfile-list``,
  and now lists knits as well as weaves.  (Aaron Bentley)

* Automatic merge base selection uses a faster algorithm that chooses
  better bases in criss-cross merge situations (Aaron Bentley)

* Progress reporting in ``commit`` has been improved. The various logical
  stages are now reported on as follows, namely:

  * Collecting changes [Entry x/y] - Stage n/m
  * Saving data locally - Stage n/m
  * Uploading data to master branch - Stage n/m
  * Updating the working tree - Stage n/m
  * Running post commit hooks - Stage n/m

  If there is no master branch, the 3rd stage is omitted and the total
  number of stages is adjusted accordingly.

  Each hook that is run after commit is listed with a name (as hooks
  can be slow it is useful feedback).
  (Ian Clatworthy, Robert Collins)

* Various operations that are now faster due to avoiding unnecessary
  topological sorts. (Aaron Bentley)

* Make merge directives robust against broken bundles. (Aaron Bentley)

* The lsprof filename note is emitted via trace.note(), not standard
  output.  (Aaron Bentley)

* ``bzrlib`` now exports explicit API compatibility information to assist
  library users and plugins. See the ``bzrlib.api`` module for details.
  (Robert Collins)

* Remove unnecessary lock probes when acquiring a lockdir.
  (Martin Pool)

* ``bzr --version`` now shows the location of the bzr log file, which
  is especially useful on Windows.  (Martin Pool)

* -D now supports hooks to get debug tracing of hooks (though its currently
  minimal in nature). (Robert Collins)

* Long log format reports deltas on merge revisions.
  (John Arbash Meinel, Kent Gibson)

* Make initial push over ftp more resilient. (John Arbash Meinel)

* Print a summary of changes for update just like pull does.
  (Daniel Watkins, #113990)

* Add a -Dhpss option to trace smart protocol requests and responses.
  (Andrew Bennetts)

Library API Breaks
******************

* Testing cleanups -
  ``bzrlib.repository.RepositoryTestProviderAdapter`` has been moved
  to ``bzrlib.tests.repository_implementations``;
  ``bzrlib.repository.InterRepositoryTestProviderAdapter`` has been moved
  to ``bzrlib.tests.interrepository_implementations``;
  ``bzrlib.transport.TransportTestProviderAdapter`` has moved to
  ``bzrlib.tests.test_transport_implementations``.
  ``bzrlib.branch.BranchTestProviderAdapter`` has moved to
  ``bzrlib.tests.branch_implementations``.
  ``bzrlib.bzrdir.BzrDirTestProviderAdapter`` has moved to
  ``bzrlib.tests.bzrdir_implementations``.
  ``bzrlib.versionedfile.InterVersionedFileTestProviderAdapter`` has moved
  to ``bzrlib.tests.interversionedfile_implementations``.
  ``bzrlib.store.revision.RevisionStoreTestProviderAdapter`` has moved to
  ``bzrlib.tests.revisionstore_implementations``.
  ``bzrlib.workingtree.WorkingTreeTestProviderAdapter`` has moved to
  ``bzrlib.tests.workingtree_implementations``.
  These changes are an API break in the testing infrastructure only.
  (Robert Collins)

* Relocate TestCaseWithRepository to be more central. (Robert Collins)

* ``bzrlib.add.smart_add_tree`` will no longer perform glob expansion on
  win32. Callers of the function should do this and use the new
  ``MutableTree.smart_add`` method instead. (Robert Collins)

* ``bzrlib.add.glob_expand_for_win32`` is now
  ``bzrlib.win32utils.glob_expand``.  (Robert Collins)

* ``bzrlib.add.FastPath`` is now private and moved to
  ``bzrlib.mutabletree._FastPath``. (Robert Collins, Martin Pool)

* ``LockDir.wait`` removed.  (Martin Pool)

* The ``SmartServer`` hooks API has changed for the ``server_started`` and
  ``server_stopped`` hooks. The first parameter is now an iterable of
  backing URLs rather than a single URL. This is to reflect that many
  URLs may map to the external URL of the server. E.g. the server interally
  may have a chrooted URL but also the local file:// URL will be at the
  same location. (Robert Collins)

Internals
*********

* New SMTPConnection class to unify email handling.  (Adeodato Simó)

* Fix documentation of BzrError. (Adeodato Simó)

* Make BzrBadParameter an internal error. (Adeodato Simó)

* Remove use of 'assert False' to raise an exception unconditionally.
  (Martin Pool)

* Give a cleaner error when failing to decode knit index entry.
  (Martin Pool)

* TreeConfig would mistakenly search the top level when asked for options
  from a section. It now respects the section argument and only
  searches the specified section. (James Westby)

* Improve ``make api-docs`` output. (John Arbash Meinel)

* Use os.lstat rather than os.stat for osutils.make_readonly and
  osutils.make_writeable. This makes the difftools plugin more
  robust when dangling symlinks are found. (Elliot Murphy)

* New ``-Dlock`` option to log (to ~/.bzr.log) information on when
  lockdirs are taken or released.  (Martin Pool)

* ``bzrlib`` Hooks are now nameable using ``Hooks.name_hook``. This
  allows a nicer UI when hooks are running as the current hook can
  be displayed. (Robert Collins)

* ``Transport.get`` has had its interface made more clear for ease of use.
  Retrieval of a directory must now fail with either 'PathError' at open
  time, or raise 'ReadError' on a read. (Robert Collins)

* New method ``_maybe_expand_globs`` on the ``Command`` class for
  dealing with unexpanded glob lists - e.g. on the win32 platform. This
  was moved from ``bzrlib.add._prepare_file_list``. (Robert Collins)

* ``bzrlib.add.smart_add`` and ``bzrlib.add.smart_add_tree`` are now
  deprecated in favour of ``MutableTree.smart_add``. (Robert Collins,
  Martin Pool)

* New method ``external_url`` on Transport for obtaining the url to
  hand to external processes. (Robert Collins)

* Teach windows installers to build pyrex/C extensions.
  (Alexander Belchenko)

Testing
*******

* Removed the ``--keep-output`` option from selftest and clean up test
  directories as they're used.  This reduces the IO load from
  running the test suite and cuts the time by about half.
  (Andrew Bennetts, Martin Pool)

* Add scenarios as a public attribute on the TestAdapter classes to allow
  modification of the generated scenarios before adaption and easier
  testing. (Robert Collins)

* New testing support class ``TestScenarioApplier`` which multiplies
  out a single teste by a list of supplied scenarios. (RobertCollins)

* Setting ``repository_to_test_repository`` on a repository_implementations
  test will cause it to be called during repository creation, allowing the
  testing of repository classes which are not based around the Format
  concept. For example a repository adapter can be tested in this manner,
  by altering the repository scenarios to include a scenario that sets this
  attribute during the test parameterisation in
  ``bzrlib.tests.repository.repository_implementations``. (Robert Collins)

* Clean up many of the APIs for blackbox testing of Bazaar.  The standard
  interface is now self.run_bzr.  The command to run can be passed as
  either a list of parameters, a string containing the command line, or
  (deprecated) varargs parameters.  (Martin Pool)

* The base TestCase now isolates tests from -D parameters by clearing
  ``debug.debug_flags`` and restores it afterwards. (Robert Collins)

* Add a relpath parameter to get_transport methods in test framework to
  avoid useless cloning.
  (Vincent Ladeuil, #110448)


bzr 0.17
########

:Released:  2007-06-18

Bugfixes
********

* Fix crash of commit due to wrong lookup of filesystem encoding.
  (Colin Watson, #120647)

* Revert logging just to stderr in commit as broke unicode filenames.
  (Aaron Bentley, Ian Clatworthy, #120930)


bzr 0.17rc1
###########

:Released:  2007-06-12

Notes When Upgrading
********************

* The kind() and is_executable() APIs on the WorkingTree interface no
  longer implicitly (read) locks and unlocks the tree. This *might*
  impact some plug-ins and tools using this part of the API. If you find
  an issue that may be caused by this change, please let us know,
  particularly the plug-in/tool maintainer. If encountered, the API
  fix is to surround kind() and is_executable() calls with lock_read()
  and unlock() like so::

    work_tree.lock_read()
    try:
        kind = work_tree.kind(...)
    finally:
        work_tree.unlock()

Internals
*********
* Rework of LogFormatter API to provide beginning/end of log hooks and to
  encapsulate the details of the revision to be logged in a LogRevision
  object.
  In long log formats, merge revision ids are only shown when --show-ids
  is specified, and are labelled "revision-id:", as per mainline
  revisions, instead of "merged:". (Kent Gibson)

* New ``BranchBuilder`` API which allows the construction of particular
  histories quickly. Useful for testing and potentially other applications
  too. (Robert Collins)

Improvements
************

* There are two new help topics, working-trees and repositories that
  attempt to explain these concepts. (James Westby, John Arbash Meinel,
  Aaron Bentley)

* Added ``bzr log --limit`` to report a limited number of revisions.
  (Kent Gibson, #3659)

* Revert does not try to preserve file contents that were originally
  produced by reverting to a historical revision.  (Aaron Bentley)

* ``bzr log --short`` now includes ``[merge]`` for revisions which
  have more than one parent. This is a small improvement to help
  understanding what changes have occurred
  (John Arbash Meinel, #83887)

* TreeTransform avoids many renames when contructing large trees,
  improving speed.  3.25x speedups have been observed for construction of
  kernel-sized-trees, and checkouts are 1.28x faster.  (Aaron Bentley)

* Commit on large trees is now faster. In my environment, a commit of
  a small change to the Mozilla tree (55k files) has dropped from
  66 seconds to 32 seconds. For a small tree of 600 files, commit of a
  small change is 33% faster. (Ian Clatworthy)

* New --create-prefix option to bzr init, like for push.  (Daniel Watkins,
  #56322)

Bugfixes
********

* ``bzr push`` should only connect to the remote location one time.
  We have been connecting 3 times because we forget to pass around
  the Transport object. This adds ``BzrDir.clone_on_transport()``, so
  that we can pass in the Transport that we already have.
  (John Arbash Meinel, #75721)

* ``DirState.set_state_from_inventory()`` needs to properly order
  based on split paths, not just string paths.
  (John Arbash Meinel, #115947)

* Let TestUIFactoy encode the password prompt with its own stdout.
  (Vincent Ladeuil, #110204)

* pycurl should take use the range header that takes the range hint
  into account.
  (Vincent Ladeuil, #112719)

* WorkingTree4.get_file_sha1 no longer raises an exception when invoked
  on a missing file.  (Aaron Bentley, #118186)

* WorkingTree.remove works correctly with tree references, and when pwd is
  not the tree root. (Aaron Bentley)

* Merge no longer fails when a file is renamed in one tree and deleted
  in the other. (Aaron Bentley, #110279)

* ``revision-info`` now accepts dotted revnos, doesn't require a tree,
  and defaults to the last revision (Matthew Fuller, #90048)

* Tests no longer fail when BZR_REMOTE_PATH is set in the environment.
  (Daniel Watkins, #111958)

* ``bzr branch -r revid:foo`` can be used to branch any revision in
  your repository. (Previously Branch6 only supported revisions in your
  mainline). (John Arbash Meinel, #115343)

bzr 0.16
########

:Released:  2007-05-07

Bugfixes
********

* Handle when you have 2 directories with similar names, but one has a
  hyphen. (``'abc'`` versus ``'abc-2'``). The WT4._iter_changes
  iterator was using direct comparison and ``'abc/a'`` sorts after
  ``'abc-2'``, but ``('abc', 'a')`` sorts before ``('abc-2',)``.
  (John Arbash Meinel, #111227)

* Handle when someone renames a file on disk without telling bzr.
  Previously we would report the first file as missing, but not show
  the new unknown file. (John Arbash Meinel, #111288)

* Avoid error when running hooks after pulling into or pushing from
  a branch bound to a smartserver branch.  (Martin Pool, #111968)

Improvements
************

* Move developer documentation to doc/developers/. This reduces clutter in
  the root of the source tree and allows HACKING to be split into multiple
  files. (Robert Collins, Alexander Belchenko)

* Clean up the ``WorkingTree4._iter_changes()`` internal loops as well as
  ``DirState.update_entry()``. This optimizes the core logic for ``bzr
  diff`` and ``bzr status`` significantly improving the speed of
  both. (John Arbash Meinel)

bzr 0.16rc2
###########

:Released:  2007-04-30

Bugfixes
********

* Handle the case when you delete a file, and then rename another file
  on top of it. Also handle the case of ``bzr rm --keep foo``. ``bzr
  status`` should show the removed file and an unknown file in its
  place. (John Arbash Meinel, #109993)

* Bundles properly read and write revision properties that have an
  empty value. And when the value is not ASCII.
  (John Arbash Meinel, #109613)

* Fix the bzr commit message to be in text mode.
  (Alexander Belchenko, #110901)

* Also handle when you rename a file and create a file where it used
  to be. (John Arbash Meinel, #110256)

* ``WorkingTree4._iter_changes`` should not descend into unversioned
  directories. (John Arbash Meinel, #110399)

bzr 0.16rc1
###########

:Released:  2007-04-26

Notes When Upgrading
********************

* ``bzr remove`` and ``bzr rm`` will now remove the working file, if
  it could be recovered again.
  This has been done for consistency with svn and the unix rm command.
  The old ``remove`` behaviour has been retained in the new option
  ``bzr remove --keep``, which will just stop versioning the file,
  but not delete it.
  ``bzr remove --force`` have been added which will always delete the
  files.
  ``bzr remove`` is also more verbose.
  (Marius Kruger, #82602)

Improvements
************

* Merge directives can now be supplied as input to `merge` and `pull`,
  like bundles can.  (Aaron Bentley)

* Sending the SIGQUIT signal to bzr, which can be done on Unix by
  pressing Control-Backslash, drops bzr into a debugger.  Type ``'c'``
  to continue.  This can be disabled by setting the environment variable
  ``BZR_SIGQUIT_PDB=0``.  (Martin Pool)

* selftest now supports --list-only to list tests instead of running
  them. (Ian Clatworthy)

* selftest now supports --exclude PATTERN (or -x PATTERN) to exclude
  tests with names that match that regular expression.
  (Ian Clatworthy, #102679)

* selftest now supports --randomize SEED to run tests in a random order.
  SEED is typically the value 'now' meaning 'use the current time'.
  (Ian Clatworthy, #102686)

* New option ``--fixes`` to commit, which stores bug fixing annotations as
  revision properties. Built-in support for Launchpad, Debian, Trac and
  Bugzilla bug trackers. (Jonathan Lange, James Henstridge, Robert Collins)

* New API, ``bzrlib.bugtracker.tracker_registry``, for adding support for
  other bug trackers to ``fixes``. (Jonathan Lange, James Henstridge,
  Robert Collins)

* ``selftest`` has new short options ``-f`` and ``-1``.  (Martin
  Pool)

* ``bzrlib.tsort.MergeSorter`` optimizations. Change the inner loop
  into using local variables instead of going through ``self._var``.
  Improves the time to ``merge_sort`` a 10k revision graph by
  approximately 40% (~700->400ms).  (John Arbash Meinel)

* ``make docs`` now creates a man page at ``man1/bzr.1`` fixing bug 107388.
  (Robert Collins)

* ``bzr help`` now provides cross references to other help topics using
  the _see_also facility on command classes. Likewise the bzr_man
  documentation, and the bzr.1 man page also include this information.
  (Robert Collins)

* Tags are now included in logs, that use the long log formatter.
  (Erik Bågfors, Alexander Belchenko)

* ``bzr help`` provides a clearer message when a help topic cannot be
  found. (Robert Collins, #107656)

* ``bzr help`` now accepts optional prefixes for command help. The help
  for all commands can now be found at ``bzr help commands/COMMANDNAME``
  as well as ``bzr help COMMANDNAME`` (which only works for commands
  where the name is not the same as a more general help topic).
  (Robert Collins)

* ``bzr help PLUGINNAME`` will now return the module docstring from the
  plugin PLUGINNAME. (Robert Collins, #50408)

* New help topic ``urlspec`` which lists the availables transports.
  (Goffredo Baroncelli)

* doc/server.txt updated to document the default bzr:// port
  and also update the blurb about the hpss' current status.
  (Robert Collins, #107125).

* ``bzr serve`` now listens on interface 0.0.0.0 by default, making it
  serve out to the local LAN (and anyone in the world that can reach the
  machine running ``bzr serve``. (Robert Collins, #98918)

* A new smart server protocol version has been added.  It prefixes requests
  and responses with an explicit version identifier so that future protocol
  revisions can be dealt with gracefully.  (Andrew Bennetts, Robert Collins)

* The bzr protocol version 2 indicates success or failure in every response
  without depending on particular commands encoding that consistently,
  allowing future client refactorings to be much more robust about error
  handling. (Robert Collins, Martin Pool, Andrew Bennetts)

* The smart protocol over HTTP client has been changed to always post to the
  same ``.bzr/smart`` URL under the original location when it can.  This allows
  HTTP servers to only have to pass URLs ending in .bzr/smart to the smart
  server handler, and not arbitrary ``.bzr/*/smart`` URLs.  (Andrew Bennetts)

* digest authentication is now supported for proxies and HTTP by the urllib
  based http implementation. Tested against Apache 2.0.55 and Squid
  2.6.5. Basic and digest authentication are handled coherently for HTTP
  and proxy: if the user is provided in the url (bzr command line for HTTP,
  proxy environment variables for proxies), the password is prompted for
  (only once). If the password is provided, it is taken into account. Once
  the first authentication is successful, all further authentication
  roundtrips are avoided by preventively setting the right authentication
  header(s).
  (Vincent Ladeuil).

Internals
*********

* bzrlib API compatability with 0.8 has been dropped, cleaning up some
  code paths. (Robert Collins)

* Change the format of chroot urls so that they can be safely manipulated
  by generic url utilities without causing the resulting urls to have
  escaped the chroot. A side effect of this is that creating a chroot
  requires an explicit action using a ChrootServer.
  (Robert Collins, Andrew Bennetts)

* Deprecate ``Branch.get_root_id()`` because branches don't have root ids,
  rather than fixing bug #96847.  (Aaron Bentley)

* ``WorkingTree.apply_inventory_delta`` provides a better alternative to
  ``WorkingTree._write_inventory``.  (Aaron Bentley)

* Convenience method ``TestCase.expectFailure`` ensures that known failures
  do not silently pass.  (Aaron Bentley)

* ``Transport.local_abspath`` now raises ``NotLocalUrl`` rather than
  ``TransportNotPossible``. (Martin Pool, Ian Clatworthy)

* New SmartServer hooks facility. There are two initial hooks documented
  in ``bzrlib.transport.smart.SmartServerHooks``. The two initial hooks allow
  plugins to execute code upon server startup and shutdown.
  (Robert Collins).

* SmartServer in standalone mode will now close its listening socket
  when it stops, rather than waiting for garbage collection. This primarily
  fixes test suite hangs when a test tries to connect to a shutdown server.
  It may also help improve behaviour when dealing with a server running
  on a specific port (rather than dynamically assigned ports).
  (Robert Collins)

* Move most SmartServer code into a new package, bzrlib/smart.
  bzrlib/transport/remote.py contains just the Transport classes that used
  to be in bzrlib/transport/smart.py.  (Andrew Bennetts)

* urllib http implementation avoid roundtrips associated with
  401 (and 407) errors once the authentication succeeds.
  (Vincent Ladeuil).

* urlib http now supports querying the user for a proxy password if
  needed. Realm is shown in the prompt for both HTTP and proxy
  authentication when the user is required to type a password.
  (Vincent Ladeuil).

* Renamed SmartTransport (and subclasses like SmartTCPTransport) to
  RemoteTransport (and subclasses to RemoteTCPTransport, etc).  This is more
  consistent with its new home in ``bzrlib/transport/remote.py``, and because
  it's not really a "smart" transport, just one that does file operations
  via remote procedure calls.  (Andrew Bennetts)

* The ``lock_write`` method of ``LockableFiles``, ``Repository`` and
  ``Branch`` now accept a ``token`` keyword argument, so that separate
  instances of those objects can share a lock if it has the right token.
  (Andrew Bennetts, Robert Collins)

* New method ``get_branch_reference`` on ``BzrDir`` allows the detection of
  branch references - which the smart server component needs.

* The Repository API ``make_working_trees`` is now permitted to return
  False when ``set_make_working_trees`` is not implemented - previously
  an unimplemented ``set_make_working_trees`` implied the result True
  from ``make_working_trees``. This has been changed to accomodate the
  smart server, where it does not make sense (at this point) to ever
  make working trees by default. (Robert Collins)

* Command objects can now declare related help topics by having _see_also
  set to a list of related topic. (Robert Collins)

* ``bzrlib.help`` now delegates to the Command class for Command specific
  help. (Robert Collins)

* New class ``TransportListRegistry``, derived from the Registry class, which
  simplifies tracking the available Transports. (Goffredo Baroncelli)

* New function ``Branch.get_revision_id_to_revno_map`` which will
  return a dictionary mapping revision ids to dotted revnos. Since
  dotted revnos are defined in the context of the branch tip, it makes
  sense to generate them from a ``Branch`` object.
  (John Arbash Meinel)

* Fix the 'Unprintable error' message display to use the repr of the
  exception that prevented printing the error because the str value
  for it is often not useful in debugging (e.g. KeyError('foo') has a
  str() of 'foo' but a repr of 'KeyError('foo')' which is much more
  useful. (Robert Collins)

* ``urlutils.normalize_url`` now unescapes unreserved characters, such as "~".
  (Andrew Bennetts)

Bugfixes
********

* Don't fail bundle selftest if email has 'two' embedded.
  (Ian Clatworthy, #98510)

* Remove ``--verbose`` from ``bzr bundle``. It didn't work anyway.
  (Robert Widhopf-Fenk, #98591)

* Remove ``--basis`` from the checkout/branch commands - it didn't work
  properly and is no longer beneficial.
  (Robert Collins, #53675, #43486)

* Don't produce encoding error when adding duplicate files.
  (Aaron Bentley)

* Fix ``bzr log <file>`` so it only logs the revisions that changed
  the file, and does it faster.
  (Kent Gibson, John Arbash Meinel, #51980, #69477)

* Fix ``InterDirstateTre._iter_changes`` to handle when we come across
  an empty versioned directory, which now has files in it.
  (John Arbash Meinel, #104257)

* Teach ``common_ancestor`` to shortcut when the tip of one branch is
  inside the ancestry of the other. Saves a lot of graph processing
  (with an ancestry of 16k revisions, ``bzr merge ../already-merged``
  changes from 2m10s to 13s).  (John Arbash Meinel, #103757)

* Fix ``show_diff_trees`` to handle the case when a file is modified,
  and the containing directory is renamed. (The file path is different
  in this versus base, but it isn't marked as a rename).
  (John Arbash Meinel, #103870)

* FTP now works even when the FTP server does not support atomic rename.
  (Aaron Bentley, #89436)

* Correct handling in bundles and merge directives of timezones with
  that are not an integer number of hours offset from UTC.  Always
  represent the epoch time in UTC to avoid problems with formatting
  earlier times on win32.  (Martin Pool, Alexander Belchenko, John
  Arbash Meinel)

* Typo in the help for ``register-branch`` fixed. (Robert Collins, #96770)

* "dirstate" and "dirstate-tags" formats now produce branches compatible
  with old versions of bzr. (Aaron Bentley, #107168))

* Handle moving a directory when children have been added, removed,
  and renamed. (John Arbash Meinel, #105479)

* Don't preventively use basic authentication for proxy before receiving a
  407 error. Otherwise people willing to use other authentication schemes
  may expose their password in the clear (or nearly). This add one
  roundtrip in case basic authentication should be used, but plug the
  security hole.
  (Vincent Ladeuil)

* Handle http and proxy digest authentication.
  (Vincent Ladeuil, #94034).

Testing
*******

* Added ``bzrlib.strace.strace`` which will strace a single callable and
  return a StraceResult object which contains just the syscalls involved
  in running it. (Robert Collins)

* New test method ``reduceLockdirTimeout`` to drop the default (ui-centric)
  default time down to one suitable for tests. (Andrew Bennetts)

* Add new ``vfs_transport_factory`` attribute on tests which provides the
  common vfs backing for both the readonly and readwrite transports.
  This allows the RemoteObject tests to back onto local disk or memory,
  and use the existing ``transport_server`` attribute all tests know about
  to be the smart server transport. This in turn allows tests to
  differentiate between 'transport to access the branch', and
  'transport which is a VFS' - which matters in Remote* tests.
  (Robert Collins, Andrew Bennetts)

* The ``make_branch_and_tree`` method for tests will now create a
  lightweight checkout for the tree if the ``vfs_transport_factory`` is not
  a LocalURLServer. (Robert Collins, Andrew Bennetts)

* Branch implementation tests have been audited to ensure that all urls
  passed to Branch APIs use proper urls, except when local-disk paths
  are intended. This is so that tests correctly access the test transport
  which is often not equivalent to local disk in Remote* tests. As part
  of this many tests were adjusted to remove dependencies on local disk
  access.
  (Robert Collins, Andrew Bennetts)

* Mark bzrlib.tests and bzrlib.tests.TestUtil as providing assertFOO helper
  functions by adding a ``__unittest`` global attribute. (Robert Collins,
  Andrew Bennetts, Martin Pool, Jonathan Lange)

* Refactored proxy and authentication handling to simplify the
  implementation of new auth schemes for both http and proxy.
  (Vincent Ladeuil)

bzr 0.15
########

:Released: 2007-04-01

Bugfixes
********

* Handle incompatible repositories as a user issue when fetching.
  (Aaron Bentley)

* Don't give a recommendation to upgrade when branching or
  checking out a branch that contains an old-format working tree.
  (Martin Pool)

bzr 0.15rc3
###########

:Released:  2007-03-26

Changes
*******

* A warning is now displayed when opening working trees in older
  formats, to encourage people to upgrade to WorkingTreeFormat4.
  (Martin Pool)

Improvements
************

* HTTP redirections are now taken into account when a branch (or a
  bundle) is accessed for the first time. A message is issued at each
  redirection to inform the user. In the past, http redirections were
  silently followed for each request which significantly degraded the
  performances. The http redirections are not followed anymore by
  default, instead a RedirectRequested exception is raised. For bzrlib
  users needing to follow http redirections anyway,
  ``bzrlib.transport.do_catching_redirections`` provide an easy transition
  path.  (vila)

Internals
*********

* Added ``ReadLock.temporary_write_lock()`` to allow upgrading an OS read
  lock to an OS write lock. Linux can do this without unlocking, Win32
  needs to unlock in between. (John Arbash Meinel)

* New parameter ``recommend_upgrade`` to ``BzrDir.open_workingtree``
  to silence (when false) warnings about opening old formats.
  (Martin Pool)

* Fix minor performance regression with bzr-0.15 on pre-dirstate
  trees. (We were reading the working inventory too many times).
  (John Arbash Meinel)

* Remove ``Branch.get_transaction()`` in favour of a simple cache of
  ``revision_history``.  Branch subclasses should override
  ``_gen_revision_history`` rather than ``revision_history`` to make use of
  this cache, and call ``_clear_revision_history_cache`` and
  ``_cache_revision_history`` at appropriate times. (Andrew Bennetts)

Bugfixes
********

* Take ``smtp_server`` from user config into account.
  (vila, #92195)

* Restore Unicode filename handling for versioned and unversioned files.
  (John Arbash Meinel, #92608)

* Don't fail during ``bzr commit`` if a file is marked removed, and
  the containing directory is auto-removed.  (John Arbash Meinel, #93681)

* ``bzr status FILENAME`` failed on Windows because of an uncommon
  errno. (``ERROR_DIRECTORY == 267 != ENOTDIR``).
  (Wouter van Heyst, John Arbash Meinel, #90819)

* ``bzr checkout source`` should create a local branch in the same
  format as source. (John Arbash Meinel, #93854)

* ``bzr commit`` with a kind change was failing to update the
  last-changed-revision for directories.  The
  InventoryDirectory._unchanged only looked at the ``parent_id`` and name,
  ignoring the fact that the kind could have changed, too.
  (John Arbash Meinel, #90111)

* ``bzr mv dir/subdir other`` was incorrectly updating files inside
  the directory. So that there was a chance it would break commit,
  etc. (John Arbash Meinel, #94037)

* Correctly handles mutiple permanent http redirections.
  (vila, #88780)

bzr 0.15rc2
###########

:Released:  2007-03-14

Notes When Upgrading
********************

* Release 0.15rc2 of bzr changes the ``bzr init-repo`` command to
  default to ``--trees`` instead of ``--no-trees``.
  Existing shared repositories are not affected.

Improvements
************

* New ``merge-directive`` command to generate machine- and human-readable
  merge requests.  (Aaron Bentley)

* New ``submit:`` revision specifier makes it easy to diff against the
  common ancestor with the submit location (Aaron Bentley)

* Added support for Putty's SSH implementation. (Dmitry Vasiliev)

* Added ``bzr status --versioned`` to report only versioned files,
  not unknowns. (Kent Gibson)

* Merge now autodetects the correct line-ending style for its conflict
  markers.  (Aaron Bentley)

Internals
*********

* Refactored SSH vendor registration into SSHVendorManager class.
  (Dmitry Vasiliev)

Bugfixes
********

* New ``--numbered-dirs`` option to ``bzr selftest`` to use
  numbered dirs for TestCaseInTempDir. This is default behavior
  on Windows. Anyone can force named dirs on Windows
  with ``--no-numbered-dirs``. (Alexander Belchenko)

* Fix ``RevisionSpec_revid`` to handle the Unicode strings passed in
  from the command line. (Marien Zwart, #90501)

* Fix ``TreeTransform._iter_changes`` when both the source and
  destination are missing. (Aaron Bentley, #88842)

* Fix commit of merges with symlinks in dirstate trees.
  (Marien Zwart)

* Switch the ``bzr init-repo`` default from --no-trees to --trees.
  (Wouter van Heyst, #53483)


bzr 0.15rc1
###########

:Released:  2007-03-07

Surprises
*********

* The default disk format has changed. Please run 'bzr upgrade' in your
  working trees to upgrade. This new default is compatible for network
  operations, but not for local operations. That is, if you have two
  versions of bzr installed locally, after upgrading you can only use the
  bzr 0.15 version. This new default does not enable tags or nested-trees
  as they are incompatible with bzr versions before 0.15 over the network.

* For users of bzrlib: Two major changes have been made to the working tree
  api in bzrlib. The first is that many methods and attributes, including
  the inventory attribute, are no longer valid for use until one of
  ``lock_read``/``lock_write``/``lock_tree_write`` has been called,
  and become invalid again after unlock is called. This has been done
  to improve performance and correctness as part of the dirstate
  development.
  (Robert Collins, John A Meinel, Martin Pool, and others).

* For users of bzrlib: The attribute 'tree.inventory' should be considered
  readonly. Previously it was possible to directly alter this attribute, or
  its contents, and have the tree notice this. This has been made
  unsupported - it may work in some tree formats, but in the newer dirstate
  format such actions will have no effect and will be ignored, or even
  cause assertions. All operations possible can still be carried out by a
  combination of the tree API, and the bzrlib.transform API. (Robert
  Collins, John A Meinel, Martin Pool, and others).

Improvements
************

* Support for OS Windows 98. Also .bzr.log on any windows system
  saved in My Documents folder. (Alexander Belchenko)

* ``bzr mv`` enhanced to support already moved files.
  In the past the mv command would have failed if the source file doesn't
  exist. In this situation ``bzr mv`` would now detect that the file has
  already moved and update the repository accordingly, if the target file
  does exist.
  A new option ``--after`` has been added so that if two files already
  exist, you could notify Bazaar that you have moved a (versioned) file
  and replaced it with another. Thus in this case ``bzr move --after``
  will only update the Bazaar identifier.
  (Steffen Eichenberg, Marius Kruger)

* ``ls`` now works on treeless branches and remote branches.
  (Aaron Bentley)

* ``bzr help global-options`` describes the global options.
  (Aaron Bentley)

* ``bzr pull --overwrite`` will now correctly overwrite checkouts.
  (Robert Collins)

* Files are now allowed to change kind (e.g. from file to symlink).
  Supported by ``commit``, ``revert`` and ``status``
  (Aaron Bentley)

* ``inventory`` and ``unknowns`` hidden in favour of ``ls``
  (Aaron Bentley)

* ``bzr help checkouts`` descibes what checkouts are and some possible
  uses of them. (James Westby, Aaron Bentley)

* A new ``-d`` option to push, pull and merge overrides the default
  directory.  (Martin Pool)

* Branch format 6: smaller, and potentially faster than format 5.  Supports
  ``append_history_only`` mode, where the log view and revnos do not change,
  except by being added to.  Stores policy settings in
  ".bzr/branch/branch.conf".

* ``append_only`` branches:  Format 6 branches may be configured so that log
  view and revnos are always consistent.  Either create the branch using
  "bzr init --append-revisions-only" or edit the config file as descriped
  in docs/configuration.txt.

* rebind: Format 6 branches retain the last-used bind location, so if you
  "bzr unbind", you can "bzr bind" to bind to the previously-selected
  bind location.

* Builtin tags support, created and deleted by the ``tag`` command and
  stored in the branch.  Tags can be accessed with the revisionspec
  ``-rtag:``, and listed with ``bzr tags``.  Tags are not versioned
  at present. Tags require a network incompatible upgrade. To perform this
  upgrade, run ``bzr upgrade --dirstate-tags`` in your branch and
  repositories. (Martin Pool)

* The ``bzr://`` transport now has a well-known port number, 4155,
  which it will use by default.  (Andrew Bennetts, Martin Pool)

* Bazaar now looks for user-installed plugins before looking for site-wide
  plugins. (Jonathan Lange)

* ``bzr resolve`` now detects and marks resolved text conflicts.
  (Aaron Bentley)

Internals
*********

* Internally revision ids and file ids are now passed around as utf-8
  bytestrings, rather than treating them as Unicode strings. This has
  performance benefits for Knits, since we no longer need to decode the
  revision id for each line of content, nor for each entry in the index.
  This will also help with the future dirstate format.
  (John Arbash Meinel)

* Reserved ids (any revision-id ending in a colon) are rejected by
  versionedfiles, repositories, branches, and working trees
  (Aaron Bentley)

* Minor performance improvement by not creating a ProgressBar for
  every KnitIndex we create. (about 90ms for a bzr.dev tree)
  (John Arbash Meinel)

* New easier to use Branch hooks facility. There are five initial hooks,
  all documented in bzrlib.branch.BranchHooks.__init__ - ``'set_rh'``,
  ``'post_push'``, ``'post_pull'``, ``'post_commit'``,
  ``'post_uncommit'``. These hooks fire after the matching operation
  on a branch has taken place, and were originally added for the
  branchrss plugin. (Robert Collins)

* New method ``Branch.push()`` which should be used when pushing from a
  branch as it makes performance and policy decisions to match the UI
  level command ``push``. (Robert Collins).

* Add a new method ``Tree.revision_tree`` which allows access to cached
  trees for arbitrary revisions. This allows the in development dirstate
  tree format to provide access to the callers to cached copies of
  inventory data which are cheaper to access than inventories from the
  repository.
  (Robert Collins, Martin Pool)

* New ``Branch.last_revision_info`` method, this is being done to allow
  optimization of requests for both the number of revisions and the last
  revision of a branch with smartservers and potentially future branch
  formats. (Wouter van Heyst, Robert Collins)

* Allow ``'import bzrlib.plugins.NAME'`` to work when the plugin NAME has not
  yet been loaded by ``load_plugins()``. This allows plugins to depend on each
  other for code reuse without requiring users to perform file-renaming
  gymnastics. (Robert Collins)

* New Repository method ``'gather_stats'`` for statistic data collection.
  This is expected to grow to cover a number of related uses mainly
  related to bzr info. (Robert Collins)

* Log formatters are now managed with a registry.
  ``log.register_formatter`` continues to work, but callers accessing
  the FORMATTERS dictionary directly will not.

* Allow a start message to be passed to the ``edit_commit_message``
  function.  This will be placed in the message offered to the user
  for editing above the separator. It allows a template commit message
  to be used more easily. (James Westby)

* ``GPGStrategy.sign()`` will now raise ``BzrBadParameterUnicode`` if
  you pass a Unicode string rather than an 8-bit string. Callers need
  to be updated to encode first. (John Arbash Meinel)

* Branch.push, pull, merge now return Result objects with information
  about what happened, rather than a scattering of various methods.  These
  are also passed to the post hooks.  (Martin Pool)

* File formats and architecture is in place for managing a forest of trees
  in bzr, and splitting up existing trees into smaller subtrees, and
  finally joining trees to make a larger tree. This is the first iteration
  of this support, and the user-facing aspects still require substantial
  work.  If you wish to experiment with it, use ``bzr upgrade
  --dirstate-with-subtree`` in your working trees and repositories.
  You can use the hidden commands ``split`` and ``join`` and to create
  and manipulate nested trees, but please consider using the nested-trees
  branch, which contains substantial UI improvements, instead.
  http://code.aaronbentley.com/bzr/bzrrepo/nested-trees/
  (Aaron Bentley, Martin Pool, Robert Collins).

Bugfixes
********

* ``bzr annotate`` now uses dotted revnos from the viewpoint of the
  branch, rather than the last changed revision of the file.
  (John Arbash Meinel, #82158)

* Lock operations no longer hang if they encounter a permission problem.
  (Aaron Bentley)

* ``bzr push`` can resume a push that was canceled before it finished.
  Also, it can push even if the target directory exists if you supply
  the ``--use-existing-dir`` flag.
  (John Arbash Meinel, #30576, #45504)

* Fix http proxy authentication when user and an optional
  password appears in the ``*_proxy`` vars. (Vincent Ladeuil,
  #83954).

* ``bzr log branch/file`` works for local treeless branches
  (Aaron Bentley, #84247)

* Fix problem with UNC paths on Windows 98. (Alexander Belchenko, #84728)

* Searching location of CA bundle for PyCurl in env variable
  (``CURL_CA_BUNDLE``), and on win32 along the PATH.
  (Alexander Belchenko, #82086)

* ``bzr init`` works with unicode argument LOCATION.
  (Alexander Belchenko, #85599)

* Raise ``DependencyNotPresent`` if pycurl do not support https.
  (Vincent Ladeuil, #85305)

* Invalid proxy env variables should not cause a traceback.
  (Vincent Ladeuil, #87765)

* Ignore patterns normalised to use '/' path separator.
  (Kent Gibson, #86451)

* bzr rocks. It sure does! Fix case. (Vincent Ladeuil, #78026)

* Fix bzrtools shelve command for removed lines beginning with "--"
  (Johan Dahlberg, #75577)

Testing
*******

* New ``--first`` option to ``bzr selftest`` to run specified tests
  before the rest of the suite.  (Martin Pool)


bzr 0.14
########

:Released:  2007-01-23

Improvements
************

* ``bzr help global-options`` describes the global options. (Aaron Bentley)

Bug Fixes
*********

* Skip documentation generation tests if the tools to do so are not
  available. Fixes running selftest for installled copies of bzr.
  (John Arbash Meinel, #80330)

* Fix the code that discovers whether bzr is being run from it's
  working tree to handle the case when it isn't but the directory
  it is in is below a repository. (James Westby, #77306)


bzr 0.14rc1
###########

:Released:  2007-01-16

Improvements
************

* New connection: ``bzr+http://`` which supports tunnelling the smart
  protocol over an HTTP connection. If writing is enabled on the bzr
  server, then you can write over the http connection.
  (Andrew Bennetts, John Arbash Meinel)

* Aliases now support quotation marks, so they can contain whitespace
  (Marius Kruger)

* PyCurlTransport now use a single curl object. By specifying explicitly
  the 'Range' header, we avoid the need to use two different curl objects
  (and two connections to the same server). (Vincent Ladeuil)

* ``bzr commit`` does not prompt for a message until it is very likely to
  succeed.  (Aaron Bentley)

* ``bzr conflicts`` now takes --text to list pathnames of text conflicts
  (Aaron Bentley)

* Fix ``iter_lines_added_or_present_in_versions`` to use a set instead
  of a list while checking if a revision id was requested. Takes 10s
  off of the ``fileids_affected_by_revision_ids`` time, which is 10s
  of the ``bzr branch`` time. Also improve ``fileids_...`` time by
  filtering lines with a regex rather than multiple ``str.find()``
  calls. (saves another 300ms) (John Arbash Meinel)

* Policy can be set for each configuration key. This allows keys to be
  inherited properly across configuration entries. For example, this
  should enable you to do::

    [/home/user/project]
    push_location = sftp://host/srv/project/
    push_location:policy = appendpath

  And then a branch like ``/home/user/project/mybranch`` should get an
  automatic push location of ``sftp://host/srv/project/mybranch``.
  (James Henstridge)

* Added ``bzr status --short`` to make status report svn style flags
  for each file.  For example::

    $ bzr status --short
    A  foo
    A  bar
    D  baz
    ?  wooley

* 'bzr selftest --clean-output' allows easily clean temporary tests
  directories without running tests. (Alexander Belchenko)

* ``bzr help hidden-commands`` lists all hidden commands. (Aaron Bentley)

* ``bzr merge`` now has an option ``--pull`` to fall back to pull if
  local is fully merged into remote. (Jan Hudec)

* ``bzr help formats`` describes available directory formats. (Aaron Bentley)

Internals
*********

* A few tweaks directly to ``fileids_affected_by_revision_ids`` to
  help speed up processing, as well allowing to extract unannotated
  lines. Between the two ``fileids_affected_by_revision_ids`` is
  improved by approx 10%. (John Arbash Meinel)

* Change Revision serialization to only write out millisecond
  resolution. Rather than expecting floating point serialization to
  preserve more resolution than we need. (Henri Weichers, Martin Pool)

* Test suite ends cleanly on Windows.  (Vincent Ladeuil)

* When ``encoding_type`` attribute of class Command is equal to 'exact',
  force sys.stdout to be a binary stream on Windows, and therefore
  keep exact line-endings (without LF -> CRLF conversion).
  (Alexander Belchenko)

* Single-letter short options are no longer globally declared.  (Martin
  Pool)

* Before using detected user/terminal encoding bzr should check
  that Python has corresponding codec. (Alexander Belchenko)

* Formats for end-user selection are provided via a FormatRegistry (Aaron Bentley)

Bug Fixes
*********

* ``bzr missing --verbose`` was showing adds/removals in the wrong
  direction. (John Arbash Meinel)

* ``bzr annotate`` now defaults to showing dotted revnos for merged
  revisions. It cuts them off at a depth of 12 characters, but you can
  supply ``--long`` to see the full number. You can also use
  ``--show-ids`` to display the original revision ids, rather than
  revision numbers and committer names. (John Arbash Meinel, #75637)

* bzr now supports Win32 UNC path (e.g. ``\HOST\path``.
  (Alexander Belchenko, #57869)

* Win32-specific: output of cat, bundle and diff commands don't mangle
  line-endings (Alexander Belchenko, #55276)

* Replace broken fnmatch based ignore pattern matching with custom pattern
  matcher.
  (Kent Gibson, Jan Hudec #57637)

* pycurl and urllib can detect short reads at different places. Update
  the test suite to test more cases. Also detect http error code 416
  which was raised for that specific bug. Also enhance the urllib
  robustness by detecting invalid ranges (and pycurl's one by detecting
  short reads during the initial GET). (Vincent Ladeuil, #73948)

* The urllib connection sharing interacts badly with urllib2
  proxy setting (the connections didn't go thru the proxy
  anymore). Defining a proper ProxyHandler solves the
  problem.  (Vincent Ladeuil, #74759)

* Use urlutils to generate relative URLs, not osutils
  (Aaron Bentley, #76229)

* ``bzr status`` in a readonly directory should work without giving
  lots of errors. (John Arbash Meinel, #76299)

* Mention the revisionspec topic for the revision option help.
  (Wouter van Heyst, #31663)

* Allow plugins import from zip archives.
  (Alexander Belchenko, #68124)


bzr 0.13
########

:Released:  2006-12-05

No changes from 0.13rc


bzr 0.13rc1
###########

:Released:  2006-11-27

Improvements
************

* New command ``bzr remove-tree`` allows the removal of the working
  tree from a branch.
  (Daniel Silverstone)

* urllib uses shared keep-alive connections, so http
  operations are substantially faster.
  (Vincent Ladeuil, #53654)

* ``bzr export`` allows an optional branch parameter, to export a bzr
  tree from some other url. For example:
  ``bzr export bzr.tar.gz http://bazaar-vcs.org/bzr/bzr.dev``
  (Daniel Silverstone)

* Added ``bzr help topics`` to the bzr help system. This gives a
  location for general information, outside of a specific command.
  This includes updates for ``bzr help revisionspec`` the first topic
  included. (Goffredo Baroncelli, John Arbash Meinel, #42714)

* WSGI-compatible HTTP smart server.  See ``doc/http_smart_server.txt``.
  (Andrew Bennetts)

* Knit files will now cache full texts only when the size of the
  deltas is as large as the size of the fulltext. (Or after 200
  deltas, whichever comes first). This has the most benefit on large
  files with small changes, such as the inventory for a large project.
  (eg For a project with 2500 files, and 7500 revisions, it changes
  the size of inventory.knit from 11MB to 5.4MB) (John Arbash Meinel)

Internals
*********

* New -D option given before the command line turns on debugging output
  for particular areas.  -Derror shows tracebacks on all errors.
  (Martin Pool)

* Clean up ``bzr selftest --benchmark bundle`` to correct an import,
  and remove benchmarks that take longer than 10min to run.
  (John Arbash Meinel)

* Use ``time.time()`` instead of ``time.clock()`` to decide on
  progress throttling. Because ``time.clock()`` is actually CPU time,
  so over a high-latency connection, too many updates get throttled.
  (John Arbash Meinel)

* ``MemoryTransport.list_dir()`` would strip the first character for
  files or directories in root directory. (John Arbash Meinel)

* New method ``get_branch_reference`` on 'BzrDir' allows the detection of
  branch references - which the smart server component needs.

* New ``ChrootTransportDecorator``, accessible via the ``chroot+`` url
  prefix.  It disallows any access to locations above a set URL.  (Andrew
  Bennetts)

Bug Fixes
*********

* Now ``_KnitIndex`` properly decode revision ids when loading index data.
  And optimize the knit index parsing code.
  (Dmitry Vasiliev, John Arbash Meinel)

* ``bzrlib/bzrdir.py`` was directly referencing ``bzrlib.workingtree``,
  without importing it. This prevented ``bzr upgrade`` from working
  unless a plugin already imported ``bzrlib.workingtree``
  (John Arbash Meinel, #70716)

* Suppress the traceback on invalid URLs (Vincent Ladeuil, #70803).

* Give nicer error message when an http server returns a 403
  error code. (Vincent Ladeuil, #57644).

* When a multi-range http GET request fails, try a single
  range one. If it fails too, forget about ranges. Remember that until
  the death of the transport and propagates that to the clones.
  (Vincent Ladeuil, #62276, #62029).

* Handles user/passwords supplied in url from command
  line (for the urllib implementation). Don't request already
  known passwords (Vincent Ladeuil, #42383, #44647, #48527)

* ``_KnitIndex.add_versions()`` dictionary compresses revision ids as they
  are added. This fixes bug where fetching remote revisions records
  them as full references rather than integers.
  (John Arbash Meinel, #64789)

* ``bzr ignore`` strips trailing slashes in patterns.
  Also ``bzr ignore`` rejects absolute paths. (Kent Gibson, #4559)

* ``bzr ignore`` takes multiple arguments. (Cheuksan Edward Wang, #29488)

* mv correctly handles paths that traverse symlinks.
  (Aaron Bentley, #66964)

* Give nicer looking error messages when failing to connect over ssh.
  (John Arbash Meinel, #49172)

* Pushing to a remote branch does not currently update the remote working
  tree. After a remote push, ``bzr status`` and ``bzr diff`` on the remote
  machine now show that the working tree is out of date.
  (Cheuksan Edward Wang #48136)

* Use patiencediff instead of difflib for determining deltas to insert
  into knits. This avoids the O(N^3) behavior of difflib. Patience
  diff should be O(N^2). (Cheuksan Edward Wang, #65714)

* Running ``bzr log`` on nonexistent file gives an error instead of the
  entire log history. (Cheuksan Edward Wang #50793)

* ``bzr cat`` can look up contents of removed or renamed files. If the
  pathname is ambiguous, i.e. the files in the old and new trees have
  different id's, the default is the file in the new tree. The user can
  use "--name-from-revision" to select the file in the old tree.
  (Cheuksan Edward Wang, #30190)

Testing
*******

* TestingHTTPRequestHandler really handles the Range header
  (previously it was ignoring it and returning the whole file,).

bzr 0.12
########

:Released:  2006-10-30

Internals
*********

* Clean up ``bzr selftest --benchmark bundle`` to correct an import,
  and remove benchmarks that take longer than 10min to run.
  (John Arbash Meinel)

bzr 0.12rc1
###########

:Released:  2006-10-23

Improvements
************

* ``bzr log`` now shows dotted-decimal revision numbers for all revisions,
  rather than just showing a decimal revision number for revisions on the
  mainline. These revision numbers are not yet accepted as input into bzr
  commands such as log, diff etc. (Robert Collins)

* revisions can now be specified using dotted-decimal revision numbers.
  For instance, ``bzr diff -r 1.2.1..1.2.3``. (Robert Collins)

* ``bzr help commands`` output is now shorter (Aaron Bentley)

* ``bzr`` now uses lazy importing to reduce the startup time. This has
  a moderate effect on lots of actions, especially ones that have
  little to do. For example ``bzr rocks`` time is down to 116ms from
  283ms. (John Arbash Meinel)

* New Registry class to provide name-to-object registry-like support,
  for example for schemes where plugins can register new classes to
  do certain tasks (e.g. log formatters). Also provides lazy registration
  to allow modules to be loaded on request.
  (John Arbash Meinel, Adeodato Simó)

API Incompatability
*******************

* LogFormatter subclasses show now expect the 'revno' parameter to
  show() to be a string rather than an int. (Robert Collins)

Internals
*********

* ``TestCase.run_bzr``, ``run_bzr_captured``, and ``run_bzr_subprocess``
  can take a ``working_dir='foo'`` parameter, which will change directory
  for the command. (John Arbash Meinel)

* ``bzrlib.lazy_regex.lazy_compile`` can be used to create a proxy
  around a regex, which defers compilation until first use.
  (John Arbash Meinel)

* ``TestCase.run_bzr_subprocess`` defaults to supplying the
  ``--no-plugins`` parameter to ensure test reproducability, and avoid
  problems with system-wide installed plugins. (John Arbash Meinel)

* Unique tree root ids are now supported. Newly created trees still
  use the common root id for compatibility with bzr versions before 0.12.
  (Aaron Bentley)

* ``WorkingTree.set_root_id(None)`` is now deprecated. Please
  pass in ``inventory.ROOT_ID`` if you want the default root id value.
  (Robert Collins, John Arbash Meinel)

* New method ``WorkingTree.flush()`` which will write the current memory
  inventory out to disk. At the same time, ``read_working_inventory`` will
  no longer trash the current tree inventory if it has been modified within
  the current lock, and the tree will now ``flush()`` automatically on
  ``unlock()``. ``WorkingTree.set_root_id()`` has been updated to take
  advantage of this functionality. (Robert Collins, John Arbash Meinel)

* ``bzrlib.tsort.merge_sorted`` now accepts ``generate_revnos``. This
  parameter will cause it to add another column to its output, which
  contains the dotted-decimal revno for each revision, as a tuple.
  (Robert Collins)

* ``LogFormatter.show_merge`` is deprecated in favour of
  ``LogFormatter.show_merge_revno``. (Robert Collins)

Bug Fixes
*********

* Avoid circular imports by creating a deprecated function for
  ``bzrlib.tree.RevisionTree``. Callers should have been using
  ``bzrlib.revisontree.RevisionTree`` anyway. (John Arbash Meinel,
  #66349)

* Don't use ``socket.MSG_WAITALL`` as it doesn't exist on all
  platforms. (Martin Pool, #66356)

* Don't require ``Content-Type`` in range responses. Assume they are a
  single range if ``Content-Type`` does not exist.
  (John Arbash Meinel, #62473)

* bzr branch/pull no longer complain about progress bar cleanup when
  interrupted during fetch.  (Aaron Bentley, #54000)

* ``WorkingTree.set_parent_trees()`` uses the trees to directly write
  the basis inventory, rather than going through the repository. This
  allows us to have 1 inventory read, and 2 inventory writes when
  committing a new tree. (John Arbash Meinel)

* When reverting, files that are not locally modified that do not exist
  in the target are deleted, not just unversioned (Aaron Bentley)

* When trying to acquire a lock, don't fail immediately. Instead, try
  a few times (up to 1 hour) before timing out. Also, report why the
  lock is unavailable (John Arbash Meinel, #43521, #49556)

* Leave HttpTransportBase daughter classes decides how they
  implement cloning. (Vincent Ladeuil, #61606)

* diff3 does not indicate conflicts on clean merge. (Aaron Bentley)

* If a commit fails, the commit message is stored in a file at the root of
  the tree for later commit. (Cheuksan Edward Wang, Stefan Metzmacher,
  #32054)

Testing
*******

* New test base class TestCaseWithMemoryTransport offers memory-only
  testing facilities: its not suitable for tests that need to mutate disk
  state, but most tests should not need that and should be converted to
  TestCaseWithMemoryTransport. (Robert Collins)

* ``TestCase.make_branch_and_memory_tree`` now takes a format
  option to set the BzrDir, Repository and Branch formats of the
  created objects. (Robert Collins, John Arbash Meinel)

bzr 0.11
########

:Released:  2006-10-02

* Smart server transport test failures on windows fixed. (Lukáš Lalinský).

bzr 0.11rc2
###########

:Released:  2006-09-27

Bug Fixes
*********

* Test suite hangs on windows fixed. (Andrew Bennets, Alexander Belchenko).

* Commit performance regression fixed. (Aaron Bentley, Robert Collins, John
  Arbash Meinel).

bzr 0.11rc1
###########

:Released:  2006-09-25

Improvements
************

* Knit files now wait to create their contents until the first data is
  added. The old code used to create an empty .knit and a .kndx with just
  the header. However, this caused a lot of extra round trips over sftp.
  This can change the time for ``bzr push`` to create a new remote branch
  from 160s down to 100s. This also affects ``bzr commit`` performance when
  adding new files, ``bzr commit`` on a new kernel-like tree drops from 50s
  down to 40s (John Arbash Meinel, #44692)

* When an entire subtree has been deleted, commit will now report that
  just the top of the subtree has been deleted, rather than reporting
  all the individual items. (Robert Collins)

* Commit performs one less XML parse. (Robert Collins)

* ``bzr checkout`` now operates on readonly branches as well
  as readwrite branches. This fixes bug #39542. (Robert Collins)

* ``bzr bind`` no longer synchronises history with the master branch.
  Binding should be followed by an update or push to synchronise the
  two branches. This is closely related to the fix for bug #39542.
  (Robert Collins)

* ``bzrlib.lazy_import.lazy_import`` function to create on-demand
  objects.  This allows all imports to stay at the global scope, but
  modules will not actually be imported if they are not used.
  (John Arbash Meinel)

* Support ``bzr://`` and ``bzr+ssh://`` urls to work with the new RPC-based
  transport which will be used with the upcoming high-performance smart
  server. The new command ``bzr serve`` will invoke bzr in server mode,
  which processes these requests. (Andrew Bennetts, Robert Collins, Martin
  Pool)

* New command ``bzr version-info`` which can be used to get a summary
  of the current state of the tree. This is especially useful as part
  of a build commands. See ``doc/version_info.txt`` for more information
  (John Arbash Meinel)

Bug Fixes
*********

* ``'bzr inventory [FILE...]'`` allows restricting the file list to a
  specific set of files. (John Arbash Meinel, #3631)

* Don't abort when annotating empty files (John Arbash Meinel, #56814)

* Add ``Stanza.to_unicode()`` which can be passed to another Stanza
  when nesting stanzas. Also, add ``read_stanza_unicode`` to handle when
  reading a nested Stanza. (John Arbash Meinel)

* Transform._set_mode() needs to stat the right file.
  (John Arbash Meinel, #56549)

* Raise WeaveFormatError rather than StopIteration when trying to read
  an empty Weave file. (John Arbash Meinel, #46871)

* Don't access e.code for generic URLErrors, only HTTPErrors have .code.
  (Vincent Ladeuil, #59835)

* Handle boundary="" lines properly to allow access through a Squid proxy.
  (John Arbash Meinel, #57723)

* revert now removes newly-added directories (Aaron Bentley, #54172)

* ``bzr upgrade sftp://`` shouldn't fail to upgrade v6 branches if there
  isn't a working tree. (David Allouche, #40679)

* Give nicer error messages when a user supplies an invalid --revision
  parameter. (John Arbash Meinel, #55420)

* Handle when LANG is not recognized by python. Emit a warning, but
  just revert to using 'ascii'. (John Arbash Meinel, #35392)

* Don't use ``preexec_fn`` on win32, as it is not supported by subprocess.
  (John Arbash Meinel)

* Skip specific tests when the dependencies aren't met. This includes
  some ``setup.py`` tests when ``python-dev`` is not available, and
  some tests that depend on paramiko. (John Arbash Meinel, Mattheiu Moy)

* Fallback to Paramiko properly, if no ``ssh`` executable exists on
  the system. (Andrew Bennetts, John Arbash Meinel)

* ``Branch.bind(other_branch)`` no longer takes a write lock on the
  other branch, and will not push or pull between the two branches.
  API users will need to perform a push or pull or update operation if they
  require branch synchronisation to take place. (Robert Collins, #47344)

* When creating a tarball or zipfile export, export unicode names as utf-8
  paths. This may not work perfectly on all platforms, but has the best
  chance of working in the common case. (John Arbash Meinel, #56816)

* When committing, only files that exist in working tree or basis tree
  may be specified (Aaron Bentley, #50793)

Portability
***********

* Fixes to run on Python 2.5 (Brian M. Carlson, Martin Pool, Marien Zwart)

Internals
*********

* TestCaseInTempDir now creates a separate directory for HOME, rather
  than having HOME set to the same location as the working directory.
  (John Arbash Meinel)

* ``run_bzr_subprocess()`` can take an optional ``env_changes={}`` parameter,
  which will update os.environ inside the spawned child. It also can
  take a ``universal_newlines=True``, which helps when checking the output
  of the command. (John Arbash Meinel)

* Refactor SFTP vendors to allow easier re-use when ssh is used.
  (Andrew Bennetts)

* ``Transport.list_dir()`` and ``Transport.iter_files_recursive()`` should always
  return urlescaped paths. This is now tested (there were bugs in a few
  of the transports) (Andrew Bennetts, David Allouche, John Arbash Meinel)

* New utility function ``symbol_versioning.deprecation_string``. Returns the
  formatted string for a callable, deprecation format pair. (Robert Collins)

* New TestCase helper applyDeprecated. This allows you to call a callable
  which is deprecated without it spewing to the screen, just by supplying
  the deprecation format string issued for it. (Robert Collins)

* Transport.append and Transport.put have been deprecated in favor of
  ``.append_bytes``, ``.append_file``, ``.put_bytes``, and
  ``.put_file``. This removes the ambiguity in what type of object the
  functions take.  ``Transport.non_atomic_put_{bytes,file}`` has also
  been added. Which works similarly to ``Transport.append()`` except for
  SFTP, it doesn't have a round trip when opening the file. Also, it
  provides functionality for creating a parent directory when trying
  to create a file, rather than raise NoSuchFile and forcing the
  caller to repeat their request.
  (John Arbash Meinel)

* WorkingTree has a new api ``unversion`` which allow the unversioning of
  entries by their file id. (Robert Collins)

* ``WorkingTree.pending_merges`` is deprecated.  Please use the
  ``get_parent_ids`` (introduced in 0.10) method instead. (Robert Collins)

* WorkingTree has a new ``lock_tree_write`` method which locks the branch for
  read rather than write. This is appropriate for actions which only need
  the branch data for reference rather than mutation. A new decorator
  ``needs_tree_write_lock`` is provided in the workingtree module. Like the
  ``needs_read_lock`` and ``needs_write_lock`` decorators this allows static
  declaration of the locking requirements of a function to ensure that
  a lock is taken out for casual scripts. (Robert Collins, #54107)

* All WorkingTree methods which write to the tree, but not to the branch
  have been converted to use ``needs_tree_write_lock`` rather than
  ``needs_write_lock``. Also converted is the revert, conflicts and tree
  transform modules. This provides a modest performance improvement on
  metadir style trees, due to the reduce lock-acquisition, and a more
  significant performance improvement on lightweight checkouts from
  remote branches, where trivial operations used to pay a significant
  penalty. It also provides the basis for allowing readonly checkouts.
  (Robert Collins)

* Special case importing the standard library 'copy' module. This shaves
  off 40ms of startup time, while retaining compatibility. See:
  ``bzrlib/inspect_for_copy.py`` for more details. (John Arbash Meinel)

* WorkingTree has a new parent class MutableTree which represents the
  specialisations of Tree which are able to be altered. (Robert Collins)

* New methods mkdir and ``put_file_bytes_non_atomic`` on MutableTree that
  mutate the tree and its contents. (Robert Collins)

* Transport behaviour at the root of the URL is now defined and tested.
  (Andrew Bennetts, Robert Collins)

Testing
*******

* New test helper classs MemoryTree. This is typically accessed via
  ``self.make_branch_and_memory_tree()`` in test cases. (Robert Collins)

* Add ``start_bzr_subprocess`` and ``stop_bzr_subprocess`` to allow test
  code to continue running concurrently with a subprocess of bzr.
  (Andrew Bennetts, Robert Collins)

* Add a new method ``Transport.get_smart_client()``. This is provided to
  allow upgrades to a richer interface than the VFS one provided by
  Transport. (Andrew Bennetts, Martin Pool)

bzr 0.10
########

:Released:  2006-08-29

Improvements
************
* 'merge' now takes --uncommitted, to apply uncommitted changes from a
  tree.  (Aaron Bentley)

* 'bzr add --file-ids-from' can be used to specify another path to use
  for creating file ids, rather than generating all new ones. Internally,
  the 'action' passed to ``smart_add_tree()`` can return ``file_ids`` that
  will be used, rather than having bzrlib generate new ones.
  (John Arbash Meinel, #55781)

* ``bzr selftest --benchmark`` now allows a ``--cache-dir`` parameter.
  This will cache some of the intermediate trees, and decrease the
  setup time for benchmark tests. (John Arbash Meinel)

* Inverse forms are provided for all boolean options.  For example,
  --strict has --no-strict, --no-recurse has --recurse (Aaron Bentley)

* Serialize out Inventories directly, rather than using ElementTree.
  Writing out a kernel sized inventory drops from 2s down to ~350ms.
  (Robert Collins, John Arbash Meinel)

Bug Fixes
*********

* Help diffutils 2.8.4 get along with binary tests (Marien Zwart: #57614)

* Change LockDir so that if the lock directory doesn't exist when
  ``lock_write()`` is called, an attempt will be made to create it.
  (John Arbash Meinel, #56974)

* ``bzr uncommit`` preserves pending merges. (John Arbash Meinel, #57660)

* Active FTP transport now works as intended. (ghozzy, #56472)

* Really fix mutter() so that it won't ever raise a UnicodeError.
  It means it is possible for ~/.bzr.log to contain non UTF-8 characters.
  But it is a debugging log, not a real user file.
  (John Arbash Meinel, #56947, #53880)

* Change Command handle to allow Unicode command and options.
  At present we cannot register Unicode command names, so we will get
  BzrCommandError('unknown command'), or BzrCommandError('unknown option')
  But that is better than a UnicodeError + a traceback.
  (John Arbash Meinel, #57123)

* Handle TZ=UTC properly when reading/writing revisions.
  (John Arbash Meinel, #55783, #56290)

* Use ``GPG_TTY`` to allow gpg --cl to work with gpg-agent in a pipeline,
  (passing text to sign in on stdin). (John Arbash Meinel, #54468)

* External diff does the right thing for binaries even in foreign
  languages. (John Arbash Meinel, #56307)

* Testament handles more cases when content is unicode. Specific bug was
  in handling of revision properties.
  (John Arbash Meinel, Holger Krekel, #54723)

* The bzr selftest was failing on installed versions due to a bug in a new
  test helper. (John Arbash Meinel, Robert Collins, #58057)

Internals
*********

* ``bzrlib.cache_utf8`` contains ``encode()`` and ``decode()`` functions
  which can be used to cache the conversion between utf8 and Unicode.
  Especially helpful for some of the knit annotation code, which has to
  convert revision ids to utf8 to annotate lines in storage.
  (John Arbash Meinel)

* ``setup.py`` now searches the filesystem to find all packages which
  need to be installed. This should help make the life of packagers
  easier. (John Arbash Meinel)

bzr 0.9.0
#########

:Released:  2006-08-11

Surprises
*********

* The hard-coded built-in ignore rules have been removed. There are
  now two rulesets which are enforced. A user global one in
  ``~/.bazaar/ignore`` which will apply to every tree, and the tree
  specific one '.bzrignore'.
  ``~/.bazaar/ignore`` will be created if it does not exist, but with
  a more conservative list than the old default.
  This fixes bugs with default rules being enforced no matter what.
  The old list of ignore rules from bzr is available by
  running 'bzr ignore --old-default-rules'.
  (Robert Collins, Martin Pool, John Arbash Meinel)

* 'branches.conf' has been changed to 'locations.conf', since it can apply
  to more locations than just branch locations.
  (Aaron Bentley)

Improvements
************

* The revision specifier "revno:" is extended to accept the syntax
  revno:N:branch. For example,
  revno:42:http://bazaar-vcs.org/bzr/bzr.dev/ means revision 42 in
  bzr.dev.  (Matthieu Moy)

* Tests updates to ensure proper URL handling, UNICODE support, and
  proper printing when the user's terminal encoding cannot display
  the path of a file that has been versioned.
  ``bzr branch`` can take a target URL rather than only a local directory.
  ``Branch.get_parent()/set_parent()`` now save a relative path if possible,
  and normalize the parent based on root, allowing access across
  different transports. (John Arbash Meinel, Wouter van Heyst, Martin Pool)
  (Malone #48906, #42699, #40675, #5281, #3980, #36363, #43689,
  #42517, #42514)

* On Unix, detect terminal width using an ioctl not just $COLUMNS.
  Use terminal width for single-line logs from ``bzr log --line`` and
  pending-merge display.  (Robert Widhopf-Fenk, Gustavo Niemeyer)
  (Malone #3507)

* On Windows, detect terminal width using GetConsoleScreenBufferInfo.
  (Alexander Belchenko)

* Speedup improvement for 'date:'-revision search. (Guillaume Pinot).

* Show the correct number of revisions pushed when pushing a new branch.
  (Robert Collins).

* 'bzr selftest' now shows a progress bar with the number of tests, and
  progress made. 'make check' shows tests in -v mode, to be more useful
  for the PQM status window. (Robert Collins).
  When using a progress bar, failed tests are printed out, rather than
  being overwritten by the progress bar until the suite finishes.
  (John Arbash Meinel)

* 'bzr selftest --benchmark' will run a new benchmarking selftest.
  'bzr selftest --benchmark --lsprof-timed' will use lsprofile to generate
  profile data for the individual profiled calls, allowing for fine
  grained analysis of performance.
  (Robert Collins, Martin Pool).

* 'bzr commit' shows a progress bar. This is useful for commits over sftp
  where commit can take an appreciable time. (Robert Collins)

* 'bzr add' is now less verbose in telling you what ignore globs were
  matched by files being ignored. Instead it just tells you how many
  were ignored (because you might reasonably be expecting none to be
  ignored). 'bzr add -v' is unchanged and will report every ignored
  file. (Robert Collins).

* ftp now has a test server if medusa is installed. As part of testing,
  ftp support has been improved, including support for supplying a
  non-standard port. (John Arbash Meinel).

* 'bzr log --line' shows the revision number, and uses only the
  first line of the log message (#5162, Alexander Belchenko;
  Matthieu Moy)

* 'bzr status' has had the --all option removed. The 'bzr ls' command
  should be used to retrieve all versioned files. (Robert Collins)

* 'bzr bundle OTHER/BRANCH' will create a bundle which can be sent
  over email, and applied on the other end, while maintaining ancestry.
  This bundle can be applied with either 'bzr merge' or 'bzr pull',
  the same way you would apply another branch.
  (John Arbash Meinel, Aaron Bentley)

* 'bzr whoami' can now be used to set your identity from the command line,
  for a branch or globally.  (Robey Pointer)

* 'bzr checkout' now aliased to 'bzr co', and 'bzr annotate' to 'bzr ann'.
  (Michael Ellerman)

* 'bzr revert DIRECTORY' now reverts the contents of the directory as well.
  (Aaron Bentley)

* 'bzr get sftp://foo' gives a better error when paramiko is not present.
  Also updates things like 'http+pycurl://' if pycurl is not present.
  (John Arbash Meinel) (Malone #47821, #52204)

* New env variable ``BZR_PROGRESS_BAR``, sets the default progress bar type.
  Can be set to 'none' or 'dummy' to disable the progress bar, 'dots' or
  'tty' to create the respective type. (John Arbash Meinel, #42197, #51107)

* Improve the help text for 'bzr diff' to explain what various options do.
  (John Arbash Meinel, #6391)

* 'bzr uncommit -r 10' now uncommits revisions 11.. rather than uncommitting
  revision 10. This makes -r10 more in line with what other commands do.
  'bzr uncommit' also now saves the pending merges of the revisions that
  were removed. So it is safe to uncommit after a merge, fix something,
  and commit again. (John Arbash Meinel, #32526, #31426)

* 'bzr init' now also works on remote locations.
  (Wouter van Heyst, #48904)

* HTTP support has been updated. When using pycurl we now support
  connection keep-alive, which reduces dns requests and round trips.
  And for both urllib and pycurl we support multi-range requests,
  which decreases the number of round-trips. Performance results for
  ``bzr branch http://bazaar-vcs.org/bzr/bzr.dev/`` indicate
  http branching is now 2-3x faster, and ``bzr pull`` in an existing
  branch is as much as 4x faster.
  (Michael Ellerman, Johan Rydberg, John Arbash Meinel, #46768)

* Performance improvements for sftp. Branching and pulling are now up to
  2x faster. Utilize paramiko.readv() support for async requests if it
  is available (paramiko > 1.6) (John Arbash Meinel)

Bug Fixes
*********

* Fix shadowed definition of TestLocationConfig that caused some
  tests not to run.
  (Erik Bågfors, Michael Ellerman, Martin Pool, #32587)

* Fix unnecessary requirement of sign-my-commits that it be run from
  a working directory.  (Martin Pool, Robert Collins)

* 'bzr push location' will only remember the push location if it succeeds
  in connecting to the remote location. (John Arbash Meinel, #49742)

* 'bzr revert' no longer toggles the executable bit on win32
  (John Arbash Meinel, #45010)

* Handle broken pipe under win32 correctly. (John Arbash Meinel)

* sftp tests now work correctly on win32 if you have a newer paramiko
  (John Arbash Meinel)

* Cleanup win32 test suite, and general cleanup of places where
  file handles were being held open. (John Arbash Meinel)

* When specifying filenames for 'diff -r x..y', the name of the file in the
  working directory can be used, even if its name is different in both x
  and y.

* File-ids containing single- or double-quotes are handled correctly by
  push. (Aaron Bentley, #52227)

* Normalize unicode filenames to ensure cross-platform consistency.
  (John Arbash Meinel, #43689)

* The argument parser can now handle '-' as an argument. Currently
  no code interprets it specially (it is mostly handled as a file named
  '-'). But plugins, and future operations can use it.
  (John Arbash meinel, #50984)

* Bundles can properly read binary files with a plain '\r' in them.
  (John Arbash Meinel, #51927)

* Tuning ``iter_entries()`` to be more efficient (John Arbash Meinel, #5444)

* Lots of win32 fixes (the test suite passes again).
  (John Arbash Meinel, #50155)

* Handle openbsd returning None for sys.getfilesystemencoding() (#41183)

* Support ftp APPE (append) to allow Knits to be used over ftp (#42592)

* Removals are only committed if they match the filespec (or if there is
  no filespec).  (#46635, Aaron Bentley)

* smart-add recurses through all supplied directories
  (John Arbash Meinel, #52578)

* Make the bundle reader extra lines before and after the bundle text.
  This allows you to parse an email with the bundle inline.
  (John Arbash Meinel, #49182)

* Change the file id generator to squash a little bit more. Helps when
  working with long filenames on windows. (Also helps for unicode filenames
  not generating hidden files). (John Arbash Meinel, #43801)

* Restore terminal mode on C-c while reading sftp password.  (#48923,
  Nicholas Allen, Martin Pool)

* Timestamps are rounded to 1ms, and revision entries can be recreated
  exactly. (John Arbash Meinel, Jamie Wilkinson, #40693)

* Branch.base has changed to a URL, but ~/.bazaar/locations.conf should
  use local paths, since it is user visible (John Arbash Meinel, #53653)

* ``bzr status foo`` when foo was unversioned used to cause a full delta
  to be generated (John Arbash Meinel, #53638)

* When reading revision properties, an empty value should be considered
  the empty string, not None (John Arbash Meinel, #47782)

* ``bzr diff --diff-options`` can now handle binary files being changed.
  Also, the output is consistent when --diff-options is not supplied.
  (John Arbash Meinel, #54651, #52930)

* Use the right suffixes for loading plugins (John Arbash Meinel, #51810)

* Fix ``Branch.get_parent()`` to handle the case when the parent is not
  accessible (John Arbash Meinel, #52976)

Internals
*********

* Combine the ignore rules into a single regex rather than looping over
  them to reduce the threshold where  N^2 behaviour occurs in operations
  like status. (Jan Hudec, Robert Collins).

* Appending to ``bzrlib.DEFAULT_IGNORE`` is now deprecated. Instead, use
  one of the add functions in bzrlib.ignores. (John Arbash Meinel)

* 'bzr push' should only push the ancestry of the current revision, not
  all of the history in the repository. This is especially important for
  shared repositories. (John Arbash Meinel)

* ``bzrlib.delta.compare_trees`` now iterates in alphabetically sorted order,
  rather than randomly walking the inventories. (John Arbash Meinel)

* Doctests are now run in temporary directories which are cleaned up when
  they finish, rather than using special ScratchDir/ScratchBranch objects.
  (Martin Pool)

* Split ``check`` into separate methods on the branch and on the repository,
  so that it can be specialized in ways that are useful or efficient for
  different formats.  (Martin Pool, Robert Collins)

* Deprecate ``Repository.all_revision_ids``; most methods don't really need
  the global revision graph but only that part leading up to a particular
  revision.  (Martin Pool, Robert Collins)

* Add a BzrDirFormat ``control_formats`` list which allows for control formats
  that do not use '.bzr' to store their data - i.e. '.svn', '.hg' etc.
  (Robert Collins, Jelmer Vernooij).

* ``bzrlib.diff.external_diff`` can be redirected to any file-like object.
  Uses subprocess instead of spawnvp.
  (James Henstridge, John Arbash Meinel, #4047, #48914)

* New command line option '--profile-imports', which will install a custom
  importer to log time to import modules and regex compilation time to
  sys.stderr (John Arbash Meinel)

* 'EmptyTree' is now deprecated, please use ``repository.revision_tree(None)``
  instead. (Robert Collins)

* "RevisionTree" is now in bzrlib/revisiontree.py. (Robert Collins)

bzr 0.8.2
#########

:Released:  2006-05-17

Bug Fixes
*********

* setup.py failed to install launchpad plugin.  (Martin Pool)

bzr 0.8.1
#########

:Released:  2006-05-16

Bug Fixes
*********

* Fix failure to commit a merge in a checkout.  (Martin Pool,
  Robert Collins, Erik Bågfors, #43959)

* Nicer messages from 'commit' in the case of renames, and correct
  messages when a merge has occured. (Robert Collins, Martin Pool)

* Separate functionality from assert statements as they are skipped in
  optimized mode of python. Add the same check to pending merges.
  (Olaf Conradi, #44443)

Changes
*******

* Do not show the None revision in output of bzr ancestry. (Olaf Conradi)

* Add info on standalone branches without a working tree.
  (Olaf Conradi, #44155)

* Fix bug in knits when raising InvalidRevisionId. (Olaf Conradi, #44284)

Changes
*******

* Make editor invocation comply with Debian Policy. First check
  environment variables VISUAL and EDITOR, then try editor from
  alternatives system. If that all fails, fall back to the pre-defined
  list of editors. (Olaf Conradi, #42904)

New Features
************

* New 'register-branch' command registers a public branch into
  Launchpad.net, where it can be associated with bugs, etc.
  (Martin Pool, Bjorn Tillenius, Robert Collins)

Internals
*********

* New public api in InventoryEntry - ``describe_change(old, new)`` which
  provides a human description of the changes between two old and
  new. (Robert Collins, Martin Pool)

Testing
*******

* Fix test case for bzr info in upgrading a standalone branch to metadir,
  uses bzrlib api now. (Olaf Conradi)

bzr 0.8
#######

:Released:  2006-05-08

Notes When Upgrading
********************

Release 0.8 of bzr introduces a new format for history storage, called
'knit', as an evolution of to the 'weave' format used in 0.7.  Local
and remote operations are faster using knits than weaves.  Several
operations including 'init', 'init-repo', and 'upgrade' take a
--format option that controls this.  Branching from an existing branch
will keep the same format.

It is possible to merge, pull and push between branches of different
formats but this is slower than moving data between homogenous
branches.  It is therefore recommended (but not required) that you
upgrade all branches for a project at the same time.  Information on
formats is shown by 'bzr info'.

bzr 0.8 now allows creation of 'repositories', which hold the history
of files and revisions for several branches.  Previously bzr kept all
the history for a branch within the .bzr directory at the root of the
branch, and this is still the default.  To create a repository, use
the new 'bzr init-repo' command.  Branches exist as directories under
the repository and contain just a small amount of information
indicating the current revision of the branch.

bzr 0.8 also supports 'checkouts', which are similar to in cvs and
subversion.  Checkouts are associated with a branch (optionally in a
repository), which contains all the historical information.  The
result is that a checkout can be deleted without losing any
already-committed revisions.  A new 'update' command is also available.

Repositories and checkouts are not supported with the 0.7 storage
format.  To use them you must upgrad to either knits, or to the
'metaweave' format, which uses weaves but changes the .bzr directory
arrangement.


Improvements
************

* sftp paths can now be relative, or local, according to the lftp
  convention. Paths now take the form::

      sftp://user:pass@host:port/~/relative/path
      or
      sftp://user:pass@host:port/absolute/path

* The FTP transport now tries to reconnect after a temporary
  failure. ftp put is made atomic. (Matthieu Moy)

* The FTP transport now maintains a pool of connections, and
  reuses them to avoid multiple connections to the same host (like
  sftp did). (Daniel Silverstone)

* The ``bzr_man.py`` file has been removed. To create the man page now,
  use ``./generate_docs.py man``. The new program can also create other files.
  Run ``python generate_docs.py --help`` for usage information.
  (Hans Ulrich Niedermann & James Blackwell).

* Man Page now gives full help (James Blackwell).
  Help also updated to reflect user config now being stored in .bazaar
  (Hans Ulrich Niedermann)

* It's now possible to set aliases in bazaar.conf (Erik Bågfors)

* Pull now accepts a --revision argument (Erik Bågfors)

* ``bzr re-sign`` now allows multiple revisions to be supplied on the command
  line. You can now use the following command to sign all of your old
  commits::

    find .bzr/revision-store// -name my@email-* \
      | sed 's/.*\/\/..\///' \
      | xargs bzr re-sign

* Upgrade can now upgrade over the network. (Robert Collins)

* Two new commands 'bzr checkout' and 'bzr update' allow for CVS/SVN-alike
  behaviour.  By default they will cache history in the checkout, but
  with --lightweight almost all data is kept in the master branch.
  (Robert Collins)

* 'revert' unversions newly-versioned files, instead of deleting them.

* 'merge' is more robust.  Conflict messages have changed.

* 'merge' and 'revert' no longer clobber existing files that end in '~' or
  '.moved'.

* Default log format can be set in configuration and plugins can register
  their own formatters. (Erik Bågfors)

* New 'reconcile' command will check branch consistency and repair indexes
  that can become out of sync in pre 0.8 formats. (Robert Collins,
  Daniel Silverstone)

* New 'bzr init --format' and 'bzr upgrade --format' option to control
  what storage format is created or produced.  (Robert Collins,
  Martin Pool)

* Add parent location to 'bzr info', if there is one.  (Olaf Conradi)

* New developer commands 'weave-list' and 'weave-join'.  (Martin Pool)

* New 'init-repository' command, plus support for repositories in 'init'
  and 'branch' (Aaron Bentley, Erik Bågfors, Robert Collins)

* Improve output of 'info' command. Show all relevant locations related to
  working tree, branch and repository. Use kibibytes for binary quantities.
  Fix off-by-one error in missing revisions of working tree.  Make 'info'
  work on branches, repositories and remote locations.  Show locations
  relative to the shared repository, if applicable.  Show locking status
  of locations.  (Olaf Conradi)

* Diff and merge now safely handle binary files. (Aaron Bentley)

* 'pull' and 'push' now normalise the revision history, so that any two
  branches with the same tip revision will have the same output from 'log'.
  (Robert Collins)

* 'merge' accepts --remember option to store parent location, like 'push'
  and 'pull'. (Olaf Conradi)

* bzr status and diff when files given as arguments do not exist
  in the relevant trees.  (Martin Pool, #3619)

* Add '.hg' to the default ignore list.  (Martin Pool)

* 'knit' is now the default disk format. This improves disk performance and
  utilization, increases incremental pull performance, robustness with SFTP
  and allows checkouts over SFTP to perform acceptably.
  The initial Knit code was contributed by Johan Rydberg based on a
  specification by Martin Pool.
  (Robert Collins, Aaron Bentley, Johan Rydberg, Martin Pool).

* New tool to generate all-in-one html version of the manual.  (Alexander
  Belchenko)

* Hitting CTRL-C while doing an SFTP push will no longer cause stale locks
  to be left in the SFTP repository. (Robert Collins, Martin Pool).

* New option 'diff --prefix' to control how files are named in diff
  output, with shortcuts '-p0' and '-p1' corresponding to the options for
  GNU patch.  (Alexander Belchenko, Goffredo Baroncelli, Martin Pool)

* Add --revision option to 'annotate' command.  (Olaf Conradi)

* If bzr shows an unexpected revision-history after pulling (perhaps due
  to a reweave) it can now be corrected by 'bzr reconcile'.
  (Robert Collins)

Changes
*******

* Commit is now verbose by default, and shows changed filenames and the
  new revision number.  (Robert Collins, Martin Pool)

* Unify 'mv', 'move', 'rename'.  (Matthew Fuller, #5379)

* 'bzr -h' shows help.  (Martin Pool, Ian Bicking, #35940)

* Make 'pull' and 'push' remember location on failure using --remember.
  (Olaf Conradi)

* For compatibility, make old format for using weaves inside metadir
  available as 'metaweave' format.  Rename format 'metadir' to 'default'.
  Clean up help for option --format in commands 'init', 'init-repo' and
  'upgrade'.  (Olaf Conradi)

Internals
*********

* The internal storage of history, and logical branch identity have now
  been split into Branch, and Repository. The common locking and file
  management routines are now in bzrlib.lockablefiles.
  (Aaron Bentley, Robert Collins, Martin Pool)

* Transports can now raise DependencyNotPresent if they need a library
  which is not installed, and then another implementation will be
  tried.  (Martin Pool)

* Remove obsolete (and no-op) `decode` parameter to `Transport.get`.
  (Martin Pool)

* Using Tree Transform for merge, revert, tree-building

* WorkingTree.create, Branch.create, ``WorkingTree.create_standalone``,
  Branch.initialize are now deprecated. Please see ``BzrDir.create_*`` for
  replacement API's. (Robert Collins)

* New BzrDir class represents the .bzr control directory and manages
  formatting issues. (Robert Collins)

* New repository.InterRepository class encapsulates Repository to
  Repository actions and allows for clean selection of optimised code
  paths. (Robert Collins)

* ``bzrlib.fetch.fetch`` and ``bzrlib.fetch.greedy_fetch`` are now
  deprecated, please use ``branch.fetch`` or ``repository.fetch``
  depending on your needs. (Robert Collins)

* deprecated methods now have a ``is_deprecated`` flag on them that can
  be checked, if you need to determine whether a given callable is
  deprecated at runtime. (Robert Collins)

* Progress bars are now nested - see
  ``bzrlib.ui.ui_factory.nested_progress_bar``.
  (Robert Collins, Robey Pointer)

* New API call ``get_format_description()`` for each type of format.
  (Olaf Conradi)

* Changed ``branch.set_parent()`` to accept None to remove parent.
  (Olaf Conradi)

* Deprecated BzrError AmbiguousBase.  (Olaf Conradi)

* WorkingTree.branch is now a read only property.  (Robert Collins)

* bzrlib.ui.text.TextUIFactory now accepts a ``bar_type`` parameter which
  can be None or a factory that will create a progress bar. This is
  useful for testing or for overriding the bzrlib.progress heuristic.
  (Robert Collins)

* New API method ``get_physical_lock_status()`` to query locks present on a
  transport.  (Olaf Conradi)

* Repository.reconcile now takes a thorough keyword parameter to allow
  requesting an indepth reconciliation, rather than just a data-loss
  check. (Robert Collins)

* ``bzrlib.ui.ui_factory protocol`` now supports ``get_boolean`` to prompt
  the user for yes/no style input. (Robert Collins)

Testing
*******

* SFTP tests now shortcut the SSH negotiation, reducing test overhead
  for testing SFTP protocol support. (Robey Pointer)

* Branch formats are now tested once per implementation (see ``bzrlib.
  tests.branch_implementations``. This is analagous to the transport
  interface tests, and has been followed up with working tree,
  repository and BzrDir tests. (Robert Collins)

* New test base class TestCaseWithTransport provides a transport aware
  test environment, useful for testing any transport-interface using
  code. The test suite option --transport controls the transport used
  by this class (when its not being used as part of implementation
  contract testing). (Robert Collins)

* Close logging handler on disabling the test log. This will remove the
  handler from the internal list inside python's logging module,
  preventing shutdown from closing it twice.  (Olaf Conradi)

* Move test case for uncommit to blackbox tests.  (Olaf Conradi)

* ``run_bzr`` and ``run_bzr_captured`` now accept a 'stdin="foo"'
  parameter which will provide String("foo") to the command as its stdin.

bzr 0.7
#######

:Released: 2006-01-09

Changes
*******

* .bzrignore is excluded from exports, on the grounds that it's a bzr
  internal-use file and may not be wanted.  (Jamie Wilkinson)

* The "bzr directories" command were removed in favor of the new
  --kind option to the "bzr inventory" command.  To list all
  versioned directories, now use "bzr inventory --kind directory".
  (Johan Rydberg)

* Under Windows configuration directory is now ``%APPDATA%\bazaar\2.0``
  by default. (John Arbash Meinel)

* The parent of Bzr configuration directory can be set by ``BZR_HOME``
  environment variable. Now the path for it is searched in ``BZR_HOME``,
  then in HOME. Under Windows the order is: ``BZR_HOME``, ``APPDATA``
  (usually points to ``C:\Documents and Settings\User Name\Application Data``),
  ``HOME``. (John Arbash Meinel)

* Plugins with the same name in different directories in the bzr plugin
  path are no longer loaded: only the first successfully loaded one is
  used. (Robert Collins)

* Use systems' external ssh command to open connections if possible.
  This gives better integration with user settings such as ProxyCommand.
  (James Henstridge)

* Permissions on files underneath .bzr/ are inherited from the .bzr
  directory. So for a shared repository, simply doing 'chmod -R g+w .bzr/'
  will mean that future file will be created with group write permissions.

* configure.in and config.guess are no longer in the builtin default
  ignore list.

* '.sw[nop]' pattern ignored, to ignore vim swap files for nameless
  files.  (John Arbash Meinel, Martin Pool)

Improvements
************

* "bzr INIT dir" now initializes the specified directory, and creates
  it if it does not exist.  (John Arbash Meinel)

* New remerge command (Aaron Bentley)

* Better zsh completion script.  (Steve Borho)

* 'bzr diff' now returns 1 when there are changes in the working
  tree. (Robert Collins)

* 'bzr push' now exists and can push changes to a remote location.
  This uses the transport infrastructure, and can store the remote
  location in the ~/.bazaar/branches.conf configuration file.
  (Robert Collins)

* Test directories are only kept if the test fails and the user requests
  that they be kept.

* Tweaks to short log printing

* Added branch nicks, new nick command, printing them in log output.
  (Aaron Bentley)

* If ``$BZR_PDB`` is set, pop into the debugger when an uncaught exception
  occurs.  (Martin Pool)

* Accept 'bzr resolved' (an alias for 'bzr resolve'), as this is
  the same as Subversion.  (Martin Pool)

* New ftp transport support (on ftplib), for ftp:// and aftp://
  URLs.  (Daniel Silverstone)

* Commit editor temporary files now start with ``bzr_log.``, to allow
  text editors to match the file name and set up appropriate modes or
  settings.  (Magnus Therning)

* Improved performance when integrating changes from a remote weave.
  (Goffredo Baroncelli)

* Sftp will attempt to cache the connection, so it is more likely that
  a connection will be reused, rather than requiring multiple password
  requests.

* bzr revno now takes an optional argument indicating the branch whose
  revno should be printed.  (Michael Ellerman)

* bzr cat defaults to printing the last version of the file.
  (Matthieu Moy, #3632)

* New global option 'bzr --lsprof COMMAND' runs bzr under the lsprof
  profiler.  (Denys Duchier)

* Faster commits by reading only the headers of affected weave files.
  (Denys Duchier)

* 'bzr add' now takes a --dry-run parameter which shows you what would be
  added, but doesn't actually add anything. (Michael Ellerman)

* 'bzr add' now lists how many files were ignored per glob.  add --verbose
  lists the specific files.  (Aaron Bentley)

* 'bzr missing' now supports displaying changes in diverged trees and can
  be limited to show what either end of the comparison is missing.
  (Aaron Bently, with a little prompting from Daniel Silverstone)

Bug Fixes
*********

* SFTP can walk up to the root path without index errors. (Robert Collins)

* Fix bugs in running bzr with 'python -O'.  (Martin Pool)

* Error when run with -OO

* Fix bug in reporting http errors that don't have an http error code.
  (Martin Pool)

* Handle more cases of pipe errors in display commands

* Change status to 3 for all errors

* Files that are added and unlinked before committing are completely
  ignored by diff and status

* Stores with some compressed texts and some uncompressed texts are now
  able to be used. (John A Meinel)

* Fix for bzr pull failing sometimes under windows

* Fix for sftp transport under windows when using interactive auth

* Show files which are both renamed and modified as such in 'bzr
  status' output.  (Daniel Silverstone, #4503)

* Make annotate cope better with revisions committed without a valid
  email address.  (Marien Zwart)

* Fix representation of tab characters in commit messages.
  (Harald Meland)

* List of plugin directories in ``BZR_PLUGIN_PATH`` environment variable is
  now parsed properly under Windows. (Alexander Belchenko)

* Show number of revisions pushed/pulled/merged. (Robey Pointer)

* Keep a cached copy of the basis inventory to speed up operations
  that need to refer to it.  (Johan Rydberg, Martin Pool)

* Fix bugs in bzr status display of non-ascii characters.
  (Martin Pool)

* Remove Makefile.in from default ignore list.
  (Tollef Fog Heen, Martin Pool, #6413)

* Fix failure in 'bzr added'.  (Nathan McCallum, Martin Pool)

Testing
*******

* Fix selftest asking for passwords when there are no SFTP keys.
  (Robey Pointer, Jelmer Vernooij)

* Fix selftest run with 'python -O'.  (Martin Pool)

* Fix HTTP tests under Windows. (John Arbash Meinel)

* Make tests work even if HOME is not set (Aaron Bentley)

* Updated ``build_tree`` to use fixed line-endings for tests which read
  the file cotents and compare. Make some tests use this to pass under
  Windows. (John Arbash Meinel)

* Skip stat and symlink tests under Windows. (Alexander Belchenko)

* Delay in selftest/testhashcash is now issued under win32 and Cygwin.
  (John Arbash Meinel)

* Use terminal width to align verbose test output.  (Martin Pool)

* Blackbox tests are maintained within the bzrlib.tests.blackbox directory.
  If adding a new test script please add that to
  ``bzrlib.tests.blackbox.__init__``. (Robert Collins)

* Much better error message if one of the test suites can't be
  imported.  (Martin Pool)

* Make check now runs the test suite twice - once with the default locale,
  and once with all locales forced to C, to expose bugs. This is not
  trivially done within python, so for now its only triggered by running
  Make check. Integrators and packagers who wish to check for full
  platform support should run 'make check' to test the source.
  (Robert Collins)

* Tests can now run TestSkipped if they can't execute for any reason.
  (Martin Pool) (NB: TestSkipped should only be raised for correctable
  reasons - see the wiki spec ImprovingBzrTestSuite).

* Test sftp with relative, absolute-in-homedir and absolute-not-in-homedir
  paths for the transport tests. Introduce blackbox remote sftp tests that
  test the same permutations. (Robert Collins, Robey Pointer)

* Transport implementation tests are now independent of the local file
  system, which allows tests for esoteric transports, and for features
  not available in the local file system. They also repeat for variations
  on the URL scheme that can introduce issues in the transport code,
  see bzrlib.transport.TransportTestProviderAdapter() for this.
  (Robert Collins).

* ``TestCase.build_tree`` uses the transport interface to build trees,
  pass in a transport parameter to give it an existing connection.
  (Robert Collins).

Internals
*********

* WorkingTree.pull has been split across Branch and WorkingTree,
  to allow Branch only pulls. (Robert Collins)

* ``commands.display_command`` now returns the result of the decorated
  function. (Robert Collins)

* LocationConfig now has a ``set_user_option(key, value)`` call to save
  a setting in its matching location section (a new one is created
  if needed). (Robert Collins)

* Branch has two new methods, ``get_push_location`` and
  ``set_push_location`` to respectively, get and set the push location.
  (Robert Collins)

* ``commands.register_command`` now takes an optional flag to signal that
  the registrant is planning to decorate an existing command. When
  given multiple plugins registering a command is not an error, and
  the original command class (whether built in or a plugin based one) is
  returned to the caller. There is a new error 'MustUseDecorated' for
  signalling when a wrapping command should switch to the original
  version. (Robert Collins)

* Some option parsing errors will raise 'BzrOptionError', allowing
  granular detection for decorating commands. (Robert Collins).

* ``Branch.read_working_inventory`` has moved to
  ``WorkingTree.read_working_inventory``. This necessitated changes to
  ``Branch.get_root_id``, and a move of ``Branch.set_inventory`` to
  WorkingTree as well. To make it clear that a WorkingTree cannot always
  be obtained ``Branch.working_tree()`` will raise
  ``errors.NoWorkingTree`` if one cannot be obtained. (Robert Collins)

* All pending merges operations from Branch are now on WorkingTree.
  (Robert Collins)

* The follow operations from Branch have moved to WorkingTree::

      add()
      commit()
      move()
      rename_one()
      unknowns()

  (Robert Collins)

* ``bzrlib.add.smart_add_branch`` is now ``smart_add_tree``. (Robert Collins)

* New "rio" serialization format, similar to rfc-822. (Martin Pool)

* Rename selftests to ``bzrlib.tests.test_foo``.  (John A Meinel, Martin
  Pool)

* ``bzrlib.plugin.all_plugins`` has been changed from an attribute to a
  query method. (Robert Collins)

* New options to read only the table-of-contents of a weave.
  (Denys Duchier)

* Raise NoSuchFile when someone tries to add a non-existant file.
  (Michael Ellerman)

* Simplify handling of DivergedBranches in ``cmd_pull()``.
  (Michael Ellerman)

* Branch.controlfile* logic has moved to lockablefiles.LockableFiles, which
  is exposed as ``Branch().control_files``. Also this has been altered with the
  controlfile pre/suffix replaced by simple method names like 'get' and
  'put'. (Aaron Bentley, Robert Collins).

* Deprecated functions and methods can now be marked as such using the
  ``bzrlib.symbol_versioning`` module. Marked method have their docstring
  updated and will issue a DeprecationWarning using the warnings module
  when they are used. (Robert Collins)

* ``bzrlib.osutils.safe_unicode`` now exists to provide parameter coercion
  for functions that need unicode strings. (Robert Collins)

bzr 0.6
#######

:Released: 2005-10-28

Improvements
************

* pull now takes --verbose to show you what revisions are added or removed
  (John A Meinel)

* merge now takes a --show-base option to include the base text in
  conflicts.
  (Aaron Bentley)

* The config files are now read using ConfigObj, so '=' should be used as
  a separator, not ':'.
  (Aaron Bentley)

* New 'bzr commit --strict' option refuses to commit if there are
  any unknown files in the tree.  To commit, make sure all files are
  either ignored, added, or deleted.  (Michael Ellerman)

* The config directory is now ~/.bazaar, and there is a single file
  ~/.bazaar/bazaar.conf storing email, editor and other preferences.
  (Robert Collins)

* 'bzr add' no longer takes a --verbose option, and a --quiet option
  has been added that suppresses all output.

* Improved zsh completion support in contrib/zsh, from Clint
  Adams.

* Builtin 'bzr annotate' command, by Martin Pool with improvements from
  Goffredo Baroncelli.

* 'bzr check' now accepts -v for verbose reporting, and checks for
  ghosts in the branch. (Robert Collins)

* New command 're-sign' which will regenerate the gpg signature for
  a revision. (Robert Collins)

* If you set ``check_signatures=require`` for a path in
  ``~/.bazaar/branches.conf`` then bzr will invoke your
  ``gpg_signing_command`` (defaults to gpg) and record a digital signature
  of your commit. (Robert Collins)

* New sftp transport, based on Paramiko.  (Robey Pointer)

* 'bzr pull' now accepts '--clobber' which will discard local changes
  and make this branch identical to the source branch. (Robert Collins)

* Just give a quieter warning if a plugin can't be loaded, and
  put the details in .bzr.log.  (Martin Pool)

* 'bzr branch' will now set the branch-name to the last component of the
  output directory, if one was supplied.

* If the option ``post_commit`` is set to one (or more) python function
  names (must be in the bzrlib namespace), then they will be invoked
  after the commit has completed, with the branch and ``revision_id`` as
  parameters. (Robert Collins)

* Merge now has a retcode of 1 when conflicts occur. (Robert Collins)

* --merge-type weave is now supported for file contents.  Tree-shape
  changes are still three-way based.  (Martin Pool, Aaron Bentley)

* 'bzr check' allows the first revision on revision-history to have
  parents - something that is expected for cheap checkouts, and occurs
  when conversions from baz do not have all history.  (Robert Collins).

* 'bzr merge' can now graft unrelated trees together, if your specify
  0 as a base. (Aaron Bentley)

* 'bzr commit branch' and 'bzr commit branch/file1 branch/file2' now work
  (Aaron Bentley)

* Add '.sconsign*' to default ignore list.  (Alexander Belchenko)

* 'bzr merge --reprocess' minimizes conflicts

Testing
*******

* The 'bzr selftest --pattern' option for has been removed, now
  test specifiers on the command line can be simple strings, or
  regexps, or both. (Robert Collins)

* Passing -v to selftest will now show the time each test took to
  complete, which will aid in analysing performance regressions and
  related questions. (Robert Collins)

* 'bzr selftest' runs all tests, even if one fails, unless '--one'
  is given. (Martin Pool)

* There is a new method for TestCaseInTempDir, assertFileEqual, which
  will check that a given content is equal to the content of the named
  file. (Robert Collins)

* Fix test suite's habit of leaving many temporary log files in $TMPDIR.
  (Martin Pool)

Internals
*********

* New 'testament' command and concept for making gpg-signatures
  of revisions that are not tied to a particular internal
  representation.  (Martin Pool).

* Per-revision properties ('revprops') as key-value associated
  strings on each revision created when the revision is committed.
  Intended mainly for the use of external tools.  (Martin Pool).

* Config options have moved from bzrlib.osutils to bzrlib.config.
  (Robert Collins)

* Improved command line option definitions allowing explanations
  for individual options, among other things.  Contributed by
  Magnus Therning.

* Config options have moved from bzrlib.osutils to bzrlib.config.
  Configuration is now done via the config.Config interface:
  Depending on whether you have a Branch, a Location or no information
  available, construct a ``*Config``, and use its ``signature_checking``,
  ``username`` and ``user_email`` methods. (Robert Collins)

* Plugins are now loaded under bzrlib.plugins, not bzrlib.plugin, and
  they are made available for other plugins to use. You should not
  import other plugins during the ``__init__`` of your plugin though, as
  no ordering is guaranteed, and the plugins directory is not on the
  python path. (Robert Collins)

* Branch.relpath has been moved to WorkingTree.relpath. WorkingTree no
  no longer takes an inventory, rather it takes an option branch
  parameter, and if None is given will open the branch at basedir
  implicitly. (Robert Collins)

* Cleaner exception structure and error reporting.  Suggested by
  Scott James Remnant.  (Martin Pool)

* Branch.remove has been moved to WorkingTree, which has also gained
  ``lock_read``, ``lock_write`` and ``unlock`` methods for convenience.
  (Robert Collins)

* Two decorators, ``needs_read_lock`` and ``needs_write_lock`` have been
  added to the branch module. Use these to cause a function to run in a
  read or write lock respectively. (Robert Collins)

* ``Branch.open_containing`` now returns a tuple (Branch, relative-path),
  which allows direct access to the common case of 'get me this file
  from its branch'. (Robert Collins)

* Transports can register using ``register_lazy_transport``, and they
  will be loaded when first used.  (Martin Pool)

* 'pull' has been factored out of the command as ``WorkingTree.pull()``.
  A new option to WorkingTree.pull has been added, clobber, which will
  ignore diverged history and pull anyway.
  (Robert Collins)

* config.Config has a ``get_user_option`` call that accepts an option name.
  This will be looked up in branches.conf and bazaar.conf as normal.
  It is intended that this be used by plugins to support options -
  options of built in programs should have specific methods on the config.
  (Robert Collins)

* ``merge.merge_inner`` now has tempdir as an optional parameter.
  (Robert Collins)

* Tree.kind is not recorded at the top level of the hierarchy, as it was
  missing on EmptyTree, leading to a bug with merge on EmptyTrees.
  (Robert Collins)

* ``WorkingTree.__del__`` has been removed, it was non deterministic and not
  doing what it was intended to. See ``WorkingTree.__init__`` for a comment
  about future directions. (Robert Collins/Martin Pool)

* bzrlib.transport.http has been modified so that only 404 urllib errors
  are returned as NoSuchFile. Other exceptions will propagate as normal.
  This allows debuging of actual errors. (Robert Collins)

* bzrlib.transport.Transport now accepts *ONLY* url escaped relative paths
  to apis like 'put', 'get' and 'has'. This is to provide consistent
  behaviour - it operates on url's only. (Robert Collins)

* Transports can register using ``register_lazy_transport``, and they
  will be loaded when first used.  (Martin Pool)

* ``merge_flex`` no longer calls ``conflict_handler.finalize()``, instead that
  is called by ``merge_inner``. This is so that the conflict count can be
  retrieved (and potentially manipulated) before returning to the caller
  of ``merge_inner``. Likewise 'merge' now returns the conflict count to the
  caller. (Robert Collins)

* ``revision.revision_graph`` can handle having only partial history for
  a revision - that is no revisions in the graph with no parents.
  (Robert Collins).

* New ``builtins.branch_files`` uses the standard ``file_list`` rules to
  produce a branch and a list of paths, relative to that branch
  (Aaron Bentley)

* New TestCase.addCleanup facility.

* New ``bzrlib.version_info`` tuple (similar to ``sys.version_info``),
  which can be used by programs importing bzrlib.

Bug Fixes
*********

* Better handling of branches in directories with non-ascii names.
  (Joel Rosdahl, Panagiotis Papadakos)

* Upgrades of trees with no commits will not fail due to accessing
  [-1] in the revision-history. (Andres Salomon)


bzr 0.1.1
#########

:Released: 2005-10-12

Bug Fixes
*********

* Fix problem in pulling over http from machines that do not
  allow directories to be listed.

* Avoid harmless warning about invalid hash cache after
  upgrading branch format.

Performance
***********

* Avoid some unnecessary http operations in branch and pull.


bzr 0.1
#######

:Released: 2005-10-11

Notes
*****

* 'bzr branch' over http initially gives a very high estimate
  of completion time but it should fall as the first few
  revisions are pulled in.  branch is still slow on
  high-latency connections.

Bug Fixes
*********

* bzr-man.py has been updated to work again. Contributed by
  Rob Weir.

* Locking is now done with fcntl.lockf which works with NFS
  file systems. Contributed by Harald Meland.

* When a merge encounters a file that has been deleted on
  one side and modified on the other, the old contents are
  written out to foo.BASE and foo.SIDE, where SIDE is this
  or OTHER. Contributed by Aaron Bentley.

* Export was choosing incorrect file paths for the content of
  the tarball, this has been fixed by Aaron Bentley.

* Commit will no longer commit without a log message, an
  error is returned instead. Contributed by Jelmer Vernooij.

* If you commit a specific file in a sub directory, any of its
  parent directories that are added but not listed will be
  automatically included. Suggested by Michael Ellerman.

* bzr commit and upgrade did not correctly record new revisions
  for files with only a change to their executable status.
  bzr will correct this when it encounters it. Fixed by
  Robert Collins

* HTTP tests now force off the use of ``http_proxy`` for the duration.
  Contributed by Gustavo Niemeyer.

* Fix problems in merging weave-based branches that have
  different partial views of history.

* Symlink support: working with symlinks when not in the root of a
  bzr tree was broken, patch from Scott James Remnant.

Improvements
************

* 'branch' now accepts a --basis parameter which will take advantage
  of local history when making a new branch. This allows faster
  branching of remote branches. Contributed by Aaron Bentley.

* New tree format based on weave files, called version 5.
  Existing branches can be upgraded to this format using
  'bzr upgrade'.

* Symlinks are now versionable. Initial patch by
  Erik Toubro Nielsen, updated to head by Robert Collins.

* Executable bits are tracked on files. Patch from Gustavo
  Niemeyer.

* 'bzr status' now shows unknown files inside a selected directory.
  Patch from Heikki Paajanen.

* Merge conflicts are recorded in .bzr. Two new commands 'conflicts'
  and 'resolve' have needed added, which list and remove those
  merge conflicts respectively. A conflicted tree cannot be committed
  in. Contributed by Aaron Bentley.

* 'rm' is now an alias for 'remove'.

* Stores now split out their content in a single byte prefixed hash,
  dropping the density of files per directory by 256. Contributed by
  Gustavo Niemeyer.

* 'bzr diff -r branch:URL' will now perform a diff between two branches.
  Contributed by Robert Collins.

* 'bzr log' with the default formatter will show merged revisions,
  indented to the right. Initial implementation contributed by Gustavo
  Niemeyer, made incremental by Robert Collins.


Internals
*********

* Test case failures have the exception printed after the log
  for your viewing pleasure.

* InventoryEntry is now an abstract base class, use one of the
  concrete InventoryDirectory etc classes instead.

* Branch raises an UnsupportedFormatError when it detects a
  bzr branch it cannot understand. This allows for precise
  handling of such circumstances.

* Remove RevisionReference class; ``Revision.parent_ids`` is now simply a
  list of their ids and ``parent_sha1s`` is a list of their corresponding
  sha1s (for old branches only at the moment.)

* New method-object style interface for Commit() and Fetch().

* Renamed ``Branch.last_patch()`` to ``Branch.last_revision()``, since
  we call them revisions not patches.

* Move ``copy_branch`` to ``bzrlib.clone.copy_branch``.  The destination
  directory is created if it doesn't exist.

* Inventories now identify the files which were present by
  giving the revision *of that file*.

* Inventory and Revision XML contains a version identifier.
  This must be consistent with the overall branch version
  but allows for more flexibility in future upgrades.

Testing
*******

* Removed testsweet module so that tests can be run after
  bzr installed by 'bzr selftest'.

* 'bzr selftest' command-line arguments can now be partial ids
  of tests to run, e.g. ``bzr selftest test_weave``


bzr 0.0.9
#########

:Released: 2005-09-23

Bug Fixes
*********

* Fixed "branch -r" option.

* Fix remote access to branches containing non-compressed history.
  (Robert Collins).

* Better reliability of http server tests.  (John Arbash-Meinel)

* Merge graph maximum distance calculation fix.  (Aaron Bentley)

* Various minor bug in windows support have been fixed, largely in the
  test suite. Contributed by Alexander Belchenko.

Improvements
************

* Status now accepts a -r argument to give status between chosen
  revisions. Contributed by Heikki Paajanen.

* Revision arguments no longer use +/-/= to control ranges, instead
  there is a 'before' namespace, which limits the successive namespace.
  For example '$ bzr log -r date:yesterday..before:date:today' will
  select everything from yesterday and before today. Contributed by
  Robey Pointer

* There is now a bzr.bat file created by distutils when building on
  Windows. Contributed by Alexander Belchenko.

Internals
*********

* Removed uuid() as it was unused.

* Improved 'fetch' code for pulling revisions from one branch into
  another (used by pull, merged, etc.)


bzr 0.0.8
#########

:Released: 2005-09-20


Improvements
************

* Adding a file whose parent directory is not versioned will
  implicitly add the parent, and so on up to the root. This means
  you should never need to explictly add a directory, they'll just
  get added when you add a file in the directory.  Contributed by
  Michael Ellerman.

* Ignore ``.DS_Store`` (contains Mac metadata) by default.
  (Nir Soffer)

* If you set ``BZR_EDITOR`` in the environment, it is checked in
  preference to EDITOR and the config file for the interactive commit
  editing program. Related to this is a bugfix where a missing program
  set in EDITOR would cause editing to fail, now the fallback program
  for the operating system is still tried.

* Files that are not directories/symlinks/regular files will no longer
  cause bzr to fail, it will just ignore them by default. You cannot add
  them to the tree though - they are not versionable.


Internals
*********

* Refactor xml packing/unpacking.

Bug Fixes
*********

* Fixed 'bzr mv' by Ollie Rutherfurd.

* Fixed strange error when trying to access a nonexistent http
  branch.

* Make sure that the hashcache gets written out if it can't be
  read.


Portability
***********

* Various Windows fixes from Ollie Rutherfurd.

* Quieten warnings about locking; patch from Matt Lavin.


bzr-0.0.7
#########

:Released: 2005-09-02

New Features
************

* ``bzr shell-complete`` command contributed by Clint Adams to
  help with intelligent shell completion.

* New expert command ``bzr find-merge-base`` for debugging merges.


Enhancements
************

* Much better merge support.

* merge3 conflicts are now reported with markers like '<<<<<<<'
  (seven characters) which is the same as CVS and pleases things
  like emacs smerge.


Bug Fixes
*********

* ``bzr upgrade`` no longer fails when trying to fix trees that
  mention revisions that are not present.

* Fixed bugs in listing plugins from ``bzr plugins``.

* Fix case of $EDITOR containing options for the editor.

* Fix log -r refusing to show the last revision.
  (Patch from Goffredo Baroncelli.)


Changes
*******

* ``bzr log --show-ids`` shows the revision ids of all parents.

* Externally provided commands on your $BZRPATH no longer need
  to recognize --bzr-usage to work properly, and can just handle
  --help themselves.


Library
*******

* Changed trace messages to go through the standard logging
  framework, so that they can more easily be redirected by
  libraries.



bzr-0.0.6
#########

:Released: 2005-08-18

New Features
************

* Python plugins, automatically loaded from the directories on
  ``BZR_PLUGIN_PATH`` or ``~/.bzr.conf/plugins`` by default.

* New 'bzr mkdir' command.

* Commit mesage is fetched from an editor if not given on the
  command line; patch from Torsten Marek.

* ``bzr log -m FOO`` displays commits whose message matches regexp
  FOO.

* ``bzr add`` with no arguments adds everything under the current directory.

* ``bzr mv`` does move or rename depending on its arguments, like
  the Unix command.

* ``bzr missing`` command shows a summary of the differences
  between two trees.  (Merged from John Arbash-Meinel.)

* An email address for commits to a particular tree can be
  specified by putting it into .bzr/email within a branch.  (Based
  on a patch from Heikki Paajanen.)


Enhancements
************

* Faster working tree operations.


Changes
*******

* 3rd-party modules shipped with bzr are copied within the bzrlib
  python package, so that they can be installed by the setup
  script without clashing with anything already existing on the
  system.  (Contributed by Gustavo Niemeyer.)

* Moved plugins directory to bzrlib/, so that there's a standard
  plugin directory which is not only installed with bzr itself but
  is also available when using bzr from the development tree.
  ``BZR_PLUGIN_PATH`` and ``DEFAULT_PLUGIN_PATH`` are then added to the
  standard plugins directory.

* When exporting to a tarball with ``bzr export --format tgz``, put
  everything under a top directory rather than dumping it into the
  current directory.   This can be overridden with the ``--root``
  option.  Patch from William Dodé and John Meinel.

* New ``bzr upgrade`` command to upgrade the format of a branch,
  replacing ``bzr check --update``.

* Files within store directories are no longer marked readonly on
  disk.

* Changed ``bzr log`` output to a more compact form suggested by
  John A Meinel.  Old format is available with the ``--long`` or
  ``-l`` option, patched by William Dodé.

* By default the commit command refuses to record a revision with
  no changes unless the ``--unchanged`` option is given.

* The ``--no-plugins``, ``--profile`` and ``--builtin`` command
  line options must come before the command name because they
  affect what commands are available; all other options must come
  after the command name because their interpretation depends on
  it.

* ``branch`` and ``clone`` added as aliases for ``branch``.

* Default log format is back to the long format; the compact one
  is available with ``--short``.


Bug Fixes
*********

* Fix bugs in committing only selected files or within a subdirectory.


bzr-0.0.5
#########

:Released:  2005-06-15

Changes
*******

* ``bzr`` with no command now shows help rather than giving an
  error.  Suggested by Michael Ellerman.

* ``bzr status`` output format changed, because svn-style output
  doesn't really match the model of bzr.  Now files are grouped by
  status and can be shown with their IDs.  ``bzr status --all``
  shows all versioned files and unknown files but not ignored files.

* ``bzr log`` runs from most-recent to least-recent, the reverse
  of the previous order.  The previous behaviour can be obtained
  with the ``--forward`` option.

* ``bzr inventory`` by default shows only filenames, and also ids
  if ``--show-ids`` is given, in which case the id is the second
  field.


Enhancements
************

* New 'bzr whoami --email' option shows only the email component
  of the user identification, from Jo Vermeulen.

* New ``bzr ignore PATTERN`` command.

* Nicer error message for broken pipe, interrupt and similar
  conditions that don't indicate an internal error.

* Add ``.*.sw[nop] .git .*.tmp *,v`` to default ignore patterns.

* Per-branch locks keyed on ``.bzr/branch-lock``, available in
  either read or write mode.

* New option ``bzr log --show-ids`` shows revision and file ids.

* New usage ``bzr log FILENAME`` shows only revisions that
  affected that file.

* Changed format for describing changes in ``bzr log -v``.

* New option ``bzr commit --file`` to take a message from a file,
  suggested by LarstiQ.

* New syntax ``bzr status [FILE...]`` contributed by Bartosz
  Oler.  File may be in a branch other than the working directory.

* ``bzr log`` and ``bzr root`` can be given an http URL instead of
  a filename.

* Commands can now be defined by external programs or scripts
  in a directory on $BZRPATH.

* New "stat cache" avoids reading the contents of files if they
  haven't changed since the previous time.

* If the Python interpreter is too old, try to find a better one
  or give an error.  Based on a patch from Fredrik Lundh.

* New optional parameter ``bzr info [BRANCH]``.

* New form ``bzr commit SELECTED`` to commit only selected files.

* New form ``bzr log -r FROM:TO`` shows changes in selected
  range; contributed by John A Meinel.

* New option ``bzr diff --diff-options 'OPTS'`` allows passing
  options through to an external GNU diff.

* New option ``bzr add --no-recurse`` to add a directory but not
  their contents.

* ``bzr --version`` now shows more information if bzr is being run
  from a branch.


Bug Fixes
*********

* Fixed diff format so that added and removed files will be
  handled properly by patch.  Fix from Lalo Martins.

* Various fixes for files whose names contain spaces or other
  metacharacters.


Testing
*******

* Converted black-box test suites from Bourne shell into Python;
  now run using ``./testbzr``.  Various structural improvements to
  the tests.

* testbzr by default runs the version of bzr found in the same
  directory as the tests, or the one given as the first parameter.

* testbzr also runs the internal tests, so the only command
  required to check is just ``./testbzr``.

* testbzr requires python2.4, but can be used to test bzr running
  under a different version.

* Tests added for many other changes in this release.


Internal
********

* Included ElementTree library upgraded to 1.2.6 by Fredrik Lundh.

* Refactor command functions into Command objects based on HCT by
  Scott James Remnant.

* Better help messages for many commands.

* Expose ``bzrlib.open_tracefile()`` to start the tracefile; until
  this is called trace messages are just discarded.

* New internal function ``find_touching_revisions()`` and hidden
  command touching-revisions trace the changes to a given file.

* Simpler and faster ``compare_inventories()`` function.

* ``bzrlib.open_tracefile()`` takes a tracefilename parameter.

* New AtomicFile class.

* New developer commands ``added``, ``modified``.


Portability
***********

* Cope on Windows on python2.3 by using the weaker random seed.
  2.4 is now only recommended.


bzr-0.0.4
#########

:Released:  2005-04-22

Enhancements
************

* 'bzr diff' optionally takes a list of files to diff.  Still a bit
  basic.  Patch from QuantumG.

* More default ignore patterns.

* New 'bzr log --verbose' shows a list of files changed in the
  changeset.  Patch from Sebastian Cote.

* Roll over ~/.bzr.log if it gets too large.

* Command abbreviations 'ci', 'st', 'stat', '?' based on a patch
  by Jason Diamon.

* New 'bzr help commands' based on a patch from Denys Duchier.


Changes
*******

* User email is determined by looking at $BZREMAIL or ~/.bzr.email
  or $EMAIL.  All are decoded by the locale preferred encoding.
  If none of these are present user@hostname is used.  The host's
  fully-qualified name is not used because that tends to fail when
  there are DNS problems.

* New 'bzr whoami' command instead of username user-email.


Bug Fixes
*********

* Make commit safe for hardlinked bzr trees.

* Some Unicode/locale fixes.

* Partial workaround for ``difflib.unified_diff`` not handling
  trailing newlines properly.


Internal
********

* Allow docstrings for help to be in PEP0257 format.  Patch from
  Matt Brubeck.

* More tests in test.sh.

* Write profile data to a temporary file not into working
  directory and delete it when done.

* Smaller .bzr.log with process ids.


Portability
***********

* Fix opening of ~/.bzr.log on Windows.  Patch from Andrew
  Bennetts.

* Some improvements in handling paths on Windows, based on a patch
  from QuantumG.


bzr-0.0.3
#########

:Released:  2005-04-06

Enhancements
************

* New "directories" internal command lists versioned directories
  in the tree.

* Can now say "bzr commit --help".

* New "rename" command to rename one file to a different name
  and/or directory.

* New "move" command to move one or more files into a different
  directory.

* New "renames" command lists files renamed since base revision.

* New cat command contributed by janmar.

Changes
*******

* .bzr.log is placed in $HOME (not pwd) and is always written in
  UTF-8.  (Probably not a completely good long-term solution, but
  will do for now.)

Portability
***********

* Workaround for difflib bug in Python 2.3 that causes an
  exception when comparing empty files.  Reported by Erik Toubro
  Nielsen.

Internal
********

* Refactored inventory storage to insert a root entry at the top.

Testing
*******

* Start of shell-based black-box testing in test.sh.


bzr-0.0.2.1
###########

Portability
***********

* Win32 fixes from Steve Brown.


bzr-0.0.2
#########

:Codename: "black cube"
:Released: 2005-03-31

Enhancements
************

* Default ignore list extended (see bzrlib/__init__.py).

* Patterns in .bzrignore are now added to the default ignore list,
  rather than replacing it.

* Ignore list isn't reread for every file.

* More help topics.

* Reinstate the 'bzr check' command to check invariants of the
  branch.

* New 'ignored' command lists which files are ignored and why;
  'deleted' lists files deleted in the current working tree.

* Performance improvements.

* New global --profile option.

* Ignore patterns like './config.h' now correctly match files in
  the root directory only.


bzr-0.0.1
#########

:Released:  2005-03-26

Enhancements
************

* More information from info command.

* Can now say "bzr help COMMAND" for more detailed help.

* Less file flushing and faster performance when writing logs and
  committing to stores.

* More useful verbose output from some commands.

Bug Fixes
*********

* Fix inverted display of 'R' and 'M' during 'commit -v'.

Portability
***********

* Include a subset of ElementTree-1.2.20040618 to make
  installation easier.

* Fix time.localtime call to work with Python 2.3 (the minimum
  supported).


bzr-0.0.0.69
############

:Released:  2005-03-22

Enhancements
************

* First public release.

* Storage of local versions: init, add, remove, rm, info, log,
  diff, status, etc.


bzr ?.?.? (not released yet)
############################

:Codename: template
:2.0.2: ???

Compatibility Breaks
********************

New Features
************

Bug Fixes
*********

Improvements
************

Documentation
*************

API Changes
***********

Internals
*********

Testing
*******



..
   vim: tw=74 ft=rst ff=unix<|MERGE_RESOLUTION|>--- conflicted
+++ resolved
@@ -5,7 +5,6 @@
 .. contents:: List of Releases
    :depth: 1
 
-<<<<<<< HEAD
 bzr 2.2.0b1 (not released yet)
 ##############################
 
@@ -37,15 +36,11 @@
 *******
 
 
-bzr 2.1.0rc2 (not released yet)
-###############################
-=======
 bzr 2.1.0rc2
 ############
 
 :Codename: after the bubbles
 :2.1.0rc2: 2010-01-29
->>>>>>> d0537c52
 
 This is a quick-turn-around to update a small issue with our new per-file
 merge hook. We expect no major changes from this to the final 2.1.0.
