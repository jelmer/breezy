bzr development version
 

  IMPROVEMENTS:

    * Sftp paths can now be relative, or local, according to the lftp
      convention. Paths now take the form:
      sftp://user:pass@host:port/~/relative/path
      or
      sftp://user:pass@host:port/absolute/path

    * The FTP transport now tries to reconnect after a temporary
      failure. ftp put is made atomic. (Matthieu Moy)

    * The FTP transport now maintains a pool of connections, and
      reuses them to avoid multiple connections to the same host (like
      sftp did). (Daniel Silverstone)

    * The bzr_man.py file has been removed. To create the man page now,
      use ./generate_docs.py man. The new program can also create other files.
      Run "python generate_docs.py --help" for usage information. (Hans
      Ulrich Niedermann & James Blackwell).

    * Man Page now gives full help (James Blackwell). Help also updated to 
      reflect user config now being stored in .bazaar (Hans Ulrich
      Niedermann)

<<<<<<< HEAD
    * pull now accepts a --revision argument (Erik Bågfors)
=======
    * It's now possible to set aliases in bazaar.conf (Erik Bågfors)

    * Pull now accepts a --revision argument (Erik Bågfors)
>>>>>>> f65c0ae6

    * 'bzr re-sign' now allows multiple revisions to be supplied on the command
      line. You can now use the following command to sign all of your old commits.
        find .bzr/revision-store// -name my@email-* \
          | sed 's/.*\/\/..\///' \
          | xargs bzr re-sign

    * Upgrade can now upgrade over the network. (Robert Collins)

    * Two new commands 'bzr checkout' and 'bzr update' allow for CVS/SVN-alike
      behaviour. They use the existing serverless-mode and store no data
      locally. As such they are not suitable for use except in high bandwidth
      low latency environments like LAN's or local disk. (Robert Collins)

    * 'revert' unversions newly-versioned files, instead of deleting them.

    * 'merge' is more robust.  Conflict messages have changed.

    * 'merge' and 'revert' no longer clobber existing files that end in '~' or
      '.moved'.

    * Default log format can be set in configuration and plugins can register
      their own formatters. (Erik Bågfors)

  INTERNALS:
  
    * The internal storage of history, and logical branch identity have now
      been split into Branch, and Repository. The common locking and file 
      management routines are now in bzrlib.lockablefiles. 
      (Aaron Bentley, Robert Collins, Martin Pool)

    * Using Tree Transform for merge, revert, tree-building

    * WorkingTree.create, Branch.create, WorkingTree.create_standalone,
      Branch.initialize are now deprecated. Please see BzrDir.create_* for
      replacement API's. (Robert Collins)

    * New BzrDir class represents the .bzr control directory and manages
      formatting issues. (Robert Collins)

    * New repository.InterRepository class encapsulates Repository to 
      Repository actions and allows for clean selection of optimised code
      paths. (Robert Collins)

    * bzrlib.fetch.fetch and bzrlib.fetch.greedy_fetch are now deprecated,
      please use 'branch.fetch' or 'repository.fetch' depending on your
      needs. (Robert Collins)

  TESTING:

    * SFTP tests now shortcut the SSH negotiation, reducing test overhead
      for testing SFTP protocol support. (Robey Pointer)

    * Branch formats are now tested once per implementation (see bzrlib.
      tests.branch_implementations. This is analagous to the transport
      interface tests, and has been followed up with working tree,
      repository and BzrDir tests. (Robert Collins)

    * New test base class TestCaseWithTransport provides a transport aware
      test environment, useful for testing any transport-interface using
      code. The test suite option --transport controls the transport used
      by this class (when its not being used as part of implementation
      contract testing). (Robert Collins)


bzr 0.7rc1 2006-01-09

  CHANGES:

    * .bzrignore is excluded from exports, on the grounds that it's a bzr 
      internal-use file and may not be wanted.  (Jamie Wilkinson)

    * The "bzr directories" command were removed in favor of the new
      --kind option to the "bzr inventory" command.  To list all 
      versioned directories, now use "bzr inventory --kind directory".  
      (Johan Rydberg)

    * Under Windows configuration directory is now %APPDATA%\bazaar\2.0
      by default. (John Arbash Meinel)

    * The parent of Bzr configuration directory can be set by BZR_HOME
      environment variable. Now the path for it is searched in BZR_HOME, then
      in HOME. Under Windows the order is: BZR_HOME, APPDATA (usually
      points to C:\Documents and Settings\User Name\Application Data), HOME.
      (John Arbash Meinel)

    * Plugins with the same name in different directories in the bzr plugin
      path are no longer loaded: only the first successfully loaded one is
      used. (Robert Collins)

    * Use systems' external ssh command to open connections if possible.  
      This gives better integration with user settings such as ProxyCommand.
      (James Henstridge)

    * Permissions on files underneath .bzr/ are inherited from the .bzr 
      directory. So for a shared repository, simply doing 'chmod -R g+w .bzr/'
      will mean that future file will be created with group write permissions.

    * configure.in and config.guess are no longer in the builtin default 
      ignore list.

    * '.sw[nop]' pattern ignored, to ignore vim swap files for nameless
      files.  (John Arbash Meinel, Martin Pool)

  IMPROVEMENTS:

    * "bzr INIT dir" now initializes the specified directory, and creates 
      it if it does not exist.  (John Arbash Meinel)

    * New remerge command (Aaron Bentley)

    * Better zsh completion script.  (Steve Borho)

    * 'bzr diff' now returns 1 when there are changes in the working 
      tree. (Robert Collins)

    * 'bzr push' now exists and can push changes to a remote location. 
      This uses the transport infrastructure, and can store the remote
      location in the ~/.bazaar/branches.conf configuration file.
      (Robert Collins)

    * Test directories are only kept if the test fails and the user requests
      that they be kept.

    * Tweaks to short log printing

    * Added branch nicks, new nick command, printing them in log output. 
      (Aaron Bentley)

    * If $BZR_PDB is set, pop into the debugger when an uncaught exception 
      occurs.  (Martin Pool)

    * Accept 'bzr resolved' (an alias for 'bzr resolve'), as this is
      the same as Subversion.  (Martin Pool)

    * New ftp transport support (on ftplib), for ftp:// and aftp:// 
      URLs.  (Daniel Silverstone)

    * Commit editor temporary files now start with 'bzr_log.', to allow 
      text editors to match the file name and set up appropriate modes or 
      settings.  (Magnus Therning)

    * Improved performance when integrating changes from a remote weave.  
      (Goffredo Baroncelli)

    * Sftp will attempt to cache the connection, so it is more likely that
      a connection will be reused, rather than requiring multiple password
      requests.

    * bzr revno now takes an optional argument indicating the branch whose
      revno should be printed.  (Michael Ellerman)

    * bzr cat defaults to printing the last version of the file.  
      (#3632, Matthieu Moy)

    * New global option 'bzr --lsprof COMMAND' runs bzr under the lsprof 
      profiler.  (Denys Duchier)

    * Faster commits by reading only the headers of affected weave files. 
      (Denys Duchier)

    * 'bzr add' now takes a --dry-run parameter which shows you what would be
      added, but doesn't actually add anything. (Michael Ellerman)

    * 'bzr add' now lists how many files were ignored per glob.  add --verbose
      lists the specific files.  (Aaron Bentley)

    * 'bzr missing' now supports displaying changes in diverged trees and can
      be limited to show what either end of the comparison is missing.
      (Aaron Bently, with a little prompting from Daniel Silverstone)

  BUG FIXES:

    * SFTP can walk up to the root path without index errors. (Robert Collins)

    * Fix bugs in running bzr with 'python -O'.  (Martin Pool)

    * Error when run with -OO

    * Fix bug in reporting http errors that don't have an http error code.
      (Martin Pool)

    * Handle more cases of pipe errors in display commands

    * Change status to 3 for all errors

    * Files that are added and unlinked before committing are completely
      ignored by diff and status

    * Stores with some compressed texts and some uncompressed texts are now
      able to be used. (John A Meinel)

    * Fix for bzr pull failing sometimes under windows

    * Fix for sftp transport under windows when using interactive auth

    * Show files which are both renamed and modified as such in 'bzr 
      status' output.  (#4503, Daniel Silverstone)

    * Make annotate cope better with revisions committed without a valid 
      email address.  (Marien Zwart)

    * Fix representation of tab characters in commit messages.  (Harald 
      Meland)

    * List of plugin directories in BZR_PLUGIN_PATH environment variable is
      now parsed properly under Windows. (Alexander Belchenko)

    * Show number of revisions pushed/pulled/merged. (Robey Pointer)

    * Keep a cached copy of the basis inventory to speed up operations 
      that need to refer to it.  (Johan Rydberg, Martin Pool)

    * Fix bugs in bzr status display of non-ascii characters.  (Martin 
      Pool)

    * Remove Makefile.in from default ignore list.  (#6413, Tollef Fog 
      Heen, Martin Pool)

    * Fix failure in 'bzr added'.  (Nathan McCallum, Martin Pool)

  TESTING:

    * Fix selftest asking for passwords when there are no SFTP keys.  
      (Robey Pointer, Jelmer Vernooij) 

    * Fix selftest run with 'python -O'.  (Martin Pool)

    * Fix HTTP tests under Windows. (John Arbash Meinel)

    * Make tests work even if HOME is not set (Aaron Bentley)

    * Updated build_tree to use fixed line-endings for tests which read 
      the file cotents and compare. Make some tests use this to pass under
      Windows. (John Arbash Meinel)

    * Skip stat and symlink tests under Windows. (Alexander Belchenko)

    * Delay in selftest/testhashcash is now issued under win32 and Cygwin.
      (John Arbash Meinel)

    * Use terminal width to align verbose test output.  (Martin Pool)

    * Blackbox tests are maintained within the bzrlib.tests.blackbox directory.
      If adding a new test script please add that to
      bzrlib.tests.blackbox.__init__. (Robert Collins)

    * Much better error message if one of the test suites can't be 
      imported.  (Martin Pool)

    * Make check now runs the test suite twice - once with the default locale,
      and once with all locales forced to C, to expose bugs. This is not 
      trivially done within python, so for now its only triggered by running
      Make check. Integrators and packagers who wish to check for full 
      platform support should run 'make check' to test the source.
      (Robert Collins)

    * Tests can now run TestSkipped if they can't execute for any reason.
      (Martin Pool) (NB: TestSkipped should only be raised for correctable
      reasons - see the wiki spec ImprovingBzrTestSuite).

    * Test sftp with relative, absolute-in-homedir and absolute-not-in-homedir
      paths for the transport tests. Introduce blackbox remote sftp tests that
      test the same permutations. (Robert Collins, Robey Pointer)

    * Transport implementation tests are now independent of the local file
      system, which allows tests for esoteric transports, and for features
      not available in the local file system. They also repeat for variations
      on the URL scheme that can introduce issues in the transport code,
      see bzrlib.transport.TransportTestProviderAdapter() for this.
      (Robert Collins).

    * TestCase.build_tree uses the transport interface to build trees, pass
      in a transport parameter to give it an existing connection.
      (Robert Collins).

  INTERNALS:

    * WorkingTree.pull has been split across Branch and WorkingTree,
      to allow Branch only pulls. (Robert Collins)

    * commands.display_command now returns the result of the decorated 
      function. (Robert Collins)

    * LocationConfig now has a set_user_option(key, value) call to save
      a setting in its matching location section (a new one is created
      if needed). (Robert Collins)

    * Branch has two new methods, get_push_location and set_push_location
      to respectively, get and set the push location. (Robert Collins)

    * commands.register_command now takes an optional flag to signal that
      the registrant is planning to decorate an existing command. When 
      given multiple plugins registering a command is not an error, and
      the original command class (whether built in or a plugin based one) is
      returned to the caller. There is a new error 'MustUseDecorated' for
      signalling when a wrapping command should switch to the original
      version. (Robert Collins)

    * Some option parsing errors will raise 'BzrOptionError', allowing 
      granular detection for decorating commands. (Robert Collins).

    * Branch.read_working_inventory has moved to
      WorkingTree.read_working_inventory. This necessitated changes to
      Branch.get_root_id, and a move of Branch.set_inventory to WorkingTree
      as well. To make it clear that a WorkingTree cannot always be obtained
      Branch.working_tree() will raise 'errors.NoWorkingTree' if one cannot
      be obtained. (Robert Collins)

    * All pending merges operations from Branch are now on WorkingTree.
      (Robert Collins)

    * The follow operations from Branch have moved to WorkingTree:
      add()
      commit()
      move()
      rename_one()
      unknowns()
      (Robert Collins)

    * bzrlib.add.smart_add_branch is now smart_add_tree. (Robert Collins)

    * New "rio" serialization format, similar to rfc-822. (Martin Pool)

    * Rename selftests to `bzrlib.tests.test_foo`.  (John A Meinel, Martin 
      Pool)

    * bzrlib.plugin.all_plugins has been changed from an attribute to a 
      query method. (Robert Collins)
 
    * New options to read only the table-of-contents of a weave.  
      (Denys Duchier)

    * Raise NoSuchFile when someone tries to add a non-existant file.
      (Michael Ellerman)

    * Simplify handling of DivergedBranches in cmd_pull().
      (Michael Ellerman)
		   
   
    * Branch.controlfile* logic has moved to lockablefiles.LockableFiles, which
      is exposed as Branch().control_files. Also this has been altered with the
      controlfile pre/suffix replaced by simple method names like 'get' and
      'put'. (Aaron Bentley, Robert Collins).

    * Deprecated functions and methods can now be marked as such using the 
      bzrlib.symbol_versioning module. Marked method have their docstring
      updated and will issue a DeprecationWarning using the warnings module
      when they are used. (Robert Collins)

    * bzrlib.osutils.safe_unicode now exists to provide parameter coercion
      for functions that need unicode strings. (Robert Collins)

bzr 0.6 2005-10-28

  IMPROVEMENTS:
  
    * pull now takes --verbose to show you what revisions are added or removed
      (John A Meinel)

    * merge now takes a --show-base option to include the base text in
      conflicts.
      (Aaron Bentley)

    * The config files are now read using ConfigObj, so '=' should be used as
      a separator, not ':'.
      (Aaron Bentley)

    * New 'bzr commit --strict' option refuses to commit if there are 
      any unknown files in the tree.  To commit, make sure all files are 
      either ignored, added, or deleted.  (Michael Ellerman)

    * The config directory is now ~/.bazaar, and there is a single file 
      ~/.bazaar/bazaar.conf storing email, editor and other preferences.
      (Robert Collins)

    * 'bzr add' no longer takes a --verbose option, and a --quiet option
      has been added that suppresses all output.

    * Improved zsh completion support in contrib/zsh, from Clint
      Adams.

    * Builtin 'bzr annotate' command, by Martin Pool with improvements from 
      Goffredo Baroncelli.
    
    * 'bzr check' now accepts -v for verbose reporting, and checks for
      ghosts in the branch. (Robert Collins)

    * New command 're-sign' which will regenerate the gpg signature for 
      a revision. (Robert Collins)

    * If you set check_signatures=require for a path in 
      ~/.bazaar/branches.conf then bzr will invoke your
      gpg_signing_command (defaults to gpg) and record a digital signature
      of your commit. (Robert Collins)

    * New sftp transport, based on Paramiko.  (Robey Pointer)

    * 'bzr pull' now accepts '--clobber' which will discard local changes
      and make this branch identical to the source branch. (Robert Collins)

    * Just give a quieter warning if a plugin can't be loaded, and 
      put the details in .bzr.log.  (Martin Pool)

    * 'bzr branch' will now set the branch-name to the last component of the
      output directory, if one was supplied.

    * If the option 'post_commit' is set to one (or more) python function
      names (must be in the bzrlib namespace), then they will be invoked
      after the commit has completed, with the branch and revision_id as
      parameters. (Robert Collins)

    * Merge now has a retcode of 1 when conflicts occur. (Robert Collins)

    * --merge-type weave is now supported for file contents.  Tree-shape
      changes are still three-way based.  (Martin Pool, Aaron Bentley)

    * 'bzr check' allows the first revision on revision-history to have
      parents - something that is expected for cheap checkouts, and occurs
      when conversions from baz do not have all history.  (Robert Collins).

   * 'bzr merge' can now graft unrelated trees together, if your specify
     0 as a base. (Aaron Bentley)

   * 'bzr commit branch' and 'bzr commit branch/file1 branch/file2' now work
     (Aaron Bentley)

    * Add '.sconsign*' to default ignore list.  (Alexander Belchenko)

   * 'bzr merge --reprocess' minimizes conflicts

  TESTING:

    * The 'bzr selftest --pattern' option for has been removed, now 
      test specifiers on the command line can be simple strings, or 
      regexps, or both. (Robert Collins)

    * Passing -v to selftest will now show the time each test took to 
      complete, which will aid in analysing performance regressions and
      related questions. (Robert Collins)

    * 'bzr selftest' runs all tests, even if one fails, unless '--one'
      is given. (Martin Pool)

    * There is a new method for TestCaseInTempDir, assertFileEqual, which
      will check that a given content is equal to the content of the named
      file. (Robert Collins)

    * Fix test suite's habit of leaving many temporary log files in $TMPDIR.
      (Martin Pool)

  INTERNALS:

    * New 'testament' command and concept for making gpg-signatures 
      of revisions that are not tied to a particular internal
      representation.  (Martin Pool).

    * Per-revision properties ('revprops') as key-value associated 
      strings on each revision created when the revision is committed.
      Intended mainly for the use of external tools.  (Martin Pool).

    * Config options have moved from bzrlib.osutils to bzrlib.config.
      (Robert Collins)

    * Improved command line option definitions allowing explanations
      for individual options, among other things.  Contributed by 
      Magnus Therning.

    * Config options have moved from bzrlib.osutils to bzrlib.config.
      Configuration is now done via the config.Config interface:
      Depending on whether you have a Branch, a Location or no information
      available, construct a *Config, and use its signature_checking,
      username and user_email methods. (Robert Collins)

    * Plugins are now loaded under bzrlib.plugins, not bzrlib.plugin, and
      they are made available for other plugins to use. You should not 
      import other plugins during the __init__ of your plugin though, as 
      no ordering is guaranteed, and the plugins directory is not on the
      python path. (Robert Collins)

    * Branch.relpath has been moved to WorkingTree.relpath. WorkingTree no
      no longer takes an inventory, rather it takes an option branch
      parameter, and if None is given will open the branch at basedir 
      implicitly. (Robert Collins)

    * Cleaner exception structure and error reporting.  Suggested by 
      Scott James Remnant.  (Martin Pool)

    * Branch.remove has been moved to WorkingTree, which has also gained
      lock_read, lock_write and unlock methods for convenience. (Robert
      Collins)

    * Two decorators, needs_read_lock and needs_write_lock have been added
      to the branch module. Use these to cause a function to run in a
      read or write lock respectively. (Robert Collins)

    * Branch.open_containing now returns a tuple (Branch, relative-path),
      which allows direct access to the common case of 'get me this file
      from its branch'. (Robert Collins)

    * Transports can register using register_lazy_transport, and they 
      will be loaded when first used.  (Martin Pool)

    * 'pull' has been factored out of the command as WorkingTree.pull().
      A new option to WorkingTree.pull has been added, clobber, which will
      ignore diverged history and pull anyway.
      (Robert Collins)

    * config.Config has a 'get_user_option' call that accepts an option name.
      This will be looked up in branches.conf and bazaar.conf as normal.
      It is intended that this be used by plugins to support options - 
      options of built in programs should have specific methods on the config.
      (Robert Collins)

    * merge.merge_inner now has tempdir as an optional parameter. (Robert
      Collins)

    * Tree.kind is not recorded at the top level of the hierarchy, as it was
      missing on EmptyTree, leading to a bug with merge on EmptyTrees.
      (Robert Collins)

    * WorkingTree.__del__ has been removed, it was non deterministic and not 
      doing what it was intended to. See WorkingTree.__init__ for a comment
      about future directions. (Robert Collins/Martin Pool)

    * bzrlib.transport.http has been modified so that only 404 urllib errors
      are returned as NoSuchFile. Other exceptions will propogate as normal.
      This allows debuging of actual errors. (Robert Collins)

    * bzrlib.transport.Transport now accepts *ONLY* url escaped relative paths
      to apis like 'put', 'get' and 'has'. This is to provide consistent
      behaviour - it operates on url's only. (Robert Collins)

    * Transports can register using register_lazy_transport, and they 
      will be loaded when first used.  (Martin Pool)

    * 'merge_flex' no longer calls conflict_handler.finalize(), instead that
      is called by merge_inner. This is so that the conflict count can be 
      retrieved (and potentially manipulated) before returning to the caller
      of merge_inner. Likewise 'merge' now returns the conflict count to the
      caller. (Robert Collins)

    * 'revision.revision_graph can handle having only partial history for
      a revision - that is no revisions in the graph with no parents.
      (Robert Collins).

    * New builtins.branch_files uses the standard file_list rules to produce
      a branch and a list of paths, relative to that branch (Aaron Bentley)

    * New TestCase.addCleanup facility.

    * New bzrlib.version_info tuple (similar to sys.version_info), which can
      be used by programs importing bzrlib.

  BUG FIXES:

    * Better handling of branches in directories with non-ascii names. 
      (Joel Rosdahl, Panagiotis Papadakos)

    * Upgrades of trees with no commits will not fail due to accessing
      [-1] in the revision-history. (Andres Salomon)


bzr 0.1.1 2005-10-12

  BUG FIXES:

    * Fix problem in pulling over http from machines that do not 
      allow directories to be listed.

    * Avoid harmless warning about invalid hash cache after 
      upgrading branch format.

  PERFORMANCE: 
  
    * Avoid some unnecessary http operations in branch and pull.


bzr 0.1 2005-10-11

  NOTES:

    * 'bzr branch' over http initially gives a very high estimate
      of completion time but it should fall as the first few 
      revisions are pulled in.  branch is still slow on 
      high-latency connections.

  BUG FIXES:
  
    * bzr-man.py has been updated to work again. Contributed by
      Rob Weir.

    * Locking is now done with fcntl.lockf which works with NFS
      file systems. Contributed by Harald Meland.

    * When a merge encounters a file that has been deleted on
      one side and modified on the other, the old contents are
      written out to foo.BASE and foo.SIDE, where SIDE is this
      or OTHER. Contributed by Aaron Bentley.

    * Export was choosing incorrect file paths for the content of
      the tarball, this has been fixed by Aaron Bentley.

    * Commit will no longer commit without a log message, an 
      error is returned instead. Contributed by Jelmer Vernooij.

    * If you commit a specific file in a sub directory, any of its
      parent directories that are added but not listed will be 
      automatically included. Suggested by Michael Ellerman.

    * bzr commit and upgrade did not correctly record new revisions
      for files with only a change to their executable status.
      bzr will correct this when it encounters it. Fixed by
      Robert Collins

    * HTTP tests now force off the use of http_proxy for the duration.
      Contributed by Gustavo Niemeyer.

    * Fix problems in merging weave-based branches that have 
      different partial views of history.

    * Symlink support: working with symlinks when not in the root of a 
      bzr tree was broken, patch from Scott James Remnant.


  IMPROVEMENTS:

    * 'branch' now accepts a --basis parameter which will take advantage
      of local history when making a new branch. This allows faster 
      branching of remote branches. Contributed by Aaron Bentley.

    * New tree format based on weave files, called version 5.
      Existing branches can be upgraded to this format using 
      'bzr upgrade'.

    * Symlinks are now versionable. Initial patch by 
      Erik Toubro Nielsen, updated to head by Robert Collins.

    * Executable bits are tracked on files. Patch from Gustavo
      Niemeyer.

    * 'bzr status' now shows unknown files inside a selected directory.
      Patch from Heikki Paajanen.

    * Merge conflicts are recorded in .bzr. Two new commands 'conflicts'
      and 'resolve' have needed added, which list and remove those 
      merge conflicts respectively. A conflicted tree cannot be committed
      in. Contributed by Aaron Bentley.

    * 'rm' is now an alias for 'remove'.

    * Stores now split out their content in a single byte prefixed hash,
      dropping the density of files per directory by 256. Contributed by
      Gustavo Niemeyer.

    * 'bzr diff -r branch:URL' will now perform a diff between two branches.
      Contributed by Robert Collins.

    * 'bzr log' with the default formatter will show merged revisions,
      indented to the right. Initial implementation contributed by Gustavo
      Niemeyer, made incremental by Robert Collins.


  INTERNALS:

    * Test case failures have the exception printed after the log 
      for your viewing pleasure.

    * InventoryEntry is now an abstract base class, use one of the
      concrete InventoryDirectory etc classes instead.

    * Branch raises an UnsupportedFormatError when it detects a 
      bzr branch it cannot understand. This allows for precise
      handling of such circumstances.


  TESTING:

    * Removed testsweet module so that tests can be run after 
      bzr installed by 'bzr selftest'.

    * 'bzr selftest' command-line arguments can now be partial ids
      of tests to run, e.g. 'bzr selftest test_weave'

      
bzr 0.0.9 2005-09-23

  BUG FIXES:

    * Fixed "branch -r" option.

    * Fix remote access to branches containing non-compressed history.
      (Robert Collins).

    * Better reliability of http server tests.  (John Arbash-Meinel)

    * Merge graph maximum distance calculation fix.  (Aaron Bentley)
   
    * Various minor bug in windows support have been fixed, largely in the
      test suite. Contributed by Alexander Belchenko.

  IMPROVEMENTS:

    * Status now accepts a -r argument to give status between chosen
      revisions. Contributed by Heikki Paajanen.

    * Revision arguments no longer use +/-/= to control ranges, instead
      there is a 'before' namespace, which limits the successive namespace.
      For example '$ bzr log -r date:yesterday..before:date:today' will
      select everything from yesterday and before today. Contributed by
      Robey Pointer

    * There is now a bzr.bat file created by distutils when building on 
      Windows. Contributed by Alexander Belchenko.

  INTERNALS:

    * Removed uuid() as it was unused.

    * Improved 'fetch' code for pulling revisions from one branch into
      another (used by pull, merged, etc.)


bzr 0.0.8 2005-09-20

  IMPROVEMENTS:

    * Adding a file whose parent directory is not versioned will
      implicitly add the parent, and so on up to the root. This means
      you should never need to explictly add a directory, they'll just
      get added when you add a file in the directory.  Contributed by
      Michael Ellerman.

    * Ignore .DS_Store (contains Mac metadata) by default.  Patch from
      Nir Soffer.

    * If you set BZR_EDITOR in the environment, it is checked in
      preference to EDITOR and the config file for the interactive commit
      editing program. Related to this is a bugfix where a missing program
      set in EDITOR would cause editing to fail, now the fallback program
      for the operating system is still tried.

    * Files that are not directories/symlinks/regular files will no longer
      cause bzr to fail, it will just ignore them by default. You cannot add
      them to the tree though - they are not versionable.


  INTERNALS:

    * Refactor xml packing/unpacking.

  BUG FIXES: 

    * Fixed 'bzr mv' by Ollie Rutherfurd.

    * Fixed strange error when trying to access a nonexistent http
      branch.

    * Make sure that the hashcache gets written out if it can't be
      read.


  PORTABILITY:

    * Various Windows fixes from Ollie Rutherfurd.

    * Quieten warnings about locking; patch from Matt Lavin.


bzr-0.0.7 2005-09-02

  NEW FEATURES:

    * ``bzr shell-complete`` command contributed by Clint Adams to
      help with intelligent shell completion.

    * New expert command ``bzr find-merge-base`` for debugging merges.


  ENHANCEMENTS:

    * Much better merge support.

    * merge3 conflicts are now reported with markers like '<<<<<<<'
      (seven characters) which is the same as CVS and pleases things
      like emacs smerge.


  BUG FIXES:

    * ``bzr upgrade`` no longer fails when trying to fix trees that
      mention revisions that are not present.

    * Fixed bugs in listing plugins from ``bzr plugins``.

    * Fix case of $EDITOR containing options for the editor.

    * Fix log -r refusing to show the last revision.
      (Patch from Goffredo Baroncelli.)


  CHANGES:

    * ``bzr log --show-ids`` shows the revision ids of all parents.

    * Externally provided commands on your $BZRPATH no longer need
      to recognize --bzr-usage to work properly, and can just handle
      --help themselves.


  LIBRARY:

    * Changed trace messages to go through the standard logging
      framework, so that they can more easily be redirected by
      libraries.



bzr-0.0.6 2005-08-18

  NEW FEATURES:

    * Python plugins, automatically loaded from the directories on
      BZR_PLUGIN_PATH or ~/.bzr.conf/plugins by default.

    * New 'bzr mkdir' command.

    * Commit mesage is fetched from an editor if not given on the
      command line; patch from Torsten Marek.

    * ``bzr log -m FOO`` displays commits whose message matches regexp 
      FOO.
      
    * ``bzr add`` with no arguments adds everything under the current directory.

    * ``bzr mv`` does move or rename depending on its arguments, like
      the Unix command.

    * ``bzr missing`` command shows a summary of the differences
      between two trees.  (Merged from John Arbash-Meinel.)

    * An email address for commits to a particular tree can be
      specified by putting it into .bzr/email within a branch.  (Based
      on a patch from Heikki Paajanen.)


  ENHANCEMENTS:

    * Faster working tree operations.


  CHANGES:

    * 3rd-party modules shipped with bzr are copied within the bzrlib
      python package, so that they can be installed by the setup
      script without clashing with anything already existing on the
      system.  (Contributed by Gustavo Niemeyer.)

    * Moved plugins directory to bzrlib/, so that there's a standard
      plugin directory which is not only installed with bzr itself but
      is also available when using bzr from the development tree.
      BZR_PLUGIN_PATH and DEFAULT_PLUGIN_PATH are then added to the
      standard plugins directory.

    * When exporting to a tarball with ``bzr export --format tgz``, put 
      everything under a top directory rather than dumping it into the
      current directory.   This can be overridden with the ``--root`` 
      option.  Patch from William Dodé and John Meinel.

    * New ``bzr upgrade`` command to upgrade the format of a branch,
      replacing ``bzr check --update``.

    * Files within store directories are no longer marked readonly on
      disk.

    * Changed ``bzr log`` output to a more compact form suggested by
      John A Meinel.  Old format is available with the ``--long`` or
      ``-l`` option, patched by William Dodé.

    * By default the commit command refuses to record a revision with
      no changes unless the ``--unchanged`` option is given.

    * The ``--no-plugins``, ``--profile`` and ``--builtin`` command
      line options must come before the command name because they 
      affect what commands are available; all other options must come 
      after the command name because their interpretation depends on
      it.

    * ``branch`` and ``clone`` added as aliases for ``branch``.

    * Default log format is back to the long format; the compact one
      is available with ``--short``.
      
      
  BUG FIXES:
  
    * Fix bugs in committing only selected files or within a subdirectory.


bzr-0.0.5  2005-06-15
  
  CHANGES:

    * ``bzr`` with no command now shows help rather than giving an
      error.  Suggested by Michael Ellerman.

    * ``bzr status`` output format changed, because svn-style output
      doesn't really match the model of bzr.  Now files are grouped by
      status and can be shown with their IDs.  ``bzr status --all``
      shows all versioned files and unknown files but not ignored files.

    * ``bzr log`` runs from most-recent to least-recent, the reverse
      of the previous order.  The previous behaviour can be obtained
      with the ``--forward`` option.
        
    * ``bzr inventory`` by default shows only filenames, and also ids
      if ``--show-ids`` is given, in which case the id is the second
      field.


  ENHANCEMENTS:

    * New 'bzr whoami --email' option shows only the email component
      of the user identification, from Jo Vermeulen.

    * New ``bzr ignore PATTERN`` command.

    * Nicer error message for broken pipe, interrupt and similar
      conditions that don't indicate an internal error.

    * Add ``.*.sw[nop] .git .*.tmp *,v`` to default ignore patterns.

    * Per-branch locks keyed on ``.bzr/branch-lock``, available in
      either read or write mode.

    * New option ``bzr log --show-ids`` shows revision and file ids.

    * New usage ``bzr log FILENAME`` shows only revisions that
      affected that file.

    * Changed format for describing changes in ``bzr log -v``.

    * New option ``bzr commit --file`` to take a message from a file,
      suggested by LarstiQ.

    * New syntax ``bzr status [FILE...]`` contributed by Bartosz
      Oler.  File may be in a branch other than the working directory.

    * ``bzr log`` and ``bzr root`` can be given an http URL instead of
      a filename.

    * Commands can now be defined by external programs or scripts
      in a directory on $BZRPATH.

    * New "stat cache" avoids reading the contents of files if they 
      haven't changed since the previous time.

    * If the Python interpreter is too old, try to find a better one
      or give an error.  Based on a patch from Fredrik Lundh.

    * New optional parameter ``bzr info [BRANCH]``.

    * New form ``bzr commit SELECTED`` to commit only selected files.

    * New form ``bzr log -r FROM:TO`` shows changes in selected
      range; contributed by John A Meinel.

    * New option ``bzr diff --diff-options 'OPTS'`` allows passing
      options through to an external GNU diff.

    * New option ``bzr add --no-recurse`` to add a directory but not
      their contents.

    * ``bzr --version`` now shows more information if bzr is being run
      from a branch.

  
  BUG FIXES:

    * Fixed diff format so that added and removed files will be
      handled properly by patch.  Fix from Lalo Martins.

    * Various fixes for files whose names contain spaces or other
      metacharacters.


  TESTING:

    * Converted black-box test suites from Bourne shell into Python;
      now run using ``./testbzr``.  Various structural improvements to
      the tests.

    * testbzr by default runs the version of bzr found in the same
      directory as the tests, or the one given as the first parameter.

    * testbzr also runs the internal tests, so the only command
      required to check is just ``./testbzr``.

    * testbzr requires python2.4, but can be used to test bzr running
      under a different version.

    * Tests added for many other changes in this release.


  INTERNAL:

    * Included ElementTree library upgraded to 1.2.6 by Fredrik Lundh.

    * Refactor command functions into Command objects based on HCT by
      Scott James Remnant.

    * Better help messages for many commands.

    * Expose bzrlib.open_tracefile() to start the tracefile; until
      this is called trace messages are just discarded.

    * New internal function find_touching_revisions() and hidden
      command touching-revisions trace the changes to a given file.

    * Simpler and faster compare_inventories() function.

    * bzrlib.open_tracefile() takes a tracefilename parameter.

    * New AtomicFile class.

    * New developer commands ``added``, ``modified``.


  PORTABILITY:

    * Cope on Windows on python2.3 by using the weaker random seed.
      2.4 is now only recommended.


bzr-0.0.4  2005-04-22

  ENHANCEMENTS:

    * 'bzr diff' optionally takes a list of files to diff.  Still a bit
      basic.  Patch from QuantumG.

    * More default ignore patterns.

    * New 'bzr log --verbose' shows a list of files changed in the
      changeset.  Patch from Sebastian Cote.

    * Roll over ~/.bzr.log if it gets too large.

    * Command abbreviations 'ci', 'st', 'stat', '?' based on a patch
      by Jason Diamon.

    * New 'bzr help commands' based on a patch from Denys Duchier.


  CHANGES:

    * User email is determined by looking at $BZREMAIL or ~/.bzr.email
      or $EMAIL.  All are decoded by the locale preferred encoding.
      If none of these are present user@hostname is used.  The host's
      fully-qualified name is not used because that tends to fail when
      there are DNS problems.

    * New 'bzr whoami' command instead of username user-email.


  BUG FIXES: 

    * Make commit safe for hardlinked bzr trees.

    * Some Unicode/locale fixes.

    * Partial workaround for difflib.unified_diff not handling
      trailing newlines properly.


  INTERNAL:

    * Allow docstrings for help to be in PEP0257 format.  Patch from
      Matt Brubeck.

    * More tests in test.sh.

    * Write profile data to a temporary file not into working
      directory and delete it when done.

    * Smaller .bzr.log with process ids.


  PORTABILITY:

    * Fix opening of ~/.bzr.log on Windows.  Patch from Andrew
      Bennetts.

    * Some improvements in handling paths on Windows, based on a patch
      from QuantumG.


bzr-0.0.3  2005-04-06

  ENHANCEMENTS:

    * New "directories" internal command lists versioned directories
      in the tree.

    * Can now say "bzr commit --help".

    * New "rename" command to rename one file to a different name
      and/or directory.

    * New "move" command to move one or more files into a different
      directory.

    * New "renames" command lists files renamed since base revision.

    * New cat command contributed by janmar.

  CHANGES:

    * .bzr.log is placed in $HOME (not pwd) and is always written in
      UTF-8.  (Probably not a completely good long-term solution, but
      will do for now.)

  PORTABILITY:

    * Workaround for difflib bug in Python 2.3 that causes an
      exception when comparing empty files.  Reported by Erik Toubro
      Nielsen.

  INTERNAL:

    * Refactored inventory storage to insert a root entry at the top.

  TESTING:

    * Start of shell-based black-box testing in test.sh.


bzr-0.0.2.1

  PORTABILITY:

    * Win32 fixes from Steve Brown.


bzr-0.0.2  "black cube"  2005-03-31

  ENHANCEMENTS:

    * Default ignore list extended (see bzrlib/__init__.py).

    * Patterns in .bzrignore are now added to the default ignore list,
      rather than replacing it.

    * Ignore list isn't reread for every file.

    * More help topics.

    * Reinstate the 'bzr check' command to check invariants of the
      branch.

    * New 'ignored' command lists which files are ignored and why;
      'deleted' lists files deleted in the current working tree.

    * Performance improvements.

    * New global --profile option.
    
    * Ignore patterns like './config.h' now correctly match files in
      the root directory only.


bzr-0.0.1  2005-03-26

  ENHANCEMENTS:

    * More information from info command.

    * Can now say "bzr help COMMAND" for more detailed help.

    * Less file flushing and faster performance when writing logs and
      committing to stores.

    * More useful verbose output from some commands.

  BUG FIXES:

    * Fix inverted display of 'R' and 'M' during 'commit -v'.

  PORTABILITY:

    * Include a subset of ElementTree-1.2.20040618 to make
      installation easier.

    * Fix time.localtime call to work with Python 2.3 (the minimum
      supported).


bzr-0.0.0.69  2005-03-22

  ENHANCEMENTS:

    * First public release.

    * Storage of local versions: init, add, remove, rm, info, log,
      diff, status, etc.<|MERGE_RESOLUTION|>--- conflicted
+++ resolved
@@ -25,13 +25,9 @@
       reflect user config now being stored in .bazaar (Hans Ulrich
       Niedermann)
 
-<<<<<<< HEAD
-    * pull now accepts a --revision argument (Erik Bågfors)
-=======
     * It's now possible to set aliases in bazaar.conf (Erik Bågfors)
 
     * Pull now accepts a --revision argument (Erik Bågfors)
->>>>>>> f65c0ae6
 
     * 'bzr re-sign' now allows multiple revisions to be supplied on the command
       line. You can now use the following command to sign all of your old commits.
