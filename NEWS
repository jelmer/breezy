--------------------
Bazaar Release Notes
--------------------

.. contents::


IN DEVELOPMENT
--------------

  COMPATIBILITY BREAKS:

    * ``bzr log --line`` now indicates which revisions are merges with
      `[merge]` after the date.  Scripts which parse the output of this
      command may need to be adjusted.
      (Neil Martinsen-Burrell)

    * bzr no longer autodetects nested trees as 'tree-references'.  They
      must now be explicitly added tree references.  At the commandline, use
      join --reference instead of add.  (Aaron Bentley)

  NEW FEATURES:

    * ``bzr reconfigure`` now supports --with-trees and --with-no-trees
      options to change the default tree-creation policy of shared
      repositories.  (Matthew Fuller, Marius Kruger, #145033)

    * Debug flags can now be set in ``~/.bazaar/bazaar.conf``.
      (Martin Pool)

    * Filtered views provide a mask over the tree so that users can focus
      on a subset of a tree when doing their work. See ``Filtered views``
      in chapter 7 of the User Guide and ``bzr help view`` for details.
      (Ian Clatworthy)

    * GNU Changelog output can now be produced by ``bzr log --format
      gnu-changelog``.  (Andrea Bolognani, Martin Pool)

    * The ``-Dmemory`` flag now gives memory information on Windows.
      (John Arbash Meinel)

    * Multiple authors for a commit can now be recorded by using the "--author"
      option multiple times. (James Westby, #185772)

    * New clean-tree command, from bzrtools.  (Aaron Bentley, Jelmer Vernoij)

    * New command ``bzr launchpad-open`` opens a Launchpad web page for that
      branch in your web browser, as long as the branch is on Launchpad at all.
      (Jonathan Lange)

  IMPROVEMENTS:

    * ``bzr add`` no longer prints ``add completed`` on success. Failure
      still prints an error message. (Robert Collins)

    * ``bzr branch`` now has a ``--no-tree`` option which turns off the
      generation of a working tree in the new branch.
      (Daniel Watkins, John Klinger, #273993)

    * Bazaar will now point out ``bzr+ssh://`` to the user when they 
      use ssh://. (Jelmer Vernooij, #330535)

    * ``bzr -v info`` now omits the number of committers branch statistic,
      making it many times faster for large projects. To include that
      statistic in the output, use ``bzr -vv info``.
      (Ian Clatworthy)

    * ``bzr push`` to a ``bzr`` url (``bzr://``, ``bzr+ssh://`` etc) will
      stream if the server is version 1.13 or greater, reducing roundtrips
      significantly. (Andrew Bennetts, Robert Collins)

    * Lightweight Checkouts and Stacked Branches should both be much
      faster over remote connections. Building the working tree now
      batches up requests into approx 5MB requests, rather than a separate
      request for each file. (John Arbash Meinel)

<<<<<<< HEAD
    * Progress bars now show the rate of network activity for
      ``bzr+ssh://`` and ``bzr://`` connections.  (Andrew Bennetts)
=======
    * A new format name alias ``default-rich-root`` has been added and
      points at the closest relative of the default format that supports 
      rich roots. (Jelmer Vernooij, #338061)
>>>>>>> ea323309

    * Support for GSSAPI authentication when using HTTP or HTTPS. 
      (Jelmer Vernooij)

    * The ``bzr shelve`` prompt now includes a '?' help option to explain the
      short options better. (Daniel Watkins, #327429)

    * ``bzr lp-open`` now falls back to the push location if it cannot find a
      public location. (Jonathan Lange, #332372)

    * ``bzr lp-open`` will try to find the Launchpad URL for the location
      passed on the command line. This makes ``bzr lp-open lp:foo`` work as
      expected. (Jonathan Lange, #332705)

    * ``bzr send`` now supports MH-E via ``emacsclient``. (Eric Gillespie)

    * Tildes are no longer escaped. No more %7Euser/project/branch!
      (Jonathan Lange)

  BUG FIXES:

    * Bazaar now gives a better message including the filename if it's
      unable to read a file in the working directory, for example because
      of a permission error.  (Martin Pool, #338653)

    * ``bzr send`` help is more specific about how to apply merge
      directives.  (Neil Martinsen-Burrell, #253470)

    * ``bzr missing`` now uses ``Repository.get_revision_delta()`` rather
      than fetching trees and determining a delta itself. (Jelmer
      Vernooij, #315048)

    * ``bzr push`` to a smart server no longer causes "Revision
      {set([('null:',)])} not present ..." errors when the branch has
      multiple root revisions. (Andrew Bennetts, #317654)

    * ``bzr shelve`` now properly handle patches with no terminating newline.
      (Benoît PIERRE, #303569)

    * ``bzr unshelve`` gives a more palatable error if passed a non-integer
      shelf id. (Daniel Watkins)

    * Export now handles files that are not present in the tree.
      (James Westby, #174539)

    * Fixed incorrect "Source format does not support stacking" warning
      when pushing to a smart server.  (Andrew Bennetts, #334114)
      
    * Fixed "sprout() got an unexpected keyword argument 'source_branch'"
      error branching from old repositories.
      (Martin Pool, #321695)

    * Make ``bzr push --quiet <non-local location>`` less chatty.
      (Kent Gibson, #221461)

    * Many Branch hooks would not fire with ``bzr://`` and ``bzr+ssh://``
      branches, and this was not noticed due to a bug in the test logic
      for branches. This is now fixed and a test added to prevent it
      reoccuring. (Robert Collins, Andrew Bennetts)

    * Restore the progress bar on Windows. We were disabling it when TERM
      wasn't set, but Windows doesn't set TERM. (Alexander Belchenko)

    * ``setup.py build_ext`` now gives a proper error when an extension
      fails to build. (John Arbash Meinel)

    * Under rare circumstances (aka nobody reported a bug about it), the ftp
      transport could revert to ascii mode. It now stays in binary mode except
      when needed.
      (Vincent Ladeuil)

    * Unshelve does not generate warnings about progress bars.
      (Aaron Bentley, #328148)

  DOCUMENTATION:

    * Added ``Organizing your workspace`` to the User Guide appendices,
      summarizing some common ways of organizing trees, branches and
      repositories and the processes/workflows implied/enabled by each.
      (Ian Clatworthy)

    * Hooks can now be self documenting. ``bzrlib.hooks.Hooks.create_hook``
      is the entry point for this feature. (Robert Collins)

    * The documentation for ``shelve`` and ``unshelve`` has been clarified.
      (Daniel Watkins, #327421, #327425)

    * The generated manpage now explicitly lists aliases as commands.
      (James Westby, #336998)

  API CHANGES:

    * ``bzr selftest`` now fails if the bazaar sources contain trailing
      whitespace, non-unix style line endings and files not ending in a
      newline. About 372 files and 3243 lines with trailing whitespace was
      updated to comply with this. The code already complied with the other
      criteria, but now it is enforced. (Marius Kruger)

    * ``Branch.fetch`` and ``Repository.fetch`` now return None rather
      than a count of copied revisions and failed revisions. A while back
      we stopped ever reporting failed revisions because we started
      erroring instead, and the copied revisions count is not used in the
      UI at all - indeed it only reflects the repository status not
      changes to the branch itself. (Robert Collins)

    * MutableTree.commit now favours the "authors" argument, with the old
      "author" argument being deprecated.

    * New sort order for ``get_record_stream`` ``groupcompress`` which
      sorts optimally for use with groupcompress compressors. (John Arbash
      Meinel, Robert Collins)

    * Remove deprecated EmptyTree.  (Martin Pool)

    * ``Repository.fetch`` now accepts an optional ``fetch_spec``
      parameter.  A ``SearchResult`` or ``MiniSearchResult`` may be passed
      to ``fetch_spec`` instead of a ``last_revision`` to specify exactly
      which revisions to fetch. (Andrew Bennetts)

    * ``RepositoryAcquisitionPolicy.acquire_repository`` now returns a
      tuple of ``(repository, is_new_flag)``, rather than just the
      repository.  (Andrew Bennetts)

    * Revision.get_apparent_author() is now deprecated, replaced by
      Revision.get_apparent_authors(), which returns a list. The former
      now returns the first item that would be returned from the second.

    * The ``BranchBuilder`` test helper now accepts a ``timestamp``
      parameter to ``build_commit`` and ``build_snapshot``.  (Martin Pool)

    * The ``_fetch_*`` attributes on ``Repository`` are now on
      ``RepositoryFormat``, more accurately reflecting their intent (they
      describe a disk format capability, not state of a particular
      repository of that format). (Robert Collins)

  INTERNALS:

    * Branching from a non-stacked branch on a smart protocol is now
      free of virtual file system methods.
      (Robert Collins, Andrew Bennetts)

    * Branch and Repository creation on a bzr+ssh://server are now done
      via RPC calls rather than VFS calls, reducing round trips for
      pushing new branches substantially. (Robert Collins)

    * ``Branch.clone`` now takes the ``repository_policy`` formerly used
      inside ``BzrDir.clone_on_transport``, allowing stacking to be
      configured before the branch tags and revision tip are set. This
      fixes a race condition cloning stacked branches that would cause
      plugins to have hooks called on non-stacked instances.
      (Robert Collins, #334187)

    * ``BzrDir.cloning_metadir`` now has a RPC call. (Robert Collins)

    * ``BzrDirFormat.__str__`` now uses the human readable description
      rather than the sometimes-absent disk label. (Robert Collins)

    * ``bzrlib.fetch`` is now composed of a sender and a sink component
      allowing for decoupling over a network connection. Fetching from
      or into a RemoteRepository with a 1.13 server will use this to
      stream the operation.
      (Andrew Bennetts, Robert Collins)

    * ``bzrlib.tests.run_suite`` accepts a runner_class parameter
      supporting the use of different runners. (Robert Collins)

    * Change how file_ids and revision_ids are interned as part of
      inventory deserialization. Now we use the real ``intern()``, rather
      than our own workaround that would also cache a Unicode copy of the
      string, and never emptied the cache. This should slightly reduce
      memory consumption. (John Arbash Meinel)

    * New branch method ``create_clone_on_transport`` that returns a
      branch object. (Robert Collins)

    * New hook Commands['extend_command'] to allow plugins to access a
      command object before the command is run (or help generated from
      it), without overriding the command. (Robert Collins)

    * New version of the ``BzrDir.find_repository`` verb supporting
      ``_network_name`` to support removing more _ensure_real calls.
      (Robert Collins)

    * ``RemoteBranchFormat`` no longer claims to have a disk format string.
      (Robert Collins)

    * ``Repository`` objects now have ``suspend_write_group`` and
      ``resume_write_group`` methods.  These are currently only useful
      with pack repositories. (Andrew Bennetts, Robert Collins)

    * ``BzrDirFormat``, ``BranchFormat`` and ``RepositoryFormat`` objects
      now have a ``network_name`` for passing the format across RPC calls.
      (Robert Collins, Andrew Bennetts)

    * ``RepositoryFormat`` objects now all have a new attribute
      ``_serializer`` used by fetch when reserialising is required.
      (Robert Collins, Andrew Bennetts)

    * Some methods have been pulled up from ``BzrBranch`` to ``Branch``
      to aid branch types that are not bzr branch objects (like
      RemoteBranch). (Robert Collins, Andrew Bennetts)

    * Test adaptation has been made consistent throughout the built in
      tests. ``TestScenarioApplier``, ``multiply_tests_from_modules``,
      ``adapt_tests``, ``adapt_modules`` have all been deleted. Please
      use ``multiply_tests``, or for lower level needs ``apply_scenarios``
      and ``apply_scenario``. (Robert Collins)

    * ``TestSkipped`` is now detected by TestCase and passed to the
      ``TestResult`` by calling ``addSkip``. For older TestResult objects,
      where ``addSkip`` is not available, ``addError`` is still called.
      This permits test filtering in subunit to strip out skipped tests
      resulting in a faster fix-shrink-list-run cycle. This is compatible
      with the testtools protocol for skips. (Robert Collins)

    * The ``_index`` of ``KnitVersionedFiles`` now supports the ability
      to scan an underlying index that is going to be incorporated into
      the ``KnitVersionedFiles`` object, to determine if it has missing
      delta references. The method is ``scan_unvalidated_index``.
      (Andrew Bennetts, Robert Collins)

    * There is a RemoteSink object which handles pushing to smart servers.
      (Andrew Bennetts, Robert Collins)

    * ``TransportTraceDecorator`` now logs ``put_bytes_non_atomic`` and
      ``rmdir`` calls. (Robert Collins)

    * ``VersionedFiles`` record adapters have had their signature change
      from ``(record, record.get_bytes_as(record.storage_kind))`` to
      ``(record)`` reducing excess duplication and allowing adapters
      to access private data in record to obtain content more
      efficiently. (Robert Collins)

    * We no longer probe to see if we should create a working tree during
      clone if we cannot get a local_abspath for the new bzrdir.
      (Robert Collins)


bzr 1.12 "1234567890" 2009-02-13
--------------------------------

This release of Bazaar contains many improvements to the speed,
documentation and functionality of ``bzr log`` and the display of logged
revisions by ``bzr status``.  bzr now also gives a better indication of
progress, both in the way operations are drawn onto a text terminal, and
by showing the rate of network IO.

  BUG FIXES:

    * ``bzr init --development-wt5[-rich-root]`` would fail because of
      circular import errors. (John Arbash Meinel, #328135)

  DOCUMENTATION:

    * Expanded the help for log and added a new help topic called
      ``log-formats``.  (Ian Clatworthy)


bzr 1.12rc1 "1234567890" 2009-02-10
-----------------------------------

  COMPATIBILITY BREAKS:

    * By default, ``bzr status`` after a merge now shows just the pending
      merge tip revisions. This improves the signal-to-noise ratio after
      merging from trunk and completes much faster. To see all merged
      revisions, use the new ``-v`` flag.  (Ian Clatworthy)

    * ``bzr log --line`` now shows any tags after the date and before
      the commit message. If you have scripts which parse the output
      from this command, you may need to adjust them accordingly.
      (Ian Clatworthy)

    * ``bzr log --short`` now shows any additional revision properties
      after the date and before the commit message.  Scripts that parse 
      output of the log command in this situation may need to adjust.
      (Neil Martinsen-Burrell)

    * The experimental formats ``1.12-preview`` and ``1.12-preview-rich-root``
      have been renamed ``development-wt5`` and ``development-wt5-rich-root``
      respectively, given they are not ready for release in 1.12.
      (Ian Clatworthy)

    * ``read_bundle_from_url`` has been deprecated. (Vincent Ladeuil)

  NEW FEATURES:

    * Add support for filtering ``bzr missing`` on revisions.  Remote revisions
      can be filtered using ``bzr missing -r -20..-10`` and local revisions can
      be filtered using ``bzr missing --my-revision -20..-10``.
      (Marius Kruger)

    * ``bzr log -p`` displays the patch diff for each revision.
      When logging a file, the diff only includes changes to that file.
      (Ian Clatworthy, #202331, #227335)

    * ``bzr log`` supports a new option called ``-n N`` or ``--level N``.
      A value of 0 (zero) means "show all nested merge revisions" while
      a value of 1 (one) means "show just the top level". Values above
      1 can be used to see a limited amount of nesting. That can be
      useful for seeing the level or two below PQM submits for example.
      To force the ``--short`` and ``--line`` formats to display all nested
      merge revisions just like ``--long`` does by default, use a command
      like ``bzr log --short -n0``. To display just the mainline using
      ``--long`` format, ``bzr log --long -n1``.
      (Ian Clatworthy)

  IMPROVEMENTS:

    * ``bzr add`` more clearly communicates success vs failure.
      (Daniel Watkins)

    * ``bzr init`` will now print a little less verbose output.
      (Marius Kruger)

    * ``bzr log`` is now much faster in many use cases, particularly
      at incrementally displaying results and filtering by a
      revision range. (Ian Clatworthy)

    * ``bzr log --short`` and ``bzr log --line`` now show tags, if any,
      for each revision. The tags are shown comma-separated inside
      ``{}``. For short format, the tags appear at the end of line
      before the optional ``[merge]`` indicator. For line format,
      the tags appear after the date. (Ian Clatworthy)

    * Progress bars now show the rate of activity for some sftp 
      operations, and they are drawn different.  (Martin Pool, #172741)

    * Progress bars now show the rate of activity for urllib and pycurl based
      http client implementations. The operations are tracked at the socket
      level for better precision.
      (Vincent Ladeuil)

    * Rule-based preferences can now accept multiple patterns for a set of
      rules.  (Marius Kruger)

    * The ``ancestor:`` revision spec will now default to referring to the
      parent of the branch if no other location is given.
      (Daniel Watkins, #198417)

    * The debugger started as a result of setting ``$BZR_PDB`` works
      around a bug in ``pdb``, http://bugs.python.org/issue4150.  The bug
      can cause truncated tracebacks in Python versions before 2.6.
      (Andrew Bennetts)

    * VirtualVersionedFiles now implements
      ``iter_lines_added_or_present_in_keys``. This allows the creation of 
      new branches based on stacked bzr-svn branches. (#311997)

  BUG FIXES:

    * ``bzr annotate --show-ids`` doesn't give a backtrace on empty files
      anymore.
      (Anne Mohsen, Vincent Ladeuil, #314525)

    * ``bzr log FILE`` now correctly shows mainline revisions merging
      a change to FILE when the ``--short`` and ``--line`` log formats
      are used. (Ian Clatworthy, #317417)

    * ``bzr log -rX..Y FILE`` now shows the history of FILE provided
      it existed in Y or X, even if the file has since been deleted or
      renamed. If no range is given, the current/basis tree and
      initial tree are searched in that order. More generally, log
      now interprets filenames in their historical context.
      (Ian Clatworthy, #175520)

    * ``bzr status`` now reports nonexistent files and continues, then
      errors (with code 3) at the end.  (Karl Fogel, #306394)

    * Don't require the present compression base in knits to be the same
      when adding records in knits. (Jelmer Vernooij, #307394)

    * Fix a problem with CIFS client/server lag on Windows colliding with
      an invariant-per-process algorithm for generating AtomicFile names
      (Adrian Wilkins, #304023)

    * Many socket operations now handle EINTR by retrying the operation.
      Previously EINTR was treated as an unrecoverable failure.  There is
      a new ``until_no_eintr`` helper function in ``bzrlib.osutils``.
      (Andrew Bennetts)

    * Support symlinks with non-ascii characters in the symlink filename.
      (Jelmer Vernooij, #319323)

    * There was a bug in how we handled resolving when a file is deleted
      in one branch, and modified in the other. If there was a criss-cross
      merge, we would cause the deletion to conflict a second time.
      (Vincent Ladeuil, John Arbash Meinel)

    * There was another bug in how we chose the correct intermediate LCA in
      criss-cross merges leading to several kind of changes be incorrectly
      handled.
      (John Arbash Meinel, Vincent Ladeuil)

    * Unshelve now handles deleted paths without crashing. (Robert Collins)

  DOCUMENTATION:

    * Improved plugin developer documentation.  (Martin Pool)

  API CHANGES:

    * ``ProgressBarStack`` is deprecated; instead use
      ``ui_factory.nested_progress_bar`` to create new progress bars.
      (Martin Pool)

    * ForeignVcsMapping() now requires a ForeignVcs object as first
      argument. (Jelmer Vernooij)

    * ForeignVcsMapping.show_foreign_revid() has been moved to
      ForeignVcs. (Jelmer Vernooij)

    * ``read_bundle_from_url`` is deprecated in favor of
      ``read_mergeable_from_url``.  (Vincent Ladeuil)

    * Revision specifiers are now registered in
      ``bzrlib.revisionspec.revspec_registry``, and the old list of 
      revisionspec classes (``bzrlib.revisionspec.SPEC_TYPES``) has been
      deprecated. (Jelmer Vernooij, #321183)

    * The progress and UI classes have changed; the main APIs remain the
      same but code that provides a new UI or progress bar class may
      need to be updated.  (Martin Pool)

  INTERNALS:

    * Default User Interface (UI) is CLIUIFactory when bzr runs in a dumb
      terminal. It is sometimes desirable do override this default by forcing
      bzr to use TextUIFactory. This can be achieved by setting the
      BZR_USE_TEXT_UI environment variable (emacs shells, as opposed to
      compile buffers, are such an example).
      (Vincent Ladeuil)

    * New API ``Branch.iter_merge_sorted_revisions()`` that iterates over
      ``(revision_id, depth, revno, end_of_merge)`` tuples.
      (Ian Clatworthy)

    * New ``Branch.dotted_revno_to_revision_id()`` and
      ``Branch.revision_id_to_dotted_revno()`` APIs that pick the most
      efficient way of doing the mapping.
      (Ian Clatworthy)

    * Refactor cmd_serve so that it's a little easier to build commands that
      extend it, and perhaps even a bit easier to read.  (Jonathan Lange)

    * ``TreeDelta.show()`` now accepts a ``filter`` parameter allowing log
      formatters to retrict the output.
      (Vincent Ladeuil)


bzr 1.11 "Eyes up!" 2009-01-19
------------------------------

This first monthly release of Bazaar for 2009 improves Bazaar's operation
in Windows, Mac OS X, and other situations where file names are matched
without regard to capitalization: Bazaar tries to match the case of an
existing file.  This release of Bazaar also improves the efficiency of
Tortoise Windows Shell integration and lets it work on 64-bit platforms.

The UI through which Bazaar supports historic formats has been improved,
so 'bzr help formats' now gives a simpler and shorter list, with clear
advice.

This release also fixes a number of bugs, particularly a glitch that can
occur when there are concurrent writes to a pack repository.

  BUG FIXES:

    * Fix failing test when CompiledChunksToLines is not available.
      (Vincent Ladeuil)

    * Stacked branches don't repeatedly open their transport connection.
      (John Arbash Meinel)



bzr 1.11rc1 "Eyes up!" 2009-01-09
---------------------------------

  CHANGES:

    * Formats using Knit-based repository formats are now explicitly
      marked as deprecated. (Ian Clatworthy)

  NEW FEATURES:

    * Add support for `bzr tags -r 1..2`, that is we now support showing
      tags applicable for a specified revision range. (Marius Kruger)

    * ``authentication.conf`` now accepts pluggable read-only credential
      stores. Such a plugin (``netrc_credential_store``) is now included,
      handles the ``$HOME/.netrc`` file and can server as an example to
      implement other plugins.
      (Vincent Ladeuil)

    * ``shelve --list`` can now be used to list shelved changes.
      (Aaron Bentley)

  IMPROVEMENTS:

    * Add trailing slash to directories in all output of ``bzr ls``, except
      ``bzr ls --null``. (Gordon P. Hemsley, #306424)

    * ``bzr revision-info`` now supports a -d option to specify an
      alternative branch. (Michael Hudson)

    * Add connection to a C++ implementation of the Windows Shell Extension
      which is able to fully replace the current Python implemented one.
      Advantages include 64bit support and reduction in overhead for
      processes which drag in shell extensions.
      (Mark Hammond)

    * Support the Claws mail client directly, rather than via
      xdg-email. This prevents the display of an unnecessary modal
      dialog in Claws, informing the user that a file has been
      attached to the message, and works around bug #291847 in
      xdg-utils which corrupts the destination address.

    * When working on a case-insensitive case-preserving file-system, as
      commonly found with Windows, bzr will often ignore the case of the
      arguments specified by the user in preference to the case of an existing
      item on the file-system or in the inventory to help prevent
      counter-intuitive behaviour on Windows. (Mark Hammond)

  BUG FIXES:
  
    * Allow BzrDir implementation to implement backing up of 
      control directory. (#139691)

    * ``bzr push`` creating a new stacked branch will now only open a
      single connection to the target machine. (John Arbash Meinel)

    * Don't call iteritems on transport_list_registry, because it may
      change during iteration.  (Martin Pool, #277048)

    * Don't make a broken branch when pushing an unstackable-format branch
      that's in a stackable shared repository to a location with default
      stack-on location.  (Andrew Bennetts, #291046)

    * Don't require embedding user in HTTP(S) URLs do use authentication.conf.
      (Ben Jansen, Vincent Ladeuil, #300347)

    * Fix a problem with CIFS client/server lag on windows colliding with
      an invariant-per-process algorithm for generating AtomicFile names
      (Adrian Wilkins, #304023)

    * Fix bogus setUp signature in UnavailableFTPServer.
      (Gary van der Merwe, #313498)

    * Fix compilation error in ``_dirstate_helpers_c`` on SunOS/Solaris.
      (Jari Aalto)

    * Fix SystemError in ``_patiencediff_c`` module by calling
      PyErr_NoMemory() before returning NULL in PatienceSequenceMatcher_new.
      (Andrew Bennetts, #303206)

    * Give proper error message for diff with non-existent dotted revno.
      (Marius Kruger, #301969)

    * Handle EACCES (permission denied) errors when launching a message
      editor, and emit warnings when a configured editor cannot be
      started. (Andrew Bennetts)

    * ``$HOME/.netrc`` file is now recognized as a read-only credential store
      if configured in ``authentication.conf`` with 'password_encoding=netrc'
      in the appropriate sections.
      (Vincent Ladeuil, #103029)

    * Opening a stacked branch now properly shares the connection, rather
      than opening a new connection for the stacked-on branch.
      (John Arbash meinel)

    * Preserve transport decorators while following redirections.
      (Vincent Ladeuil, #245964, #270863)

    * Provides a finer and more robust filter for accepted redirections.
      (Vincent Ladeuil, #303959, #265070)

    * ``shelve`` paths are now interpreted relative to the current working
      tree.  (Aaron Bentley)

    * ``Transport.readv()`` defaults to not reading more than 100MB in a
      single array. Further ``RemoteTransport.readv`` sets this to 5MB to
      work better with how it splits its requests.
      (John Arbash Meinel, #303538)

    * Pack repositories are now able to reload the pack listing and retry
      the current operation if another action causes the data to be
      repacked.  (John Arbash Meinel, #153786)

    * ``pull -v`` now respects the log_format configuration variable.
      (Aaron Bentley)

    * ``push -v`` now works on non-initial pushes.  (Aaron Bentley)

    * Use the short status format when the short format is used for log.
      (Vincent Ladeuil, #87179)

    * Allow files to be renamed or moved via remove + add-by-id. (Charles
      Duffy, #314251)

  DOCUMENTATION:

    * Improved the formats help topic to explain why multiple formats
      exist and to provide guidelines in selecting one. Introduced
      two new supporting help topics: current-formats and other-formats.
      (Ian Clatworthy)

  API CHANGES:

    * ``LRUCache(after_cleanup_size)`` was renamed to
      ``after_cleanup_count`` and the old name deprecated. The new name is
      used for clarity, and to avoid confusion with
      ``LRUSizeCache(after_cleanup_size)``. (John Arbash Meinel)

    * New ``ForeignRepository`` base class, to help with foreign branch 
      support (e.g. svn).  (Jelmer Vernooij)

    * ``node_distances`` and ``select_farthest`` can no longer be imported
      from ``bzrlib.graph``.  They can still be imported from
      ``bzrlib.deprecated_graph``, which has been the preferred way to
      import them since before 1.0.  (Andrew Bennetts)
      
    * The logic in commit now delegates inventory basis calculations to
      the ``CommitBuilder`` object; this requires that the commit builder
      in use has been updated to support the new ``recording_deletes`` and
      ``record_delete`` methods. (Robert Collins)

  TESTING:

    * An HTTPS server is now available (it requires python-2.6). Future bzr
      versions will allow the use of the python-2.6 ssl module that can be
      installed for 2.5 and 2.4.

    * ``bzr selftest`` now fails if new trailing white space is added to
      the bazaar sources. It only checks changes not committed yet. This
      means that PQM will now reject changes that introduce new trailing
      whitespace. (Marius Kruger)

    * Introduced new experimental formats called ``1.12-preview`` and
      ``1.12-preview-rich-root`` to enable testing of related pending
      features, namely content filtering and filtered views.
      (Ian Clatworthy)

  INTERNALS:

    * Added an ``InventoryEntry`` cache when deserializing inventories.
      Can cut the time to iterate over multiple RevisionsTrees in half.
      (John Arbash Meinel)

    * Added ``bzrlib.fifo_cache.FIFOCache`` which is designed to have
      minimal overhead versus using a plain dict for cache hits, at the
      cost of not preserving the 'active' set as well as an ``LRUCache``.
      (John Arbash Meinel)

    * ``bzrlib.patience_diff.unified_diff`` now properly uses a tab
      character to separate the filename from the date stamp, and doesn't
      add trailing whitespace when a date stamp is not supplied.
      (Adeodato Simó, John Arbash Meinel)

    * ``DirStateWorkingTree`` and ``DirStateWorkingTreeFormat`` added
      as base classes of ``WorkingTree4`` and ``WorkingTreeFormat4``
      respectively. (Ian Clatworthy)

    * ``KnitVersionedFiles._check_should_delta()`` now uses the
      ``get_build_details`` api to avoid multiple hits to the index, and
      to properly follow the ``compression_parent`` rather than assuming
      it is the left-hand parent. (John Arbash Meinel)

    * ``KnitVersionedFiles.get_record_stream()`` will now chose a
      more optimal ordering when the keys are requested 'unordered'.
      Previously the order was fully random, now the records should be
      returned from each pack in turn, in forward I/O order.
      (John Arbash Meinel)
    
    * ``mutter()`` will now flush the ``~/.bzr.log`` if it has been more
      than 2s since the last time it flushed. (John Arbash Meinel)

    * New method ``bzrlib.repository.Repository.add_inventory_by_delta``
      allows adding an inventory via an inventory delta, which can be
      more efficient for some repository types. (Robert Collins)

    * Repository ``CommitBuilder`` objects can now accumulate an inventory
      delta. To enable this functionality call ``builder.recording_deletes``
      and additionally call ``builder.record_delete`` when a delete
      against the basis occurs. (Robert Collins)

    * The default http handler has been changed from pycurl to urllib.
      The default is still pycurl for https connections. (The only
      advantage of pycurl is that it checks ssl certificates.)
      (John Arbash Meinel)

    * ``VersionedFiles.get_record_stream()`` can now return objects with a
      storage_kind of ``chunked``. This is a collection (list/tuple) of
      strings. You can use ``osutils.chunks_to_lines()`` to turn them into
      guaranteed 'lines' or you can use ``''.join(chunks)`` to turn it
      into a fulltext. This allows for some very good memory savings when
      asking for many texts that share ancestry, as the individual chunks
      can be shared between versions of the file. (John Arbash Meinel)

    * ``pull -v`` and ``push -v`` use new function
      ``bzrlib.log.show_branch_change`` (Aaron Bentley)



bzr 1.10 2008-12-05
-------------------

Bazaar 1.10 has several performance improvements for copying revisions
(especially for small updates to large projects).  There has also been a
significant amount of effort in polishing stacked branches.  The commands
``shelve`` and ``unshelve`` have become core commands, with an improved
implementation.

The only changes versus bzr-1.10rc1 are bugfixes for stacked branches.

  BUG FIXES:

    * Don't set a pack write cache size from RepoFetcher, because the
      cache is not coherent with reads and causes ShortReadvErrors.
      This reverses the change that fixed #294479.
      (Martin Pool, #303856)

    * Properly handle when a revision can be inserted as a delta versus
      when it needs to be expanded to a fulltext for stacked branches.
      There was a bug involving merge revisions. As a method to help
      prevent future difficulties, also make stacked fetches sort
      topologically. (John Arbash Meinel, #304841)


bzr 1.10rc1 2008-11-28
----------------------

This release of Bazaar focuses on performance improvements when pushing
and pulling revisions, both locally and to remote networks.  The popular
``shelve`` and ``unshelve`` commands, used to interactively revert and
restore work in progress, have been merged from bzrtools into the bzr
core.  There are also bug fixes for portability, and for stacked branches.

  NEW FEATURES:

    * New ``commit_message_template`` hook that is called by the commit
      code to generate a template commit message. (Jelmer Vernooij)

    * New `shelve` and `unshelve` commands allow undoing and redoing changes.
      (Aaron Bentley)

  IMPROVEMENTS:

    * ``(Remote)Branch.copy_content_into`` no longer generates the full revision
      history just to set the last revision info.
      (Andrew Bennetts, John Arbash Meinel)

    * Fetches between formats with different serializers (such as
      pack-0.92-subtree and 1.9-rich-root) are faster now.  This is due to
      operating on batches of 100 revisions at time rather than
      one-by-one.  (Andrew Bennetts, John Arbash Meinel)

    * Search index files corresponding to pack files we've already used
      before searching others, because they are more likely to have the
      keys we're looking for.  This reduces the number of iix and tix
      files accessed when pushing 1 new revision, for instance.
      (John Arbash Meinel)

    * Signatures to transfer are calculated more efficiently in
      ``item_keys_introduced_by``.  (Andrew Bennetts, John Arbash Meinel)

    * The generic fetch code can once again copy revisions and signatures
      without extracting them completely to fulltexts and then serializing
      them back down into byte strings. This is a significant performance
      improvement when fetching from a stacked branch.
      (John Arbash Meinel, #300289)

    * When making a large readv() request over ``bzr+ssh``, break up the
      request into more manageable chunks. Because the RPC is not yet able
      to stream, this helps keep us from buffering too much information at
      once. (John Arbash Meinel)

  BUG FIXES:

    * Better message when the user needs to set their Launchpad ID.
      (Martin Pool, #289148)

    * ``bzr commit --local`` doesn't access the master branch anymore.
      This fixes a regression introduced in 1.9.  (Marius Kruger, #299313)

    * Don't call the system ``chdir()`` with an empty path. Sun OS seems
      to give an error in that case.  Also, don't count on ``getcwd()``
      being able to allocate a new buffer, which is a gnu extension.
      (John Arbash Meinel, Martin Pool, Harry Hirsch, #297831)

    * Don't crash when requesting log --forward <file> for a revision range
      starting with a dotted revno.
      (Vincent Ladeuil, #300055)

    * Don't create text deltas spanning stacked repositories; this could
      cause "Revision X not present in Y" when later accessing them.
      (Martin Pool, #288751)

    * Pack repositories are now able to reload the pack listing and retry
      the current operation if another action causes the data to be
      repacked.  (John Arbash Meinel, #153786)

    * PermissionDenied errors from smart servers no longer cause
      "PermissionDenied: "None"" on the client.
      (Andrew Bennetts, #299254)

    * Pushing to a stacked pack repository now batches writes, the same
      way writes are batched to ordinary pack repository.  This makes
      pushing to a stacked branch over the network much faster.
      (Andrew Bennetts, #294479)

    * TooManyConcurrentRequests no longer occur when a fetch fails and
      tries to abort a write group.  This allows the root cause (e.g. a
      network interruption) to be reported.  (Andrew Bennetts, #297014)

    * RemoteRepository.get_parent_map now uses fallback repositories.
      (Aaron Bentley, #297991?, #293679?)

  API CHANGES:

    * ``CommitBuilder`` now validates the strings it will be committing,
      to ensure that they do not have characters that will not be properly
      round-tripped. For now, it just checks for characters that are
      invalid in the XML form. (John Arbash Meinel, #295161)

    * Constructor parameters for NewPack (internal to pack repositories)
      have changed incompatibly.

    * ``Repository.abort_write_group`` now accepts an optional
      ``suppress_errors`` flag.  Repository implementations that override
      ``abort_write_group`` will need to be updated to accept the new
      argument.  Subclasses that only override ``_abort_write_group``
      don't need to change.

    * Transport implementations must provide copy_tree_to_transport.  A default
      implementation is provided for Transport subclasses.

  TESTING:

    * ``bzr selftest`` now fails if no doctests are found in a module
      that's expected to have them.  (Martin Pool)

    * Doctests now only report the first failure.  (Martin Pool)


bzr 1.9 2008-11-07
------------------

This release of Bazaar adds a new repository format, ``1.9``, with smaller
and more efficient index files.  This format can be specified when
creating a new repository, or used to losslessly upgrade an existing
repository.  bzr 1.9 also speeds most operations over the smart server
protocol, makes annotate faster, and uses less memory when making
checkouts or pulling large amounts of data.

  BUG FIXES:

   * Fix "invalid property value 'branch-nick' for None" regression with
     branches bound to svn branches.  (Martin Pool, #293440)

   * Fix SSL/https on Python2.6.  (Vincent Ladeuil, #293054)

   * ``SFTPTransport.readv()`` had a bug when requests were out-of-order.
     This only triggers some-of-the-time on Knit format repositories.
     (John Arbash Meinel, #293746)


bzr 1.9rc1 2008-10-31
---------------------

  NEW FEATURES:

    * New Branch hook ``transform_fallback_location`` allows a function to
      be called when looking up the stacked source. (Michael Hudson)

    * New repository formats ``1.9`` and ``1.9-rich-root``. These have all
      the functionality of ``1.6``, but use the new btree indexes.
      These indexes are both smaller and faster for access to historical
      information.  (John Arbash Meinel)

  IMPROVEMENTS:

    * ``BTreeIndex`` code now is able to prefetch extra pages to help tune
      the tradeoff between bandwidth and latency. Should be tuned
      appropriately to not impact commands which need minimal information,
      but provide a significant boost to ones that need more context. Only
      has a direct impact on the ``--development2`` format which uses
      btree's for the indexes. (John Arbash Meinel)

    * ``bzr dump-btree`` is a hidden command introduced to allow dumping
      the contents of a compressed btree file.  (John Arbash Meinel)

    * ``bzr pack`` now tells the index builders to optimize for size. For
      btree index repositories, this can save 25% of the index size
      (mostly in the text indexes). (John Arbash Meinel)

    * ``bzr push`` to an existing branch or repository on a smart server
      is faster, due to Bazaar making more use of the ``get_parent_map``
      RPC when querying the remote branch's revision graph.
      (Andrew Bennetts)

    * default username for bzr+ssh and sftp can be configured in
      authentication.conf. (Aaron Bentley)

    * launchpad-login now provides a default username for bzr+ssh and sftp
      URLs, allowing username-free URLs to work for everyone. (Aaron Bentley)

    * ``lp:`` lookups no longer include usernames, making them shareable and
      shorter. (Aaron Bentley)

    * New ``PackRepository.autopack`` smart server RPC, which does
      autopacking entirely on the server.  This is much faster than
      autopacking via plain file methods, which downloads a large amount
      of pack data and then re-uploads the same pack data into a single
      file.  This fixes a major (although infrequent) cause of lengthy
      delays when using a smart server.  For example, pushing the 10th
      revision to a repository with 9 packs now takes 44 RPCs rather than
      179, and much less bandwidth too.  This requires Bazaar 1.9 on both
      the client and the server, otherwise the client will fallback to the
      slower method.  (Andrew Bennetts)

  BUG FIXES:

    * A failure to load a plugin due to an IncompatibleAPI exception is
      now correctly reported. (Robert Collins, #279451)

    * API versioning support now has a multiple-version checking api
      ``require_any_api``. (Robert Collins, #279447)

    * ``bzr branch --stacked`` from a smart server to a standalone branch
      works again.  This fixes a regression in 1.7 and 1.8.
      (Andrew Bennetts, #270397)

    * ``bzr co`` uses less memory. It used to unpack the entire WT into
      memory before writing it to disk. This was a little bit faster, but
      consumed lots of memory. (John Arbash Meinel, #269456)

    * ``bzr missing --quiet`` no longer prints messages about whether
      there are missing revisions.  The exit code indicates whether there
      were or not.  (Martin Pool, #284748)

    * Fixes to the ``annotate`` code. The fast-path which re-used the
      stored deltas was accidentally disabled all the time, instead of
      only when a branch was stacked. Second, the code would accidentally
      re-use a delta even if it wasn't against the left-parent, this
      could only happen if ``bzr reconcile`` decided that the parent
      ordering was incorrect in the file graph.  (John Arbash Meinel)

    * "Permission denied" errors that occur when pushing a new branch to a
      smart server no longer cause tracebacks.  (Andrew Bennetts, #278673)

    * Some compatibility fixes for building the extensions with MSVC and
      for python2.4. (John Arbash Meinel, #277484)

    * The index logic is now able to reload the list of pack files if and
      index ends up disappearing. We still don't reload if the pack data
      itself goes missing after checking the index. This bug appears as a
      transient failure (file not found) when another process is writing
      to the repository.  (John Arbash Meinel, #153786)

    * ``bzr switch`` and ``bzr bind`` will now update the branch nickname if
      it was previously set. All checkouts will now refer to the bound branch
      for a nickname if one was not explicitly set.
      (Marius Kruger, #230903)

  DOCUMENTATION:

    * Improved hook documentation. (Michael Ernst)

  API CHANGES:

    * commands.plugins_cmds is now a CommandRegistry, not a dict.

  INTERNALS:

     * New AuthenticationConfig.set_credentials method allows easy programmatic
       configuration of authetication credentials.


bzr 1.8 2008-10-16
------------------

Bazaar 1.8 includes several fixes that improve working tree performance,
display of revision logs, and merges.  The bzr testsuite now passes on OS
X and Python 2.6, and almost completely passes on Windows.  The
smartserver code has gained several bug fixes and performance
improvements, and can now run server-side hooks within an http server.

  BUG FIXES:

   * Fix "Must end write group" error when another error occurs during
     ``bzr push``.  (Andrew Bennetts, #230902)

  PORTABILITY:

   * Some Pyrex versions require the WIN32 macro defined to compile on
     that platform.  (Alexander Belchenko, Martin Pool, #277481)


bzr 1.8rc1 2008-10-07
---------------------

  CHANGES:

    * ``bzr log file`` has been changed. It now uses a different method
      for determining which revisions to show as merging the changes to
      the file. It now only shows revisions which merged the change
      towards your mainline. This simplifies the output, makes it faster,
      and reduces memory consumption.  (John Arbash Meinel)

    * ``bzr merge`` now defaults to having ``--reprocess`` set, whenever
      ``--show-base`` is not supplied.  (John Arbash Meinel)

    * ``bzr+http//`` will now optionally load plugins and write logs on the
      server. (Marius Kruger)

    * ``bzrlib._dirstate_helpers_c.pyx`` does not compile correctly with
      Pyrex 0.9.4.1 (it generates C code which causes segfaults). We
      explicitly blacklist that version of the compiler for that
      extension. Packaged versions will include .c files created with
      pyrex >= 0.9.6 so it doesn't effect releases, only users running
      from the source tree. (John Arbash Meinel, #276868)

  FEATURES:

    * bzr is now compatible with python-2.6. python-2.6 is not yet officially
      supported (nor released, tests were conducted with the dev version of
      python-2.6rc2), but all known problems have been fixed.  Feedback
      welcome.
      (Vincent Ladeuil, #269535)

  IMPROVEMENTS:

    * ``bzr annotate`` will now include uncommitted changes from the local
      working tree by default. Such uncommitted changes are given the
      revision number they would get if a commit was done, followed with a
      ? to indicate that its not actually known. (Robert Collins, #3439)

    * ``bzr branch`` now accepts a ``--standalone`` option, which creates a
      standalone branch regardless of the presence of shared repositories.
      (Daniel Watkins)

    * ``bzr push`` is faster in the case there are no new revisions to
      push.  It is also faster if there are no tags in the local branch.
      (Andrew Bennetts)

    * File changes during a commit will update the tree stat cache.
      (Robert Collins)

    * Location aliases can now accept a trailing path.  (Micheal Hudson)

    * New hooks ``Lock.hooks`` when LockDirs are acquired and released.
      (Robert Collins, MartinPool)

    * Switching in heavyweight checkouts uses the master branch's context, not
      the checkout's context.  (Adrian Wilkins)

    * ``status`` on large trees is now faster, due to optimisations in the
      walkdirs code. Of particular note, the walkdirs code now performs
      a temporary ``chdir()`` while reading a single directory; if your
      platform has non thread-local current working directories (and is
      not windows which has its own implementation), this may introduce a
      race condition during concurrent uses of bzrlib. The bzrlib CLI
      will not encounter this as it is single threaded for working tree
      operations. (Robert Collins)

    * The C extensions now build on python 2.4 (Robert Collins, #271939)

    * The ``-Dhpss`` debug flag now reports the number of smart server
      calls per medium to stderr.  This is in addition to the existing
      detailed logging to the .bzr.log trace file.  (Andrew Bennetts)

  BUG FIXES:

    * Avoid random failures arising from misinterpreted ``errno`` values
      in ``_readdir_pyx.read_dir``.
      (Martin Pool, #279381)

    * Branching from a shared repository on a smart server into a new
      repository now preserves the repository format.
      (Andrew Bennetts, #269214)

    * ``bzr log`` now accepts a ``--change`` option.
      (Vincent Ladeuil, #248427)

    * ``bzr missing`` now accepts an ``--include-merges`` option.
      (Vincent Ladeuil, #233817)

    * Don't try to filter (internally) '.bzr' from the files to be deleted if
      it's not there.
      (Vincent Ladeuil, #272648)

    * Fix '_in_buffer' AttributeError when using the -Dhpss debug flag.
      (Andrew Bennetts)

    * Fix TooManyConcurrentRequests errors caused by a connection failure
      when doing ``bzr pull`` or ``bzr merge`` from a ``bzr+ssh`` URL.
      (Andrew Bennetts, #246233)

    * Fixed ``bzr st -r branch:PATH_TO_BRANCH`` where the other branch
      is in a different repository than the current one.
      (Lukáš Lalinský, #144421)

    * Make the first line of the manpage preamble a comment again.
      (David Futcher, #242106)

    * Remove use of optional parameter in GSSAPI FTP support, since
      it breaks newer versions of Python-Kerberos. (Jelmer Vernooij)

    * The autopacking logic will now always create a single new pack from
      all of the content which it deems is worth moving. This avoids the
      'repack a single pack' bug and should result in better packing
      overall.  (John Arbash Meinel, #242510, #172644)

    * Trivial documentation fix.
      (John Arbash Meinel, #270471)

    * ``bzr switch`` and ``bzr bind`` will now update the branch nickname if
      it was previously set. All checkouts will now refer to the bound branch
      for a nickname if one was not explicitly set.
      (Marius Kruger, #230903)

  DOCUMENTATION:

    * Explain revision/range identifiers. (Daniel Clemente)

  API CHANGES:

    * ``CommitBuilder.record_entry_contents`` returns one more element in
      its result tuple - an optional file system hash for the hash cache
      to use. (Robert Collins)

    * ``dirstate.DirState.update_entry`` will now only calculate the sha1
      of a file if it is likely to be needed in determining the output
      of iter_changes. (Robert Collins)

    * The PackRepository, RepositoryPackCollection, NewPack classes have a
      slightly changed interface to support different index types; as a
      result other users of these classes need to supply the index types
      they want. (Robert Collins)

  TESTING:

    * ``bzrlib.tests.repository_implementations`` has been renamed to
      ``bzrlib.tests.per_repository`` so that we have a common structure
      (and it is shorter). (John Arbash Meinel, #239343)

    * ``LocalTransport.abspath()`` now returns a drive letter if the
      transport has one, fixing numerous tests on Windows.
      (Mark Hammond)

    * PreviewTree is now tested via intertree_implementations.
      (Aaron Bentley)

    * The full test suite is passing again on OSX.
      (Guillermo Gonzalez, Vincent Ladeuil)

    * The full test suite passes when run with ``-Eallow_debug``.
      (Andrew Bennetts)

  INTERNALS:

    * A new hook, ``Branch.open``, has been added, which is called when
      branch objects are opened. (Robert Collins)

    * ``bzrlib.osutils._walkdirs_utf8`` has been refactored into common
      tree walking, and modular directory listing code to aid future
      performance optimisations and refactoring. (Robert Collins)

    * ``bzrlib.trace.debug_memory`` can be used to get a quick memory dump
      in the middle of processing. It only reports memory if
      ``/proc/PID/status`` is available. (John Arbash Meinel)

    * New method ``RevisionSpec.as_tree`` for representing the revision
      specifier as a revision tree object. (Lukáš Lalinský)

    * New race-free method on MutableTree ``get_file_with_stat`` for use
      when generating stat cache results. (Robert Collins)

    * New win32utils.get_local_appdata_location() provides access to a local
      directory for storing data.  (Mark Hammond)

    * To be compatible with python-2.6 a few new rules should be
      observed. 'message' attribute can't be used anymore in exception
      classes, 'sha' and 'md5' modules have been deprecated (use
      osutils.[md5|sha]), object__init__ and object.__new__ don't accept
      parameters anymore.
      (Vincent Ladeuil)


bzr 1.7.1 2008-10-01
--------------------

  No changes from 1.7.1rc1.


bzr 1.7.1rc1 2008-09-24
-----------------------

This release just includes an update to how the merge algorithm handles
file paths when we encounter complex history.

  FEATURES:

    * If we encounter a criss-cross in history, use information from
      direct Least Common Ancestors to resolve inventory shape (locations
      of files, adds, deletes, etc). This is similar in concept to using
      ``--lca`` for merging file texts, only applied to paths.
      (John Arbash Meinel)


bzr 1.7 2008-09-23
------------------

This release includes many bug fixes and a few performance and feature
improvements.  ``bzr rm`` will now scan for missing files and remove them,
like how ``bzr add`` scans for unknown files and adds them. A bit more
polish has been applied to the stacking code. The b-tree indexing code has
been brought in, with an eye on using it in a future repository format.
There are only minor installer changes since bzr-1.7rc2.

  FEATURES

    * Some small updates to the win32 installer. Include localization
      files found in plugins, and include the builtin distutils as part of
      packaging qbzr. (Mark Hammond)


bzr 1.7rc2 2008-09-17
---------------------

A few bug fixes from 1.7rc1. The biggest change is a new
``RemoteBranch.get_stacked_on_url`` rpc. This allows clients that are
trying to access a Stacked branch over the smart protocol, to properly
connect to the stacked-on location.

  BUG FIXES:

    * Branching from a shared repository on a smart server into a new
      repository now preserves the repository format.
      (Andrew Bennetts, #269214)

   * Branching from a stacked branch via ``bzr+ssh`` can properly connect
     to the stacked-on branch.  (Martin Pool, #261315)

    * ``bzr init`` no longer re-opens the BzrDir multiple times.
      (Vincent Ladeuil)

    * Fix '_in_buffer' AttributeError when using the -Dhpss debug flag.
      (Andrew Bennetts)


bzr 1.7rc1 2008-09-09
---------------------

This release candidate for bzr 1.7 has several bug fixes and a few
performance and feature improvements.  ``bzr rm`` will now scan for
missing files and remove them, like how ``bzr add`` scans for unknown
files and adds them. A bit more polish has been applied to the stacking
code. The b-tree indexing code has been brought in, with an eye on using
it in a future repository format.


  CHANGES:

    * ``bzr export`` can now export a subdirectory of a project.
      (Robert Collins)

    * ``bzr remove-tree`` will now refuse to remove a tree with uncommitted
      changes, unless the ``--force`` option is specified.
      (Lukáš Lalinský, #74101)

    * ``bzr rm`` will now scan for files that are missing and remove just
      them automatically, much as ``bzr add`` scans for new files that
      are not ignored and adds them automatically. (Robert Collins)

  FEATURES

    * Support for GSSAPI authentication when using FTP as documented in
      RFC2228. (Jelmer Vernooij, #49623)

    * Add support for IPv6 in the smart server. (Jelmer Vernooij, #165014)

  IMPROVEMENTS:

    * A url like ``log+file:///tmp`` will log all access to that Transport
      to ``.bzr.log``, which may help in debugging or profiling.
      (Martin Pool)

    * ``bzr branch`` and ``bzr push`` use the default stacking policy if the
      branch format supports it. (Aaron Bentley)

    * ``bzr init`` and ``bzr init-repo`` will now print out the same as
      ``bzr info`` if it completed successfully.
      (Marius Kruger)

    * ``bzr uncommit`` logs the old tip revision id, and displays how to
      restore the branch to that tip using ``bzr pull``.  This allows you
      to recover if you realize you uncommitted the wrong thing.
      (John Arbash Meinel)

    * Fix problems in accessing stacked repositories over ``bzr://``.
      (Martin Pool, #261315)

    * ``SFTPTransport.readv()`` was accidentally using ``list += string``,
      which 'works', but adds each character separately to the list,
      rather than using ``list.append(string)``. Fixing this makes the
      SFTP transport a little bit faster (~20%) and use a bit less memory.
      (John Arbash Meinel)

    * When reading index files, if we happen to read the whole file in a
      single request treat it as a ``_buffer_all`` request. This happens
      most often on small indexes over remote transports, where we default
      to reading 64kB. It saves a round trip for each small index during
      fetch operations. Also, if we have read more than 50% of an index
      file, trigger a ``_buffer_all`` on the next request. This works
      around some inefficiencies because reads don't fall neatly on page
      boundaries, so we would ignore those bytes, but request them again
      later. This could trigger a total read size of more than the whole
      file. (John Arbash Meinel)

  BUG FIXES:

    * ``bzr rm`` is now aliased to ``bzr del`` for the convenience of svn
      users. (Robert Collins, #205416)

    * Catch the infamous "select/poll returned error" which occurs when
      pycurl try to send a body request to an HTTP/1.0 server which has
      already refused to handle the request. (Vincent Ladeuil, #225020)

    * Fix ``ObjectNotLocked`` errors when using various commands
      (including ``bzr cat`` and ``bzr annotate``) in combination with a
      smart server URL.  (Andrew Bennetts, #237067)

    * ``FTPTransport.stat()`` would return ``0000`` as the permission bits
      for the containing ``.bzr/`` directory (it does not implement
      permissions). This would cause us to set all subdirectories to
      ``0700`` and files to ``0600`` rather than leaving them unmodified.
      Now we ignore ``0000`` as the permissions and assume they are
      invalid. (John Arbash Meinel, #259855)

    * Merging from a previously joined branch will no longer cause
      a traceback. (Jelmer Vernooij, #203376)

    * Pack operations on windows network shares will work even with large
      files. (Robert Collins, #255656)

    * Running ``bzr st PATH_TO_TREE`` will no longer suppress merge
      status. Status is also about 7% faster on mozilla sized trees
      when the path to the root of the tree has been given. Users of
      the internal ``show_tree_status`` function should be aware that
      the show_pending flag is now authoritative for showing pending
      merges, as it was originally. (Robert Collins, #225204)

    * Set valid default _param_name for Option so that ListOption can embed
      '-' in names. (Vincent Ladeuil, #263249)

    * Show proper error rather than traceback when an unknown revision
      id is specified to ``bzr cat-revision``. (Jelmer Vernooij, #175569)

    * Trailing text in the dirstate file could cause the C dirstate parser
      to try to allocate an invalid amount of memory. We now properly
      check and test for parsing a dirstate with invalid trailing data.
      (John Arbash Meinel, #186014)

    * Unexpected error responses from a smart server no longer cause the
      client to traceback.  (Andrew Bennetts, #263527)

    * Use a Windows api function to get a Unicode host name, rather than
      assuming the host name is ascii.
      (Mark Hammond, John Arbash Meinel, #256550)

    * ``WorkingTree4`` trees will now correctly report missing-and-new
      paths in the output of ``iter_changes``. (Robert Collins)

  DOCUMENTATION:

    * Updated developer documentation.  (Martin Pool)

  API CHANGES:

    * Exporters now take 4 parameters. (Robert Collins)

    * ``Tree.iter_changes`` will now return False for the content change
      field when a file is missing in the basis tree and not present in
      the target tree. Previously it returned True unconditionally.
      (Robert Collins)

    * The deprecated ``Branch.abspath`` and unimplemented
      ``Branch.rename_one`` and ``Branch.move`` were removed. (Jelmer Vernooij)

    * BzrDir.clone_on_transport implementations must now accept a stacked_on
      parameter.  (Aaron Bentley)

    * BzrDir.cloning_metadir implementations must now take a require_stacking
      parameter.  (Aaron Bentley)

  TESTING:

    * ``addCleanup`` now takes ``*arguments`` and ``**keyword_arguments``
      which are then passed to the cleanup callable as it is run. In
      addition, addCleanup no longer requires that the callables passed to
      it be unique. (Jonathan Lange)

    * Fix some tests that fail on Windows because files are deleted while
      still in use.
      (Mark Hammond)

    * ``selftest``'s ``--starting-with`` option can now use predefined
      prefixes so that one can say ``bzr selftest -s bp.loom`` instead of
      ``bzr selftest -s bzrlib.plugins.loom``. (Vincent Ladeuil)

    * ``selftest``'s ``--starting-with`` option now accepts multiple values.
      (Vincent Ladeuil)

  INTERNALS:

    * A new plugin interface, ``bzrlib.log.log_adapters``, has been added.
      This allows dynamic log output filtering by plugins.
      (Robert Collins)

    * ``bzrlib.btree_index`` is now available, providing a b-tree index
      layer. The design is memory conservative (limited memory cache),
      faster to seek (approx 100 nodes per page, gives 100-way fan out),
      and stores compressed pages allowing more keys per page.
      (Robert Collins, John Arbash Meinel)

    * ``bzrlib.diff.DiffTree.show_diff`` now skips changes where the kind
      is unknown in both source and target.
      (Robert Collins, Aaron Bentley)

    * ``GraphIndexBuilder.add_node`` and ``BTreeBuilder`` have been
      streamlined a bit. This should make creating large indexes faster.
      (In benchmarking, it now takes less time to create a BTree index than
      it takes to read the GraphIndex one.) (John Arbash Meinel)

    * Mail clients for `bzr send` are now listed in a registry.  This
      allows plugins to add new clients by registering them with
      ``bzrlib.mail_client.mail_client_registry``.  All of the built-in
      clients now use this mechanism.  (Neil Martinsen-Burrell)


bzr 1.6.1 2008-09-05
--------------------

A couple regressions were found in the 1.6 release. There was a
performance issue when using ``bzr+ssh`` to branch large repositories,
and some problems with stacking and ``rich-root`` capable repositories.


bzr 1.6.1rc2 2008-09-03
-----------------------

  BUG FIXES:

    * Copying between ``rich-root`` and ``rich-root-pack`` (and vice
      versa) was accidentally using the inter-model fetcher, instead of
      recognizing that both were 'rich root' formats.
      (John Arbash Meinel, #264321)


bzr 1.6.1rc1 2008-08-29
-----------------------

This release fixes a few regressions found in the 1.6 client. Fetching
changes was using an O(N^2) buffering algorithm, so for large projects it
would cause memory thrashing. There is also a specific problem with the
``--1.6-rich-root`` format, which prevented stacking on top of
``--rich-root-pack`` repositories, and could allow users to accidentally
fetch experimental data (``-subtree``) without representing it properly.
The ``--1.6-rich-root`` format has been deprecated and users are
recommended to upgrade to ``--1.6.1-rich-root`` immediately.  Also we
re-introduced a workaround for users who have repositories with incorrect
nodes (not possible if you only used official releases).
I should also clarify that none of this is data loss level issues, but
still sufficient enough to warrant an updated release.

  BUG FIXES:

    * ``RemoteTransport.readv()`` was being inefficient about how it
      buffered the readv data and processed it. It would keep appending to
      the same string (causing many copies) and then pop bytes out of the
      start of the string (causing more copies).
      With this patch "bzr+ssh://local" can improve dramatically,
      especially for projects with large files.
      (John Arbash Meinel)

    * Revision texts were always meant to be stored as fulltexts. There
      was a bug in a bzr.dev version that would accidentally create deltas
      when copying from a Pack repo to a Knit repo. This has been fixed,
      but to support those repositories, we know always request full texts
      for Revision texts. (John Arbash Meinel, #261339)

    * The previous ``--1.6-rich-root`` format used an incorrect xml
      serializer, which would accidentally support fetching from a
      repository that supported subtrees, even though the local one would
      not. We deprecated that format, and introduced a new one that uses
      the correct serializer ``--1.6.1-rich-root``.
      (John Arbash Meinel, #262333)


bzr 1.6 2008-08-25
------------------

Finally, the long awaited bzr 1.6 has been released. This release includes
new features like Stacked Branches, improved weave merge, and an updated
server protocol (now on v3) which will allow for better cross version
compatibility. With this release we have deprecated Knit format
repositories, and recommend that users upgrade them, we will continue to
support reading and writing them for the forseeable future, but we will
not be tuning them for performance as pack repositories have proven to be
better at scaling. This will also be the first release to bundle
TortoiseBzr in the standalone Windows installer.


bzr 1.6rc5 2008-08-19
---------------------

  BUG FIXES:

    * Disable automatic detection of stacking based on a containing
      directory of the target. It interacted badly with push, and needs a
      bit more work to get the edges polished before it should happen
      automatically. (John Arbash Meinel, #259275)
      (This change was reverted when merged to bzr.dev)


bzr 1.6rc4 2008-08-18
---------------------

  BUG FIXES:

    * Fix a regression in knit => pack fetching.  We had a logic
      inversion, causing the fetch to insert fulltexts in random order,
      rather than preserving deltas.  (John Arbash Meinel, #256757)


bzr 1.6rc3 2008-08-14
---------------------

  CHANGES:

    * Disable reading ``.bzrrules`` as a per-branch rule preferences
      file. The feature was not quite ready for a full release.
      (Robert Collins)

  IMPROVEMENTS:

    * Update the windows installer to bundle TortoiseBzr and ``qbzr``
      into the standalone installer. This will be the first official
      windows release that installs Tortoise by default.
      (Mark Hammond)

  BUG FIXES:

    * Fix a regression in ``bzr+http`` support. There was a missing
      function (``_read_line``) that needed to be carried over from
      ``bzr+ssh`` support. (Andrew Bennetts)

    * ``GraphIndex`` objects will internally read an entire index if more
      than 1/20th of their keyspace is requested in a single operation.
      This largely mitigates a performance regression in ``bzr log FILE``
      and completely corrects the performance regression in ``bzr log``.
      The regression was caused by removing an accomodation which had been
      supporting the index format in use. A newer index format is in
      development which is substantially faster. (Robert Collins)


bzr 1.6rc2 2008-08-13
---------------------

This release candidate has a few minor bug fixes, and some regression
fixes for Windows.

  BUG FIXES:

    * ``bzr upgrade`` on remote branches accessed via bzr:// and
      bzr+ssh:// now works.  (Andrew Bennetts)

    * Change the ``get_format_description()`` strings for
      ``RepositoryFormatKnitPack5`` et al to be single line messages.
      (Aaron Bentley)

    * Fix for a regression on Win32 where we would try to call
      ``os.listdir()`` on a file and not catch the exception properly.
      (Windows raises a different exception.) This would manifest in
      places like ``bzr rm file`` or ``bzr switch``.
      (Mark Hammond, John Arbash Meinel)

    * ``Inventory.copy()`` was failing to set the revision property for
      the root entry. (Jelmer Vernooij)

    * sftp transport: added missing ``FileExists`` case to
      ``_translate_io_exception`` (Christophe Troestler, #123475)

    * The help for ``bzr ignored`` now suggests ``bzr ls --ignored`` for
      scripting use. (Robert Collins, #3834)

    * The default ``annotate`` logic will now always assign the
      last-modified value of a line to one of the revisions that modified
      it, rather than a merge revision. This would happen when both sides
      claimed to have modified the line resulting in the same text. The
      choice is arbitrary but stable, so merges in different directions
      will get the same results.  (John Arbash Meinel, #232188)


bzr 1.6rc1 2008-08-06
---------------------

This release candidate for bzr 1.6 solidifies the new branch stacking
feature.  Bazaar now recommends that users upgrade all knit repositories,
because later formats are much faster.  However, we plan to continue read/write and
upgrade support for knit repostories for the forseeable future.  Several
other bugs and performance issues were fixed.

  CHANGES:

    * Knit format repositories are deprecated and bzr will now emit
      warnings whenever it encounters one.  Use ``bzr upgrade`` to upgrade
      knit repositories to pack format.  (Andrew Bennetts)

  IMPROVEMENTS:

    * ``bzr check`` can now be told which elements at a location it should
      check.  (Daniel Watkins)

    * Commit now supports ``--exclude`` (or ``-x``) to exclude some files
      from the commit. (Robert Collins, #3117)

    * Fetching data between repositories that have the same model but no
      optimised fetcher will not reserialise all the revisions, increasing
      performance. (Robert Collins, John Arbash Meinel)

    * Give a more specific error when target branch is not reachable.
      (James Westby)

    * Implemented a custom ``walkdirs_utf8`` implementation for win32.
      This uses a pyrex extension to get direct access to the
      ``FindFirstFileW`` style apis, rather than using ``listdir`` +
      ``lstat``. Shows a very strong improvement in commands like
      ``status`` and ``diff`` which have to iterate the working tree.
      Anywhere from 2x-6x faster depending on the size of the tree (bigger
      trees, bigger benefit.) (John Arbash Meinel)

    * New registry for log properties handles  and the method in
      LongLogFormatter to display the custom properties returned by the
      registered handlers. (Guillermo Gonzalez, #162469)

  BUG FIXES:

    * Add more tests that stacking does not create deltas spanning
      physical repository boundaries.
      (Martin Pool, #252428)

    * Better message about incompatible repositories.
      (Martin Pool, #206258)

    * ``bzr branch --stacked`` ensures the destination branch format can
      support stacking, even if the origin does not.
      (Martin Pool)

    * ``bzr export`` no longer exports ``.bzrrules``.
      (Ian Clatworthy)

    * ``bzr serve --directory=/`` now correctly allows the whole
      filesystem to be accessed on Windows, not just the root of the drive
      that Python is running from.
      (Adrian Wilkins, #240910)

    * Deleting directories by hand before running ``bzr rm`` will not
      cause subsequent errors in ``bzr st`` and ``bzr commit``.
      (Robert Collins, #150438)

    * Fix a test case that was failing if encoding wasn't UTF-8.
      (John Arbash Meinel, #247585)

    * Fix "no buffer space available" error when branching with the new
      smart server protocol to or from Windows.
      (Andrew Bennetts, #246180)

    * Fixed problem in branching from smart server.
      (#249256, Michael Hudson, Martin Pool)

    * Handle a file turning in to a directory in TreeTransform.
      (James Westby, #248448)

  API CHANGES:

    * ``MutableTree.commit`` has an extra optional keywork parameter
      ``exclude`` that will be unconditionally supplied by the command
      line UI - plugins that add tree formats may need an update.
      (Robert Collins)

    * The API minimum version for plugin compatibility has been raised to
      1.6 - there are significant changes throughout the code base.
      (Robert Collins)

    * The generic fetch code now uses three attributes on Repository objects
      to control fetch. The streams requested are controlled via :
      ``_fetch_order`` and ``_fetch_uses_deltas``. Setting these
      appropriately allows different repository implementations to recieve
      data in their optimial form. If the ``_fetch_reconcile`` is set then
      a reconcile operation is triggered at the end of the fetch.
      (Robert Collins)

    * The ``put_on_disk`` and ``get_tar_item`` methods in
      ``InventoryEntry`` were deprecated. (Ian Clatworthy)

    * ``Repository.is_shared`` doesn't take a read lock. It didn't
      need one in the first place (nobody cached the value, and
      ``RemoteRepository`` wasn't taking one either). This saves a round
      trip when probing Pack repositories, as they read the ``pack-names``
      file when locked. And during probe, locking the repo isn't very
      useful. (John Arbash Meinel)

  INTERNALS:

    * ``bzrlib.branchbuilder.BranchBuilder`` is now much more capable of
      putting together a real history without having to create a full
      WorkingTree. It is recommended that tests that are not directly
      testing the WorkingTree use BranchBuilder instead.  See
      ``BranchBuilder.build_snapshot`` or
      ``TestCaseWithMemoryTree.make_branch_builder``.  (John Arbash Meinel)

    * ``bzrlib.builtins.internal_tree_files`` broken into two giving a new
      helper ``safe_relpath_files`` - used by the new ``exclude``
      parameter to commit. (Robert Collins)

    * Make it easier to introduce new WorkingTree formats.
      (Ian Clatworthy)

    * The code for exporting trees was refactored not to use the
      deprecated ``InventoryEntry`` methods. (Ian Clatworthy)

    * RuleSearchers return () instead of [] now when there are no matches.
      (Ian Clatworthy)


bzr 1.6beta3 2008-07-17
-----------------------

This release adds a new 'stacked branches' feature allowing branches to
share storage without being in the same repository or on the same machine.
(See the user guide for more details.)  It also adds a new hook, improved
weaves, aliases for related locations, faster bzr+ssh push, and several
bug fixes.

  FEATURES:

    * New ``pre_change_branch_tip`` hook that is called before the
      branch tip is moved, while the branch is write-locked.  See the User
      Reference for signature details.  (Andrew Bennetts)

    * Rule-based preferences can now be defined for selected files in
      selected branches, allowing commands and plugins to provide
      custom behaviour for files matching defined patterns.
      See ``Rule-based preferences`` (part of ``Configuring Bazaar``)
      in the User Guide and ``bzr help rules`` for more information.
      (Ian Clatworthy)

    * Sites may suggest a branch to stack new branches on.  (Aaron Bentley)

    * Stacked branches are now supported. See ``bzr help branch`` and
      ``bzr help push``.  Branches must be in the ``development1`` format
      to stack, though the stacked-on branch can be of any format.
      (Robert Collins)

  IMPROVEMENTS:

    * ``bzr export --format=tgz --root=NAME -`` to export a gzipped tarball
      to stdout; also ``tar`` and ``tbz2``.
      (Martin Pool)

    * ``bzr (re)merge --weave`` will now use a standard Weave algorithm,
      rather than the annotation-based merge it was using. It does so by
      building up a Weave of the important texts, without needing to build
      the full ancestry. (John Arbash Meinel, #238895)

    * ``bzr send`` documents and better supports ``emacsclient`` (proper
      escaping of mail headers and handling of the MUA Mew).
      (Christophe Troestler)

    * Remembered locations can be specified by aliases, e.g. :parent, :public,
      :submit.  (Aaron Bentley)

    * The smart protocol now has improved support for setting branches'
      revision info directly.  This makes operations like push
      faster.  The new request method name is
      ``Branch.set_last_revision_ex``.  (Andrew Bennetts)

  BUG FIXES:

    * Bazaar is now able to be a client to the web server of IIS 6 and 7.
      The broken implementations of RFC822 in Python and RFC2046 in IIS
      combined with boundary-line checking in Bazaar previously made this
      impossible. (NB, IIS 5 does not suffer from this problem).
      (Adrian Wilkins, #247585)

    * ``bzr log --long`` with a ghost in your mainline now handles that
      ghost properly. (John Arbash Meinel, #243536)

    * ``check`` handles the split-up .bzr layout correctly, so no longer
      requires a branch to be present.
      (Daniel Watkins, #64783)

    * Clearer message about how to set the PYTHONPATH if bzrlib can't be
      loaded.
      (Martin Pool, #205230)

    * Errors about missing libraries are now shown without a traceback,
      and with a suggestion to install the library.  The full traceback is
      still in ``.bzr.log`` and can be shown with ``-Derror``.
      (Martin Pool, #240161)

    * Fetch from a stacked branch copies all required data.
      (Aaron Bentley, #248506)

    * Handle urls such as ftp://user@host.com@www.host.com where the user
      name contains an @.
      (Neil Martinsen-Burrell, #228058)

    * ``needs_read_lock`` and ``needs_write_lock`` now suppress an error during
      ``unlock`` if there was an error in the original function. This helps
      most when there is a failure with a smart server action, since often the
      connection closes and we cannot unlock.
      (Andrew Bennetts, John Arbash Meinel, #125784)

    * Obsolete hidden command ``bzr fetch`` removed.
      (Martin Pool, #172870)

    * Raise the correct exception when doing ``-rbefore:0`` or ``-c0``.
      (John Arbash Meinel, #239933)

    * You can now compare file revisions in Windows diff programs from
      Cygwin Bazaar.
      (Matt McClure, #209281)

    * revision_history now tolerates mainline ghosts for Branch format 6.
      (Aaron Bentley, #235055)

    * Set locale from environment for third party libs.
      (Martin von Gagern, #128496)

  DOCUMENTATION:

    * Added *Using stacked branches* to the User Guide.
      (Ian Clatworthy)

    * Updated developer documentation.
      (Martin Pool)

  TESTING:

   * ``-Dmemory`` will cause /proc/PID/status to be catted before bzr
     exits, allowing low-key analysis of peak memory use. (Robert Collins)

   * ``TestCaseWithTransport.make_branch_and_tree`` tries harder to return
     a tree with a ``branch`` attribute of the right format.  This was
     preventing some ``RemoteBranch`` tests from actually running with
     ``RemoteBranch`` instances.  (Andrew Bennetts)

  API CHANGES:

    * Removed ``Repository.text_store``, ``control_store``, etc.  Instead,
      there are new attributes ``texts, inventories, revisions,
      signatures``, each of which is a ``VersionedFiles``.  See the
      Repository docstring for more details.
      (Robert Collins)

    * ``Branch.pull`` now accepts an ``_override_hook_target`` optional
      parameter.  If you have a subclass of ``Branch`` that overrides
      ``pull`` then you should add this parameter.  (Andrew Bennetts)

    * ``bzrlib.check.check()`` has been deprecated in favour of the more
      aptly-named ``bzrlib.check.check_branch()``.
      (Daniel Watkins)

    * ``Tree.print_file`` and ``Repository.print_file`` are deprecated.
      These methods are bad APIs because they write directly to sys.stdout.
      bzrlib does not use them internally, and there are no direct tests
      for them. (Alexander Belchenko)

  INTERNALS:

    * ``cat`` command no longer uses ``Tree.print_file()`` internally.
      (Alexander Belchenko)

    * New class method ``BzrDir.open_containing_tree_branch_or_repository``
      which eases the discovery of the tree, the branch and the repository
      containing a given location.
      (Daniel Watkins)

    * New ``versionedfile.KeyMapper`` interface to abstract out the access to
      underlying .knit/.kndx etc files in repositories with partitioned
      storage. (Robert Collins)

    * Obsolete developer-use command ``weave-join`` has been removed.
      (Robert Collins)

    * ``RemoteToOtherFetcher`` and ``get_data_stream_for_search`` removed,
      to support new ``VersionedFiles`` layering.
      (Robert Collins)


bzr 1.6beta2 2008-06-10
-----------------------

This release contains further progress towards our 1.6 goals of shallow
repositories, and contains a fix for some user-affecting bugs in the
repository layer.  Building working trees during checkout and branch is
now faster.

  BUG FIXES:

    * Avoid KnitCorrupt error extracting inventories from some repositories.
      (The data is not corrupt; an internal check is detecting a problem
      reading from the repository.)
      (Martin Pool, Andrew Bennetts, Robert Collins, #234748)

    * ``bzr status`` was breaking if you merged the same revision twice.
      (John Arbash Meinel, #235407)

    * Fix infinite loop consuming 100% CPU when a connection is lost while
      reading a response body via the smart protocol v1 or v2.
      (Andrew Bennetts)

    * Inserting a bundle which changes the contents of a file with no trailing
      end of line, causing a knit snapshot in a 'knits' repository will no longer
      cause KnitCorrupt. (Robert Collins)

    * ``RemoteBranch.pull`` needs to return the ``self._real_branch``'s
      pull result. It was instead just returning None, which breaks ``bzr
      pull``. (John Arbash Meinel, #238149)

    * Sanitize branch nick before using it as an attachment filename in
      ``bzr send``. (Lukáš Lalinský, #210218)

    * Squash ``inv_entry.symlink_target`` to a plain string when
      generating DirState details. This prevents from getting a
      ``UnicodeError`` when you have symlinks and non-ascii filenames.
      (John Arbash Meinel, #135320)

  IMPROVEMENTS:

    * Added the 'alias' command to set/unset and display aliases. (Tim Penhey)

    * ``added``, ``modified``, and ``unknowns`` behaviour made consistent (all three
      now quote paths where required). Added ``--null`` option to ``added`` and
      ``modified`` (for null-separated unknowns, use ``ls --unknown --null``)
      (Adrian Wilkins)

    * Faster branching (1.09x) and lightweight checkouts (1.06x) on large trees.
      (Ian Clatworthy, Aaron Bentley)

  DOCUMENTATION:

    * Added *Bazaar Zen* section to the User Guide. (Ian Clatworthy)

  TESTING:

    * Fix the test HTTPServer to be isolated from chdir calls made while it is
      running, allowing it to be used in blackbox tests. (Robert Collins)

  API CHANGES:

    * ``WorkingTree.set_parent_(ids/trees)`` will now filter out revisions
      which are in the ancestry of other revisions. So if you merge the same
      tree twice, or merge an ancestor of an existing merge, it will only
      record the newest. (If you merge a descendent, it will replace its
      ancestor). (John Arbash Meinel, #235407)

    * ``RepositoryPolicy.__init__`` now requires stack_on and stack_on_pwd,
      through the derived classes do not.  (Aaron Bentley)

  INTERNALS:

    * ``bzrlib.bzrdir.BzrDir.sprout`` now accepts ``stacked`` to control
      creating stacked branches. (Robert Collins)

    * Knit record serialisation is now stricter on what it will accept, to
      guard against potential internal bugs, or broken input. (Robert Collins)


bzr 1.6beta1 2008-06-02
-----------------------


Commands that work on the revision history such as push, pull, missing,
uncommit and log are now substantially faster.  This release adds a
translation of some of the user documentation into Spanish.  (Contributions of
other translations would be very welcome.)  Bazaar 1.6beta1 adds a new network
protocol which is used by default and which allows for more efficient transfers
and future extensions.


  NOTES WHEN UPGRADING:

    * There is a new version of the network protocol used for bzr://, bzr+ssh://
      and bzr+http:// connections.  This will allow more efficient requests and
      responses, and more graceful fallback when a server is too old to
      recognise a request from a more recent client.  Bazaar 1.6 will
      interoperate with 0.16 and later versions, but servers should be upgraded
      when possible.  Bazaar 1.6 no longer interoperates with 0.15 and earlier via
      these protocols.  Use alternatives like SFTP or upgrade those servers.
      (Andrew Bennetts, #83935)

  CHANGES:

    * Deprecation warnings will not be suppressed when running ``bzr selftest``
      so that developers can see if their code is using deprecated functions.
      (John Arbash Meinel)

  FEATURES:

    * Adding ``-Derror`` will now display a traceback when a plugin fails to
      load. (James Westby)

  IMPROVEMENTS:

    * ``bzr branch/push/pull -r XXX`` now have a helper function for finding
      the revno of the new revision (``Graph.find_distance_to_null``). This
      should make something like ``bzr branch -r -100`` in a shared, no-trees
      repository much snappier. (John Arbash Meinel)

    * ``bzr log --short -r X..Y`` no longer needs to access the full revision
      history. This makes it noticeably faster when logging the last few
      revisions. (John Arbash Meinel)

    * ``bzr ls`` now accepts ``-V`` as an alias for ``--versioned``.
      (Jerad Cramp, #165086)

    * ``bzr missing`` uses the new ``Graph.find_unique_ancestors`` and
      ``Graph.find_differences`` to determine missing revisions without having
      to search the whole ancestry. (John Arbash Meinel, #174625)

    * ``bzr uncommit`` now uses partial history access, rather than always
      extracting the full revision history for a branch. This makes it
      resolve the appropriate revisions much faster (in testing it drops
      uncommit from 1.5s => 0.4s). It also means ``bzr log --short`` is one
      step closer to not using full revision history.
      (John Arbash Meinel, #172649)

  BUGFIXES:

    * ``bzr merge --lca`` should handle when two revisions have no common
      ancestor other than NULL_REVISION. (John Arbash Meinel, #235715)

    * ``bzr status`` was breaking if you merged the same revision twice.
      (John Arbash Meinel, #235407)

    * ``bzr push`` with both ``--overwrite`` and ``-r NNN`` options no longer
      fails.  (Andrew Bennetts, #234229)

    * Correctly track the base URL of a smart medium when using bzr+http://
      URLs, which was causing spurious "No repository present" errors with
      branches in shared repositories accessed over bzr+http.
      (Andrew Bennetts, #230550)

    * Define ``_remote_is_at_least_1_2`` on ``SmartClientMedium`` so that all
      implementations have the attribute.  Fixes 'PyCurlTransport' object has no
      attribute '_remote_is_at_least_1_2' attribute errors.
      (Andrew Bennetts, #220806)

    * Failure to delete an obsolete pack file should just give a warning
      message, not a fatal error.  It may for example fail if the file is still
      in use by another process.
      (Martin Pool)

    * Fix MemoryError during large fetches over HTTP by limiting the amount of
      data we try to read per ``recv`` call.  The problem was observed with
      Windows and a proxy, but might affect other environments as well.
      (Eric Holmberg, #215426)

    * Handle old merge directives correctly in Merger.from_mergeable.  Stricter
      get_parent_map requirements exposed a latent bug here.  (Aaron Bentley)

    * Issue a warning and ignore passwords declared in authentication.conf when
      used for an ssh scheme (sftp or bzr+ssh).
      (Vincent Ladeuil, #203186)

    * Make both http implementations raise appropriate exceptions on 403
      Forbidden when POSTing smart requests.
      (Vincent Ladeuil, #230223)

    * Properly *title* header names in http requests instead of capitalizing
      them.
      (Vincent Ladeuil, #229076)

    * The "Unable to obtain lock" error message now also suggests using
      ``bzr break-lock`` to fix it.  (Martin Albisetti, #139202)

    * Treat an encoding of '' as ascii; this can happen when bzr is run
      under vim on Mac OS X.
      (Neil Martinsen-Burrell)

    * ``VersionedFile.make_mpdiffs()`` was raising an exception that wasn't in
      scope. (Daniel Fischer #235687)

  DOCUMENTATION:

    * Added directory structure and started translation of docs in spanish.
      (Martin Albisetti, Lucio Albenga)

    * Incorporate feedback from Jelmer Vernooij and Neil Martinsen-Burrell
      on the plugin and integration chapters of the User Guide.
      (Ian Clatworthy)

    * More Bazaar developer documentation about packaging and release process,
      and about use of Python reprs.
      (Martin Pool, Martin Albisetti)

    * Updated Tortise strategy document. (Mark Hammond)

  TESTING:

    * ``bzrlib.tests.adapt_tests`` was broken and unused - it has been fixed.
      (Robert Collins)

    * Fix the test HTTPServer to be isolated from chdir calls made while it is
      running, allowing it to be used in blackbox tests. (Robert Collins)

    * New helper function for splitting test suites
      ``split_suite_by_condition``. (Robert Collins)

  INTERNALS:

    * ``Branch.missing_revisions`` has been deprecated. Similar functionality
      can be obtained using ``bzrlib.missing.find_unmerged``. The api was
      fairly broken, and the function was unused, so we are getting rid of it.
      (John Arbash Meinel)

  API CHANGES:

    * ``Branch.abspath`` is deprecated; use the Tree or Transport
      instead.  (Martin Pool)

    * ``Branch.update_revisions`` now takes an optional ``Graph``
      object. This can be used by ``update_revisions`` when it is
      checking ancestry, and allows callers to prefer request to go to a
      local branch.  (John Arbash Meinel)

    * Branch, Repository, Tree and BzrDir should expose a Transport as an
      attribute if they have one, rather than having it indirectly accessible
      as ``.control_files._transport``.  This doesn't add a requirement
      to support a Transport in cases where it was not needed before;
      it just simplifies the way it is reached.  (Martin Pool)

    * ``bzr missing --mine-only`` will return status code 0 if you have no
      new revisions, but the remote does. Similarly for ``--theirs-only``.
      The new code only checks one side, so it doesn't know if the other
      side has changes. This seems more accurate with the request anyway.
      It also changes the output to print '[This|Other] branch is up to
      date.' rather than displaying nothing.  (John Arbash Meinel)

    * ``LockableFiles.put_utf8``, ``put_bytes`` and ``controlfilename``
      are now deprecated in favor of using Transport operations.
      (Martin Pool)

    * Many methods on ``VersionedFile``, ``Repository`` and in
      ``bzrlib.revision``  deprecated before bzrlib 1.5 have been removed.
      (Robert Collins)

    * ``RevisionSpec.wants_revision_history`` can be set to False for a given
      ``RevisionSpec``. This will disable the existing behavior of passing in
      the full revision history to ``self._match_on``. Useful for specs that
      don't actually need access to the full history. (John Arbash Meinel)

    * The constructors of ``SmartClientMedium`` and its subclasses now require a
      ``base`` parameter.  ``SmartClientMedium`` implementations now also need
      to provide a ``remote_path_from_transport`` method.  (Andrew Bennetts)

    * The default permissions for creating new files and directories
      should now be obtained from ``BzrDir._get_file_mode()`` and
      ``_get_dir_mode()``, rather than from LockableFiles.  The ``_set_file_mode``
      and ``_set_dir_mode`` variables on LockableFiles which were advertised
      as a way for plugins to control this are no longer consulted.
      (Martin Pool)

    * ``VersionedFile.join`` is deprecated. This method required local
      instances of both versioned file objects and was thus hostile to being
      used for streaming from a smart server. The new get_record_stream and
      insert_record_stream are meant to efficiently replace this method.
      (Robert Collins)

    * ``WorkingTree.set_parent_(ids/trees)`` will now filter out revisions
      which are in the ancestry of other revisions. So if you merge the same
      tree twice, or merge an ancestor of an existing merge, it will only
      record the newest. (If you merge a descendent, it will replace its
      ancestor). (John Arbash Meinel, #235407)

    * ``WorkingTreeFormat2.stub_initialize_remote`` is now private.
      (Martin Pool)


bzr 1.5 2008-05-16
------------------

This release of Bazaar includes several updates to the documentation, and fixes
to prepare for making rich root support the default format. Many bugs have been
squashed, including fixes to log, bzr+ssh inter-operation with older servers.

  CHANGES:

    * Suppress deprecation warnings when bzrlib is a 'final' release. This way
      users of packaged software won't be bothered with DeprecationWarnings,
      but developers and testers will still see them. (John Arbash Meinel)

  DOCUMENTATION:

    * Incorporate feedback from Jelmer Vernooij and Neil Martinsen-Burrell
      on the plugin and integration chapters of the User Guide.
      (Ian Clatworthy)


bzr 1.5rc1 2008-05-09
---------------------

  NOTES WHEN UPGRADING:

  CHANGES:

    * Broader support of GNU Emacs mail clients. Set
      ``mail_client=emacsclient`` in your bazaar.conf and ``send`` will pop the
      bundle in a mail buffer according to the value of ``mail-user-agent``
      variable. (Xavier Maillard)

  FEATURES:

  IMPROVEMENTS:

    * Diff now handles revision specs like "branch:" and "submit:" more
      efficiently.  (Aaron Bentley, #202928)

    * More friendly error given when attempt to start the smart server
      on an address already in use. (Andrea Corbellini, #200575)

    * Pull completes much faster when there is nothing to pull.
      (Aaron Bentley)

  BUGFIXES:

    * Authentication.conf can define sections without password.
      (Vincent Ladeuil, #199440)

    * Avoid muttering every time a child update does not cause a progress bar
      update. (John Arbash Meinel, #213771)

    * ``Branch.reconcile()`` is now implemented. This allows ``bzr reconcile``
      to fix when a Branch has a non-canonical mainline history. ``bzr check``
      also detects this condition. (John Arbash Meinel, #177855)

    * ``bzr log -r ..X bzr://`` was failing, because it was getting a request
      for ``revision_id=None`` which was not a string.
      (John Arbash Meinel, #211661)

    * ``bzr commit`` now works with Microsoft's FTP service.
      (Andreas Deininger)

    * Catch definitions outside sections in authentication.conf.
      (Vincent Ladeuil, #217650)

    * Conversion from non-rich-root to rich-root(-pack) updates inventory
      sha1s, even when bundles are used.  (Aaron Bentley, #181391)

    * Conversion from non-rich-root to rich-root(-pack) works correctly even
      though search keys are not topologically sorted.  (Aaron Bentley)

    * Conversion from non-rich-root to rich-root(-pack) works even when a
      parent revision has a different root id.  (Aaron Bentley, #177874)

    * Disable strace testing until strace is fixed (see bug #103133) and emit a
      warning when selftest ends to remind us of leaking tests.
      (Vincent Ladeuil, #226769)

    * Fetching all revisions from a repository does not cause pack collisions.
      (Robert Collins, Aaron Bentley, #212908)

    * Fix error about "attempt to add line-delta in non-delta knit".
      (Andrew Bennetts, #217701)

    * Pushing a branch in "dirstate" format (Branch5) over bzr+ssh would break
      if the remote server was < version 1.2. This was due to a bug in the
      RemoteRepository.get_parent_map() fallback code.
      (John Arbash Meinel, #214894)

    * Remove leftover code in ``bzr_branch`` that inappropriately creates
      a ``branch-name`` file in the branch control directory.
      (Martin Pool)

    * Set SO_REUSEADDR on server sockets of ``bzr serve`` to avoid problems
      rebinding the socket when starting the server a second time.
      (John Arbash Meinel, Martin Pool, #164288)

    * Severe performance degradation in fetching from knit repositories to
      knits and packs due to parsing the entire revisions.kndx on every graph
      walk iteration fixed by using the Repository.get_graph API.  There was
      another regression in knit => knit fetching which re-read the index for
      every revision each side had in common.
      (Robert Collins, John Arbash Meinel)

    * When logging the changes to a particular file, there was a bug if there
      were ghosts in the revision ancestry. (John Arbash Meinel, #209948)

    * xs4all's ftp server returns a temporary error when trying to list an
      empty directory, rather than returning an empty list. Adding a
      workaround so that we don't get spurious failures.
      (John Arbash Meinel, #215522)

  DOCUMENTATION:

    * Expanded the User Guide to include new chapters on popular plugins and
      integrating Bazaar into your environment. The *Best practices* chapter
      was renamed to *Miscellaneous topics* as suggested by community
      feedback as well. (Ian Clatworthy)

    * Document outlining strategies for TortoiseBzr. (Mark Hammond)

    * Improved the documentation on hooks. (Ian Clatworthy)

    * Update authentication docs regarding ssh agents.
      (Vincent Ladeuil, #183705)

  TESTING:

    * Add ``thread_name_suffix`` parameter to SmartTCPServer_for_testing, to
      make it easy to identify which test spawned a thread with an unhandled
      exception. (Andrew Bennetts)

    * New ``--debugflag``/``-E`` option to ``bzr selftest`` for setting
      options for debugging tests, these are complementary to the the -D
      options.  The ``-Dselftest_debug`` global option has been replaced by the
      ``-E=allow_debug`` option for selftest. (Andrew Bennetts)

    * Parameterised test ids are preserved correctly to aid diagnosis of test
      failures. (Robert Collins, Andrew Bennetts)

    * selftest now accepts --starting-with <id> to load only the tests whose id
      starts with the one specified. This greatly speeds up running the test
      suite on a limited set of tests and can be used to run the tests for a
      single module, a single class or even a single test.  (Vincent Ladeuil)

    * The test suite modules have been modified to define load_tests() instead
      of test_suite(). That speeds up selective loading (via --load-list)
      significantly and provides many examples on how to migrate (grep for
      load_tests).  (Vincent Ladeuil)

  INTERNALS:

    * ``Hooks.install_hook`` is now deprecated in favour of
      ``Hooks.install_named_hook`` which adds a required ``name`` parameter, to
      avoid having to call ``Hooks.name_hook``. (Daniel Watkins)

    * Implement xml8 serializer.  (Aaron Bentley)

    * New form ``@deprecated_method(deprecated_in(1, 5, 0))`` for making
      deprecation wrappers.  (Martin Pool)

    * ``Repository.revision_parents`` is now deprecated in favour of
      ``Repository.get_parent_map([revid])[revid]``. (Jelmer Vernooij)

    * The Python ``assert`` statement is no longer used in Bazaar source, and
      a test checks this.  (Martin Pool)

  API CHANGES:

    * ``bzrlib.status.show_pending_merges`` requires the repository to be
      locked by the caller. Callers should have been doing it anyway, but it
      will now raise an exception if they do not. (John Arbash Meinel)

    * Repository.get_data_stream, Repository.get_data_stream_for_search(),
      Repository.get_deltas_for_revsions(), Repository.revision_trees(),
      Repository.item_keys_introduced_by() no longer take read locks.
      (Aaron Bentley)

    * ``LockableFiles.get_utf8`` and ``.get`` are deprecated, as a start
      towards removing LockableFiles and ``.control_files`` entirely.
      (Martin Pool)

    * Methods deprecated prior to 1.1 have been removed.
      (Martin Pool)


bzr 1.4 2008-04-28
------------------

This release of Bazaar includes handy improvements to the speed of log and
status, new options for several commands, improved documentation, and better
hooks, including initial code for server-side hooks.  A number of bugs have
been fixed, particularly in interoperability between different formats or
different releases of Bazaar over there network.  There's been substantial
internal work in both the repository and network code to enable new features
and faster performance.

  BUG FIXES:

    * Pushing a branch in "dirstate" format (Branch5) over bzr+ssh would break
      if the remote server was < version 1.2.  This was due to a bug in the
      RemoteRepository.get_parent_map() fallback code.
      (John Arbash Meinel, Andrew Bennetts, #214894)


bzr 1.4rc2 2008-04-21
---------------------

  BUG FIXES:

    * ``bzr log -r ..X bzr://`` was failing, because it was getting a request
      for ``revision_id=None`` which was not a string.
      (John Arbash Meinel, #211661)

    * Fixed a bug in handling ghost revisions when logging changes in a
      particular file.  (John Arbash Meinel, #209948)

    * Fix error about "attempt to add line-delta in non-delta knit".
      (Andrew Bennetts, #205156)

    * Fixed performance degradation in fetching from knit repositories to
      knits and packs due to parsing the entire revisions.kndx on every graph
      walk iteration fixed by using the Repository.get_graph API.  There was
      another regression in knit => knit fetching which re-read the index for
      every revision each side had in common.
      (Robert Collins, John Arbash Meinel)


bzr 1.4rc1 2008-04-11
---------------------

  CHANGES:

   * bzr main script cannot be imported (Benjamin Peterson)

   * On Linux bzr additionally looks for plugins in arch-independent site
     directory. (Toshio Kuratomi)

   * The ``set_rh`` branch hook is now deprecated. Please migrate
     any plugins using this hook to use an alternative, e.g.
     ``post_change_branch_tip``. (Ian Clatworthy)

   * When a plugin cannot be loaded as the file path is not a valid
     python module name bzr will now strip a ``bzr_`` prefix from the
     front of the suggested name, as many plugins (e.g. bzr-svn)
     want to be installed without this prefix. It is a common mistake
     to have a folder named "bzr-svn" for that plugin, especially
     as this is what bzr branch lp:bzr-svn will give you. (James Westby,
     Andrew Cowie)

   * UniqueIntegerBugTracker now appends bug-ids instead of joining
     them to the base URL. Plugins that register bug trackers may
     need a trailing / added to the base URL if one is not already there.
     (James Wesby, Andrew Cowie)

  FEATURES:

    * Added start_commit hook for mutable trees. (Jelmer Vernooij, #186422)

    * ``status`` now accepts ``--no-pending`` to show the status without
      listing pending merges, which speeds up the command a lot on large
      histories.  (James Westby, #202830)

    * New ``post_change_branch_tip`` hook that is called after the
      branch tip is moved but while the branch is still write-locked.
      See the User Reference for signature details.
      (Ian Clatworthy, James Henstridge)

    * Reconfigure can convert a branch to be standalone or to use a shared
      repository.  (Aaron Bentley)

  IMPROVEMENTS:

    * The smart protocol now has support for setting branches' revision info
      directly.  This should make operations like push slightly faster, and is a
      step towards server-side hooks.  The new request method name is
      ``Branch.set_last_revision_info``.  (Andrew Bennetts)

    * ``bzr commit --fixes`` now recognises "gnome" as a tag by default.
      (James Westby, Andrew Cowie)

    * ``bzr switch`` will attempt to find branches to switch to relative to the
      current branch. E.g. ``bzr switch branchname`` will look for
      ``current_branch/../branchname``. (Robert Collins, Jelmer Vernooij,
      Wouter van Heyst)

    * Diff is now more specific about execute-bit changes it describes
      (Chad Miller)

    * Fetching data over HTTP is a bit faster when urllib is used.  This is done
      by forcing it to recv 64k at a time when reading lines in HTTP headers,
      rather than just 1 byte at a time.  (Andrew Bennetts)

    * Log --short and --line are much faster when -r is not specified.
      (Aaron Bentley)

    * Merge is faster.  We no longer check a file's existence unnecessarily
      when merging the execute bit.  (Aaron Bentley)

    * ``bzr status`` on an explicit list of files no longer shows pending
      merges, making it much faster on large trees. (John Arbash Meinel)

    * The launchpad directory service now warns the user if they have not set
      their launchpad login and are trying to resolve a URL using it, just
      in case they want to do a write operation with it.  (James Westby)

    * The smart protocol client is slightly faster, because it now only queries
      the server for the protocol version once per connection.  Also, the HTTP
      transport will now automatically probe for and use a smart server if
      one is present.  You can use the new ``nosmart+`` transport decorator
      to get the old behaviour.  (Andrew Bennetts)

    * The ``version`` command takes a ``--short`` option to print just the
      version number, for easier use in scripts.  (Martin Pool)

    * Various operations with revision specs and commands that calculate
      revnos and revision ids are faster.  (John A. Meinel, Aaron Bentley)

  BUGFIXES:

    * Add ``root_client_path`` parameter to SmartWSGIApp and
      SmartServerRequest.  This makes it possible to publish filesystem
      locations that don't exactly match URL paths. SmartServerRequest
      subclasses should use the new ``translate_client_path`` and
      ``transport_from_client_path`` methods when dealing with paths received
      from a client to take this into account.  (Andrew Bennetts, #124089)

    * ``bzr mv a b`` can be now used also to rename previously renamed
      directories, not only files. (Lukáš Lalinský, #107967)

    * ``bzr uncommit --local`` can now remove revisions from the local
      branch to be symmetric with ``bzr commit --local``.
      (John Arbash Meinel, #93412)

    * Don't ask for a password if there is no real terminal.
      (Alexander Belchenko, #69851)

    * Fix a bug causing a ValueError crash in ``parse_line_delta_iter`` when
      fetching revisions from a knit to pack repository or vice versa using
      bzr:// (including over http or ssh).
      (#208418, Andrew Bennetts, Martin Pool, Robert Collins)

    * Fixed ``_get_line`` in ``bzrlib.smart.medium``, which was buggy.  Also
      fixed ``_get_bytes`` in the same module to use the push back buffer.
      These bugs had no known impact in normal use, but were problematic for
      developers working on the code, and were likely to cause real bugs sooner
      or later.  (Andrew Bennetts)

    * Implement handling of basename parameter for DefaultMail.  (James Westby)

    * Incompatibility with Paramiko versions newer than 1.7.2 was fixed.
      (Andrew Bennetts, #213425)

    * Launchpad locations (lp: URLs) can be pulled.  (Aaron Bentley, #181945)

    * Merges that add files to deleted root directories complete.  They
      do create conflicts.  (Aaron Bentley, #210092)

    * vsftp's return ``550 RNFR command failed.`` supported.
      (Marcus Trautwig, #129786)

  DOCUMENTATION:

    * Improved documentation on send/merge relationship. (Peter Schuller)

    * Minor fixes to the User Guide. (Matthew Fuller)

    * Reduced the evangelism in the User Guide. (Ian Clatworthy)

    * Added Integrating with Bazaar document for developers (Martin Albisetti)

  API BREAKS:

    * Attempting to pull data from a ghost aware repository (e.g. knits) into a
      non-ghost aware repository such as weaves will now fail if there are
      ghosts.  (Robert Collins)

    * ``KnitVersionedFile`` no longer accepts an ``access_mode`` parameter, and
      now requires the ``index`` and ``access_method`` parameters to be
      supplied. A compatible shim has been kept in the new function
      ``knit.make_file_knit``. (Robert Collins)

    * Log formatters must now provide log_revision instead of show and
      show_merge_revno methods. The latter had been deprecated since the 0.17
      release. (James Westby)

    * ``LoopbackSFTP`` is now called ``SocketAsChannelAdapter``.
      (Andrew Bennetts)

    * ``osutils.backup_file`` is removed. (Alexander Belchenko)

    * ``Repository.get_revision_graph`` is deprecated, with no replacement
      method. The method was size(history) and not desirable. (Robert Collins)

    * ``revision.revision_graph`` is deprecated, with no replacement function.
      The function was size(history) and not desirable. (Robert Collins)

    * ``Transport.get_shared_medium`` is deprecated.  Use
      ``Transport.get_smart_medium`` instead.  (Andrew Bennetts)

    * ``VersionedFile`` factories now accept a get_scope parameter rather
      than using a call to ``transaction_finished``, allowing the removal of
      the fixed list of versioned files per repository. (Robert Collins)

    * ``VersionedFile.annotate_iter`` is deprecated. While in principle this
      allowed lower memory use, all users of annotations wanted full file
      annotations, and there is no storage format suitable for incremental
      line-by-line annotation. (Robert Collins)

    * ``VersionedFile.clone_text`` is deprecated. This performance optimisation
      is no longer used - reading the content of a file that is undergoing a
      file level merge to identical state on two branches is rare enough, and
      not expensive enough to special case. (Robert Collins)

    * ``VersionedFile.clear_cache`` and ``enable_cache`` are deprecated.
      These methods added significant complexity to the ``VersionedFile``
      implementation, but were only used for optimising fetches from knits -
      which can be done from outside the knit layer, or via a caching
      decorator. As knits are not the default format, the complexity is no
      longer worth paying. (Robert Collins)

    * ``VersionedFile.create_empty`` is removed. This method presupposed a
      sensible mapping to a transport for individual files, but pack backed
      versioned files have no such mapping. (Robert Collins)

    * ``VersionedFile.get_graph`` is deprecated, with no replacement method.
      The method was size(history) and not desirable. (Robert Collins)

    * ``VersionedFile.get_graph_with_ghosts`` is deprecated, with no
      replacement method.  The method was size(history) and not desirable.
      (Robert Collins)

    * ``VersionedFile.get_parents`` is deprecated, please use
      ``VersionedFile.get_parent_map``. (Robert Collins)

    * ``VersionedFile.get_sha1`` is deprecated, please use
      ``VersionedFile.get_sha1s``. (Robert Collins)

    * ``VersionedFile.has_ghost`` is now deprecated, as it is both expensive
      and unused outside of a single test. (Robert Collins)

    * ``VersionedFile.iter_parents`` is now deprecated in favour of
      ``get_parent_map`` which can be used to instantiate a Graph on a
      VersionedFile. (Robert Collins)

    * ``VersionedFileStore`` no longer uses the transaction parameter given
      to most methods; amongst other things this means that the
      get_weave_or_empty method no longer guarantees errors on a missing weave
      in a readonly transaction, and no longer caches versioned file instances
      which reduces memory pressure (but requires more careful management by
      callers to preserve performance). (Robert Collins)

  TESTING:

    * New -Dselftest_debug flag disables clearing of the debug flags during
      tests.  This is useful if you want to use e.g. -Dhpss to help debug a
      failing test.  Be aware that using this feature is likely to cause
      spurious test failures if used with the full suite. (Andrew Bennetts)

    * selftest --load-list now uses a new more agressive test loader that will
      avoid loading unneeded modules and building their tests. Plugins can use
      this new loader by defining a load_tests function instead of a test_suite
      function. (a forthcoming patch will provide many examples on how to
      implement this).
      (Vincent Ladeuil)

    * selftest --load-list now does some sanity checks regarding duplicate test
      IDs and tests present in the list but not found in the actual test suite.
      (Vincent Ladeuil)

    * Slightly more concise format for the selftest progress bar, so there's
      more space to show the test name.  (Martin Pool) ::

        [2500/10884, 1fail, 3miss in 1m29s] test_revisionnamespaces.TestRev

    * The test suite takes much less memory to run, and is a bit faster.  This
      is done by clearing most attributes of TestCases after running them, if
      they succeeded.  (Andrew Bennetts)

  INTERNALS:

    * Added ``_build_client_protocol`` to ``_SmartClient``.  (Andrew Bennetts)

    * Added basic infrastructure for automatic plugin suggestion.
      (Martin Albisetti)

    * If a ``LockableFiles`` object is not explicitly unlocked (for example
      because of a missing ``try/finally`` block, it will give a warning but
      not automatically unlock itself.  (Previously they did.)  This
      sometimes caused knock-on errors if for example the network connection
      had already failed, and should not be relied upon by code.
      (Martin Pool, #109520)

    * ``make dist`` target to build a release tarball, and also
      ``check-dist-tarball`` and ``dist-upload-escudero``.  (Martin Pool)

    * The ``read_response_tuple`` method of ``SmartClientRequestProtocol*``
      classes will now raise ``UnknownSmartMethod`` when appropriate, so that
      callers don't need to try distinguish unknown request errors from other
      errors.  (Andrew Bennetts)

    * ``set_make_working_trees`` is now implemented provided on all repository
      implementations (Aaron Bentley)

    * ``VersionedFile`` now has a new method ``get_parent_map`` which, like
      ``Graph.get_parent_map`` returns a dict of key:parents. (Robert Collins)


bzr 1.3.1 2008-04-09
--------------------

  No changes from 1.3.1rc1.


bzr 1.3rc1 2008-04-04
---------------------

  BUG FIXES:

    * Fix a bug causing a ValueError crash in ``parse_line_delta_iter`` when
      fetching revisions from a knit to pack repository or vice versa using
      bzr:// (including over http or ssh).
      (#208418, Andrew Bennetts, Martin Pool, Robert Collins)


bzr 1.3 2008-03-20
------------------

Bazaar has become part of the GNU project <http://www.gnu.org>

Many operations that act on history, including ``log`` and ``annotate`` are now
substantially faster.  Several bugs have been fixed and several new options and
features have been added.

  TESTING:

    * Avoid spurious failure of ``TestVersion.test_version`` matching
      directory names.
      (#202778, Martin Pool)


bzr 1.3rc1 2008-03-16
---------------------

  NOTES WHEN UPGRADING:

    * The backup directory created by ``upgrade`` is now called
      ``backup.bzr``, not ``.bzr.backup``. (Martin Albisetti)

  CHANGES:

    * A new repository format 'development' has been added. This format will
      represent the latest 'in-progress' format that the bzr developers are
      interested in getting early-adopter testing and feedback on.
      ``doc/developers/development-repo.txt`` has detailed information.
      (Robert Collins)

    * BZR_LOG environment variable controls location of .bzr.log trace file.
      User can suppress writing messages to .bzr.log by using '/dev/null'
      filename (on Linux) or 'NUL' (on Windows). If BZR_LOG variable
      is not defined but BZR_HOME is defined then default location
      for .bzr.log trace file is ``$BZR_HOME/.bzr.log``.
      (Alexander Belchenko, #106117)

    * ``launchpad`` builtin plugin now shipped as separate part in standalone
      bzr.exe, installed to ``C:\Program Files\Bazaar\plugins`` directory,
      and standalone installer allows user to skip installation of this plugin.
      (Alexander Belchenko)

    * Restore auto-detection of plink.exe on Windows. (Dmitry Vasiliev)

    * Version number is now shown as "1.2" or "1.2pr2", without zeroed or
      missing final fields.  (Martin Pool)

  FEATURES:

    * ``branch`` and ``checkout`` can hard-link working tree files, which is
      faster and saves space.  (Aaron Bentley)

    * ``bzr send`` will now also look at the ``child_submit_to`` setting in
      the submit branch to determine the email address to send to.
      (Jelmer Vernooij)

  IMPROVEMENTS:

    * BzrBranch._lefthand_history is faster on pack repos.  (Aaron Bentley)

    * Branch6.generate_revision_history is faster.  (Aaron Bentley)

    * Directory services can now be registered, allowing special URLs to be
      dereferenced into real URLs.  This is a generalization and cleanup of
      the lp: transport lookup.  (Aaron Bentley)

    * Merge directives that are automatically attached to emails have nicer
      filenames, based on branch-nick + revno. (Aaron Bentley)

    * ``push`` has a ``--revision`` option, to specify what revision to push up
      to.  (Daniel Watkins)

    * Significantly reducing execution time and network traffic for trivial
      case of running ``bzr missing`` command for two identical branches.
      (Alexander Belchenko)

    * Speed up operations that look at the revision graph (such as 'bzr log').
      ``KnitPackRepositor.get_revision_graph`` uses ``Graph.iter_ancestry`` to
      extract the revision history. This allows filtering ghosts while
      stepping instead of needing to peek ahead. (John Arbash Meinel)

    * The ``hooks`` command lists installed hooks, to assist in debugging.
      (Daniel Watkins)

    * Updates to how ``annotate`` work. Should see a measurable improvement in
      performance and memory consumption for file with a lot of merges.
      Also, correctly handle when a line is introduced by both parents (it
      should be attributed to the first merge which notices this, and not
      to all subsequent merges.) (John Arbash Meinel)

  BUGFIXES:

    * Autopacking no longer holds the full set of inventory lines in
      memory while copying. For large repositories, this can amount to
      hundreds of MB of ram consumption.
      (Ian Clatworthy, John Arbash Meinel)

    * Cherrypicking when using ``--format=merge3`` now explictly excludes
      BASE lines. (John Arbash Meinel, #151731)

    * Disable plink's interactive prompt for password.
      (#107593, Dmitry Vasiliev)

    * Encode command line arguments from unicode to user_encoding before
      invoking external mail client in `bzr send` command.
      (#139318, Alexander Belchenko)

    * Fixed problem connecting to ``bzr+https://`` servers.
      (#198793, John Ferlito)

    * Improved error reporting in the Launchpad plugin. (Daniel Watkins,
      #196618)

    * Include quick-start-summary.svg file to python-based installer(s)
      for Windows. (#192924, Alexander Belchenko)

    * lca merge now respects specified files. (Aaron Bentley)

    * Make version-info --custom imply --all. (#195560, James Westby)

    * ``merge --preview`` now works for merges that add or modify
      symlinks (James Henstridge)

    * Redirecting the output from ``bzr merge`` (when the remembered
      location is used) now works. (John Arbash Meinel)

    * setup.py script explicitly checks for Python version.
      (Jari Aalto, Alexander Belchenko, #200569)

    * UnknownFormatErrors no longer refer to branches regardless of kind of
      unknown format. (Daniel Watkins, #173980)

    * Upgrade bundled ConfigObj to version 4.5.2, which properly quotes #
      signs, among other small improvements. (Matt Nordhoff, #86838)

    * Use correct indices when emitting LCA conflicts.  This fixes IndexError
      errors.  (Aaron Bentley, #196780)

  DOCUMENTATION:

    * Explained how to use ``version-info --custom`` in the User Guide.
      (Neil Martinsen-Burrell)

  API BREAKS:

    * Support for loading plugins from zip files and
      ``bzrlib.plugin.load_from_zip()`` function are deprecated.
      (Alexander Belchenko)

  TESTING:

    * Added missing blackbox tests for ``modified`` (Adrian Wilkins)

    * The branch interface tests were invalid for branches using rich-root
      repositories because the empty string is not a valid file-id.
      (Robert Collins)

  INTERNALS:

    * ``Graph.iter_ancestry`` returns the ancestry of revision ids. Similar to
      ``Repository.get_revision_graph()`` except it includes ghosts and you can
      stop part-way through. (John Arbash Meinel)

    * New module ``tools/package_mf.py`` provide custom module finder for
      python packages (improves standard python library's modulefinder.py)
      used by ``setup.py`` script while building standalone bzr.exe.
      (Alexander Belchenko)

    * New remote method ``RemoteBzrDir.find_repositoryV2`` adding support for
      detecting external lookup support on remote repositories. This method is
      now attempted first when lookup up repositories, leading to an extra
      round trip on older bzr smart servers. (Robert Collins)

    * Repository formats have a new supported-feature attribute
      ``supports_external_lookups`` used to indicate repositories which support
      falling back to other repositories when they have partial data.
      (Robert Collins)

    * ``Repository.get_revision_graph_with_ghosts`` and
      ``bzrlib.revision.(common_ancestor,MultipleRevisionSources,common_graph)``
      have been deprecated.  (John Arbash Meinel)

    * ``Tree.iter_changes`` is now a public API, replacing the work-in-progress
      ``Tree._iter_changes``. The api is now considered stable and ready for
      external users.  (Aaron Bentley)

    * The bzrdir format registry now accepts an ``alias`` keyword to
      register_metadir, used to indicate that a format name is an alias for
      some other format and thus should not be reported when describing the
      format. (Robert Collins)


bzr 1.2 2008-02-15
------------------

  BUG FIXES:

    * Fix failing test in Launchpad plugin. (Martin Pool)


bzr 1.2rc1 2008-02-13
---------------------

  NOTES WHEN UPGRADING:

    * Fetching via the smart protocol may need to reconnect once during a fetch
      if the remote server is running Bazaar 1.1 or earlier, because the client
      attempts to use more efficient requests that confuse older servers.  You
      may be required to re-enter a password or passphrase when this happens.
      This won't happen if the server is upgraded to Bazaar 1.2.
      (Andrew Bennetts)

  CHANGES:

    * Fetching via bzr+ssh will no longer fill ghosts by default (this is
      consistent with pack-0.92 fetching over SFTP). (Robert Collins)

    * Formatting of ``bzr plugins`` output is changed to be more human-
      friendly. Full path of plugins locations will be shown only with
      ``--verbose`` command-line option. (Alexander Belchenko)

    * ``merge`` now prefers to use the submit branch, but will fall back to
      parent branch.  For many users, this has no effect.  But some users who
      pull and merge on the same branch will notice a change.  This change
      makes it easier to work on a branch on two different machines, pulling
      between the machines, while merging from the upstream.
      ``merge --remember`` can now be used to set the submit_branch.
      (Aaron Bentley)

  FEATURES:

    * ``merge --preview`` produces a diff of the changes merge would make,
      but does not actually perform the merge.  (Aaron Bentley)

    * New smart method ``Repository.get_parent_map`` for getting revision
      parent data. This returns additional parent information topologically
      adjacent to the requested data to reduce round trip latency impacts.
      (Robert Collins)

    * New smart method, ``Repository.stream_revisions_chunked``, for fetching
      revision data that streams revision data via a chunked encoding.  This
      avoids buffering large amounts of revision data on the server and on the
      client, and sends less data to the server to request the revisions.
      (Andrew Bennetts, Robert Collins, #178353)

    * The launchpad plugin now handles lp urls of the form
      ``lp://staging/``, ``lp://demo/``, ``lp://dev/`` to use the appropriate
      launchpad instance to do the resolution of the branch identities.
      This is primarily of use to Launchpad developers, but can also
      be used by other users who want to try out Launchpad as
      a branch location without messing up their public Launchpad
      account.  Branches that are pushed to the staging environment
      have an expected lifetime of one day. (Tim Penhey)

  IMPROVEMENTS:

    * Creating a new branch no longer tries to read the entire revision-history
      unnecessarily over smart server operations. (Robert Collins)

    * Fetching between different repository formats with compatible models now
      takes advantage of the smart method to stream revisions.  (Andrew Bennetts)

    * The ``--coverage`` option is now global, rather specific to ``bzr
      selftest``.  (Andrew Bennetts)

    * The ``register-branch`` command will now use the public url of the branch
      containing the current directory, if one has been set and no explicit
      branch is provided.  (Robert Collins)

    * Tweak the ``reannotate`` code path to optimize the 2-parent case.
      Speeds up ``bzr annotate`` with a pack repository by approx 3:2.
      (John Arbash Meinel)

  BUGFIXES:

    * Calculate remote path relative to the shared medium in _SmartClient.  This
      is related to the problem in bug #124089.  (Andrew Bennetts)

    * Cleanly handle connection errors in smart protocol version two, the same
      way as they are handled by version one.  (Andrew Bennetts)

    * Clearer error when ``version-info --custom`` is used without
      ``--template`` (Lukáš Lalinský)

    * Don't raise UnavailableFeature during test setup when medusa is not
      available or tearDown is never called leading to nasty side effects.
      (#137823, Vincent Ladeuil)

    * If a plugin's test suite cannot be loaded, for example because of a syntax
      error in the tests, then ``selftest`` fails, rather than just printing
      a warning.  (Martin Pool, #189771)

    * List possible values for BZR_SSH environment variable in env-variables
      help topic. (Alexander Belchenko, #181842)

    * New methods ``push_log_file`` and ``pop_log_file`` to intercept messages:
      popping the log redirection now precisely restores the previous state,
      which makes it easier to use bzr log output from other programs.
      TestCaseInTempDir no longer depends on a log redirection being established
      by the test framework, which lets bzr tests cleanly run from a normal
      unittest runner.
      (#124153, #124849, Martin Pool, Jonathan Lange)

    * ``pull --quiet`` is now more quiet, in particular a message is no longer
      printed when the remembered pull location is used. (James Westby,
      #185907)

    * ``reconfigure`` can safely be interrupted while fetching.
      (Aaron Bentley, #179316)

    * ``reconfigure`` preserves tags when converting to and from lightweight
      checkouts.  (Aaron Bentley, #182040)

    * Stop polluting /tmp when running selftest.
      (Vincent Ladeuil, #123623)

    * Switch from NFKC => NFC for normalization checks. NFC allows a few
      more characters which should be considered valid.
      (John Arbash Meinel, #185458)

    * The launchpad plugin now uses the ``edge`` xmlrpc server to avoid
      interacting badly with a bug on the launchpad side. (Robert Collins)

    * Unknown hostnames when connecting to a ``bzr://`` URL no longer cause
      tracebacks.  (Andrew Bennetts, #182849)

  API BREAKS:

    * Classes implementing Merge types like Merge3Merger must now accept (and
      honour) a do_merge flag in their constructor.  (Aaron Bentley)

    * ``Repository.add_inventory`` and ``add_revision`` now require the caller
      to previously take a write lock (and start a write group.)
      (Martin Pool)

  TESTING:

    * selftest now accepts --load-list <file> to load a test id list. This
      speeds up running the test suite on a limited set of tests.
      (Vincent Ladeuil)

  INTERNALS:

    * Add a new method ``get_result`` to graph search objects. The resulting
      ``SearchResult`` can be used to recreate the search later, which will
      be useful in reducing network traffic. (Robert Collins)

    * Use convenience function to check whether two repository handles
      are referring to the same repository in ``Repository.get_graph``.
      (Jelmer Vernooij, #187162)

    * Fetching now passes the find_ghosts flag through to the
      ``InterRepository.missing_revision_ids`` call consistently for all
      repository types. This will enable faster missing revision discovery with
      bzr+ssh. (Robert Collins)

    * Fix error handling in Repository.insert_data_stream. (Lukas Lalinsky)

    * ``InterRepository.missing_revision_ids`` is now deprecated in favour of
      ``InterRepository.search_missing_revision_ids`` which returns a
      ``bzrlib.graph.SearchResult`` suitable for making requests from the smart
      server. (Robert Collins)

    * New error ``NoPublicBranch`` for commands that need a public branch to
      operate. (Robert Collins)

    * New method ``iter_inventories`` on Repository for access to many
      inventories. This is primarily used by the ``revision_trees`` method, as
      direct access to inventories is discouraged. (Robert Collins)

    * New method ``next_with_ghosts`` on the Graph breadth-first-search objects
      which will split out ghosts and present parents into two separate sets,
      useful for code which needs to be aware of ghosts (e.g. fetching data
      cares about ghosts during revision selection). (Robert Collins)

    * Record a timestamp against each mutter to the trace file, relative to the
      first import of bzrlib.  (Andrew Bennetts)

    * ``Repository.get_data_stream`` is now deprecated in favour of
      ``Repository.get_data_stream_for_search`` which allows less network
      traffic when requesting data streams over a smart server. (Robert Collins)

    * ``RemoteBzrDir._get_tree_branch`` no longer triggers ``_ensure_real``,
      removing one round trip on many network operations. (Robert Collins)

    * RemoteTransport's ``recommended_page_size`` method now returns 64k, like
      SFTPTransport and HttpTransportBase.  (Andrew Bennetts)

    * Repository has a new method ``has_revisions`` which signals the presence
      of many revisions by returning a set of the revisions listed which are
      present. This can be done by index queries without reading data for parent
      revision names etc. (Robert Collins)


bzr 1.1 2008-01-15
------------------

(no changes from 1.1rc1)

bzr 1.1rc1 2008-01-05
---------------------

  CHANGES:

   * Dotted revision numbers have been revised. Instead of growing longer with
     nested branches the branch number just increases. (eg instead of 1.1.1.1.1
     we now report 1.2.1.) This helps scale long lived branches which have many
     feature branches merged between them. (John Arbash Meinel)

   * The syntax ``bzr diff branch1 branch2`` is no longer supported.
     Use ``bzr diff branch1 --new branch2`` instead. This change has
     been made to remove the ambiguity where ``branch2`` is in fact a
     specific file to diff within ``branch1``.

  FEATURES:

   * New option to use custom template-based formats in  ``bzr version-info``.
     (Lukáš Lalinský)

   * diff '--using' allows an external diff tool to be used for files.
     (Aaron Bentley)

   * New "lca" merge-type for fast everyday merging that also supports
     criss-cross merges.  (Aaron Bentley)

  IMPROVEMENTS:

   * ``annotate`` now doesn't require a working tree. (Lukáš Lalinský,
     #90049)

   * ``branch`` and ``checkout`` can now use files from a working tree to
     to speed up the process.  For checkout, this requires the new
     --files-from flag.  (Aaron Bentley)

   * ``bzr diff`` now sorts files in alphabetical order.  (Aaron Bentley)

   * ``bzr diff`` now works on branches without working trees. Tree-less
     branches can also be compared to each other and to working trees using
     the new diff options ``--old`` and ``--new``. Diffing between branches,
     with or without trees, now supports specific file filtering as well.
     (Ian Clatworthy, #6700)

   * ``bzr pack`` now orders revision texts in topological order, with newest
     at the start of the file, promoting linear reads for ``bzr log`` and the
     like. This partially fixes #154129. (Robert Collins)

   * Merge directives now fetch prerequisites from the target branch if
     needed.  (Aaron Bentley)

   * pycurl now handles digest authentication.
     (Vincent Ladeuil)

   * ``reconfigure`` can now convert from repositories.  (Aaron Bentley)

   * ``-l`` is now a short form for ``--limit`` in ``log``.  (Matt Nordhoff)

   * ``merge`` now warns when merge directives cause cherrypicks.
     (Aaron Bentley)

   * ``split`` now supported, to enable splitting large trees into smaller
     pieces.  (Aaron Bentley)

  BUGFIXES:

   * Avoid AttributeError when unlocking a pack repository when an error occurs.
     (Martin Pool, #180208)

   * Better handle short reads when processing multiple range requests.
     (Vincent Ladeuil, #179368)

   * build_tree acceleration uses the correct path when a file has been moved.
     (Aaron Bentley)

   * ``commit`` now succeeds when a checkout and its master branch share a
     repository.  (Aaron Bentley, #177592)

   * Fixed error reporting of unsupported timezone format in
     ``log --timezone``. (Lukáš Lalinský, #178722)

   * Fixed Unicode encoding error in ``ignored`` when the output is
     redirected to a pipe. (Lukáš Lalinský)

   * Fix traceback when sending large response bodies over the smart protocol
     on Windows. (Andrew Bennetts, #115781)

   * Fix ``urlutils.relative_url`` for the case of two ``file:///`` URLs
     pointed to different logical drives on Windows.
     (Alexander Belchenko, #90847)

   * HTTP test servers are now compatible with the http protocol version 1.1.
     (Vincent Ladeuil, #175524)

   * _KnitParentsProvider.get_parent_map now handles requests for ghosts
     correctly, instead of erroring or attributing incorrect parents to ghosts.
     (Aaron Bentley)

   * ``merge --weave --uncommitted`` now works.  (Aaron Bentley)

   * pycurl authentication handling was broken and incomplete. Fix handling of
     user:pass embedded in the urls.
     (Vincent Ladeuil, #177643)

   * Files inside non-directories are now handled like other conflict types.
     (Aaron Bentley, #177390)

   * ``reconfigure`` is able to convert trees into lightweight checkouts.
     (Aaron Bentley)

   * Reduce lockdir timeout to 0 when running ``bzr serve``.  (Andrew Bennetts,
     #148087)

   * Test that the old ``version_info_format`` functions still work, even
     though they are deprecated. (John Arbash Meinel, ShenMaq, #177872)

   * Transform failures no longer cause ImmortalLimbo errors (Aaron Bentley,
     #137681)

   * ``uncommit`` works even when the commit messages of revisions to be
     removed use characters not supported in the terminal encoding.
     (Aaron Bentley)

   * When dumb http servers return whole files instead of the requested ranges,
     read the remaining bytes by chunks to avoid overflowing network buffers.
     (Vincent Ladeuil, #175886)

  DOCUMENTATION:

   * Minor tweaks made to the bug tracker integration documentation.
     (Ian Clatworthy)

   * Reference material has now be moved out of the User Guide and added
     to the User Reference. The User Reference has gained 4 sections as
     a result: Authenication Settings, Configuration Settings, Conflicts
     and Hooks. All help topics are now dumped into text format in the
     doc/en/user-reference directory for those who like browsing that
     information in their editor. (Ian Clatworthy)

   * *Using Bazaar with Launchpad* tutorial added. (Ian Clatworthy)

  INTERNALS:

    * find_* methods available for BzrDirs, Branches and WorkingTrees.
      (Aaron Bentley)

    * Help topics can now be loaded from files.
      (Ian Clatworthy, Alexander Belchenko)

    * get_parent_map now always provides tuples as its output.  (Aaron Bentley)

    * Parent Providers should now implement ``get_parent_map`` returning a
      dictionary instead of ``get_parents`` returning a list.
      ``Graph.get_parents`` is now deprecated. (John Arbash Meinel,
      Robert Collins)

    * Patience Diff now supports arbitrary python objects, as long as they
      support ``hash()``. (John Arbash Meinel)

    * Reduce selftest overhead to establish test names by memoization.
      (Vincent Ladeuil)

  API BREAKS:

  TESTING:

   * Modules can now customise their tests by defining a ``load_tests``
     attribute. ``pydoc bzrlib.tests.TestUtil.TestLoader.loadTestsFromModule``
     for the documentation on this attribute. (Robert Collins)

   * New helper function ``bzrlib.tests.condition_id_re`` which helps
     filter tests based on a regular expression search on the tests id.
     (Robert Collins)

   * New helper function ``bzrlib.tests.condition_isinstance`` which helps
     filter tests based on class. (Robert Collins)

   * New helper function ``bzrlib.tests.exclude_suite_by_condition`` which
     generalises the ``exclude_suite_by_re`` function. (Robert Collins)

   * New helper function ``bzrlib.tests.filter_suite_by_condition`` which
     generalises the ``filter_suite_by_re`` function. (Robert Collins)

   * New helper method ``bzrlib.tests.exclude_tests_by_re`` which gives a new
     TestSuite that does not contain tests from the input that matched a
     regular expression. (Robert Collins)

   * New helper method ``bzrlib.tests.randomize_suite`` which returns a
     randomized copy of the input suite. (Robert Collins)

   * New helper method ``bzrlib.tests.split_suite_by_re`` which splits a test
     suite into two according to a regular expression. (Robert Collins)

   * Parametrize all http tests for the transport implementations, the http
     protocol versions (1.0 and 1.1) and the authentication schemes.
     (Vincent Ladeuil)

   * The ``exclude_pattern`` and ``random_order`` parameters to the function
     ``bzrlib.tests.filter_suite_by_re`` have been deprecated. (Robert Collins)

   * The method ``bzrlib.tests.sort_suite_by_re`` has been deprecated. It is
     replaced by the new helper methods added in this release. (Robert Collins)


bzr 1.0 2007-12-14
------------------

  DOCUMENTATION:

   * More improvements and fixes to the User Guide.  (Ian Clatworthy)

   * Add information on cherrypicking/rebasing to the User Guide.
     (Ian Clatworthy)

   * Improve bug tracker integration documentation. (Ian Clatworthy)

   * Minor edits to ``Bazaar in five minutes`` from David Roberts and
     to the rebasing section of the User Guide from Aaron Bentley.
     (Ian Clatworthy)


bzr 1.0rc3 2007-12-11
---------------------

  CHANGES:

   * If a traceback occurs, users are now asked to report the bug
     through Launchpad (https://bugs.launchpad.net/bzr/), rather than
     by mail to the mailing list.
     (Martin Pool)

  BUGFIXES:

   * Fix Makefile rules for doc generation. (Ian Clatworthy, #175207)

   * Give more feedback during long http downloads by making readv deliver data
     as it arrives for urllib, and issue more requests for pycurl. High latency
     networks are better handled by urllib, the pycurl implementation give more
     feedback but also incur more latency.
     (Vincent Ladeuil, #173010)

   * Implement _make_parents_provider on RemoteRepository, allowing generating
     bundles against branches on a smart server.  (Andrew Bennetts, #147836)

  DOCUMENTATION:

   * Improved user guide.  (Ian Clatworthy)

   * The single-page quick reference guide is now available as a PDF.
     (Ian Clatworthy)

  INTERNALS:

    * readv urllib http implementation is now a real iterator above the
      underlying socket and deliver data as soon as it arrives. 'get' still
      wraps its output in a StringIO.
      (Vincent Ladeuil)


bzr 1.0rc2 2007-12-07
---------------------

  IMPROVEMENTS:

   * Added a --coverage option to selftest. (Andrew Bennetts)

   * Annotate merge (merge-type=weave) now supports cherrypicking.
     (Aaron Bentley)

   * ``bzr commit`` now doesn't print the revision number twice. (Matt
     Nordhoff, #172612)

   * New configuration option ``bugtracker_<tracker_abbrevation>_url`` to
     define locations of bug trackers that are not directly supported by
     bzr or a plugin. The URL will be treated as a template and ``{id}``
     placeholders will be replaced by specific bug IDs.  (Lukáš Lalinský)

   * Support logging single merge revisions with short and line log formatters.
     (Kent Gibson)

   * User Guide enhanced with suggested readability improvements from
     Matt Revell and corrections from John Arbash Meinel. (Ian Clatworthy)

   * Quick Start Guide renamed to Quick Start Card, moved down in
     the catalog, provided in pdf and png format and updated to refer
     to ``send`` instead of ``bundle``. (Ian Clatworthy, #165080)

   * ``switch`` can now be used on heavyweight checkouts as well as
     lightweight ones. After switching a heavyweight checkout, the
     local branch is a mirror/cache of the new bound branch and
     uncommitted changes in the working tree are merged. As a safety
     check, if there are local commits in a checkout which have not
     been committed to the previously bound branch, then ``switch``
     fails unless the ``--force`` option is given. This option is
     now also required if the branch a lightweight checkout is pointing
     to has been moved. (Ian Clatworthy)

  INTERNALS:

    * New -Dhttp debug option reports http connections, requests and responses.
      (Vincent Ladeuil)

    * New -Dmerge debug option, which emits merge plans for merge-type=weave.

  BUGFIXES:

   * Better error message when running ``bzr cat`` on a non-existant branch.
     (Lukáš Lalinský, #133782)

   * Catch OSError 17 (file exists) in final phase of tree transform and show
     filename to user.
     (Alexander Belchenko, #111758)

   * Catch ShortReadvErrors while using pycurl. Also make readv more robust by
     allowing multiple GET requests to be issued if too many ranges are
     required.
     (Vincent Ladeuil, #172701)

   * Check for missing basis texts when fetching from packs to packs.
     (John Arbash Meinel, #165290)

   * Fall back to showing e-mail in ``log --short/--line`` if the
     committer/author has only e-mail. (Lukáš Lalinský, #157026)

  API BREAKS:

   * Deprecate not passing a ``location`` argument to commit reporters'
     ``started`` methods. (Matt Nordhoff)


bzr 1.0rc1 2007-11-30
---------------------

  NOTES WHEN UPGRADING:

   * The default repository format is now ``pack-0.92``.  This
     default is used when creating new repositories with ``init`` and
     ``init-repo``, and when branching over bzr+ssh or bzr+hpss.
     (See https://bugs.launchpad.net/bugs/164626)

     This format can be read and written by Bazaar 0.92 and later, and
     data can be transferred to and from older formats.

     To upgrade, please reconcile your repository (``bzr reconcile``), and then
     upgrade (``bzr upgrade``).

     ``pack-0.92`` offers substantially better scaling and performance than the
     previous knits format. Some operations are slower where the code already
     had bad scaling characteristics under knits, the pack format makes such
     operations more visible as part of being more scalable overall. We will
     correct such operations over the coming releases and encourage the filing
     of bugs on any operation which you observe to be slower in a packs
     repository. One particular case that we do not intend to fix is pulling
     data from a pack repository into a knit repository over a high latency
     link;  downgrading such data requires reinsertion of the file texts, and
     this is a classic space/time tradeoff. The current implementation is
     conservative on memory usage because we need to support converting data
     from any tree without problems.
     (Robert Collins, Martin Pool, #164476)

  CHANGES:

   * Disable detection of plink.exe as possible ssh vendor. Plink vendor
     still available if user selects it explicitly with BZR_SSH environment
     variable. (Alexander Belchenko, workaround for bug #107593)

   * The pack format is now accessible as "pack-0.92", or "pack-0.92-subtree"
     to enable the subtree functions (for example, for bzr-svn).
     See http://doc.bazaar-vcs.org/latest/developer/packrepo.html
     (Martin Pool)

  FEATURES:

   * New ``authentication.conf`` file holding the password or other credentials
     for remote servers. This can be used for ssh, sftp, smtp and other
     supported transports.
     (Vincent Ladeuil)

   * New rich-root and rich-root-pack formats, recording the same data about
     tree roots that's recorded for all other directories.
     (Aaron Bentley, #164639)

   * ``pack-0.92`` repositories can now be reconciled.
     (Robert Collins, #154173)

   * ``switch`` command added for changing the branch a lightweight checkout
     is associated with and updating the tree to reflect the latest content
     accordingly. This command was previously part of the BzrTools plug-in.
     (Ian Clatworthy, Aaron Bentley, David Allouche)

   * ``reconfigure`` command can now convert branches, trees, or checkouts to
     lightweight checkouts.  (Aaron Bentley)

  PERFORMANCE:

   * Commit updates the state of the working tree via a delta rather than
     supplying entirely new basis trees. For commit of a single specified file
     this reduces the wall clock time for commit by roughly a 30%.
     (Robert Collins, Martin Pool)

   * Commit with many automatically found deleted paths no longer performs
     linear scanning for the children of those paths during inventory
     iteration. This should fix commit performance blowing out when many such
     paths occur during commit. (Robert Collins, #156491)

   * Fetch with pack repositories will no longer read the entire history graph.
     (Robert Collins, #88319)

   * Revert takes out an appropriate lock when reverting to a basis tree, and
     does not read the basis inventory twice. (Robert Collins)

   * Diff does not require an inventory to be generated on dirstate trees.
     (Aaron Bentley, #149254)

   * New annotate merge (--merge-type=weave) implementation is fast on
     versionedfiles withough cached annotations, e.g. pack-0.92.
     (Aaron Bentley)

  IMPROVEMENTS:

   * ``bzr merge`` now warns when it encounters a criss-cross merge.
     (Aaron Bentley)

   * ``bzr send`` now doesn't require the target e-mail address to be
     specified on the command line if an interactive e-mail client is used.
     (Lukáš Lalinský)

   * ``bzr tags`` now prints the revision number for each tag, instead of
     the revision id, unless --show-ids is passed. In addition, tags can be
     sorted chronologically instead of lexicographically with --sort=time.
     (Adeodato Simó, #120231)

   * Windows standalone version of bzr is able to load system-wide plugins from
     "plugins" subdirectory in installation directory. In addition standalone
     installer write to the registry (HKLM\SOFTWARE\Bazaar) useful info
     about paths and bzr version. (Alexander Belchenko, #129298)

  DOCUMENTATION:

  BUG FIXES:

   * A progress bar has been added for knitpack -> knitpack fetching.
     (Robert Collins, #157789, #159147)

   * Branching from a branch via smart server now preserves the repository
     format. (Andrew Bennetts,  #164626)

   * ``commit`` is now able to invoke an external editor in a non-ascii
     directory. (Daniel Watkins, #84043)

   * Catch connection errors for ftp.
     (Vincent Ladeuil, #164567)

   * ``check`` no longer reports spurious unreferenced text versions.
     (Robert Collins, John A Meinel, #162931, #165071)

   * Conflicts are now resolved recursively by ``revert``.
     (Aaron Bentley, #102739)

   * Detect invalid transport reuse attempts by catching invalid URLs.
     (Vincent Ladeuil, #161819)

   * Deleting a file without removing it shows a correct diff, not a traceback.
     (Aaron Bentley)

   * Do no use timeout in HttpServer anymore.
     (Vincent Ladeuil, #158972).

   * Don't catch the exceptions related to the http pipeline status before
     retrying an http request or some programming errors may be masked.
     (Vincent Ladeuil, #160012)

   * Fix ``bzr rm`` to not delete modified and ignored files.
     (Lukáš Lalinský, #172598)

   * Fix exception when revisionspec contains merge revisons but log
     formatter doesn't support merge revisions. (Kent Gibson, #148908)

   * Fix exception when ScopeReplacer is assigned to before any members have
     been retrieved.  (Aaron Bentley)

   * Fix multiple connections during checkout --lightweight.
     (Vincent Ladeuil, #159150)

   * Fix possible error in insert_data_stream when copying between
     pack repositories over bzr+ssh or bzr+http.
     KnitVersionedFile.get_data_stream now makes sure that requested
     compression parents are sent before any delta hunks that depend
     on them.
     (Martin Pool, #164637)

   * Fix typo in limiting offsets coalescing for http, leading to
     whole files being downloaded instead of parts.
     (Vincent Ladeuil, #165061)

   * FTP server errors don't error in the error handling code.
     (Robert Collins, #161240)

   * Give a clearer message when a pull fails because the source needs
     to be reconciled.
     (Martin Pool, #164443)

   * It is clearer when a plugin cannot be loaded because of its name, and a
     suggestion for an acceptable name is given. (Daniel Watkins, #103023)

   * Leave port as None in transport objects if user doesn't
     specify a port in urls.
     (vincent Ladeuil, #150860)

   * Make sure Repository.fetch(self) is properly a no-op for all
     Repository implementations. (John Arbash Meinel, #158333)

   * Mark .bzr directories as "hidden" on Windows.
     (Alexander Belchenko, #71147)

   * ``merge --uncommitted`` can now operate on a single file.
     (Aaron Bentley, Lukáš Lalinský, #136890)

   * Obsolete packs are now cleaned up by pack and autopack operations.
     (Robert Collins, #153789)

   * Operations pulling data from a smart server where the underlying
     repositories are not both annotated/both unannotated will now work.
     (Robert Collins, #165304).

   * Reconcile now shows progress bars. (Robert Collins, #159351)

   * ``RemoteBranch`` was not initializing ``self._revision_id_to_revno_map``
     properly. (John Arbash Meinel, #162486)

   * Removing an already-removed file reports the file does not exist. (Daniel
     Watkins, #152811)

   * Rename on Windows is able to change filename case.
     (Alexander Belchenko, #77740)

   * Return error instead of a traceback for ``bzr log -r0``.
     (Kent Gibson, #133751)

   * Return error instead of a traceback when bzr is unable to create
     symlink on some platforms (e.g. on Windows).
     (Alexander Belchenko, workaround for #81689)

   * Revert doesn't crash when restoring a single file from a deleted
     directory. (Aaron Bentley)

   * Stderr output via logging mechanism now goes through encoded wrapper
     and no more uses utf-8, but terminal encoding instead. So all unicode
     strings now should be readable in non-utf-8 terminal.
     (Alexander Belchenko, #54173)

   * The error message when ``move --after`` should be used makes how to do so
     clearer. (Daniel Watkins, #85237)

   * Unicode-safe output from ``bzr info``. The output will be encoded
     using the terminal encoding and unrepresentable characters will be
     replaced by '?'. (Lukáš Lalinský, #151844)

   * Working trees are no longer created when pushing into a local no-trees
     repo. (Daniel Watkins, #50582)

   * Upgrade util/configobj to version 4.4.0.
     (Vincent Ladeuil, #151208).

   * Wrap medusa ftp test server as an FTPServer feature.
     (Vincent Ladeuil, #157752)

  API BREAKS:

   * ``osutils.backup_file`` is deprecated. Actually it's not used in bzrlib
     during very long time. (Alexander Belchenko)

   * The return value of
     ``VersionedFile.iter_lines_added_or_present_in_versions`` has been
     changed. Previously it was an iterator of lines, now it is an iterator of
     (line, version_id) tuples. This change has been made to aid reconcile and
     fetch operations. (Robert Collins)

   * ``bzrlib.repository.get_versioned_file_checker`` is now private.
     (Robert Collins)

   * The Repository format registry default has been removed; it was previously
     obsoleted by the bzrdir format default, which implies a default repository
     format.
     (Martin Pool)

  INTERNALS:

   * Added ``ContainerSerialiser`` and ``ContainerPushParser`` to
     ``bzrlib.pack``.  These classes provide more convenient APIs for generating
     and parsing containers from streams rather than from files.  (Andrew
     Bennetts)

   * New module ``lru_cache`` providing a cache for use by tasks that need
     semi-random access to large amounts of data. (John A Meinel)

   * InventoryEntry.diff is now deprecated.  Please use diff.DiffTree instead.

  TESTING:


bzr 0.92 2007-11-05
-------------------

  CHANGES:

  * New uninstaller on Win32.  (Alexander Belchenko)


bzr 0.92rc1 2007-10-29
----------------------

  NOTES WHEN UPGRADING:

  CHANGES:

   * ``bzr`` now returns exit code 4 if an internal error occurred, and
     3 if a normal error occurred.  (Martin Pool)

   * ``pull``, ``merge`` and ``push`` will no longer silently correct some
     repository index errors that occured as a result of the Weave disk format.
     Instead the ``reconcile`` command needs to be run to correct those
     problems if they exist (and it has been able to fix most such problems
     since bzr 0.8). Some new problems have been identified during this release
     and you should run ``bzr check`` once on every repository to see if you
     need to reconcile. If you cannot ``pull`` or ``merge`` from a remote
     repository due to mismatched parent errors - a symptom of index errors -
     you should simply take a full copy of that remote repository to a clean
     directory outside any local repositories, then run reconcile on it, and
     finally pull from it locally. (And naturally email the repositories owner
     to ask them to upgrade and run reconcile).
     (Robert Collins)

  FEATURES:

   * New ``knitpack-experimental`` repository format. This is interoperable with
     the ``dirstate-tags`` format but uses a smarter storage design that greatly
     speeds up many operations, both local and remote. This new format can be
     used as an option to the ``init``, ``init-repository`` and ``upgrade``
     commands. See http://doc.bazaar-vcs.org/0.92/developers/knitpack.html
     for further details. (Robert Collins)

   * For users of bzr-svn (and those testing the prototype subtree support) that
     wish to try packs, a new ``knitpack-subtree-experimental`` format has also
     been added. This is interoperable with the ``dirstate-subtrees`` format.
     (Robert Collins)

   * New ``reconfigure`` command. (Aaron Bentley)

   * New ``revert --forget-merges`` command, which removes the record of a pending
     merge without affecting the working tree contents.  (Martin Pool)

   * New ``bzr_remote_path`` configuration variable allows finer control of
     remote bzr locations than BZR_REMOTE_PATH environment variable.
     (Aaron Bentley)

   * New ``launchpad-login`` command to tell Bazaar your Launchpad
     user ID.  This can then be used by other functions of the
     Launchpad plugin. (James Henstridge)

  PERFORMANCE:

   * Commit in quiet mode is now slightly faster as the information to
     output is no longer calculated. (Ian Clatworthy)

   * Commit no longer checks for new text keys during insertion when the
     revision id was deterministically unique. (Robert Collins)

   * Committing a change which is not a merge and does not change the number of
     files in the tree is faster by utilising the data about whether files are
     changed to determine if the tree is unchanged rather than recalculating
     it at the end of the commit process. (Robert Collins)

   * Inventory serialisation no longer double-sha's the content.
     (Robert Collins)

   * Knit text reconstruction now avoids making copies of the lines list for
     interim texts when building a single text. The new ``apply_delta`` method
     on ``KnitContent`` aids this by allowing modification of the revision id
     such objects represent. (Robert Collins)

   * Pack indices are now partially parsed for specific key lookup using a
     bisection approach. (Robert Collins)

   * Partial commits are now approximately 40% faster by walking over the
     unselected current tree more efficiently. (Robert Collins)

   * XML inventory serialisation takes 20% less time while being stricter about
     the contents. (Robert Collins)

   * Graph ``heads()`` queries have been fixed to no longer access all history
     unnecessarily. (Robert Collins)

  IMPROVEMENTS:

   * ``bzr+https://`` smart server across https now supported.
     (John Ferlito, Martin Pool, #128456)

   * Mutt is now a supported mail client; set ``mail_client=mutt`` in your
     bazaar.conf and ``send`` will use mutt. (Keir Mierle)

   * New option ``-c``/``--change`` for ``merge`` command for cherrypicking
     changes from one revision. (Alexander Belchenko, #141368)

   * Show encodings, locale and list of plugins in the traceback message.
     (Martin Pool, #63894)

   * Experimental directory formats can now be marked with
     ``experimental = True`` during registration. (Ian Clatworthy)

  DOCUMENTATION:

   * New *Bazaar in Five Minutes* guide.  (Matthew Revell)

   * The hooks reference documentation is now converted to html as expected.
     (Ian Clatworthy)

  BUG FIXES:

   * Connection error reporting for the smart server has been fixed to
     display a user friendly message instead of a traceback.
     (Ian Clatworthy, #115601)

   * Make sure to use ``O_BINARY`` when opening files to check their
     sha1sum. (Alexander Belchenko, John Arbash Meinel, #153493)

   * Fix a problem with Win32 handling of the executable bit.
     (John Arbash Meinel, #149113)

   * ``bzr+ssh://`` and ``sftp://`` URLs that do not specify ports explicitly
     no longer assume that means port 22.  This allows people using OpenSSH to
     override the default port in their ``~/.ssh/config`` if they wish.  This
     fixes a bug introduced in bzr 0.91.  (Andrew Bennetts, #146715)

   * Commands reporting exceptions can now be profiled and still have their
     data correctly dumped to a file. For example, a ``bzr commit`` with
     no changes still reports the operation as pointless but doing so no
     longer throws away the profiling data if this command is run with
     ``--lsprof-file callgrind.out.ci`` say. (Ian Clatworthy)

   * Fallback to ftp when paramiko is not installed and sftp can't be used for
     ``tests/commands`` so that the test suite is still usable without
     paramiko.
     (Vincent Ladeuil, #59150)

   * Fix commit ordering in corner case. (Aaron Bentley, #94975)

   * Fix long standing bug in partial commit when there are renames
     left in tree. (Robert Collins, #140419)

   * Fix selftest semi-random noise during http related tests.
     (Vincent Ladeuil, #140614)

   * Fix typo in ftp.py making the reconnection fail on temporary errors.
     (Vincent Ladeuil, #154259)

   * Fix failing test by comparing real paths to cover the case where the TMPDIR
     contains a symbolic link.
     (Vincent Ladeuil, #141382).

   * Fix log against smart server branches that don't support tags.
     (James Westby, #140615)

   * Fix pycurl http implementation by defining error codes from
     pycurl instead of relying on an old curl definition.
     (Vincent Ladeuil, #147530)

   * Fix 'unprintable error' message when displaying BzrCheckError and
     some other exceptions on Python 2.5.
     (Martin Pool, #144633)

   * Fix ``Inventory.copy()`` and add test for it. (Jelmer Vernooij)

   * Handles default value for ListOption in cmd_commit.
     (Vincent Ladeuil, #140432)

   * HttpServer and FtpServer need to be closed properly or a listening socket
     will remain opened.
     (Vincent Ladeuil, #140055)

   * Monitor the .bzr directory created in the top level test
     directory to detect leaking tests.
     (Vincent Ladeuil, #147986)

   * The basename, not the full path, is now used when checking whether
     the profiling dump file begins with ``callgrind.out`` or not. This
     fixes a bug reported by Aaron Bentley on IRC. (Ian Clatworthy)

   * Trivial fix for invoking command ``reconfigure`` without arguments.
     (Rob Weir, #141629)

   * ``WorkingTree.rename_one`` will now raise an error if normalisation of the
     new path causes bzr to be unable to access the file. (Robert Collins)

   * Correctly detect a NoSuchFile when using a filezilla server. (Gary van der
     Merwe)

  API BREAKS:

   * ``bzrlib.index.GraphIndex`` now requires a size parameter to the
     constructor, for enabling bisection searches. (Robert Collins)

   * ``CommitBuilder.record_entry_contents`` now requires the root entry of a
     tree be supplied to it, previously failing to do so would trigger a
     deprecation warning. (Robert Collins)

   * ``KnitVersionedFile.add*`` will no longer cache added records even when
     enable_cache() has been called - the caching feature is now exclusively for
     reading existing data. (Robert Collins)

   * ``ReadOnlyLockError`` is deprecated; ``LockFailed`` is usually more
     appropriate.  (Martin Pool)

   * Removed ``bzrlib.transport.TransportLogger`` - please see the new
     ``trace+`` transport instead. (Robert Collins)

   * Removed previously deprecated varargs interface to ``TestCase.run_bzr`` and
     deprecated methods ``TestCase.capture`` and ``TestCase.run_bzr_captured``.
     (Martin Pool)

   * Removed previous deprecated ``basis_knit`` parameter to the
     ``KnitVersionedFile`` constructor. (Robert Collins)

   * Special purpose method ``TestCase.run_bzr_decode`` is moved to the test_non_ascii
     class that needs it.
     (Martin Pool)

   * The class ``bzrlib.repofmt.knitrepo.KnitRepository3`` has been folded into
     ``KnitRepository`` by parameters to the constructor. (Robert Collins)

   * The ``VersionedFile`` interface now allows content checks to be bypassed
     by supplying check_content=False.  This saves nearly 30% of the minimum
     cost to store a version of a file. (Robert Collins)

   * Tree's with bad state such as files with no length or sha will no longer
     be silently accepted by the repository XML serialiser. To serialise
     inventories without such data, pass working=True to write_inventory.
     (Robert Collins)

   * ``VersionedFile.fix_parents`` has been removed as a harmful API.
     ``VersionedFile.join`` will no longer accept different parents on either
     side of a join - it will either ignore them, or error, depending on the
     implementation. See notes when upgrading for more information.
     (Robert Collins)

  INTERNALS:

   * ``bzrlib.transport.Transport.put_file`` now returns the number of bytes
     put by the method call, to allow avoiding stat-after-write or
     housekeeping in callers. (Robert Collins)

   * ``bzrlib.xml_serializer.Serializer`` is now responsible for checking that
     mandatory attributes are present on serialisation and deserialisation.
     This fixes some holes in API usage and allows better separation between
     physical storage and object serialisation. (Robert Collins)

   * New class ``bzrlib.errors.InternalBzrError`` which is just a convenient
     shorthand for deriving from BzrError and setting internal_error = True.
     (Robert Collins)

   * New method ``bzrlib.mutabletree.update_to_one_parent_via_delta`` for
     moving the state of a parent tree to a new version via a delta rather than
     a complete replacement tree. (Robert Collins)

   * New method ``bzrlib.osutils.minimum_path_selection`` useful for removing
     duplication from user input, when a user mentions both a path and an item
     contained within that path. (Robert Collins)

   * New method ``bzrlib.repository.Repository.is_write_locked`` useful for
     determining if a repository is write locked. (Robert Collins)

   * New method on ``bzrlib.tree.Tree`` ``path_content_summary`` provides a
     tuple containing the key information about a path for commit processing
     to complete. (Robert Collins)

   * New method on xml serialisers, write_inventory_to_lines, which matches the
     API used by knits for adding content. (Robert Collins)

   * New module ``bzrlib.bisect_multi`` with generic multiple-bisection-at-once
     logic, currently only available for byte-based lookup
     (``bisect_multi_bytes``). (Robert Collins)

   * New helper ``bzrlib.tuned_gzip.bytes_to_gzip`` which takes a byte string
     and returns a gzipped version of the same. This is used to avoid a bunch
     of api friction during adding of knit hunks. (Robert Collins)

   * New parameter on ``bzrlib.transport.Transport.readv``
     ``adjust_for_latency`` which changes readv from returning strictly the
     requested data to inserted return larger ranges and in forward read order
     to reduce the effect of network latency. (Robert Collins)

   * New parameter yield_parents on ``Inventory.iter_entries_by_dir`` which
     causes the parents of a selected id to be returned recursively, so all the
     paths from the root down to each element of selected_file_ids are
     returned. (Robert Collins)

   * Knit joining has been enhanced to support plain to annotated conversion
     and annotated to plain conversion. (Ian Clatworthy)

   * The CommitBuilder method ``record_entry_contents`` now returns summary
     information about the effect of the commit on the repository. This tuple
     contains an inventory delta item if the entry changed from the basis, and a
     boolean indicating whether a new file graph node was recorded.
     (Robert Collins)

   * The python path used in the Makefile can now be overridden.
     (Andrew Bennetts, Ian Clatworthy)

  TESTING:

   * New transport implementation ``trace+`` which is useful for testing,
     logging activity taken to its _activity attribute. (Robert Collins)

   * When running bzr commands within the test suite, internal exceptions are
     not caught and reported in the usual way, but rather allowed to propagate
     up and be visible to the test suite.  A new API ``run_bzr_catch_user_errors``
     makes this behavior available to other users.
     (Martin Pool)

   * New method ``TestCase.call_catch_warnings`` for testing methods that
     raises a Python warning.  (Martin Pool)


bzr 0.91 2007-09-26
-------------------

  BUG FIXES:

   * Print a warning instead of aborting the ``python setup.py install``
     process if building of a C extension is not possible.
     (Lukáš Lalinský, Alexander Belchenko)

   * Fix commit ordering in corner case (Aaron Bentley, #94975)

   * Fix ''bzr info bzr://host/'' and other operations on ''bzr://' URLs with
     an implicit port.  We were incorrectly raising PathNotChild due to
     inconsistent treatment of the ''_port'' attribute on the Transport object.
     (Andrew Bennetts, #133965)

   * Make RemoteRepository.sprout cope gracefully with servers that don't
     support the ``Repository.tarball`` request.
     (Andrew Bennetts)


bzr 0.91rc2 2007-09-11
----------------------

   * Replaced incorrect tarball for previous release; a debug statement was left
     in bzrlib/remote.py.


bzr 0.91rc1 2007-09-11
----------------------

  CHANGES:

   * The default branch and repository format has changed to
     ``dirstate-tags``, so tag commands are active by default.
     This format is compatible with Bazaar 0.15 and later.
     This incidentally fixes bug #126141.
     (Martin Pool)

   * ``--quiet`` or ``-q`` is no longer a global option. If present, it
     must now appear after the command name. Scripts doing things like
     ``bzr -q missing`` need to be rewritten as ``bzr missing -q``.
     (Ian Clatworthy)

  FEATURES:

   * New option ``--author`` in ``bzr commit`` to specify the author of the
     change, if it's different from the committer. ``bzr log`` and
     ``bzr annotate`` display the author instead of the committer.
     (Lukáš Lalinský)

   * In addition to global options and command specific options, a set of
     standard options are now supported. Standard options are legal for
     all commands. The initial set of standard options are:

     * ``--help`` or ``-h`` - display help message
     * ``--verbose`` or ``-v`` - display additional information
     * ``--quiet``  or ``-q`` - only output warnings and errors.

     Unlike global options, standard options can be used in aliases and
     may have command-specific help. (Ian Clatworthy)

   * Verbosity level processing has now been unified. If ``--verbose``
     or ``-v`` is specified on the command line multiple times, the
     verbosity level is made positive the first time then increased.
     If ``--quiet`` or ``-q`` is specified on the command line
     multiple times, the verbosity level is made negative the first
     time then decreased. To get the default verbosity level of zero,
     either specify none of the above , ``--no-verbose`` or ``--no-quiet``.
     Note that most commands currently ignore the magnitude of the
     verbosity level but do respect *quiet vs normal vs verbose* when
     generating output. (Ian Clatworthy)

   * ``Branch.hooks`` now supports ``pre_commit`` hook. The hook's signature
     is documented in BranchHooks constructor. (Nam T. Nguyen, #102747)

   * New ``Repository.stream_knit_data_for_revisions`` request added to the
     network protocol for greatly reduced roundtrips when retrieving a set of
     revisions. (Andrew Bennetts)

  BUG FIXES:

   * ``bzr plugins`` now lists the version number for each plugin in square
     brackets after the path. (Robert Collins, #125421)

   * Pushing, pulling and branching branches with subtree references was not
     copying the subtree weave, preventing the file graph from being accessed
     and causing errors in commits in clones. (Robert Collins)

   * Suppress warning "integer argument expected, got float" from Paramiko,
     which sometimes caused false test failures.  (Martin Pool)

   * Fix bug in bundle 4 that could cause attempts to write data to wrong
     versionedfile.  (Aaron Bentley)

   * Diffs generated using "diff -p" no longer break the patch parser.
     (Aaron Bentley)

   * get_transport treats an empty possible_transports list the same as a non-
     empty one.  (Aaron Bentley)

   * patch verification for merge directives is reactivated, and works with
     CRLF and CR files.  (Aaron Bentley)

   * Accept ..\ as a path in revision specifiers. This fixes for example
     "-r branch:..\other-branch" on Windows.  (Lukáš Lalinský)

   * ``BZR_PLUGIN_PATH`` may now contain trailing slashes.
     (Blake Winton, #129299)

   * man page no longer lists hidden options (#131667, Aaron Bentley)

   * ``uncommit --help`` now explains the -r option adequately.  (Daniel
     Watkins, #106726)

   * Error messages are now better formatted with parameters (such as
     filenames) quoted when necessary. This avoids confusion when directory
     names ending in a '.' at the end of messages were confused with a
     full stop that may or not have been there. (Daniel Watkins, #129791)

   * Fix ``status FILE -r X..Y``. (Lukáš Lalinský)

   * If a particular command is an alias, ``help`` will show the alias
     instead of claiming there is no help for said alias. (Daniel Watkins,
     #133548)

   * TreeTransform-based operations, like pull, merge, revert, and branch,
     now roll back if they encounter an error.  (Aaron Bentley, #67699)

   * ``bzr commit`` now exits cleanly if a character unsupported by the
     current encoding is used in the commit message.  (Daniel Watkins,
     #116143)

   * bzr send uses default values for ranges when only half of an elipsis
     is specified ("-r..5" or "-r5..").  (#61685, Aaron Bentley)

   * Avoid trouble when Windows ssh calls itself 'plink' but no plink
     binary is present.  (Martin Albisetti, #107155)

   * ``bzr remove`` should remove clean subtrees.  Now it will remove (without
     needing ``--force``) subtrees that contain no files with text changes or
     modified files.  With ``--force`` it removes the subtree regardless of
     text changes or unknown files. Directories with renames in or out (but
     not changed otherwise) will now be removed without needing ``--force``.
     Unknown ignored files will be deleted without needing ``--force``.
     (Marius Kruger, #111665)

   * When two plugins conflict, the source of both the losing and now the
     winning definition is shown.  (Konstantin Mikhaylov, #5454)

   * When committing to a branch, the location being committed to is
     displayed.  (Daniel Watkins, #52479)

   * ``bzr --version`` takes care about encoding of stdout, especially
     when output is redirected. (Alexander Belchenko, #131100)

   * Prompt for an ftp password if none is provided.
     (Vincent Ladeuil, #137044)

   * Reuse bound branch associated transport to avoid multiple
     connections.
     (Vincent Ladeuil, #128076, #131396)

   * Overwrite conflicting tags by ``push`` and ``pull`` if the
     ``--overwrite`` option is specified.  (Lukáš Lalinský, #93947)

   * In checkouts, tags are copied into the master branch when created,
     changed or deleted, and are copied into the checkout when it is
     updated.  (Martin Pool, #93856, #93860)

   * Print a warning instead of aborting the ``python setup.py install``
     process if building of a C extension is not possible.
     (Lukáš Lalinský, Alexander Belchenko)

  IMPROVEMENTS:

   * Add the option "--show-diff" to the commit command in order to display
     the diff during the commit log creation. (Goffredo Baroncelli)

   * ``pull`` and ``merge`` are much faster at installing bundle format 4.
     (Aaron Bentley)

   * ``pull -v`` no longer includes deltas, making it much faster.
     (Aaron Bentley)

   * ``send`` now sends the directive as an attachment by default.
     (Aaron Bentley, Lukáš Lalinský, Alexander Belchenko)

   * Documentation updates (Martin Albisetti)

   * Help on debug flags is now included in ``help global-options``.
     (Daniel Watkins, #124853)

   * Parameters passed on the command line are checked to ensure they are
     supported by the encoding in use. (Daniel Watkins)

   * The compression used within the bzr repository has changed from zlib
     level 9 to the zlib default level. This improves commit performance with
     only a small increase in space used (and in some cases a reduction in
     space). (Robert Collins)

   * Initial commit no longer SHAs files twice and now reuses the path
     rather than looking it up again, making it faster.
     (Ian Clatworthy)

   * New option ``-c``/``--change`` for ``diff`` and ``status`` to show
     changes in one revision.  (Lukáš Lalinský)

   * If versioned files match a given ignore pattern, a warning is now
     given. (Daniel Watkins, #48623)

   * ``bzr status`` now has -S as a short name for --short and -V as a
     short name for --versioned. These have been added to assist users
     migrating from Subversion: ``bzr status -SV`` is now like
     ``svn status -q``.  (Daniel Watkins, #115990)

   * Added C implementation of  ``PatienceSequenceMatcher``, which is about
     10x faster than the Python version. This speeds up commands that
     need file diffing, such as ``bzr commit`` or ``bzr diff``.
     (Lukáš Lalinský)

   * HACKING has been extended with a large section on core developer tasks.
     (Ian Clatworthy)

   * Add ``branches`` and ``standalone-trees`` as online help topics and
     include them as Concepts within the User Reference.
     (Paul Moore, Ian Clatworthy)

    * ``check`` can detect versionedfile parent references that are
      inconsistent with revision and inventory info, and ``reconcile`` can fix
      them.  These faulty references were generated by 0.8-era releases,
      so repositories which were manipulated by old bzrs should be
      checked, and possibly reconciled ASAP.  (Aaron Bentley, Andrew Bennetts)

  API BREAKS:

   * ``Branch.append_revision`` is removed altogether; please use
     ``Branch.set_last_revision_info`` instead.  (Martin Pool)

   * CommitBuilder now advertises itself as requiring the root entry to be
     supplied. This only affects foreign repository implementations which reuse
     CommitBuilder directly and have changed record_entry_contents to require
     that the root not be supplied. This should be precisely zero plugins
     affected. (Robert Collins)

   * The ``add_lines`` methods on ``VersionedFile`` implementations has changed
     its return value to include the sha1 and length of the inserted text. This
     allows the avoidance of double-sha1 calculations during commit.
     (Robert Collins)

   * ``Transport.should_cache`` has been removed.  It was not called in the
     previous release.  (Martin Pool)

  TESTING:

   * Tests may now raise TestNotApplicable to indicate they shouldn't be
     run in a particular scenario.  (Martin Pool)

   * New function multiply_tests_from_modules to give a simpler interface
     to test parameterization.  (Martin Pool, Robert Collins)

   * ``Transport.should_cache`` has been removed.  It was not called in the
     previous release.  (Martin Pool)

   * NULL_REVISION is returned to indicate the null revision, not None.
     (Aaron Bentley)

   * Use UTF-8 encoded StringIO for log tests to avoid failures on
     non-ASCII committer names.  (Lukáš Lalinský)

  INTERNALS:

   * ``bzrlib.plugin.all_plugins`` has been deprecated in favour of
     ``bzrlib.plugin.plugins()`` which returns PlugIn objects that provide
     useful functionality for determining the path of a plugin, its tests, and
     its version information. (Robert Collins)

   * Add the option user_encoding to the function 'show_diff_trees()'
     in order to move the user encoding at the UI level. (Goffredo Baroncelli)

   * Add the function make_commit_message_template_encoded() and the function
     edit_commit_message_encoded() which handle encoded strings.
     This is done in order to mix the commit messages (which is a unicode
     string), and the diff which is a raw string. (Goffredo Baroncelli)

   * CommitBuilder now defaults to using add_lines_with_ghosts, reducing
     overhead on non-weave repositories which don't require all parents to be
     present. (Robert Collins)

   * Deprecated method ``find_previous_heads`` on
     ``bzrlib.inventory.InventoryEntry``. This has been superseded by the use
     of ``parent_candidates`` and a separate heads check via the repository
     API. (Robert Collins)

   * New trace function ``mutter_callsite`` will print out a subset of the
     stack to the log, which can be useful for gathering debug details.
     (Robert Collins)

   * ``bzrlib.pack.ContainerWriter`` now tracks how many records have been
     added via a public attribute records_written. (Robert Collins)

   * New method ``bzrlib.transport.Transport.get_recommended_page_size``.
     This provides a hint to users of transports as to the reasonable
     minimum data to read. In principle this can take latency and
     bandwidth into account on a per-connection basis, but for now it
     just has hard coded values based on the url. (e.g. http:// has a large
     page size, file:// has a small one.) (Robert Collins)

   * New method on ``bzrlib.transport.Transport`` ``open_write_stream`` allows
     incremental addition of data to a file without requiring that all the
     data be buffered in memory. (Robert Collins)

   * New methods on ``bzrlib.knit.KnitVersionedFile``:
     ``get_data_stream(versions)``, ``insert_data_stream(stream)`` and
     ``get_format_signature()``.  These provide some infrastructure for
     efficiently streaming the knit data for a set of versions over the smart
     protocol.

   * Knits with no annotation cache still produce correct annotations.
     (Aaron Bentley)

   * Three new methods have been added to ``bzrlib.trace``:
     ``set_verbosity_level``, ``get_verbosity_level`` and ``is_verbose``.
     ``set_verbosity_level`` expects a numeric value: negative for quiet,
     zero for normal, positive for verbose. The size of the number can be
     used to determine just how quiet or verbose the application should be.
     The existing ``be_quiet`` and ``is_quiet`` routines have been
     integrated into this new scheme. (Ian Clatworthy)

   * Options can now be delcared with a ``custom_callback`` parameter. If
     set, this routine is called after the option is processed. This feature
     is now used by the standard options ``verbose`` and ``quiet`` so that
     setting one implicitly resets the other. (Ian Clatworthy)

   * Rather than declaring a new option from scratch in order to provide
     custom help, a centrally registered option can be decorated using the
     new ``bzrlib.Option.custom_help`` routine. In particular, this routine
     is useful when declaring better help for the ``verbose`` and ``quiet``
     standard options as the base definition of these is now more complex
     than before thanks to their use of a custom callback. (Ian Clatworthy)

    * Tree._iter_changes(specific_file=[]) now iterates through no files,
      instead of iterating through all files.  None is used to iterate through
      all files.  (Aaron Bentley)

    * WorkingTree.revert() now accepts None to revert all files.  The use of
      [] to revert all files is deprecated.  (Aaron Bentley)


bzr 0.90 2007-08-28
-------------------

  IMPROVEMENTS:

    * Documentation is now organized into multiple directories with a level
      added for different languages or locales. Added the Mini Tutorial
      and Quick Start Summary (en) documents from the Wiki, improving the
      content and readability of the former. Formatted NEWS as Release Notes
      complete with a Table of Conents, one heading per release. Moved the
      Developer Guide into the main document catalog and provided a link
      from the developer document catalog back to the main one.
      (Ian Clatworthy, Sabin Iacob, Alexander Belchenko)


  API CHANGES:

    * The static convenience method ``BzrDir.create_repository``
      is deprecated.  Callers should instead create a ``BzrDir`` instance
      and call ``create_repository`` on that.  (Martin Pool)


bzr 0.90rc1 2007-08-14
----------------------

  BUGFIXES:

    * ``bzr init`` should connect to the remote location one time only.  We
      have been connecting several times because we forget to pass around the
      Transport object. This modifies ``BzrDir.create_branch_convenience``,
      so that we can give it the Transport we already have.
      (John Arbash Meinel, Vincent Ladeuil, #111702)

    * Get rid of sftp connection cache (get rid of the FTP one too).
      (Vincent Ladeuil, #43731)

    * bzr branch {local|remote} remote don't try to create a working tree
      anymore.
      (Vincent Ladeuil, #112173)

    * All identified multiple connections for a single bzr command have been
      fixed. See bzrlib/tests/commands directory.
      (Vincent Ladeuil)

    * ``bzr rm`` now does not insist on ``--force`` to delete files that
      have been renamed but not otherwise modified.  (Marius Kruger,
      #111664)

    * ``bzr selftest --bench`` no longer emits deprecation warnings
      (Lukáš Lalinský)

    * ``bzr status`` now honours FILE parameters for conflict lists
      (Aaron Bentley, #127606)

    * ``bzr checkout`` now honours -r when reconstituting a working tree.
      It also honours -r 0.  (Aaron Bentley, #127708)

    * ``bzr add *`` no more fails on Windows if working tree contains
      non-ascii file names. (Kuno Meyer, #127361)

    * allow ``easy_install bzr`` runs without fatal errors.
      (Alexander Belchenko, #125521)

    * Graph._filter_candidate_lca does not raise KeyError if a candidate
      is eliminated just before it would normally be examined.  (Aaron Bentley)

    * SMTP connection failures produce a nice message, not a traceback.
      (Aaron Bentley)

  IMPROVEMENTS:

    * Don't show "dots" progress indicators when run non-interactively, such
      as from cron.  (Martin Pool)

    * ``info`` now formats locations more nicely and lists "submit" and
      "public" branches (Aaron Bentley)

    * New ``pack`` command that will trigger database compression within
      the repository (Robert Collins)

    * Implement ``_KnitIndex._load_data`` in a pyrex extension. The pyrex
      version is approximately 2-3x faster at parsing a ``.kndx`` file.
      Which yields a measurable improvement for commands which have to
      read from the repository, such as a 1s => 0.75s improvement in
      ``bzr diff`` when there are changes to be shown.  (John Arbash Meinel)

    * Merge is now faster.  Depending on the scenario, it can be more than 2x
      faster. (Aaron Bentley)

    * Give a clearer warning, and allow ``python setup.py install`` to
      succeed even if pyrex is not available.
      (John Arbash Meinel)

    * ``DirState._read_dirblocks`` now has an optional Pyrex
      implementation. This improves the speed of any command that has to
      read the entire DirState. (``diff``, ``status``, etc, improve by
      about 10%).
      ``bisect_dirblocks`` has also been improved, which helps all
      ``_get_entry`` type calls (whenever we are searching for a
      particular entry in the in-memory DirState).
      (John Arbash Meinel)

    * ``bzr pull`` and ``bzr push`` no longer do a complete walk of the
      branch revision history for ui display unless -v is supplied.
      (Robert Collins)

    * ``bzr log -rA..B`` output shifted to the left margin if the log only
      contains merge revisions. (Kent Gibson)

    * The ``plugins`` command is now public with improved help.
      (Ian Clatworthy)

    * New bundle and merge directive formats are faster to generate, and

    * Annotate merge now works when there are local changes. (Aaron Bentley)

    * Commit now only shows the progress in terms of directories instead of
      entries. (Ian Clatworthy)

    * Fix ``KnitRepository.get_revision_graph`` to not request the graph 2
      times. This makes ``get_revision_graph`` 2x faster. (John Arbash
      Meinel)

    * Fix ``VersionedFile.get_graph()`` to avoid using
      ``set.difference_update(other)``, which has bad scaling when
      ``other`` is large. This improves ``VF.get_graph([version_id])`` for
      a 12.5k graph from 2.9s down to 200ms. (John Arbash Meinel)

    * The ``--lsprof-file`` option now generates output for KCacheGrind if
      the file starts with ``callgrind.out``. This matches the default file
      filtering done by KCacheGrind's Open Dialog. (Ian Clatworthy)

    * Fix ``bzr update`` to avoid an unnecessary
      ``branch.get_master_branch`` call, which avoids 1 extra connection
      to the remote server. (Partial fix for #128076, John Arbash Meinel)

    * Log errors from the smart server in the trace file, to make debugging
      test failures (and live failures!) easier.  (Andrew Bennetts)

    * The HTML version of the man page has been superceded by a more
      comprehensive manual called the Bazaar User Reference. This manual
      is completed generated from the online help topics. As part of this
      change, limited reStructuredText is now explicitly supported in help
      topics and command help with 'unnatural' markup being removed prior
      to display by the online help or inclusion in the man page.
      (Ian Clatworthy)

    * HTML documentation now use files extension ``*.html``
      (Alexander Belchenko)

    * The cache of ignore definitions is now cleared in WorkingTree.unlock()
      so that changes to .bzrignore aren't missed. (#129694, Daniel Watkins)

    * ``bzr selftest --strict`` fails if there are any missing features or
      expected test failures. (Daniel Watkins, #111914)

    * Link to registration survey added to README. (Ian Clatworthy)

    * Windows standalone installer show link to registration survey
      when installation finished. (Alexander Belchenko)

  LIBRARY API BREAKS:

    * Deprecated dictionary ``bzrlib.option.SHORT_OPTIONS`` removed.
      Options are now required to provide a help string and it must
      comply with the style guide by being one or more sentences with an
      initial capital and final period. (Martin Pool)

    * KnitIndex.get_parents now returns tuples. (Robert Collins)

    * Ancient unused ``Repository.text_store`` attribute has been removed.
      (Robert Collins)

    * The ``bzrlib.pack`` interface has changed to use tuples of bytestrings
      rather than just bytestrings, making it easier to represent multiple
      element names. As this interface was not used by any internal facilities
      since it was introduced in 0.18 no API compatibility is being preserved.
      The serialised form of these packs is identical with 0.18 when a single
      element tuple is in use. (Robert Collins)

  INTERNALS:

    * merge now uses ``iter_changes`` to calculate changes, which makes room for
      future performance increases.  It is also more consistent with other
      operations that perform comparisons, and reduces reliance on
      Tree.inventory.  (Aaron Bentley)

    * Refactoring of transport classes connected to a remote server.
      ConnectedTransport is a new class that serves as a basis for all
      transports needing to connect to a remote server.  transport.split_url
      have been deprecated, use the static method on the object instead. URL
      tests have been refactored too.
      (Vincent Ladeuil)

    * Better connection sharing for ConnectedTransport objects.
      transport.get_transport() now accepts a 'possible_transports' parameter.
      If a newly requested transport can share a connection with one of the
      list, it will.
      (Vincent Ladeuil)

    * Most functions now accept ``bzrlib.revision.NULL_REVISION`` to indicate
      the null revision, and consider using ``None`` for this purpose
      deprecated.  (Aaron Bentley)

    * New ``index`` module with abstract index functionality. This will be
      used during the planned changes in the repository layer. Currently the
      index layer provides a graph aware immutable index, a builder for the
      same index type to allow creating them, and finally a composer for
      such indices to allow the use of many indices in a single query. The
      index performance is not optimised, however the API is stable to allow
      development on top of the index. (Robert Collins)

    * ``bzrlib.dirstate.cmp_by_dirs`` can be used to compare two paths by
      their directory sections. This is equivalent to comparing
      ``path.split('/')``, only without having to split the paths.
      This has a Pyrex implementation available.
      (John Arbash Meinel)

    * New transport decorator 'unlistable+' which disables the list_dir
      functionality for testing.

    * Deprecated ``change_entry`` in transform.py. (Ian Clatworthy)

    * RevisionTree.get_weave is now deprecated.  Tree.plan_merge is now used
      for performing annotate-merge.  (Aaron Bentley)

    * New EmailMessage class to create email messages. (Adeodato Simó)

    * Unused functions on the private interface KnitIndex have been removed.
      (Robert Collins)

    * New ``knit.KnitGraphIndex`` which provides a ``KnitIndex`` layered on top
      of a ``index.GraphIndex``. (Robert Collins)

    * New ``knit.KnitVersionedFile.iter_parents`` method that allows querying
      the parents of many knit nodes at once, reducing round trips to the
      underlying index. (Robert Collins)

    * Graph now has an is_ancestor method, various bits use it.
      (Aaron Bentley)

    * The ``-Dhpss`` flag now includes timing information. As well as
      logging when a new connection is opened. (John Arbash Meinel)

    * ``bzrlib.pack.ContainerWriter`` now returns an offset, length tuple to
      callers when inserting data, allowing generation of readv style access
      during pack creation, without needing a separate pass across the output
      pack to gather such details. (Robert Collins)

    * ``bzrlib.pack.make_readv_reader`` allows readv based access to pack
      files that are stored on a transport. (Robert Collins)

    * New ``Repository.has_same_location`` method that reports if two
      repository objects refer to the same repository (although with some risk
      of false negatives).  (Andrew Bennetts)

    * InterTree.compare now passes require_versioned on correctly.
      (Marius Kruger)

    * New methods on Repository - ``start_write_group``,
      ``commit_write_group``, ``abort_write_group`` and ``is_in_write_group`` -
      which provide a clean hook point for transactional Repositories - ones
      where all the data for a fetch or commit needs to be made atomically
      available in one step. This allows the write lock to remain while making
      a series of data insertions.  (e.g. data conversion). (Robert Collins)

    * In ``bzrlib.knit`` the internal interface has been altered to use
      3-tuples (index, pos, length) rather than two-tuples (pos, length) to
      describe where data in a knit is, allowing knits to be split into
      many files. (Robert Collins)

    * ``bzrlib.knit._KnitData`` split into cache management and physical access
      with two access classes - ``_PackAccess`` and ``_KnitAccess`` defined.
      The former provides access into a .pack file, and the latter provides the
      current production repository form of .knit files. (Robert Collins)

  TESTING:

    * Remove selftest ``--clean-output``, ``--numbered-dirs`` and
      ``--keep-output`` options, which are obsolete now that tests
      are done within directories in $TMPDIR.  (Martin Pool)

    * The SSH_AUTH_SOCK environment variable is now reset to avoid
      interaction with any running ssh agents.  (Jelmer Vernooij, #125955)

    * run_bzr_subprocess handles parameters the same way as run_bzr:
      either a string or a list of strings should be passed as the first
      parameter.  Varargs-style parameters are deprecated. (Aaron Bentley)


bzr 0.18  2007-07-17
--------------------

  BUGFIXES:

    * Fix 'bzr add' crash under Win32 (Kuno Meyer)


bzr 0.18rc1  2007-07-10
-----------------------

  BUGFIXES:

    * Do not suppress pipe errors, etc. in non-display commands
      (Alexander Belchenko, #87178)

    * Display a useful error message when the user requests to annotate
      a file that is not present in the specified revision.
      (James Westby, #122656)

    * Commands that use status flags now have a reference to 'help
      status-flags'.  (Daniel Watkins, #113436)

    * Work around python-2.4.1 inhability to correctly parse the
      authentication header.
      (Vincent Ladeuil, #121889)

    * Use exact encoding for merge directives. (Adeodato Simó, #120591)

    * Fix tempfile permissions error in smart server tar bundling under
      Windows. (Martin _, #119330)

    * Fix detection of directory entries in the inventory. (James Westby)

    * Fix handling of http code 400: Bad Request When issuing too many ranges.
      (Vincent Ladeuil, #115209)

    * Issue a CONNECT request when connecting to an https server
      via a proxy to enable SSL tunneling.
      (Vincent Ladeuil, #120678)

    * Fix ``bzr log -r`` to support selecting merge revisions, both
      individually and as part of revision ranges.
      (Kent Gibson, #4663)

    * Don't leave cruft behind when failing to acquire a lockdir.
      (Martin Pool, #109169)

    * Don't use the '-f' strace option during tests.
      (Vincent Ladeuil, #102019).

    * Warn when setting ``push_location`` to a value that will be masked by
      locations.conf.  (Aaron Bentley, #122286)

    * Fix commit ordering in corner case (Aaron Bentley, #94975)

    *  Make annotate behave in a non-ASCII world (Adeodato Simó).

  IMPROVEMENTS:

    * The --lsprof-file option now dumps a text rendering of the profiling
      information if the filename ends in ".txt". It will also convert the
      profiling information to a format suitable for KCacheGrind if the
      output filename ends in ".callgrind". Fixes to the lsprofcalltree
      conversion process by Jean Paul Calderone and Itamar were also merged.
      See http://ddaa.net/blog/python/lsprof-calltree. (Ian Clatworthy)

    * ``info`` now defaults to non-verbose mode, displaying only paths and
      abbreviated format info.  ``info -v`` displays all the information
      formerly displayed by ``info``.  (Aaron Bentley, Adeodato Simó)

    * ``bzr missing`` now has better option names ``--this`` and ``--other``.
      (Elliot Murphy)

    * The internal ``weave-list`` command has become ``versionedfile-list``,
      and now lists knits as well as weaves.  (Aaron Bentley)

    * Automatic merge base selection uses a faster algorithm that chooses
      better bases in criss-cross merge situations (Aaron Bentley)

    * Progress reporting in ``commit`` has been improved. The various logical
      stages are now reported on as follows, namely:

      * Collecting changes [Entry x/y] - Stage n/m
      * Saving data locally - Stage n/m
      * Uploading data to master branch - Stage n/m
      * Updating the working tree - Stage n/m
      * Running post commit hooks - Stage n/m

      If there is no master branch, the 3rd stage is omitted and the total
      number of stages is adjusted accordingly.

      Each hook that is run after commit is listed with a name (as hooks
      can be slow it is useful feedback).
      (Ian Clatworthy, Robert Collins)

    * Various operations that are now faster due to avoiding unnecessary
      topological sorts. (Aaron Bentley)

    * Make merge directives robust against broken bundles. (Aaron Bentley)

    * The lsprof filename note is emitted via trace.note(), not standard
      output.  (Aaron Bentley)

    * ``bzrlib`` now exports explicit API compatibility information to assist
      library users and plugins. See the ``bzrlib.api`` module for details.
      (Robert Collins)

    * Remove unnecessary lock probes when acquiring a lockdir.
      (Martin Pool)

    * ``bzr --version`` now shows the location of the bzr log file, which
      is especially useful on Windows.  (Martin Pool)

    * -D now supports hooks to get debug tracing of hooks (though its currently
      minimal in nature). (Robert Collins)

    * Long log format reports deltas on merge revisions.
      (John Arbash Meinel, Kent Gibson)

    * Make initial push over ftp more resilient. (John Arbash Meinel)

    * Print a summary of changes for update just like pull does.
      (Daniel Watkins, #113990)

    * Add a -Dhpss option to trace smart protocol requests and responses.
      (Andrew Bennetts)

  LIBRARY API BREAKS:

    * Testing cleanups -
      ``bzrlib.repository.RepositoryTestProviderAdapter`` has been moved
      to ``bzrlib.tests.repository_implementations``;
      ``bzrlib.repository.InterRepositoryTestProviderAdapter`` has been moved
      to ``bzrlib.tests.interrepository_implementations``;
      ``bzrlib.transport.TransportTestProviderAdapter`` has moved to
      ``bzrlib.tests.test_transport_implementations``.
      ``bzrlib.branch.BranchTestProviderAdapter`` has moved to
      ``bzrlib.tests.branch_implementations``.
      ``bzrlib.bzrdir.BzrDirTestProviderAdapter`` has moved to
      ``bzrlib.tests.bzrdir_implementations``.
      ``bzrlib.versionedfile.InterVersionedFileTestProviderAdapter`` has moved
      to ``bzrlib.tests.interversionedfile_implementations``.
      ``bzrlib.store.revision.RevisionStoreTestProviderAdapter`` has moved to
      ``bzrlib.tests.revisionstore_implementations``.
      ``bzrlib.workingtree.WorkingTreeTestProviderAdapter`` has moved to
      ``bzrlib.tests.workingtree_implementations``.
      These changes are an API break in the testing infrastructure only.
      (Robert Collins)

    * Relocate TestCaseWithRepository to be more central. (Robert Collins)

    * ``bzrlib.add.smart_add_tree`` will no longer perform glob expansion on
      win32. Callers of the function should do this and use the new
      ``MutableTree.smart_add`` method instead. (Robert Collins)

    * ``bzrlib.add.glob_expand_for_win32`` is now
      ``bzrlib.win32utils.glob_expand``.  (Robert Collins)

    * ``bzrlib.add.FastPath`` is now private and moved to
      ``bzrlib.mutabletree._FastPath``. (Robert Collins, Martin Pool)

    * ``LockDir.wait`` removed.  (Martin Pool)

    * The ``SmartServer`` hooks API has changed for the ``server_started`` and
      ``server_stopped`` hooks. The first parameter is now an iterable of
      backing URLs rather than a single URL. This is to reflect that many
      URLs may map to the external URL of the server. E.g. the server interally
      may have a chrooted URL but also the local file:// URL will be at the
      same location. (Robert Collins)

  INTERNALS:

    * New SMTPConnection class to unify email handling.  (Adeodato Simó)

    * Fix documentation of BzrError. (Adeodato Simó)

    * Make BzrBadParameter an internal error. (Adeodato Simó)

    * Remove use of 'assert False' to raise an exception unconditionally.
      (Martin Pool)

    * Give a cleaner error when failing to decode knit index entry.
      (Martin Pool)

    * TreeConfig would mistakenly search the top level when asked for options
      from a section. It now respects the section argument and only
      searches the specified section. (James Westby)

    * Improve ``make api-docs`` output. (John Arbash Meinel)

    * Use os.lstat rather than os.stat for osutils.make_readonly and
      osutils.make_writeable. This makes the difftools plugin more
      robust when dangling symlinks are found. (Elliot Murphy)

    * New ``-Dlock`` option to log (to ~/.bzr.log) information on when
      lockdirs are taken or released.  (Martin Pool)

    * ``bzrlib`` Hooks are now nameable using ``Hooks.name_hook``. This
      allows a nicer UI when hooks are running as the current hook can
      be displayed. (Robert Collins)

    * ``Transport.get`` has had its interface made more clear for ease of use.
      Retrieval of a directory must now fail with either 'PathError' at open
      time, or raise 'ReadError' on a read. (Robert Collins)

    * New method ``_maybe_expand_globs`` on the ``Command`` class for
      dealing with unexpanded glob lists - e.g. on the win32 platform. This
      was moved from ``bzrlib.add._prepare_file_list``. (Robert Collins)

    * ``bzrlib.add.smart_add`` and ``bzrlib.add.smart_add_tree`` are now
      deprecated in favour of ``MutableTree.smart_add``. (Robert Collins,
      Martin Pool)

    * New method ``external_url`` on Transport for obtaining the url to
      hand to external processes. (Robert Collins)

    * Teach windows installers to build pyrex/C extensions.
      (Alexander Belchenko)

  TESTING:

    * Removed the ``--keep-output`` option from selftest and clean up test
      directories as they're used.  This reduces the IO load from
      running the test suite and cuts the time by about half.
      (Andrew Bennetts, Martin Pool)

    * Add scenarios as a public attribute on the TestAdapter classes to allow
      modification of the generated scenarios before adaption and easier
      testing. (Robert Collins)

    * New testing support class ``TestScenarioApplier`` which multiplies
      out a single teste by a list of supplied scenarios. (RobertCollins)

    * Setting ``repository_to_test_repository`` on a repository_implementations
      test will cause it to be called during repository creation, allowing the
      testing of repository classes which are not based around the Format
      concept. For example a repository adapter can be tested in this manner,
      by altering the repository scenarios to include a scenario that sets this
      attribute during the test parameterisation in
      ``bzrlib.tests.repository.repository_implementations``. (Robert Collins)

    * Clean up many of the APIs for blackbox testing of Bazaar.  The standard
      interface is now self.run_bzr.  The command to run can be passed as
      either a list of parameters, a string containing the command line, or
      (deprecated) varargs parameters.  (Martin Pool)

    * The base TestCase now isolates tests from -D parameters by clearing
      ``debug.debug_flags`` and restores it afterwards. (Robert Collins)

    * Add a relpath parameter to get_transport methods in test framework to
      avoid useless cloning.
      (Vincent Ladeuil, #110448)


bzr 0.17  2007-06-18
--------------------

  BUGFIXES:

    * Fix crash of commit due to wrong lookup of filesystem encoding.
      (Colin Watson, #120647)

    * Revert logging just to stderr in commit as broke unicode filenames.
      (Aaron Bentley, Ian Clatworthy, #120930)


bzr 0.17rc1  2007-06-12
-----------------------

  NOTES WHEN UPGRADING:

    * The kind() and is_executable() APIs on the WorkingTree interface no
      longer implicitly (read) locks and unlocks the tree. This *might*
      impact some plug-ins and tools using this part of the API. If you find
      an issue that may be caused by this change, please let us know,
      particularly the plug-in/tool maintainer. If encountered, the API
      fix is to surround kind() and is_executable() calls with lock_read()
      and unlock() like so::

        work_tree.lock_read()
        try:
            kind = work_tree.kind(...)
        finally:
            work_tree.unlock()

  INTERNALS:
    * Rework of LogFormatter API to provide beginning/end of log hooks and to
      encapsulate the details of the revision to be logged in a LogRevision
      object.
      In long log formats, merge revision ids are only shown when --show-ids
      is specified, and are labelled "revision-id:", as per mainline
      revisions, instead of "merged:". (Kent Gibson)

    * New ``BranchBuilder`` API which allows the construction of particular
      histories quickly. Useful for testing and potentially other applications
      too. (Robert Collins)

  IMPROVEMENTS:

    * There are two new help topics, working-trees and repositories that
      attempt to explain these concepts. (James Westby, John Arbash Meinel,
      Aaron Bentley)

    * Added ``bzr log --limit`` to report a limited number of revisions.
      (Kent Gibson, #3659)

    * Revert does not try to preserve file contents that were originally
      produced by reverting to a historical revision.  (Aaron Bentley)

    * ``bzr log --short`` now includes ``[merge]`` for revisions which
      have more than one parent. This is a small improvement to help
      understanding what changes have occurred
      (John Arbash Meinel, #83887)

    * TreeTransform avoids many renames when contructing large trees,
      improving speed.  3.25x speedups have been observed for construction of
      kernel-sized-trees, and checkouts are 1.28x faster.  (Aaron Bentley)

    * Commit on large trees is now faster. In my environment, a commit of
      a small change to the Mozilla tree (55k files) has dropped from
      66 seconds to 32 seconds. For a small tree of 600 files, commit of a
      small change is 33% faster. (Ian Clatworthy)

    * New --create-prefix option to bzr init, like for push.  (Daniel Watkins,
      #56322)

  BUGFIXES:

    * ``bzr push`` should only connect to the remote location one time.
      We have been connecting 3 times because we forget to pass around
      the Transport object. This adds ``BzrDir.clone_on_transport()``, so
      that we can pass in the Transport that we already have.
      (John Arbash Meinel, #75721)

    * ``DirState.set_state_from_inventory()`` needs to properly order
      based on split paths, not just string paths.
      (John Arbash Meinel, #115947)

    * Let TestUIFactoy encode the password prompt with its own stdout.
      (Vincent Ladeuil, #110204)

    * pycurl should take use the range header that takes the range hint
      into account.
      (Vincent Ladeuil, #112719)

    * WorkingTree4.get_file_sha1 no longer raises an exception when invoked
      on a missing file.  (Aaron Bentley, #118186)

    * WorkingTree.remove works correctly with tree references, and when pwd is
      not the tree root. (Aaron Bentley)

    * Merge no longer fails when a file is renamed in one tree and deleted
      in the other. (Aaron Bentley, #110279)

    * ``revision-info`` now accepts dotted revnos, doesn't require a tree,
      and defaults to the last revision (Matthew Fuller, #90048)

    * Tests no longer fail when BZR_REMOTE_PATH is set in the environment.
      (Daniel Watkins, #111958)

    * ``bzr branch -r revid:foo`` can be used to branch any revision in
      your repository. (Previously Branch6 only supported revisions in your
      mainline). (John Arbash Meinel, #115343)

bzr 0.16  2007-05-07
--------------------

  BUGFIXES:

    * Handle when you have 2 directories with similar names, but one has a
      hyphen. (``'abc'`` versus ``'abc-2'``). The WT4._iter_changes
      iterator was using direct comparison and ``'abc/a'`` sorts after
      ``'abc-2'``, but ``('abc', 'a')`` sorts before ``('abc-2',)``.
      (John Arbash Meinel, #111227)

    * Handle when someone renames a file on disk without telling bzr.
      Previously we would report the first file as missing, but not show
      the new unknown file. (John Arbash Meinel, #111288)

    * Avoid error when running hooks after pulling into or pushing from
      a branch bound to a smartserver branch.  (Martin Pool, #111968)

  IMPROVEMENTS:

    * Move developer documentation to doc/developers/. This reduces clutter in
      the root of the source tree and allows HACKING to be split into multiple
      files. (Robert Collins, Alexander Belchenko)

    * Clean up the ``WorkingTree4._iter_changes()`` internal loops as well as
      ``DirState.update_entry()``. This optimizes the core logic for ``bzr
      diff`` and ``bzr status`` significantly improving the speed of
      both. (John Arbash Meinel)

bzr 0.16rc2  2007-04-30
-----------------------

  BUGFIXES:

    * Handle the case when you delete a file, and then rename another file
      on top of it. Also handle the case of ``bzr rm --keep foo``. ``bzr
      status`` should show the removed file and an unknown file in its
      place. (John Arbash Meinel, #109993)

    * Bundles properly read and write revision properties that have an
      empty value. And when the value is not ASCII.
      (John Arbash Meinel, #109613)

    * Fix the bzr commit message to be in text mode.
      (Alexander Belchenko, #110901)

    * Also handle when you rename a file and create a file where it used
      to be. (John Arbash Meinel, #110256)

    * ``WorkingTree4._iter_changes`` should not descend into unversioned
      directories. (John Arbash Meinel, #110399)

bzr 0.16rc1  2007-04-26
-----------------------

  NOTES WHEN UPGRADING:

    * ``bzr remove`` and ``bzr rm`` will now remove the working file, if
      it could be recovered again.
      This has been done for consistency with svn and the unix rm command.
      The old ``remove`` behaviour has been retained in the new option
      ``bzr remove --keep``, which will just stop versioning the file,
      but not delete it.
      ``bzr remove --force`` have been added which will always delete the
      files.
      ``bzr remove`` is also more verbose.
      (Marius Kruger, #82602)

  IMPROVEMENTS:

    * Merge directives can now be supplied as input to `merge` and `pull`,
      like bundles can.  (Aaron Bentley)

    * Sending the SIGQUIT signal to bzr, which can be done on Unix by
      pressing Control-Backslash, drops bzr into a debugger.  Type ``'c'``
      to continue.  This can be disabled by setting the environment variable
      ``BZR_SIGQUIT_PDB=0``.  (Martin Pool)

    * selftest now supports --list-only to list tests instead of running
      them. (Ian Clatworthy)

    * selftest now supports --exclude PATTERN (or -x PATTERN) to exclude
      tests with names that match that regular expression.
      (Ian Clatworthy, #102679)

    * selftest now supports --randomize SEED to run tests in a random order.
      SEED is typically the value 'now' meaning 'use the current time'.
      (Ian Clatworthy, #102686)

    * New option ``--fixes`` to commit, which stores bug fixing annotations as
      revision properties. Built-in support for Launchpad, Debian, Trac and
      Bugzilla bug trackers. (Jonathan Lange, James Henstridge, Robert Collins)

    * New API, ``bzrlib.bugtracker.tracker_registry``, for adding support for
      other bug trackers to ``fixes``. (Jonathan Lange, James Henstridge,
      Robert Collins)

    * ``selftest`` has new short options ``-f`` and ``-1``.  (Martin
      Pool)

    * ``bzrlib.tsort.MergeSorter`` optimizations. Change the inner loop
      into using local variables instead of going through ``self._var``.
      Improves the time to ``merge_sort`` a 10k revision graph by
      approximately 40% (~700->400ms).  (John Arbash Meinel)

    * ``make docs`` now creates a man page at ``man1/bzr.1`` fixing bug 107388.
      (Robert Collins)

    * ``bzr help`` now provides cross references to other help topics using
      the _see_also facility on command classes. Likewise the bzr_man
      documentation, and the bzr.1 man page also include this information.
      (Robert Collins)

    * Tags are now included in logs, that use the long log formatter.
      (Erik Bågfors, Alexander Belchenko)

    * ``bzr help`` provides a clearer message when a help topic cannot be
      found. (Robert Collins, #107656)

    * ``bzr help`` now accepts optional prefixes for command help. The help
      for all commands can now be found at ``bzr help commands/COMMANDNAME``
      as well as ``bzr help COMMANDNAME`` (which only works for commands
      where the name is not the same as a more general help topic).
      (Robert Collins)

    * ``bzr help PLUGINNAME`` will now return the module docstring from the
      plugin PLUGINNAME. (Robert Collins, #50408)

    * New help topic ``urlspec`` which lists the availables transports.
      (Goffredo Baroncelli)

    * doc/server.txt updated to document the default bzr:// port
      and also update the blurb about the hpss' current status.
      (Robert Collins, #107125).

    * ``bzr serve`` now listens on interface 0.0.0.0 by default, making it
      serve out to the local LAN (and anyone in the world that can reach the
      machine running ``bzr serve``. (Robert Collins, #98918)

    * A new smart server protocol version has been added.  It prefixes requests
      and responses with an explicit version identifier so that future protocol
      revisions can be dealt with gracefully.  (Andrew Bennetts, Robert Collins)

    * The bzr protocol version 2 indicates success or failure in every response
      without depending on particular commands encoding that consistently,
      allowing future client refactorings to be much more robust about error
      handling. (Robert Collins, Martin Pool, Andrew Bennetts)

    * The smart protocol over HTTP client has been changed to always post to the
      same ``.bzr/smart`` URL under the original location when it can.  This allows
      HTTP servers to only have to pass URLs ending in .bzr/smart to the smart
      server handler, and not arbitrary ``.bzr/*/smart`` URLs.  (Andrew Bennetts)

    * digest authentication is now supported for proxies and HTTP by the urllib
      based http implementation. Tested against Apache 2.0.55 and Squid
      2.6.5. Basic and digest authentication are handled coherently for HTTP
      and proxy: if the user is provided in the url (bzr command line for HTTP,
      proxy environment variables for proxies), the password is prompted for
      (only once). If the password is provided, it is taken into account. Once
      the first authentication is successful, all further authentication
      roundtrips are avoided by preventively setting the right authentication
      header(s).
      (Vincent Ladeuil).

  INTERNALS:

    * bzrlib API compatability with 0.8 has been dropped, cleaning up some
      code paths. (Robert Collins)

    * Change the format of chroot urls so that they can be safely manipulated
      by generic url utilities without causing the resulting urls to have
      escaped the chroot. A side effect of this is that creating a chroot
      requires an explicit action using a ChrootServer.
      (Robert Collins, Andrew Bennetts)

    * Deprecate ``Branch.get_root_id()`` because branches don't have root ids,
      rather than fixing bug #96847.  (Aaron Bentley)

    * ``WorkingTree.apply_inventory_delta`` provides a better alternative to
      ``WorkingTree._write_inventory``.  (Aaron Bentley)

    * Convenience method ``TestCase.expectFailure`` ensures that known failures
      do not silently pass.  (Aaron Bentley)

    * ``Transport.local_abspath`` now raises ``NotLocalUrl`` rather than
      ``TransportNotPossible``. (Martin Pool, Ian Clatworthy)

    * New SmartServer hooks facility. There are two initial hooks documented
      in ``bzrlib.transport.smart.SmartServerHooks``. The two initial hooks allow
      plugins to execute code upon server startup and shutdown.
      (Robert Collins).

    * SmartServer in standalone mode will now close its listening socket
      when it stops, rather than waiting for garbage collection. This primarily
      fixes test suite hangs when a test tries to connect to a shutdown server.
      It may also help improve behaviour when dealing with a server running
      on a specific port (rather than dynamically assigned ports).
      (Robert Collins)

    * Move most SmartServer code into a new package, bzrlib/smart.
      bzrlib/transport/remote.py contains just the Transport classes that used
      to be in bzrlib/transport/smart.py.  (Andrew Bennetts)

    * urllib http implementation avoid roundtrips associated with
      401 (and 407) errors once the authentication succeeds.
      (Vincent Ladeuil).

    * urlib http now supports querying the user for a proxy password if
      needed. Realm is shown in the prompt for both HTTP and proxy
      authentication when the user is required to type a password.
      (Vincent Ladeuil).

    * Renamed SmartTransport (and subclasses like SmartTCPTransport) to
      RemoteTransport (and subclasses to RemoteTCPTransport, etc).  This is more
      consistent with its new home in ``bzrlib/transport/remote.py``, and because
      it's not really a "smart" transport, just one that does file operations
      via remote procedure calls.  (Andrew Bennetts)

    * The ``lock_write`` method of ``LockableFiles``, ``Repository`` and
      ``Branch`` now accept a ``token`` keyword argument, so that separate
      instances of those objects can share a lock if it has the right token.
      (Andrew Bennetts, Robert Collins)

    * New method ``get_branch_reference`` on ``BzrDir`` allows the detection of
      branch references - which the smart server component needs.

    * The Repository API ``make_working_trees`` is now permitted to return
      False when ``set_make_working_trees`` is not implemented - previously
      an unimplemented ``set_make_working_trees`` implied the result True
      from ``make_working_trees``. This has been changed to accomodate the
      smart server, where it does not make sense (at this point) to ever
      make working trees by default. (Robert Collins)

    * Command objects can now declare related help topics by having _see_also
      set to a list of related topic. (Robert Collins)

    * ``bzrlib.help`` now delegates to the Command class for Command specific
      help. (Robert Collins)

    * New class ``TransportListRegistry``, derived from the Registry class, which
      simplifies tracking the available Transports. (Goffredo Baroncelli)

    * New function ``Branch.get_revision_id_to_revno_map`` which will
      return a dictionary mapping revision ids to dotted revnos. Since
      dotted revnos are defined in the context of the branch tip, it makes
      sense to generate them from a ``Branch`` object.
      (John Arbash Meinel)

    * Fix the 'Unprintable error' message display to use the repr of the
      exception that prevented printing the error because the str value
      for it is often not useful in debugging (e.g. KeyError('foo') has a
      str() of 'foo' but a repr of 'KeyError('foo')' which is much more
      useful. (Robert Collins)

    * ``urlutils.normalize_url`` now unescapes unreserved characters, such as "~".
      (Andrew Bennetts)

  BUGFIXES:

    * Don't fail bundle selftest if email has 'two' embedded.
      (Ian Clatworthy, #98510)

    * Remove ``--verbose`` from ``bzr bundle``. It didn't work anyway.
      (Robert Widhopf-Fenk, #98591)

    * Remove ``--basis`` from the checkout/branch commands - it didn't work
      properly and is no longer beneficial.
      (Robert Collins, #53675, #43486)

    * Don't produce encoding error when adding duplicate files.
      (Aaron Bentley)

    * Fix ``bzr log <file>`` so it only logs the revisions that changed
      the file, and does it faster.
      (Kent Gibson, John Arbash Meinel, #51980, #69477)

    * Fix ``InterDirstateTre._iter_changes`` to handle when we come across
      an empty versioned directory, which now has files in it.
      (John Arbash Meinel, #104257)

    * Teach ``common_ancestor`` to shortcut when the tip of one branch is
      inside the ancestry of the other. Saves a lot of graph processing
      (with an ancestry of 16k revisions, ``bzr merge ../already-merged``
      changes from 2m10s to 13s).  (John Arbash Meinel, #103757)

    * Fix ``show_diff_trees`` to handle the case when a file is modified,
      and the containing directory is renamed. (The file path is different
      in this versus base, but it isn't marked as a rename).
      (John Arbash Meinel, #103870)

    * FTP now works even when the FTP server does not support atomic rename.
      (Aaron Bentley, #89436)

    * Correct handling in bundles and merge directives of timezones with
      that are not an integer number of hours offset from UTC.  Always
      represent the epoch time in UTC to avoid problems with formatting
      earlier times on win32.  (Martin Pool, Alexander Belchenko, John
      Arbash Meinel)

    * Typo in the help for ``register-branch`` fixed. (Robert Collins, #96770)

    * "dirstate" and "dirstate-tags" formats now produce branches compatible
      with old versions of bzr. (Aaron Bentley, #107168))

    * Handle moving a directory when children have been added, removed,
      and renamed. (John Arbash Meinel, #105479)

    * Don't preventively use basic authentication for proxy before receiving a
      407 error. Otherwise people willing to use other authentication schemes
      may expose their password in the clear (or nearly). This add one
      roundtrip in case basic authentication should be used, but plug the
      security hole.
      (Vincent Ladeuil)

    * Handle http and proxy digest authentication.
      (Vincent Ladeuil, #94034).

  TESTING:

    * Added ``bzrlib.strace.strace`` which will strace a single callable and
      return a StraceResult object which contains just the syscalls involved
      in running it. (Robert Collins)

    * New test method ``reduceLockdirTimeout`` to drop the default (ui-centric)
      default time down to one suitable for tests. (Andrew Bennetts)

    * Add new ``vfs_transport_factory`` attribute on tests which provides the
      common vfs backing for both the readonly and readwrite transports.
      This allows the RemoteObject tests to back onto local disk or memory,
      and use the existing ``transport_server`` attribute all tests know about
      to be the smart server transport. This in turn allows tests to
      differentiate between 'transport to access the branch', and
      'transport which is a VFS' - which matters in Remote* tests.
      (Robert Collins, Andrew Bennetts)

    * The ``make_branch_and_tree`` method for tests will now create a
      lightweight checkout for the tree if the ``vfs_transport_factory`` is not
      a LocalURLServer. (Robert Collins, Andrew Bennetts)

    * Branch implementation tests have been audited to ensure that all urls
      passed to Branch APIs use proper urls, except when local-disk paths
      are intended. This is so that tests correctly access the test transport
      which is often not equivalent to local disk in Remote* tests. As part
      of this many tests were adjusted to remove dependencies on local disk
      access.
      (Robert Collins, Andrew Bennetts)

    * Mark bzrlib.tests and bzrlib.tests.TestUtil as providing assertFOO helper
      functions by adding a ``__unittest`` global attribute. (Robert Collins,
      Andrew Bennetts, Martin Pool, Jonathan Lange)

    * Refactored proxy and authentication handling to simplify the
      implementation of new auth schemes for both http and proxy.
      (Vincent Ladeuil)

bzr 0.15 2007-04-01
-------------------

  BUGFIXES:

    * Handle incompatible repositories as a user issue when fetching.
      (Aaron Bentley)

    * Don't give a recommendation to upgrade when branching or
      checking out a branch that contains an old-format working tree.
      (Martin Pool)

bzr 0.15rc3  2007-03-26
-----------------------

  CHANGES:

    * A warning is now displayed when opening working trees in older
      formats, to encourage people to upgrade to WorkingTreeFormat4.
      (Martin Pool)

  IMPROVEMENTS:

    * HTTP redirections are now taken into account when a branch (or a
      bundle) is accessed for the first time. A message is issued at each
      redirection to inform the user. In the past, http redirections were
      silently followed for each request which significantly degraded the
      performances. The http redirections are not followed anymore by
      default, instead a RedirectRequested exception is raised. For bzrlib
      users needing to follow http redirections anyway,
      ``bzrlib.transport.do_catching_redirections`` provide an easy transition
      path.  (vila)

  INTERNALS:

    * Added ``ReadLock.temporary_write_lock()`` to allow upgrading an OS read
      lock to an OS write lock. Linux can do this without unlocking, Win32
      needs to unlock in between. (John Arbash Meinel)

    * New parameter ``recommend_upgrade`` to ``BzrDir.open_workingtree``
      to silence (when false) warnings about opening old formats.
      (Martin Pool)

    * Fix minor performance regression with bzr-0.15 on pre-dirstate
      trees. (We were reading the working inventory too many times).
      (John Arbash Meinel)

    * Remove ``Branch.get_transaction()`` in favour of a simple cache of
      ``revision_history``.  Branch subclasses should override
      ``_gen_revision_history`` rather than ``revision_history`` to make use of
      this cache, and call ``_clear_revision_history_cache`` and
      ``_cache_revision_history`` at appropriate times. (Andrew Bennetts)

  BUGFIXES:

    * Take ``smtp_server`` from user config into account.
      (vila, #92195)

    * Restore Unicode filename handling for versioned and unversioned files.
      (John Arbash Meinel, #92608)

    * Don't fail during ``bzr commit`` if a file is marked removed, and
      the containing directory is auto-removed.  (John Arbash Meinel, #93681)

    * ``bzr status FILENAME`` failed on Windows because of an uncommon
      errno. (``ERROR_DIRECTORY == 267 != ENOTDIR``).
      (Wouter van Heyst, John Arbash Meinel, #90819)

    * ``bzr checkout source`` should create a local branch in the same
      format as source. (John Arbash Meinel, #93854)

    * ``bzr commit`` with a kind change was failing to update the
      last-changed-revision for directories.  The
      InventoryDirectory._unchanged only looked at the ``parent_id`` and name,
      ignoring the fact that the kind could have changed, too.
      (John Arbash Meinel, #90111)

    * ``bzr mv dir/subdir other`` was incorrectly updating files inside
      the directory. So that there was a chance it would break commit,
      etc. (John Arbash Meinel, #94037)

    * Correctly handles mutiple permanent http redirections.
      (vila, #88780)

bzr 0.15rc2  2007-03-14
-----------------------

  NOTES WHEN UPGRADING:

    * Release 0.15rc2 of bzr changes the ``bzr init-repo`` command to
      default to ``--trees`` instead of ``--no-trees``.
      Existing shared repositories are not affected.

  IMPROVEMENTS:

    * New ``merge-directive`` command to generate machine- and human-readable
      merge requests.  (Aaron Bentley)

    * New ``submit:`` revision specifier makes it easy to diff against the
      common ancestor with the submit location (Aaron Bentley)

    * Added support for Putty's SSH implementation. (Dmitry Vasiliev)

    * Added ``bzr status --versioned`` to report only versioned files,
      not unknowns. (Kent Gibson)

    * Merge now autodetects the correct line-ending style for its conflict
      markers.  (Aaron Bentley)

  INTERNALS:

    * Refactored SSH vendor registration into SSHVendorManager class.
      (Dmitry Vasiliev)

  BUGFIXES:

    * New ``--numbered-dirs`` option to ``bzr selftest`` to use
      numbered dirs for TestCaseInTempDir. This is default behavior
      on Windows. Anyone can force named dirs on Windows
      with ``--no-numbered-dirs``. (Alexander Belchenko)

    * Fix ``RevisionSpec_revid`` to handle the Unicode strings passed in
      from the command line. (Marien Zwart, #90501)

    * Fix ``TreeTransform._iter_changes`` when both the source and
      destination are missing. (Aaron Bentley, #88842)

    * Fix commit of merges with symlinks in dirstate trees.
      (Marien Zwart)

    * Switch the ``bzr init-repo`` default from --no-trees to --trees.
      (Wouter van Heyst, #53483)


bzr 0.15rc1  2007-03-07
-----------------------

  SURPRISES:

    * The default disk format has changed. Please run 'bzr upgrade' in your
      working trees to upgrade. This new default is compatible for network
      operations, but not for local operations. That is, if you have two
      versions of bzr installed locally, after upgrading you can only use the
      bzr 0.15 version. This new default does not enable tags or nested-trees
      as they are incompatible with bzr versions before 0.15 over the network.

    * For users of bzrlib: Two major changes have been made to the working tree
      api in bzrlib. The first is that many methods and attributes, including
      the inventory attribute, are no longer valid for use until one of
      ``lock_read``/``lock_write``/``lock_tree_write`` has been called,
      and become invalid again after unlock is called. This has been done
      to improve performance and correctness as part of the dirstate
      development.
      (Robert Collins, John A Meinel, Martin Pool, and others).

    * For users of bzrlib: The attribute 'tree.inventory' should be considered
      readonly. Previously it was possible to directly alter this attribute, or
      its contents, and have the tree notice this. This has been made
      unsupported - it may work in some tree formats, but in the newer dirstate
      format such actions will have no effect and will be ignored, or even
      cause assertions. All operations possible can still be carried out by a
      combination of the tree API, and the bzrlib.transform API. (Robert
      Collins, John A Meinel, Martin Pool, and others).

  IMPROVEMENTS:

    * Support for OS Windows 98. Also .bzr.log on any windows system
      saved in My Documents folder. (Alexander Belchenko)

    * ``bzr mv`` enhanced to support already moved files.
      In the past the mv command would have failed if the source file doesn't
      exist. In this situation ``bzr mv`` would now detect that the file has
      already moved and update the repository accordingly, if the target file
      does exist.
      A new option ``--after`` has been added so that if two files already
      exist, you could notify Bazaar that you have moved a (versioned) file
      and replaced it with another. Thus in this case ``bzr move --after``
      will only update the Bazaar identifier.
      (Steffen Eichenberg, Marius Kruger)

    * ``ls`` now works on treeless branches and remote branches.
      (Aaron Bentley)

    * ``bzr help global-options`` describes the global options.
      (Aaron Bentley)

    * ``bzr pull --overwrite`` will now correctly overwrite checkouts.
      (Robert Collins)

    * Files are now allowed to change kind (e.g. from file to symlink).
      Supported by ``commit``, ``revert`` and ``status``
      (Aaron Bentley)

    * ``inventory`` and ``unknowns`` hidden in favour of ``ls``
      (Aaron Bentley)

    * ``bzr help checkouts`` descibes what checkouts are and some possible
      uses of them. (James Westby, Aaron Bentley)

    * A new ``-d`` option to push, pull and merge overrides the default
      directory.  (Martin Pool)

    * Branch format 6: smaller, and potentially faster than format 5.  Supports
      ``append_history_only`` mode, where the log view and revnos do not change,
      except by being added to.  Stores policy settings in
      ".bzr/branch/branch.conf".

    * ``append_only`` branches:  Format 6 branches may be configured so that log
      view and revnos are always consistent.  Either create the branch using
      "bzr init --append-revisions-only" or edit the config file as descriped
      in docs/configuration.txt.

    * rebind: Format 6 branches retain the last-used bind location, so if you
      "bzr unbind", you can "bzr bind" to bind to the previously-selected
      bind location.

    * Builtin tags support, created and deleted by the ``tag`` command and
      stored in the branch.  Tags can be accessed with the revisionspec
      ``-rtag:``, and listed with ``bzr tags``.  Tags are not versioned
      at present. Tags require a network incompatible upgrade. To perform this
      upgrade, run ``bzr upgrade --dirstate-tags`` in your branch and
      repositories. (Martin Pool)

    * The ``bzr://`` transport now has a well-known port number, 4155,
      which it will use by default.  (Andrew Bennetts, Martin Pool)

    * Bazaar now looks for user-installed plugins before looking for site-wide
      plugins. (Jonathan Lange)

    * ``bzr resolve`` now detects and marks resolved text conflicts.
      (Aaron Bentley)

  INTERNALS:

    * Internally revision ids and file ids are now passed around as utf-8
      bytestrings, rather than treating them as Unicode strings. This has
      performance benefits for Knits, since we no longer need to decode the
      revision id for each line of content, nor for each entry in the index.
      This will also help with the future dirstate format.
      (John Arbash Meinel)

    * Reserved ids (any revision-id ending in a colon) are rejected by
      versionedfiles, repositories, branches, and working trees
      (Aaron Bentley)

    * Minor performance improvement by not creating a ProgressBar for
      every KnitIndex we create. (about 90ms for a bzr.dev tree)
      (John Arbash Meinel)

    * New easier to use Branch hooks facility. There are five initial hooks,
      all documented in bzrlib.branch.BranchHooks.__init__ - ``'set_rh'``,
      ``'post_push'``, ``'post_pull'``, ``'post_commit'``,
      ``'post_uncommit'``. These hooks fire after the matching operation
      on a branch has taken place, and were originally added for the
      branchrss plugin. (Robert Collins)

    * New method ``Branch.push()`` which should be used when pushing from a
      branch as it makes performance and policy decisions to match the UI
      level command ``push``. (Robert Collins).

    * Add a new method ``Tree.revision_tree`` which allows access to cached
      trees for arbitrary revisions. This allows the in development dirstate
      tree format to provide access to the callers to cached copies of
      inventory data which are cheaper to access than inventories from the
      repository.
      (Robert Collins, Martin Pool)

    * New ``Branch.last_revision_info`` method, this is being done to allow
      optimization of requests for both the number of revisions and the last
      revision of a branch with smartservers and potentially future branch
      formats. (Wouter van Heyst, Robert Collins)

    * Allow ``'import bzrlib.plugins.NAME'`` to work when the plugin NAME has not
      yet been loaded by ``load_plugins()``. This allows plugins to depend on each
      other for code reuse without requiring users to perform file-renaming
      gymnastics. (Robert Collins)

    * New Repository method ``'gather_stats'`` for statistic data collection.
      This is expected to grow to cover a number of related uses mainly
      related to bzr info. (Robert Collins)

    * Log formatters are now managed with a registry.
      ``log.register_formatter`` continues to work, but callers accessing
      the FORMATTERS dictionary directly will not.

    * Allow a start message to be passed to the ``edit_commit_message``
      function.  This will be placed in the message offered to the user
      for editing above the separator. It allows a template commit message
      to be used more easily. (James Westby)

    * ``GPGStrategy.sign()`` will now raise ``BzrBadParameterUnicode`` if
      you pass a Unicode string rather than an 8-bit string. Callers need
      to be updated to encode first. (John Arbash Meinel)

    * Branch.push, pull, merge now return Result objects with information
      about what happened, rather than a scattering of various methods.  These
      are also passed to the post hooks.  (Martin Pool)

    * File formats and architecture is in place for managing a forest of trees
      in bzr, and splitting up existing trees into smaller subtrees, and
      finally joining trees to make a larger tree. This is the first iteration
      of this support, and the user-facing aspects still require substantial
      work.  If you wish to experiment with it, use ``bzr upgrade
      --dirstate-with-subtree`` in your working trees and repositories.
      You can use the hidden commands ``split`` and ``join`` and to create
      and manipulate nested trees, but please consider using the nested-trees
      branch, which contains substantial UI improvements, instead.
      http://code.aaronbentley.com/bzr/bzrrepo/nested-trees/
      (Aaron Bentley, Martin Pool, Robert Collins).

  BUGFIXES:

    * ``bzr annotate`` now uses dotted revnos from the viewpoint of the
      branch, rather than the last changed revision of the file.
      (John Arbash Meinel, #82158)

    * Lock operations no longer hang if they encounter a permission problem.
      (Aaron Bentley)

    * ``bzr push`` can resume a push that was canceled before it finished.
      Also, it can push even if the target directory exists if you supply
      the ``--use-existing-dir`` flag.
      (John Arbash Meinel, #30576, #45504)

    * Fix http proxy authentication when user and an optional
      password appears in the ``*_proxy`` vars. (Vincent Ladeuil,
      #83954).

    * ``bzr log branch/file`` works for local treeless branches
      (Aaron Bentley, #84247)

    * Fix problem with UNC paths on Windows 98. (Alexander Belchenko, #84728)

    * Searching location of CA bundle for PyCurl in env variable
      (``CURL_CA_BUNDLE``), and on win32 along the PATH.
      (Alexander Belchenko, #82086)

    * ``bzr init`` works with unicode argument LOCATION.
      (Alexander Belchenko, #85599)

    * Raise ``DependencyNotPresent`` if pycurl do not support https.
      (Vincent Ladeuil, #85305)

    * Invalid proxy env variables should not cause a traceback.
      (Vincent Ladeuil, #87765)

    * Ignore patterns normalised to use '/' path separator.
      (Kent Gibson, #86451)

    * bzr rocks. It sure does! Fix case. (Vincent Ladeuil, #78026)

    * Fix bzrtools shelve command for removed lines beginning with "--"
      (Johan Dahlberg, #75577)

  TESTING:

    * New ``--first`` option to ``bzr selftest`` to run specified tests
      before the rest of the suite.  (Martin Pool)


bzr 0.14  2007-01-23
--------------------

  IMPROVEMENTS:

    * ``bzr help global-options`` describes the global options. (Aaron Bentley)

  BUG FIXES:

    * Skip documentation generation tests if the tools to do so are not
      available. Fixes running selftest for installled copies of bzr.
      (John Arbash Meinel, #80330)

    * Fix the code that discovers whether bzr is being run from it's
      working tree to handle the case when it isn't but the directory
      it is in is below a repository. (James Westby, #77306)


bzr 0.14rc1  2007-01-16
-----------------------

  IMPROVEMENTS:

    * New connection: ``bzr+http://`` which supports tunnelling the smart
      protocol over an HTTP connection. If writing is enabled on the bzr
      server, then you can write over the http connection.
      (Andrew Bennetts, John Arbash Meinel)

    * Aliases now support quotation marks, so they can contain whitespace
      (Marius Kruger)

    * PyCurlTransport now use a single curl object. By specifying explicitly
      the 'Range' header, we avoid the need to use two different curl objects
      (and two connections to the same server). (Vincent Ladeuil)

    * ``bzr commit`` does not prompt for a message until it is very likely to
      succeed.  (Aaron Bentley)

    * ``bzr conflicts`` now takes --text to list pathnames of text conflicts
      (Aaron Bentley)

    * Fix ``iter_lines_added_or_present_in_versions`` to use a set instead
      of a list while checking if a revision id was requested. Takes 10s
      off of the ``fileids_affected_by_revision_ids`` time, which is 10s
      of the ``bzr branch`` time. Also improve ``fileids_...`` time by
      filtering lines with a regex rather than multiple ``str.find()``
      calls. (saves another 300ms) (John Arbash Meinel)

    * Policy can be set for each configuration key. This allows keys to be
      inherited properly across configuration entries. For example, this
      should enable you to do::

        [/home/user/project]
        push_location = sftp://host/srv/project/
        push_location:policy = appendpath

      And then a branch like ``/home/user/project/mybranch`` should get an
      automatic push location of ``sftp://host/srv/project/mybranch``.
      (James Henstridge)

    * Added ``bzr status --short`` to make status report svn style flags
      for each file.  For example::

        $ bzr status --short
        A  foo
        A  bar
        D  baz
        ?  wooley

    * 'bzr selftest --clean-output' allows easily clean temporary tests
      directories without running tests. (Alexander Belchenko)

    * ``bzr help hidden-commands`` lists all hidden commands. (Aaron Bentley)

    * ``bzr merge`` now has an option ``--pull`` to fall back to pull if
      local is fully merged into remote. (Jan Hudec)

    * ``bzr help formats`` describes available directory formats. (Aaron Bentley)

  INTERNALS:

    * A few tweaks directly to ``fileids_affected_by_revision_ids`` to
      help speed up processing, as well allowing to extract unannotated
      lines. Between the two ``fileids_affected_by_revision_ids`` is
      improved by approx 10%. (John Arbash Meinel)

    * Change Revision serialization to only write out millisecond
      resolution. Rather than expecting floating point serialization to
      preserve more resolution than we need. (Henri Weichers, Martin Pool)

    * Test suite ends cleanly on Windows.  (Vincent Ladeuil)

    * When ``encoding_type`` attribute of class Command is equal to 'exact',
      force sys.stdout to be a binary stream on Windows, and therefore
      keep exact line-endings (without LF -> CRLF conversion).
      (Alexander Belchenko)

    * Single-letter short options are no longer globally declared.  (Martin
      Pool)

    * Before using detected user/terminal encoding bzr should check
      that Python has corresponding codec. (Alexander Belchenko)

    * Formats for end-user selection are provided via a FormatRegistry (Aaron Bentley)

  BUG FIXES:

    * ``bzr missing --verbose`` was showing adds/removals in the wrong
      direction. (John Arbash Meinel)

    * ``bzr annotate`` now defaults to showing dotted revnos for merged
      revisions. It cuts them off at a depth of 12 characters, but you can
      supply ``--long`` to see the full number. You can also use
      ``--show-ids`` to display the original revision ids, rather than
      revision numbers and committer names. (John Arbash Meinel, #75637)

    * bzr now supports Win32 UNC path (e.g. ``\HOST\path``.
      (Alexander Belchenko, #57869)

    * Win32-specific: output of cat, bundle and diff commands don't mangle
      line-endings (Alexander Belchenko, #55276)

    * Replace broken fnmatch based ignore pattern matching with custom pattern
      matcher.
      (Kent Gibson, Jan Hudec #57637)

    * pycurl and urllib can detect short reads at different places. Update
      the test suite to test more cases. Also detect http error code 416
      which was raised for that specific bug. Also enhance the urllib
      robustness by detecting invalid ranges (and pycurl's one by detecting
      short reads during the initial GET). (Vincent Ladeuil, #73948)

    * The urllib connection sharing interacts badly with urllib2
      proxy setting (the connections didn't go thru the proxy
      anymore). Defining a proper ProxyHandler solves the
      problem.  (Vincent Ladeuil, #74759)

    * Use urlutils to generate relative URLs, not osutils
      (Aaron Bentley, #76229)

    * ``bzr status`` in a readonly directory should work without giving
      lots of errors. (John Arbash Meinel, #76299)

    * Mention the revisionspec topic for the revision option help.
      (Wouter van Heyst, #31663)

    * Allow plugins import from zip archives.
      (Alexander Belchenko, #68124)


bzr 0.13  2006-12-05
--------------------

  No changes from 0.13rc1

bzr 0.13rc1  2006-11-27
-----------------------

  IMPROVEMENTS:

    * New command ``bzr remove-tree`` allows the removal of the working
      tree from a branch.
      (Daniel Silverstone)

    * urllib uses shared keep-alive connections, so http
      operations are substantially faster.
      (Vincent Ladeuil, #53654)

    * ``bzr export`` allows an optional branch parameter, to export a bzr
      tree from some other url. For example:
      ``bzr export bzr.tar.gz http://bazaar-vcs.org/bzr/bzr.dev``
      (Daniel Silverstone)

    * Added ``bzr help topics`` to the bzr help system. This gives a
      location for general information, outside of a specific command.
      This includes updates for ``bzr help revisionspec`` the first topic
      included. (Goffredo Baroncelli, John Arbash Meinel, #42714)

    * WSGI-compatible HTTP smart server.  See ``doc/http_smart_server.txt``.
      (Andrew Bennetts)

    * Knit files will now cache full texts only when the size of the
      deltas is as large as the size of the fulltext. (Or after 200
      deltas, whichever comes first). This has the most benefit on large
      files with small changes, such as the inventory for a large project.
      (eg For a project with 2500 files, and 7500 revisions, it changes
      the size of inventory.knit from 11MB to 5.4MB) (John Arbash Meinel)

  INTERNALS:

    * New -D option given before the command line turns on debugging output
      for particular areas.  -Derror shows tracebacks on all errors.
      (Martin Pool)

    * Clean up ``bzr selftest --benchmark bundle`` to correct an import,
      and remove benchmarks that take longer than 10min to run.
      (John Arbash Meinel)

    * Use ``time.time()`` instead of ``time.clock()`` to decide on
      progress throttling. Because ``time.clock()`` is actually CPU time,
      so over a high-latency connection, too many updates get throttled.
      (John Arbash Meinel)

    * ``MemoryTransport.list_dir()`` would strip the first character for
      files or directories in root directory. (John Arbash Meinel)

    * New method ``get_branch_reference`` on 'BzrDir' allows the detection of
      branch references - which the smart server component needs.

    * New ``ChrootTransportDecorator``, accessible via the ``chroot+`` url
      prefix.  It disallows any access to locations above a set URL.  (Andrew
      Bennetts)

  BUG FIXES:

    * Now ``_KnitIndex`` properly decode revision ids when loading index data.
      And optimize the knit index parsing code.
      (Dmitry Vasiliev, John Arbash Meinel)

    * ``bzrlib/bzrdir.py`` was directly referencing ``bzrlib.workingtree``,
      without importing it. This prevented ``bzr upgrade`` from working
      unless a plugin already imported ``bzrlib.workingtree``
      (John Arbash Meinel, #70716)

    * Suppress the traceback on invalid URLs (Vincent Ladeuil, #70803).

    * Give nicer error message when an http server returns a 403
      error code. (Vincent Ladeuil, #57644).

    * When a multi-range http GET request fails, try a single
      range one. If it fails too, forget about ranges. Remember that until
      the death of the transport and propagates that to the clones.
      (Vincent Ladeuil, #62276, #62029).

    * Handles user/passwords supplied in url from command
      line (for the urllib implementation). Don't request already
      known passwords (Vincent Ladeuil, #42383, #44647, #48527)

    * ``_KnitIndex.add_versions()`` dictionary compresses revision ids as they
      are added. This fixes bug where fetching remote revisions records
      them as full references rather than integers.
      (John Arbash Meinel, #64789)

    * ``bzr ignore`` strips trailing slashes in patterns.
      Also ``bzr ignore`` rejects absolute paths. (Kent Gibson, #4559)

    * ``bzr ignore`` takes multiple arguments. (Cheuksan Edward Wang, #29488)

    * mv correctly handles paths that traverse symlinks.
      (Aaron Bentley, #66964)

    * Give nicer looking error messages when failing to connect over ssh.
      (John Arbash Meinel, #49172)

    * Pushing to a remote branch does not currently update the remote working
      tree. After a remote push, ``bzr status`` and ``bzr diff`` on the remote
      machine now show that the working tree is out of date.
      (Cheuksan Edward Wang #48136)

    * Use patiencediff instead of difflib for determining deltas to insert
      into knits. This avoids the O(N^3) behavior of difflib. Patience
      diff should be O(N^2). (Cheuksan Edward Wang, #65714)

    * Running ``bzr log`` on nonexistent file gives an error instead of the
      entire log history. (Cheuksan Edward Wang #50793)

    * ``bzr cat`` can look up contents of removed or renamed files. If the
      pathname is ambiguous, i.e. the files in the old and new trees have
      different id's, the default is the file in the new tree. The user can
      use "--name-from-revision" to select the file in the old tree.
      (Cheuksan Edward Wang, #30190)

  TESTING:

    * TestingHTTPRequestHandler really handles the Range header
      (previously it was ignoring it and returning the whole file,).

bzr 0.12  2006-10-30
--------------------

  INTERNALS:

    * Clean up ``bzr selftest --benchmark bundle`` to correct an import,
      and remove benchmarks that take longer than 10min to run.
      (John Arbash Meinel)

bzr 0.12rc1  2006-10-23
-----------------------

  IMPROVEMENTS:

    * ``bzr log`` now shows dotted-decimal revision numbers for all revisions,
      rather than just showing a decimal revision number for revisions on the
      mainline. These revision numbers are not yet accepted as input into bzr
      commands such as log, diff etc. (Robert Collins)

    * revisions can now be specified using dotted-decimal revision numbers.
      For instance, ``bzr diff -r 1.2.1..1.2.3``. (Robert Collins)

    * ``bzr help commands`` output is now shorter (Aaron Bentley)

    * ``bzr`` now uses lazy importing to reduce the startup time. This has
      a moderate effect on lots of actions, especially ones that have
      little to do. For example ``bzr rocks`` time is down to 116ms from
      283ms. (John Arbash Meinel)

    * New Registry class to provide name-to-object registry-like support,
      for example for schemes where plugins can register new classes to
      do certain tasks (e.g. log formatters). Also provides lazy registration
      to allow modules to be loaded on request.
      (John Arbash Meinel, Adeodato Simó)

  API INCOMPATABILITY:

    * LogFormatter subclasses show now expect the 'revno' parameter to
      show() to be a string rather than an int. (Robert Collins)

  INTERNALS:

    * ``TestCase.run_bzr``, ``run_bzr_captured``, and ``run_bzr_subprocess``
      can take a ``working_dir='foo'`` parameter, which will change directory
      for the command. (John Arbash Meinel)

    * ``bzrlib.lazy_regex.lazy_compile`` can be used to create a proxy
      around a regex, which defers compilation until first use.
      (John Arbash Meinel)

    * ``TestCase.run_bzr_subprocess`` defaults to supplying the
      ``--no-plugins`` parameter to ensure test reproducability, and avoid
      problems with system-wide installed plugins. (John Arbash Meinel)

    * Unique tree root ids are now supported. Newly created trees still
      use the common root id for compatibility with bzr versions before 0.12.
      (Aaron Bentley)

    * ``WorkingTree.set_root_id(None)`` is now deprecated. Please
      pass in ``inventory.ROOT_ID`` if you want the default root id value.
      (Robert Collins, John Arbash Meinel)

    * New method ``WorkingTree.flush()`` which will write the current memory
      inventory out to disk. At the same time, ``read_working_inventory`` will
      no longer trash the current tree inventory if it has been modified within
      the current lock, and the tree will now ``flush()`` automatically on
      ``unlock()``. ``WorkingTree.set_root_id()`` has been updated to take
      advantage of this functionality. (Robert Collins, John Arbash Meinel)

    * ``bzrlib.tsort.merge_sorted`` now accepts ``generate_revnos``. This
      parameter will cause it to add another column to its output, which
      contains the dotted-decimal revno for each revision, as a tuple.
      (Robert Collins)

    * ``LogFormatter.show_merge`` is deprecated in favour of
      ``LogFormatter.show_merge_revno``. (Robert Collins)

  BUG FIXES:

    * Avoid circular imports by creating a deprecated function for
      ``bzrlib.tree.RevisionTree``. Callers should have been using
      ``bzrlib.revisontree.RevisionTree`` anyway. (John Arbash Meinel,
      #63360, #66349)

    * Don't use ``socket.MSG_WAITALL`` as it doesn't exist on all
      platforms. (Martin Pool, #66356)

    * Don't require ``Content-Type`` in range responses. Assume they are a
      single range if ``Content-Type`` does not exist.
      (John Arbash Meinel, #62473)

    * bzr branch/pull no longer complain about progress bar cleanup when
      interrupted during fetch.  (Aaron Bentley, #54000)

    * ``WorkingTree.set_parent_trees()`` uses the trees to directly write
      the basis inventory, rather than going through the repository. This
      allows us to have 1 inventory read, and 2 inventory writes when
      committing a new tree. (John Arbash Meinel)

    * When reverting, files that are not locally modified that do not exist
      in the target are deleted, not just unversioned (Aaron Bentley)

    * When trying to acquire a lock, don't fail immediately. Instead, try
      a few times (up to 1 hour) before timing out. Also, report why the
      lock is unavailable (John Arbash Meinel, #43521, #49556)

    * Leave HttpTransportBase daughter classes decides how they
      implement cloning. (Vincent Ladeuil, #61606)

    * diff3 does not indicate conflicts on clean merge. (Aaron Bentley)

    * If a commit fails, the commit message is stored in a file at the root of
      the tree for later commit. (Cheuksan Edward Wang, Stefan Metzmacher,
      #32054)

  TESTING:

    * New test base class TestCaseWithMemoryTransport offers memory-only
      testing facilities: its not suitable for tests that need to mutate disk
      state, but most tests should not need that and should be converted to
      TestCaseWithMemoryTransport. (Robert Collins)

    * ``TestCase.make_branch_and_memory_tree`` now takes a format
      option to set the BzrDir, Repository and Branch formats of the
      created objects. (Robert Collins, John Arbash Meinel)

bzr 0.11  2006-10-02
--------------------

    * Smart server transport test failures on windows fixed. (Lukáš Lalinský).

bzr 0.11rc2  2006-09-27
-----------------------

  BUG FIXES:

    * Test suite hangs on windows fixed. (Andrew Bennets, Alexander Belchenko).

    * Commit performance regression fixed. (Aaron Bentley, Robert Collins, John
      Arbash Meinel).

bzr 0.11rc1  2006-09-25
-----------------------

  IMPROVEMENTS:

    * Knit files now wait to create their contents until the first data is
      added. The old code used to create an empty .knit and a .kndx with just
      the header. However, this caused a lot of extra round trips over sftp.
      This can change the time for ``bzr push`` to create a new remote branch
      from 160s down to 100s. This also affects ``bzr commit`` performance when
      adding new files, ``bzr commit`` on a new kernel-like tree drops from 50s
      down to 40s (John Arbash Meinel, #44692)

    * When an entire subtree has been deleted, commit will now report that
      just the top of the subtree has been deleted, rather than reporting
      all the individual items. (Robert Collins)

    * Commit performs one less XML parse. (Robert Collins)

    * ``bzr checkout`` now operates on readonly branches as well
      as readwrite branches. This fixes bug #39542. (Robert Collins)

    * ``bzr bind`` no longer synchronises history with the master branch.
      Binding should be followed by an update or push to synchronise the
      two branches. This is closely related to the fix for bug #39542.
      (Robert Collins)

    * ``bzrlib.lazy_import.lazy_import`` function to create on-demand
      objects.  This allows all imports to stay at the global scope, but
      modules will not actually be imported if they are not used.
      (John Arbash Meinel)

    * Support ``bzr://`` and ``bzr+ssh://`` urls to work with the new RPC-based
      transport which will be used with the upcoming high-performance smart
      server. The new command ``bzr serve`` will invoke bzr in server mode,
      which processes these requests. (Andrew Bennetts, Robert Collins, Martin
      Pool)

    * New command ``bzr version-info`` which can be used to get a summary
      of the current state of the tree. This is especially useful as part
      of a build commands. See ``doc/version_info.txt`` for more information
      (John Arbash Meinel)

  BUG FIXES:

    * ``'bzr inventory [FILE...]'`` allows restricting the file list to a
      specific set of files. (John Arbash Meinel, #3631)

    * Don't abort when annotating empty files (John Arbash Meinel, #56814)

    * Add ``Stanza.to_unicode()`` which can be passed to another Stanza
      when nesting stanzas. Also, add ``read_stanza_unicode`` to handle when
      reading a nested Stanza. (John Arbash Meinel)

    * Transform._set_mode() needs to stat the right file.
      (John Arbash Meinel, #56549)

    * Raise WeaveFormatError rather than StopIteration when trying to read
      an empty Weave file. (John Arbash Meinel, #46871)

    * Don't access e.code for generic URLErrors, only HTTPErrors have .code.
      (Vincent Ladeuil, #59835)

    * Handle boundary="" lines properly to allow access through a Squid proxy.
      (John Arbash Meinel, #57723)

    * revert now removes newly-added directories (Aaron Bentley, #54172)

    * ``bzr upgrade sftp://`` shouldn't fail to upgrade v6 branches if there
      isn't a working tree. (David Allouche, #40679)

    * Give nicer error messages when a user supplies an invalid --revision
      parameter. (John Arbash Meinel, #55420)

    * Handle when LANG is not recognized by python. Emit a warning, but
      just revert to using 'ascii'. (John Arbash Meinel, #35392)

    * Don't use ``preexec_fn`` on win32, as it is not supported by subprocess.
      (John Arbash Meinel)

    * Skip specific tests when the dependencies aren't met. This includes
      some ``setup.py`` tests when ``python-dev`` is not available, and
      some tests that depend on paramiko. (John Arbash Meinel, Mattheiu Moy)

    * Fallback to Paramiko properly, if no ``ssh`` executable exists on
      the system. (Andrew Bennetts, John Arbash Meinel)

    * ``Branch.bind(other_branch)`` no longer takes a write lock on the
      other branch, and will not push or pull between the two branches.
      API users will need to perform a push or pull or update operation if they
      require branch synchronisation to take place. (Robert Collins, #47344)

    * When creating a tarball or zipfile export, export unicode names as utf-8
      paths. This may not work perfectly on all platforms, but has the best
      chance of working in the common case. (John Arbash Meinel, #56816)

    * When committing, only files that exist in working tree or basis tree
      may be specified (Aaron Bentley, #50793)

  PORTABILITY:

    * Fixes to run on Python 2.5 (Brian M. Carlson, Martin Pool, Marien Zwart)

  INTERNALS:

    * TestCaseInTempDir now creates a separate directory for HOME, rather
      than having HOME set to the same location as the working directory.
      (John Arbash Meinel)

    * ``run_bzr_subprocess()`` can take an optional ``env_changes={}`` parameter,
      which will update os.environ inside the spawned child. It also can
      take a ``universal_newlines=True``, which helps when checking the output
      of the command. (John Arbash Meinel)

    * Refactor SFTP vendors to allow easier re-use when ssh is used.
      (Andrew Bennetts)

    * ``Transport.list_dir()`` and ``Transport.iter_files_recursive()`` should always
      return urlescaped paths. This is now tested (there were bugs in a few
      of the transports) (Andrew Bennetts, David Allouche, John Arbash Meinel)

    * New utility function ``symbol_versioning.deprecation_string``. Returns the
      formatted string for a callable, deprecation format pair. (Robert Collins)

    * New TestCase helper applyDeprecated. This allows you to call a callable
      which is deprecated without it spewing to the screen, just by supplying
      the deprecation format string issued for it. (Robert Collins)

    * Transport.append and Transport.put have been deprecated in favor of
      ``.append_bytes``, ``.append_file``, ``.put_bytes``, and
      ``.put_file``. This removes the ambiguity in what type of object the
      functions take.  ``Transport.non_atomic_put_{bytes,file}`` has also
      been added. Which works similarly to ``Transport.append()`` except for
      SFTP, it doesn't have a round trip when opening the file. Also, it
      provides functionality for creating a parent directory when trying
      to create a file, rather than raise NoSuchFile and forcing the
      caller to repeat their request.
      (John Arbash Meinel)

    * WorkingTree has a new api ``unversion`` which allow the unversioning of
      entries by their file id. (Robert Collins)

    * ``WorkingTree.pending_merges`` is deprecated.  Please use the
      ``get_parent_ids`` (introduced in 0.10) method instead. (Robert Collins)

    * WorkingTree has a new ``lock_tree_write`` method which locks the branch for
      read rather than write. This is appropriate for actions which only need
      the branch data for reference rather than mutation. A new decorator
      ``needs_tree_write_lock`` is provided in the workingtree module. Like the
      ``needs_read_lock`` and ``needs_write_lock`` decorators this allows static
      declaration of the locking requirements of a function to ensure that
      a lock is taken out for casual scripts. (Robert Collins, #54107)

    * All WorkingTree methods which write to the tree, but not to the branch
      have been converted to use ``needs_tree_write_lock`` rather than
      ``needs_write_lock``. Also converted is the revert, conflicts and tree
      transform modules. This provides a modest performance improvement on
      metadir style trees, due to the reduce lock-acquisition, and a more
      significant performance improvement on lightweight checkouts from
      remote branches, where trivial operations used to pay a significant
      penalty. It also provides the basis for allowing readonly checkouts.
      (Robert Collins)

    * Special case importing the standard library 'copy' module. This shaves
      off 40ms of startup time, while retaining compatibility. See:
      ``bzrlib/inspect_for_copy.py`` for more details. (John Arbash Meinel)

    * WorkingTree has a new parent class MutableTree which represents the
      specialisations of Tree which are able to be altered. (Robert Collins)

    * New methods mkdir and ``put_file_bytes_non_atomic`` on MutableTree that
      mutate the tree and its contents. (Robert Collins)

    * Transport behaviour at the root of the URL is now defined and tested.
      (Andrew Bennetts, Robert Collins)

  TESTING:

    * New test helper classs MemoryTree. This is typically accessed via
      ``self.make_branch_and_memory_tree()`` in test cases. (Robert Collins)

    * Add ``start_bzr_subprocess`` and ``stop_bzr_subprocess`` to allow test
      code to continue running concurrently with a subprocess of bzr.
      (Andrew Bennetts, Robert Collins)

    * Add a new method ``Transport.get_smart_client()``. This is provided to
      allow upgrades to a richer interface than the VFS one provided by
      Transport. (Andrew Bennetts, Martin Pool)

bzr 0.10  2006-08-29
--------------------

  IMPROVEMENTS:
    * 'merge' now takes --uncommitted, to apply uncommitted changes from a
      tree.  (Aaron Bentley)

    * 'bzr add --file-ids-from' can be used to specify another path to use
      for creating file ids, rather than generating all new ones. Internally,
      the 'action' passed to ``smart_add_tree()`` can return ``file_ids`` that
      will be used, rather than having bzrlib generate new ones.
      (John Arbash Meinel, #55781)

    * ``bzr selftest --benchmark`` now allows a ``--cache-dir`` parameter.
      This will cache some of the intermediate trees, and decrease the
      setup time for benchmark tests. (John Arbash Meinel)

    * Inverse forms are provided for all boolean options.  For example,
      --strict has --no-strict, --no-recurse has --recurse (Aaron Bentley)

    * Serialize out Inventories directly, rather than using ElementTree.
      Writing out a kernel sized inventory drops from 2s down to ~350ms.
      (Robert Collins, John Arbash Meinel)

  BUG FIXES:

    * Help diffutils 2.8.4 get along with binary tests (Marien Zwart: #57614)

    * Change LockDir so that if the lock directory doesn't exist when
      ``lock_write()`` is called, an attempt will be made to create it.
      (John Arbash Meinel, #56974)

    * ``bzr uncommit`` preserves pending merges. (John Arbash Meinel, #57660)

    * Active FTP transport now works as intended. (ghozzy, #56472)

    * Really fix mutter() so that it won't ever raise a UnicodeError.
      It means it is possible for ~/.bzr.log to contain non UTF-8 characters.
      But it is a debugging log, not a real user file.
      (John Arbash Meinel, #56947, #53880)

    * Change Command handle to allow Unicode command and options.
      At present we cannot register Unicode command names, so we will get
      BzrCommandError('unknown command'), or BzrCommandError('unknown option')
      But that is better than a UnicodeError + a traceback.
      (John Arbash Meinel, #57123)

    * Handle TZ=UTC properly when reading/writing revisions.
      (John Arbash Meinel, #55783, #56290)

    * Use ``GPG_TTY`` to allow gpg --cl to work with gpg-agent in a pipeline,
      (passing text to sign in on stdin). (John Arbash Meinel, #54468)

    * External diff does the right thing for binaries even in foreign
      languages. (John Arbash Meinel, #56307)

    * Testament handles more cases when content is unicode. Specific bug was
      in handling of revision properties.
      (John Arbash Meinel, Holger Krekel, #54723)

    * The bzr selftest was failing on installed versions due to a bug in a new
      test helper. (John Arbash Meinel, Robert Collins, #58057)

  INTERNALS:

    * ``bzrlib.cache_utf8`` contains ``encode()`` and ``decode()`` functions
      which can be used to cache the conversion between utf8 and Unicode.
      Especially helpful for some of the knit annotation code, which has to
      convert revision ids to utf8 to annotate lines in storage.
      (John Arbash Meinel)

    * ``setup.py`` now searches the filesystem to find all packages which
      need to be installed. This should help make the life of packagers
      easier. (John Arbash Meinel)

bzr 0.9.0  2006-08-11
---------------------

  SURPRISES:

   * The hard-coded built-in ignore rules have been removed. There are
     now two rulesets which are enforced. A user global one in
     ``~/.bazaar/ignore`` which will apply to every tree, and the tree
     specific one '.bzrignore'.
     ``~/.bazaar/ignore`` will be created if it does not exist, but with
     a more conservative list than the old default.
     This fixes bugs with default rules being enforced no matter what.
     The old list of ignore rules from bzr is available by
     running 'bzr ignore --old-default-rules'.
     (Robert Collins, Martin Pool, John Arbash Meinel)

   * 'branches.conf' has been changed to 'locations.conf', since it can apply
     to more locations than just branch locations.
     (Aaron Bentley)

  IMPROVEMENTS:

   * The revision specifier "revno:" is extended to accept the syntax
     revno:N:branch. For example,
     revno:42:http://bazaar-vcs.org/bzr/bzr.dev/ means revision 42 in
     bzr.dev.  (Matthieu Moy)

   * Tests updates to ensure proper URL handling, UNICODE support, and
     proper printing when the user's terminal encoding cannot display
     the path of a file that has been versioned.
     ``bzr branch`` can take a target URL rather than only a local directory.
     ``Branch.get_parent()/set_parent()`` now save a relative path if possible,
     and normalize the parent based on root, allowing access across
     different transports. (John Arbash Meinel, Wouter van Heyst, Martin Pool)
     (Malone #48906, #42699, #40675, #5281, #3980, #36363, #43689,
     #42517, #42514)

   * On Unix, detect terminal width using an ioctl not just $COLUMNS.
     Use terminal width for single-line logs from ``bzr log --line`` and
     pending-merge display.  (Robert Widhopf-Fenk, Gustavo Niemeyer)
     (Malone #3507)

   * On Windows, detect terminal width using GetConsoleScreenBufferInfo.
     (Alexander Belchenko)

   * Speedup improvement for 'date:'-revision search. (Guillaume Pinot).

   * Show the correct number of revisions pushed when pushing a new branch.
     (Robert Collins).

   * 'bzr selftest' now shows a progress bar with the number of tests, and
     progress made. 'make check' shows tests in -v mode, to be more useful
     for the PQM status window. (Robert Collins).
     When using a progress bar, failed tests are printed out, rather than
     being overwritten by the progress bar until the suite finishes.
     (John Arbash Meinel)

   * 'bzr selftest --benchmark' will run a new benchmarking selftest.
     'bzr selftest --benchmark --lsprof-timed' will use lsprofile to generate
     profile data for the individual profiled calls, allowing for fine
     grained analysis of performance.
     (Robert Collins, Martin Pool).

   * 'bzr commit' shows a progress bar. This is useful for commits over sftp
     where commit can take an appreciable time. (Robert Collins)

   * 'bzr add' is now less verbose in telling you what ignore globs were
     matched by files being ignored. Instead it just tells you how many
     were ignored (because you might reasonably be expecting none to be
     ignored). 'bzr add -v' is unchanged and will report every ignored
     file. (Robert Collins).

   * ftp now has a test server if medusa is installed. As part of testing,
     ftp support has been improved, including support for supplying a
     non-standard port. (John Arbash Meinel).

   * 'bzr log --line' shows the revision number, and uses only the
     first line of the log message (#5162, Alexander Belchenko;
     Matthieu Moy)

   * 'bzr status' has had the --all option removed. The 'bzr ls' command
     should be used to retrieve all versioned files. (Robert Collins)

   * 'bzr bundle OTHER/BRANCH' will create a bundle which can be sent
     over email, and applied on the other end, while maintaining ancestry.
     This bundle can be applied with either 'bzr merge' or 'bzr pull',
     the same way you would apply another branch.
     (John Arbash Meinel, Aaron Bentley)

   * 'bzr whoami' can now be used to set your identity from the command line,
     for a branch or globally.  (Robey Pointer)

   * 'bzr checkout' now aliased to 'bzr co', and 'bzr annotate' to 'bzr ann'.
     (Michael Ellerman)

   * 'bzr revert DIRECTORY' now reverts the contents of the directory as well.
     (Aaron Bentley)

   * 'bzr get sftp://foo' gives a better error when paramiko is not present.
     Also updates things like 'http+pycurl://' if pycurl is not present.
     (John Arbash Meinel) (Malone #47821, #52204)

   * New env variable ``BZR_PROGRESS_BAR``, sets the default progress bar type.
     Can be set to 'none' or 'dummy' to disable the progress bar, 'dots' or
     'tty' to create the respective type. (John Arbash Meinel, #42197, #51107)

   * Improve the help text for 'bzr diff' to explain what various options do.
     (John Arbash Meinel, #6391)

   * 'bzr uncommit -r 10' now uncommits revisions 11.. rather than uncommitting
     revision 10. This makes -r10 more in line with what other commands do.
     'bzr uncommit' also now saves the pending merges of the revisions that
     were removed. So it is safe to uncommit after a merge, fix something,
     and commit again. (John Arbash Meinel, #32526, #31426)

   * 'bzr init' now also works on remote locations.
     (Wouter van Heyst, #48904)

   * HTTP support has been updated. When using pycurl we now support
     connection keep-alive, which reduces dns requests and round trips.
     And for both urllib and pycurl we support multi-range requests,
     which decreases the number of round-trips. Performance results for
     ``bzr branch http://bazaar-vcs.org/bzr/bzr.dev/`` indicate
     http branching is now 2-3x faster, and ``bzr pull`` in an existing
     branch is as much as 4x faster.
     (Michael Ellerman, Johan Rydberg, John Arbash Meinel, #46768)

   * Performance improvements for sftp. Branching and pulling are now up to
     2x faster. Utilize paramiko.readv() support for async requests if it
     is available (paramiko > 1.6) (John Arbash Meinel)

  BUG FIXES:

    * Fix shadowed definition of TestLocationConfig that caused some
      tests not to run.
      (Erik Bågfors, Michael Ellerman, Martin Pool, #32587)

    * Fix unnecessary requirement of sign-my-commits that it be run from
      a working directory.  (Martin Pool, Robert Collins)

    * 'bzr push location' will only remember the push location if it succeeds
      in connecting to the remote location. (John Arbash Meinel, #49742)

    * 'bzr revert' no longer toggles the executable bit on win32
      (John Arbash Meinel, #45010)

    * Handle broken pipe under win32 correctly. (John Arbash Meinel)

    * sftp tests now work correctly on win32 if you have a newer paramiko
      (John Arbash Meinel)

    * Cleanup win32 test suite, and general cleanup of places where
      file handles were being held open. (John Arbash Meinel)

    * When specifying filenames for 'diff -r x..y', the name of the file in the
      working directory can be used, even if its name is different in both x
      and y.

    * File-ids containing single- or double-quotes are handled correctly by
      push. (Aaron Bentley, #52227)

    * Normalize unicode filenames to ensure cross-platform consistency.
      (John Arbash Meinel, #43689)

    * The argument parser can now handle '-' as an argument. Currently
      no code interprets it specially (it is mostly handled as a file named
      '-'). But plugins, and future operations can use it.
      (John Arbash meinel, #50984)

    * Bundles can properly read binary files with a plain '\r' in them.
      (John Arbash Meinel, #51927)

    * Tuning ``iter_entries()`` to be more efficient (John Arbash Meinel, #5444)

    * Lots of win32 fixes (the test suite passes again).
      (John Arbash Meinel, #50155)

    * Handle openbsd returning None for sys.getfilesystemencoding() (#41183)

    * Support ftp APPE (append) to allow Knits to be used over ftp (#42592)

    * Removals are only committed if they match the filespec (or if there is
      no filespec).  (#46635, Aaron Bentley)

    * smart-add recurses through all supplied directories
      (John Arbash Meinel, #52578)

    * Make the bundle reader extra lines before and after the bundle text.
      This allows you to parse an email with the bundle inline.
      (John Arbash Meinel, #49182)

    * Change the file id generator to squash a little bit more. Helps when
      working with long filenames on windows. (Also helps for unicode filenames
      not generating hidden files). (John Arbash Meinel, #43801)

    * Restore terminal mode on C-c while reading sftp password.  (#48923,
      Nicholas Allen, Martin Pool)

    * Timestamps are rounded to 1ms, and revision entries can be recreated
      exactly. (John Arbash Meinel, Jamie Wilkinson, #40693)

    * Branch.base has changed to a URL, but ~/.bazaar/locations.conf should
      use local paths, since it is user visible (John Arbash Meinel, #53653)

    * ``bzr status foo`` when foo was unversioned used to cause a full delta
      to be generated (John Arbash Meinel, #53638)

    * When reading revision properties, an empty value should be considered
      the empty string, not None (John Arbash Meinel, #47782)

    * ``bzr diff --diff-options`` can now handle binary files being changed.
      Also, the output is consistent when --diff-options is not supplied.
      (John Arbash Meinel, #54651, #52930)

    * Use the right suffixes for loading plugins (John Arbash Meinel, #51810)

    * Fix ``Branch.get_parent()`` to handle the case when the parent is not
      accessible (John Arbash Meinel, #52976)

  INTERNALS:

    * Combine the ignore rules into a single regex rather than looping over
      them to reduce the threshold where  N^2 behaviour occurs in operations
      like status. (Jan Hudec, Robert Collins).

    * Appending to ``bzrlib.DEFAULT_IGNORE`` is now deprecated. Instead, use
      one of the add functions in bzrlib.ignores. (John Arbash Meinel)

    * 'bzr push' should only push the ancestry of the current revision, not
      all of the history in the repository. This is especially important for
      shared repositories. (John Arbash Meinel)

    * ``bzrlib.delta.compare_trees`` now iterates in alphabetically sorted order,
      rather than randomly walking the inventories. (John Arbash Meinel)

    * Doctests are now run in temporary directories which are cleaned up when
      they finish, rather than using special ScratchDir/ScratchBranch objects.
      (Martin Pool)

    * Split ``check`` into separate methods on the branch and on the repository,
      so that it can be specialized in ways that are useful or efficient for
      different formats.  (Martin Pool, Robert Collins)

    * Deprecate ``Repository.all_revision_ids``; most methods don't really need
      the global revision graph but only that part leading up to a particular
      revision.  (Martin Pool, Robert Collins)

    * Add a BzrDirFormat ``control_formats`` list which allows for control formats
      that do not use '.bzr' to store their data - i.e. '.svn', '.hg' etc.
      (Robert Collins, Jelmer Vernooij).

    * ``bzrlib.diff.external_diff`` can be redirected to any file-like object.
      Uses subprocess instead of spawnvp.
      (James Henstridge, John Arbash Meinel, #4047, #48914)

    * New command line option '--profile-imports', which will install a custom
      importer to log time to import modules and regex compilation time to
      sys.stderr (John Arbash Meinel)

    * 'EmptyTree' is now deprecated, please use ``repository.revision_tree(None)``
      instead. (Robert Collins)

    * "RevisionTree" is now in bzrlib/revisiontree.py. (Robert Collins)

bzr 0.8.2  2006-05-17
---------------------

  BUG FIXES:

    * setup.py failed to install launchpad plugin.  (Martin Pool)

bzr 0.8.1  2006-05-16
---------------------

  BUG FIXES:

    * Fix failure to commit a merge in a checkout.  (Martin Pool,
      Robert Collins, Erik Bågfors, #43959)

    * Nicer messages from 'commit' in the case of renames, and correct
      messages when a merge has occured. (Robert Collins, Martin Pool)

    * Separate functionality from assert statements as they are skipped in
      optimized mode of python. Add the same check to pending merges.
      (Olaf Conradi, #44443)

  CHANGES:

    * Do not show the None revision in output of bzr ancestry. (Olaf Conradi)

    * Add info on standalone branches without a working tree.
      (Olaf Conradi, #44155)

    * Fix bug in knits when raising InvalidRevisionId. (Olaf Conradi, #44284)

  CHANGES:

    * Make editor invocation comply with Debian Policy. First check
      environment variables VISUAL and EDITOR, then try editor from
      alternatives system. If that all fails, fall back to the pre-defined
      list of editors. (Olaf Conradi, #42904)

  NEW FEATURES:

    * New 'register-branch' command registers a public branch into
      Launchpad.net, where it can be associated with bugs, etc.
      (Martin Pool, Bjorn Tillenius, Robert Collins)

  INTERNALS:

    * New public api in InventoryEntry - ``describe_change(old, new)`` which
      provides a human description of the changes between two old and
      new. (Robert Collins, Martin Pool)

  TESTING:

    * Fix test case for bzr info in upgrading a standalone branch to metadir,
      uses bzrlib api now. (Olaf Conradi)

bzr 0.8  2006-05-08
-------------------

  NOTES WHEN UPGRADING:

    Release 0.8 of bzr introduces a new format for history storage, called
    'knit', as an evolution of to the 'weave' format used in 0.7.  Local
    and remote operations are faster using knits than weaves.  Several
    operations including 'init', 'init-repo', and 'upgrade' take a
    --format option that controls this.  Branching from an existing branch
    will keep the same format.

    It is possible to merge, pull and push between branches of different
    formats but this is slower than moving data between homogenous
    branches.  It is therefore recommended (but not required) that you
    upgrade all branches for a project at the same time.  Information on
    formats is shown by 'bzr info'.

    bzr 0.8 now allows creation of 'repositories', which hold the history
    of files and revisions for several branches.  Previously bzr kept all
    the history for a branch within the .bzr directory at the root of the
    branch, and this is still the default.  To create a repository, use
    the new 'bzr init-repo' command.  Branches exist as directories under
    the repository and contain just a small amount of information
    indicating the current revision of the branch.

    bzr 0.8 also supports 'checkouts', which are similar to in cvs and
    subversion.  Checkouts are associated with a branch (optionally in a
    repository), which contains all the historical information.  The
    result is that a checkout can be deleted without losing any
    already-committed revisions.  A new 'update' command is also available.

    Repositories and checkouts are not supported with the 0.7 storage
    format.  To use them you must upgrad to either knits, or to the
    'metaweave' format, which uses weaves but changes the .bzr directory
    arrangement.


  IMPROVEMENTS:

    * Sftp paths can now be relative, or local, according to the lftp
      convention. Paths now take the form::

          sftp://user:pass@host:port/~/relative/path
          or
          sftp://user:pass@host:port/absolute/path

    * The FTP transport now tries to reconnect after a temporary
      failure. ftp put is made atomic. (Matthieu Moy)

    * The FTP transport now maintains a pool of connections, and
      reuses them to avoid multiple connections to the same host (like
      sftp did). (Daniel Silverstone)

    * The ``bzr_man.py`` file has been removed. To create the man page now,
      use ``./generate_docs.py man``. The new program can also create other files.
      Run ``python generate_docs.py --help`` for usage information.
      (Hans Ulrich Niedermann & James Blackwell).

    * Man Page now gives full help (James Blackwell).
      Help also updated to reflect user config now being stored in .bazaar
      (Hans Ulrich Niedermann)

    * It's now possible to set aliases in bazaar.conf (Erik Bågfors)

    * Pull now accepts a --revision argument (Erik Bågfors)

    * ``bzr re-sign`` now allows multiple revisions to be supplied on the command
      line. You can now use the following command to sign all of your old
      commits::

        find .bzr/revision-store// -name my@email-* \
          | sed 's/.*\/\/..\///' \
          | xargs bzr re-sign

    * Upgrade can now upgrade over the network. (Robert Collins)

    * Two new commands 'bzr checkout' and 'bzr update' allow for CVS/SVN-alike
      behaviour.  By default they will cache history in the checkout, but
      with --lightweight almost all data is kept in the master branch.
      (Robert Collins)

    * 'revert' unversions newly-versioned files, instead of deleting them.

    * 'merge' is more robust.  Conflict messages have changed.

    * 'merge' and 'revert' no longer clobber existing files that end in '~' or
      '.moved'.

    * Default log format can be set in configuration and plugins can register
      their own formatters. (Erik Bågfors)

    * New 'reconcile' command will check branch consistency and repair indexes
      that can become out of sync in pre 0.8 formats. (Robert Collins,
      Daniel Silverstone)

    * New 'bzr init --format' and 'bzr upgrade --format' option to control
      what storage format is created or produced.  (Robert Collins,
      Martin Pool)

    * Add parent location to 'bzr info', if there is one.  (Olaf Conradi)

    * New developer commands 'weave-list' and 'weave-join'.  (Martin Pool)

    * New 'init-repository' command, plus support for repositories in 'init'
      and 'branch' (Aaron Bentley, Erik Bågfors, Robert Collins)

    * Improve output of 'info' command. Show all relevant locations related to
      working tree, branch and repository. Use kibibytes for binary quantities.
      Fix off-by-one error in missing revisions of working tree.  Make 'info'
      work on branches, repositories and remote locations.  Show locations
      relative to the shared repository, if applicable.  Show locking status
      of locations.  (Olaf Conradi)

    * Diff and merge now safely handle binary files. (Aaron Bentley)

    * 'pull' and 'push' now normalise the revision history, so that any two
      branches with the same tip revision will have the same output from 'log'.
      (Robert Collins)

    * 'merge' accepts --remember option to store parent location, like 'push'
      and 'pull'. (Olaf Conradi)

    * bzr status and diff when files given as arguments do not exist
      in the relevant trees.  (Martin Pool, #3619)

    * Add '.hg' to the default ignore list.  (Martin Pool)

    * 'knit' is now the default disk format. This improves disk performance and
      utilization, increases incremental pull performance, robustness with SFTP
      and allows checkouts over SFTP to perform acceptably.
      The initial Knit code was contributed by Johan Rydberg based on a
      specification by Martin Pool.
      (Robert Collins, Aaron Bentley, Johan Rydberg, Martin Pool).

    * New tool to generate all-in-one html version of the manual.  (Alexander
      Belchenko)

    * Hitting CTRL-C while doing an SFTP push will no longer cause stale locks
      to be left in the SFTP repository. (Robert Collins, Martin Pool).

    * New option 'diff --prefix' to control how files are named in diff
      output, with shortcuts '-p0' and '-p1' corresponding to the options for
      GNU patch.  (Alexander Belchenko, Goffredo Baroncelli, Martin Pool)

    * Add --revision option to 'annotate' command.  (Olaf Conradi)

    * If bzr shows an unexpected revision-history after pulling (perhaps due
      to a reweave) it can now be corrected by 'bzr reconcile'.
      (Robert Collins)

  CHANGES:

    * Commit is now verbose by default, and shows changed filenames and the
      new revision number.  (Robert Collins, Martin Pool)

    * Unify 'mv', 'move', 'rename'.  (Matthew Fuller, #5379)

    * 'bzr -h' shows help.  (Martin Pool, Ian Bicking, #35940)

    * Make 'pull' and 'push' remember location on failure using --remember.
      (Olaf Conradi)

    * For compatibility, make old format for using weaves inside metadir
      available as 'metaweave' format.  Rename format 'metadir' to 'default'.
      Clean up help for option --format in commands 'init', 'init-repo' and
      'upgrade'.  (Olaf Conradi)

  INTERNALS:

    * The internal storage of history, and logical branch identity have now
      been split into Branch, and Repository. The common locking and file
      management routines are now in bzrlib.lockablefiles.
      (Aaron Bentley, Robert Collins, Martin Pool)

    * Transports can now raise DependencyNotPresent if they need a library
      which is not installed, and then another implementation will be
      tried.  (Martin Pool)

    * Remove obsolete (and no-op) `decode` parameter to `Transport.get`.
      (Martin Pool)

    * Using Tree Transform for merge, revert, tree-building

    * WorkingTree.create, Branch.create, ``WorkingTree.create_standalone``,
      Branch.initialize are now deprecated. Please see ``BzrDir.create_*`` for
      replacement API's. (Robert Collins)

    * New BzrDir class represents the .bzr control directory and manages
      formatting issues. (Robert Collins)

    * New repository.InterRepository class encapsulates Repository to
      Repository actions and allows for clean selection of optimised code
      paths. (Robert Collins)

    * ``bzrlib.fetch.fetch`` and ``bzrlib.fetch.greedy_fetch`` are now
      deprecated, please use ``branch.fetch`` or ``repository.fetch``
      depending on your needs. (Robert Collins)

    * deprecated methods now have a ``is_deprecated`` flag on them that can
      be checked, if you need to determine whether a given callable is
      deprecated at runtime. (Robert Collins)

    * Progress bars are now nested - see
      ``bzrlib.ui.ui_factory.nested_progress_bar``.
      (Robert Collins, Robey Pointer)

    * New API call ``get_format_description()`` for each type of format.
      (Olaf Conradi)

    * Changed ``branch.set_parent()`` to accept None to remove parent.
      (Olaf Conradi)

    * Deprecated BzrError AmbiguousBase.  (Olaf Conradi)

    * WorkingTree.branch is now a read only property.  (Robert Collins)

    * bzrlib.ui.text.TextUIFactory now accepts a ``bar_type`` parameter which
      can be None or a factory that will create a progress bar. This is
      useful for testing or for overriding the bzrlib.progress heuristic.
      (Robert Collins)

    * New API method ``get_physical_lock_status()`` to query locks present on a
      transport.  (Olaf Conradi)

    * Repository.reconcile now takes a thorough keyword parameter to allow
      requesting an indepth reconciliation, rather than just a data-loss
      check. (Robert Collins)

    * ``bzrlib.ui.ui_factory protocol`` now supports ``get_boolean`` to prompt
      the user for yes/no style input. (Robert Collins)

  TESTING:

    * SFTP tests now shortcut the SSH negotiation, reducing test overhead
      for testing SFTP protocol support. (Robey Pointer)

    * Branch formats are now tested once per implementation (see ``bzrlib.
      tests.branch_implementations``. This is analagous to the transport
      interface tests, and has been followed up with working tree,
      repository and BzrDir tests. (Robert Collins)

    * New test base class TestCaseWithTransport provides a transport aware
      test environment, useful for testing any transport-interface using
      code. The test suite option --transport controls the transport used
      by this class (when its not being used as part of implementation
      contract testing). (Robert Collins)

    * Close logging handler on disabling the test log. This will remove the
      handler from the internal list inside python's logging module,
      preventing shutdown from closing it twice.  (Olaf Conradi)

    * Move test case for uncommit to blackbox tests.  (Olaf Conradi)

    * ``run_bzr`` and ``run_bzr_captured`` now accept a 'stdin="foo"'
      parameter which will provide String("foo") to the command as its stdin.

bzr 0.7 2006-01-09
------------------

  CHANGES:

    * .bzrignore is excluded from exports, on the grounds that it's a bzr
      internal-use file and may not be wanted.  (Jamie Wilkinson)

    * The "bzr directories" command were removed in favor of the new
      --kind option to the "bzr inventory" command.  To list all
      versioned directories, now use "bzr inventory --kind directory".
      (Johan Rydberg)

    * Under Windows configuration directory is now ``%APPDATA%\bazaar\2.0``
      by default. (John Arbash Meinel)

    * The parent of Bzr configuration directory can be set by ``BZR_HOME``
      environment variable. Now the path for it is searched in ``BZR_HOME``,
      then in HOME. Under Windows the order is: ``BZR_HOME``, ``APPDATA``
      (usually points to ``C:\Documents and Settings\User Name\Application Data``),
      ``HOME``. (John Arbash Meinel)

    * Plugins with the same name in different directories in the bzr plugin
      path are no longer loaded: only the first successfully loaded one is
      used. (Robert Collins)

    * Use systems' external ssh command to open connections if possible.
      This gives better integration with user settings such as ProxyCommand.
      (James Henstridge)

    * Permissions on files underneath .bzr/ are inherited from the .bzr
      directory. So for a shared repository, simply doing 'chmod -R g+w .bzr/'
      will mean that future file will be created with group write permissions.

    * configure.in and config.guess are no longer in the builtin default
      ignore list.

    * '.sw[nop]' pattern ignored, to ignore vim swap files for nameless
      files.  (John Arbash Meinel, Martin Pool)

  IMPROVEMENTS:

    * "bzr INIT dir" now initializes the specified directory, and creates
      it if it does not exist.  (John Arbash Meinel)

    * New remerge command (Aaron Bentley)

    * Better zsh completion script.  (Steve Borho)

    * 'bzr diff' now returns 1 when there are changes in the working
      tree. (Robert Collins)

    * 'bzr push' now exists and can push changes to a remote location.
      This uses the transport infrastructure, and can store the remote
      location in the ~/.bazaar/branches.conf configuration file.
      (Robert Collins)

    * Test directories are only kept if the test fails and the user requests
      that they be kept.

    * Tweaks to short log printing

    * Added branch nicks, new nick command, printing them in log output.
      (Aaron Bentley)

    * If ``$BZR_PDB`` is set, pop into the debugger when an uncaught exception
      occurs.  (Martin Pool)

    * Accept 'bzr resolved' (an alias for 'bzr resolve'), as this is
      the same as Subversion.  (Martin Pool)

    * New ftp transport support (on ftplib), for ftp:// and aftp://
      URLs.  (Daniel Silverstone)

    * Commit editor temporary files now start with ``bzr_log.``, to allow
      text editors to match the file name and set up appropriate modes or
      settings.  (Magnus Therning)

    * Improved performance when integrating changes from a remote weave.
      (Goffredo Baroncelli)

    * Sftp will attempt to cache the connection, so it is more likely that
      a connection will be reused, rather than requiring multiple password
      requests.

    * bzr revno now takes an optional argument indicating the branch whose
      revno should be printed.  (Michael Ellerman)

    * bzr cat defaults to printing the last version of the file.
      (Matthieu Moy, #3632)

    * New global option 'bzr --lsprof COMMAND' runs bzr under the lsprof
      profiler.  (Denys Duchier)

    * Faster commits by reading only the headers of affected weave files.
      (Denys Duchier)

    * 'bzr add' now takes a --dry-run parameter which shows you what would be
      added, but doesn't actually add anything. (Michael Ellerman)

    * 'bzr add' now lists how many files were ignored per glob.  add --verbose
      lists the specific files.  (Aaron Bentley)

    * 'bzr missing' now supports displaying changes in diverged trees and can
      be limited to show what either end of the comparison is missing.
      (Aaron Bently, with a little prompting from Daniel Silverstone)

  BUG FIXES:

    * SFTP can walk up to the root path without index errors. (Robert Collins)

    * Fix bugs in running bzr with 'python -O'.  (Martin Pool)

    * Error when run with -OO

    * Fix bug in reporting http errors that don't have an http error code.
      (Martin Pool)

    * Handle more cases of pipe errors in display commands

    * Change status to 3 for all errors

    * Files that are added and unlinked before committing are completely
      ignored by diff and status

    * Stores with some compressed texts and some uncompressed texts are now
      able to be used. (John A Meinel)

    * Fix for bzr pull failing sometimes under windows

    * Fix for sftp transport under windows when using interactive auth

    * Show files which are both renamed and modified as such in 'bzr
      status' output.  (Daniel Silverstone, #4503)

    * Make annotate cope better with revisions committed without a valid
      email address.  (Marien Zwart)

    * Fix representation of tab characters in commit messages.
      (Harald Meland)

    * List of plugin directories in ``BZR_PLUGIN_PATH`` environment variable is
      now parsed properly under Windows. (Alexander Belchenko)

    * Show number of revisions pushed/pulled/merged. (Robey Pointer)

    * Keep a cached copy of the basis inventory to speed up operations
      that need to refer to it.  (Johan Rydberg, Martin Pool)

    * Fix bugs in bzr status display of non-ascii characters.
      (Martin Pool)

    * Remove Makefile.in from default ignore list.
      (Tollef Fog Heen, Martin Pool, #6413)

    * Fix failure in 'bzr added'.  (Nathan McCallum, Martin Pool)

  TESTING:

    * Fix selftest asking for passwords when there are no SFTP keys.
      (Robey Pointer, Jelmer Vernooij)

    * Fix selftest run with 'python -O'.  (Martin Pool)

    * Fix HTTP tests under Windows. (John Arbash Meinel)

    * Make tests work even if HOME is not set (Aaron Bentley)

    * Updated ``build_tree`` to use fixed line-endings for tests which read
      the file cotents and compare. Make some tests use this to pass under
      Windows. (John Arbash Meinel)

    * Skip stat and symlink tests under Windows. (Alexander Belchenko)

    * Delay in selftest/testhashcash is now issued under win32 and Cygwin.
      (John Arbash Meinel)

    * Use terminal width to align verbose test output.  (Martin Pool)

    * Blackbox tests are maintained within the bzrlib.tests.blackbox directory.
      If adding a new test script please add that to
      ``bzrlib.tests.blackbox.__init__``. (Robert Collins)

    * Much better error message if one of the test suites can't be
      imported.  (Martin Pool)

    * Make check now runs the test suite twice - once with the default locale,
      and once with all locales forced to C, to expose bugs. This is not
      trivially done within python, so for now its only triggered by running
      Make check. Integrators and packagers who wish to check for full
      platform support should run 'make check' to test the source.
      (Robert Collins)

    * Tests can now run TestSkipped if they can't execute for any reason.
      (Martin Pool) (NB: TestSkipped should only be raised for correctable
      reasons - see the wiki spec ImprovingBzrTestSuite).

    * Test sftp with relative, absolute-in-homedir and absolute-not-in-homedir
      paths for the transport tests. Introduce blackbox remote sftp tests that
      test the same permutations. (Robert Collins, Robey Pointer)

    * Transport implementation tests are now independent of the local file
      system, which allows tests for esoteric transports, and for features
      not available in the local file system. They also repeat for variations
      on the URL scheme that can introduce issues in the transport code,
      see bzrlib.transport.TransportTestProviderAdapter() for this.
      (Robert Collins).

    * ``TestCase.build_tree`` uses the transport interface to build trees,
      pass in a transport parameter to give it an existing connection.
      (Robert Collins).

  INTERNALS:

    * WorkingTree.pull has been split across Branch and WorkingTree,
      to allow Branch only pulls. (Robert Collins)

    * ``commands.display_command`` now returns the result of the decorated
      function. (Robert Collins)

    * LocationConfig now has a ``set_user_option(key, value)`` call to save
      a setting in its matching location section (a new one is created
      if needed). (Robert Collins)

    * Branch has two new methods, ``get_push_location`` and
      ``set_push_location`` to respectively, get and set the push location.
      (Robert Collins)

    * ``commands.register_command`` now takes an optional flag to signal that
      the registrant is planning to decorate an existing command. When
      given multiple plugins registering a command is not an error, and
      the original command class (whether built in or a plugin based one) is
      returned to the caller. There is a new error 'MustUseDecorated' for
      signalling when a wrapping command should switch to the original
      version. (Robert Collins)

    * Some option parsing errors will raise 'BzrOptionError', allowing
      granular detection for decorating commands. (Robert Collins).

    * ``Branch.read_working_inventory`` has moved to
      ``WorkingTree.read_working_inventory``. This necessitated changes to
      ``Branch.get_root_id``, and a move of ``Branch.set_inventory`` to
      WorkingTree as well. To make it clear that a WorkingTree cannot always
      be obtained ``Branch.working_tree()`` will raise
      ``errors.NoWorkingTree`` if one cannot be obtained. (Robert Collins)

    * All pending merges operations from Branch are now on WorkingTree.
      (Robert Collins)

    * The follow operations from Branch have moved to WorkingTree::

          add()
          commit()
          move()
          rename_one()
          unknowns()

      (Robert Collins)

    * ``bzrlib.add.smart_add_branch`` is now ``smart_add_tree``. (Robert Collins)

    * New "rio" serialization format, similar to rfc-822. (Martin Pool)

    * Rename selftests to ``bzrlib.tests.test_foo``.  (John A Meinel, Martin
      Pool)

    * ``bzrlib.plugin.all_plugins`` has been changed from an attribute to a
      query method. (Robert Collins)

    * New options to read only the table-of-contents of a weave.
      (Denys Duchier)

    * Raise NoSuchFile when someone tries to add a non-existant file.
      (Michael Ellerman)

    * Simplify handling of DivergedBranches in ``cmd_pull()``.
      (Michael Ellerman)

    * Branch.controlfile* logic has moved to lockablefiles.LockableFiles, which
      is exposed as ``Branch().control_files``. Also this has been altered with the
      controlfile pre/suffix replaced by simple method names like 'get' and
      'put'. (Aaron Bentley, Robert Collins).

    * Deprecated functions and methods can now be marked as such using the
      ``bzrlib.symbol_versioning`` module. Marked method have their docstring
      updated and will issue a DeprecationWarning using the warnings module
      when they are used. (Robert Collins)

    * ``bzrlib.osutils.safe_unicode`` now exists to provide parameter coercion
      for functions that need unicode strings. (Robert Collins)

bzr 0.6 2005-10-28
------------------

  IMPROVEMENTS:

    * pull now takes --verbose to show you what revisions are added or removed
      (John A Meinel)

    * merge now takes a --show-base option to include the base text in
      conflicts.
      (Aaron Bentley)

    * The config files are now read using ConfigObj, so '=' should be used as
      a separator, not ':'.
      (Aaron Bentley)

    * New 'bzr commit --strict' option refuses to commit if there are
      any unknown files in the tree.  To commit, make sure all files are
      either ignored, added, or deleted.  (Michael Ellerman)

    * The config directory is now ~/.bazaar, and there is a single file
      ~/.bazaar/bazaar.conf storing email, editor and other preferences.
      (Robert Collins)

    * 'bzr add' no longer takes a --verbose option, and a --quiet option
      has been added that suppresses all output.

    * Improved zsh completion support in contrib/zsh, from Clint
      Adams.

    * Builtin 'bzr annotate' command, by Martin Pool with improvements from
      Goffredo Baroncelli.

    * 'bzr check' now accepts -v for verbose reporting, and checks for
      ghosts in the branch. (Robert Collins)

    * New command 're-sign' which will regenerate the gpg signature for
      a revision. (Robert Collins)

    * If you set ``check_signatures=require`` for a path in
      ``~/.bazaar/branches.conf`` then bzr will invoke your
      ``gpg_signing_command`` (defaults to gpg) and record a digital signature
      of your commit. (Robert Collins)

    * New sftp transport, based on Paramiko.  (Robey Pointer)

    * 'bzr pull' now accepts '--clobber' which will discard local changes
      and make this branch identical to the source branch. (Robert Collins)

    * Just give a quieter warning if a plugin can't be loaded, and
      put the details in .bzr.log.  (Martin Pool)

    * 'bzr branch' will now set the branch-name to the last component of the
      output directory, if one was supplied.

    * If the option ``post_commit`` is set to one (or more) python function
      names (must be in the bzrlib namespace), then they will be invoked
      after the commit has completed, with the branch and ``revision_id`` as
      parameters. (Robert Collins)

    * Merge now has a retcode of 1 when conflicts occur. (Robert Collins)

    * --merge-type weave is now supported for file contents.  Tree-shape
      changes are still three-way based.  (Martin Pool, Aaron Bentley)

    * 'bzr check' allows the first revision on revision-history to have
      parents - something that is expected for cheap checkouts, and occurs
      when conversions from baz do not have all history.  (Robert Collins).

   * 'bzr merge' can now graft unrelated trees together, if your specify
     0 as a base. (Aaron Bentley)

   * 'bzr commit branch' and 'bzr commit branch/file1 branch/file2' now work
     (Aaron Bentley)

    * Add '.sconsign*' to default ignore list.  (Alexander Belchenko)

   * 'bzr merge --reprocess' minimizes conflicts

  TESTING:

    * The 'bzr selftest --pattern' option for has been removed, now
      test specifiers on the command line can be simple strings, or
      regexps, or both. (Robert Collins)

    * Passing -v to selftest will now show the time each test took to
      complete, which will aid in analysing performance regressions and
      related questions. (Robert Collins)

    * 'bzr selftest' runs all tests, even if one fails, unless '--one'
      is given. (Martin Pool)

    * There is a new method for TestCaseInTempDir, assertFileEqual, which
      will check that a given content is equal to the content of the named
      file. (Robert Collins)

    * Fix test suite's habit of leaving many temporary log files in $TMPDIR.
      (Martin Pool)

  INTERNALS:

    * New 'testament' command and concept for making gpg-signatures
      of revisions that are not tied to a particular internal
      representation.  (Martin Pool).

    * Per-revision properties ('revprops') as key-value associated
      strings on each revision created when the revision is committed.
      Intended mainly for the use of external tools.  (Martin Pool).

    * Config options have moved from bzrlib.osutils to bzrlib.config.
      (Robert Collins)

    * Improved command line option definitions allowing explanations
      for individual options, among other things.  Contributed by
      Magnus Therning.

    * Config options have moved from bzrlib.osutils to bzrlib.config.
      Configuration is now done via the config.Config interface:
      Depending on whether you have a Branch, a Location or no information
      available, construct a ``*Config``, and use its ``signature_checking``,
      ``username`` and ``user_email`` methods. (Robert Collins)

    * Plugins are now loaded under bzrlib.plugins, not bzrlib.plugin, and
      they are made available for other plugins to use. You should not
      import other plugins during the ``__init__`` of your plugin though, as
      no ordering is guaranteed, and the plugins directory is not on the
      python path. (Robert Collins)

    * Branch.relpath has been moved to WorkingTree.relpath. WorkingTree no
      no longer takes an inventory, rather it takes an option branch
      parameter, and if None is given will open the branch at basedir
      implicitly. (Robert Collins)

    * Cleaner exception structure and error reporting.  Suggested by
      Scott James Remnant.  (Martin Pool)

    * Branch.remove has been moved to WorkingTree, which has also gained
      ``lock_read``, ``lock_write`` and ``unlock`` methods for convenience.
      (Robert Collins)

    * Two decorators, ``needs_read_lock`` and ``needs_write_lock`` have been
      added to the branch module. Use these to cause a function to run in a
      read or write lock respectively. (Robert Collins)

    * ``Branch.open_containing`` now returns a tuple (Branch, relative-path),
      which allows direct access to the common case of 'get me this file
      from its branch'. (Robert Collins)

    * Transports can register using ``register_lazy_transport``, and they
      will be loaded when first used.  (Martin Pool)

    * 'pull' has been factored out of the command as ``WorkingTree.pull()``.
      A new option to WorkingTree.pull has been added, clobber, which will
      ignore diverged history and pull anyway.
      (Robert Collins)

    * config.Config has a ``get_user_option`` call that accepts an option name.
      This will be looked up in branches.conf and bazaar.conf as normal.
      It is intended that this be used by plugins to support options -
      options of built in programs should have specific methods on the config.
      (Robert Collins)

    * ``merge.merge_inner`` now has tempdir as an optional parameter.
      (Robert Collins)

    * Tree.kind is not recorded at the top level of the hierarchy, as it was
      missing on EmptyTree, leading to a bug with merge on EmptyTrees.
      (Robert Collins)

    * ``WorkingTree.__del__`` has been removed, it was non deterministic and not
      doing what it was intended to. See ``WorkingTree.__init__`` for a comment
      about future directions. (Robert Collins/Martin Pool)

    * bzrlib.transport.http has been modified so that only 404 urllib errors
      are returned as NoSuchFile. Other exceptions will propogate as normal.
      This allows debuging of actual errors. (Robert Collins)

    * bzrlib.transport.Transport now accepts *ONLY* url escaped relative paths
      to apis like 'put', 'get' and 'has'. This is to provide consistent
      behaviour - it operates on url's only. (Robert Collins)

    * Transports can register using ``register_lazy_transport``, and they
      will be loaded when first used.  (Martin Pool)

    * ``merge_flex`` no longer calls ``conflict_handler.finalize()``, instead that
      is called by ``merge_inner``. This is so that the conflict count can be
      retrieved (and potentially manipulated) before returning to the caller
      of ``merge_inner``. Likewise 'merge' now returns the conflict count to the
      caller. (Robert Collins)

    * ``revision.revision_graph`` can handle having only partial history for
      a revision - that is no revisions in the graph with no parents.
      (Robert Collins).

    * New ``builtins.branch_files`` uses the standard ``file_list`` rules to
      produce a branch and a list of paths, relative to that branch
      (Aaron Bentley)

    * New TestCase.addCleanup facility.

    * New ``bzrlib.version_info`` tuple (similar to ``sys.version_info``),
      which can be used by programs importing bzrlib.

  BUG FIXES:

    * Better handling of branches in directories with non-ascii names.
      (Joel Rosdahl, Panagiotis Papadakos)

    * Upgrades of trees with no commits will not fail due to accessing
      [-1] in the revision-history. (Andres Salomon)


bzr 0.1.1 2005-10-12
--------------------

  BUG FIXES:

    * Fix problem in pulling over http from machines that do not
      allow directories to be listed.

    * Avoid harmless warning about invalid hash cache after
      upgrading branch format.

  PERFORMANCE:

    * Avoid some unnecessary http operations in branch and pull.


bzr 0.1 2005-10-11
------------------

  NOTES:

    * 'bzr branch' over http initially gives a very high estimate
      of completion time but it should fall as the first few
      revisions are pulled in.  branch is still slow on
      high-latency connections.

  BUG FIXES:

    * bzr-man.py has been updated to work again. Contributed by
      Rob Weir.

    * Locking is now done with fcntl.lockf which works with NFS
      file systems. Contributed by Harald Meland.

    * When a merge encounters a file that has been deleted on
      one side and modified on the other, the old contents are
      written out to foo.BASE and foo.SIDE, where SIDE is this
      or OTHER. Contributed by Aaron Bentley.

    * Export was choosing incorrect file paths for the content of
      the tarball, this has been fixed by Aaron Bentley.

    * Commit will no longer commit without a log message, an
      error is returned instead. Contributed by Jelmer Vernooij.

    * If you commit a specific file in a sub directory, any of its
      parent directories that are added but not listed will be
      automatically included. Suggested by Michael Ellerman.

    * bzr commit and upgrade did not correctly record new revisions
      for files with only a change to their executable status.
      bzr will correct this when it encounters it. Fixed by
      Robert Collins

    * HTTP tests now force off the use of ``http_proxy`` for the duration.
      Contributed by Gustavo Niemeyer.

    * Fix problems in merging weave-based branches that have
      different partial views of history.

    * Symlink support: working with symlinks when not in the root of a
      bzr tree was broken, patch from Scott James Remnant.

  IMPROVEMENTS:

    * 'branch' now accepts a --basis parameter which will take advantage
      of local history when making a new branch. This allows faster
      branching of remote branches. Contributed by Aaron Bentley.

    * New tree format based on weave files, called version 5.
      Existing branches can be upgraded to this format using
      'bzr upgrade'.

    * Symlinks are now versionable. Initial patch by
      Erik Toubro Nielsen, updated to head by Robert Collins.

    * Executable bits are tracked on files. Patch from Gustavo
      Niemeyer.

    * 'bzr status' now shows unknown files inside a selected directory.
      Patch from Heikki Paajanen.

    * Merge conflicts are recorded in .bzr. Two new commands 'conflicts'
      and 'resolve' have needed added, which list and remove those
      merge conflicts respectively. A conflicted tree cannot be committed
      in. Contributed by Aaron Bentley.

    * 'rm' is now an alias for 'remove'.

    * Stores now split out their content in a single byte prefixed hash,
      dropping the density of files per directory by 256. Contributed by
      Gustavo Niemeyer.

    * 'bzr diff -r branch:URL' will now perform a diff between two branches.
      Contributed by Robert Collins.

    * 'bzr log' with the default formatter will show merged revisions,
      indented to the right. Initial implementation contributed by Gustavo
      Niemeyer, made incremental by Robert Collins.


  INTERNALS:

    * Test case failures have the exception printed after the log
      for your viewing pleasure.

    * InventoryEntry is now an abstract base class, use one of the
      concrete InventoryDirectory etc classes instead.

    * Branch raises an UnsupportedFormatError when it detects a
      bzr branch it cannot understand. This allows for precise
      handling of such circumstances.

    * Remove RevisionReference class; ``Revision.parent_ids`` is now simply a
      list of their ids and ``parent_sha1s`` is a list of their corresponding
      sha1s (for old branches only at the moment.)

    * New method-object style interface for Commit() and Fetch().

    * Renamed ``Branch.last_patch()`` to ``Branch.last_revision()``, since
      we call them revisions not patches.

    * Move ``copy_branch`` to ``bzrlib.clone.copy_branch``.  The destination
      directory is created if it doesn't exist.

    * Inventories now identify the files which were present by
      giving the revision *of that file*.

    * Inventory and Revision XML contains a version identifier.
      This must be consistent with the overall branch version
      but allows for more flexibility in future upgrades.

  TESTING:

    * Removed testsweet module so that tests can be run after
      bzr installed by 'bzr selftest'.

    * 'bzr selftest' command-line arguments can now be partial ids
      of tests to run, e.g. ``bzr selftest test_weave``


bzr 0.0.9 2005-09-23
--------------------

  BUG FIXES:

    * Fixed "branch -r" option.

    * Fix remote access to branches containing non-compressed history.
      (Robert Collins).

    * Better reliability of http server tests.  (John Arbash-Meinel)

    * Merge graph maximum distance calculation fix.  (Aaron Bentley)

    * Various minor bug in windows support have been fixed, largely in the
      test suite. Contributed by Alexander Belchenko.

  IMPROVEMENTS:

    * Status now accepts a -r argument to give status between chosen
      revisions. Contributed by Heikki Paajanen.

    * Revision arguments no longer use +/-/= to control ranges, instead
      there is a 'before' namespace, which limits the successive namespace.
      For example '$ bzr log -r date:yesterday..before:date:today' will
      select everything from yesterday and before today. Contributed by
      Robey Pointer

    * There is now a bzr.bat file created by distutils when building on
      Windows. Contributed by Alexander Belchenko.

  INTERNALS:

    * Removed uuid() as it was unused.

    * Improved 'fetch' code for pulling revisions from one branch into
      another (used by pull, merged, etc.)


bzr 0.0.8 2005-09-20
--------------------

  IMPROVEMENTS:

    * Adding a file whose parent directory is not versioned will
      implicitly add the parent, and so on up to the root. This means
      you should never need to explictly add a directory, they'll just
      get added when you add a file in the directory.  Contributed by
      Michael Ellerman.

    * Ignore ``.DS_Store`` (contains Mac metadata) by default.
      (Nir Soffer)

    * If you set ``BZR_EDITOR`` in the environment, it is checked in
      preference to EDITOR and the config file for the interactive commit
      editing program. Related to this is a bugfix where a missing program
      set in EDITOR would cause editing to fail, now the fallback program
      for the operating system is still tried.

    * Files that are not directories/symlinks/regular files will no longer
      cause bzr to fail, it will just ignore them by default. You cannot add
      them to the tree though - they are not versionable.


  INTERNALS:

    * Refactor xml packing/unpacking.

  BUG FIXES:

    * Fixed 'bzr mv' by Ollie Rutherfurd.

    * Fixed strange error when trying to access a nonexistent http
      branch.

    * Make sure that the hashcache gets written out if it can't be
      read.


  PORTABILITY:

    * Various Windows fixes from Ollie Rutherfurd.

    * Quieten warnings about locking; patch from Matt Lavin.


bzr-0.0.7 2005-09-02
--------------------

  NEW FEATURES:

    * ``bzr shell-complete`` command contributed by Clint Adams to
      help with intelligent shell completion.

    * New expert command ``bzr find-merge-base`` for debugging merges.


  ENHANCEMENTS:

    * Much better merge support.

    * merge3 conflicts are now reported with markers like '<<<<<<<'
      (seven characters) which is the same as CVS and pleases things
      like emacs smerge.


  BUG FIXES:

    * ``bzr upgrade`` no longer fails when trying to fix trees that
      mention revisions that are not present.

    * Fixed bugs in listing plugins from ``bzr plugins``.

    * Fix case of $EDITOR containing options for the editor.

    * Fix log -r refusing to show the last revision.
      (Patch from Goffredo Baroncelli.)


  CHANGES:

    * ``bzr log --show-ids`` shows the revision ids of all parents.

    * Externally provided commands on your $BZRPATH no longer need
      to recognize --bzr-usage to work properly, and can just handle
      --help themselves.


  LIBRARY:

    * Changed trace messages to go through the standard logging
      framework, so that they can more easily be redirected by
      libraries.



bzr-0.0.6 2005-08-18
--------------------

  NEW FEATURES:

    * Python plugins, automatically loaded from the directories on
      ``BZR_PLUGIN_PATH`` or ``~/.bzr.conf/plugins`` by default.

    * New 'bzr mkdir' command.

    * Commit mesage is fetched from an editor if not given on the
      command line; patch from Torsten Marek.

    * ``bzr log -m FOO`` displays commits whose message matches regexp
      FOO.

    * ``bzr add`` with no arguments adds everything under the current directory.

    * ``bzr mv`` does move or rename depending on its arguments, like
      the Unix command.

    * ``bzr missing`` command shows a summary of the differences
      between two trees.  (Merged from John Arbash-Meinel.)

    * An email address for commits to a particular tree can be
      specified by putting it into .bzr/email within a branch.  (Based
      on a patch from Heikki Paajanen.)


  ENHANCEMENTS:

    * Faster working tree operations.


  CHANGES:

    * 3rd-party modules shipped with bzr are copied within the bzrlib
      python package, so that they can be installed by the setup
      script without clashing with anything already existing on the
      system.  (Contributed by Gustavo Niemeyer.)

    * Moved plugins directory to bzrlib/, so that there's a standard
      plugin directory which is not only installed with bzr itself but
      is also available when using bzr from the development tree.
      ``BZR_PLUGIN_PATH`` and ``DEFAULT_PLUGIN_PATH`` are then added to the
      standard plugins directory.

    * When exporting to a tarball with ``bzr export --format tgz``, put
      everything under a top directory rather than dumping it into the
      current directory.   This can be overridden with the ``--root``
      option.  Patch from William Dodé and John Meinel.

    * New ``bzr upgrade`` command to upgrade the format of a branch,
      replacing ``bzr check --update``.

    * Files within store directories are no longer marked readonly on
      disk.

    * Changed ``bzr log`` output to a more compact form suggested by
      John A Meinel.  Old format is available with the ``--long`` or
      ``-l`` option, patched by William Dodé.

    * By default the commit command refuses to record a revision with
      no changes unless the ``--unchanged`` option is given.

    * The ``--no-plugins``, ``--profile`` and ``--builtin`` command
      line options must come before the command name because they
      affect what commands are available; all other options must come
      after the command name because their interpretation depends on
      it.

    * ``branch`` and ``clone`` added as aliases for ``branch``.

    * Default log format is back to the long format; the compact one
      is available with ``--short``.


  BUG FIXES:

    * Fix bugs in committing only selected files or within a subdirectory.


bzr-0.0.5  2005-06-15
---------------------

  CHANGES:

    * ``bzr`` with no command now shows help rather than giving an
      error.  Suggested by Michael Ellerman.

    * ``bzr status`` output format changed, because svn-style output
      doesn't really match the model of bzr.  Now files are grouped by
      status and can be shown with their IDs.  ``bzr status --all``
      shows all versioned files and unknown files but not ignored files.

    * ``bzr log`` runs from most-recent to least-recent, the reverse
      of the previous order.  The previous behaviour can be obtained
      with the ``--forward`` option.

    * ``bzr inventory`` by default shows only filenames, and also ids
      if ``--show-ids`` is given, in which case the id is the second
      field.


  ENHANCEMENTS:

    * New 'bzr whoami --email' option shows only the email component
      of the user identification, from Jo Vermeulen.

    * New ``bzr ignore PATTERN`` command.

    * Nicer error message for broken pipe, interrupt and similar
      conditions that don't indicate an internal error.

    * Add ``.*.sw[nop] .git .*.tmp *,v`` to default ignore patterns.

    * Per-branch locks keyed on ``.bzr/branch-lock``, available in
      either read or write mode.

    * New option ``bzr log --show-ids`` shows revision and file ids.

    * New usage ``bzr log FILENAME`` shows only revisions that
      affected that file.

    * Changed format for describing changes in ``bzr log -v``.

    * New option ``bzr commit --file`` to take a message from a file,
      suggested by LarstiQ.

    * New syntax ``bzr status [FILE...]`` contributed by Bartosz
      Oler.  File may be in a branch other than the working directory.

    * ``bzr log`` and ``bzr root`` can be given an http URL instead of
      a filename.

    * Commands can now be defined by external programs or scripts
      in a directory on $BZRPATH.

    * New "stat cache" avoids reading the contents of files if they
      haven't changed since the previous time.

    * If the Python interpreter is too old, try to find a better one
      or give an error.  Based on a patch from Fredrik Lundh.

    * New optional parameter ``bzr info [BRANCH]``.

    * New form ``bzr commit SELECTED`` to commit only selected files.

    * New form ``bzr log -r FROM:TO`` shows changes in selected
      range; contributed by John A Meinel.

    * New option ``bzr diff --diff-options 'OPTS'`` allows passing
      options through to an external GNU diff.

    * New option ``bzr add --no-recurse`` to add a directory but not
      their contents.

    * ``bzr --version`` now shows more information if bzr is being run
      from a branch.


  BUG FIXES:

    * Fixed diff format so that added and removed files will be
      handled properly by patch.  Fix from Lalo Martins.

    * Various fixes for files whose names contain spaces or other
      metacharacters.


  TESTING:

    * Converted black-box test suites from Bourne shell into Python;
      now run using ``./testbzr``.  Various structural improvements to
      the tests.

    * testbzr by default runs the version of bzr found in the same
      directory as the tests, or the one given as the first parameter.

    * testbzr also runs the internal tests, so the only command
      required to check is just ``./testbzr``.

    * testbzr requires python2.4, but can be used to test bzr running
      under a different version.

    * Tests added for many other changes in this release.


  INTERNAL:

    * Included ElementTree library upgraded to 1.2.6 by Fredrik Lundh.

    * Refactor command functions into Command objects based on HCT by
      Scott James Remnant.

    * Better help messages for many commands.

    * Expose ``bzrlib.open_tracefile()`` to start the tracefile; until
      this is called trace messages are just discarded.

    * New internal function ``find_touching_revisions()`` and hidden
      command touching-revisions trace the changes to a given file.

    * Simpler and faster ``compare_inventories()`` function.

    * ``bzrlib.open_tracefile()`` takes a tracefilename parameter.

    * New AtomicFile class.

    * New developer commands ``added``, ``modified``.


  PORTABILITY:

    * Cope on Windows on python2.3 by using the weaker random seed.
      2.4 is now only recommended.


bzr-0.0.4  2005-04-22
---------------------

  ENHANCEMENTS:

    * 'bzr diff' optionally takes a list of files to diff.  Still a bit
      basic.  Patch from QuantumG.

    * More default ignore patterns.

    * New 'bzr log --verbose' shows a list of files changed in the
      changeset.  Patch from Sebastian Cote.

    * Roll over ~/.bzr.log if it gets too large.

    * Command abbreviations 'ci', 'st', 'stat', '?' based on a patch
      by Jason Diamon.

    * New 'bzr help commands' based on a patch from Denys Duchier.


  CHANGES:

    * User email is determined by looking at $BZREMAIL or ~/.bzr.email
      or $EMAIL.  All are decoded by the locale preferred encoding.
      If none of these are present user@hostname is used.  The host's
      fully-qualified name is not used because that tends to fail when
      there are DNS problems.

    * New 'bzr whoami' command instead of username user-email.


  BUG FIXES:

    * Make commit safe for hardlinked bzr trees.

    * Some Unicode/locale fixes.

    * Partial workaround for ``difflib.unified_diff`` not handling
      trailing newlines properly.


  INTERNAL:

    * Allow docstrings for help to be in PEP0257 format.  Patch from
      Matt Brubeck.

    * More tests in test.sh.

    * Write profile data to a temporary file not into working
      directory and delete it when done.

    * Smaller .bzr.log with process ids.


  PORTABILITY:

    * Fix opening of ~/.bzr.log on Windows.  Patch from Andrew
      Bennetts.

    * Some improvements in handling paths on Windows, based on a patch
      from QuantumG.


bzr-0.0.3  2005-04-06
---------------------

  ENHANCEMENTS:

    * New "directories" internal command lists versioned directories
      in the tree.

    * Can now say "bzr commit --help".

    * New "rename" command to rename one file to a different name
      and/or directory.

    * New "move" command to move one or more files into a different
      directory.

    * New "renames" command lists files renamed since base revision.

    * New cat command contributed by janmar.

  CHANGES:

    * .bzr.log is placed in $HOME (not pwd) and is always written in
      UTF-8.  (Probably not a completely good long-term solution, but
      will do for now.)

  PORTABILITY:

    * Workaround for difflib bug in Python 2.3 that causes an
      exception when comparing empty files.  Reported by Erik Toubro
      Nielsen.

  INTERNAL:

    * Refactored inventory storage to insert a root entry at the top.

  TESTING:

    * Start of shell-based black-box testing in test.sh.


bzr-0.0.2.1
-----------

  PORTABILITY:

    * Win32 fixes from Steve Brown.


bzr-0.0.2  "black cube"  2005-03-31
-----------------------------------

  ENHANCEMENTS:

    * Default ignore list extended (see bzrlib/__init__.py).

    * Patterns in .bzrignore are now added to the default ignore list,
      rather than replacing it.

    * Ignore list isn't reread for every file.

    * More help topics.

    * Reinstate the 'bzr check' command to check invariants of the
      branch.

    * New 'ignored' command lists which files are ignored and why;
      'deleted' lists files deleted in the current working tree.

    * Performance improvements.

    * New global --profile option.

    * Ignore patterns like './config.h' now correctly match files in
      the root directory only.


bzr-0.0.1  2005-03-26
---------------------

  ENHANCEMENTS:

    * More information from info command.

    * Can now say "bzr help COMMAND" for more detailed help.

    * Less file flushing and faster performance when writing logs and
      committing to stores.

    * More useful verbose output from some commands.

  BUG FIXES:

    * Fix inverted display of 'R' and 'M' during 'commit -v'.

  PORTABILITY:

    * Include a subset of ElementTree-1.2.20040618 to make
      installation easier.

    * Fix time.localtime call to work with Python 2.3 (the minimum
      supported).


bzr-0.0.0.69  2005-03-22
------------------------

  ENHANCEMENTS:

    * First public release.

    * Storage of local versions: init, add, remove, rm, info, log,
      diff, status, etc.

..
   vim: tw=74 ft=rst ff=unix<|MERGE_RESOLUTION|>--- conflicted
+++ resolved
@@ -74,14 +74,12 @@
       batches up requests into approx 5MB requests, rather than a separate
       request for each file. (John Arbash Meinel)
 
-<<<<<<< HEAD
     * Progress bars now show the rate of network activity for
       ``bzr+ssh://`` and ``bzr://`` connections.  (Andrew Bennetts)
-=======
+
     * A new format name alias ``default-rich-root`` has been added and
       points at the closest relative of the default format that supports 
       rich roots. (Jelmer Vernooij, #338061)
->>>>>>> ea323309
 
     * Support for GSSAPI authentication when using HTTP or HTTPS. 
       (Jelmer Vernooij)
