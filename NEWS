--- conflicted
+++ resolved
@@ -9,29 +9,6 @@
 In Development
 ##############
 
-<<<<<<< HEAD
-=======
-Bug Fixes
-*********
-
-* Fix a pycurl related test failure on karmic by recognizing an error
-  raised by newer versions of pycurl.
-  (Vincent Ladeuil, #306264)
-
-* Fix a test failure on karmic by making a locale test more robust.
-  (Vincent Ladeuil, #413514)
-
-Improvements
-************
-
-* A better description of the platform is shown in crash tracebacks, ``bzr
-  --version`` and ``bzr selftest``.
-  (Martin Pool, #409137)
-
-bzr 1.18
-########
-
->>>>>>> ca91ec09
 Compatibility Breaks
 ********************
 
@@ -47,12 +24,12 @@
 Bug Fixes
 *********
 
+* Fix a pycurl related test failure on karmic by recognizing an error
+  raised by newer versions of pycurl.
+  (Vincent Ladeuil, #306264)
+
 Improvements
 ************
-
-* A better description of the platform is shown in crash tracebacks, ``bzr
-  --version`` and ``bzr selftest``.
-  (Martin Pool, #409137)
 
 Documentation
 *************
