--- conflicted
+++ resolved
@@ -33,14 +33,12 @@
 * ``bzr mv`` no longer takes out branch locks, which allows it to work
   when the branch is readonly. (Robert Collins, #216541)
 
-<<<<<<< HEAD
-* Fixed a NameError when merging or pulling from a URL that causes a
-  redirection loop when bzr tries to read a URL as a bundle.
-  (Andrew Bennetts, #400847)
-=======
 * ``bzr serve`` once again applies a ``ChrootServer`` to the given
   directory before serving it. (Andrew Bennetts, #400535)
->>>>>>> 6510f921
+
+* Fixed a NameError that occurs when merging or pulling from a URL that
+  causes a redirection loop when bzr tries to read a URL as a bundle.
+  (Andrew Bennetts, #400847)
   
 * Fixed spurious "Source branch does not support stacking" warning when
   pushing. (Andrew Bennetts, #388908)
