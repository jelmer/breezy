####################
Bazaar Release Notes
####################

.. contents:: List of Releases
   :depth: 1

bzr 2.2.0b1 (not released yet)
##############################

:Codename: ???
:2.2.0b1: ???

Compatibility Breaks
********************

* ``Repository.get_inventory_sha1()`` has been removed. (Jelmer Vernooij)

New Features
************

* If the Apport crash-reporting tool is available, bzr crashes are now
  stored into the ``/var/crash`` apport spool directory, and the user is
  invited to report them to the developers from there, either
  automatically or by running ``apport-bug``.  No information is sent
  without specific permission from the user.  (Martin Pool, #515052)

* Tree-shape conflicts can be resolved by providing ``--take-this`` and
  ``--take-other`` to the ``bzr resolve`` command. Just marking the conflict
  as resolved is still accessible via the ``--done`` default action.
  (Vincent Ladeuil)

Bug Fixes
*********

* Avoid infinite recursion when probing for apport.
  (Vincent Ladeuil, #516934)

<<<<<<< HEAD
* Allow exporting a single file using ``bzr export``.
  (Michal Junák, #511987)
=======
* Network transfer amounts and rates are now displayed in SI units according
  to the Ubuntu Units Policy <https://wiki.ubuntu.com/UnitsPolicy>.
  (Gordon Tyler, #514399)

API Changes
***********

* Remove unused ``CommandFailed`` exception.
  (Martin Pool)
>>>>>>> ce6a4c27

Testing
*******

* Stop sending apport crash files to ``.cache`` in the directory from
  which ``bzr selftest`` was run.  (Martin Pool, #422350)

bzr 2.1.0 (not released yet)
############################

:Codename: 
:2.1.0: 

Bug Fixes
*********

* Don't require testtools to use sftp.
  (Vincent Ladeuil, #516183)

* Fix "AttributeError in Inter1and2Helper" during fetch.
  (Martin Pool, #513432)

* Fix ``log`` to better check ancestors even if merged revisions are involved.
  (Vincent Ladeuil, #476293)

* Give a better error message when doing ``bzr bind`` in an already bound
  branch.  (Neil Martinsen-Burrell, #513063)

* Set the mtime of files exported to a directory by ``bzr export`` all to
  the same value to avoid confusing ``make`` and other date-based build
  systems. (Robert Collins, #515631)

* ``bzr update`` performs the two merges in a more logical order and will stop
  when it encounters conflicts.  
  (Gerard Krol, #113809)

Improvements
************

Documentation
*************

API Changes
***********

* ``Repository.deserialise_inventory`` has been renamed to 
  ``Repository._deserialise_inventory`` to indicate it is private.
  (Jelmer Vernooij)

* ``Repository.get_inventory_xml`` has been renamed to 
  ``Repository._get_inventory_xml`` to indicate it is private. 
  (Jelmer Vernooij)

* ``Repository.serialise_inventory`` has been renamed to 
  ``Repository._serialise_inventory`` to indicate it is private.

Internals
*********

Testing
*******
* Using the ``bzrlib.chk_map`` module from within multiple threads at the
  same time was broken due to race conditions with a module level page
  cache. This shows up as a KeyError in the ``bzrlib.lru_cache`` code with
  ``bzrlib.chk_map`` in the backtrace, and can be triggered without using
  the same high level objects such as ``bzrlib.repository.Repository``
  from different threads. chk_map now uses a thread local cache which may
  increase memory pressure on processes using threads.
  (Robert Collins, John Arbash Meinel, #514090)

* The new ``merge_file_content`` should now be ok with tests to avoid
  regressions.
  (Vincent Ladeuil, #515597)

bzr 2.1.0rc2
############

:Codename: after the bubbles
:2.1.0rc2: 2010-01-29

This is a quick-turn-around to update a small issue with our new per-file
merge hook. We expect no major changes from this to the final 2.1.0.

API Changes
***********

* The new ``merge_file_content`` hook point has been altered to provide a
  better API where state for extensions can be stored rather than the
  too-simple function based approach. This fixes a performance regression
  where branch configuration would be parsed per-file during merge. As
  part of this the included news_merger has been refactored into a base
  helper class ``bzrlib.merge.ConfigurableFileMerger``.
  (Robert Collins, John Arbash Meinel, #513822)


bzr 2.1.0rc1
############

:Codename: the 'new' stable
:2.1.0rc1: 2009-01-21

This is the first stable release candidate for Bazaar's 2.1 series. From
this point onwards, the 2.1 series will be considered stable (as the 2.0
series) and only bugfixes are expected to be incorporated. The dozen or so
bugfixes in the 2.0.4 release are also included in this release (along
with more than 15 more bugfixes). Some of the interesting features are
support for per-file merge hooks, ``bzr unshelve --preview``, support
for using ! in ignore files to exclude files from being ignored, a small
memory leak was squashed, and many ``ObjectNotLocked`` errors were fixed.
This looks to be a very good start for a new stable series.


New Features
************

* Add bug information to log output when available.
  (Neil Martinsen-Burrell, Guillermo Gonzalez, #251729)

* Added ``merge_file_content`` hook point to ``Merger``, allowing plugins
  to register custom merge logic, e.g. to provide smarter merging for
  particular files.

* Bazaar now includes the ``news_merge`` plugin.  It is disabled by
  default, to enable it add a ``news_merge_files`` option to your
  configuration.  Consult ``bzr help news_merge`` for more information.
  (Andrew Bennetts)
  
* ``bzr branch`` now takes a ``--bind`` option. This lets you
  branch and bind all in one command. (Ian Clatworthy)

* ``bzr switch`` now takes a ``--revision`` option, to allow switching to
  a specific revision of a branch. (Daniel Watkins, #183559)

* ``bzr unshelve --preview`` can now be used to show how a patch on the
  shelf would be applied to the working tree.
  (Guilherme Salgado, #308122)

* ``bzr update`` now takes a ``--revision`` argument. This lets you
  change the revision of the working tree to any revision in the
  ancestry of the current or master branch. (Matthieu Moy, Mark Hammond,
  Martin Pool, #45719)

* ``-Dbytes`` can now be used to display the total number of bytes
  transferred for the current command. This information is always logged
  to ``.bzr.log`` for later inspection. (John Arbash Meinel)

* New ignore patterns.  Patterns prefixed with '!' are exceptions to 
  ignore patterns and take precedence over regular ignores.  Such 
  exceptions are used to specify files that should be versioned which 
  would otherwise be ignored.  Patterns prefixed with '!!' act as regular 
  ignore patterns, but have highest precedence, even over the '!' 
  exception patterns. (John Whitley, #428031)

* The ``supress_warnings`` configuration option has been introduced to disable
  various warnings (it currently only supports the ``format_deprecation``
  warning). The new option can be set in any of the following locations:
  ``bazaar.conf``, ``locations.conf`` and/or ``branch.conf``.
  (Ted Gould, Matthew Fuller, Vincent Ladeuil)

Bug Fixes
*********

* Always show a message if an OS error occurs while trying to run a
  user-specified commit message editor.
  (Martin Pool, #504842)

* ``bzr diff`` will now use the epoch when it is unable to determine 
  the timestamp of a file, if the revision it was introduced in is a
  ghost. (Jelmer Vernooij, #295611)

* ``bzr switch -b`` can now create branches that are located using directory
  services such as ``lp:``, even when the branch name doesn't contain a
  '/'.  (Neil Martinsen-Burrell, #495263)

* ``bzr unshelve`` has improved messages about what it is doing.
  (Neil Martinsen-Burrell, #496917)

* Concurrent autopacking is more resilient to already-renamed pack files.
  If we find that a file we are about to obsolete is already obsoleted, we
  do not try to rename it, and we leave the file in ``obsolete_packs``.
  The code is also fault tolerant if a file goes missing, assuming that
  another process already removed the file.
  (John Arbash Meinel, Gareth White, #507557)

* Fix "Too many concurrent requests" in reconcile when network connection
  fails.  (Andrew Bennetts, #503878)

* Fixed a side effect mutation of ``RemoteBzrDirFormat._network_name``
  that caused some tests to fail when run in a non-default order.
  Probably no user impact.  (Martin Pool, #504102)

* Fixed ``ObjectNotLocked`` error in ``bzr cat -rbranch:../foo FILE``.
  (Andrew Bennetts, #506274)

* FTP transports support Unicode paths by encoding/decoding them as utf8.
  (Vincent Ladeuil, #472161)

* Listen to the SIGWINCH signal to update the terminal width.
  (Vincent Ladeuil, #316357)

* Progress bars are now hidden when ``--quiet`` is given.
  (Martin Pool, #320035)

* ``SilentUIFactory`` now supports ``make_output_stream`` and discards
  whatever is written to it.  This un-breaks some plugin tests that
  depended on this behaviour.
  (Martin Pool, #499757)

* When operations update the working tree, all affected files should end
  up with the same mtime. (eg. when versioning a generated file, if you
  update the source and the generated file together, the generated file
  should appear up-to-date.)
  (John Arbash Meinel, Martin <gzlist>, #488724)

Improvements
************

* Added ``add_cleanup`` and ``cleanup_now`` to ``bzrlib.command.Command``.
  All the builtin commands now use ``add_cleanup`` rather than
  ``try``/``finally`` blocks where applicable as it is simpler and more
  robust.  (Andrew Bennetts)

* All except a small number of storage formats are now hidden, making
  the help for numerous commands far more digestible. (Ian Clatworthy)

* Attempts to open a shared repository as a branch (e.g. ``bzr branch
  path/to/repo``) will now include "location is a repository" as a hint in
  the error message.  (Brian de Alwis, Andrew Bennetts, #440952)

* Push will now inform the user when they are trying to push to a foreign 
  VCS for which roundtripping is not supported, and will suggest them to 
  use dpush. (Jelmer Vernooij)

* The version of bzr being run is now written to the log file.
  (__monty__, #257170)

* Transport network activity indicator is shown more of the time when
  Bazaar is doing network IO.
  (Martin Pool)

Documentation
*************

* Add documentation on creating merges with more than one parent.
  (Neil Martinsen-Burrell, #481526)

* Better explain the --uncommitted option of merge.
  (Neil Martinsen-Burrell, #505088)

* Improve discussion of pending merges in the documentation for
  ``revert``.  (Neil Martinsen-Burrell, #505093)

* Improved help for ``bzr send``. 
  (Martin Pool, Bojan Nikolic)

* There is a System Administrator's Guide in ``doc/en/admin-guide``,
  including discussions of installation, relevant plugins, security and 
  backup. (Neil Martinsen-Burrell)

* The ``conflicts`` help topic has been renamed to ``conflict-types``.
  (Ian Clatworthy)

* The User Reference is now presented as a series of topics.
  Many of the included topics have link and format tweaks applied.
  (Ian Clatworthy)

API Changes
***********

* Added ``cachedproperty`` decorator to ``bzrlib.decorators``.
  (Andrew Bennetts)

* Many test features were renamed from ``FooFeature`` to ``foo_feature``
  to be consistent with instances being lower case and classes being
  CamelCase. For the features that were more likely to be used, we added a
  deprecation thunk, but not all. (John Arbash Meinel)

* Merger classes (such as ``Merge3Merger``) now expect a ``this_branch``
  parameter in their constructors, and provide ``this_branch`` as an
  attribute. (Andrew Bennetts)
  
* The Branch hooks pre_change_branch_tip no longer masks exceptions raised
  by plugins - the original exceptions are now preserved. (Robert Collins)

* The Transport ``Server.tearDown`` method is now renamed to
  ``stop_server`` and ``setUp`` to ``start_server`` for consistency with
  our normal naming pattern, and to avoid confusion with Python's
  ``TestCase.tearDown``.  (Martin Pool)

* ``WorkingTree.update`` implementations must now accept a ``revision``
  parameter.

Internals
*********

* Added ``BzrDir.open_branchV3`` smart server request, which can receive
  a string of details (such as "location is a repository") as part of a
  ``nobranch`` response.  (Andrew Bennetts, #440952)
  
* New helper osutils.UnicodeOrBytesToBytesWriter which encodes unicode
  objects but passes str objects straight through. This is used for
  selftest but may be useful for diff and other operations that generate
  mixed output. (Robert Collins)

* New exception ``NoRoundtrippingSupport``, for use by foreign branch 
  plugins. (Jelmer Vernooij)

Testing
*******

* ``bzrlib.tests.permute_for_extension`` is a helper that simplifies
  running all tests in the current module, once against a pure python
  implementation, and once against an extension (pyrex/C) implementation.
  It can be used to dramatically simplify the implementation of
  ``load_tests``.  (John Arbash Meinel)

* ``bzrlib.tests.TestCase`` now subclasses ``testtools.testcase.TestCase``.
  This permits features in testtools such as getUniqueInteger and
  getUniqueString to be used. Because of this, testtools version 0.9.2 or
  newer is now a dependency to run bzr selftest. Running with versions of
  testtools less than 0.9.2 will cause bzr to error while loading the test
  suite. (Robert Collins)

* Shell-like tests now support the command "mv" for moving files.  The
  syntax for ``mv file1 file2``, ``mv dir1 dir2`` and ``mv file dir`` is
  supported.  (Neil Martinsen-Burrell)

* The test progress bar no longer distinguishes tests that 'errored' from
  tests that 'failed' - they're all just failures.
  (Martin Pool)


bzr 2.0.4
#########

:Codename: smooth sailing
:2.0.4: 2010-01-21

The fourth bugfix-only release in the 2.0 series contains more than a
dozen bugfixes relative to 2.0.3. The primary focus is on handling
interruptions and concurrent operations more cleanly, there is also a fair
improvement to ``bzr export`` when exporting a remote branch.


Bug Fixes
*********

* ``bzr annotate`` on another branch with ``-r branch:...`` no longer
  fails with an ``ObjectNotLocked`` error.  (Andrew Bennetts, #496590)

* ``bzr export dir`` now requests all file content as a record stream,
  rather than requsting the file content one file-at-a-time. This can make
  exporting over the network significantly faster (54min => 9min in one
  case). (John Arbash Meinel, #343218)

* ``bzr serve`` no longer slowly leaks memory. The compiled
  ``bzrlib.bencode.Encoder()`` class was using ``__del__`` to cleanup and
  free resources, and it should have been using ``__dealloc__``.
  This will likely have an impact on any other process that is serving for
  an extended period of time.  (John Arbash Meinel, #494406)

* Check for SIGINT (Ctrl-C) and other signals immediately if ``readdir``
  returns ``EINTR`` by calling ``PyErr_CheckSignals``.  This affected the
  optional ``_readdir_pyx`` extension.  (Andrew Bennetts, #495023)

* Concurrent autopacks will no longer lose a newly created pack file.
  There was a race condition, where if the reload happened at the right
  time, the second packer would forget the name of the newly added pack
  file. (John Arbash Meinel, Gareth White, #507566)

* Give a clearer message if the lockdir disappears after being apparently
  successfully taken.  (Martin Pool, #498378)

* Give a warning when fetching between repositories (local or remote) with
  sufficiently different formats that the content will need to be
  serialized (ie ``InterDifferingSerializer`` or ``inventory-deltas``), so
  the user has a clue that upgrading could make it faster.
  (Martin Pool, #456077)

* If we fail to open ``~/.bzr.log`` write a clear message to stderr rather
  than using ``warning()``. The log file is opened before logging is set
  up, and it leads to very confusing: 'no handlers for "bzr"' messages for
  users, rather than something nicer.
  (John Arbash Meinel, Barry Warsaw, #503886)

* Refuse to build with any Pyrex 0.9.4 release, as they have known bugs.
  (Martin Pool, John Arbash Meinel, #449372)

* ``setup.py bdist_rpm`` now properly finds extra files needed for the
  build. (there is still the distutils bug
  http://bugs.python.org/issue644744) (Joe Julian, #175839)

* The 2a format wasn't properly restarting autopacks when something
  changed underneath it (like another autopack). Now concurrent
  autopackers will properly succeed. (John Arbash Meinel, #495000)

* ``TreeTransform`` can now handle when a delta says that the file id for
  the tree root changes. Rather than trying to rename your working
  directory, or failing early saying that you can't have multiple
  tree roots. This also fixes revert, update, and pull when the root id
  changes.  (John Arbash Meinel, #494269, #504390)

* ``_update_current_block`` no longer suppresses exceptions, so ^C at just
  the right time will get propagated, rather than silently failing to move
  the block pointer. (John Arbash Meinel, Gareth White, #495023)

Testing
*******

* We have a new ``test_source`` that ensures all pyrex ``cdef`` functions
  handle exceptions somehow. (Possibly by setting ``# cannot_raise``
  rather than an ``except ?:`` clause.) This should help prevent bugs like
  bug #495023. (John Arbash Meinel)


bzr 2.1.0b4
###########

:Codename: san francisco airport
:2.1.0b4: 2009-12-14

The fourth beta release in the 2.1 series brings with it a significant
number of bugfixes (~20). The test suite is once again (finally) "green"
on Windows, and should remain that way for future releases. There are a
few performance related updates (faster upgrade and log), and several UI
tweaks. There has also been a significant number of tweaks to the runtime
documentation. 2.1.0b4 include everything from the 2.0.3 release.


Compatibility Breaks
********************

* The BZR_SSH environmental variable may now be set to the path of a secure
  shell client. If currently set to the value ``ssh`` it will now guess the
  vendor of the program with that name, to restore the old behaviour that
  indicated the SSH Corporation client use ``sshcorp`` instead as the magic
  string. (Martin <gzlist@googlemail.com>, #176292)

New Features
************

* ``bzr commit`` now has a ``--commit-time`` option.
  (Alexander Sack, #459276)

* ``-Dhpss`` now increases logging done when run on the bzr server,
  similarly to how it works on the client. (John Arbash Meinel)

* New option ``bzr unshelve --keep`` applies the changes and leaves them
  on the shelf.  (Martin Pool, Oscar Fuentes, #492091)

* The ``BZR_COLUMNS`` envrionment variable can be set to force bzr to
  respect a given terminal width. This can be useful when output is
  redirected or in obscure cases where the default value is not
  appropriate. Pagers can use it to get a better control of the line
  lengths. 
  (Vincent Ladeuil)

* The new command ``bzr lp-mirror`` will request that Launchpad update its
  mirror of a local branch. This command will only function if launchpadlib
  is installed.
  (Jonathan Lange)


Bug Fixes
*********

* After renaming a file, the dirstate could accidentally reference
  ``source\\path`` rather than ``source/path`` on Windows. This might be a
  source of some dirstate-related failures. (John Arbash Meinel)

* ``bzr commit`` now detects commit messages that looks like file names
  and issues a warning.
  (Gioele Barabucci, #73073)

* ``bzr ignore /`` no longer causes an IndexError. (Gorden Tyler, #456036)

* ``bzr log -n0 -rN`` should not return revisions beyond its merged revisions.
  (#325618, #484109, Marius Kruger)

* ``bzr merge --weave`` and ``--lca`` will now create ``.BASE`` files for
  files with conflicts (similar to ``--merge3``). The contents of the file
  is a synthesis of all bases used for the merge.
  (John Arbash Meinel, #40412)

* ``bzr mv --quiet`` really is quiet now.  (Gordon Tyler, #271790)

* ``bzr serve`` is more clear about the risk of supplying --allow-writes.
  (Robert Collins, #84659)

* ``bzr serve --quiet`` really is quiet now.  (Gordon Tyler, #252834)

* Fix bug with redirected URLs over authenticated HTTP.
  (Glen Mailer, Neil Martinsen-Burrell, Vincent Ladeuil, #395714)

* Interactive merge doesn't leave branch locks behind.  (Aaron Bentley)

* Lots of bugfixes for the test suite on Windows. We should once again
  have a test suite with no failures on Windows. (John Arbash Meinel)

* ``osutils.terminal_width()`` obeys the BZR_COLUMNS environment
  variable but returns None if the terminal is not a tty (when output is
  redirected for example). Also fixes its usage under OSes that doesn't
  provide termios.TIOCGWINSZ. Make sure the corresponding tests runs on
  windows too.
  (Joke de Buhr, Vincent Ladeuil, #353370, #62539)
  (John Arbash Meinel, Vincent Ladeuil, #492561)

* Terminate ssh subprocesses when no references to them remain, fixing
  subprocess and file descriptor leaks.  (Andrew Bennetts, #426662)
  
* The ``--hardlink`` option of ``bzr branch`` and ``bzr checkout`` now
  works for 2a format trees.  Only files unaffected by content filters
  will be hardlinked.  (Andrew Bennetts, #408193)

* The new glob expansion on Windows would replace all ``\`` characters
  with ``/`` even if it there wasn't a glob to expand, the arg was quoted,
  etc. Now only change slashes if there is something being glob expanded.
  (John Arbash Meinel, #485771)

* Use our faster ``KnownGraph.heads()`` functionality when computing the
  new rich-root heads. This can cut a conversion time in half (mysql from
  13.5h => 6.2h) (John Arbash Meinel, #487632)

* When launching a external diff tool via bzr diff --using, temporary files
  are no longer created, rather, the path to the file in the working tree is
  passed to the external diff tool. This allows the file to be edited if the
  diff tool provides for this. (Gary van der Merwe, #490738)
  
* The launchpad-open command can now be used from a subdirectory of a
  branch, not just from the root of the branch. 
  (Neil Martinsen-Burrell, #489102)


Improvements
************

* ``bzr log`` is now faster. (Ian Clatworthy)

* ``bzr update`` provides feedback on which branch it is up to date with.
  (Neil Martinsen-Burrell)

* ``bzr upgrade`` from pre-2a to 2a can be significantly faster (4x).
  For details see the xml8 patch and heads() improvements.
  (John Arbash Meinel)

* ``bzrlib.urlutils.local_path_from_url`` now accepts
  'file://localhost/' as well as 'file:///' URLs on POSIX.  (Michael
  Hudson)

* The progress bar now shows only a spinner and per-operation counts,
  not an overall progress bar.  The previous bar was often not correlated
  with real overall operation progress, either because the operations take
  nonlinear time, or because at the start of the operation Bazaar couldn't
  estimate how much work there was to do.  (Martin Pool)

Documentation
*************

* Lots of documentation tweaks for inline help topics and command help
  information.

API Changes
***********

* ``bzrlib.textui`` (vestigial module) removed.  (Martin Pool)

* The Launchpad plugin now has a function ``login`` which will log in to
  Launchpad with launchpadlib, and ``load_branch`` which will return the
  Launchpad Branch object corresponding to a given Bazaar Branch object.
  (Jonathan Lange)

Internals
*********

* New test Feature: ``ModuleAvailableFeature``. It is designed to make it
  easier to handle what tests you want to run based on what modules can be
  imported. (Rather than lots of custom-implemented features that were
  basically copy-and-pasted.) (John Arbash Meinel)

* ``osutils.timer_func()`` can be used to get either ``time.time()`` or
  ``time.clock()`` when you want to do performance timing.
  ``time.time()`` is limited to 15ms resolution on Windows, but
  ``time.clock()`` gives CPU and not wall-clock time on other platforms.
  (John Arbash Meinel)

* Several code paths that were calling ``Transport.get().read()`` have
  been changed to the equalivent ``Transport.get_bytes()``. The main
  difference is that the latter will explicitly call ``file.close()``,
  rather than expecting the garbage collector to handle it. This helps
  with some race conditions on Windows during the test suite and sftp
  tests. (John Arbash Meinel)

Testing
*******

* TestCaseWithMemoryTransport no longer sets $HOME and $BZR_HOME to
  unicode strings. (Michael Hudson, #464174)


bzr 2.0.3
#########

:Codename: little italy
:2.0.3: 2009-12-14


The third stable release of Bazaar has a small handful of bugfixes. As
expected, this has no internal or external compatibility changes versus
2.0.2 (or 2.0.0).

Bug Fixes
*********

* ``bzr push --use-existing-dir`` no longer crashes if the directory
  exists but contains an invalid ``.bzr`` directory.
  (Andrew Bennetts, #423563)

* Content filters are now applied correctly after pull, merge and switch.
  (Ian Clatworthy, #385879)

* Fix a potential segfault in the groupcompress hash map handling code.
  When inserting new entries, if the final hash bucket was empty, we could
  end up trying to access if ``(last_entry+1)->ptr == NULL``.
  (John Arbash Meinel, #490228)

* Improve "Binary files differ" hunk handling.  (Aaron Bentley, #436325)


bzr 2.1.0b3
###########

:Codename: after sprint recovery
:2.1.0b3: 2009-11-16

This release was pushed up from its normal release cycle due to a
regression in python 2.4 compatibility in 2.1.0b2.  Since this regression
was caught before 2.1.0b2 was officially announced, the full changelog
includes both 2.1.0b3 and 2.1.0b2 changes.

Highlights of 2.1.0b3 are: new globbing code for all commands on Windows,
the test suite now conforms to python's trunk enhanced semantics (skip,
etc.), and ``bzr info -v`` will now report the correct branch and repo
formats for Remote objects.


New Features
************

* Users can define a shelve editor to provide shelf functionality at a
  granularity finer than per-patch-hunk. (Aaron Bentley)

Bug Fixes
*********

* Fix for shell completion and short options.  (Benoît PIERRE)

* Fix ``bzr --profile-imports`` with Python 2.6.  (Martin Pool)

* Hooks daughter classes should always call the base constructor.
  (Alexander Belchenko, Vincent Ladeuil, #389648) 

* Improve "Binary files differ" hunk handling.  (Aaron Bentley, #436325)

* On Windows, do glob expansion at the command-line level (as is usually
  done in bash, etc.) This means that *all* commands get glob expansion
  (bzr status, bzr add, bzr mv, etc). It uses a custom command line
  parser, which allows us to know if a given section was quoted. It means
  you can now do ``bzr ignore "*.py"``.
  (John Arbash Meinel, #425510, #426410, #194450)

* Sanitize commit messages that come in from the '-m' flag. We translate
  '\r\n' => '\n' and a plain '\r' => '\n'. The storage layer doesn't
  allow those because XML store silently translate it anyway. (The parser
  auto-translates \r\n => \n in ways that are hard for us to catch.)

* Show correct branch and repository format descriptions in 
  ``bzr info -v`` on a smart server location.  (Andrew Bennetts, #196080)

* The fix for bug #186920 accidentally broke compatibility with python
  2.4.  (Vincent Ladeuil, #475585)

* Using ``Repository.get_commit_builder().record_iter_changes()`` now
  correctly sets ``self.inv_sha1`` to a sha1 string and
  ``self.new_inventory`` to an Inventory instance after calling
  ``self.finish_inventory()``. (Previously it accidently set both values
  as a tuple on ``self.inv_sha1``. This was missed because
  ``repo.add_revision`` ignores the supplied inventory sha1 and recomputes
  the sha1 from the repo directly. (John Arbash Meinel)

* Shelve command refuse to run if there is no real terminal.
  (Alexander Belchenko)

* Avoid unnecessarily flushing of trace file; it's now unbuffered at the
  Python level.  (Martin Pool)

Documentation
*************

* Include Japanese translations for documentation (Inada Naoki)

* New API ``ui_factory.make_output_stream`` to be used for sending bulk
  (rather than user-interaction) data to stdout.  This automatically
  coordinates with progress bars or other terminal activity, and can be
  overridden by GUIs.
  (Martin Pool, 493944)

Internals
*********

* Some of the core groupcompress functionality now releases the GIL before
  operation. Similar to how zlib and bz2 operate without the GIL in the
  core compression and decompression routines. (John Arbash Meinel)

Testing
*******

* -Dhpssvfs will now trigger on ``RemoteBzrDir._ensure_real``, providing
  more debugging of VFS access triggers. (Robert Collins)

* KnownFailure is now signalled to ``ExtendedTestResult`` using the same
  method that Python 2.7 uses - ``addExpectedFailure``. (Robert Collins)

* ``--parallel=fork`` is now compatible with --subunit.
  (Robert Collins, Vincent Ladeuil, #419776)

* Reporting of failures shows test ids not descriptions and thus shows
  parameterised tests correctly. (Robert Collins)

* TestNotApplicable is now handled within the TestCase.run method rather
  than being looked for within ``ExtendedTestResult.addError``. This
  provides better handling with other ``TestResult`` objects, degrading to
  sucess rather than error. (Robert Collins)

* The private method ``_testConcluded`` on ``ExtendedTestResult`` has been
  removed - it was empty and unused. (Robert Collins)

* UnavailableFeature is now handled within the TestCase.run method rather
  than being looked for within addError. If the Result object does not
  have an addNotSupported method, addSkip is attempted instead, and
  failing that addSuccess. (Robert Collins)

* When a TestResult does not have an addSkip method, skipped tests are now
  reported as successful tests, rather than as errors. This change is
  to make it possible to get a clean test run with a less capable
  TestResult. (Robert Collins)



bzr 2.1.0b2
###########

:Codename: a load off my mind
:2.1.0b2: 2009-11-02

This is our second feature-filled release since 2.0, pushing us down the
path to a 2.1.0. Once again, all bugfixes in 2.0.2 are present in 2.1.0b2.

Key highlights in this release are: improved handling of
failures-during-cleanup for commit, fixing a long-standing bug with
``bzr+http`` and shared repositories, all ``lp:`` urls to be resolved
behind proxies, and a new StaticTuple datatype, allowing us to reduce
memory consumption (50%) and garbage collector overhead (40% faster) for
many operations.

* A new ``--concurrency`` option has been added as well as an associated
  BZR_CONCURRENCY environment variable to specify the number of
  processes that can be run concurrently when running ``bzr selftest``. The
  command-line option overrides the environment variable if both are
  specified. If none is specified. the number of processes is obtained
  from the OS as before.  (Matt Nordhoff, Vincent Ladeuil)

Bug Fixes
*********

* ``bzr+http`` servers no longer give spurious jail break errors when
  serving branches inside a shared repository.  (Andrew Bennetts, #348308)

* Errors during commit are handled more robustly so that knock-on errors
  are less likely to occur, and will not obscure the original error if
  they do occur.  This fixes some causes of ``TooManyConcurrentRequests``
  and similar errors.  (Andrew Bennetts, #429747, #243391)

* Launchpad urls can now be resolved from behind proxies.
  (Gordon Tyler, Vincent Ladeuil, #186920)

* Reduce the strictness for StaticTuple, instead add a debug flag
  ``-Dstatic_tuple`` which will change apis to be strict and raise errors.
  This way, most users won't see failures, but developers can improve
  internals. (John Arbash Meinel, #471193)

* TreeTransform.adjust_path updates the limbo paths of descendants of adjusted
  files.  (Aaron Bentley)

* Unicode paths are now handled correctly and consistently by the smart
  server.  (Andrew Bennetts, Michael Hudson, #458762)

Improvements
************

* When reading index files, we now use a ``StaticTuple`` rather than a
  plain ``tuple`` object. This generally gives a 20% decrease in peak
  memory, and can give a performance boost up to 40% on large projects.
  (John Arbash Meinel)

* Peak memory under certain operations has been reduced significantly.
  (eg, 'bzr branch launchpad standalone' is cut in half)
  (John Arbash Meinel)

Documentation
*************

* Filtered views user documentation upgraded to refer to format 2a
  instead of pre-2.0 formats. (Ian Clatworthy)

API Changes
***********

* Remove deprecated ``CLIUIFactory``.  (Martin Pool)

* ``UIFactory`` now has new ``show_error``, ``show_message`` and
  ``show_warning`` methods, which can be hooked by non-text UIs.  
  (Martin Pool)

Internals
*********

* Added ``bzrlib._simple_set_pyx``. This is a hybrid between a Set and a
  Dict (it only holds keys, but you can lookup the object located at a
  given key). It has significantly reduced memory consumption versus the
  builtin objects (1/2 the size of Set, 1/3rd the size of Dict). This is
  used as the interning structure for StaticTuple objects.
  (John Arbash Meinel)

* ``bzrlib._static_tuple_c.StaticTuple`` is now available and used by
  the btree index parser and the chk map parser. This class functions
  similarly to ``tuple`` objects. However, it can only point to a limited
  collection of types.  (Currently StaticTuple, str, unicode, None, bool,
  int, long, float, but not subclasses).  This allows us to remove it from
  the garbage collector (it cannot be in a cycle), it also allows us to
  intern the objects. In testing, this can reduce peak memory by 20-40%,
  and significantly improve performance by removing objects from being
  inspected by the garbage collector.  (John Arbash Meinel)

* ``GroupCompressBlock._ensure_content()`` will now release the
  ``zlib.decompressobj()`` when the first request is for all of the
  content. (Previously it would only be released if you made a request for
  part of the content, and then all of it later.) This turns out to be a
  significant memory savings, as a ``zstream`` carries around approx 260kB
  of internal state and buffers. (For branching bzr.dev this drops peak
  memory from 382MB => 345MB.) (John Arbash Meinel)

* When streaming content between ``2a`` format repositories, we now clear
  caches from earlier versioned files. (So 'revisions' is cleared when we
  start reading 'inventories', etc.) This can have a significant impact on
  peak memory for initial copies (~200MB). (John Arbash Meinel)


bzr 2.0.2
#########

:Codename: after the scare
:2.0.2: 2009-11-02

The second in our "let's keep the stable bugfixes flowing" series. As
expected this has a few (~9) bugfixes relative to 2.0.1, and no major api
changes or features.

Bug Fixes
*********

* Avoid "NoneType has no attribute st_mode" error when files disappear
  from a directory while it's being read.  (Martin Pool, #446033)

* Content filters are now applied correctly after revert.
  (Ian Clatworthy)

* Diff parsing handles "Binary files differ" hunks.  (Aaron Bentley, #436325)

* Fetching from stacked pre-2a repository via a smart server no longer
  fails intermittently with "second push failed to complete".
  (Andrew Bennetts, #437626)

* Fix typos left after test_selftest refactoring.
  (Vincent Ladeuil, Matt Nordhoff, #461149)

* Fixed ``ObjectNotLocked`` errors during ``bzr log -r NNN somefile``.
  (Andrew Bennetts, #445171)
  
* PreviewTree file names are not limited by the encoding of the temp
  directory's filesystem. (Aaron Bentley, #436794)

Improvements
************

* ``bzr log`` now read-locks branches exactly once, so makes better use of
  data caches.  (Andrew Bennetts)

Documentation
*************

* Filtered views user documentation upgraded to refer to format 2a
  instead of pre-2.0 formats. (Ian Clatworthy)


bzr 2.1.0b1
###########

:Codename: While the cat is away
:2.1.0b1: 2009-10-14

This is the first development release in the new split "stable" and
"development" series. As such, the release is a snapshot of bzr.dev
without creating a release candidate first. This release includes a
fair amount of internal changes, with deprecated code being removed,
and several new feature developments. People looking for a stable code
base with only bugfixes should focus on the 2.0.1 release. All bugfixes
present in 2.0.1 are present in 2.1.0b1.

Highlights include support for ``bzr+ssh://host/~/homedir`` style urls,
finer control over the plugin search path via extended BZR_PLUGIN_PATH
syntax, visible warnings when extension modules fail to load, and improved
error handling during unlocking.


New Features
************

* Bazaar can now send mail through Apple OS X Mail.app. 
  (Brian de Alwis)

* ``bzr+ssh`` and ``bzr`` paths can now be relative to home directories
  specified in the URL.  Paths starting with a path segment of ``~`` are
  relative to the home directory of the user running the server, and paths
  starting with ``~user`` are relative to the home directory of the named
  user.  For example, for a user "bob" with a home directory of
  ``/home/bob``, these URLs are all equivalent:

  * ``bzr+ssh://bob@host/~/repo``
  * ``bzr+ssh://bob@host/~bob/repo``
  * ``bzr+ssh://bob@host/home/bob/repo``

  If ``bzr serve`` was invoked with a ``--directory`` argument, then no
  home directories outside that directory will be accessible via this
  method.

  This is a feature of ``bzr serve``, so pre-2.1 clients will
  automatically benefit from this feature when ``bzr`` on the server is
  upgraded.  (Andrew Bennetts, #109143)

* Extensions can now be compiled if either Cython or Pyrex is available.
  Currently Pyrex is preferred, but that may change in the future.
  (Arkanes)

* Give more control on BZR_PLUGIN_PATH by providing a way to refer to or
  disable the user, site and core plugin directories.
  (Vincent Ladeuil, #412930, #316192, #145612)

Bug Fixes
*********

* Bazaar's native protocol code now correctly handles EINTR, which most
  noticeably occurs if you break in to the debugger while connected to a
  bzr+ssh server.  You can now can continue from the debugger (by typing
  'c') and the process continues.  However, note that pressing C-\ in the
  shell may still kill the SSH process, which is bug 162509, so you must
  sent a signal to the bzr process specifically, for example by typing
  ``kill -QUIT PID`` in another shell.  (Martin Pool, #341535)

* ``bzr add`` in a tree that has files with ``\r`` or ``\n`` in the
  filename will issue a warning and skip over those files.
  (Robert Collins, #3918)

* ``bzr dpush`` now aborts if uncommitted changes (including pending merges)
  are present in the working tree. The configuration option ``dpush_strict``
  can be used to set the default for this behavior.
  (Vincent Ladeuil, #438158)

* ``bzr merge`` and ``bzr remove-tree`` now requires --force if pending
  merges are present in the working tree.
  (Vincent Ladeuil, #426344)

* Clearer message when Bazaar runs out of memory, instead of a ``MemoryError``
  traceback.  (Martin Pool, #109115)

* Don't give a warning on Windows when failing to import ``_readdir_pyx``
  as it is never built. (John Arbash Meinel, #430645)

* Don't restrict the command name used to run the test suite.
  (Vincent Ladeuil, #419950)

* ftp transports were built differently when the kerberos python module was
  present leading to obscure failures related to ASCII/BINARY modes.
  (Vincent Ladeuil, #443041)

* Network streams now decode adjacent records of the same type into a
  single stream, reducing layering churn. (Robert Collins)

* PreviewTree behaves correctly when get_file_mtime is invoked on an unmodified
  file. (Aaron Bentley, #251532)

* Registry objects should not use iteritems() when asked to use items().
  (Vincent Ladeuil, #430510)

* Weave based repositories couldn't be cloned when committers were using
  domains or user ids embedding '.sig'. Now they can.
  (Matthew Fuller, Vincent Ladeuil, #430868)

Improvements
************

* Revision specifiers can now be given in a more DWIM form, without
  needing explicit prefixes for specifiers like tags or revision id's.
  See ``bzr help revisionspec`` for full details.  (Matthew Fuller)

* Bazaar gives a warning before exiting, and writes into ``.bzr.log``, if 
  compiled extensions can't be loaded.  This typically indicates a
  packaging or installation problem.  In this case Bazaar will keep
  running using pure-Python versions, but this may be substantially
  slower.  The warning can be disabled by setting
  ``ignore_missing_extensions = True`` in ``bazaar.conf``.
  See also <https://answers.launchpad.net/bzr/+faq/703>.
  (Martin Pool, #406113, #430529)

* Secondary errors that occur during Branch.unlock and Repository.unlock
  no longer obscure the original error.  These methods now use a new
  decorator, ``only_raises``.  This fixes many causes of
  ``TooManyConcurrentRequests`` and similar errors.
  (Andrew Bennetts, #429747)

Documentation
*************

* Describe the new shell-like test feature. (Vincent Ladeuil)

* Help on hooks no longer says 'Not deprecated' for hooks that are
  currently supported. (Ian Clatworthy, #422415)

API Changes
***********

* ``bzrlib.user_encoding`` has been removed; use
  ``bzrlib.osutils.get_user_encoding`` instead.  (Martin Pool)

* ``bzrlib.tests`` now uses ``stopTestRun`` for its ``TestResult``
  subclasses - the same as python's unittest module. (Robert Collins)
  
* ``diff._get_trees_to_diff`` has been renamed to 
  ``diff.get_trees_and_branches_to_diff``. It is now a public API, and it 
  returns the old and new branches. (Gary van der Merwe)

* ``bzrlib.trace.log_error``, ``error`` and ``info`` have been deprecated.
  (Martin Pool)

* ``MutableTree.has_changes()`` does not require a tree parameter anymore. It
  now defaults to comparing to the basis tree. It now checks for pending
  merges too.  ``Merger.check_basis`` has been deprecated and replaced by the
  corresponding has_changes() calls. ``Merge.compare_basis``,
  ``Merger.file_revisions`` and ``Merger.ensure_revision_trees`` have also
  been deprecated.
  (Vincent Ladeuil, #440631)

* ``ProgressTask.note`` is deprecated.
  (Martin Pool)

Internals
*********

* Added ``-Drelock`` debug flag.  It will ``note`` a message every time a
  repository or branch object is unlocked then relocked the same way.
  (Andrew Bennetts)
  
* ``BTreeLeafParser.extract_key`` has been tweaked slightly to reduce
  mallocs while parsing the index (approx 3=>1 mallocs per key read).
  This results in a 10% speedup while reading an index.
  (John Arbash Meinel)

* The ``bzrlib.lsprof`` module has a new class ``BzrProfiler`` which makes
  profiling in some situations like callbacks and generators easier.
  (Robert Collins)

Testing
*******

* Passing ``--lsprof-tests -v`` to bzr selftest will cause lsprof output to
  be output for every test. Note that this is very verbose! (Robert Collins)

* Setting ``BZR_TEST_PDB=1`` when running selftest will cause a pdb
  post_mortem to be triggered when a test failure occurs. (Robert Collins)

* Shell-like tests can now be written. Code in ``bzrlib/tests/script.py`` ,
  documentation in ``developers/testing.txt`` for details.
  (Vincent Ladeuil)

* Some tests could end up with the same id, that was dormant for
  a long time.
  (Vincent Ladeuil, #442980)

* Stop showing the number of tests due to missing features in the test
  progress bar.  (Martin Pool)

* Test parameterisation now does a shallow copy, not a deep copy of the test
  to be parameterised. This is not expected to break external use of test
  parameterisation, and is substantially faster. (Robert Collins)

* Tests that try to open a bzr dir on an arbitrary transport will now
  fail unless they have explicitly permitted the transport via
  ``self.permit_url``. The standard test factories such as ``self.get_url``
  will permit the urls they provide automatically, so only exceptional
  tests should need to do this. (Robert Collins)

* The break-in test no longer cares about clean shutdown of the child,
  instead it is happy if the debugger starts up. (Robert  Collins)

* The full test suite is expected to pass when the C extensions are not
  present. (Vincent Ladeuil, #430749)


bzr 2.0.1
#########

:Codename: Stability First
:2.0.1: 2009-10-14

The first of our new ongoing bugfix-only stable releases has arrived. It
includes a collection of 12 bugfixes applied to bzr 2.0.0, but does not
include any of the feature development in the 2.1.0 series.


Bug Fixes
*********

* ``bzr add`` in a tree that has files with ``\r`` or ``\n`` in the
  filename will issue a warning and skip over those files.
  (Robert Collins, #3918)

* bzr will attempt to authenticate with SSH servers that support
  ``keyboard-interactive`` auth but not ``password`` auth when using
  Paramiko.   (Andrew Bennetts, #433846)

* Fixed fetches from a stacked branch on a smart server that were failing
  with some combinations of remote and local formats.  This was causing
  "unknown object type identifier 60" errors.  (Andrew Bennetts, #427736)

* Fixed ``ObjectNotLocked`` errors when doing some log and diff operations
  on branches via a smart server.  (Andrew Bennetts, #389413)

* Handle things like ``bzr add foo`` and ``bzr rm foo`` when the tree is
  at the root of a drive. ``osutils._cicp_canonical_relpath`` always
  assumed that ``abspath()`` returned a path that did not have a trailing
  ``/``, but that is not true when working at the root of the filesystem.
  (John Arbash Meinel, Jason Spashett, #322807)

* Hide deprecation warnings for 'final' releases for python2.6.
  (John Arbash Meinel, #440062)

* Improve the time for ``bzr log DIR`` for 2a format repositories.
  We had been using the same code path as for <2a formats, which required
  iterating over all objects in all revisions.
  (John Arbash Meinel, #374730)

* Make sure that we unlock the tree if we fail to create a TreeTransform
  object when doing a merge, and there is limbo, or pending-deletions
  directory.  (Gary van der Merwe, #427773)

* Occasional IndexError on renamed files have been fixed. Operations that
  set a full inventory in the working tree will now go via the
  apply_inventory_delta code path which is simpler and easier to
  understand than dirstates set_state_from_inventory method. This may
  have a small performance impact on operations built on _write_inventory,
  but such operations are already doing full tree scans, so no radical
  performance change should be observed. (Robert Collins, #403322)

* Retrieving file text or mtime from a _PreviewTree has good performance when
  there are many changes.  (Aaron Bentley)

* The CHK index pages now use an unlimited cache size. With a limited
  cache and a large project, the random access of chk pages could cause us
  to download the entire cix file many times.
  (John Arbash Meinel, #402623)

* When a file kind becomes unversionable after being added, a sensible
  error will be shown instead of a traceback. (Robert Collins, #438569)

Documentation
*************

* Improved README. (Ian Clatworthy)

* Improved upgrade documentation for Launchpad branches.
  (Barry Warsaw)


bzr 2.0.0
#########

:2.0.0: 2009-09-22
:Codename: Instant Karma

This release of Bazaar makes the 2a (previously 'brisbane-core') format
the default when new branches or repositories are created.  This format is
substantially smaller and faster for many operations.  Most of the work in
this release focuses on bug fixes and stabilization, covering both 2a and
previous formats.  (See the Upgrade Guide for information on migrating
existing projects.)

This release also improves the documentation content and presentation,
including adding Windows HtmlHelp manuals.

The Bazaar team decided that 2.0 will be a long-term supported release,
with bugfix-only 2.0.x releases based on it, continuing for at least six
months or until the following stable release.

Changes from 2.0.0rc2 to final
******************************

* Officially branded as 2.0.0 rather than 2.0 to clarify between things
  that "want to happen on the 2.0.x stable series" versus things that want
  to "land in 2.0.0". (Changes how bzrlib._format_version_tuple() handles
  micro = 0.) (John Arbash Meinel)


bzr 2.0.0rc2
############

:2.0.0rc2: 2009-09-10

New Features
************

* Added post_commit hook for mutable trees. This allows the keywords
  plugin to expand keywords on files changed by the commit.
  (Ian Clatworthy, #408841)

Bug Fixes
*********

* Bazaar's native protocol code now correctly handles EINTR, which most
  noticeably occurs if you break in to the debugger while connected to a
  bzr+ssh server.  You can now can continue from the debugger (by typing
  'c') and the process continues.  However, note that pressing C-\ in the
  shell may still kill the SSH process, which is bug 162509, so you must
  sent a signal to the bzr process specifically, for example by typing
  ``kill -QUIT PID`` in another shell.  (Martin Pool, #341535)

* ``bzr check`` in pack-0.92, 1.6 and 1.9 format repositories will no
  longer report incorrect errors about ``Missing inventory ('TREE_ROOT', ...)``
  (Robert Collins, #416732)

* ``bzr info -v`` on a 2a format still claimed that it was a "Development
  format" (John Arbash Meinel, #424392)

* ``bzr log stacked-branch`` shows the full log including
  revisions that are in the fallback repository. (Regressed in 2.0rc1).
  (John Arbash Meinel, #419241)

* Clearer message when Bazaar runs out of memory, instead of a ``MemoryError``
  traceback.  (Martin Pool, #109115)

* Conversion to 2a will create a single pack for all the new revisions (as
  long as it ran without interruption). This improves both ``bzr upgrade``
  and ``bzr pull`` or ``bzr merge`` from local branches in older formats.
  The autopack logic that occurs every 100 revisions during local
  conversions was not returning that pack's identifier, which resulted in
  the partial packs created during the conversion not being consolidated
  at the end of the conversion process. (Robert Collins, #423818)

* Fetches from 2a to 2a are now again requested in 'groupcompress' order.
  Groups that are seen as 'underutilized' will be repacked on-the-fly.
  This means that when the source is fully packed, there is minimal
  overhead during the fetch, but if the source is poorly packed the result
  is a fairly well packed repository (not as good as 'bzr pack' but
  good-enough.) (Robert Collins, John Arbash Meinel, #402652)

* Fix a potential segmentation fault when doing 'log' of a branch that had
  ghosts in its mainline.  (Evaluating None as a tuple is bad.)
  (John Arbash Meinel, #419241)

* ``groupcompress`` sort order is now more stable, rather than relying on
  ``topo_sort`` ordering. The implementation is now
  ``KnownGraph.gc_sort``. (John Arbash Meinel)

* Local data conversion will generate correct deltas. This is a critical
  bugfix vs 2.0rc1, and all 2.0rc1 users should upgrade to 2.0rc2 before
  converting repositories. (Robert Collins, #422849)

* Network streams now decode adjacent records of the same type into a
  single stream, reducing layering churn. (Robert Collins)

* Prevent some kinds of incomplete data from being committed to a 2a
  repository, such as revisions without inventories, a missing chk_bytes
  record for an inventory, or a missing text referenced by an inventory.
  (Andrew Bennetts, #423506, #406687)
  
Documentation
*************

* Fix assertion error about "_remember_remote_is_before" when pushing to
  older smart servers.
  (Andrew Bennetts, #418931)

* Help on hooks no longer says 'Not deprecated' for hooks that are
  currently supported. (Ian Clatworthy, #422415)

* PDF and CHM (Windows HtmlHelp) formats are now supported for the
  user documentation. The HTML documentation is better broken up into
  topics. (Ian Clatworthy)

* The developer and foreign language documents are now separated
  out so that searching in the HTML and CHM files produces more
  useful results. (Ian Clatworthy)

* The main table of contents now provides links to the new Migration Docs
  and Plugins Guide. (Ian Clatworthy)


bzr 2.0.0rc1
############

:Codename: no worries
:2.0.0rc1: 2009-08-26

Compatibility Breaks
********************

* The default format for bzr is now ``2a``. This format brings many
  significant performance and size improvements. bzr can pull from
  any existing repository into a ``2a`` one, but can only transfer
  from ``2a`` into ``rich-root`` repositories. The Upgrade guide
  has more information about this change. (Robert Collins)

* On Windows auto-detection of Putty's plink.exe is disabled.
  Default SSH client for Windows is paramiko. User still can force
  usage of plink if explicitly set environment variable BZR_SSH=plink.
  (#414743, Alexander Belchenko)

New Features
************

* ``bzr branch --switch`` can now switch the checkout in the current directory
  to the newly created branch. (Lukáš Lalinský)

Bug Fixes
*********

* Further tweaks to handling of ``bzr add`` messages about ignored files.
  (Jason Spashett, #76616)

* Fetches were being requested in 'groupcompress' order, but weren't
  recombining the groups. Thus they would 'fragment' to get the correct
  order, but not 'recombine' to actually benefit from it. Until we get
  recombining to work, switching to 'unordered' fetches avoids the
  fragmentation. (John Arbash Meinel, #402645)

* Fix a pycurl related test failure on karmic by recognizing an error
  raised by newer versions of pycurl.
  (Vincent Ladeuil, #306264)

* Fix a test failure on karmic by making a locale test more robust.
  (Vincent Ladeuil, #413514)

* Fix IndexError printing CannotBindAddress errors.
  (Martin Pool, #286871)

* Fix "Revision ... not present" errors when upgrading stacked branches,
  or when doing fetches from a stacked source to a stacked target.
  (Andrew Bennetts, #399140)

* ``bzr branch`` of 2a repositories over HTTP is much faster.  bzr now
  batches together small fetches from 2a repositories, rather than
  fetching only a few hundred bytes at a time.
  (Andrew Bennetts, #402657)

Improvements
************

* A better description of the platform is shown in crash tracebacks, ``bzr
  --version`` and ``bzr selftest``.
  (Martin Pool, #409137)

* bzr can now (again) capture crash data through the apport library, 
  so that a single human-readable file can be attached to bug reports.
  This can be disabled by using ``-Dno_apport`` on the command line, or by
  putting ``no_apport`` into the ``debug_flags`` section of
  ``bazaar.conf``.
  (Martin Pool, Robert Collins, #389328)

* ``bzr push`` locally on windows will no longer give a locking error with
  dirstate based formats. (Robert Collins)

* ``bzr shelve`` and ``bzr unshelve`` now work on windows.
  (Robert Collins, #305006)

* Commit of specific files no longer prevents using the iter_changes
  codepath. On 2a repositories, commit of specific files should now be as
  fast, or slightly faster, than a full commit. (Robert Collins)

* The internal core code that handles specific file operations like
  ``bzr st FILENAME`` or ``bzr commit FILENAME`` has been changed to
  include the parent directories if they have altered, and when a
  directory stops being a directory its children are always included. This
  fixes a number of causes for ``InconsistentDelta`` errors, and permits
  faster commit of specific paths. (Robert Collins, #347649)

Documentation
*************

* New developer documentation for content filtering.
  (Martin Pool)

API Changes
***********

* ``bzrlib.shelf_ui`` has had the ``from_args`` convenience methods of its
  classes changed to manage lock lifetime of the trees they open in a way
  consistent with reader-exclusive locks. (Robert Collins, #305006)

Testing
*******

bzr 1.18.1
##########

:Codename:     nein nein nein!
:1.18.1:       2009-09-09

This release fixes two small but worthwhile bugs relevant to users on
Microsoft Windows: some commands that failed on with locking errors will
now work, and a bug that caused poor performance after committing a file
with line-ending conversion has now been fixed.  It also fixes a bug in
pushing to older servers.

Bug Fixes
*********

* Fixed a problem where using content filtering and especially end-of-line
  conversion will commit too many copies a file.
  (Martin Pool, #415508)

* Fix assertion error about ``_remember_remote_is_before`` in
  ``set_tags_bytes`` when pushing to older smart servers.  
  (Andrew Bennetts, Alexander Belchenko, #418931)

Improvements
************

* ``bzr push`` locally on Windows will no longer give a locking error with
  dirstate based formats. (Robert Collins)

* ``bzr shelve`` and ``bzr unshelve`` now work on Windows.
  (Robert Collins, #305006)

API Changes
***********

* ``bzrlib.shelf_ui`` has had the ``from_args`` convenience methods of its
  classes changed to manage lock lifetime of the trees they open in a way
  consistent with reader-exclusive locks. (Robert Collins, #305006)

* ``Tree.path_content_summary`` may return a size of None, when called on
  a tree with content filtering where the size of the canonical form
  cannot be cheaply determined.  (Martin Pool)

* When manually creating transport servers in test cases, a new helper
  ``TestCase.start_server`` that registers a cleanup and starts the server
  should be used. (Robert Collins)

bzr 1.18
########

Compatibility Breaks
********************

* Committing directly to a stacked branch from a lightweight checkout will
  no longer work. In previous versions this would appear to work but would
  generate repositories with insufficient data to create deltas, leading
  to later errors when branching or reading from the repository.
  (Robert Collins, bug #375013)

New Features
************

Bug Fixes
*********

* Fetching from 2a branches from a version-2 bzr protocol would fail to
  copy the internal inventory pages from the CHK store. This cannot happen
  in normal use as all 2a compatible clients and servers support the
  version-3 protocol, but it does cause test suite failures when testing
  downlevel protocol behaviour. (Robert Collins)

* Fix a test failure on karmic by making a locale test more robust.
  (Vincent Ladeuil, #413514)

* Fixed "Pack ... already exists" error when running ``bzr pack`` on a
  fully packed 2a repository.  (Andrew Bennetts, #382463)

* Further tweaks to handling of ``bzr add`` messages about ignored files.
  (Jason Spashett, #76616)

* Properly handle fetching into a stacked branch while converting the
  data, especially when there are also ghosts. The code was filling in
  parent inventories incorrectly, and also not handling when one of the
  parents was a ghost. (John Arbash Meinel, #402778, #412198)

* ``RemoteStreamSource.get_stream_for_missing_keys`` will fetch CHK
  inventory pages when appropriate (by falling back to the vfs stream
  source).  (Andrew Bennetts, #406686)

* StreamSource generates rich roots from non-rich root sources correctly
  now.  (Andrew Bennetts, #368921)

* When deciding whether a repository was compatible for upgrading or
  fetching, we previously incorrectly checked the default repository
  format for the bzrdir format, rather than the format that was actually
  present on disk.  (Martin Pool, #408824)

Improvements
************

* A better description of the platform is shown in crash tracebacks, ``bzr
  --version`` and ``bzr selftest``.
  (Martin Pool, #409137)

* Cross-format fetches (such as between 1.9-rich-root and 2a) via the
  smart server are more efficient now.  They send inventory deltas rather
  than full inventories.  The smart server has two new requests,
  ``Repository.get_stream_1.19`` and ``Repository.insert_stream_1.19`` to
  support this.  (Andrew Bennetts, #374738, #385826)

* Extracting the full ancestry and computing the ``merge_sort`` is now
  significantly faster. This effects things like ``bzr log -n0``. (For
  example, ``bzr log -r -10..-1 -n0 bzr.dev`` is 2.5s down to 1.0s.
  (John Arbash Meinel)

Documentation
*************

API Changes
***********

Internals
*********

* ``-Dstrict_locks`` can now be used to check that read and write locks
  are treated properly w.r.t. exclusivity. (We don't try to take an OS
  read lock on a file that we already have an OS write lock on.) This is
  now set by default for all tests, if you have a test which cannot be
  fixed, you can use ``self.thisFailsStrictLockCheck()`` as a
  compatibility knob. (John Arbash Meinel)

* InterDifferingSerializer is now only used locally.  Other fetches that
  would have used InterDifferingSerializer now use the more network
  friendly StreamSource, which now automatically does the same
  transformations as InterDifferingSerializer.  (Andrew Bennetts)

* ``KnownGraph`` now has a ``.topo_sort`` and ``.merge_sort`` member which
  are implemented in pyrex and significantly faster. This is exposed along
  with ``CombinedGraphIndex.find_ancestry()`` as
  ``VersionedFiles.get_known_graph_ancestry(keys)``.
  (John Arbash Meinel)

* RemoteBranch.open now honours ignore_fallbacks correctly on bzr-v2
  protocols. (Robert Collins)

* The index code now has some specialized routines to extract the full
  ancestry of a key in a more efficient manner.
  ``CombinedGraphIndex.find_ancestry()``. (Time to get ancestry for
  bzr.dev drops from 1.5s down to 300ms. For OOo from 33s => 10.5s) (John
  Arbash Meinel)

Testing
*******

* Install the test ssl certificate and key so that installed bzr
  can run the https tests. (Denys Duchier, #392401)
  

bzr 1.18rc1
###########

:Codename: little traveller
:1.18:    2009-08-20
:1.18rc1: 2009-08-10

This release of Bazaar marches on towards the 2.0 release in which the 2a
'brisbane-core' format becomes generally recommended.  Most of the work in
this release now focusses on bug fixes and stabilization, covering both 2a
and previous formats.  There is a new text-mode interactive merge feature,
a new guide to migration to 2a format in the user documentation, and
pushing branches to a smart server is now much faster.  

The Bazaar team decided that 2.0 will be a long-term supported release,
with bugfix-only releases based on it continuing for at least six months
or until the following stable release.

There are no changes from 1.18rc1 to 1.18.

New Features
************

* ``bzr merge --interactive`` applies a user-selected portion of the
  merge.  The UI is similar to ``shelve``.  (Aaron Bentley)

* ``bzr reconfigure`` now takes options ``--stacked-on URL`` and
  ``--unstacked`` to change stacking of a branch.
  (Martin Pool, #391411)

Bug Fixes
*********

* Annotating on a stacked branch will now succeed in simple scenarios.
  There are still some complex scenarios where it will fail (bug #399884)
  (John Arbash Meinel, #393366)

* A progress bar is no longer left dangling when ``bzr selftest``
  completes, and the progress bar updates with zero latency so the
  displayed test name is always the one that's actually running.
  (Martin Pool, #123688)

* Authenticating against an ssh server now uses ``auth_none`` to determine
  if password authentication is even supported. This fixes a bug where
  users would be prompted for a launchpad password, even though launchpad
  only supports publickey authentication. (John Arbash Meinel, #375867)

* BranchBuilder now accepts timezone to avoid test failures in countries far
  from GMT. (Vincent Ladeuil, #397716)

* ``bzr commit`` no longer saves the unversioning of missing files until
  the commit has completed on the branch. This means that aborting a
  commit that found a missing file will leave the tree unedited.
  (Robert Collins, #282402)

* ``bzr mv`` no longer takes out branch locks, which allows it to work
  when the branch is readonly. (Robert Collins, #216541)

* ``bzr revert .`` no longer generates an InconsistentDelta error when
  there are missing subtrees. (Robert Collins, #367632)

* ``bzr send`` now generates valid bundles with ``--2a`` formats. However,
  do to internal changes necessary to support this, older clients will
  fail when trying to insert them. For newer clients, the bundle can be
  used to apply the changes to any rich-root compatible format.
  (John Arbash Meinel, #393349)

* Cope with FTP servers that don't support restart/append by falling back
  to reading and then rewriting the whole file, such as TahoeLAFS.  (This
  fallback may be slow for some access patterns.)  (Nils Durner, #294709)

* Encode the paths in ``mbcs`` encoding on Windows when spawning an
  external diff client. This at least allows supporting filenames that are
  not ascii, but are present in the current locale. Ideally we would be
  able to pass the Unicode path, but that would be client dependent.
  (John Arbash Meinel, #382709)

* Fix a compile bug on Solaris having to do with const and
  pointer-to-pointers. (John Arbash Meinel, #408441)

* Fixed a NameError that occurs when merging or pulling from a URL that
  causes a redirection loop when bzr tries to read a URL as a bundle.
  (Andrew Bennetts, #400847)

* Fix ``AttributeError: 'TestUIFactory' object has no attribute 'tick'``
  running send and similar commands on 2a formats.
  (Martin Pool, #408201)
  
* Fix crash in some invocations of ``bzr status`` in format 2a.
  (Martin Pool, #403523)

* Fixed export to existing directory: if directory is empty then export 
  will succeed, otherwise it fails with error.
  (Alexander Belchenko, #406174)

* Fixed spurious "Source branch does not support stacking" warning when
  pushing. (Andrew Bennetts, #388908)

* Fixed spurious transport activity indicator appearing while tests are
  running.  (Martin Pool, #343532)

* Merge now correctly handles empty right-hand revision specs.
  (Aaron Bentley, #333961)

* Renames to lexographically lower basenames in trees that have never been
  committed to will no longer corrupt the dirstate. This was caused by an
  bug in the dirstate update_minimal method. (Robert Collins, #395556)

* Requests for unknown methods no longer cause the smart server to log
  lots of backtraces about ``UnknownSmartMethod``, ``do_chunk`` or
  ``do_end``.  (Andrew Bennetts, #338561)

* Shelve will not shelve the initial add of the tree root.  (Aaron Bentley)

* Streaming from bzr servers where there is a chain of stacked branches
  (A stacked on B stacked on C) will now work. (Robert Collins, #406597)

* The environment variable ``BZR_PROGRESS_BAR`` set to either ``text`` or ``none``
  always forces progress bars either on or off respectively.  Otherwise,
  they're turned on if ``TERM`` is not ``dumb`` and stderr is a terminal.
  bzr always uses the 'text' user interface when run as a command, so
  ``BZR_USE_TEXT_UI`` is no longer needed.
  (Martin Pool, #339385, #387717)

* The optional ``_knit_load_data_pyx`` C extension was never being
  imported.  This caused significant slowdowns when reading data from
  repositories.  (Andrew Bennetts, #405653)
  
* The ``--hardlink`` option to ``branch`` and ``checkout`` is not
  supported at the moment on workingtree formats that can do content
  filtering.  (See <https://bugs.edge.launchpad.net/bzr/+bug/408193>.)
  bzr now says so, rather than just ignoring the option.  (Martin Pool)

* There was a bug in ``osutils.relpath`` that was only triggered on
  Windows. Essentially if you were at the root of a drive, and did
  something to a branch/repo on another drive, we would go into an
  infinite loop while trying to find a 'relative path'.
  (John Arbash Meinel, #394227)

* ``WorkingTree4.unversion`` will no longer fail to unversion ids which
  were present in a parent tree but renamed in the working tree.
  (Robert Collins, #187207)

Improvements
************

* Can now rename/move files even if they have been removed from the inventory.
  (Marius Kruger)

* Pushing branches with tags via ``bzr://`` and ``bzr+ssh://`` is much
  faster, using a new ``Branch.set_tags_bytes`` smart server verb rather
  than VFS methods.  For example, pushes of small branches with tags take
  11 rather than 18 smart server requests.  (Andrew Bennetts, #398608)

* Sending Ctrl-Break on Windows will now drop you into the debugger, in
  the same way that sending Ctrl-\\ does on other platforms.
  (John Arbash Meinel)

Documentation
*************

* Added Bazaar 2.0 Upgrade Guide. (Ian Clatworthy)

API Changes
***********

* ``CLIUIFactory`` is deprecated; use ``TextUIFactory`` instead if you
  need to subclass or create a specific class, or better yet the existing
  ``make_ui_for_terminal``.  ``SilentUIFactory`` is clarified to do no
  user interaction at all, rather than trying to read from stdin but not
  writing any output, which would be strange if reading prompts or
  passwords.  (Martin Pool)

* New TransformPreview.commit() allows committing without a working tree.
  (Aaron Bentley)

* ``pb`` parameter to ``TextTestResult`` is deprecated and ignored.
  (Martin Pool)

* ProgressTasks now prefer to talk direct to their ProgressView not to the
  UIFactory. 
  (Martin Pool)

* ``WorkingTree._check`` now requires a references dict with keys matching
  those returned by ``WorkingTree._get_check_refs``. (Robert Collins)

Internals
*********

* ``CHKInventory.path2id`` uses the parent_id to basename hash to avoid
  reading the entries along the path, reducing work to lookup ids from
  paths. (Robert Collins)

* ``CHKMap.apply_delta`` now raises ``InconsistentDelta`` if a delta adds
  as new a key which was already mapped. (Robert Collins)

* Inventory delta application catches more cases of corruption and can
  prevent corrupt deltas from affecting consistency of data structures on
  disk. (Robert Collins)

* --subunit support now adds timestamps if the subunit version supports
  it. (Robert Collins)

* The Windows all-in-one installer now bundles the PyQt image format
  plugins, which allows previewing more images as part of 'qdiff'.
  (Alexander Belchenko)


Testing
*******

* Merge directive cherrypick tests must use the same root id.
  (Martin Pool, #409684)

* Spurious failure in ``check`` tests on rich-root formats fixed.
  (Martin Pool, #408199)

* The ``bzrlib.tests.TextTestRunner`` will no longer call
  ``countTestsCases`` on the test being run. Progress information is
  instead handled by having the test passed in call ``result.progress``
  before running its contents. This improves the behaviour when using
  ``TextTestRunner`` with test suites that don't support
  ``countTestsCases``. (Robert Collins)


bzr 1.17.1 (unreleased)
#######################

Bug Fixes
*********

* The optional ``_knit_load_data_pyx`` C extension was never being
  imported.  This caused significant slowdowns when reading data from
  knit format repositories.  (Andrew Bennetts, #405653)
  

bzr 1.17
########
:Codename: so-late-its-brunch
:1.17rc1: 2009-07-13
:1.17: 2009-07-20


Bazaar continues to blaze a straight and shining path to the 2.0 release and
the elevation of the ``2a`` beta format to the full glory of "supported and
stable".

Highlights in this release include greatly reduced memory consumption during
commits, faster ``ls``, faster ``annotate``, faster network operations if
you're specifying a revision number and the final destruction of those
annoying progress bar artifacts.


Changes from 1.17rc1 to 1.17final
*********************************

* Change an extension to call the python ``frozenset()`` rather than the C
  api ``PyFrozenSet_New``. It turns out that python2.4 did not expose the
  C api. (John Arbash Meinel, #399366)

* Fixes for the Makefile and the rename of ``generate_docs.py`` to
  ``tools/generate_docs.py`` to allow everything to be built on Windows.
  (John Arbash Meinel, #399356)

* ``bzr serve`` once again applies a ``ChrootServer`` to the given
  directory before serving it. (Andrew Bennetts, #400535)


Compatibility Breaks
********************

* ``bzr register-branch`` from the Launchpad plugin now refers to "project"
  instead of "product" which is the correct Launchpad terminology.  The
  --product option is deprecated and users should switch to using --project.
  (Neil Martinsen-Burrell, #238764)


New Features
************

* ``bzr push`` now aborts if uncommitted changes (including pending merges)
  are present in the working tree (if one is present) and no revision is
  specified. The configuration option ``push_strict`` can be used to set the
  default for this behavior.  (Vincent Ladeuil, #284038, #322808, #65286)

* ``bzr revno`` and ``bzr revision-info`` now have a ``--tree`` option to
  show revision info for the working tree instead of the branch.
  (Matthew Fuller, John Arbash Meinel)

* ``bzr send`` now aborts if uncommitted changes (including pending merges)
  are present in the working tree and no revision is specified. The
  configuration option ``send_strict`` can be used to set the default for this
  behavior.
  (Vincent Ladeuil, #206577)

* ``bzr switch --create-branch/-b`` can now be used to create and switch
  to a new branch. Supplying a name without a ``/`` will create the branch
  relative to the existing branch. (similar to how ``bzr switch name``
  works when the branch already exists.) (John Arbash Meinel)


Bug Fixes
*********

* Accept uppercase "Y/N" to prompts such as from break lock. 
  (#335182, Tim Powell, Martin Pool)

* Add documentation about diverged branches and how to fix them in the
  centralized workflow with local commits.  Mention ``bzr help
  diverged-branches`` when a push fails because the branches have
  diverged.  (Neil Martinsen-Burrell, #269477)

* Annotate would sometimes 'latch on' to trivial lines, causing important
  lines to be incorrectly annotated. (John Arbash Meinel, #387952)

* Automatic format upgrades triggered by default stacking policies on a
  1.16rc1 (or later) smart server work again.
  (Andrew Bennetts, #388675)

* Avoid progress bar artifacts being left behind on the screen.
  (Martin Pool, #321935)

* Better message in ``bzr split`` error suggesting a rich root format.
  (Neil Martinsen-Burrell, #220067)

* ``Branch.set_append_revisions_only`` now works with branches on a smart
  server. (Andrew Bennetts, #365865)

* By default, ``bzr branch`` will fail if the target directory exists, but
  does not already have a control directory.  The flag ``--use-existing-dir``
  will allow operation to proceed.  (Alexander Belchenko, #307554)

* ``bzr ls DIR --from-root`` now shows only things in DIR, not everything.
  (Ian Clatworthy)

* Fetch between repositories does not error if they have inconsistent data
  that should be irrelevant to the fetch operation. (Aaron Bentley)

* Fix ``AttributeError`` exception when reconfiguring lightweight checkout 
  of a remote repository.
  (Jelmer Vernooij, #332194)

* Fix bug in decoding v3 smart server messages when receiving multiple
  lots of excess bytes after an end-of-message.
  (Andrew Bennetts)

* Force deletion of readonly files during merge, update and other tree
  transforms.
  (Craig Hewetson, Martin Pool, #218206)

* Force socket shutdown in threaded http test servers to avoid client hangs
  (pycurl).  (Vincent Ladeuil, #383920).

* ``LRUCache`` will maintain the linked list pointers even if a nodes
  cleanup function raises an exception. (John Arbash Meinel, #396838)

* Progress bars are now suppressed again when the environment variable
  ``BZR_PROGRESS_BAR`` is set to ``none``.
  (Martin Pool, #339385)

* Reduced memory consumption during ``bzr commit`` of large files. For
  pre 2a formats, should be down to ~3x the size of a file.
  For ``--2a`` format repositories, it is down to the size of the file
  content plus the size of the compressed text.  Related to bug #109114.
  (John Arbash Meinel)

* Set hidden attribute on .bzr directory below unicode path should never
  fail with error. The operation should succeed even if bzr unable to set 
  the attribute.  (Alexander Belchenko, related to bug #335362).
  
* Stacking will no longer accept requests to stack on the same
  branch/repository. Existing branches that incorrectly reference the same
  repository in a stacking configuration will now raise
  UnstackableLocationError when the branch is opened. This can be fixed by
  removing the stacking location inside ``.bzr/branch``.
  (Robert Collins, #376243)

* The ``log+`` decorator, useful in debugging or profiling, could cause
  "AttributeError: 'list' object has no attribute 'next'".  This is now
  fixed.  The log decorator no longer shows the elapsed time or transfer
  rate because they're available in the log prefixes and the transport
  activity display respectively.
  (Martin Pool, #340347)

* Unshelve works correctly when multiple zero-length files are present on
  the shelf. (Aaron Bentley, #363444)

* Progress bars no longer show the network transport scheme or direction.
  (Martin Pool)

* launchpad-login now respects the 'verbose' option.
  (Jonathan Lange, #217031)


Internals
*********

* ``bzrlib.user_encoding`` is now officially deprecated. It is not
  possible to write a deprecation wrapper, but the variable will be
  removed in the near future. Use ``bzrlib.osutils.get_user_encoding()``
  instead. (Alexander Belchenko)

* Command lookup has had hooks added. ``bzrlib.Command.hooks`` has
  three new hook points: ``get_command``, ``get_missing_command`` and
  ``list_commands``, which allow just-in-time command name provision
  rather than requiring all command names be known a-priori.
  (Robert Collins)

* ``get_app_path`` from win32utils.py now supports REG_EXPAND_SZ data type
  and can read path to wordpad.exe. (Alexander Belchenko, #392046)

* ``graph.KnownGraph`` has been added. This is a class that can give
  answers to ``heads()`` very quickly. However, it has the assumption that
  the whole graph has already been loaded. This is true during
  ``annotate`` so it is used there with good success (as much as 2x faster
  for files with long ancestry and 'cherrypicked' changes.)
  (John Arbash Meinel, Vincent Ladeuil)

* OS file locks are now taken out using ``CreateFile`` rather than
  ``LockFileEx`` on Windows. The locking remains exclusive with
  ``LockFileEx`` but now it also works on older versions of Windows (such
  as Win98). (Martin <gzlist>)

* pack <=> pack fetching is now done via a ``PackStreamSource`` rather
  than the ``Packer`` code. The user visible change is that we now
  properly fetch the minimum number of texts for non-smart fetching.
  (John Arbash Meinel)


* ``VersionedFiles._add_text`` is a new api that lets us insert text into
  the repository as a single string, rather than a list of lines. This can
  improve memory overhead and performance of committing large files.
  (Currently a private api, used only by commit). (John Arbash Meinel)


Improvements
************

* ``bzr annotate`` can now be significantly faster. The time for
  ``bzr annotate NEWS`` is down to 7s from 22s in 1.16. Files with long
  histories and lots of 'duplicate insertions' will be improved more than
  others. (John Arbash Meinel, Vincent Ladeuil)

* ``bzr ls`` is now faster. On OpenOffice.org, the time drops from 2.4
  to 1.1 seconds. The improvement for ``bzr ls -r-1`` is more
  substantial dropping from 54.3 to 1.1 seconds. (Ian Clatworthy)

* Improve "Path(s) are not versioned" error reporting for some commands.
  (Benoît PIERRE)

* Initial commit performance in ``--2a`` repositories has been improved by
  making it cheaper to build the initial CHKMap. (John Arbash Meinel)

* Resolving a revno to a revision id on a branch accessed via ``bzr://``
  or ``bzr+ssh://`` is now much faster and involves no VFS operations.
  This speeds up commands like ``bzr pull -r 123``.  (Andrew Bennetts)

* ``revision-info`` now properly aligns the revnos/revids in the output
  and doesn't traceback when given revisions not in the current branch.
  Performance is also significantly improved when requesting multiple revs
  at once.  (Matthew Fuller, John Arbash Meinel)

* Tildes are no longer escaped by Transports. (Andy Kilner)


Documentation
*************

* Avoid bad text wrapping in generated documentation.  Slightly better
  formatting in the user reference.
  (Martin Pool, #249908)

* Minor clarifications to the help for End-Of-Line conversions.
  (Ian Clatworthy)

API Changes
***********

* Removed overspecific error class ``InvalidProgressBarType``.
  (Martin Pool)

* The method ``ProgressView._show_transport_activity`` is now
  ``show_transport_activity`` because it's part of the contract between
  this class and the UI.  (Martin Pool)


bzr 1.16.1
##########

:Released: 2009-06-26

End user testing of the 2a format revealed two serious bugs. The first,
#365615, caused bzr to raise AbsentContentFactory errors when autopacking.
This meant that commits or pushes to 2a-format repositories failed
intermittently.

The second bug, #390563, caused the smart server to raise AbsentContentFactory
when streaming 2a stacked 2a-format branches. This particularly affected
branches stored on Launchpad in the 2a format.

Both of these bugs cause command failures only, neither of them cause data
corruption or data loss. And, of course, both of these bugs are now fixed.

Bug Fixes
*********

* We now properly request a more minimal set of file texts when fetching
  multiple revisions. (Robert Collins, John Arbash Meinel, #390563)

* Repositories using CHK pages (which includes the new 2a format) will no
  longer error during commit or push operations when an autopack operation
  is triggered. (Robert Collins, #365615)

* ``chk_map.iter_interesting_nodes`` now properly uses the *intersection*
  of referenced nodes rather than the *union* to determine what
  uninteresting pages we still need to look at. Prior to this,
  incrementally pushing to stacked branch would push the minimal data, but
  fetching everything would request extra texts. There are some unhandled
  cases wrt trees of different depths, but this fixes the common cases.
  (Robert Collins, John Arbash Meinel, #390563)

* ``GroupCompress`` repositories now take advantage of the pack hints
  parameter to permit cross-format fetching to incrementally pack the
  converted data. (Robert Collins)

* ``Repository.commit_write_group`` now returns opaque data about what
  was committed, for passing to the ``Repository.pack``. Repositories
  without atomic commits will still return None. (Robert Collins)

* ``Repository.pack`` now takes an optional ``hint`` parameter
  which will support doing partial packs for repositories that can do
  that. (Robert Collins)

* RepositoryFormat has a new attribute 'pack_compresses' which is True
  when doing a pack operation changes the compression of content in the
  repository. (Robert Collins)

* ``StreamSink`` and ``InterDifferingSerialiser`` will call
  ``Repository.pack`` with the hint returned by
  ``Repository.commit_write_group`` if the formats were different and the
  repository can increase compression by doing a pack operation.
  (Robert Collins, #376748)


bzr 1.16
########
:Codename: yesterday-in-california
:1.16rc1: 2009-06-11
:1.16: 2009-06-18

This version of Bazaar contains the beta release of the new ``2a`` repository
format, suitable for testing by fearless, advanced users. This format or an
updated version of it will become the default format in Bazaar 2.0. Please
read the NEWS entry before even thinking about upgrading to the new format.

Also included are speedups for many operations on huge projects, a bug fix for
pushing stacked new stacked branches to smart servers and the usual bevy of
bug fixes and improvements.


Changes from 1.16rc1 to 1.16final
*********************************

* Fix the nested tree flag check so that upgrade from development formats to
  2a can work correctly.
  (Jelmer Vernooij, #388727)

* Automatic format upgrades triggered by default stacking policies on a
  1.16rc1 (or later) smart server work again.
  (Andrew Bennetts, #388675)


Compatibility Breaks
********************

* Display prompt on stderr (instead of stdout) when querying users so
  that the output of commands can be safely redirected.
  (Vincent Ladeuil, #376582)


New Features
************

* A new repository format ``2a`` has been added.  This is a beta release
  of the brisbane-core (aka group-compress) project.  This format now
  suitable for wider testing by advanced users willing to deal with some
  bugs.  We would appreciate test reports, either positive or negative.
  Format 2a is substantially smaller and faster for many operations on
  many trees.  This format or an updated version will become the default
  in bzr 2.0.

  This is a rich-root format, so this repository format can be used with
  bzr-svn.  Bazaar branches in previous non-rich-root formats can be
  converted (including by merge, push and pull) to format 2a, but not vice
  versa.  We recommend upgrading previous development formats to 2a.

  Upgrading to this format can take considerable time because it expands
  and more concisely repacks the full history.

  If you use stacked branches, you must upgrade the stacked branches
  before the stacked-on branches.  (See <https://bugs.launchpad.net/bugs/374735>)

* ``--development7-rich-root`` is a new dev format, similar to ``--dev6``
  but using a Revision serializer using bencode rather than XML.
  (Jelmer Vernooij, John Arbash Meinel)

* mail_client=claws now supports --body (and message body hooks).  Also uses
  configured from address.  (Barry Warsaw)

Improvements
************


* ``--development6-rich-root`` can now stack. (Modulo some smart-server
  bugs with stacking and non default formats.)
  (John Arbash Meinel, #373455)

* ``--development6-rich-root`` delays generating a delta index for the
  first object inserted into a group. This has a beneficial impact on
  ``bzr commit`` since each committed texts goes to its own group. For
  committing a 90MB file, it drops peak memory by about 200MB, and speeds
  up commit from 7s => 4s. (John Arbash Meinel)

* Numerous operations are now faster for huge projects, i.e. those
  with a large number of files and/or a large number of revisions,
  particularly when the latest development format is used. These
  operations (and improvements on OpenOffice.org) include:

  * branch in a shared repository (2X faster)
  * branch --no-tree (100X faster)
  * diff (2X faster)
  * tags (70X faster)

  (Ian Clatworthy)

* Pyrex version of ``bencode`` support. This provides optimized support
  for both encoding and decoding, and is now found at ``bzrlib.bencode``.
  ``bzrlib.utils.bencode`` is now deprecated.
  (Alexander Belchenko, Jelmer Vernooij, John Arbash Meinel)


Bug Fixes
*********

* Bazaar can now pass attachment files to the mutt email client.
  (Edwin Grubbs, #384158)

* Better message in ``bzr add`` output suggesting using ``bzr ignored`` to
  see which files can also be added.  (Jason Spashett, #76616)

* ``bzr pull -r 123`` from a stacked branch on a smart server no longer fails.
  Also, the ``Branch.revision_history()`` API now works in the same
  situation.  (Andrew Bennetts, #380314)
  
* ``bzr serve`` on Windows no longer displays a traceback simply because a
  TCP client disconnected. (Andrew Bennetts)

* Clarify the rules for locking and fallback repositories. Fix bugs in how
  ``RemoteRepository`` was handling fallbacks along with the
  ``_real_repository``. (Andrew Bennetts, John Arbash Meinel, #375496)

* Fix a small bug with fetching revisions w/ ghosts into a new stacked
  branch. Not often triggered, because it required ghosts to be part of
  the fetched revisions, not in the stacked-on ancestry.
  (John Arbash Meinel)

* Fix status and commit to work with content filtered trees, addressing
  numerous bad bugs with line-ending support. (Ian Clatworthy, #362030)

* Fix problem of "directory not empty" when contending for a lock over
  sftp.  (Martin Pool, #340352)

* Fix rule handling so that eol is optional, not mandatory.
  (Ian Clatworthy, #379370)

* Pushing a new stacked branch to a 1.15 smart server was broken due to a
  bug in the ``BzrDirFormat.initialize_ex`` smart verb.  This is fixed in
  1.16, but required changes to the network protocol, so the
  ``BzrDirFormat.initialize_ex`` verb has been removed and replaced with a
  corrected ``BzrDirFormat.initialize_ex_1.16`` verb.  1.15 clients will
  still work with a 1.16 server as they will fallback to slower (and
  bug-free) methods.
  (Jonathan Lange, Robert Collins, Andrew Bennetts, #385132)

* Reconcile can now deal with text revisions that originated in revisions 
  that are ghosts. (Jelmer Vernooij, #336749)

* Support cloning of branches with ghosts in the left hand side history.
  (Jelmer Vernooij, #248540)

* The ''bzr diff'' now catches OSError from osutils.rmtree and logs a
  helpful message to the trace file, unless the temp directory really was
  removed (which would be very strange).  Since the diff operation has
  succeeded from the user's perspective, no output is written to stderr 
  or stdout.  (Maritza Mendez, #363837)

* Translate errors received from a smart server in response to a
  ``BzrDirFormat.initialize`` or ``BzrDirFormat.initialize_ex`` request.
  This was causing tracebacks even for mundane errors like
  ``PermissionDenied``.  (Andrew Bennetts, #381329)

Documentation
*************

* Added directory structure and started translation of docs in Russian.
  (Alexey Shtokalo, Alexander Iljin, Alexander Belchenko, Dmitry Vasiliev,
  Volodymyr Kotulskyi)

API Changes
***********

* Added osutils.parent_directories(). (Ian Clatworthy)

* ``bzrlib.progress.ProgressBar``, ``ChildProgress``, ``DotsProgressBar``,
  ``TTYProgressBar`` and ``child_progress`` are now deprecated; use
  ``ui_factory.nested_progress_bar`` instead.  (Martin Pool)

* ``graph.StackedParentsProvider`` is now a public API, replacing
  ``graph._StackedParentsProvider``. The api is now considered stable and ready
  for external users. (Gary van der Merwe)

* ``bzrlib.user_encoding`` is deprecated in favor of
  ``get_user_encoding``.  (Alexander Belchenko)

* TreeTransformBase no longer assumes that limbo is provided via disk.
  DiskTreeTransform now provides disk functionality.  (Aaron Bentley)

Internals
*********

* Remove ``weave.py`` script for accessing internals of old weave-format
  repositories.  (Martin Pool)

Testing
*******

* ``make check`` no longer repeats the test run in ``LANG=C``.
  (Martin Pool, #386180)

* The number of cores is now correctly detected on OSX. (John Szakmeister)

* The number of cores is also detected on Solaris and win32. (Vincent Ladeuil)

* The number of cores is also detected on FreeBSD. (Matthew Fuller)


bzr 1.15
########
:1.15rc1: 2009-05-16
:1.15: 2009-05-22
:1.15.1: 2009-06-09

The smart server will no longer raise 'NoSuchRevision' when streaming content
with a size mismatch in a reconstructed graph search. New command ``bzr
dpush``. Plugins can now define their own annotation tie-breaker when two
revisions introduce the exact same line.

Changes from 1.15.1 to 1.15.2
*****************************

* Use zdll on Windows to build ``_chk_map_pyx`` extension.
  (Alexander Belchenko)

Changes from 1.15final to 1.15.1
*********************************

* Translate errors received from a smart server in response to a
  ``BzrDirFormat.initialize`` or ``BzrDirFormat.initialize_ex`` request.
  This was causing tracebacks even for mundane errors like
  ``PermissionDenied``.  (Andrew Bennetts, #381329)

Changes from 1.15rc1 to 1.15final
*********************************

* No changes

Compatibility Breaks
********************

* ``bzr ls`` is no longer recursive by default. To recurse, use the
  new ``-R`` option. The old ``--non-recursive`` option has been removed.
  If you alias ``ls`` to ``ls -R``, you can disable recursion using
  ``--no-recursive`` instead.  (Ian Clatworthy)

New Features
************

* New command ``bzr dpush`` that can push changes to foreign 
  branches (svn, git) without setting custom bzr-specific metadata.
  (Jelmer Vernooij)

* The new development format ``--development6-rich-root`` now supports
  stacking. We chose not to use a new format marker, since old clients
  will just fail to open stacked branches, the same as if we used a new
  format flag. (John Arbash Meinel, #373455)

* Plugins can now define their own annotation tie-breaker when two revisions
  introduce the exact same line. See ``bzrlib.annotate._break_annotation_tie``
  Be aware though that this is temporary, private (as indicated by the leading
  '_') and a first step to address the problem. (Vincent Ladeuil, #348459)

* New command ``bzr dpush`` that can push changes to foreign 
  branches (svn, git) without setting custom bzr-specific metadata.
  (Jelmer Vernooij)

* ``bzr send`` will now check the ``child_submit_format`` setting in
  the submit branch to determine what format to use, if none was 
  specified on the command-line.  (Jelmer Vernooij)

Improvements
************

* -Dhpss output now includes the number of VFS calls made to the remote
  server. (Jonathan Lange)

* ``--coverage`` works for code running in threads too.
  (Andrew Bennets, Vincent Ladeuil)

* ``bzr pull`` now has a ``--local`` option to only make changes to the
  local branch, and not the bound master branch.
  (Gary van der Merwe, #194716)

* ``bzr rm *`` is now as fast as ``bzr rm * --keep``. (Johan Walles, #180116)

Bug Fixes
*********

* Adding now works properly when path contains a symbolic link.
  (Geoff Bache, #183831)

* An error is now raised for unknown eol values. (Brian de Alwis, #358199)

* ``bzr merge --weave`` will now generate a conflict if one side deletes a
  line, and the other side modifies the line. (John Arbash Meinel, #328171)

* ``bzr reconfigure --standalone`` no longer raises IncompatibleRepositories.
  (Martin von Gagern, #248932)

* ``bzr send`` works to send emails again using MAPI.
  (Neil Martinsen-Burrell, #346998)

* Check for missing parent inventories in StreamSink.  This prevents
  incomplete stacked branches being created by 1.13 bzr:// and
  bzr+ssh:// clients (which have bug #354036).  Instead, the server now
  causes those clients to send the missing records.  (Andrew Bennetts)

* Correctly handle http servers proposing multiple authentication schemes.
  (Vincent Ladeuil, #366107)

* End-Of-Line content filters are now loaded correctly.
  (Ian Clatworthy, Brian de Alwis, #355280)

* Fix a bug in the pure-python ``GroupCompress`` code when handling copies
  longer than 64KiB. (John Arbash Meinel, #364900)

* Fix TypeError in running ``bzr break-lock`` on some URLs.
  (Alexander Belchenko, Martin Pool, #365891)

* Non-recursive ``bzr ls`` now works properly when a path is specified.
  (Jelmer Vernooij, #357863)

* ssh usernames (defined in ~/.ssh/config) are honoured for bzr+ssh connections.
  (Vincent Ladeuil, #367726)

* Several bugs related to unicode symlinks have been fixed and the test suite
  enhanced to better catch regressions for them. (Vincent Ladeuil)

* The smart server will no longer raise 'NoSuchRevision' when streaming
  content with a size mismatch in a reconstructed graph search: it assumes
  that the client will make sure it is happy with what it got, and this
  sort of mismatch is normal for stacked environments.
  bzr 1.13.0/1 will stream from unstacked branches only - in that case not
  getting all the content expected would be a bug. However the graph
  search is how we figured out what we wanted, so a mismatch is both odd
  and unrecoverable without starting over, and starting over will end up
  with the same data as if we just permitted the mismatch. If data is
  gc'd, doing a new search will find only the truncated data, so sending
  only the truncated data seems reasonable. bzr versions newer than this
  will stream from stacked branches and check the stream to find missing
  content in the stacked-on branch, and thus will handle the situation
  implicitly.  (Robert Collins, #360791)

* Upgrading to, or fetching into a 'rich-root' format will now correctly
  set the root data the same way that reconcile does.
  (Robert Collins, #368921)

* Using unicode Windows API to obtain command-line arguments.
  (Alexander Belchenko, #375934)

Documentation
*************

API Changes
***********

* ``InterPackRepo.fetch`` and ``RepoFetcher`` now raise ``NoSuchRevision``
  instead of ``InstallFailed`` when they detect a missing revision.
  ``InstallFailed`` itself has been deleted. (Jonathan Lange)

* Not passing arguments to ``bzrlib.commands.main()`` will now grab the
  arguments from ``osutils.get_unicode_argv()`` which has proper support
  for unicode arguments on windows. Further, the supplied arguments are now 
  required to be unicode strings, rather than user_encoded strings.
  (Alexander Belchenko)

Internals
*********

* ``bzrlib.branch.Branch.set_parent`` is now present on the base branch
  class and will call ``_set_parent_location`` after doing unicode 
  encoding. (Robert Collins)

* ``bzrlib.remote.RemoteBranch._set_parent_location`` will use a new verb
  ``Branch.set_parent_location`` removing further VFS operations.
  (Robert Collins)

* ``bzrlib.bzrdir.BzrDir._get_config`` now returns a ``TransportConfig``
  or similar when the dir supports configuration settings. The base class
  defaults to None. There is a matching new server verb
  ``BzrDir.get-config_file`` to reduce roundtrips for getting BzrDir
  configuration. (Robert Collins)

* ``bzrlib.tests.ExtendedTestResult`` has new methods ``startTests``
  called before the first test is started, ``done`` called after the last
  test completes, and a new parameter ``strict``. (Robert Collins)

* ``-Dhpss`` when passed to bzr will cause a backtrace to be printed when
  VFS operations are started on a smart server repository. This should not
  occur on regular push and pull operations, and is a key indicator for
  performance regressions. (Robert Collins)

* ``-Dlock`` when passed to the selftest (e.g. ``bzr -Dlock selftest``) will
  cause mismatched physical locks to cause test errors rather than just
  reporting to the screen. (Robert Collins)

* -Dprogress will cause pdb to start up if a progress view jumps
  backwards. (Robert Collins)

* Fallback ``CredentialStore`` instances registered with ``fallback=True``
  are now be able to provide credentials if obtaining credentials 
  via ~/.bazaar/authentication.conf fails. (Jelmer Vernooij, 
  Vincent Ladeuil, #321918)

* New hook ``Lock.lock_broken`` which runs when a lock is
  broken. This is mainly for testing that lock/unlock are
  balanced in tests. (Vincent Ladeuil)

* New MergeDirective hook 'merge_request_body' allows hooks to supply or
  alter a body for the message produced by ``bzr send``.

* New smart server verb ``BzrDir.initialize_ex`` which implements a
  refactoring to the core of clone allowing less round trips on new
  branches. (Robert Collins)

* New method ``Tags.rename_revisions`` that can rename revision ids tags
  are pointing at. (Jelmer Vernooij)

* Updated the bundled ``ConfigObj`` library to 4.6.0 (Matt Nordhoff)

Testing
*******

* ``bzr selftest`` will now fail if lock/unlock are not correctly balanced in
  tests. Using ``-Dlock`` will turn the related failures into warnings.
  (Vincent Ladeuil, Robert Collins)

bzr 1.14
########
:Codename: brisbane-core
:1.14rc1: 2009-04-06
:1.14rc2: 2009-04-19
:1.14: 2009-04-28
:1.14.1: 2009-05-01

New formats 1.14 and 1.14-rich-root supporting End-Of-Line (EOL) conversions,
keyword templating (via the bzr-keywords plugin) and generic content filtering.
End-of-line conversion is now supported for formats supporting content
filtering.

Changes from 1.14final to 1.14.1
********************************

* Change api_minimum_version back to api_minimum_version = (1, 13, 0)

Changes from 1.14rc2 to 1.14final
*********************************

* Fix a bug in the pure-python ``GroupCompress`` code when handling copies
  longer than 64KiB. (John Arbash Meinel, #364900)

Changes from 1.14rc1 to 1.14rc2
*******************************

* Fix for bug 358037 Revision not in
  bzrlib.groupcompress.GroupCompressVersionedFiles (Brian de Alwis, 
  John A Meinel)

* Fix for bug 354036 ErrorFromSmartServer - AbsentContentFactory object has no
  attribute 'get_bytes_as' exception while pulling from Launchpad 
  (Jean-Francois Roy, Andrew Bennetts, Robert Collins)

* Fix for bug 355280 eol content filters are never loaded and thus never
  applied (Brian de Alwis, Ian Clatworthy)
 
* bzr.dev -r4280  Change _fetch_uses_deltas = False for CHK repos until we can
  write a better fix. (John Arbash Meinel, Robert Collins)

* Fix for bug 361574 uncommit recommends undefined --levels and -n options
  (Marius Kruger, Ian Clatworthy)

* bzr.dev r4289 as cherrypicked at lp:~spiv/bzr/stacking-cherrypick-1.14 
  (Andrew Bennetts, Robert Collins)

Compatibility Breaks
********************

* A previously disabled code path to accelerate getting configuration
  settings from a smart server has been reinstated. We think this *may*
  cause a incompatibility with servers older than bzr 0.15. We intend
  to issue a point release to address this if it turns out to be a
  problem. (Robert Collins, Andrew Bennetts)

* bzr no longer autodetects nested trees as 'tree-references'.  They
  must now be explicitly added tree references.  At the commandline, use
  join --reference instead of add.  (Aaron Bentley)

* The ``--long`` log format (the default) no longer shows merged
  revisions implicitly, making it consistent with the ``short`` and
  ``line`` log formats.  To see merged revisions for just a given
  revision, use ``bzr log -n0 -rX``. To see every merged revision,
  use ``bzr log -n0``.  (Ian Clatworthy)

New Features
************

* New formats ``1.14`` and ``1.14-rich-root`` supporting End-Of-Line
  (EOL) conversions, keyword templating (via the bzr-keywords plugin)
  and generic content filtering. These formats replace the experimental
  ``development-wt5`` and ``development-wt5-rich-root`` formats
  respectively, but have support for filtered views disabled.
  (Ian Clatworthy)

* New ``mv --auto`` option recognizes renames after they occur.
  (Aaron Bentley)

* ``bzr`` can now get passwords from stdin without requiring a controlling
  terminal (i.e. by redirecting stdin). (Vincent Ladeuil)

* ``bzr log`` now supports filtering of multiple files and directories
  and will show changes that touch any of them. Furthermore,
  directory filtering now shows the changes to any children of that
  directory, not just the directory object itself.
  (Ian Clatworthy, #97715)

* ``bzr shelve`` can now apply changes without storing anything on the
  shelf, via the new --destroy option.  (Aaron Bentley)

* ``bzr send`` now accepts --body to specify an initial message body.
  (Aaron bentley)

* ``bzr xxx --usage`` where xxx is a command now shows a usage
  message and the options without the descriptive help sections
  (like Description and Examples). A message is also given
  explaining how to see the complete help, i.e. ``bzr help xxx``.
  (Ian Clatworthy)

* Content filters can now be used to provide custom conversion
  between the canonical format of content (i.e. as stored) and
  the convenience format of content (i.e. as created in working
  trees). See ``bzr help content-filters`` for further details.
  (Ian Clatworthy, Alexander Belchenko)

* End-of-line conversion is now supported for formats supporting
  content filtering. See ``bzr help eol`` for details.
  (Ian Clatworthy)

* Newly-blessed `join` command allows combining two trees into one.
  (Aaron Bentley)

Improvements
************

* A new format name alias ``default-rich-root`` has been added and
  points at the closest relative of the default format that supports 
  rich roots. (Jelmer Vernooij, #338061)

* Branching from a stacked branch using ``bzr*://`` will now stream
  the data when the target repository does not need topological
  ordering, reducing round trips and network overhead. This uses the
  existing smart server methods added in 1.13, so will work on any
  1.13 or newer server. (Robert Collins, Andrew Bennetts)

* ``bzr cat`` and ``bzr export`` now supports a ``--filters`` option
  that displays/saves the content after content filters are applied.
  (Ian Clatworthy)

* ``bzr ignore`` gives a more informative message when existing
  version controlled files match the ignore pattern. (Neil
  Martinsen-Burrell, #248895)

* ``bzr log`` now has ``--include-merges`` as an alias for ``--levels 0``.
  (Ian Clatworthy)

* ``bzr send`` is faster on repositories with deep histories.
  (Ian Clatworthy)

* IPv6 literals are accepted in URLs.
  (stlman, Martin Pool, Jelmer Vernooij, #165014)

* Progress bars now show the rate of network activity for
  ``bzr+ssh://`` and ``bzr://`` connections.  (Andrew Bennetts)

* Prompt for user names if they are not in the configuration. 
  (Jelmer Vernooij, #256612)

* Pushing to a stacked pack-format branch on a 1.12 or older smart server
  now takes many less round trips.  (Andrew Bennetts, Robert Collins,
  #294479)
  
* Streaming push can be done to older repository formats.  This is
  implemented using a new ``Repository.insert_stream_locked`` RPC.
  (Andrew Bennetts, Robert Collins)

* The "ignoring files outside view: .." message has been re-worded
  to "Ignoring files outside view. View is .." to reduce confusion
  about what was being considered and what was being ignored.
  (Ian Clatworthy)

* The ``long`` log formatter now shows [merge] indicators. If
  only one level of revisions is displayed and merges are found,
  the ``long`` and ``short`` log formatters now tell the user
  how to see the hidden merged revisions.  (Ian Clatworthy)

* The ``brisbane-core`` project has delivered its beta format
  ``development6-rich-root``. This format is suitable for judicious
  testing by early adopters. In particular if you are benchmarking bzr
  performance please be sure to test using this format. At this stage
  more information is best obtained by contacting the Bazaar mailing list
  or IRC channel if you are interested in using this format. We will make
  end user documentation available closer to blessing the format as
  production ready. (Robert Collins, John Arbash Meinel, Ian Clatworthy,
  Vincent Ladeuil, Andrew Bennetts, Martin Pool)

* Tildes are no longer escaped. No more %7Euser/project/branch!
  (Jonathan Lange)

Bug Fixes
*********

* Pushing a new stacked branch will also push the parent inventories for
  revisions at the stacking boundary.  This makes sure that the stacked
  branch has enough data to calculate inventory deltas for all of its
  revisions (without requiring the fallback branch).  This avoids
  "'AbsentContentFactory' object has no attribute 'get_bytes_as'" errors
  when fetching the stacked branch from a 1.13 (or later) smart server.
  This partially fixes #354036.  (Andrew Bennetts, Robert Collins)

* End-Of-Line content filters are now loaded correctly.
  (Ian Clatworthy, Brian de Alwis, #355280)

* Authentication plugins now receive all the parameters from the request
  itself (aka host, port, realm, path, etc). Previously, only the 
  authentication section name, username and encoded password were 
  provided. (Jean-Francois Roy)

* bzr gives a better message if an invalid regexp is passed to ``bzr log
  -m``.  (Anne Mohsen, Martin Pool)

* ``bzr split`` now says "See also: join" (Aaron Bentley, #335015)

* ``bzr version-info`` now works in empty branches. (Jelmer Vernooij,
  #313028)

* Fix "is not a stackable format" error when pushing a
  stackable-format branch with an unstackable-format repository to a
  destination with a default stacking policy.  (Andrew Bennetts)

* Fixed incorrect "Source format does not support stacking" warning
  when pushing to a smart server.  (Andrew Bennetts, #334114)

* Fix 'make check-dist-tarball' failure by converting paths to unicode when
  needed. (Vincent Ladeuil, #355454)

* Fixed "Specified file 'x/y/z' is outside current view: " occurring
  on ``bzr add x/y/z`` in formats supporting views when no view is
  defined.  (Ian Clatworthy, #344708)

* It is no longer possible to fetch between repositories while the
  target repository is in a write group. This prevents race conditions
  that prevent the use of RPC's to perform fetch, and thus allows
  optimising more operations. (Robert Collins, Andrew Bennetts)

* ``merge --force`` works again. (Robert Collins, #342105)

* No more warnings are issued about ``sha`` being deprecated under python-2.6.
  (Vincent Ladeuil, #346593)

* Pushing a new branch to a server that has a stacking policy will now
  upgrade from the local branch format when the stacking policy points at
  a branch which is itself stackable, because we know the client can read
  both branches, we know that the trunk for the project can be read too,
  so the upgrade will not inconvenience users. (Robert Collins, #345169)

* Pushing a new stacked branch will also push the parent inventories for
  revisions at the stacking boundary.  This makes sure that the stacked
  branch has enough data to calculate inventory deltas for all of its
  revisions (without requiring the fallback branch).  This avoids
  "'AbsentContentFactory' object has no attribute 'get_bytes_as'" errors
  when fetching the stacked branch from a 1.13 (or later) smart server.
  This partially fixes #354036.  (Andrew Bennetts, Robert Collins)

* The full test suite is passing again on OSX. Several minor issues (mostly
  test related) have been fixed. (Vincent Ladeuil, #355273).

* The GNU Changelog formatter is slightly improved in the case where
  the delta is empty, and now correctly claims not to support tags.
  (Andrea Bolognani)

* Shelve can now shelve changes to a symlink target.
  (James Westby, #341558)

* The help for the ``info`` command has been corrected.
  (Ian Clatworthy, #351931)

* Upgrade will now use a sensible default format if the source repository
  uses rich roots.  (Jelmer Vernooij, #252908)

Documentation
*************

* Expanded the index of the developer documentation. (Eric Siegerman)

* New topic `bzr help debug-flags`.  (Martin Pool)

* The generated manpage now explicitly lists aliases as commands.
  (James Westby, #336998)

API Changes
***********

* APIs deprecated in 1.6 and previous versions of bzr are now removed.
  (Martin Pool)

* ``CommitReporter`` is no longer called with ``unchanged`` status during
  commit - this was a full-tree overhead that bzr no longer performs.
  (Robert Collins)

* New abstract ``UIFactory`` method ``get_username`` which will be called to 
  obtain the username to use when connecting to remote machines. 
  (Jelmer Vernooij)

* New API ``Inventory.filter()`` added that filters an inventory by
  a set of file-ids so that only those fileids, their parents and
  their children are included.  (Ian Clatworthy)

* New sort order for ``get_record_stream`` ``groupcompress`` which
  sorts optimally for use with groupcompress compressors. (John Arbash
  Meinel, Robert Collins)

* Repository APIs ``get_deltas_for_revisions()`` and
  ``get_revision_delta()`` now support an optional ``specific_fileids``
  parameter. If provided, the deltas are filtered so that only those
  file-ids, their parents and their children are included.
  (Ian Clatworthy)

* The ``get_credentials`` and ``set_credentials`` methods of 
  ``AuthenticationConfig`` now accept an optional realm argument.
  (Jean-Francois Roy)

* The ``pb`` argument to ``fetch()`` is deprecated.
  (Martin Pool)

* The ``Serializer`` class and the serializer ``format registry`` have moved
  from ``bzrlib.xml_serializer`` to ``bzrlib.serializer``. (Jelmer Vernooij)

* The smart server jail now hooks into BzrDir.open to prevent any BzrDir
  that is not inside the backing transport from being opened.  See the
  module documentation for ``bzrlib.smart.request`` for details.
  (Andrew Bennetts, Robert Collins)

* ``Tree.get_symlink_target`` now always returns a unicode string result
  or None. Previously it would return the bytes from reading the link
  which could be in any arbitrary encoding. (Robert Collins)

Testing
*******

* ``bzrlib.tests.TestCase`` now fails the test if its own ``setUp``
  and ``tearDown`` weren't called.  This catches faulty tests that
  forget to upcall when overriding ``setUp`` and ``tearDown``.  Those
  faulty tests were not properly isolated.
  (Andrew Bennetts, Robert Collins)

* Fix test_msgeditor.MsgEditorTest test isolation.
  (Vincent Ladeuil, #347130)

* ``medusa`` is not used anymore as an FTP test server starting with
  python2.6. A new FTP test server based on ``pyftplib`` can be used
  instead. This new server is a soft dependency as medusa which is still
  preferred if both are available (modulo python version).
  (Vincent Ladeuil)

Internals
*********

* Added ``chk_map`` for fast, trie-based storage of tuple to string maps.
  (Robert Collins, John Arbash Meinel, Vincent Ladeuil)

* Added ``bzrlib.chk_map`` for fast, trie-based storage of tuple to string
  maps.  (Robert Collins, John Arbash Meinel, Vincent Ladeuil)

* Added ``bzrlib.inventory_delta`` module.  This will be used for
  serializing and deserializing inventory deltas for more efficient
  streaming on the network.  (Robert Collins, Andrew Bennetts)

* ``Branch._get_config`` has been added, which splits out access to the
  specific config file from the branch. This is used to let RemoteBranch
  avoid constructing real branch objects to access configuration settings.
  (Robert Collins, Andrew Bennetts)

* ``Branch`` now implements ``set_stacked_on_url`` in the base class as
  the implementation is generic and should impact foreign formats. This
  helps performance for ``RemoteBranch`` push operations to new stacked
  branches. (Robert Collins, Andrew Bennetts)

* ``BtreeIndex._spill_mem_keys_to_disk()`` now generates disk index with
  optmizations turned off. This only has effect when processing > 100,000
  keys during something like ``bzr pack``. (John Arbash Meinel)

* ``bzr selftest`` now accepts ``--subunit`` to run in subunit output
  mode. Requires ``lp:subunit`` installed to work, but is not a hard
  dependency. (Robert Collins)

* ``BzrDir.open_branch`` now takes an optional ``ignore_fallbacks``
  parameter for controlling opening of stacked branches.
  (Andrew Bennetts, Robert Collins)
  
* ``CommitBuilder`` has a new method, ``record_iter_changes`` which works
  in terms of an iter_changes iterator rather than full tree scanning.
  (Robert Collins)

* ``DirState`` can now be passed a custom ``SHA1Provider`` object
  enabling it to store the SHA1 and stat of the canonical (post
  content filtered) form. (Ian Clatworthy)

* New ``assertLength`` method based on one Martin has squirreled away
  somewhere. (Robert Collins, Martin Pool)

* New hook ``BzrDir.pre_open`` which runs before opening ``BzrDir``
  objects, allowing better enforcement of the smart server jail when
  dealing with stacked branches. (Robert Collins, Andrew Bennetts)

* New hook ``RioVersionInfoBuilder.revision``, allowing extra entries 
  to be added to the stanza that is printed for a particular revision.
  (Jelmer Vernooij)

* New repository method ``refresh_data`` to cause any repository to
  make visible data inserted into the repository by a smart server
  fetch operation. (Robert Collins, Andrew Bennetts)

* ``register_filter_stack_map`` now takes an optional fallback parameter,
  a callable to invoke if a preference has a value not in the map
  of filter stacks. This enhancement allows, for example,  bzr-svn to
  handle existing svn properties that define a list of keywords to be
  expanded.  (Ian Clatworthy)

* ``RemoteBranchConfig`` will use a new verb ``Branch.set_config_option``
  to write config settings to smart servers that support this, saving
  5 round trips on the stacked streaming acceptance test.
  (Robert Collins, Andrew Bennetts)

* ``RemoteBranch`` now provides ``_get_config`` for access to just the
  branch specific configuration from a remote server, which uses the 
  already existing ``Branch.get_config_file`` smart verb.
  (Robert Collins, Andrew Bennetts)

* ``RemoteRepository`` will now negatively cache missing revisions during
  ``get_parent_map`` while read-locked. Write-locks are unaffected.
  (Robert Collins, Andrew Bennetts)

* Removed ``InterRemoteToOther``, ``InterOtherToRemote`` and
  ``InterPackToRemotePack`` classes, as they are now unnecessary.
  (Andrew Bennetts)

* ``RepositoryFormat`` as a new attribute ``fast_deltas`` to indicate
  whether the repository can efficiently generate deltas between trees
  regardless of tree size. (Robert Collins)

* ``Repository.iter_files_bytes()`` now properly returns an "iterable of
  byte strings" (aka 'chunked') for the content. It previously was
  returning a plain string, which worked, but performed very poorly when
  building a working tree (file.writelines(str) is very inefficient). This
  can have a large effect on ``bzr checkout`` times. (John Arbash Meinel)

* selftest now supports a --parallel option, with values of 'fork' or
  'subprocess' to run the test suite in parallel. Currently only linux
  machine work, other platforms need patches submitted. (Robert Collins,
  Vincent Ladeuil)

* ``tests.run_suite`` has a new parameter ``suite_decorators``, a list of 
  callables to use to decorate the test suite. Such decorators can add or
  remove tests, or even remote the test suite to another machine if
  desired. (Robert Collins)

* The smart server verb ``Repository.get_parent_map`` can now include
  information about ghosts when the special revision ``include-missing:``
  is in the requested parents map list. With this flag, ghosts are
  included as ``missing:REVISION_ID``. (Robert Collins, Andrew Bennetts)

* ``_walk_to_common_revisions`` will now batch up at least 50
  revisions before calling ``get_parent_map`` on the target,
  regardless of ``InterRepository``.
  (Andrew Bennetts, Robert Collins)

bzr 1.13
########

:Codename: paraskavedekatriaphobia
:1.13: 2009-03-14
:1.13rc1: 2009-03-10
:1.13.1: 2009-03-23
:1.13.2: 2009-04-27

GNU Changelog output can now be produced by ``bzr log --gnu-changelog``.  Debug
flags can now be set in ``~/.bazaar/bazaar.conf``.  Lightweight checkouts and
stacked branches should both be much faster over remote connections.  

Changes From 1.13.1 to 1.13.2
*****************************

A regression was found in the 1.13.1 release. When bzr 1.13.1 and earlier push
a stacked branch they do not take care to push all the parent inventories for
the transferred revisions. This means that a smart server serving that branch
often cannot calculate inventory deltas for the branch (because smart server
does not/cannot open fallback repositories). Prior to 1.13 the server did not
have a verb to stream revisions out of a repository, so that's why this bug has
appeared now.

Bug Fixes
*********

* Fix for bug 354036 ErrorFromSmartServer - AbsentContentFactory object has no
  attribute 'get_bytes_as' exception while pulling from Launchpad 
  (Jean-Francois Roy, Andrew Bennetts, Robert Collins)

Changes From 1.13final to 1.13.1
********************************

A couple regessions where found in the 1.13 release. The pyrex-generated C
extensions are missing from the .tar.gz and .zip files.  Documentation on how
to generate GNU ChangeLogs is wrong.

Bug Fixes
*********

* Change ``./bzr``'s ``_script_version`` to match ./bzrlib/__init__.py
  version_info. (Bob Tanner, Martin Pool, #345232)

* Distribution archives for 1.13 do not contain generated C extension modules
  (Jean-Francois Roy, Bob Tanner, #344465)

* GNU ChangeLog output can now be produced by bzr log --format gnu-changelog is
  incorrect (Deejay, Bob Tanner, Martin Pool, Robert Collins, #343928)

* ``merge --force`` works again. (Robert Collins, #342105)

Changes From 1.13rc1 to 1.13final
*********************************

* Fix "is not a stackable format" error when pushing a
  stackable-format branch with an unstackable-format repository to a
  destination with a default stacking policy.  (Andrew Bennetts)

* Progress bars now show the rate of network activity for
  ``bzr+ssh://`` and ``bzr://`` connections.  (Andrew Bennetts)

Compatibility Breaks
********************

* ``bzr log --line`` now indicates which revisions are merges with
  `[merge]` after the date.  Scripts which parse the output of this
  command may need to be adjusted.
  (Neil Martinsen-Burrell)

New Features
************

* ``bzr reconfigure`` now supports --with-trees and --with-no-trees
  options to change the default tree-creation policy of shared
  repositories.  (Matthew Fuller, Marius Kruger, #145033)

* Debug flags can now be set in ``~/.bazaar/bazaar.conf``.
  (Martin Pool)

* Filtered views provide a mask over the tree so that users can focus
  on a subset of a tree when doing their work. See ``Filtered views``
  in chapter 7 of the User Guide and ``bzr help view`` for details.
  (Ian Clatworthy)

* GNU Changelog output can now be produced by ``bzr log --gnu-changelog``.
  (Andrea Bolognani, Martin Pool)

* The ``-Dmemory`` flag now gives memory information on Windows.
  (John Arbash Meinel)

* Multiple authors for a commit can now be recorded by using the "--author"
  option multiple times. (James Westby, #185772)

* New clean-tree command, from bzrtools.  (Aaron Bentley, Jelmer Vernooij)

* New command ``bzr launchpad-open`` opens a Launchpad web page for that
  branch in your web browser, as long as the branch is on Launchpad at all.
  (Jonathan Lange)

* New API for getting bugs fixed by a revision: Revision.iter_bugs().
  (Jonathan Lange)

Improvements
************

* All bzr ``Hooks`` classes are now registered in
  ``bzrlib.hooks.known_hooks``. This removes the separate list from
  ``bzrlib.tests`` and ensures that all hooks registered there are
  correctly isolated by the test suite (previously
  ``MutableTreeHooks`` were not being isolated correctly). Further, 
  documentation for hooks is now dynamically generated from the
  present HookPoints. ``bzr hooks`` will now also report on all the
  hooks present in the ``bzrlib.hooks.known_hooks`` registry.
  (Robert Collins)

* ``bzr add`` no longer prints ``add completed`` on success. Failure
  still prints an error message. (Robert Collins)

* ``bzr branch`` now has a ``--no-tree`` option which turns off the
  generation of a working tree in the new branch.
  (Daniel Watkins, John Klinger, #273993)

* Bazaar will now point out ``bzr+ssh://`` to the user when they 
  use ssh://. (Jelmer Vernooij, #330535)

* ``bzr -v info`` now omits the number of committers branch statistic,
  making it many times faster for large projects. To include that
  statistic in the output, use ``bzr -vv info``.
  (Ian Clatworthy)

* ``bzr push`` to a ``bzr`` url (``bzr://``, ``bzr+ssh://`` etc) will
  stream if the server is version 1.13 or greater, reducing roundtrips
  significantly. (Andrew Bennetts, Robert Collins)

* Lightweight Checkouts and Stacked Branches should both be much
  faster over remote connections. Building the working tree now
  batches up requests into approx 5MB requests, rather than a separate
  request for each file. (John Arbash Meinel)

* Support for GSSAPI authentication when using HTTP or HTTPS. 
  (Jelmer Vernooij)

* The ``bzr shelve`` prompt now includes a '?' help option to explain the
  short options better. (Daniel Watkins, #327429)

* ``bzr lp-open`` now falls back to the push location if it cannot find a
  public location. (Jonathan Lange, #332372)

* ``bzr lp-open`` will try to find the Launchpad URL for the location
  passed on the command line. This makes ``bzr lp-open lp:foo`` work as
  expected. (Jonathan Lange, #332705)

* ``bzr send`` now supports MH-E via ``emacsclient``. (Eric Gillespie)

Bug Fixes
*********

* Allows ``bzr log <FILE>`` to be called in an empty branch without
  backtracing. (Vincent Ladeuil, #346431)

* Bazaar now gives a better message including the filename if it's
  unable to read a file in the working directory, for example because
  of a permission error.  (Martin Pool, #338653)

* ``bzr cat -r<old> <path>`` doesn't traceback anymore when <path> has a
  file id in the working tree different from the one in revision <old>.
  (Vincent Ladeuil, #341517, #253806)

* ``bzr send`` help is more specific about how to apply merge
  directives.  (Neil Martinsen-Burrell, #253470)

* ``bzr missing`` now uses ``Repository.get_revision_delta()`` rather
  than fetching trees and determining a delta itself. (Jelmer
  Vernooij, #315048)

* ``bzr push`` to a smart server no longer causes "Revision
  {set([('null:',)])} not present ..." errors when the branch has
  multiple root revisions. (Andrew Bennetts, #317654)

* ``bzr shelve`` now properly handle patches with no terminating newline.
  (Benoît PIERRE, #303569)

* ``bzr unshelve`` gives a more palatable error if passed a non-integer
  shelf id. (Daniel Watkins)

* Export now handles files that are not present in the tree.
  (James Westby, #174539)

* Fixed incorrect "Source format does not support stacking" warning
  when pushing to a smart server.  (Andrew Bennetts, #334114)
  
* Fixed "sprout() got an unexpected keyword argument 'source_branch'"
  error branching from old repositories.
  (Martin Pool, #321695)

* Make ``bzr push --quiet <non-local location>`` less chatty.
  (Kent Gibson, #221461)

* Many Branch hooks would not fire with ``bzr://`` and ``bzr+ssh://``
  branches, and this was not noticed due to a bug in the test logic
  for branches. This is now fixed and a test added to prevent it
  reoccuring. (Robert Collins, Andrew Bennetts)

* Restore the progress bar on Windows. We were disabling it when TERM
  wasn't set, but Windows doesn't set TERM. (Alexander Belchenko,
  #334808)

* ``setup.py build_ext`` now gives a proper error when an extension
  fails to build. (John Arbash Meinel)

* Symlinks to non ascii file names are now supported.
  (Robert Collins, Vincent Ladeuil, #339055, #272444)    

* Under rare circumstances (aka nobody reported a bug about it), the ftp
  transport could revert to ascii mode. It now stays in binary mode except
  when needed.  (Vincent Ladeuil)

* Unshelve does not generate warnings about progress bars.
  (Aaron Bentley, #328148)

* shelve cleans up properly when unversioned files are specified.
  (Benoît Pierre, Aaron Bentley)

Documentation
*************

* Added ``Organizing your workspace`` to the User Guide appendices,
  summarizing some common ways of organizing trees, branches and
  repositories and the processes/workflows implied/enabled by each.
  (Ian Clatworthy)

* Hooks can now be self documenting. ``bzrlib.hooks.Hooks.create_hook``
  is the entry point for this feature. (Robert Collins)

* The documentation for ``shelve`` and ``unshelve`` has been clarified.
  (Daniel Watkins, #327421, #327425)

API Changes
***********

* ``bzr selftest`` now fails if the bazaar sources contain trailing
  whitespace, non-unix style line endings and files not ending in a
  newline. About 372 files and 3243 lines with trailing whitespace was
  updated to comply with this. The code already complied with the other
  criteria, but now it is enforced. (Marius Kruger)

* ``bzrlib.branch.PushResult`` was renamed to 
  ``bzrlib.branch.BranchPushResult``. (Jelmer Vernooij)

* ``Branch.fetch`` and ``Repository.fetch`` now return None rather
  than a count of copied revisions and failed revisions. A while back
  we stopped ever reporting failed revisions because we started
  erroring instead, and the copied revisions count is not used in the
  UI at all - indeed it only reflects the repository status not
  changes to the branch itself. (Robert Collins)

* ``Inventory.apply_delta`` now raises an AssertionError if a file-id
  appears multiple times within the delta. (Ian Clatworthy)

* MutableTree.commit now favours the "authors" argument, with the old
  "author" argument being deprecated.

* Remove deprecated EmptyTree.  (Martin Pool)

* ``Repository.fetch`` now accepts an optional ``fetch_spec``
  parameter.  A ``SearchResult`` or ``MiniSearchResult`` may be passed
  to ``fetch_spec`` instead of a ``last_revision`` to specify exactly
  which revisions to fetch. (Andrew Bennetts)

* ``RepositoryAcquisitionPolicy.acquire_repository`` now returns a
  tuple of ``(repository, is_new_flag)``, rather than just the
  repository.  (Andrew Bennetts)

* Revision.get_apparent_author() is now deprecated, replaced by
  Revision.get_apparent_authors(), which returns a list. The former
  now returns the first item that would be returned from the second.

* The ``BranchBuilder`` test helper now accepts a ``timestamp``
  parameter to ``build_commit`` and ``build_snapshot``.  (Martin Pool)

* The ``_fetch_*`` attributes on ``Repository`` are now on
  ``RepositoryFormat``, more accurately reflecting their intent (they
  describe a disk format capability, not state of a particular
  repository of that format). (Robert Collins)

Internals
*********

* Branching from a non-stacked branch on a smart protocol is now
  free of virtual file system methods.
  (Robert Collins, Andrew Bennetts)

* Branch and Repository creation on a bzr+ssh://server are now done
  via RPC calls rather than VFS calls, reducing round trips for
  pushing new branches substantially. (Robert Collins)

* ``Branch.clone`` now takes the ``repository_policy`` formerly used
  inside ``BzrDir.clone_on_transport``, allowing stacking to be
  configured before the branch tags and revision tip are set. This
  fixes a race condition cloning stacked branches that would cause
  plugins to have hooks called on non-stacked instances.
  (Robert Collins, #334187)

* ``BzrDir.cloning_metadir`` now has a RPC call. (Robert Collins)

* ``BzrDirFormat.__str__`` now uses the human readable description
  rather than the sometimes-absent disk label. (Robert Collins)

* ``bzrlib.fetch`` is now composed of a sender and a sink component
  allowing for decoupling over a network connection. Fetching from
  or into a RemoteRepository with a 1.13 server will use this to
  stream the operation.
  (Andrew Bennetts, Robert Collins)

* ``bzrlib.tests.run_suite`` accepts a runner_class parameter
  supporting the use of different runners. (Robert Collins)

* Change how file_ids and revision_ids are interned as part of
  inventory deserialization. Now we use the real ``intern()``, rather
  than our own workaround that would also cache a Unicode copy of the
  string, and never emptied the cache. This should slightly reduce
  memory consumption. (John Arbash Meinel)

* New branch method ``create_clone_on_transport`` that returns a
  branch object. (Robert Collins)

* New hook Commands['extend_command'] to allow plugins to access a
  command object before the command is run (or help generated from
  it), without overriding the command. (Robert Collins)

* New version of the ``BzrDir.find_repository`` verb supporting
  ``_network_name`` to support removing more _ensure_real calls.
  (Robert Collins)

* ``RemoteBranchFormat`` no longer claims to have a disk format string.
  (Robert Collins)

* ``Repository`` objects now have ``suspend_write_group`` and
  ``resume_write_group`` methods.  These are currently only useful
  with pack repositories. (Andrew Bennetts, Robert Collins)

* ``BzrDirFormat``, ``BranchFormat`` and ``RepositoryFormat`` objects
  now have a ``network_name`` for passing the format across RPC calls.
  (Robert Collins, Andrew Bennetts)

* ``RepositoryFormat`` objects now all have a new attribute
  ``_serializer`` used by fetch when reserialising is required.
  (Robert Collins, Andrew Bennetts)

* Some methods have been pulled up from ``BzrBranch`` to ``Branch``
  to aid branch types that are not bzr branch objects (like
  RemoteBranch). (Robert Collins, Andrew Bennetts)

* Test adaptation has been made consistent throughout the built in
  tests. ``TestScenarioApplier``, ``multiply_tests_from_modules``,
  ``adapt_tests``, ``adapt_modules`` have all been deleted. Please
  use ``multiply_tests``, or for lower level needs ``apply_scenarios``
  and ``apply_scenario``. (Robert Collins)

* ``TestSkipped`` is now detected by TestCase and passed to the
  ``TestResult`` by calling ``addSkip``. For older TestResult objects,
  where ``addSkip`` is not available, ``addError`` is still called.
  This permits test filtering in subunit to strip out skipped tests
  resulting in a faster fix-shrink-list-run cycle. This is compatible
  with the testtools protocol for skips. (Robert Collins)

* The ``_index`` of ``KnitVersionedFiles`` now supports the ability
  to scan an underlying index that is going to be incorporated into
  the ``KnitVersionedFiles`` object, to determine if it has missing
  delta references. The method is ``scan_unvalidated_index``.
  (Andrew Bennetts, Robert Collins)

* There is a RemoteSink object which handles pushing to smart servers.
  (Andrew Bennetts, Robert Collins)

* ``TransportTraceDecorator`` now logs ``put_bytes_non_atomic`` and
  ``rmdir`` calls. (Robert Collins)

* ``VersionedFiles`` record adapters have had their signature change
  from ``(record, record.get_bytes_as(record.storage_kind))`` to
  ``(record)`` reducing excess duplication and allowing adapters
  to access private data in record to obtain content more
  efficiently. (Robert Collins)

* We no longer probe to see if we should create a working tree during
  clone if we cannot get a local_abspath for the new bzrdir.
  (Robert Collins)


bzr 1.12
########

:Codename: 1234567890
:1.12: 2009-02-13
:1.12rc1: 2009-02-10

This release of Bazaar contains many improvements to the speed,
documentation and functionality of ``bzr log`` and the display of logged
revisions by ``bzr status``.  bzr now also gives a better indication of
progress, both in the way operations are drawn onto a text terminal, and
by showing the rate of network IO.

Changes from RC1 to Final
*************************

* ``bzr init --development-wt5[-rich-root]`` would fail because of
  circular import errors. (John Arbash Meinel, #328135)

* Expanded the help for log and added a new help topic called
  ``log-formats``.  (Ian Clatworthy)

Compatibility Breaks
********************

* By default, ``bzr status`` after a merge now shows just the pending
  merge tip revisions. This improves the signal-to-noise ratio after
  merging from trunk and completes much faster. To see all merged
  revisions, use the new ``-v`` flag.  (Ian Clatworthy)

* ``bzr log --line`` now shows any tags after the date and before
  the commit message. If you have scripts which parse the output
  from this command, you may need to adjust them accordingly.
  (Ian Clatworthy)

* ``bzr log --short`` now shows any additional revision properties
  after the date and before the commit message.  Scripts that parse 
  output of the log command in this situation may need to adjust.
  (Neil Martinsen-Burrell)

* The experimental formats ``1.12-preview`` and ``1.12-preview-rich-root``
  have been renamed ``development-wt5`` and ``development-wt5-rich-root``
  respectively, given they are not ready for release in 1.12.
  (Ian Clatworthy)

* ``read_bundle_from_url`` has been deprecated. (Vincent Ladeuil)

New Features
************

* Add support for filtering ``bzr missing`` on revisions.  Remote revisions
  can be filtered using ``bzr missing -r -20..-10`` and local revisions can
  be filtered using ``bzr missing --my-revision -20..-10``.
  (Marius Kruger)

* ``bzr log -p`` displays the patch diff for each revision.
  When logging a file, the diff only includes changes to that file.
  (Ian Clatworthy, #202331, #227335)

* ``bzr log`` supports a new option called ``-n N`` or ``--level N``.
  A value of 0 (zero) means "show all nested merge revisions" while
  a value of 1 (one) means "show just the top level". Values above
  1 can be used to see a limited amount of nesting. That can be
  useful for seeing the level or two below PQM submits for example.
  To force the ``--short`` and ``--line`` formats to display all nested
  merge revisions just like ``--long`` does by default, use a command
  like ``bzr log --short -n0``. To display just the mainline using
  ``--long`` format, ``bzr log --long -n1``.
  (Ian Clatworthy)

Improvements
************

* ``bzr add`` more clearly communicates success vs failure.
  (Daniel Watkins)

* ``bzr init`` will now print a little less verbose output.
  (Marius Kruger)

* ``bzr log`` is now much faster in many use cases, particularly
  at incrementally displaying results and filtering by a
  revision range. (Ian Clatworthy)

* ``bzr log --short`` and ``bzr log --line`` now show tags, if any,
  for each revision. The tags are shown comma-separated inside
  ``{}``. For short format, the tags appear at the end of line
  before the optional ``[merge]`` indicator. For line format,
  the tags appear after the date. (Ian Clatworthy)

* Progress bars now show the rate of activity for some sftp 
  operations, and they are drawn different.  (Martin Pool, #172741)

* Progress bars now show the rate of activity for urllib and pycurl based
  http client implementations. The operations are tracked at the socket
  level for better precision.
  (Vincent Ladeuil)

* Rule-based preferences can now accept multiple patterns for a set of
  rules.  (Marius Kruger)

* The ``ancestor:`` revision spec will now default to referring to the
  parent of the branch if no other location is given.
  (Daniel Watkins, #198417)

* The debugger started as a result of setting ``$BZR_PDB`` works
  around a bug in ``pdb``, http://bugs.python.org/issue4150.  The bug
  can cause truncated tracebacks in Python versions before 2.6.
  (Andrew Bennetts)

* VirtualVersionedFiles now implements
  ``iter_lines_added_or_present_in_keys``. This allows the creation of 
  new branches based on stacked bzr-svn branches. (#311997)

Bug Fixes
*********

* ``bzr annotate --show-ids`` doesn't give a backtrace on empty files
  anymore.
  (Anne Mohsen, Vincent Ladeuil, #314525)

* ``bzr log FILE`` now correctly shows mainline revisions merging
  a change to FILE when the ``--short`` and ``--line`` log formats
  are used. (Ian Clatworthy, #317417)

* ``bzr log -rX..Y FILE`` now shows the history of FILE provided
  it existed in Y or X, even if the file has since been deleted or
  renamed. If no range is given, the current/basis tree and
  initial tree are searched in that order. More generally, log
  now interprets filenames in their historical context.
  (Ian Clatworthy, #175520)

* ``bzr status`` now reports nonexistent files and continues, then
  errors (with code 3) at the end.  (Karl Fogel, #306394)

* Don't require the present compression base in knits to be the same
  when adding records in knits. (Jelmer Vernooij, #307394)

* Fix a problem with CIFS client/server lag on Windows colliding with
  an invariant-per-process algorithm for generating AtomicFile names
  (Adrian Wilkins, #304023)

* Many socket operations now handle EINTR by retrying the operation.
  Previously EINTR was treated as an unrecoverable failure.  There is
  a new ``until_no_eintr`` helper function in ``bzrlib.osutils``.
  (Andrew Bennetts)

* Support symlinks with non-ascii characters in the symlink filename.
  (Jelmer Vernooij, #319323)

* There was a bug in how we handled resolving when a file is deleted
  in one branch, and modified in the other. If there was a criss-cross
  merge, we would cause the deletion to conflict a second time.
  (Vincent Ladeuil, John Arbash Meinel)

* There was another bug in how we chose the correct intermediate LCA in
  criss-cross merges leading to several kind of changes be incorrectly
  handled.
  (John Arbash Meinel, Vincent Ladeuil)

* Unshelve now handles deleted paths without crashing. (Robert Collins)

Documentation
*************

* Improved plugin developer documentation.  (Martin Pool)

API Changes
***********

* ``ProgressBarStack`` is deprecated; instead use
  ``ui_factory.nested_progress_bar`` to create new progress bars.
  (Martin Pool)

* ForeignVcsMapping() now requires a ForeignVcs object as first
  argument. (Jelmer Vernooij)

* ForeignVcsMapping.show_foreign_revid() has been moved to
  ForeignVcs. (Jelmer Vernooij)

* ``read_bundle_from_url`` is deprecated in favor of
  ``read_mergeable_from_url``.  (Vincent Ladeuil)

* Revision specifiers are now registered in
  ``bzrlib.revisionspec.revspec_registry``, and the old list of 
  revisionspec classes (``bzrlib.revisionspec.SPEC_TYPES``) has been
  deprecated. (Jelmer Vernooij, #321183)

* The progress and UI classes have changed; the main APIs remain the
  same but code that provides a new UI or progress bar class may
  need to be updated.  (Martin Pool)

Internals
*********

* Default User Interface (UI) is CLIUIFactory when bzr runs in a dumb
  terminal. It is sometimes desirable do override this default by forcing
  bzr to use TextUIFactory. This can be achieved by setting the
  BZR_USE_TEXT_UI environment variable (emacs shells, as opposed to
  compile buffers, are such an example).
  (Vincent Ladeuil)

* New API ``Branch.iter_merge_sorted_revisions()`` that iterates over
  ``(revision_id, depth, revno, end_of_merge)`` tuples.
  (Ian Clatworthy)

* New ``Branch.dotted_revno_to_revision_id()`` and
  ``Branch.revision_id_to_dotted_revno()`` APIs that pick the most
  efficient way of doing the mapping.
  (Ian Clatworthy)

* Refactor cmd_serve so that it's a little easier to build commands that
  extend it, and perhaps even a bit easier to read.  (Jonathan Lange)

* ``TreeDelta.show()`` now accepts a ``filter`` parameter allowing log
  formatters to retrict the output.
  (Vincent Ladeuil)


bzr 1.11
########

:Codename: "Eyes up!"
:Released: 2009-01-19

This first monthly release of Bazaar for 2009 improves Bazaar's operation
in Windows, Mac OS X, and other situations where file names are matched
without regard to capitalization: Bazaar tries to match the case of an
existing file.  This release of Bazaar also improves the efficiency of
Tortoise Windows Shell integration and lets it work on 64-bit platforms.

The UI through which Bazaar supports historic formats has been improved,
so 'bzr help formats' now gives a simpler and shorter list, with clear
advice.

This release also fixes a number of bugs, particularly a glitch that can
occur when there are concurrent writes to a pack repository.

Bug Fixes
*********

* Fix failing test when CompiledChunksToLines is not available.
  (Vincent Ladeuil)

* Stacked branches don't repeatedly open their transport connection.
  (John Arbash Meinel)



bzr 1.11rc1
###########

:Codename: "Eyes up!"
:Released: 2009-01-09

Changes
*******

* Formats using Knit-based repository formats are now explicitly
  marked as deprecated. (Ian Clatworthy)

New Features
************

* Add support for `bzr tags -r 1..2`, that is we now support showing
  tags applicable for a specified revision range. (Marius Kruger)

* ``authentication.conf`` now accepts pluggable read-only credential
  stores. Such a plugin (``netrc_credential_store``) is now included,
  handles the ``$HOME/.netrc`` file and can server as an example to
  implement other plugins.
  (Vincent Ladeuil)

* ``shelve --list`` can now be used to list shelved changes.
  (Aaron Bentley)

Improvements
************

* Add trailing slash to directories in all output of ``bzr ls``, except
  ``bzr ls --null``. (Gordon P. Hemsley, #306424)

* ``bzr revision-info`` now supports a -d option to specify an
  alternative branch. (Michael Hudson)

* Add connection to a C++ implementation of the Windows Shell Extension
  which is able to fully replace the current Python implemented one.
  Advantages include 64bit support and reduction in overhead for
  processes which drag in shell extensions.
  (Mark Hammond)

* Support the Claws mail client directly, rather than via
  xdg-email. This prevents the display of an unnecessary modal
  dialog in Claws, informing the user that a file has been
  attached to the message, and works around bug #291847 in
  xdg-utils which corrupts the destination address.

* When working on a case-insensitive case-preserving file-system, as
  commonly found with Windows, bzr will often ignore the case of the
  arguments specified by the user in preference to the case of an existing
  item on the file-system or in the inventory to help prevent
  counter-intuitive behaviour on Windows. (Mark Hammond)

Bug Fixes
*********
  
* Allow BzrDir implementation to implement backing up of 
  control directory. (#139691)

* ``bzr push`` creating a new stacked branch will now only open a
  single connection to the target machine. (John Arbash Meinel)

* Don't call iteritems on transport_list_registry, because it may
  change during iteration.  (Martin Pool, #277048)

* Don't make a broken branch when pushing an unstackable-format branch
  that's in a stackable shared repository to a location with default
  stack-on location.  (Andrew Bennetts, #291046)

* Don't require embedding user in HTTP(S) URLs do use authentication.conf.
  (Ben Jansen, Vincent Ladeuil, #300347)

* Fix a problem with CIFS client/server lag on windows colliding with
  an invariant-per-process algorithm for generating AtomicFile names
  (Adrian Wilkins, #304023)

* Fix bogus setUp signature in UnavailableFTPServer.
  (Gary van der Merwe, #313498)

* Fix compilation error in ``_dirstate_helpers_c`` on SunOS/Solaris.
  (Jari Aalto)

* Fix SystemError in ``_patiencediff_c`` module by calling
  PyErr_NoMemory() before returning NULL in PatienceSequenceMatcher_new.
  (Andrew Bennetts, #303206)

* Give proper error message for diff with non-existent dotted revno.
  (Marius Kruger, #301969)

* Handle EACCES (permission denied) errors when launching a message
  editor, and emit warnings when a configured editor cannot be
  started. (Andrew Bennetts)

* ``$HOME/.netrc`` file is now recognized as a read-only credential store
  if configured in ``authentication.conf`` with 'password_encoding=netrc'
  in the appropriate sections.
  (Vincent Ladeuil, #103029)

* Opening a stacked branch now properly shares the connection, rather
  than opening a new connection for the stacked-on branch.
  (John Arbash meinel)

* Preserve transport decorators while following redirections.
  (Vincent Ladeuil, #245964, #270863)

* Provides a finer and more robust filter for accepted redirections.
  (Vincent Ladeuil, #303959, #265070)

* ``shelve`` paths are now interpreted relative to the current working
  tree.  (Aaron Bentley)

* ``Transport.readv()`` defaults to not reading more than 100MB in a
  single array. Further ``RemoteTransport.readv`` sets this to 5MB to
  work better with how it splits its requests.
  (John Arbash Meinel, #303538)

* Pack repositories are now able to reload the pack listing and retry
  the current operation if another action causes the data to be
  repacked.  (John Arbash Meinel, #153786)

* ``pull -v`` now respects the log_format configuration variable.
  (Aaron Bentley)

* ``push -v`` now works on non-initial pushes.  (Aaron Bentley)

* Use the short status format when the short format is used for log.
  (Vincent Ladeuil, #87179)

* Allow files to be renamed or moved via remove + add-by-id. (Charles
  Duffy, #314251)

Documentation
*************

* Improved the formats help topic to explain why multiple formats
  exist and to provide guidelines in selecting one. Introduced
  two new supporting help topics: current-formats and other-formats.
  (Ian Clatworthy)

API Changes
***********

* ``LRUCache(after_cleanup_size)`` was renamed to
  ``after_cleanup_count`` and the old name deprecated. The new name is
  used for clarity, and to avoid confusion with
  ``LRUSizeCache(after_cleanup_size)``. (John Arbash Meinel)

* New ``ForeignRepository`` base class, to help with foreign branch 
  support (e.g. svn).  (Jelmer Vernooij)

* ``node_distances`` and ``select_farthest`` can no longer be imported
  from ``bzrlib.graph``.  They can still be imported from
  ``bzrlib.deprecated_graph``, which has been the preferred way to
  import them since before 1.0.  (Andrew Bennetts)
  
* The logic in commit now delegates inventory basis calculations to
  the ``CommitBuilder`` object; this requires that the commit builder
  in use has been updated to support the new ``recording_deletes`` and
  ``record_delete`` methods. (Robert Collins)

Testing
*******

* An HTTPS server is now available (it requires python-2.6). Future bzr
  versions will allow the use of the python-2.6 ssl module that can be
  installed for 2.5 and 2.4.

* ``bzr selftest`` now fails if new trailing white space is added to
  the bazaar sources. It only checks changes not committed yet. This
  means that PQM will now reject changes that introduce new trailing
  whitespace. (Marius Kruger)

* Introduced new experimental formats called ``1.12-preview`` and
  ``1.12-preview-rich-root`` to enable testing of related pending
  features, namely content filtering and filtered views.
  (Ian Clatworthy)

Internals
*********

* Added an ``InventoryEntry`` cache when deserializing inventories.
  Can cut the time to iterate over multiple RevisionsTrees in half.
  (John Arbash Meinel)

* Added ``bzrlib.fifo_cache.FIFOCache`` which is designed to have
  minimal overhead versus using a plain dict for cache hits, at the
  cost of not preserving the 'active' set as well as an ``LRUCache``.
  (John Arbash Meinel)

* ``bzrlib.patience_diff.unified_diff`` now properly uses a tab
  character to separate the filename from the date stamp, and doesn't
  add trailing whitespace when a date stamp is not supplied.
  (Adeodato Simó, John Arbash Meinel)

* ``DirStateWorkingTree`` and ``DirStateWorkingTreeFormat`` added
  as base classes of ``WorkingTree4`` and ``WorkingTreeFormat4``
  respectively. (Ian Clatworthy)

* ``KnitVersionedFiles._check_should_delta()`` now uses the
  ``get_build_details`` api to avoid multiple hits to the index, and
  to properly follow the ``compression_parent`` rather than assuming
  it is the left-hand parent. (John Arbash Meinel)

* ``KnitVersionedFiles.get_record_stream()`` will now chose a
  more optimal ordering when the keys are requested 'unordered'.
  Previously the order was fully random, now the records should be
  returned from each pack in turn, in forward I/O order.
  (John Arbash Meinel)
    
* ``mutter()`` will now flush the ``~/.bzr.log`` if it has been more
  than 2s since the last time it flushed. (John Arbash Meinel)

* New method ``bzrlib.repository.Repository.add_inventory_by_delta``
  allows adding an inventory via an inventory delta, which can be
  more efficient for some repository types. (Robert Collins)

* Repository ``CommitBuilder`` objects can now accumulate an inventory
  delta. To enable this functionality call ``builder.recording_deletes``
  and additionally call ``builder.record_delete`` when a delete
  against the basis occurs. (Robert Collins)

* The default http handler has been changed from pycurl to urllib.
  The default is still pycurl for https connections. (The only
  advantage of pycurl is that it checks ssl certificates.)
  (John Arbash Meinel)

* ``VersionedFiles.get_record_stream()`` can now return objects with a
  storage_kind of ``chunked``. This is a collection (list/tuple) of
  strings. You can use ``osutils.chunks_to_lines()`` to turn them into
  guaranteed 'lines' or you can use ``''.join(chunks)`` to turn it
  into a fulltext. This allows for some very good memory savings when
  asking for many texts that share ancestry, as the individual chunks
  can be shared between versions of the file. (John Arbash Meinel)

* ``pull -v`` and ``push -v`` use new function
  ``bzrlib.log.show_branch_change`` (Aaron Bentley)



bzr 1.10
########

:Released: 2008-12-05

Bazaar 1.10 has several performance improvements for copying revisions
(especially for small updates to large projects).  There has also been a
significant amount of effort in polishing stacked branches.  The commands
``shelve`` and ``unshelve`` have become core commands, with an improved
implementation.

The only changes versus bzr-1.10rc1 are bugfixes for stacked branches.

bug Fixes
*********

* Don't set a pack write cache size from RepoFetcher, because the
  cache is not coherent with reads and causes ShortReadvErrors.
  This reverses the change that fixed #294479.
  (Martin Pool, #303856)

* Properly handle when a revision can be inserted as a delta versus
  when it needs to be expanded to a fulltext for stacked branches.
  There was a bug involving merge revisions. As a method to help
  prevent future difficulties, also make stacked fetches sort
  topologically. (John Arbash Meinel, #304841)


bzr 1.10rc1
###########

:Released: 2008-11-28

This release of Bazaar focuses on performance improvements when pushing
and pulling revisions, both locally and to remote networks.  The popular
``shelve`` and ``unshelve`` commands, used to interactively revert and
restore work in progress, have been merged from bzrtools into the bzr
core.  There are also bug fixes for portability, and for stacked branches.

New Features
************

* New ``commit_message_template`` hook that is called by the commit
  code to generate a template commit message. (Jelmer Vernooij)

* New `shelve` and `unshelve` commands allow undoing and redoing changes.
  (Aaron Bentley)

Improvements
************

* ``(Remote)Branch.copy_content_into`` no longer generates the full revision
  history just to set the last revision info.
  (Andrew Bennetts, John Arbash Meinel)

* Fetches between formats with different serializers (such as
  pack-0.92-subtree and 1.9-rich-root) are faster now.  This is due to
  operating on batches of 100 revisions at time rather than
  one-by-one.  (Andrew Bennetts, John Arbash Meinel)

* Search index files corresponding to pack files we've already used
  before searching others, because they are more likely to have the
  keys we're looking for.  This reduces the number of iix and tix
  files accessed when pushing 1 new revision, for instance.
  (John Arbash Meinel)

* Signatures to transfer are calculated more efficiently in
  ``item_keys_introduced_by``.  (Andrew Bennetts, John Arbash Meinel)

* The generic fetch code can once again copy revisions and signatures
  without extracting them completely to fulltexts and then serializing
  them back down into byte strings. This is a significant performance
  improvement when fetching from a stacked branch.
  (John Arbash Meinel, #300289)

* When making a large readv() request over ``bzr+ssh``, break up the
  request into more manageable chunks. Because the RPC is not yet able
  to stream, this helps keep us from buffering too much information at
  once. (John Arbash Meinel)

Bug Fixes
*********

* Better message when the user needs to set their Launchpad ID.
  (Martin Pool, #289148)

* ``bzr commit --local`` doesn't access the master branch anymore.
  This fixes a regression introduced in 1.9.  (Marius Kruger, #299313)

* Don't call the system ``chdir()`` with an empty path. Sun OS seems
  to give an error in that case.  Also, don't count on ``getcwd()``
  being able to allocate a new buffer, which is a gnu extension.
  (John Arbash Meinel, Martin Pool, Harry Hirsch, #297831)

* Don't crash when requesting log --forward <file> for a revision range
  starting with a dotted revno.
  (Vincent Ladeuil, #300055)

* Don't create text deltas spanning stacked repositories; this could
  cause "Revision X not present in Y" when later accessing them.
  (Martin Pool, #288751)

* Pack repositories are now able to reload the pack listing and retry
  the current operation if another action causes the data to be
  repacked.  (John Arbash Meinel, #153786)

* PermissionDenied errors from smart servers no longer cause
  "PermissionDenied: "None"" on the client.
  (Andrew Bennetts, #299254)

* Pushing to a stacked pack repository now batches writes, the same
  way writes are batched to ordinary pack repository.  This makes
  pushing to a stacked branch over the network much faster.
  (Andrew Bennetts, #294479)

* TooManyConcurrentRequests no longer occur when a fetch fails and
  tries to abort a write group.  This allows the root cause (e.g. a
  network interruption) to be reported.  (Andrew Bennetts, #297014)

* RemoteRepository.get_parent_map now uses fallback repositories.
  (Aaron Bentley, #297991?, #293679?)

API Changes
***********

* ``CommitBuilder`` now validates the strings it will be committing,
  to ensure that they do not have characters that will not be properly
  round-tripped. For now, it just checks for characters that are
  invalid in the XML form. (John Arbash Meinel, #295161)

* Constructor parameters for NewPack (internal to pack repositories)
  have changed incompatibly.

* ``Repository.abort_write_group`` now accepts an optional
  ``suppress_errors`` flag.  Repository implementations that override
  ``abort_write_group`` will need to be updated to accept the new
  argument.  Subclasses that only override ``_abort_write_group``
  don't need to change.

* Transport implementations must provide copy_tree_to_transport.  A default
  implementation is provided for Transport subclasses.

Testing
*******

* ``bzr selftest`` now fails if no doctests are found in a module
  that's expected to have them.  (Martin Pool)

* Doctests now only report the first failure.  (Martin Pool)


bzr 1.9
#######

:Released: 2008-11-07

This release of Bazaar adds a new repository format, ``1.9``, with smaller
and more efficient index files.  This format can be specified when
creating a new repository, or used to losslessly upgrade an existing
repository.  bzr 1.9 also speeds most operations over the smart server
protocol, makes annotate faster, and uses less memory when making
checkouts or pulling large amounts of data.

Bug Fixes
*********

* Fix "invalid property value 'branch-nick' for None" regression with
  branches bound to svn branches.  (Martin Pool, #293440)

* Fix SSL/https on Python2.6.  (Vincent Ladeuil, #293054)

* ``SFTPTransport.readv()`` had a bug when requests were out-of-order.
  This only triggers some-of-the-time on Knit format repositories.
  (John Arbash Meinel, #293746)


bzr 1.9rc1
##########

:Released: 2008-10-31

New Features
************

* New Branch hook ``transform_fallback_location`` allows a function to
  be called when looking up the stacked source. (Michael Hudson)

* New repository formats ``1.9`` and ``1.9-rich-root``. These have all
  the functionality of ``1.6``, but use the new btree indexes.
  These indexes are both smaller and faster for access to historical
  information.  (John Arbash Meinel)

Improvements
************

* ``BTreeIndex`` code now is able to prefetch extra pages to help tune
  the tradeoff between bandwidth and latency. Should be tuned
  appropriately to not impact commands which need minimal information,
  but provide a significant boost to ones that need more context. Only
  has a direct impact on the ``--development2`` format which uses
  btree's for the indexes. (John Arbash Meinel)

* ``bzr dump-btree`` is a hidden command introduced to allow dumping
  the contents of a compressed btree file.  (John Arbash Meinel)

* ``bzr pack`` now tells the index builders to optimize for size. For
  btree index repositories, this can save 25% of the index size
  (mostly in the text indexes). (John Arbash Meinel)

* ``bzr push`` to an existing branch or repository on a smart server
  is faster, due to Bazaar making more use of the ``get_parent_map``
  RPC when querying the remote branch's revision graph.
  (Andrew Bennetts)

* default username for bzr+ssh and sftp can be configured in
  authentication.conf. (Aaron Bentley)

* launchpad-login now provides a default username for bzr+ssh and sftp
  URLs, allowing username-free URLs to work for everyone. (Aaron Bentley)

* ``lp:`` lookups no longer include usernames, making them shareable and
  shorter. (Aaron Bentley)

* New ``PackRepository.autopack`` smart server RPC, which does
  autopacking entirely on the server.  This is much faster than
  autopacking via plain file methods, which downloads a large amount
  of pack data and then re-uploads the same pack data into a single
  file.  This fixes a major (although infrequent) cause of lengthy
  delays when using a smart server.  For example, pushing the 10th
  revision to a repository with 9 packs now takes 44 RPCs rather than
  179, and much less bandwidth too.  This requires Bazaar 1.9 on both
  the client and the server, otherwise the client will fallback to the
  slower method.  (Andrew Bennetts)

Bug Fixes
*********

* A failure to load a plugin due to an IncompatibleAPI exception is
  now correctly reported. (Robert Collins, #279451)

* API versioning support now has a multiple-version checking api
  ``require_any_api``. (Robert Collins, #279447)

* ``bzr branch --stacked`` from a smart server to a standalone branch
  works again.  This fixes a regression in 1.7 and 1.8.
  (Andrew Bennetts, #270397)

* ``bzr co`` uses less memory. It used to unpack the entire WT into
  memory before writing it to disk. This was a little bit faster, but
  consumed lots of memory. (John Arbash Meinel, #269456)

* ``bzr missing --quiet`` no longer prints messages about whether
  there are missing revisions.  The exit code indicates whether there
  were or not.  (Martin Pool, #284748)

* Fixes to the ``annotate`` code. The fast-path which re-used the
  stored deltas was accidentally disabled all the time, instead of
  only when a branch was stacked. Second, the code would accidentally
  re-use a delta even if it wasn't against the left-parent, this
  could only happen if ``bzr reconcile`` decided that the parent
  ordering was incorrect in the file graph.  (John Arbash Meinel)

* "Permission denied" errors that occur when pushing a new branch to a
  smart server no longer cause tracebacks.  (Andrew Bennetts, #278673)

* Some compatibility fixes for building the extensions with MSVC and
  for python2.4. (John Arbash Meinel, #277484)

* The index logic is now able to reload the list of pack files if and
  index ends up disappearing. We still don't reload if the pack data
  itself goes missing after checking the index. This bug appears as a
  transient failure (file not found) when another process is writing
  to the repository.  (John Arbash Meinel, #153786)

* ``bzr switch`` and ``bzr bind`` will now update the branch nickname if
  it was previously set. All checkouts will now refer to the bound branch
  for a nickname if one was not explicitly set.
  (Marius Kruger, #230903)

Documentation
*************

* Improved hook documentation. (Michael Ernst)

API Changes
***********

* commands.plugins_cmds is now a CommandRegistry, not a dict.

Internals
*********

* New AuthenticationConfig.set_credentials method allows easy programmatic
  configuration of authetication credentials.


bzr 1.8
#######

:Released: 2008-10-16

Bazaar 1.8 includes several fixes that improve working tree performance,
display of revision logs, and merges.  The bzr testsuite now passes on OS
X and Python 2.6, and almost completely passes on Windows.  The
smartserver code has gained several bug fixes and performance
improvements, and can now run server-side hooks within an http server.

Bug Fixes
*********

* Fix "Must end write group" error when another error occurs during
  ``bzr push``.  (Andrew Bennetts, #230902)

Portability
***********

* Some Pyrex versions require the WIN32 macro defined to compile on
  that platform.  (Alexander Belchenko, Martin Pool, #277481)


bzr 1.8rc1
##########

:Released: 2008-10-07

Changes
*******

* ``bzr log file`` has been changed. It now uses a different method
  for determining which revisions to show as merging the changes to
  the file. It now only shows revisions which merged the change
  towards your mainline. This simplifies the output, makes it faster,
  and reduces memory consumption.  (John Arbash Meinel)

* ``bzr merge`` now defaults to having ``--reprocess`` set, whenever
  ``--show-base`` is not supplied.  (John Arbash Meinel)

* ``bzr+http//`` will now optionally load plugins and write logs on the
  server. (Marius Kruger)

* ``bzrlib._dirstate_helpers_c.pyx`` does not compile correctly with
  Pyrex 0.9.4.1 (it generates C code which causes segfaults). We
  explicitly blacklist that version of the compiler for that
  extension. Packaged versions will include .c files created with
  pyrex >= 0.9.6 so it doesn't effect releases, only users running
  from the source tree. (John Arbash Meinel, #276868)

Features
********

* bzr is now compatible with python-2.6. python-2.6 is not yet officially
  supported (nor released, tests were conducted with the dev version of
  python-2.6rc2), but all known problems have been fixed.  Feedback
  welcome.
  (Vincent Ladeuil, #269535)

Improvements
************

* ``bzr annotate`` will now include uncommitted changes from the local
  working tree by default. Such uncommitted changes are given the
  revision number they would get if a commit was done, followed with a
  ? to indicate that its not actually known. (Robert Collins, #3439)

* ``bzr branch`` now accepts a ``--standalone`` option, which creates a
  standalone branch regardless of the presence of shared repositories.
  (Daniel Watkins)

* ``bzr push`` is faster in the case there are no new revisions to
  push.  It is also faster if there are no tags in the local branch.
  (Andrew Bennetts)

* File changes during a commit will update the tree stat cache.
  (Robert Collins)

* Location aliases can now accept a trailing path.  (Micheal Hudson)

* New hooks ``Lock.hooks`` when LockDirs are acquired and released.
  (Robert Collins, MartinPool)

* Switching in heavyweight checkouts uses the master branch's context, not
  the checkout's context.  (Adrian Wilkins)

* ``status`` on large trees is now faster, due to optimisations in the
  walkdirs code. Of particular note, the walkdirs code now performs
  a temporary ``chdir()`` while reading a single directory; if your
  platform has non thread-local current working directories (and is
  not windows which has its own implementation), this may introduce a
  race condition during concurrent uses of bzrlib. The bzrlib CLI
  will not encounter this as it is single threaded for working tree
  operations. (Robert Collins)

* The C extensions now build on python 2.4 (Robert Collins, #271939)

* The ``-Dhpss`` debug flag now reports the number of smart server
  calls per medium to stderr.  This is in addition to the existing
  detailed logging to the .bzr.log trace file.  (Andrew Bennetts)

Bug Fixes
*********

* Avoid random failures arising from misinterpreted ``errno`` values
  in ``_readdir_pyx.read_dir``.
  (Martin Pool, #279381)

* Branching from a shared repository on a smart server into a new
  repository now preserves the repository format.
  (Andrew Bennetts, #269214)

* ``bzr log`` now accepts a ``--change`` option.
  (Vincent Ladeuil, #248427)

* ``bzr missing`` now accepts an ``--include-merges`` option.
  (Vincent Ladeuil, #233817)

* Don't try to filter (internally) '.bzr' from the files to be deleted if
  it's not there.
  (Vincent Ladeuil, #272648)

* Fix '_in_buffer' AttributeError when using the -Dhpss debug flag.
  (Andrew Bennetts)

* Fix TooManyConcurrentRequests errors caused by a connection failure
  when doing ``bzr pull`` or ``bzr merge`` from a ``bzr+ssh`` URL.
  (Andrew Bennetts, #246233)

* Fixed ``bzr st -r branch:PATH_TO_BRANCH`` where the other branch
  is in a different repository than the current one.
  (Lukáš Lalinský, #144421)

* Make the first line of the manpage preamble a comment again.
  (David Futcher, #242106)

* Remove use of optional parameter in GSSAPI FTP support, since
  it breaks newer versions of Python-Kerberos. (Jelmer Vernooij)

* The autopacking logic will now always create a single new pack from
  all of the content which it deems is worth moving. This avoids the
  'repack a single pack' bug and should result in better packing
  overall.  (John Arbash Meinel, #242510, #172644)

* Trivial documentation fix.
  (John Arbash Meinel, #270471)

* ``bzr switch`` and ``bzr bind`` will now update the branch nickname if
  it was previously set. All checkouts will now refer to the bound branch
  for a nickname if one was not explicitly set.
  (Marius Kruger, #230903)

Documentation
*************

* Explain revision/range identifiers. (Daniel Clemente)

API Changes
***********

* ``CommitBuilder.record_entry_contents`` returns one more element in
  its result tuple - an optional file system hash for the hash cache
  to use. (Robert Collins)

* ``dirstate.DirState.update_entry`` will now only calculate the sha1
  of a file if it is likely to be needed in determining the output
  of iter_changes. (Robert Collins)

* The PackRepository, RepositoryPackCollection, NewPack classes have a
  slightly changed interface to support different index types; as a
  result other users of these classes need to supply the index types
  they want. (Robert Collins)

Testing
*******

* ``bzrlib.tests.repository_implementations`` has been renamed to
  ``bzrlib.tests.per_repository`` so that we have a common structure
  (and it is shorter). (John Arbash Meinel, #239343)

* ``LocalTransport.abspath()`` now returns a drive letter if the
  transport has one, fixing numerous tests on Windows.
  (Mark Hammond)

* PreviewTree is now tested via intertree_implementations.
  (Aaron Bentley)

* The full test suite is passing again on OSX.
  (Guillermo Gonzalez, Vincent Ladeuil)

* The full test suite passes when run with ``-Eallow_debug``.
  (Andrew Bennetts)

Internals
*********

* A new hook, ``Branch.open``, has been added, which is called when
  branch objects are opened. (Robert Collins)

* ``bzrlib.osutils._walkdirs_utf8`` has been refactored into common
  tree walking, and modular directory listing code to aid future
  performance optimisations and refactoring. (Robert Collins)

* ``bzrlib.trace.debug_memory`` can be used to get a quick memory dump
  in the middle of processing. It only reports memory if
  ``/proc/PID/status`` is available. (John Arbash Meinel)

* New method ``RevisionSpec.as_tree`` for representing the revision
  specifier as a revision tree object. (Lukáš Lalinský)

* New race-free method on MutableTree ``get_file_with_stat`` for use
  when generating stat cache results. (Robert Collins)

* New win32utils.get_local_appdata_location() provides access to a local
  directory for storing data.  (Mark Hammond)

* To be compatible with python-2.6 a few new rules should be
  observed. 'message' attribute can't be used anymore in exception
  classes, 'sha' and 'md5' modules have been deprecated (use
  osutils.[md5|sha]), object__init__ and object.__new__ don't accept
  parameters anymore.
  (Vincent Ladeuil)


bzr 1.7.1
#########

:Released:  2008-10-01

No changes from 1.7.1rc1.


bzr 1.7.1rc1
############

:Released: 2008-09-24

This release just includes an update to how the merge algorithm handles
file paths when we encounter complex history.

Features
********

* If we encounter a criss-cross in history, use information from
  direct Least Common Ancestors to resolve inventory shape (locations
  of files, adds, deletes, etc). This is similar in concept to using
  ``--lca`` for merging file texts, only applied to paths.
  (John Arbash Meinel)


bzr 1.7
#######

:Released: 2008-09-23

This release includes many bug fixes and a few performance and feature
improvements.  ``bzr rm`` will now scan for missing files and remove them,
like how ``bzr add`` scans for unknown files and adds them. A bit more
polish has been applied to the stacking code. The b-tree indexing code has
been brought in, with an eye on using it in a future repository format.
There are only minor installer changes since bzr-1.7rc2.

Features
********

* Some small updates to the win32 installer. Include localization
  files found in plugins, and include the builtin distutils as part of
  packaging qbzr. (Mark Hammond)


bzr 1.7rc2
##########

:Released: 2008-09-17

A few bug fixes from 1.7rc1. The biggest change is a new
``RemoteBranch.get_stacked_on_url`` rpc. This allows clients that are
trying to access a Stacked branch over the smart protocol, to properly
connect to the stacked-on location.

Bug Fixes
*********

* Branching from a shared repository on a smart server into a new
  repository now preserves the repository format.
  (Andrew Bennetts, #269214)

* Branching from a stacked branch via ``bzr+ssh`` can properly connect
  to the stacked-on branch.  (Martin Pool, #261315)

* ``bzr init`` no longer re-opens the BzrDir multiple times.
  (Vincent Ladeuil)

* Fix '_in_buffer' AttributeError when using the -Dhpss debug flag.
  (Andrew Bennetts)


bzr 1.7rc1
##########

:Released: 2008-09-09

This release candidate for bzr 1.7 has several bug fixes and a few
performance and feature improvements.  ``bzr rm`` will now scan for
missing files and remove them, like how ``bzr add`` scans for unknown
files and adds them. A bit more polish has been applied to the stacking
code. The b-tree indexing code has been brought in, with an eye on using
it in a future repository format.


Changes
*******

* ``bzr export`` can now export a subdirectory of a project.
  (Robert Collins)

* ``bzr remove-tree`` will now refuse to remove a tree with uncommitted
  changes, unless the ``--force`` option is specified.
  (Lukáš Lalinský, #74101)

* ``bzr rm`` will now scan for files that are missing and remove just
  them automatically, much as ``bzr add`` scans for new files that
  are not ignored and adds them automatically. (Robert Collins)

Features
********

* Support for GSSAPI authentication when using FTP as documented in
  RFC2228. (Jelmer Vernooij, #49623)

* Add support for IPv6 in the smart server. (Jelmer Vernooij, #165014)

Improvements
************

* A url like ``log+file:///tmp`` will log all access to that Transport
  to ``.bzr.log``, which may help in debugging or profiling.
  (Martin Pool)

* ``bzr branch`` and ``bzr push`` use the default stacking policy if the
  branch format supports it. (Aaron Bentley)

* ``bzr init`` and ``bzr init-repo`` will now print out the same as
  ``bzr info`` if it completed successfully.
  (Marius Kruger)

* ``bzr uncommit`` logs the old tip revision id, and displays how to
  restore the branch to that tip using ``bzr pull``.  This allows you
  to recover if you realize you uncommitted the wrong thing.
  (John Arbash Meinel)

* Fix problems in accessing stacked repositories over ``bzr://``.
  (Martin Pool, #261315)

* ``SFTPTransport.readv()`` was accidentally using ``list += string``,
  which 'works', but adds each character separately to the list,
  rather than using ``list.append(string)``. Fixing this makes the
  SFTP transport a little bit faster (~20%) and use a bit less memory.
  (John Arbash Meinel)

* When reading index files, if we happen to read the whole file in a
  single request treat it as a ``_buffer_all`` request. This happens
  most often on small indexes over remote transports, where we default
  to reading 64kB. It saves a round trip for each small index during
  fetch operations. Also, if we have read more than 50% of an index
  file, trigger a ``_buffer_all`` on the next request. This works
  around some inefficiencies because reads don't fall neatly on page
  boundaries, so we would ignore those bytes, but request them again
  later. This could trigger a total read size of more than the whole
  file. (John Arbash Meinel)

Bug Fixes
*********

* ``bzr rm`` is now aliased to ``bzr del`` for the convenience of svn
  users. (Robert Collins, #205416)

* Catch the infamous "select/poll returned error" which occurs when
  pycurl try to send a body request to an HTTP/1.0 server which has
  already refused to handle the request. (Vincent Ladeuil, #225020)

* Fix ``ObjectNotLocked`` errors when using various commands
  (including ``bzr cat`` and ``bzr annotate``) in combination with a
  smart server URL.  (Andrew Bennetts, #237067)

* ``FTPTransport.stat()`` would return ``0000`` as the permission bits
  for the containing ``.bzr/`` directory (it does not implement
  permissions). This would cause us to set all subdirectories to
  ``0700`` and files to ``0600`` rather than leaving them unmodified.
  Now we ignore ``0000`` as the permissions and assume they are
  invalid. (John Arbash Meinel, #259855)

* Merging from a previously joined branch will no longer cause
  a traceback. (Jelmer Vernooij, #203376)

* Pack operations on windows network shares will work even with large
  files. (Robert Collins, #255656)

* Running ``bzr st PATH_TO_TREE`` will no longer suppress merge
  status. Status is also about 7% faster on mozilla sized trees
  when the path to the root of the tree has been given. Users of
  the internal ``show_tree_status`` function should be aware that
  the show_pending flag is now authoritative for showing pending
  merges, as it was originally. (Robert Collins, #225204)

* Set valid default _param_name for Option so that ListOption can embed
  '-' in names. (Vincent Ladeuil, #263249)

* Show proper error rather than traceback when an unknown revision
  id is specified to ``bzr cat-revision``. (Jelmer Vernooij, #175569)

* Trailing text in the dirstate file could cause the C dirstate parser
  to try to allocate an invalid amount of memory. We now properly
  check and test for parsing a dirstate with invalid trailing data.
  (John Arbash Meinel, #186014)

* Unexpected error responses from a smart server no longer cause the
  client to traceback.  (Andrew Bennetts, #263527)

* Use a Windows api function to get a Unicode host name, rather than
  assuming the host name is ascii.
  (Mark Hammond, John Arbash Meinel, #256550)

* ``WorkingTree4`` trees will now correctly report missing-and-new
  paths in the output of ``iter_changes``. (Robert Collins)

Documentation
*************

* Updated developer documentation.  (Martin Pool)

API Changes
***********

* Exporters now take 4 parameters. (Robert Collins)

* ``Tree.iter_changes`` will now return False for the content change
  field when a file is missing in the basis tree and not present in
  the target tree. Previously it returned True unconditionally.
  (Robert Collins)

* The deprecated ``Branch.abspath`` and unimplemented
  ``Branch.rename_one`` and ``Branch.move`` were removed. (Jelmer Vernooij)

* BzrDir.clone_on_transport implementations must now accept a stacked_on
  parameter.  (Aaron Bentley)

* BzrDir.cloning_metadir implementations must now take a require_stacking
  parameter.  (Aaron Bentley)

Testing
*******

* ``addCleanup`` now takes ``*arguments`` and ``**keyword_arguments``
  which are then passed to the cleanup callable as it is run. In
  addition, addCleanup no longer requires that the callables passed to
  it be unique. (Jonathan Lange)

* Fix some tests that fail on Windows because files are deleted while
  still in use.
  (Mark Hammond)

* ``selftest``'s ``--starting-with`` option can now use predefined
  prefixes so that one can say ``bzr selftest -s bp.loom`` instead of
  ``bzr selftest -s bzrlib.plugins.loom``. (Vincent Ladeuil)

* ``selftest``'s ``--starting-with`` option now accepts multiple values.
  (Vincent Ladeuil)

Internals
*********

* A new plugin interface, ``bzrlib.log.log_adapters``, has been added.
  This allows dynamic log output filtering by plugins.
  (Robert Collins)

* ``bzrlib.btree_index`` is now available, providing a b-tree index
  layer. The design is memory conservative (limited memory cache),
  faster to seek (approx 100 nodes per page, gives 100-way fan out),
  and stores compressed pages allowing more keys per page.
  (Robert Collins, John Arbash Meinel)

* ``bzrlib.diff.DiffTree.show_diff`` now skips changes where the kind
  is unknown in both source and target.
  (Robert Collins, Aaron Bentley)

* ``GraphIndexBuilder.add_node`` and ``BTreeBuilder`` have been
  streamlined a bit. This should make creating large indexes faster.
  (In benchmarking, it now takes less time to create a BTree index than
  it takes to read the GraphIndex one.) (John Arbash Meinel)

* Mail clients for `bzr send` are now listed in a registry.  This
  allows plugins to add new clients by registering them with
  ``bzrlib.mail_client.mail_client_registry``.  All of the built-in
  clients now use this mechanism.  (Neil Martinsen-Burrell)


bzr 1.6.1
#########

:Released: 2008-09-05

A couple regressions were found in the 1.6 release. There was a
performance issue when using ``bzr+ssh`` to branch large repositories,
and some problems with stacking and ``rich-root`` capable repositories.


bzr 1.6.1rc2
############

:Released: 2008-09-03

Bug Fixes
*********

* Copying between ``rich-root`` and ``rich-root-pack`` (and vice
  versa) was accidentally using the inter-model fetcher, instead of
  recognizing that both were 'rich root' formats.
  (John Arbash Meinel, #264321)


bzr 1.6.1rc1
############

:Released: 2008-08-29

This release fixes a few regressions found in the 1.6 client. Fetching
changes was using an O(N^2) buffering algorithm, so for large projects it
would cause memory thrashing. There is also a specific problem with the
``--1.6-rich-root`` format, which prevented stacking on top of
``--rich-root-pack`` repositories, and could allow users to accidentally
fetch experimental data (``-subtree``) without representing it properly.
The ``--1.6-rich-root`` format has been deprecated and users are
recommended to upgrade to ``--1.6.1-rich-root`` immediately.  Also we
re-introduced a workaround for users who have repositories with incorrect
nodes (not possible if you only used official releases).
I should also clarify that none of this is data loss level issues, but
still sufficient enough to warrant an updated release.

Bug Fixes
*********

* ``RemoteTransport.readv()`` was being inefficient about how it
  buffered the readv data and processed it. It would keep appending to
  the same string (causing many copies) and then pop bytes out of the
  start of the string (causing more copies).
  With this patch "bzr+ssh://local" can improve dramatically,
  especially for projects with large files.
  (John Arbash Meinel)

* Revision texts were always meant to be stored as fulltexts. There
  was a bug in a bzr.dev version that would accidentally create deltas
  when copying from a Pack repo to a Knit repo. This has been fixed,
  but to support those repositories, we know always request full texts
  for Revision texts. (John Arbash Meinel, #261339)

* The previous ``--1.6-rich-root`` format used an incorrect xml
  serializer, which would accidentally support fetching from a
  repository that supported subtrees, even though the local one would
  not. We deprecated that format, and introduced a new one that uses
  the correct serializer ``--1.6.1-rich-root``.
  (John Arbash Meinel, #262333)


bzr 1.6
#######

:Released: 2008-08-25

Finally, the long awaited bzr 1.6 has been released. This release includes
new features like Stacked Branches, improved weave merge, and an updated
server protocol (now on v3) which will allow for better cross version
compatibility. With this release we have deprecated Knit format
repositories, and recommend that users upgrade them, we will continue to
support reading and writing them for the forseeable future, but we will
not be tuning them for performance as pack repositories have proven to be
better at scaling. This will also be the first release to bundle
TortoiseBzr in the standalone Windows installer.


bzr 1.6rc5
##########

:Released: 2008-08-19

Bug Fixes
*********

* Disable automatic detection of stacking based on a containing
  directory of the target. It interacted badly with push, and needs a
  bit more work to get the edges polished before it should happen
  automatically. (John Arbash Meinel, #259275)
  (This change was reverted when merged to bzr.dev)


bzr 1.6rc4
##########

:Released: 2008-08-18

Bug Fixes
*********

* Fix a regression in knit => pack fetching.  We had a logic
  inversion, causing the fetch to insert fulltexts in random order,
  rather than preserving deltas.  (John Arbash Meinel, #256757)


bzr 1.6rc3
##########

:Released: 2008-08-14

Changes
*******

* Disable reading ``.bzrrules`` as a per-branch rule preferences
  file. The feature was not quite ready for a full release.
  (Robert Collins)

Improvements
************

* Update the windows installer to bundle TortoiseBzr and ``qbzr``
  into the standalone installer. This will be the first official
  windows release that installs Tortoise by default.
  (Mark Hammond)

Bug Fixes
*********

* Fix a regression in ``bzr+http`` support. There was a missing
  function (``_read_line``) that needed to be carried over from
  ``bzr+ssh`` support. (Andrew Bennetts)

* ``GraphIndex`` objects will internally read an entire index if more
  than 1/20th of their keyspace is requested in a single operation.
  This largely mitigates a performance regression in ``bzr log FILE``
  and completely corrects the performance regression in ``bzr log``.
  The regression was caused by removing an accomodation which had been
  supporting the index format in use. A newer index format is in
  development which is substantially faster. (Robert Collins)


bzr 1.6rc2
##########

:Released: 2008-08-13

This release candidate has a few minor bug fixes, and some regression
fixes for Windows.

Bug Fixes
*********

* ``bzr upgrade`` on remote branches accessed via bzr:// and
  bzr+ssh:// now works.  (Andrew Bennetts)

* Change the ``get_format_description()`` strings for
  ``RepositoryFormatKnitPack5`` et al to be single line messages.
  (Aaron Bentley)

* Fix for a regression on Win32 where we would try to call
  ``os.listdir()`` on a file and not catch the exception properly.
  (Windows raises a different exception.) This would manifest in
  places like ``bzr rm file`` or ``bzr switch``.
  (Mark Hammond, John Arbash Meinel)

* ``Inventory.copy()`` was failing to set the revision property for
  the root entry. (Jelmer Vernooij)

* sftp transport: added missing ``FileExists`` case to
  ``_translate_io_exception`` (Christophe Troestler, #123475)

* The help for ``bzr ignored`` now suggests ``bzr ls --ignored`` for
  scripting use. (Robert Collins, #3834)

* The default ``annotate`` logic will now always assign the
  last-modified value of a line to one of the revisions that modified
  it, rather than a merge revision. This would happen when both sides
  claimed to have modified the line resulting in the same text. The
  choice is arbitrary but stable, so merges in different directions
  will get the same results.  (John Arbash Meinel, #232188)


bzr 1.6rc1
##########

:Released: 2008-08-06

This release candidate for bzr 1.6 solidifies the new branch stacking
feature.  Bazaar now recommends that users upgrade all knit repositories,
because later formats are much faster.  However, we plan to continue read/write and
upgrade support for knit repostories for the forseeable future.  Several
other bugs and performance issues were fixed.

Changes
*******

* Knit format repositories are deprecated and bzr will now emit
  warnings whenever it encounters one.  Use ``bzr upgrade`` to upgrade
  knit repositories to pack format.  (Andrew Bennetts)

Improvements
************

* ``bzr check`` can now be told which elements at a location it should
  check.  (Daniel Watkins)

* Commit now supports ``--exclude`` (or ``-x``) to exclude some files
  from the commit. (Robert Collins, #3117)

* Fetching data between repositories that have the same model but no
  optimised fetcher will not reserialise all the revisions, increasing
  performance. (Robert Collins, John Arbash Meinel)

* Give a more specific error when target branch is not reachable.
  (James Westby)

* Implemented a custom ``walkdirs_utf8`` implementation for win32.
  This uses a pyrex extension to get direct access to the
  ``FindFirstFileW`` style apis, rather than using ``listdir`` +
  ``lstat``. Shows a very strong improvement in commands like
  ``status`` and ``diff`` which have to iterate the working tree.
  Anywhere from 2x-6x faster depending on the size of the tree (bigger
  trees, bigger benefit.) (John Arbash Meinel)

* New registry for log properties handles  and the method in
  LongLogFormatter to display the custom properties returned by the
  registered handlers. (Guillermo Gonzalez, #162469)

Bug Fixes
*********

* Add more tests that stacking does not create deltas spanning
  physical repository boundaries.
  (Martin Pool, #252428)

* Better message about incompatible repositories.
  (Martin Pool, #206258)

* ``bzr branch --stacked`` ensures the destination branch format can
  support stacking, even if the origin does not.
  (Martin Pool)

* ``bzr export`` no longer exports ``.bzrrules``.
  (Ian Clatworthy)

* ``bzr serve --directory=/`` now correctly allows the whole
  filesystem to be accessed on Windows, not just the root of the drive
  that Python is running from.
  (Adrian Wilkins, #240910)

* Deleting directories by hand before running ``bzr rm`` will not
  cause subsequent errors in ``bzr st`` and ``bzr commit``.
  (Robert Collins, #150438)

* Fix a test case that was failing if encoding wasn't UTF-8.
  (John Arbash Meinel, #247585)

* Fix "no buffer space available" error when branching with the new
  smart server protocol to or from Windows.
  (Andrew Bennetts, #246180)

* Fixed problem in branching from smart server.
  (#249256, Michael Hudson, Martin Pool)

* Handle a file turning in to a directory in TreeTransform.
  (James Westby, #248448)

API Changes
***********

* ``MutableTree.commit`` has an extra optional keywork parameter
  ``exclude`` that will be unconditionally supplied by the command
  line UI - plugins that add tree formats may need an update.
  (Robert Collins)

* The API minimum version for plugin compatibility has been raised to
  1.6 - there are significant changes throughout the code base.
  (Robert Collins)

* The generic fetch code now uses three attributes on Repository objects
  to control fetch. The streams requested are controlled via :
  ``_fetch_order`` and ``_fetch_uses_deltas``. Setting these
  appropriately allows different repository implementations to recieve
  data in their optimial form. If the ``_fetch_reconcile`` is set then
  a reconcile operation is triggered at the end of the fetch.
  (Robert Collins)

* The ``put_on_disk`` and ``get_tar_item`` methods in
  ``InventoryEntry`` were deprecated. (Ian Clatworthy)

* ``Repository.is_shared`` doesn't take a read lock. It didn't
  need one in the first place (nobody cached the value, and
  ``RemoteRepository`` wasn't taking one either). This saves a round
  trip when probing Pack repositories, as they read the ``pack-names``
  file when locked. And during probe, locking the repo isn't very
  useful. (John Arbash Meinel)

Internals
*********

* ``bzrlib.branchbuilder.BranchBuilder`` is now much more capable of
  putting together a real history without having to create a full
  WorkingTree. It is recommended that tests that are not directly
  testing the WorkingTree use BranchBuilder instead.  See
  ``BranchBuilder.build_snapshot`` or
  ``TestCaseWithMemoryTree.make_branch_builder``.  (John Arbash Meinel)

* ``bzrlib.builtins.internal_tree_files`` broken into two giving a new
  helper ``safe_relpath_files`` - used by the new ``exclude``
  parameter to commit. (Robert Collins)

* Make it easier to introduce new WorkingTree formats.
  (Ian Clatworthy)

* The code for exporting trees was refactored not to use the
  deprecated ``InventoryEntry`` methods. (Ian Clatworthy)

* RuleSearchers return () instead of [] now when there are no matches.
  (Ian Clatworthy)


bzr 1.6beta3
############

:Released: 2008-07-17

This release adds a new 'stacked branches' feature allowing branches to
share storage without being in the same repository or on the same machine.
(See the user guide for more details.)  It also adds a new hook, improved
weaves, aliases for related locations, faster bzr+ssh push, and several
bug fixes.

Features
********

* New ``pre_change_branch_tip`` hook that is called before the
  branch tip is moved, while the branch is write-locked.  See the User
  Reference for signature details.  (Andrew Bennetts)

* Rule-based preferences can now be defined for selected files in
  selected branches, allowing commands and plugins to provide
  custom behaviour for files matching defined patterns.
  See ``Rule-based preferences`` (part of ``Configuring Bazaar``)
  in the User Guide and ``bzr help rules`` for more information.
  (Ian Clatworthy)

* Sites may suggest a branch to stack new branches on.  (Aaron Bentley)

* Stacked branches are now supported. See ``bzr help branch`` and
  ``bzr help push``.  Branches must be in the ``development1`` format
  to stack, though the stacked-on branch can be of any format.
  (Robert Collins)

Improvements
************

* ``bzr export --format=tgz --root=NAME -`` to export a gzipped tarball
  to stdout; also ``tar`` and ``tbz2``.
  (Martin Pool)

* ``bzr (re)merge --weave`` will now use a standard Weave algorithm,
  rather than the annotation-based merge it was using. It does so by
  building up a Weave of the important texts, without needing to build
  the full ancestry. (John Arbash Meinel, #238895)

* ``bzr send`` documents and better supports ``emacsclient`` (proper
  escaping of mail headers and handling of the MUA Mew).
  (Christophe Troestler)

* Remembered locations can be specified by aliases, e.g. :parent, :public,
  :submit.  (Aaron Bentley)

* The smart protocol now has improved support for setting branches'
  revision info directly.  This makes operations like push
  faster.  The new request method name is
  ``Branch.set_last_revision_ex``.  (Andrew Bennetts)

Bug Fixes
*********

* Bazaar is now able to be a client to the web server of IIS 6 and 7.
  The broken implementations of RFC822 in Python and RFC2046 in IIS
  combined with boundary-line checking in Bazaar previously made this
  impossible. (NB, IIS 5 does not suffer from this problem).
  (Adrian Wilkins, #247585)

* ``bzr log --long`` with a ghost in your mainline now handles that
  ghost properly. (John Arbash Meinel, #243536)

* ``check`` handles the split-up .bzr layout correctly, so no longer
  requires a branch to be present.
  (Daniel Watkins, #64783)

* Clearer message about how to set the PYTHONPATH if bzrlib can't be
  loaded.
  (Martin Pool, #205230)

* Errors about missing libraries are now shown without a traceback,
  and with a suggestion to install the library.  The full traceback is
  still in ``.bzr.log`` and can be shown with ``-Derror``.
  (Martin Pool, #240161)

* Fetch from a stacked branch copies all required data.
  (Aaron Bentley, #248506)

* Handle urls such as ftp://user@host.com@www.host.com where the user
  name contains an @.
  (Neil Martinsen-Burrell, #228058)

* ``needs_read_lock`` and ``needs_write_lock`` now suppress an error during
  ``unlock`` if there was an error in the original function. This helps
  most when there is a failure with a smart server action, since often the
  connection closes and we cannot unlock.
  (Andrew Bennetts, John Arbash Meinel, #125784)

* Obsolete hidden command ``bzr fetch`` removed.
  (Martin Pool, #172870)

* Raise the correct exception when doing ``-rbefore:0`` or ``-c0``.
  (John Arbash Meinel, #239933)

* You can now compare file revisions in Windows diff programs from
  Cygwin Bazaar.
  (Matt McClure, #209281)

* revision_history now tolerates mainline ghosts for Branch format 6.
  (Aaron Bentley, #235055)

* Set locale from environment for third party libs.
  (Martin von Gagern, #128496)

Documentation
*************

* Added *Using stacked branches* to the User Guide.
  (Ian Clatworthy)

* Updated developer documentation.
  (Martin Pool)

Testing
*******

* ``-Dmemory`` will cause /proc/PID/status to be catted before bzr
  exits, allowing low-key analysis of peak memory use. (Robert Collins)

* ``TestCaseWithTransport.make_branch_and_tree`` tries harder to return
  a tree with a ``branch`` attribute of the right format.  This was
  preventing some ``RemoteBranch`` tests from actually running with
  ``RemoteBranch`` instances.  (Andrew Bennetts)

API Changes
***********

* Removed ``Repository.text_store``, ``control_store``, etc.  Instead,
  there are new attributes ``texts, inventories, revisions,
  signatures``, each of which is a ``VersionedFiles``.  See the
  Repository docstring for more details.
  (Robert Collins)

* ``Branch.pull`` now accepts an ``_override_hook_target`` optional
  parameter.  If you have a subclass of ``Branch`` that overrides
  ``pull`` then you should add this parameter.  (Andrew Bennetts)

* ``bzrlib.check.check()`` has been deprecated in favour of the more
  aptly-named ``bzrlib.check.check_branch()``.
  (Daniel Watkins)

* ``Tree.print_file`` and ``Repository.print_file`` are deprecated.
  These methods are bad APIs because they write directly to sys.stdout.
  bzrlib does not use them internally, and there are no direct tests
  for them. (Alexander Belchenko)

Internals
*********

* ``cat`` command no longer uses ``Tree.print_file()`` internally.
  (Alexander Belchenko)

* New class method ``BzrDir.open_containing_tree_branch_or_repository``
  which eases the discovery of the tree, the branch and the repository
  containing a given location.
  (Daniel Watkins)

* New ``versionedfile.KeyMapper`` interface to abstract out the access to
  underlying .knit/.kndx etc files in repositories with partitioned
  storage. (Robert Collins)

* Obsolete developer-use command ``weave-join`` has been removed.
  (Robert Collins)

* ``RemoteToOtherFetcher`` and ``get_data_stream_for_search`` removed,
  to support new ``VersionedFiles`` layering.
  (Robert Collins)


bzr 1.6beta2
############

:Released: 2008-06-10

This release contains further progress towards our 1.6 goals of shallow
repositories, and contains a fix for some user-affecting bugs in the
repository layer.  Building working trees during checkout and branch is
now faster.

Bug Fixes
*********

* Avoid KnitCorrupt error extracting inventories from some repositories.
  (The data is not corrupt; an internal check is detecting a problem
  reading from the repository.)
  (Martin Pool, Andrew Bennetts, Robert Collins, #234748)

* ``bzr status`` was breaking if you merged the same revision twice.
  (John Arbash Meinel, #235407)

* Fix infinite loop consuming 100% CPU when a connection is lost while
  reading a response body via the smart protocol v1 or v2.
  (Andrew Bennetts)

* Inserting a bundle which changes the contents of a file with no trailing
  end of line, causing a knit snapshot in a 'knits' repository will no longer
  cause KnitCorrupt. (Robert Collins)

* ``RemoteBranch.pull`` needs to return the ``self._real_branch``'s
  pull result. It was instead just returning None, which breaks ``bzr
  pull``. (John Arbash Meinel, #238149)

* Sanitize branch nick before using it as an attachment filename in
  ``bzr send``. (Lukáš Lalinský, #210218)

* Squash ``inv_entry.symlink_target`` to a plain string when
  generating DirState details. This prevents from getting a
  ``UnicodeError`` when you have symlinks and non-ascii filenames.
  (John Arbash Meinel, #135320)

Improvements
************

* Added the 'alias' command to set/unset and display aliases. (Tim Penhey)

* ``added``, ``modified``, and ``unknowns`` behaviour made consistent (all three
  now quote paths where required). Added ``--null`` option to ``added`` and
  ``modified`` (for null-separated unknowns, use ``ls --unknown --null``)
  (Adrian Wilkins)

* Faster branching (1.09x) and lightweight checkouts (1.06x) on large trees.
  (Ian Clatworthy, Aaron Bentley)

Documentation
*************

* Added *Bazaar Zen* section to the User Guide. (Ian Clatworthy)

Testing
*******

* Fix the test HTTPServer to be isolated from chdir calls made while it is
  running, allowing it to be used in blackbox tests. (Robert Collins)

API Changes
***********

* ``WorkingTree.set_parent_(ids/trees)`` will now filter out revisions
  which are in the ancestry of other revisions. So if you merge the same
  tree twice, or merge an ancestor of an existing merge, it will only
  record the newest. (If you merge a descendent, it will replace its
  ancestor). (John Arbash Meinel, #235407)

* ``RepositoryPolicy.__init__`` now requires stack_on and stack_on_pwd,
  through the derived classes do not.  (Aaron Bentley)

Internals
*********

* ``bzrlib.bzrdir.BzrDir.sprout`` now accepts ``stacked`` to control
  creating stacked branches. (Robert Collins)

* Knit record serialisation is now stricter on what it will accept, to
  guard against potential internal bugs, or broken input. (Robert Collins)

bzr 1.6beta1
############

:Released: 2008-06-02

Commands that work on the revision history such as push, pull, missing,
uncommit and log are now substantially faster.  This release adds a
translation of some of the user documentation into Spanish.  (Contributions of
other translations would be very welcome.)  Bazaar 1.6beta1 adds a new network
protocol which is used by default and which allows for more efficient transfers
and future extensions.


Notes When Upgrading
********************

* There is a new version of the network protocol used for bzr://, bzr+ssh://
  and bzr+http:// connections.  This will allow more efficient requests and
  responses, and more graceful fallback when a server is too old to
  recognise a request from a more recent client.  Bazaar 1.6 will
  interoperate with 0.16 and later versions, but servers should be upgraded
  when possible.  Bazaar 1.6 no longer interoperates with 0.15 and earlier via
  these protocols.  Use alternatives like SFTP or upgrade those servers.
  (Andrew Bennetts, #83935)

Changes
*******

* Deprecation warnings will not be suppressed when running ``bzr selftest``
  so that developers can see if their code is using deprecated functions.
  (John Arbash Meinel)

Features
********

* Adding ``-Derror`` will now display a traceback when a plugin fails to
  load. (James Westby)

Improvements
************

* ``bzr branch/push/pull -r XXX`` now have a helper function for finding
  the revno of the new revision (``Graph.find_distance_to_null``). This
  should make something like ``bzr branch -r -100`` in a shared, no-trees
  repository much snappier. (John Arbash Meinel)

* ``bzr log --short -r X..Y`` no longer needs to access the full revision
  history. This makes it noticeably faster when logging the last few
  revisions. (John Arbash Meinel)

* ``bzr ls`` now accepts ``-V`` as an alias for ``--versioned``.
  (Jerad Cramp, #165086)

* ``bzr missing`` uses the new ``Graph.find_unique_ancestors`` and
  ``Graph.find_differences`` to determine missing revisions without having
  to search the whole ancestry. (John Arbash Meinel, #174625)

* ``bzr uncommit`` now uses partial history access, rather than always
  extracting the full revision history for a branch. This makes it
  resolve the appropriate revisions much faster (in testing it drops
  uncommit from 1.5s => 0.4s). It also means ``bzr log --short`` is one
  step closer to not using full revision history.
  (John Arbash Meinel, #172649)

Bugfixes
********

* ``bzr merge --lca`` should handle when two revisions have no common
  ancestor other than NULL_REVISION. (John Arbash Meinel, #235715)

* ``bzr status`` was breaking if you merged the same revision twice.
  (John Arbash Meinel, #235407)

* ``bzr push`` with both ``--overwrite`` and ``-r NNN`` options no longer
  fails.  (Andrew Bennetts, #234229)

* Correctly track the base URL of a smart medium when using bzr+http://
  URLs, which was causing spurious "No repository present" errors with
  branches in shared repositories accessed over bzr+http.
  (Andrew Bennetts, #230550)

* Define ``_remote_is_at_least_1_2`` on ``SmartClientMedium`` so that all
  implementations have the attribute.  Fixes 'PyCurlTransport' object has no
  attribute '_remote_is_at_least_1_2' attribute errors.
  (Andrew Bennetts, #220806)

* Failure to delete an obsolete pack file should just give a warning
  message, not a fatal error.  It may for example fail if the file is still
  in use by another process.
  (Martin Pool)

* Fix MemoryError during large fetches over HTTP by limiting the amount of
  data we try to read per ``recv`` call.  The problem was observed with
  Windows and a proxy, but might affect other environments as well.
  (Eric Holmberg, #215426)

* Handle old merge directives correctly in Merger.from_mergeable.  Stricter
  get_parent_map requirements exposed a latent bug here.  (Aaron Bentley)

* Issue a warning and ignore passwords declared in authentication.conf when
  used for an ssh scheme (sftp or bzr+ssh).
  (Vincent Ladeuil, #203186)

* Make both http implementations raise appropriate exceptions on 403
  Forbidden when POSTing smart requests.
  (Vincent Ladeuil, #230223)

* Properly *title* header names in http requests instead of capitalizing
  them.
  (Vincent Ladeuil, #229076)

* The "Unable to obtain lock" error message now also suggests using
  ``bzr break-lock`` to fix it.  (Martin Albisetti, #139202)

* Treat an encoding of '' as ascii; this can happen when bzr is run
  under vim on Mac OS X.
  (Neil Martinsen-Burrell)

* ``VersionedFile.make_mpdiffs()`` was raising an exception that wasn't in
  scope. (Daniel Fischer #235687)

Documentation
*************

* Added directory structure and started translation of docs in spanish.
  (Martin Albisetti, Lucio Albenga)

* Incorporate feedback from Jelmer Vernooij and Neil Martinsen-Burrell
  on the plugin and integration chapters of the User Guide.
  (Ian Clatworthy)

* More Bazaar developer documentation about packaging and release process,
  and about use of Python reprs.
  (Martin Pool, Martin Albisetti)

* Updated Tortise strategy document. (Mark Hammond)

Testing
*******

* ``bzrlib.tests.adapt_tests`` was broken and unused - it has been fixed.
  (Robert Collins)

* Fix the test HTTPServer to be isolated from chdir calls made while it is
  running, allowing it to be used in blackbox tests. (Robert Collins)

* New helper function for splitting test suites
  ``split_suite_by_condition``. (Robert Collins)

Internals
*********

* ``Branch.missing_revisions`` has been deprecated. Similar functionality
  can be obtained using ``bzrlib.missing.find_unmerged``. The api was
  fairly broken, and the function was unused, so we are getting rid of it.
  (John Arbash Meinel)

API Changes
***********

* ``Branch.abspath`` is deprecated; use the Tree or Transport
  instead.  (Martin Pool)

* ``Branch.update_revisions`` now takes an optional ``Graph``
  object. This can be used by ``update_revisions`` when it is
  checking ancestry, and allows callers to prefer request to go to a
  local branch.  (John Arbash Meinel)

* Branch, Repository, Tree and BzrDir should expose a Transport as an
  attribute if they have one, rather than having it indirectly accessible
  as ``.control_files._transport``.  This doesn't add a requirement
  to support a Transport in cases where it was not needed before;
  it just simplifies the way it is reached.  (Martin Pool)

* ``bzr missing --mine-only`` will return status code 0 if you have no
  new revisions, but the remote does. Similarly for ``--theirs-only``.
  The new code only checks one side, so it doesn't know if the other
  side has changes. This seems more accurate with the request anyway.
  It also changes the output to print '[This|Other] branch is up to
  date.' rather than displaying nothing.  (John Arbash Meinel)

* ``LockableFiles.put_utf8``, ``put_bytes`` and ``controlfilename``
  are now deprecated in favor of using Transport operations.
  (Martin Pool)

* Many methods on ``VersionedFile``, ``Repository`` and in
  ``bzrlib.revision``  deprecated before bzrlib 1.5 have been removed.
  (Robert Collins)

* ``RevisionSpec.wants_revision_history`` can be set to False for a given
  ``RevisionSpec``. This will disable the existing behavior of passing in
  the full revision history to ``self._match_on``. Useful for specs that
  don't actually need access to the full history. (John Arbash Meinel)

* The constructors of ``SmartClientMedium`` and its subclasses now require a
  ``base`` parameter.  ``SmartClientMedium`` implementations now also need
  to provide a ``remote_path_from_transport`` method.  (Andrew Bennetts)

* The default permissions for creating new files and directories
  should now be obtained from ``BzrDir._get_file_mode()`` and
  ``_get_dir_mode()``, rather than from LockableFiles.  The ``_set_file_mode``
  and ``_set_dir_mode`` variables on LockableFiles which were advertised
  as a way for plugins to control this are no longer consulted.
  (Martin Pool)

* ``VersionedFile.join`` is deprecated. This method required local
  instances of both versioned file objects and was thus hostile to being
  used for streaming from a smart server. The new get_record_stream and
  insert_record_stream are meant to efficiently replace this method.
  (Robert Collins)

* ``WorkingTree.set_parent_(ids/trees)`` will now filter out revisions
  which are in the ancestry of other revisions. So if you merge the same
  tree twice, or merge an ancestor of an existing merge, it will only
  record the newest. (If you merge a descendent, it will replace its
  ancestor). (John Arbash Meinel, #235407)

* ``WorkingTreeFormat2.stub_initialize_remote`` is now private.
  (Martin Pool)


bzr 1.5
#######

:Released: 2008-05-16

This release of Bazaar includes several updates to the documentation, and fixes
to prepare for making rich root support the default format. Many bugs have been
squashed, including fixes to log, bzr+ssh inter-operation with older servers.

Changes
*******

* Suppress deprecation warnings when bzrlib is a 'final' release. This way
  users of packaged software won't be bothered with DeprecationWarnings,
  but developers and testers will still see them. (John Arbash Meinel)

Documentation
*************

* Incorporate feedback from Jelmer Vernooij and Neil Martinsen-Burrell
  on the plugin and integration chapters of the User Guide.
  (Ian Clatworthy)


bzr 1.5rc1
##########

:Released: 2008-05-09

Changes
*******

* Broader support of GNU Emacs mail clients. Set
  ``mail_client=emacsclient`` in your bazaar.conf and ``send`` will pop the
  bundle in a mail buffer according to the value of ``mail-user-agent``
  variable. (Xavier Maillard)

Improvements
************

* Diff now handles revision specs like "branch:" and "submit:" more
  efficiently.  (Aaron Bentley, #202928)

* More friendly error given when attempt to start the smart server
  on an address already in use. (Andrea Corbellini, #200575)

* Pull completes much faster when there is nothing to pull.
  (Aaron Bentley)

Bugfixes
********

* Authentication.conf can define sections without password.
  (Vincent Ladeuil, #199440)

* Avoid muttering every time a child update does not cause a progress bar
  update. (John Arbash Meinel, #213771)

* ``Branch.reconcile()`` is now implemented. This allows ``bzr reconcile``
  to fix when a Branch has a non-canonical mainline history. ``bzr check``
  also detects this condition. (John Arbash Meinel, #177855)

* ``bzr log -r ..X bzr://`` was failing, because it was getting a request
  for ``revision_id=None`` which was not a string.
  (John Arbash Meinel, #211661)

* ``bzr commit`` now works with Microsoft's FTP service.
  (Andreas Deininger)

* Catch definitions outside sections in authentication.conf.
  (Vincent Ladeuil, #217650)

* Conversion from non-rich-root to rich-root(-pack) updates inventory
  sha1s, even when bundles are used.  (Aaron Bentley, #181391)

* Conversion from non-rich-root to rich-root(-pack) works correctly even
  though search keys are not topologically sorted.  (Aaron Bentley)

* Conversion from non-rich-root to rich-root(-pack) works even when a
  parent revision has a different root id.  (Aaron Bentley, #177874)

* Disable strace testing until strace is fixed (see bug #103133) and emit a
  warning when selftest ends to remind us of leaking tests.
  (Vincent Ladeuil, #226769)

* Fetching all revisions from a repository does not cause pack collisions.
  (Robert Collins, Aaron Bentley, #212908)

* Fix error about "attempt to add line-delta in non-delta knit".
  (Andrew Bennetts, #217701)

* Pushing a branch in "dirstate" format (Branch5) over bzr+ssh would break
  if the remote server was < version 1.2. This was due to a bug in the
  RemoteRepository.get_parent_map() fallback code.
  (John Arbash Meinel, #214894)

* Remove leftover code in ``bzr_branch`` that inappropriately creates
  a ``branch-name`` file in the branch control directory.
  (Martin Pool)

* Set SO_REUSEADDR on server sockets of ``bzr serve`` to avoid problems
  rebinding the socket when starting the server a second time.
  (John Arbash Meinel, Martin Pool, #164288)

* Severe performance degradation in fetching from knit repositories to
  knits and packs due to parsing the entire revisions.kndx on every graph
  walk iteration fixed by using the Repository.get_graph API.  There was
  another regression in knit => knit fetching which re-read the index for
  every revision each side had in common.
  (Robert Collins, John Arbash Meinel)

* When logging the changes to a particular file, there was a bug if there
  were ghosts in the revision ancestry. (John Arbash Meinel, #209948)

* xs4all's ftp server returns a temporary error when trying to list an
  empty directory, rather than returning an empty list. Adding a
  workaround so that we don't get spurious failures.
  (John Arbash Meinel, #215522)

Documentation
*************

* Expanded the User Guide to include new chapters on popular plugins and
  integrating Bazaar into your environment. The *Best practices* chapter
  was renamed to *Miscellaneous topics* as suggested by community
  feedback as well. (Ian Clatworthy)

* Document outlining strategies for TortoiseBzr. (Mark Hammond)

* Improved the documentation on hooks. (Ian Clatworthy)

* Update authentication docs regarding ssh agents.
  (Vincent Ladeuil, #183705)

Testing
*******

* Add ``thread_name_suffix`` parameter to SmartTCPServer_for_testing, to
  make it easy to identify which test spawned a thread with an unhandled
  exception. (Andrew Bennetts)

* New ``--debugflag``/``-E`` option to ``bzr selftest`` for setting
  options for debugging tests, these are complementary to the -D
  options.  The ``-Dselftest_debug`` global option has been replaced by the
  ``-E=allow_debug`` option for selftest. (Andrew Bennetts)

* Parameterised test ids are preserved correctly to aid diagnosis of test
  failures. (Robert Collins, Andrew Bennetts)

* selftest now accepts --starting-with <id> to load only the tests whose id
  starts with the one specified. This greatly speeds up running the test
  suite on a limited set of tests and can be used to run the tests for a
  single module, a single class or even a single test.  (Vincent Ladeuil)

* The test suite modules have been modified to define load_tests() instead
  of test_suite(). That speeds up selective loading (via --load-list)
  significantly and provides many examples on how to migrate (grep for
  load_tests).  (Vincent Ladeuil)

Internals
*********

* ``Hooks.install_hook`` is now deprecated in favour of
  ``Hooks.install_named_hook`` which adds a required ``name`` parameter, to
  avoid having to call ``Hooks.name_hook``. (Daniel Watkins)

* Implement xml8 serializer.  (Aaron Bentley)

* New form ``@deprecated_method(deprecated_in(1, 5, 0))`` for making
  deprecation wrappers.  (Martin Pool)

* ``Repository.revision_parents`` is now deprecated in favour of
  ``Repository.get_parent_map([revid])[revid]``. (Jelmer Vernooij)

* The Python ``assert`` statement is no longer used in Bazaar source, and
  a test checks this.  (Martin Pool)

API Changes
***********

* ``bzrlib.status.show_pending_merges`` requires the repository to be
  locked by the caller. Callers should have been doing it anyway, but it
  will now raise an exception if they do not. (John Arbash Meinel)

* Repository.get_data_stream, Repository.get_data_stream_for_search(),
  Repository.get_deltas_for_revsions(), Repository.revision_trees(),
  Repository.item_keys_introduced_by() no longer take read locks.
  (Aaron Bentley)

* ``LockableFiles.get_utf8`` and ``.get`` are deprecated, as a start
  towards removing LockableFiles and ``.control_files`` entirely.
  (Martin Pool)

* Methods deprecated prior to 1.1 have been removed.
  (Martin Pool)


bzr 1.4 
#######

:Released: 2008-04-28

This release of Bazaar includes handy improvements to the speed of log and
status, new options for several commands, improved documentation, and better
hooks, including initial code for server-side hooks.  A number of bugs have
been fixed, particularly in interoperability between different formats or
different releases of Bazaar over there network.  There's been substantial
internal work in both the repository and network code to enable new features
and faster performance.

Bug Fixes
*********

* Pushing a branch in "dirstate" format (Branch5) over bzr+ssh would break
  if the remote server was < version 1.2.  This was due to a bug in the
  RemoteRepository.get_parent_map() fallback code.
  (John Arbash Meinel, Andrew Bennetts, #214894)


bzr 1.4rc2
##########

:Released: 2008-04-21

Bug Fixes
*********

* ``bzr log -r ..X bzr://`` was failing, because it was getting a request
  for ``revision_id=None`` which was not a string.
  (John Arbash Meinel, #211661)

* Fixed a bug in handling ghost revisions when logging changes in a
  particular file.  (John Arbash Meinel, #209948)

* Fix error about "attempt to add line-delta in non-delta knit".
  (Andrew Bennetts, #205156)

* Fixed performance degradation in fetching from knit repositories to
  knits and packs due to parsing the entire revisions.kndx on every graph
  walk iteration fixed by using the Repository.get_graph API.  There was
  another regression in knit => knit fetching which re-read the index for
  every revision each side had in common.
  (Robert Collins, John Arbash Meinel)


bzr 1.4rc1
##########

:Released: 2008-04-11

Changes
*******

* bzr main script cannot be imported (Benjamin Peterson)

* On Linux bzr additionally looks for plugins in arch-independent site
  directory. (Toshio Kuratomi)

* The ``set_rh`` branch hook is now deprecated. Please migrate
  any plugins using this hook to use an alternative, e.g.
  ``post_change_branch_tip``. (Ian Clatworthy)

* When a plugin cannot be loaded as the file path is not a valid
  python module name bzr will now strip a ``bzr_`` prefix from the
  front of the suggested name, as many plugins (e.g. bzr-svn)
  want to be installed without this prefix. It is a common mistake
  to have a folder named "bzr-svn" for that plugin, especially
  as this is what bzr branch lp:bzr-svn will give you. (James Westby,
  Andrew Cowie)

* UniqueIntegerBugTracker now appends bug-ids instead of joining
  them to the base URL. Plugins that register bug trackers may
  need a trailing / added to the base URL if one is not already there.
  (James Wesby, Andrew Cowie)

Features
********

* Added start_commit hook for mutable trees. (Jelmer Vernooij, #186422)

* ``status`` now accepts ``--no-pending`` to show the status without
  listing pending merges, which speeds up the command a lot on large
  histories.  (James Westby, #202830)

* New ``post_change_branch_tip`` hook that is called after the
  branch tip is moved but while the branch is still write-locked.
  See the User Reference for signature details.
  (Ian Clatworthy, James Henstridge)

* Reconfigure can convert a branch to be standalone or to use a shared
  repository.  (Aaron Bentley)

Improvements
************

* The smart protocol now has support for setting branches' revision info
  directly.  This should make operations like push slightly faster, and is a
  step towards server-side hooks.  The new request method name is
  ``Branch.set_last_revision_info``.  (Andrew Bennetts)

* ``bzr commit --fixes`` now recognises "gnome" as a tag by default.
  (James Westby, Andrew Cowie)

* ``bzr switch`` will attempt to find branches to switch to relative to the
  current branch. E.g. ``bzr switch branchname`` will look for
  ``current_branch/../branchname``. (Robert Collins, Jelmer Vernooij,
  Wouter van Heyst)

* Diff is now more specific about execute-bit changes it describes
  (Chad Miller)

* Fetching data over HTTP is a bit faster when urllib is used.  This is done
  by forcing it to recv 64k at a time when reading lines in HTTP headers,
  rather than just 1 byte at a time.  (Andrew Bennetts)

* Log --short and --line are much faster when -r is not specified.
  (Aaron Bentley)

* Merge is faster.  We no longer check a file's existence unnecessarily
  when merging the execute bit.  (Aaron Bentley)

* ``bzr status`` on an explicit list of files no longer shows pending
  merges, making it much faster on large trees. (John Arbash Meinel)

* The launchpad directory service now warns the user if they have not set
  their launchpad login and are trying to resolve a URL using it, just
  in case they want to do a write operation with it.  (James Westby)

* The smart protocol client is slightly faster, because it now only queries
  the server for the protocol version once per connection.  Also, the HTTP
  transport will now automatically probe for and use a smart server if
  one is present.  You can use the new ``nosmart+`` transport decorator
  to get the old behaviour.  (Andrew Bennetts)

* The ``version`` command takes a ``--short`` option to print just the
  version number, for easier use in scripts.  (Martin Pool)

* Various operations with revision specs and commands that calculate
  revnos and revision ids are faster.  (John A. Meinel, Aaron Bentley)

Bugfixes
********

* Add ``root_client_path`` parameter to SmartWSGIApp and
  SmartServerRequest.  This makes it possible to publish filesystem
  locations that don't exactly match URL paths. SmartServerRequest
  subclasses should use the new ``translate_client_path`` and
  ``transport_from_client_path`` methods when dealing with paths received
  from a client to take this into account.  (Andrew Bennetts, #124089)

* ``bzr mv a b`` can be now used also to rename previously renamed
  directories, not only files. (Lukáš Lalinský, #107967)

* ``bzr uncommit --local`` can now remove revisions from the local
  branch to be symmetric with ``bzr commit --local``.
  (John Arbash Meinel, #93412)

* Don't ask for a password if there is no real terminal.
  (Alexander Belchenko, #69851)

* Fix a bug causing a ValueError crash in ``parse_line_delta_iter`` when
  fetching revisions from a knit to pack repository or vice versa using
  bzr:// (including over http or ssh).
  (#208418, Andrew Bennetts, Martin Pool, Robert Collins)

* Fixed ``_get_line`` in ``bzrlib.smart.medium``, which was buggy.  Also
  fixed ``_get_bytes`` in the same module to use the push back buffer.
  These bugs had no known impact in normal use, but were problematic for
  developers working on the code, and were likely to cause real bugs sooner
  or later.  (Andrew Bennetts)

* Implement handling of basename parameter for DefaultMail.  (James Westby)

* Incompatibility with Paramiko versions newer than 1.7.2 was fixed.
  (Andrew Bennetts, #213425)

* Launchpad locations (lp: URLs) can be pulled.  (Aaron Bentley, #181945)

* Merges that add files to deleted root directories complete.  They
  do create conflicts.  (Aaron Bentley, #210092)

* vsftp's return ``550 RNFR command failed.`` supported.
  (Marcus Trautwig, #129786)

Documentation
*************

* Improved documentation on send/merge relationship. (Peter Schuller)

* Minor fixes to the User Guide. (Matthew Fuller)

* Reduced the evangelism in the User Guide. (Ian Clatworthy)

* Added Integrating with Bazaar document for developers (Martin Albisetti)

API Breaks
**********

* Attempting to pull data from a ghost aware repository (e.g. knits) into a
  non-ghost aware repository such as weaves will now fail if there are
  ghosts.  (Robert Collins)

* ``KnitVersionedFile`` no longer accepts an ``access_mode`` parameter, and
  now requires the ``index`` and ``access_method`` parameters to be
  supplied. A compatible shim has been kept in the new function
  ``knit.make_file_knit``. (Robert Collins)

* Log formatters must now provide log_revision instead of show and
  show_merge_revno methods. The latter had been deprecated since the 0.17
  release. (James Westby)

* ``LoopbackSFTP`` is now called ``SocketAsChannelAdapter``.
  (Andrew Bennetts)

* ``osutils.backup_file`` is removed. (Alexander Belchenko)

* ``Repository.get_revision_graph`` is deprecated, with no replacement
  method. The method was size(history) and not desirable. (Robert Collins)

* ``revision.revision_graph`` is deprecated, with no replacement function.
  The function was size(history) and not desirable. (Robert Collins)

* ``Transport.get_shared_medium`` is deprecated.  Use
  ``Transport.get_smart_medium`` instead.  (Andrew Bennetts)

* ``VersionedFile`` factories now accept a get_scope parameter rather
  than using a call to ``transaction_finished``, allowing the removal of
  the fixed list of versioned files per repository. (Robert Collins)

* ``VersionedFile.annotate_iter`` is deprecated. While in principle this
  allowed lower memory use, all users of annotations wanted full file
  annotations, and there is no storage format suitable for incremental
  line-by-line annotation. (Robert Collins)

* ``VersionedFile.clone_text`` is deprecated. This performance optimisation
  is no longer used - reading the content of a file that is undergoing a
  file level merge to identical state on two branches is rare enough, and
  not expensive enough to special case. (Robert Collins)

* ``VersionedFile.clear_cache`` and ``enable_cache`` are deprecated.
  These methods added significant complexity to the ``VersionedFile``
  implementation, but were only used for optimising fetches from knits -
  which can be done from outside the knit layer, or via a caching
  decorator. As knits are not the default format, the complexity is no
  longer worth paying. (Robert Collins)

* ``VersionedFile.create_empty`` is removed. This method presupposed a
  sensible mapping to a transport for individual files, but pack backed
  versioned files have no such mapping. (Robert Collins)

* ``VersionedFile.get_graph`` is deprecated, with no replacement method.
  The method was size(history) and not desirable. (Robert Collins)

* ``VersionedFile.get_graph_with_ghosts`` is deprecated, with no
  replacement method.  The method was size(history) and not desirable.
  (Robert Collins)

* ``VersionedFile.get_parents`` is deprecated, please use
  ``VersionedFile.get_parent_map``. (Robert Collins)

* ``VersionedFile.get_sha1`` is deprecated, please use
  ``VersionedFile.get_sha1s``. (Robert Collins)

* ``VersionedFile.has_ghost`` is now deprecated, as it is both expensive
  and unused outside of a single test. (Robert Collins)

* ``VersionedFile.iter_parents`` is now deprecated in favour of
  ``get_parent_map`` which can be used to instantiate a Graph on a
  VersionedFile. (Robert Collins)

* ``VersionedFileStore`` no longer uses the transaction parameter given
  to most methods; amongst other things this means that the
  get_weave_or_empty method no longer guarantees errors on a missing weave
  in a readonly transaction, and no longer caches versioned file instances
  which reduces memory pressure (but requires more careful management by
  callers to preserve performance). (Robert Collins)

Testing
*******

* New -Dselftest_debug flag disables clearing of the debug flags during
  tests.  This is useful if you want to use e.g. -Dhpss to help debug a
  failing test.  Be aware that using this feature is likely to cause
  spurious test failures if used with the full suite. (Andrew Bennetts)

* selftest --load-list now uses a new more agressive test loader that will
  avoid loading unneeded modules and building their tests. Plugins can use
  this new loader by defining a load_tests function instead of a test_suite
  function. (a forthcoming patch will provide many examples on how to
  implement this).
  (Vincent Ladeuil)

* selftest --load-list now does some sanity checks regarding duplicate test
  IDs and tests present in the list but not found in the actual test suite.
  (Vincent Ladeuil)

* Slightly more concise format for the selftest progress bar, so there's
  more space to show the test name.  (Martin Pool) ::

    [2500/10884, 1fail, 3miss in 1m29s] test_revisionnamespaces.TestRev

* The test suite takes much less memory to run, and is a bit faster.  This
  is done by clearing most attributes of TestCases after running them, if
  they succeeded.  (Andrew Bennetts)

Internals
*********

* Added ``_build_client_protocol`` to ``_SmartClient``.  (Andrew Bennetts)

* Added basic infrastructure for automatic plugin suggestion.
  (Martin Albisetti)

* If a ``LockableFiles`` object is not explicitly unlocked (for example
  because of a missing ``try/finally`` block, it will give a warning but
  not automatically unlock itself.  (Previously they did.)  This
  sometimes caused knock-on errors if for example the network connection
  had already failed, and should not be relied upon by code.
  (Martin Pool, #109520)

* ``make dist`` target to build a release tarball, and also
  ``check-dist-tarball`` and ``dist-upload-escudero``.  (Martin Pool)

* The ``read_response_tuple`` method of ``SmartClientRequestProtocol*``
  classes will now raise ``UnknownSmartMethod`` when appropriate, so that
  callers don't need to try distinguish unknown request errors from other
  errors.  (Andrew Bennetts)

* ``set_make_working_trees`` is now implemented provided on all repository
  implementations (Aaron Bentley)

* ``VersionedFile`` now has a new method ``get_parent_map`` which, like
  ``Graph.get_parent_map`` returns a dict of key:parents. (Robert Collins)


bzr 1.3.1
#########

:Released: 2008-04-09

No changes from 1.3.1rc1.


bzr 1.3.1rc1
############

:Released: 2008-04-04

Bug Fixes
*********

* Fix a bug causing a ValueError crash in ``parse_line_delta_iter`` when
  fetching revisions from a knit to pack repository or vice versa using
  bzr:// (including over http or ssh).
  (#208418, Andrew Bennetts, Martin Pool, Robert Collins)


bzr 1.3
#######

:Released: 2008-03-20

Bazaar has become part of the GNU project <http://www.gnu.org>

Many operations that act on history, including ``log`` and ``annotate`` are now
substantially faster.  Several bugs have been fixed and several new options and
features have been added.

Testing
*******

* Avoid spurious failure of ``TestVersion.test_version`` matching
  directory names.
  (#202778, Martin Pool)


bzr 1.3rc1
##########

:Released: 2008-03-16

Notes When Upgrading
********************

* The backup directory created by ``upgrade`` is now called
  ``backup.bzr``, not ``.bzr.backup``. (Martin Albisetti)

Changes
*******

* A new repository format 'development' has been added. This format will
  represent the latest 'in-progress' format that the bzr developers are
  interested in getting early-adopter testing and feedback on.
  ``doc/developers/development-repo.txt`` has detailed information.
  (Robert Collins)

* BZR_LOG environment variable controls location of .bzr.log trace file.
  User can suppress writing messages to .bzr.log by using '/dev/null'
  filename (on Linux) or 'NUL' (on Windows). If BZR_LOG variable
  is not defined but BZR_HOME is defined then default location
  for .bzr.log trace file is ``$BZR_HOME/.bzr.log``.
  (Alexander Belchenko, #106117)

* ``launchpad`` builtin plugin now shipped as separate part in standalone
  bzr.exe, installed to ``C:\Program Files\Bazaar\plugins`` directory,
  and standalone installer allows user to skip installation of this plugin.
  (Alexander Belchenko)

* Restore auto-detection of plink.exe on Windows. (Dmitry Vasiliev)

* Version number is now shown as "1.2" or "1.2pr2", without zeroed or
  missing final fields.  (Martin Pool)

Features
********

* ``branch`` and ``checkout`` can hard-link working tree files, which is
  faster and saves space.  (Aaron Bentley)

* ``bzr send`` will now also look at the ``child_submit_to`` setting in
  the submit branch to determine the email address to send to.
  (Jelmer Vernooij)

Improvements
************

* BzrBranch._lefthand_history is faster on pack repos.  (Aaron Bentley)

* Branch6.generate_revision_history is faster.  (Aaron Bentley)

* Directory services can now be registered, allowing special URLs to be
  dereferenced into real URLs.  This is a generalization and cleanup of
  the lp: transport lookup.  (Aaron Bentley)

* Merge directives that are automatically attached to emails have nicer
  filenames, based on branch-nick + revno. (Aaron Bentley)

* ``push`` has a ``--revision`` option, to specify what revision to push up
  to.  (Daniel Watkins)

* Significantly reducing execution time and network traffic for trivial
  case of running ``bzr missing`` command for two identical branches.
  (Alexander Belchenko)

* Speed up operations that look at the revision graph (such as 'bzr log').
  ``KnitPackRepositor.get_revision_graph`` uses ``Graph.iter_ancestry`` to
  extract the revision history. This allows filtering ghosts while
  stepping instead of needing to peek ahead. (John Arbash Meinel)

* The ``hooks`` command lists installed hooks, to assist in debugging.
  (Daniel Watkins)

* Updates to how ``annotate`` work. Should see a measurable improvement in
  performance and memory consumption for file with a lot of merges.
  Also, correctly handle when a line is introduced by both parents (it
  should be attributed to the first merge which notices this, and not
  to all subsequent merges.) (John Arbash Meinel)

Bugfixes
********

* Autopacking no longer holds the full set of inventory lines in
  memory while copying. For large repositories, this can amount to
  hundreds of MB of ram consumption.
  (Ian Clatworthy, John Arbash Meinel)

* Cherrypicking when using ``--format=merge3`` now explictly excludes
  BASE lines. (John Arbash Meinel, #151731)

* Disable plink's interactive prompt for password.
  (#107593, Dmitry Vasiliev)

* Encode command line arguments from unicode to user_encoding before
  invoking external mail client in `bzr send` command.
  (#139318, Alexander Belchenko)

* Fixed problem connecting to ``bzr+https://`` servers.
  (#198793, John Ferlito)

* Improved error reporting in the Launchpad plugin. (Daniel Watkins,
  #196618)

* Include quick-start-summary.svg file to python-based installer(s)
  for Windows. (#192924, Alexander Belchenko)

* lca merge now respects specified files. (Aaron Bentley)

* Make version-info --custom imply --all. (#195560, James Westby)

* ``merge --preview`` now works for merges that add or modify
  symlinks (James Henstridge)

* Redirecting the output from ``bzr merge`` (when the remembered
  location is used) now works. (John Arbash Meinel)

* setup.py script explicitly checks for Python version.
  (Jari Aalto, Alexander Belchenko, #200569)

* UnknownFormatErrors no longer refer to branches regardless of kind of
  unknown format. (Daniel Watkins, #173980)

* Upgrade bundled ConfigObj to version 4.5.2, which properly quotes #
  signs, among other small improvements. (Matt Nordhoff, #86838)

* Use correct indices when emitting LCA conflicts.  This fixes IndexError
  errors.  (Aaron Bentley, #196780)

Documentation
*************

* Explained how to use ``version-info --custom`` in the User Guide.
  (Neil Martinsen-Burrell)

API Breaks
**********

* Support for loading plugins from zip files and
  ``bzrlib.plugin.load_from_zip()`` function are deprecated.
  (Alexander Belchenko)

Testing
*******

* Added missing blackbox tests for ``modified`` (Adrian Wilkins)

* The branch interface tests were invalid for branches using rich-root
  repositories because the empty string is not a valid file-id.
  (Robert Collins)

Internals
*********

* ``Graph.iter_ancestry`` returns the ancestry of revision ids. Similar to
  ``Repository.get_revision_graph()`` except it includes ghosts and you can
  stop part-way through. (John Arbash Meinel)

* New module ``tools/package_mf.py`` provide custom module finder for
  python packages (improves standard python library's modulefinder.py)
  used by ``setup.py`` script while building standalone bzr.exe.
  (Alexander Belchenko)

* New remote method ``RemoteBzrDir.find_repositoryV2`` adding support for
  detecting external lookup support on remote repositories. This method is
  now attempted first when lookup up repositories, leading to an extra
  round trip on older bzr smart servers. (Robert Collins)

* Repository formats have a new supported-feature attribute
  ``supports_external_lookups`` used to indicate repositories which support
  falling back to other repositories when they have partial data.
  (Robert Collins)

* ``Repository.get_revision_graph_with_ghosts`` and
  ``bzrlib.revision.(common_ancestor,MultipleRevisionSources,common_graph)``
  have been deprecated.  (John Arbash Meinel)

* ``Tree.iter_changes`` is now a public API, replacing the work-in-progress
  ``Tree._iter_changes``. The api is now considered stable and ready for
  external users.  (Aaron Bentley)

* The bzrdir format registry now accepts an ``alias`` keyword to
  register_metadir, used to indicate that a format name is an alias for
  some other format and thus should not be reported when describing the
  format. (Robert Collins)


bzr 1.2
#######

:Released: 2008-02-15

Bug Fixes
*********

* Fix failing test in Launchpad plugin. (Martin Pool)


bzr 1.2rc1
##########

:Released: 2008-02-13

Notes When Upgrading
********************

* Fetching via the smart protocol may need to reconnect once during a fetch
  if the remote server is running Bazaar 1.1 or earlier, because the client
  attempts to use more efficient requests that confuse older servers.  You
  may be required to re-enter a password or passphrase when this happens.
  This won't happen if the server is upgraded to Bazaar 1.2.
  (Andrew Bennetts)

Changes
*******

* Fetching via bzr+ssh will no longer fill ghosts by default (this is
  consistent with pack-0.92 fetching over SFTP). (Robert Collins)

* Formatting of ``bzr plugins`` output is changed to be more human-
  friendly. Full path of plugins locations will be shown only with
  ``--verbose`` command-line option. (Alexander Belchenko)

* ``merge`` now prefers to use the submit branch, but will fall back to
  parent branch.  For many users, this has no effect.  But some users who
  pull and merge on the same branch will notice a change.  This change
  makes it easier to work on a branch on two different machines, pulling
  between the machines, while merging from the upstream.
  ``merge --remember`` can now be used to set the submit_branch.
  (Aaron Bentley)

Features
********

* ``merge --preview`` produces a diff of the changes merge would make,
  but does not actually perform the merge.  (Aaron Bentley)

* New smart method ``Repository.get_parent_map`` for getting revision
  parent data. This returns additional parent information topologically
  adjacent to the requested data to reduce round trip latency impacts.
  (Robert Collins)

* New smart method, ``Repository.stream_revisions_chunked``, for fetching
  revision data that streams revision data via a chunked encoding.  This
  avoids buffering large amounts of revision data on the server and on the
  client, and sends less data to the server to request the revisions.
  (Andrew Bennetts, Robert Collins, #178353)

* The launchpad plugin now handles lp urls of the form
  ``lp://staging/``, ``lp://demo/``, ``lp://dev/`` to use the appropriate
  launchpad instance to do the resolution of the branch identities.
  This is primarily of use to Launchpad developers, but can also
  be used by other users who want to try out Launchpad as
  a branch location without messing up their public Launchpad
  account.  Branches that are pushed to the staging environment
  have an expected lifetime of one day. (Tim Penhey)

Improvements
************

* Creating a new branch no longer tries to read the entire revision-history
  unnecessarily over smart server operations. (Robert Collins)

* Fetching between different repository formats with compatible models now
  takes advantage of the smart method to stream revisions.  (Andrew Bennetts)

* The ``--coverage`` option is now global, rather specific to ``bzr
  selftest``.  (Andrew Bennetts)

* The ``register-branch`` command will now use the public url of the branch
  containing the current directory, if one has been set and no explicit
  branch is provided.  (Robert Collins)

* Tweak the ``reannotate`` code path to optimize the 2-parent case.
  Speeds up ``bzr annotate`` with a pack repository by approx 3:2.
  (John Arbash Meinel)

Bugfixes
********

* Calculate remote path relative to the shared medium in _SmartClient.  This
  is related to the problem in bug #124089.  (Andrew Bennetts)

* Cleanly handle connection errors in smart protocol version two, the same
  way as they are handled by version one.  (Andrew Bennetts)

* Clearer error when ``version-info --custom`` is used without
  ``--template`` (Lukáš Lalinský)

* Don't raise UnavailableFeature during test setup when medusa is not
  available or tearDown is never called leading to nasty side effects.
  (#137823, Vincent Ladeuil)

* If a plugin's test suite cannot be loaded, for example because of a syntax
  error in the tests, then ``selftest`` fails, rather than just printing
  a warning.  (Martin Pool, #189771)

* List possible values for BZR_SSH environment variable in env-variables
  help topic. (Alexander Belchenko, #181842)

* New methods ``push_log_file`` and ``pop_log_file`` to intercept messages:
  popping the log redirection now precisely restores the previous state,
  which makes it easier to use bzr log output from other programs.
  TestCaseInTempDir no longer depends on a log redirection being established
  by the test framework, which lets bzr tests cleanly run from a normal
  unittest runner.
  (#124153, #124849, Martin Pool, Jonathan Lange)

* ``pull --quiet`` is now more quiet, in particular a message is no longer
  printed when the remembered pull location is used. (James Westby,
  #185907)

* ``reconfigure`` can safely be interrupted while fetching.
  (Aaron Bentley, #179316)

* ``reconfigure`` preserves tags when converting to and from lightweight
  checkouts.  (Aaron Bentley, #182040)

* Stop polluting /tmp when running selftest.
  (Vincent Ladeuil, #123363)

* Switch from NFKC => NFC for normalization checks. NFC allows a few
  more characters which should be considered valid.
  (John Arbash Meinel, #185458)

* The launchpad plugin now uses the ``edge`` xmlrpc server to avoid
  interacting badly with a bug on the launchpad side. (Robert Collins)

* Unknown hostnames when connecting to a ``bzr://`` URL no longer cause
  tracebacks.  (Andrew Bennetts, #182849)

API Breaks
**********

* Classes implementing Merge types like Merge3Merger must now accept (and
  honour) a do_merge flag in their constructor.  (Aaron Bentley)

* ``Repository.add_inventory`` and ``add_revision`` now require the caller
  to previously take a write lock (and start a write group.)
  (Martin Pool)

Testing
*******

* selftest now accepts --load-list <file> to load a test id list. This
  speeds up running the test suite on a limited set of tests.
  (Vincent Ladeuil)

Internals
*********

* Add a new method ``get_result`` to graph search objects. The resulting
  ``SearchResult`` can be used to recreate the search later, which will
  be useful in reducing network traffic. (Robert Collins)

* Use convenience function to check whether two repository handles
  are referring to the same repository in ``Repository.get_graph``.
  (Jelmer Vernooij, #187162)

* Fetching now passes the find_ghosts flag through to the
  ``InterRepository.missing_revision_ids`` call consistently for all
  repository types. This will enable faster missing revision discovery with
  bzr+ssh. (Robert Collins)

* Fix error handling in Repository.insert_data_stream. (Lukas Lalinsky)

* ``InterRepository.missing_revision_ids`` is now deprecated in favour of
  ``InterRepository.search_missing_revision_ids`` which returns a
  ``bzrlib.graph.SearchResult`` suitable for making requests from the smart
  server. (Robert Collins)

* New error ``NoPublicBranch`` for commands that need a public branch to
  operate. (Robert Collins)

* New method ``iter_inventories`` on Repository for access to many
  inventories. This is primarily used by the ``revision_trees`` method, as
  direct access to inventories is discouraged. (Robert Collins)

* New method ``next_with_ghosts`` on the Graph breadth-first-search objects
  which will split out ghosts and present parents into two separate sets,
  useful for code which needs to be aware of ghosts (e.g. fetching data
  cares about ghosts during revision selection). (Robert Collins)

* Record a timestamp against each mutter to the trace file, relative to the
  first import of bzrlib.  (Andrew Bennetts)

* ``Repository.get_data_stream`` is now deprecated in favour of
  ``Repository.get_data_stream_for_search`` which allows less network
  traffic when requesting data streams over a smart server. (Robert Collins)

* ``RemoteBzrDir._get_tree_branch`` no longer triggers ``_ensure_real``,
  removing one round trip on many network operations. (Robert Collins)

* RemoteTransport's ``recommended_page_size`` method now returns 64k, like
  SFTPTransport and HttpTransportBase.  (Andrew Bennetts)

* Repository has a new method ``has_revisions`` which signals the presence
  of many revisions by returning a set of the revisions listed which are
  present. This can be done by index queries without reading data for parent
  revision names etc. (Robert Collins)


bzr 1.1
#######

:Released: 2008-01-15

(no changes from 1.1rc1)

bzr 1.1rc1
##########

:Released: 2008-01-05

Changes
*******

* Dotted revision numbers have been revised. Instead of growing longer with
  nested branches the branch number just increases. (eg instead of 1.1.1.1.1
  we now report 1.2.1.) This helps scale long lived branches which have many
  feature branches merged between them. (John Arbash Meinel)

* The syntax ``bzr diff branch1 branch2`` is no longer supported.
  Use ``bzr diff branch1 --new branch2`` instead. This change has
  been made to remove the ambiguity where ``branch2`` is in fact a
  specific file to diff within ``branch1``.

Features
********

* New option to use custom template-based formats in  ``bzr version-info``.
  (Lukáš Lalinský)

* diff '--using' allows an external diff tool to be used for files.
  (Aaron Bentley)

* New "lca" merge-type for fast everyday merging that also supports
  criss-cross merges.  (Aaron Bentley)

Improvements
************

* ``annotate`` now doesn't require a working tree. (Lukáš Lalinský,
  #90049)

* ``branch`` and ``checkout`` can now use files from a working tree to
  to speed up the process.  For checkout, this requires the new
  --files-from flag.  (Aaron Bentley)

* ``bzr diff`` now sorts files in alphabetical order.  (Aaron Bentley)

* ``bzr diff`` now works on branches without working trees. Tree-less
  branches can also be compared to each other and to working trees using
  the new diff options ``--old`` and ``--new``. Diffing between branches,
  with or without trees, now supports specific file filtering as well.
  (Ian Clatworthy, #6700)

* ``bzr pack`` now orders revision texts in topological order, with newest
  at the start of the file, promoting linear reads for ``bzr log`` and the
  like. This partially fixes #154129. (Robert Collins)

* Merge directives now fetch prerequisites from the target branch if
  needed.  (Aaron Bentley)

* pycurl now handles digest authentication.
  (Vincent Ladeuil)

* ``reconfigure`` can now convert from repositories.  (Aaron Bentley)

* ``-l`` is now a short form for ``--limit`` in ``log``.  (Matt Nordhoff)

* ``merge`` now warns when merge directives cause cherrypicks.
  (Aaron Bentley)

* ``split`` now supported, to enable splitting large trees into smaller
  pieces.  (Aaron Bentley)

Bugfixes
********

* Avoid AttributeError when unlocking a pack repository when an error occurs.
  (Martin Pool, #180208)

* Better handle short reads when processing multiple range requests.
  (Vincent Ladeuil, #179368)

* build_tree acceleration uses the correct path when a file has been moved.
  (Aaron Bentley)

* ``commit`` now succeeds when a checkout and its master branch share a
  repository.  (Aaron Bentley, #177592)

* Fixed error reporting of unsupported timezone format in
  ``log --timezone``. (Lukáš Lalinský, #178722)

* Fixed Unicode encoding error in ``ignored`` when the output is
  redirected to a pipe. (Lukáš Lalinský)

* Fix traceback when sending large response bodies over the smart protocol
  on Windows. (Andrew Bennetts, #115781)

* Fix ``urlutils.relative_url`` for the case of two ``file:///`` URLs
  pointed to different logical drives on Windows.
  (Alexander Belchenko, #90847)

* HTTP test servers are now compatible with the http protocol version 1.1.
  (Vincent Ladeuil, #175524)

* _KnitParentsProvider.get_parent_map now handles requests for ghosts
  correctly, instead of erroring or attributing incorrect parents to ghosts.
  (Aaron Bentley)

* ``merge --weave --uncommitted`` now works.  (Aaron Bentley)

* pycurl authentication handling was broken and incomplete. Fix handling of
  user:pass embedded in the urls.
  (Vincent Ladeuil, #177643)

* Files inside non-directories are now handled like other conflict types.
  (Aaron Bentley, #177390)

* ``reconfigure`` is able to convert trees into lightweight checkouts.
  (Aaron Bentley)

* Reduce lockdir timeout to 0 when running ``bzr serve``.  (Andrew Bennetts,
  #148087)

* Test that the old ``version_info_format`` functions still work, even
  though they are deprecated. (John Arbash Meinel, ShenMaq, #177872)

* Transform failures no longer cause ImmortalLimbo errors (Aaron Bentley,
  #137681)

* ``uncommit`` works even when the commit messages of revisions to be
  removed use characters not supported in the terminal encoding.
  (Aaron Bentley)

* When dumb http servers return whole files instead of the requested ranges,
  read the remaining bytes by chunks to avoid overflowing network buffers.
  (Vincent Ladeuil, #175886)

Documentation
*************

* Minor tweaks made to the bug tracker integration documentation.
  (Ian Clatworthy)

* Reference material has now be moved out of the User Guide and added
  to the User Reference. The User Reference has gained 4 sections as
  a result: Authenication Settings, Configuration Settings, Conflicts
  and Hooks. All help topics are now dumped into text format in the
  doc/en/user-reference directory for those who like browsing that
  information in their editor. (Ian Clatworthy)

* *Using Bazaar with Launchpad* tutorial added. (Ian Clatworthy)

Internals
*********

* find_* methods available for BzrDirs, Branches and WorkingTrees.
  (Aaron Bentley)

* Help topics can now be loaded from files.
  (Ian Clatworthy, Alexander Belchenko)

* get_parent_map now always provides tuples as its output.  (Aaron Bentley)

* Parent Providers should now implement ``get_parent_map`` returning a
  dictionary instead of ``get_parents`` returning a list.
  ``Graph.get_parents`` is now deprecated. (John Arbash Meinel,
  Robert Collins)

* Patience Diff now supports arbitrary python objects, as long as they
  support ``hash()``. (John Arbash Meinel)

* Reduce selftest overhead to establish test names by memoization.
  (Vincent Ladeuil)

API Breaks
**********

Testing
*******

* Modules can now customise their tests by defining a ``load_tests``
  attribute. ``pydoc bzrlib.tests.TestUtil.TestLoader.loadTestsFromModule``
  for the documentation on this attribute. (Robert Collins)

* New helper function ``bzrlib.tests.condition_id_re`` which helps
  filter tests based on a regular expression search on the tests id.
  (Robert Collins)

* New helper function ``bzrlib.tests.condition_isinstance`` which helps
  filter tests based on class. (Robert Collins)

* New helper function ``bzrlib.tests.exclude_suite_by_condition`` which
  generalises the ``exclude_suite_by_re`` function. (Robert Collins)

* New helper function ``bzrlib.tests.filter_suite_by_condition`` which
  generalises the ``filter_suite_by_re`` function. (Robert Collins)

* New helper method ``bzrlib.tests.exclude_tests_by_re`` which gives a new
  TestSuite that does not contain tests from the input that matched a
  regular expression. (Robert Collins)

* New helper method ``bzrlib.tests.randomize_suite`` which returns a
  randomized copy of the input suite. (Robert Collins)

* New helper method ``bzrlib.tests.split_suite_by_re`` which splits a test
  suite into two according to a regular expression. (Robert Collins)

* Parametrize all http tests for the transport implementations, the http
  protocol versions (1.0 and 1.1) and the authentication schemes.
  (Vincent Ladeuil)

* The ``exclude_pattern`` and ``random_order`` parameters to the function
  ``bzrlib.tests.filter_suite_by_re`` have been deprecated. (Robert Collins)

* The method ``bzrlib.tests.sort_suite_by_re`` has been deprecated. It is
  replaced by the new helper methods added in this release. (Robert Collins)


bzr 1.0
#######

:Released: 2007-12-14

Documentation
*************

* More improvements and fixes to the User Guide.  (Ian Clatworthy)

* Add information on cherrypicking/rebasing to the User Guide.
  (Ian Clatworthy)

* Improve bug tracker integration documentation. (Ian Clatworthy)

* Minor edits to ``Bazaar in five minutes`` from David Roberts and
  to the rebasing section of the User Guide from Aaron Bentley.
  (Ian Clatworthy)


bzr 1.0rc3
##########

:Released: 2007-12-11

Changes
*******

* If a traceback occurs, users are now asked to report the bug
  through Launchpad (https://bugs.launchpad.net/bzr/), rather than
  by mail to the mailing list.
  (Martin Pool)

Bugfixes
********

* Fix Makefile rules for doc generation. (Ian Clatworthy, #175207)

* Give more feedback during long http downloads by making readv deliver data
  as it arrives for urllib, and issue more requests for pycurl. High latency
  networks are better handled by urllib, the pycurl implementation give more
  feedback but also incur more latency.
  (Vincent Ladeuil, #173010)

* Implement _make_parents_provider on RemoteRepository, allowing generating
  bundles against branches on a smart server.  (Andrew Bennetts, #147836)

Documentation
*************

* Improved user guide.  (Ian Clatworthy)

* The single-page quick reference guide is now available as a PDF.
  (Ian Clatworthy)

Internals
*********

* readv urllib http implementation is now a real iterator above the
  underlying socket and deliver data as soon as it arrives. 'get' still
  wraps its output in a StringIO.
  (Vincent Ladeuil)


bzr 1.0rc2
##########

:Released: 2007-12-07

Improvements
************

* Added a --coverage option to selftest. (Andrew Bennetts)

* Annotate merge (merge-type=weave) now supports cherrypicking.
  (Aaron Bentley)

* ``bzr commit`` now doesn't print the revision number twice. (Matt
  Nordhoff, #172612)

* New configuration option ``bugtracker_<tracker_abbrevation>_url`` to
  define locations of bug trackers that are not directly supported by
  bzr or a plugin. The URL will be treated as a template and ``{id}``
  placeholders will be replaced by specific bug IDs.  (Lukáš Lalinský)

* Support logging single merge revisions with short and line log formatters.
  (Kent Gibson)

* User Guide enhanced with suggested readability improvements from
  Matt Revell and corrections from John Arbash Meinel. (Ian Clatworthy)

* Quick Start Guide renamed to Quick Start Card, moved down in
  the catalog, provided in pdf and png format and updated to refer
  to ``send`` instead of ``bundle``. (Ian Clatworthy, #165080)

* ``switch`` can now be used on heavyweight checkouts as well as
  lightweight ones. After switching a heavyweight checkout, the
  local branch is a mirror/cache of the new bound branch and
  uncommitted changes in the working tree are merged. As a safety
  check, if there are local commits in a checkout which have not
  been committed to the previously bound branch, then ``switch``
  fails unless the ``--force`` option is given. This option is
  now also required if the branch a lightweight checkout is pointing
  to has been moved. (Ian Clatworthy)

Internals
*********

* New -Dhttp debug option reports http connections, requests and responses.
  (Vincent Ladeuil)

* New -Dmerge debug option, which emits merge plans for merge-type=weave.

Bugfixes
********

* Better error message when running ``bzr cat`` on a non-existant branch.
  (Lukáš Lalinský, #133782)

* Catch OSError 17 (file exists) in final phase of tree transform and show
  filename to user.
  (Alexander Belchenko, #111758)

* Catch ShortReadvErrors while using pycurl. Also make readv more robust by
  allowing multiple GET requests to be issued if too many ranges are
  required.
  (Vincent Ladeuil, #172701)

* Check for missing basis texts when fetching from packs to packs.
  (John Arbash Meinel, #165290)

* Fall back to showing e-mail in ``log --short/--line`` if the
  committer/author has only e-mail. (Lukáš Lalinský, #157026)

API Breaks
**********

* Deprecate not passing a ``location`` argument to commit reporters'
  ``started`` methods. (Matt Nordhoff)


bzr 1.0rc1
##########

:Released: 2007-11-30

Notes When Upgrading
********************

* The default repository format is now ``pack-0.92``.  This
  default is used when creating new repositories with ``init`` and
  ``init-repo``, and when branching over bzr+ssh or bzr+hpss.
  (See https://bugs.launchpad.net/bugs/164626)

  This format can be read and written by Bazaar 0.92 and later, and
  data can be transferred to and from older formats.

  To upgrade, please reconcile your repository (``bzr reconcile``), and then
  upgrade (``bzr upgrade``).

  ``pack-0.92`` offers substantially better scaling and performance than the
  previous knits format. Some operations are slower where the code already
  had bad scaling characteristics under knits, the pack format makes such
  operations more visible as part of being more scalable overall. We will
  correct such operations over the coming releases and encourage the filing
  of bugs on any operation which you observe to be slower in a packs
  repository. One particular case that we do not intend to fix is pulling
  data from a pack repository into a knit repository over a high latency
  link;  downgrading such data requires reinsertion of the file texts, and
  this is a classic space/time tradeoff. The current implementation is
  conservative on memory usage because we need to support converting data
  from any tree without problems.
  (Robert Collins, Martin Pool, #164476)

Changes
*******

* Disable detection of plink.exe as possible ssh vendor. Plink vendor
  still available if user selects it explicitly with BZR_SSH environment
  variable. (Alexander Belchenko, workaround for bug #107593)

* The pack format is now accessible as "pack-0.92", or "pack-0.92-subtree"
  to enable the subtree functions (for example, for bzr-svn).
  (Martin Pool)

Features
********

* New ``authentication.conf`` file holding the password or other credentials
  for remote servers. This can be used for ssh, sftp, smtp and other
  supported transports.
  (Vincent Ladeuil)

* New rich-root and rich-root-pack formats, recording the same data about
  tree roots that's recorded for all other directories.
  (Aaron Bentley, #164639)

* ``pack-0.92`` repositories can now be reconciled.
  (Robert Collins, #154173)

* ``switch`` command added for changing the branch a lightweight checkout
  is associated with and updating the tree to reflect the latest content
  accordingly. This command was previously part of the BzrTools plug-in.
  (Ian Clatworthy, Aaron Bentley, David Allouche)

* ``reconfigure`` command can now convert branches, trees, or checkouts to
  lightweight checkouts.  (Aaron Bentley)

Performance
***********

* Commit updates the state of the working tree via a delta rather than
  supplying entirely new basis trees. For commit of a single specified file
  this reduces the wall clock time for commit by roughly a 30%.
  (Robert Collins, Martin Pool)

* Commit with many automatically found deleted paths no longer performs
  linear scanning for the children of those paths during inventory
  iteration. This should fix commit performance blowing out when many such
  paths occur during commit. (Robert Collins, #156491)

* Fetch with pack repositories will no longer read the entire history graph.
  (Robert Collins, #88319)

* Revert takes out an appropriate lock when reverting to a basis tree, and
  does not read the basis inventory twice. (Robert Collins)

* Diff does not require an inventory to be generated on dirstate trees.
  (Aaron Bentley, #149254)

* New annotate merge (--merge-type=weave) implementation is fast on
  versionedfiles withough cached annotations, e.g. pack-0.92.
  (Aaron Bentley)

Improvements
************

* ``bzr merge`` now warns when it encounters a criss-cross merge.
  (Aaron Bentley)

* ``bzr send`` now doesn't require the target e-mail address to be
  specified on the command line if an interactive e-mail client is used.
  (Lukáš Lalinský)

* ``bzr tags`` now prints the revision number for each tag, instead of
  the revision id, unless --show-ids is passed. In addition, tags can be
  sorted chronologically instead of lexicographically with --sort=time.
  (Adeodato Simó, #120231)

* Windows standalone version of bzr is able to load system-wide plugins from
  "plugins" subdirectory in installation directory. In addition standalone
  installer write to the registry (HKLM\SOFTWARE\Bazaar) useful info
  about paths and bzr version. (Alexander Belchenko, #129298)

Documentation
*************

Bug Fixes
*********

* A progress bar has been added for knitpack -> knitpack fetching.
  (Robert Collins, #157789, #159147)

* Branching from a branch via smart server now preserves the repository
  format. (Andrew Bennetts,  #164626)

* ``commit`` is now able to invoke an external editor in a non-ascii
  directory. (Daniel Watkins, #84043)

* Catch connection errors for ftp.
  (Vincent Ladeuil, #164567)

* ``check`` no longer reports spurious unreferenced text versions.
  (Robert Collins, John A Meinel, #162931, #165071)

* Conflicts are now resolved recursively by ``revert``.
  (Aaron Bentley, #102739)

* Detect invalid transport reuse attempts by catching invalid URLs.
  (Vincent Ladeuil, #161819)

* Deleting a file without removing it shows a correct diff, not a traceback.
  (Aaron Bentley)

* Do no use timeout in HttpServer anymore.
  (Vincent Ladeuil, #158972).

* Don't catch the exceptions related to the http pipeline status before
  retrying an http request or some programming errors may be masked.
  (Vincent Ladeuil, #160012)

* Fix ``bzr rm`` to not delete modified and ignored files.
  (Lukáš Lalinský, #172598)

* Fix exception when revisionspec contains merge revisons but log
  formatter doesn't support merge revisions. (Kent Gibson, #148908)

* Fix exception when ScopeReplacer is assigned to before any members have
  been retrieved.  (Aaron Bentley)

* Fix multiple connections during checkout --lightweight.
  (Vincent Ladeuil, #159150)

* Fix possible error in insert_data_stream when copying between
  pack repositories over bzr+ssh or bzr+http.
  KnitVersionedFile.get_data_stream now makes sure that requested
  compression parents are sent before any delta hunks that depend
  on them.
  (Martin Pool, #164637)

* Fix typo in limiting offsets coalescing for http, leading to
  whole files being downloaded instead of parts.
  (Vincent Ladeuil, #165061)

* FTP server errors don't error in the error handling code.
  (Robert Collins, #161240)

* Give a clearer message when a pull fails because the source needs
  to be reconciled.
  (Martin Pool, #164443)

* It is clearer when a plugin cannot be loaded because of its name, and a
  suggestion for an acceptable name is given. (Daniel Watkins, #103023)

* Leave port as None in transport objects if user doesn't
  specify a port in urls.
  (vincent Ladeuil, #150860)

* Make sure Repository.fetch(self) is properly a no-op for all
  Repository implementations. (John Arbash Meinel, #158333)

* Mark .bzr directories as "hidden" on Windows.
  (Alexander Belchenko, #71147)

* ``merge --uncommitted`` can now operate on a single file.
  (Aaron Bentley, Lukáš Lalinský, #136890)

* Obsolete packs are now cleaned up by pack and autopack operations.
  (Robert Collins, #153789)

* Operations pulling data from a smart server where the underlying
  repositories are not both annotated/both unannotated will now work.
  (Robert Collins, #165304).

* Reconcile now shows progress bars. (Robert Collins, #159351)

* ``RemoteBranch`` was not initializing ``self._revision_id_to_revno_map``
  properly. (John Arbash Meinel, #162486)

* Removing an already-removed file reports the file does not exist. (Daniel
  Watkins, #152811)

* Rename on Windows is able to change filename case.
  (Alexander Belchenko, #77740)

* Return error instead of a traceback for ``bzr log -r0``.
  (Kent Gibson, #133751)

* Return error instead of a traceback when bzr is unable to create
  symlink on some platforms (e.g. on Windows).
  (Alexander Belchenko, workaround for #81689)

* Revert doesn't crash when restoring a single file from a deleted
  directory. (Aaron Bentley)

* Stderr output via logging mechanism now goes through encoded wrapper
  and no more uses utf-8, but terminal encoding instead. So all unicode
  strings now should be readable in non-utf-8 terminal.
  (Alexander Belchenko, #54173)

* The error message when ``move --after`` should be used makes how to do so
  clearer. (Daniel Watkins, #85237)

* Unicode-safe output from ``bzr info``. The output will be encoded
  using the terminal encoding and unrepresentable characters will be
  replaced by '?'. (Lukáš Lalinský, #151844)

* Working trees are no longer created when pushing into a local no-trees
  repo. (Daniel Watkins, #50582)

* Upgrade util/configobj to version 4.4.0.
  (Vincent Ladeuil, #151208).

* Wrap medusa ftp test server as an FTPServer feature.
  (Vincent Ladeuil, #157752)

API Breaks
**********

* ``osutils.backup_file`` is deprecated. Actually it's not used in bzrlib
  during very long time. (Alexander Belchenko)

* The return value of
  ``VersionedFile.iter_lines_added_or_present_in_versions`` has been
  changed. Previously it was an iterator of lines, now it is an iterator of
  (line, version_id) tuples. This change has been made to aid reconcile and
  fetch operations. (Robert Collins)

* ``bzrlib.repository.get_versioned_file_checker`` is now private.
  (Robert Collins)

* The Repository format registry default has been removed; it was previously
  obsoleted by the bzrdir format default, which implies a default repository
  format.
  (Martin Pool)

Internals
*********

* Added ``ContainerSerialiser`` and ``ContainerPushParser`` to
  ``bzrlib.pack``.  These classes provide more convenient APIs for generating
  and parsing containers from streams rather than from files.  (Andrew
  Bennetts)

* New module ``lru_cache`` providing a cache for use by tasks that need
  semi-random access to large amounts of data. (John A Meinel)

* InventoryEntry.diff is now deprecated.  Please use diff.DiffTree instead.


bzr 0.92
########

:Released: 2007-11-05

Changes
*******

  * New uninstaller on Win32.  (Alexander Belchenko)


bzr 0.92rc1
###########

:Released: 2007-10-29

Changes
*******

* ``bzr`` now returns exit code 4 if an internal error occurred, and
  3 if a normal error occurred.  (Martin Pool)

* ``pull``, ``merge`` and ``push`` will no longer silently correct some
  repository index errors that occured as a result of the Weave disk format.
  Instead the ``reconcile`` command needs to be run to correct those
  problems if they exist (and it has been able to fix most such problems
  since bzr 0.8). Some new problems have been identified during this release
  and you should run ``bzr check`` once on every repository to see if you
  need to reconcile. If you cannot ``pull`` or ``merge`` from a remote
  repository due to mismatched parent errors - a symptom of index errors -
  you should simply take a full copy of that remote repository to a clean
  directory outside any local repositories, then run reconcile on it, and
  finally pull from it locally. (And naturally email the repositories owner
  to ask them to upgrade and run reconcile).
  (Robert Collins)

Features
********

* New ``knitpack-experimental`` repository format. This is interoperable with
  the ``dirstate-tags`` format but uses a smarter storage design that greatly
  speeds up many operations, both local and remote. This new format can be
  used as an option to the ``init``, ``init-repository`` and ``upgrade``
  commands. (Robert Collins)

* For users of bzr-svn (and those testing the prototype subtree support) that
  wish to try packs, a new ``knitpack-subtree-experimental`` format has also
  been added. This is interoperable with the ``dirstate-subtrees`` format.
  (Robert Collins)

* New ``reconfigure`` command. (Aaron Bentley)

* New ``revert --forget-merges`` command, which removes the record of a pending
  merge without affecting the working tree contents.  (Martin Pool)

* New ``bzr_remote_path`` configuration variable allows finer control of
  remote bzr locations than BZR_REMOTE_PATH environment variable.
  (Aaron Bentley)

* New ``launchpad-login`` command to tell Bazaar your Launchpad
  user ID.  This can then be used by other functions of the
  Launchpad plugin. (James Henstridge)

Performance
***********

* Commit in quiet mode is now slightly faster as the information to
  output is no longer calculated. (Ian Clatworthy)

* Commit no longer checks for new text keys during insertion when the
  revision id was deterministically unique. (Robert Collins)

* Committing a change which is not a merge and does not change the number of
  files in the tree is faster by utilising the data about whether files are
  changed to determine if the tree is unchanged rather than recalculating
  it at the end of the commit process. (Robert Collins)

* Inventory serialisation no longer double-sha's the content.
  (Robert Collins)

* Knit text reconstruction now avoids making copies of the lines list for
  interim texts when building a single text. The new ``apply_delta`` method
  on ``KnitContent`` aids this by allowing modification of the revision id
  such objects represent. (Robert Collins)

* Pack indices are now partially parsed for specific key lookup using a
  bisection approach. (Robert Collins)

* Partial commits are now approximately 40% faster by walking over the
  unselected current tree more efficiently. (Robert Collins)

* XML inventory serialisation takes 20% less time while being stricter about
  the contents. (Robert Collins)

* Graph ``heads()`` queries have been fixed to no longer access all history
  unnecessarily. (Robert Collins)

Improvements
************

* ``bzr+https://`` smart server across https now supported.
  (John Ferlito, Martin Pool, #128456)

* Mutt is now a supported mail client; set ``mail_client=mutt`` in your
  bazaar.conf and ``send`` will use mutt. (Keir Mierle)

* New option ``-c``/``--change`` for ``merge`` command for cherrypicking
  changes from one revision. (Alexander Belchenko, #141368)

* Show encodings, locale and list of plugins in the traceback message.
  (Martin Pool, #63894)

* Experimental directory formats can now be marked with
  ``experimental = True`` during registration. (Ian Clatworthy)

Documentation
*************

* New *Bazaar in Five Minutes* guide.  (Matthew Revell)

* The hooks reference documentation is now converted to html as expected.
  (Ian Clatworthy)

Bug Fixes
*********

* Connection error reporting for the smart server has been fixed to
  display a user friendly message instead of a traceback.
  (Ian Clatworthy, #115601)

* Make sure to use ``O_BINARY`` when opening files to check their
  sha1sum. (Alexander Belchenko, John Arbash Meinel, #153493)

* Fix a problem with Win32 handling of the executable bit.
  (John Arbash Meinel, #149113)

* ``bzr+ssh://`` and ``sftp://`` URLs that do not specify ports explicitly
  no longer assume that means port 22.  This allows people using OpenSSH to
  override the default port in their ``~/.ssh/config`` if they wish.  This
  fixes a bug introduced in bzr 0.91.  (Andrew Bennetts, #146715)

* Commands reporting exceptions can now be profiled and still have their
  data correctly dumped to a file. For example, a ``bzr commit`` with
  no changes still reports the operation as pointless but doing so no
  longer throws away the profiling data if this command is run with
  ``--lsprof-file callgrind.out.ci`` say. (Ian Clatworthy)

* Fallback to ftp when paramiko is not installed and sftp can't be used for
  ``tests/commands`` so that the test suite is still usable without
  paramiko.
  (Vincent Ladeuil, #59150)

* Fix commit ordering in corner case. (Aaron Bentley, #94975)

* Fix long standing bug in partial commit when there are renames
  left in tree. (Robert Collins, #140419)

* Fix selftest semi-random noise during http related tests.
  (Vincent Ladeuil, #140614)

* Fix typo in ftp.py making the reconnection fail on temporary errors.
  (Vincent Ladeuil, #154259)

* Fix failing test by comparing real paths to cover the case where the TMPDIR
  contains a symbolic link.
  (Vincent Ladeuil, #141382).

* Fix log against smart server branches that don't support tags.
  (James Westby, #140615)

* Fix pycurl http implementation by defining error codes from
  pycurl instead of relying on an old curl definition.
  (Vincent Ladeuil, #147530)

* Fix 'unprintable error' message when displaying BzrCheckError and
  some other exceptions on Python 2.5.
  (Martin Pool, #144633)

* Fix ``Inventory.copy()`` and add test for it. (Jelmer Vernooij)

* Handles default value for ListOption in cmd_commit.
  (Vincent Ladeuil, #140432)

* HttpServer and FtpServer need to be closed properly or a listening socket
  will remain opened.
  (Vincent Ladeuil, #140055)

* Monitor the .bzr directory created in the top level test
  directory to detect leaking tests.
  (Vincent Ladeuil, #147986)

* The basename, not the full path, is now used when checking whether
  the profiling dump file begins with ``callgrind.out`` or not. This
  fixes a bug reported by Aaron Bentley on IRC. (Ian Clatworthy)

* Trivial fix for invoking command ``reconfigure`` without arguments.
  (Rob Weir, #141629)

* ``WorkingTree.rename_one`` will now raise an error if normalisation of the
  new path causes bzr to be unable to access the file. (Robert Collins)

* Correctly detect a NoSuchFile when using a filezilla server. (Gary van der
  Merwe)

API Breaks
**********

* ``bzrlib.index.GraphIndex`` now requires a size parameter to the
  constructor, for enabling bisection searches. (Robert Collins)

* ``CommitBuilder.record_entry_contents`` now requires the root entry of a
  tree be supplied to it, previously failing to do so would trigger a
  deprecation warning. (Robert Collins)

* ``KnitVersionedFile.add*`` will no longer cache added records even when
  enable_cache() has been called - the caching feature is now exclusively for
  reading existing data. (Robert Collins)

* ``ReadOnlyLockError`` is deprecated; ``LockFailed`` is usually more
  appropriate.  (Martin Pool)

* Removed ``bzrlib.transport.TransportLogger`` - please see the new
  ``trace+`` transport instead. (Robert Collins)

* Removed previously deprecated varargs interface to ``TestCase.run_bzr`` and
  deprecated methods ``TestCase.capture`` and ``TestCase.run_bzr_captured``.
  (Martin Pool)

* Removed previous deprecated ``basis_knit`` parameter to the
  ``KnitVersionedFile`` constructor. (Robert Collins)

* Special purpose method ``TestCase.run_bzr_decode`` is moved to the test_non_ascii
  class that needs it.
  (Martin Pool)

* The class ``bzrlib.repofmt.knitrepo.KnitRepository3`` has been folded into
  ``KnitRepository`` by parameters to the constructor. (Robert Collins)

* The ``VersionedFile`` interface now allows content checks to be bypassed
  by supplying check_content=False.  This saves nearly 30% of the minimum
  cost to store a version of a file. (Robert Collins)

* Tree's with bad state such as files with no length or sha will no longer
  be silently accepted by the repository XML serialiser. To serialise
  inventories without such data, pass working=True to write_inventory.
  (Robert Collins)

* ``VersionedFile.fix_parents`` has been removed as a harmful API.
  ``VersionedFile.join`` will no longer accept different parents on either
  side of a join - it will either ignore them, or error, depending on the
  implementation. See notes when upgrading for more information.
  (Robert Collins)

Internals
*********

* ``bzrlib.transport.Transport.put_file`` now returns the number of bytes
  put by the method call, to allow avoiding stat-after-write or
  housekeeping in callers. (Robert Collins)

* ``bzrlib.xml_serializer.Serializer`` is now responsible for checking that
  mandatory attributes are present on serialisation and deserialisation.
  This fixes some holes in API usage and allows better separation between
  physical storage and object serialisation. (Robert Collins)

* New class ``bzrlib.errors.InternalBzrError`` which is just a convenient
  shorthand for deriving from BzrError and setting internal_error = True.
  (Robert Collins)

* New method ``bzrlib.mutabletree.update_to_one_parent_via_delta`` for
  moving the state of a parent tree to a new version via a delta rather than
  a complete replacement tree. (Robert Collins)

* New method ``bzrlib.osutils.minimum_path_selection`` useful for removing
  duplication from user input, when a user mentions both a path and an item
  contained within that path. (Robert Collins)

* New method ``bzrlib.repository.Repository.is_write_locked`` useful for
  determining if a repository is write locked. (Robert Collins)

* New method on ``bzrlib.tree.Tree`` ``path_content_summary`` provides a
  tuple containing the key information about a path for commit processing
  to complete. (Robert Collins)

* New method on xml serialisers, write_inventory_to_lines, which matches the
  API used by knits for adding content. (Robert Collins)

* New module ``bzrlib.bisect_multi`` with generic multiple-bisection-at-once
  logic, currently only available for byte-based lookup
  (``bisect_multi_bytes``). (Robert Collins)

* New helper ``bzrlib.tuned_gzip.bytes_to_gzip`` which takes a byte string
  and returns a gzipped version of the same. This is used to avoid a bunch
  of api friction during adding of knit hunks. (Robert Collins)

* New parameter on ``bzrlib.transport.Transport.readv``
  ``adjust_for_latency`` which changes readv from returning strictly the
  requested data to inserted return larger ranges and in forward read order
  to reduce the effect of network latency. (Robert Collins)

* New parameter yield_parents on ``Inventory.iter_entries_by_dir`` which
  causes the parents of a selected id to be returned recursively, so all the
  paths from the root down to each element of selected_file_ids are
  returned. (Robert Collins)

* Knit joining has been enhanced to support plain to annotated conversion
  and annotated to plain conversion. (Ian Clatworthy)

* The CommitBuilder method ``record_entry_contents`` now returns summary
  information about the effect of the commit on the repository. This tuple
  contains an inventory delta item if the entry changed from the basis, and a
  boolean indicating whether a new file graph node was recorded.
  (Robert Collins)

* The python path used in the Makefile can now be overridden.
  (Andrew Bennetts, Ian Clatworthy)

Testing
*******

* New transport implementation ``trace+`` which is useful for testing,
  logging activity taken to its _activity attribute. (Robert Collins)

* When running bzr commands within the test suite, internal exceptions are
  not caught and reported in the usual way, but rather allowed to propagate
  up and be visible to the test suite.  A new API ``run_bzr_catch_user_errors``
  makes this behavior available to other users.
  (Martin Pool)

* New method ``TestCase.call_catch_warnings`` for testing methods that
  raises a Python warning.  (Martin Pool)


bzr 0.91
########

:Released: 2007-09-26

Bug Fixes
*********

* Print a warning instead of aborting the ``python setup.py install``
  process if building of a C extension is not possible.
  (Lukáš Lalinský, Alexander Belchenko)

* Fix commit ordering in corner case (Aaron Bentley, #94975)

* Fix ''bzr info bzr://host/'' and other operations on ''bzr://' URLs with
  an implicit port.  We were incorrectly raising PathNotChild due to
  inconsistent treatment of the ''_port'' attribute on the Transport object.
  (Andrew Bennetts, #133965)

* Make RemoteRepository.sprout cope gracefully with servers that don't
  support the ``Repository.tarball`` request.
  (Andrew Bennetts)


bzr 0.91rc2
###########

:Released: 2007-09-11

* Replaced incorrect tarball for previous release; a debug statement was left
  in bzrlib/remote.py.


bzr 0.91rc1
###########

:Released: 2007-09-11

Changes
*******

* The default branch and repository format has changed to
  ``dirstate-tags``, so tag commands are active by default.
  This format is compatible with Bazaar 0.15 and later.
  This incidentally fixes bug #126141.
  (Martin Pool)

* ``--quiet`` or ``-q`` is no longer a global option. If present, it
  must now appear after the command name. Scripts doing things like
  ``bzr -q missing`` need to be rewritten as ``bzr missing -q``.
  (Ian Clatworthy)

Features
********

* New option ``--author`` in ``bzr commit`` to specify the author of the
  change, if it's different from the committer. ``bzr log`` and
  ``bzr annotate`` display the author instead of the committer.
  (Lukáš Lalinský)

* In addition to global options and command specific options, a set of
  standard options are now supported. Standard options are legal for
  all commands. The initial set of standard options are:

  * ``--help`` or ``-h`` - display help message
  * ``--verbose`` or ``-v`` - display additional information
  * ``--quiet``  or ``-q`` - only output warnings and errors.

  Unlike global options, standard options can be used in aliases and
  may have command-specific help. (Ian Clatworthy)

* Verbosity level processing has now been unified. If ``--verbose``
  or ``-v`` is specified on the command line multiple times, the
  verbosity level is made positive the first time then increased.
  If ``--quiet`` or ``-q`` is specified on the command line
  multiple times, the verbosity level is made negative the first
  time then decreased. To get the default verbosity level of zero,
  either specify none of the above , ``--no-verbose`` or ``--no-quiet``.
  Note that most commands currently ignore the magnitude of the
  verbosity level but do respect *quiet vs normal vs verbose* when
  generating output. (Ian Clatworthy)

* ``Branch.hooks`` now supports ``pre_commit`` hook. The hook's signature
  is documented in BranchHooks constructor. (Nam T. Nguyen, #102747)

* New ``Repository.stream_knit_data_for_revisions`` request added to the
  network protocol for greatly reduced roundtrips when retrieving a set of
  revisions. (Andrew Bennetts)

Bug Fixes
*********

* ``bzr plugins`` now lists the version number for each plugin in square
  brackets after the path. (Robert Collins, #125421)

* Pushing, pulling and branching branches with subtree references was not
  copying the subtree weave, preventing the file graph from being accessed
  and causing errors in commits in clones. (Robert Collins)

* Suppress warning "integer argument expected, got float" from Paramiko,
  which sometimes caused false test failures.  (Martin Pool)

* Fix bug in bundle 4 that could cause attempts to write data to wrong
  versionedfile.  (Aaron Bentley)

* Diffs generated using "diff -p" no longer break the patch parser.
  (Aaron Bentley)

* get_transport treats an empty possible_transports list the same as a non-
  empty one.  (Aaron Bentley)

* patch verification for merge directives is reactivated, and works with
  CRLF and CR files.  (Aaron Bentley)

* Accept ..\ as a path in revision specifiers. This fixes for example
  "-r branch:..\other-branch" on Windows.  (Lukáš Lalinský)

* ``BZR_PLUGIN_PATH`` may now contain trailing slashes.
  (Blake Winton, #129299)

* man page no longer lists hidden options (#131667, Aaron Bentley)

* ``uncommit --help`` now explains the -r option adequately.  (Daniel
  Watkins, #106726)

* Error messages are now better formatted with parameters (such as
  filenames) quoted when necessary. This avoids confusion when directory
  names ending in a '.' at the end of messages were confused with a
  full stop that may or not have been there. (Daniel Watkins, #129791)

* Fix ``status FILE -r X..Y``. (Lukáš Lalinský)

* If a particular command is an alias, ``help`` will show the alias
  instead of claiming there is no help for said alias. (Daniel Watkins,
  #133548)

* TreeTransform-based operations, like pull, merge, revert, and branch,
  now roll back if they encounter an error.  (Aaron Bentley, #67699)

* ``bzr commit`` now exits cleanly if a character unsupported by the
  current encoding is used in the commit message.  (Daniel Watkins,
  #116143)

* bzr send uses default values for ranges when only half of an elipsis
  is specified ("-r..5" or "-r5..").  (#61685, Aaron Bentley)

* Avoid trouble when Windows ssh calls itself 'plink' but no plink
  binary is present.  (Martin Albisetti, #107155)

* ``bzr remove`` should remove clean subtrees.  Now it will remove (without
  needing ``--force``) subtrees that contain no files with text changes or
  modified files.  With ``--force`` it removes the subtree regardless of
  text changes or unknown files. Directories with renames in or out (but
  not changed otherwise) will now be removed without needing ``--force``.
  Unknown ignored files will be deleted without needing ``--force``.
  (Marius Kruger, #111665)

* When two plugins conflict, the source of both the losing and now the
  winning definition is shown.  (Konstantin Mikhaylov, #5454)

* When committing to a branch, the location being committed to is
  displayed.  (Daniel Watkins, #52479)

* ``bzr --version`` takes care about encoding of stdout, especially
  when output is redirected. (Alexander Belchenko, #131100)

* Prompt for an ftp password if none is provided.
  (Vincent Ladeuil, #137044)

* Reuse bound branch associated transport to avoid multiple
  connections.
  (Vincent Ladeuil, #128076, #131396)

* Overwrite conflicting tags by ``push`` and ``pull`` if the
  ``--overwrite`` option is specified.  (Lukáš Lalinský, #93947)

* In checkouts, tags are copied into the master branch when created,
  changed or deleted, and are copied into the checkout when it is
  updated.  (Martin Pool, #93856, #93860)

* Print a warning instead of aborting the ``python setup.py install``
  process if building of a C extension is not possible.
  (Lukáš Lalinský, Alexander Belchenko)

Improvements
************

* Add the option "--show-diff" to the commit command in order to display
  the diff during the commit log creation. (Goffredo Baroncelli)

* ``pull`` and ``merge`` are much faster at installing bundle format 4.
  (Aaron Bentley)

* ``pull -v`` no longer includes deltas, making it much faster.
  (Aaron Bentley)

* ``send`` now sends the directive as an attachment by default.
  (Aaron Bentley, Lukáš Lalinský, Alexander Belchenko)

* Documentation updates (Martin Albisetti)

* Help on debug flags is now included in ``help global-options``.
  (Daniel Watkins, #124853)

* Parameters passed on the command line are checked to ensure they are
  supported by the encoding in use. (Daniel Watkins)

* The compression used within the bzr repository has changed from zlib
  level 9 to the zlib default level. This improves commit performance with
  only a small increase in space used (and in some cases a reduction in
  space). (Robert Collins)

* Initial commit no longer SHAs files twice and now reuses the path
  rather than looking it up again, making it faster.
  (Ian Clatworthy)

* New option ``-c``/``--change`` for ``diff`` and ``status`` to show
  changes in one revision.  (Lukáš Lalinský)

* If versioned files match a given ignore pattern, a warning is now
  given. (Daniel Watkins, #48623)

* ``bzr status`` now has -S as a short name for --short and -V as a
  short name for --versioned. These have been added to assist users
  migrating from Subversion: ``bzr status -SV`` is now like
  ``svn status -q``.  (Daniel Watkins, #115990)

* Added C implementation of  ``PatienceSequenceMatcher``, which is about
  10x faster than the Python version. This speeds up commands that
  need file diffing, such as ``bzr commit`` or ``bzr diff``.
  (Lukáš Lalinský)

* HACKING has been extended with a large section on core developer tasks.
  (Ian Clatworthy)

* Add ``branches`` and ``standalone-trees`` as online help topics and
  include them as Concepts within the User Reference.
  (Paul Moore, Ian Clatworthy)

* ``check`` can detect versionedfile parent references that are
  inconsistent with revision and inventory info, and ``reconcile`` can fix
  them.  These faulty references were generated by 0.8-era releases,
  so repositories which were manipulated by old bzrs should be
  checked, and possibly reconciled ASAP.  (Aaron Bentley, Andrew Bennetts)

API Breaks
**********

* ``Branch.append_revision`` is removed altogether; please use
  ``Branch.set_last_revision_info`` instead.  (Martin Pool)

* CommitBuilder now advertises itself as requiring the root entry to be
  supplied. This only affects foreign repository implementations which reuse
  CommitBuilder directly and have changed record_entry_contents to require
  that the root not be supplied. This should be precisely zero plugins
  affected. (Robert Collins)

* The ``add_lines`` methods on ``VersionedFile`` implementations has changed
  its return value to include the sha1 and length of the inserted text. This
  allows the avoidance of double-sha1 calculations during commit.
  (Robert Collins)

* ``Transport.should_cache`` has been removed.  It was not called in the
  previous release.  (Martin Pool)

Testing
*******

* Tests may now raise TestNotApplicable to indicate they shouldn't be
  run in a particular scenario.  (Martin Pool)

* New function multiply_tests_from_modules to give a simpler interface
  to test parameterization.  (Martin Pool, Robert Collins)

* ``Transport.should_cache`` has been removed.  It was not called in the
  previous release.  (Martin Pool)

* NULL_REVISION is returned to indicate the null revision, not None.
  (Aaron Bentley)

* Use UTF-8 encoded StringIO for log tests to avoid failures on
  non-ASCII committer names.  (Lukáš Lalinský)

Internals
*********

* ``bzrlib.plugin.all_plugins`` has been deprecated in favour of
  ``bzrlib.plugin.plugins()`` which returns PlugIn objects that provide
  useful functionality for determining the path of a plugin, its tests, and
  its version information. (Robert Collins)

* Add the option user_encoding to the function 'show_diff_trees()'
  in order to move the user encoding at the UI level. (Goffredo Baroncelli)

* Add the function make_commit_message_template_encoded() and the function
  edit_commit_message_encoded() which handle encoded strings.
  This is done in order to mix the commit messages (which is a unicode
  string), and the diff which is a raw string. (Goffredo Baroncelli)

* CommitBuilder now defaults to using add_lines_with_ghosts, reducing
  overhead on non-weave repositories which don't require all parents to be
  present. (Robert Collins)

* Deprecated method ``find_previous_heads`` on
  ``bzrlib.inventory.InventoryEntry``. This has been superseded by the use
  of ``parent_candidates`` and a separate heads check via the repository
  API. (Robert Collins)

* New trace function ``mutter_callsite`` will print out a subset of the
  stack to the log, which can be useful for gathering debug details.
  (Robert Collins)

* ``bzrlib.pack.ContainerWriter`` now tracks how many records have been
  added via a public attribute records_written. (Robert Collins)

* New method ``bzrlib.transport.Transport.get_recommended_page_size``.
  This provides a hint to users of transports as to the reasonable
  minimum data to read. In principle this can take latency and
  bandwidth into account on a per-connection basis, but for now it
  just has hard coded values based on the url. (e.g. http:// has a large
  page size, file:// has a small one.) (Robert Collins)

* New method on ``bzrlib.transport.Transport`` ``open_write_stream`` allows
  incremental addition of data to a file without requiring that all the
  data be buffered in memory. (Robert Collins)

* New methods on ``bzrlib.knit.KnitVersionedFile``:
  ``get_data_stream(versions)``, ``insert_data_stream(stream)`` and
  ``get_format_signature()``.  These provide some infrastructure for
  efficiently streaming the knit data for a set of versions over the smart
  protocol.

* Knits with no annotation cache still produce correct annotations.
  (Aaron Bentley)

* Three new methods have been added to ``bzrlib.trace``:
  ``set_verbosity_level``, ``get_verbosity_level`` and ``is_verbose``.
  ``set_verbosity_level`` expects a numeric value: negative for quiet,
  zero for normal, positive for verbose. The size of the number can be
  used to determine just how quiet or verbose the application should be.
  The existing ``be_quiet`` and ``is_quiet`` routines have been
  integrated into this new scheme. (Ian Clatworthy)

* Options can now be delcared with a ``custom_callback`` parameter. If
  set, this routine is called after the option is processed. This feature
  is now used by the standard options ``verbose`` and ``quiet`` so that
  setting one implicitly resets the other. (Ian Clatworthy)

* Rather than declaring a new option from scratch in order to provide
  custom help, a centrally registered option can be decorated using the
  new ``bzrlib.Option.custom_help`` routine. In particular, this routine
  is useful when declaring better help for the ``verbose`` and ``quiet``
  standard options as the base definition of these is now more complex
  than before thanks to their use of a custom callback. (Ian Clatworthy)

* Tree._iter_changes(specific_file=[]) now iterates through no files,
  instead of iterating through all files.  None is used to iterate through
  all files.  (Aaron Bentley)

* WorkingTree.revert() now accepts None to revert all files.  The use of
  [] to revert all files is deprecated.  (Aaron Bentley)


bzr 0.90
########

:Released: 2007-08-28

Improvements
************

* Documentation is now organized into multiple directories with a level
  added for different languages or locales. Added the Mini Tutorial
  and Quick Start Summary (en) documents from the Wiki, improving the
  content and readability of the former. Formatted NEWS as Release Notes
  complete with a Table of Conents, one heading per release. Moved the
  Developer Guide into the main document catalog and provided a link
  from the developer document catalog back to the main one.
  (Ian Clatworthy, Sabin Iacob, Alexander Belchenko)


API Changes
***********

* The static convenience method ``BzrDir.create_repository``
  is deprecated.  Callers should instead create a ``BzrDir`` instance
  and call ``create_repository`` on that.  (Martin Pool)


bzr 0.90rc1
###########

:Released: 2007-08-14

Bugfixes
********

* ``bzr init`` should connect to the remote location one time only.  We
  have been connecting several times because we forget to pass around the
  Transport object. This modifies ``BzrDir.create_branch_convenience``,
  so that we can give it the Transport we already have.
  (John Arbash Meinel, Vincent Ladeuil, #111702)

* Get rid of sftp connection cache (get rid of the FTP one too).
  (Vincent Ladeuil, #43731)

* bzr branch {local|remote} remote don't try to create a working tree
  anymore.
  (Vincent Ladeuil, #112173)

* All identified multiple connections for a single bzr command have been
  fixed. See bzrlib/tests/commands directory.
  (Vincent Ladeuil)

* ``bzr rm`` now does not insist on ``--force`` to delete files that
  have been renamed but not otherwise modified.  (Marius Kruger,
  #111664)

* ``bzr selftest --bench`` no longer emits deprecation warnings
  (Lukáš Lalinský)

* ``bzr status`` now honours FILE parameters for conflict lists
  (Aaron Bentley, #127606)

* ``bzr checkout`` now honours -r when reconstituting a working tree.
  It also honours -r 0.  (Aaron Bentley, #127708)

* ``bzr add *`` no more fails on Windows if working tree contains
  non-ascii file names. (Kuno Meyer, #127361)

* allow ``easy_install bzr`` runs without fatal errors.
  (Alexander Belchenko, #125521)

* Graph._filter_candidate_lca does not raise KeyError if a candidate
  is eliminated just before it would normally be examined.  (Aaron Bentley)

* SMTP connection failures produce a nice message, not a traceback.
  (Aaron Bentley)

Improvements
************

* Don't show "dots" progress indicators when run non-interactively, such
  as from cron.  (Martin Pool)

* ``info`` now formats locations more nicely and lists "submit" and
  "public" branches (Aaron Bentley)

* New ``pack`` command that will trigger database compression within
  the repository (Robert Collins)

* Implement ``_KnitIndex._load_data`` in a pyrex extension. The pyrex
  version is approximately 2-3x faster at parsing a ``.kndx`` file.
  Which yields a measurable improvement for commands which have to
  read from the repository, such as a 1s => 0.75s improvement in
  ``bzr diff`` when there are changes to be shown.  (John Arbash Meinel)

* Merge is now faster.  Depending on the scenario, it can be more than 2x
  faster. (Aaron Bentley)

* Give a clearer warning, and allow ``python setup.py install`` to
  succeed even if pyrex is not available.
  (John Arbash Meinel)

* ``DirState._read_dirblocks`` now has an optional Pyrex
  implementation. This improves the speed of any command that has to
  read the entire DirState. (``diff``, ``status``, etc, improve by
  about 10%).
  ``bisect_dirblocks`` has also been improved, which helps all
  ``_get_entry`` type calls (whenever we are searching for a
  particular entry in the in-memory DirState).
  (John Arbash Meinel)

* ``bzr pull`` and ``bzr push`` no longer do a complete walk of the
  branch revision history for ui display unless -v is supplied.
  (Robert Collins)

* ``bzr log -rA..B`` output shifted to the left margin if the log only
  contains merge revisions. (Kent Gibson)

* The ``plugins`` command is now public with improved help.
  (Ian Clatworthy)

* New bundle and merge directive formats are faster to generate, and

* Annotate merge now works when there are local changes. (Aaron Bentley)

* Commit now only shows the progress in terms of directories instead of
  entries. (Ian Clatworthy)

* Fix ``KnitRepository.get_revision_graph`` to not request the graph 2
  times. This makes ``get_revision_graph`` 2x faster. (John Arbash
  Meinel)

* Fix ``VersionedFile.get_graph()`` to avoid using
  ``set.difference_update(other)``, which has bad scaling when
  ``other`` is large. This improves ``VF.get_graph([version_id])`` for
  a 12.5k graph from 2.9s down to 200ms. (John Arbash Meinel)

* The ``--lsprof-file`` option now generates output for KCacheGrind if
  the file starts with ``callgrind.out``. This matches the default file
  filtering done by KCacheGrind's Open Dialog. (Ian Clatworthy)

* Fix ``bzr update`` to avoid an unnecessary
  ``branch.get_master_branch`` call, which avoids 1 extra connection
  to the remote server. (Partial fix for #128076, John Arbash Meinel)

* Log errors from the smart server in the trace file, to make debugging
  test failures (and live failures!) easier.  (Andrew Bennetts)

* The HTML version of the man page has been superceded by a more
  comprehensive manual called the Bazaar User Reference. This manual
  is completed generated from the online help topics. As part of this
  change, limited reStructuredText is now explicitly supported in help
  topics and command help with 'unnatural' markup being removed prior
  to display by the online help or inclusion in the man page.
  (Ian Clatworthy)

* HTML documentation now use files extension ``*.html``
  (Alexander Belchenko)

* The cache of ignore definitions is now cleared in WorkingTree.unlock()
  so that changes to .bzrignore aren't missed. (#129694, Daniel Watkins)

* ``bzr selftest --strict`` fails if there are any missing features or
  expected test failures. (Daniel Watkins, #111914)

* Link to registration survey added to README. (Ian Clatworthy)

* Windows standalone installer show link to registration survey
  when installation finished. (Alexander Belchenko)

Library API Breaks
******************

* Deprecated dictionary ``bzrlib.option.SHORT_OPTIONS`` removed.
  Options are now required to provide a help string and it must
  comply with the style guide by being one or more sentences with an
  initial capital and final period. (Martin Pool)

* KnitIndex.get_parents now returns tuples. (Robert Collins)

* Ancient unused ``Repository.text_store`` attribute has been removed.
  (Robert Collins)

* The ``bzrlib.pack`` interface has changed to use tuples of bytestrings
  rather than just bytestrings, making it easier to represent multiple
  element names. As this interface was not used by any internal facilities
  since it was introduced in 0.18 no API compatibility is being preserved.
  The serialised form of these packs is identical with 0.18 when a single
  element tuple is in use. (Robert Collins)

Internals
*********

* merge now uses ``iter_changes`` to calculate changes, which makes room for
  future performance increases.  It is also more consistent with other
  operations that perform comparisons, and reduces reliance on
  Tree.inventory.  (Aaron Bentley)

* Refactoring of transport classes connected to a remote server.
  ConnectedTransport is a new class that serves as a basis for all
  transports needing to connect to a remote server.  transport.split_url
  have been deprecated, use the static method on the object instead. URL
  tests have been refactored too.
  (Vincent Ladeuil)

* Better connection sharing for ConnectedTransport objects.
  transport.get_transport() now accepts a 'possible_transports' parameter.
  If a newly requested transport can share a connection with one of the
  list, it will.
  (Vincent Ladeuil)

* Most functions now accept ``bzrlib.revision.NULL_REVISION`` to indicate
  the null revision, and consider using ``None`` for this purpose
  deprecated.  (Aaron Bentley)

* New ``index`` module with abstract index functionality. This will be
  used during the planned changes in the repository layer. Currently the
  index layer provides a graph aware immutable index, a builder for the
  same index type to allow creating them, and finally a composer for
  such indices to allow the use of many indices in a single query. The
  index performance is not optimised, however the API is stable to allow
  development on top of the index. (Robert Collins)

* ``bzrlib.dirstate.cmp_by_dirs`` can be used to compare two paths by
  their directory sections. This is equivalent to comparing
  ``path.split('/')``, only without having to split the paths.
  This has a Pyrex implementation available.
  (John Arbash Meinel)

* New transport decorator 'unlistable+' which disables the list_dir
  functionality for testing.

* Deprecated ``change_entry`` in transform.py. (Ian Clatworthy)

* RevisionTree.get_weave is now deprecated.  Tree.plan_merge is now used
  for performing annotate-merge.  (Aaron Bentley)

* New EmailMessage class to create email messages. (Adeodato Simó)

* Unused functions on the private interface KnitIndex have been removed.
  (Robert Collins)

* New ``knit.KnitGraphIndex`` which provides a ``KnitIndex`` layered on top
  of a ``index.GraphIndex``. (Robert Collins)

* New ``knit.KnitVersionedFile.iter_parents`` method that allows querying
  the parents of many knit nodes at once, reducing round trips to the
  underlying index. (Robert Collins)

* Graph now has an is_ancestor method, various bits use it.
  (Aaron Bentley)

* The ``-Dhpss`` flag now includes timing information. As well as
  logging when a new connection is opened. (John Arbash Meinel)

* ``bzrlib.pack.ContainerWriter`` now returns an offset, length tuple to
  callers when inserting data, allowing generation of readv style access
  during pack creation, without needing a separate pass across the output
  pack to gather such details. (Robert Collins)

* ``bzrlib.pack.make_readv_reader`` allows readv based access to pack
  files that are stored on a transport. (Robert Collins)

* New ``Repository.has_same_location`` method that reports if two
  repository objects refer to the same repository (although with some risk
  of false negatives).  (Andrew Bennetts)

* InterTree.compare now passes require_versioned on correctly.
  (Marius Kruger)

* New methods on Repository - ``start_write_group``,
  ``commit_write_group``, ``abort_write_group`` and ``is_in_write_group`` -
  which provide a clean hook point for transactional Repositories - ones
  where all the data for a fetch or commit needs to be made atomically
  available in one step. This allows the write lock to remain while making
  a series of data insertions.  (e.g. data conversion). (Robert Collins)

* In ``bzrlib.knit`` the internal interface has been altered to use
  3-tuples (index, pos, length) rather than two-tuples (pos, length) to
  describe where data in a knit is, allowing knits to be split into
  many files. (Robert Collins)

* ``bzrlib.knit._KnitData`` split into cache management and physical access
  with two access classes - ``_PackAccess`` and ``_KnitAccess`` defined.
  The former provides access into a .pack file, and the latter provides the
  current production repository form of .knit files. (Robert Collins)

Testing
*******

* Remove selftest ``--clean-output``, ``--numbered-dirs`` and
  ``--keep-output`` options, which are obsolete now that tests
  are done within directories in $TMPDIR.  (Martin Pool)

* The SSH_AUTH_SOCK environment variable is now reset to avoid
  interaction with any running ssh agents.  (Jelmer Vernooij, #125955)

* run_bzr_subprocess handles parameters the same way as run_bzr:
  either a string or a list of strings should be passed as the first
  parameter.  Varargs-style parameters are deprecated. (Aaron Bentley)


bzr 0.18
########

:Released:  2007-07-17

Bugfixes
********

* Fix 'bzr add' crash under Win32 (Kuno Meyer)


bzr 0.18rc1
###########

:Released:  2007-07-10

Bugfixes
********

* Do not suppress pipe errors, etc. in non-display commands
  (Alexander Belchenko, #87178)

* Display a useful error message when the user requests to annotate
  a file that is not present in the specified revision.
  (James Westby, #122656)

* Commands that use status flags now have a reference to 'help
  status-flags'.  (Daniel Watkins, #113436)

* Work around python-2.4.1 inhability to correctly parse the
  authentication header.
  (Vincent Ladeuil, #121889)

* Use exact encoding for merge directives. (Adeodato Simó, #120591)

* Fix tempfile permissions error in smart server tar bundling under
  Windows. (Martin _, #119330)

* Fix detection of directory entries in the inventory. (James Westby)

* Fix handling of http code 400: Bad Request When issuing too many ranges.
  (Vincent Ladeuil, #115209)

* Issue a CONNECT request when connecting to an https server
  via a proxy to enable SSL tunneling.
  (Vincent Ladeuil, #120678)

* Fix ``bzr log -r`` to support selecting merge revisions, both
  individually and as part of revision ranges.
  (Kent Gibson, #4663)

* Don't leave cruft behind when failing to acquire a lockdir.
  (Martin Pool, #109169)

* Don't use the '-f' strace option during tests.
  (Vincent Ladeuil, #102019).

* Warn when setting ``push_location`` to a value that will be masked by
  locations.conf.  (Aaron Bentley, #122286)

* Fix commit ordering in corner case (Aaron Bentley, #94975)

*  Make annotate behave in a non-ASCII world (Adeodato Simó).

Improvements
************

* The --lsprof-file option now dumps a text rendering of the profiling
  information if the filename ends in ".txt". It will also convert the
  profiling information to a format suitable for KCacheGrind if the
  output filename ends in ".callgrind". Fixes to the lsprofcalltree
  conversion process by Jean Paul Calderone and Itamar were also merged.
  See http://ddaa.net/blog/python/lsprof-calltree. (Ian Clatworthy)

* ``info`` now defaults to non-verbose mode, displaying only paths and
  abbreviated format info.  ``info -v`` displays all the information
  formerly displayed by ``info``.  (Aaron Bentley, Adeodato Simó)

* ``bzr missing`` now has better option names ``--this`` and ``--other``.
  (Elliot Murphy)

* The internal ``weave-list`` command has become ``versionedfile-list``,
  and now lists knits as well as weaves.  (Aaron Bentley)

* Automatic merge base selection uses a faster algorithm that chooses
  better bases in criss-cross merge situations (Aaron Bentley)

* Progress reporting in ``commit`` has been improved. The various logical
  stages are now reported on as follows, namely:

  * Collecting changes [Entry x/y] - Stage n/m
  * Saving data locally - Stage n/m
  * Uploading data to master branch - Stage n/m
  * Updating the working tree - Stage n/m
  * Running post commit hooks - Stage n/m

  If there is no master branch, the 3rd stage is omitted and the total
  number of stages is adjusted accordingly.

  Each hook that is run after commit is listed with a name (as hooks
  can be slow it is useful feedback).
  (Ian Clatworthy, Robert Collins)

* Various operations that are now faster due to avoiding unnecessary
  topological sorts. (Aaron Bentley)

* Make merge directives robust against broken bundles. (Aaron Bentley)

* The lsprof filename note is emitted via trace.note(), not standard
  output.  (Aaron Bentley)

* ``bzrlib`` now exports explicit API compatibility information to assist
  library users and plugins. See the ``bzrlib.api`` module for details.
  (Robert Collins)

* Remove unnecessary lock probes when acquiring a lockdir.
  (Martin Pool)

* ``bzr --version`` now shows the location of the bzr log file, which
  is especially useful on Windows.  (Martin Pool)

* -D now supports hooks to get debug tracing of hooks (though its currently
  minimal in nature). (Robert Collins)

* Long log format reports deltas on merge revisions.
  (John Arbash Meinel, Kent Gibson)

* Make initial push over ftp more resilient. (John Arbash Meinel)

* Print a summary of changes for update just like pull does.
  (Daniel Watkins, #113990)

* Add a -Dhpss option to trace smart protocol requests and responses.
  (Andrew Bennetts)

Library API Breaks
******************

* Testing cleanups -
  ``bzrlib.repository.RepositoryTestProviderAdapter`` has been moved
  to ``bzrlib.tests.repository_implementations``;
  ``bzrlib.repository.InterRepositoryTestProviderAdapter`` has been moved
  to ``bzrlib.tests.interrepository_implementations``;
  ``bzrlib.transport.TransportTestProviderAdapter`` has moved to
  ``bzrlib.tests.test_transport_implementations``.
  ``bzrlib.branch.BranchTestProviderAdapter`` has moved to
  ``bzrlib.tests.branch_implementations``.
  ``bzrlib.bzrdir.BzrDirTestProviderAdapter`` has moved to
  ``bzrlib.tests.bzrdir_implementations``.
  ``bzrlib.versionedfile.InterVersionedFileTestProviderAdapter`` has moved
  to ``bzrlib.tests.interversionedfile_implementations``.
  ``bzrlib.store.revision.RevisionStoreTestProviderAdapter`` has moved to
  ``bzrlib.tests.revisionstore_implementations``.
  ``bzrlib.workingtree.WorkingTreeTestProviderAdapter`` has moved to
  ``bzrlib.tests.workingtree_implementations``.
  These changes are an API break in the testing infrastructure only.
  (Robert Collins)

* Relocate TestCaseWithRepository to be more central. (Robert Collins)

* ``bzrlib.add.smart_add_tree`` will no longer perform glob expansion on
  win32. Callers of the function should do this and use the new
  ``MutableTree.smart_add`` method instead. (Robert Collins)

* ``bzrlib.add.glob_expand_for_win32`` is now
  ``bzrlib.win32utils.glob_expand``.  (Robert Collins)

* ``bzrlib.add.FastPath`` is now private and moved to
  ``bzrlib.mutabletree._FastPath``. (Robert Collins, Martin Pool)

* ``LockDir.wait`` removed.  (Martin Pool)

* The ``SmartServer`` hooks API has changed for the ``server_started`` and
  ``server_stopped`` hooks. The first parameter is now an iterable of
  backing URLs rather than a single URL. This is to reflect that many
  URLs may map to the external URL of the server. E.g. the server interally
  may have a chrooted URL but also the local file:// URL will be at the
  same location. (Robert Collins)

Internals
*********

* New SMTPConnection class to unify email handling.  (Adeodato Simó)

* Fix documentation of BzrError. (Adeodato Simó)

* Make BzrBadParameter an internal error. (Adeodato Simó)

* Remove use of 'assert False' to raise an exception unconditionally.
  (Martin Pool)

* Give a cleaner error when failing to decode knit index entry.
  (Martin Pool)

* TreeConfig would mistakenly search the top level when asked for options
  from a section. It now respects the section argument and only
  searches the specified section. (James Westby)

* Improve ``make api-docs`` output. (John Arbash Meinel)

* Use os.lstat rather than os.stat for osutils.make_readonly and
  osutils.make_writeable. This makes the difftools plugin more
  robust when dangling symlinks are found. (Elliot Murphy)

* New ``-Dlock`` option to log (to ~/.bzr.log) information on when
  lockdirs are taken or released.  (Martin Pool)

* ``bzrlib`` Hooks are now nameable using ``Hooks.name_hook``. This
  allows a nicer UI when hooks are running as the current hook can
  be displayed. (Robert Collins)

* ``Transport.get`` has had its interface made more clear for ease of use.
  Retrieval of a directory must now fail with either 'PathError' at open
  time, or raise 'ReadError' on a read. (Robert Collins)

* New method ``_maybe_expand_globs`` on the ``Command`` class for
  dealing with unexpanded glob lists - e.g. on the win32 platform. This
  was moved from ``bzrlib.add._prepare_file_list``. (Robert Collins)

* ``bzrlib.add.smart_add`` and ``bzrlib.add.smart_add_tree`` are now
  deprecated in favour of ``MutableTree.smart_add``. (Robert Collins,
  Martin Pool)

* New method ``external_url`` on Transport for obtaining the url to
  hand to external processes. (Robert Collins)

* Teach windows installers to build pyrex/C extensions.
  (Alexander Belchenko)

Testing
*******

* Removed the ``--keep-output`` option from selftest and clean up test
  directories as they're used.  This reduces the IO load from
  running the test suite and cuts the time by about half.
  (Andrew Bennetts, Martin Pool)

* Add scenarios as a public attribute on the TestAdapter classes to allow
  modification of the generated scenarios before adaption and easier
  testing. (Robert Collins)

* New testing support class ``TestScenarioApplier`` which multiplies
  out a single teste by a list of supplied scenarios. (RobertCollins)

* Setting ``repository_to_test_repository`` on a repository_implementations
  test will cause it to be called during repository creation, allowing the
  testing of repository classes which are not based around the Format
  concept. For example a repository adapter can be tested in this manner,
  by altering the repository scenarios to include a scenario that sets this
  attribute during the test parameterisation in
  ``bzrlib.tests.repository.repository_implementations``. (Robert Collins)

* Clean up many of the APIs for blackbox testing of Bazaar.  The standard
  interface is now self.run_bzr.  The command to run can be passed as
  either a list of parameters, a string containing the command line, or
  (deprecated) varargs parameters.  (Martin Pool)

* The base TestCase now isolates tests from -D parameters by clearing
  ``debug.debug_flags`` and restores it afterwards. (Robert Collins)

* Add a relpath parameter to get_transport methods in test framework to
  avoid useless cloning.
  (Vincent Ladeuil, #110448)


bzr 0.17
########

:Released:  2007-06-18

Bugfixes
********

* Fix crash of commit due to wrong lookup of filesystem encoding.
  (Colin Watson, #120647)

* Revert logging just to stderr in commit as broke unicode filenames.
  (Aaron Bentley, Ian Clatworthy, #120930)


bzr 0.17rc1
###########

:Released:  2007-06-12

Notes When Upgrading
********************

* The kind() and is_executable() APIs on the WorkingTree interface no
  longer implicitly (read) locks and unlocks the tree. This *might*
  impact some plug-ins and tools using this part of the API. If you find
  an issue that may be caused by this change, please let us know,
  particularly the plug-in/tool maintainer. If encountered, the API
  fix is to surround kind() and is_executable() calls with lock_read()
  and unlock() like so::

    work_tree.lock_read()
    try:
        kind = work_tree.kind(...)
    finally:
        work_tree.unlock()

Internals
*********
* Rework of LogFormatter API to provide beginning/end of log hooks and to
  encapsulate the details of the revision to be logged in a LogRevision
  object.
  In long log formats, merge revision ids are only shown when --show-ids
  is specified, and are labelled "revision-id:", as per mainline
  revisions, instead of "merged:". (Kent Gibson)

* New ``BranchBuilder`` API which allows the construction of particular
  histories quickly. Useful for testing and potentially other applications
  too. (Robert Collins)

Improvements
************

* There are two new help topics, working-trees and repositories that
  attempt to explain these concepts. (James Westby, John Arbash Meinel,
  Aaron Bentley)

* Added ``bzr log --limit`` to report a limited number of revisions.
  (Kent Gibson, #3659)

* Revert does not try to preserve file contents that were originally
  produced by reverting to a historical revision.  (Aaron Bentley)

* ``bzr log --short`` now includes ``[merge]`` for revisions which
  have more than one parent. This is a small improvement to help
  understanding what changes have occurred
  (John Arbash Meinel, #83887)

* TreeTransform avoids many renames when contructing large trees,
  improving speed.  3.25x speedups have been observed for construction of
  kernel-sized-trees, and checkouts are 1.28x faster.  (Aaron Bentley)

* Commit on large trees is now faster. In my environment, a commit of
  a small change to the Mozilla tree (55k files) has dropped from
  66 seconds to 32 seconds. For a small tree of 600 files, commit of a
  small change is 33% faster. (Ian Clatworthy)

* New --create-prefix option to bzr init, like for push.  (Daniel Watkins,
  #56322)

Bugfixes
********

* ``bzr push`` should only connect to the remote location one time.
  We have been connecting 3 times because we forget to pass around
  the Transport object. This adds ``BzrDir.clone_on_transport()``, so
  that we can pass in the Transport that we already have.
  (John Arbash Meinel, #75721)

* ``DirState.set_state_from_inventory()`` needs to properly order
  based on split paths, not just string paths.
  (John Arbash Meinel, #115947)

* Let TestUIFactoy encode the password prompt with its own stdout.
  (Vincent Ladeuil, #110204)

* pycurl should take use the range header that takes the range hint
  into account.
  (Vincent Ladeuil, #112719)

* WorkingTree4.get_file_sha1 no longer raises an exception when invoked
  on a missing file.  (Aaron Bentley, #118186)

* WorkingTree.remove works correctly with tree references, and when pwd is
  not the tree root. (Aaron Bentley)

* Merge no longer fails when a file is renamed in one tree and deleted
  in the other. (Aaron Bentley, #110279)

* ``revision-info`` now accepts dotted revnos, doesn't require a tree,
  and defaults to the last revision (Matthew Fuller, #90048)

* Tests no longer fail when BZR_REMOTE_PATH is set in the environment.
  (Daniel Watkins, #111958)

* ``bzr branch -r revid:foo`` can be used to branch any revision in
  your repository. (Previously Branch6 only supported revisions in your
  mainline). (John Arbash Meinel, #115343)

bzr 0.16
########

:Released:  2007-05-07

Bugfixes
********

* Handle when you have 2 directories with similar names, but one has a
  hyphen. (``'abc'`` versus ``'abc-2'``). The WT4._iter_changes
  iterator was using direct comparison and ``'abc/a'`` sorts after
  ``'abc-2'``, but ``('abc', 'a')`` sorts before ``('abc-2',)``.
  (John Arbash Meinel, #111227)

* Handle when someone renames a file on disk without telling bzr.
  Previously we would report the first file as missing, but not show
  the new unknown file. (John Arbash Meinel, #111288)

* Avoid error when running hooks after pulling into or pushing from
  a branch bound to a smartserver branch.  (Martin Pool, #111968)

Improvements
************

* Move developer documentation to doc/developers/. This reduces clutter in
  the root of the source tree and allows HACKING to be split into multiple
  files. (Robert Collins, Alexander Belchenko)

* Clean up the ``WorkingTree4._iter_changes()`` internal loops as well as
  ``DirState.update_entry()``. This optimizes the core logic for ``bzr
  diff`` and ``bzr status`` significantly improving the speed of
  both. (John Arbash Meinel)

bzr 0.16rc2
###########

:Released:  2007-04-30

Bugfixes
********

* Handle the case when you delete a file, and then rename another file
  on top of it. Also handle the case of ``bzr rm --keep foo``. ``bzr
  status`` should show the removed file and an unknown file in its
  place. (John Arbash Meinel, #109993)

* Bundles properly read and write revision properties that have an
  empty value. And when the value is not ASCII.
  (John Arbash Meinel, #109613)

* Fix the bzr commit message to be in text mode.
  (Alexander Belchenko, #110901)

* Also handle when you rename a file and create a file where it used
  to be. (John Arbash Meinel, #110256)

* ``WorkingTree4._iter_changes`` should not descend into unversioned
  directories. (John Arbash Meinel, #110399)

bzr 0.16rc1
###########

:Released:  2007-04-26

Notes When Upgrading
********************

* ``bzr remove`` and ``bzr rm`` will now remove the working file, if
  it could be recovered again.
  This has been done for consistency with svn and the unix rm command.
  The old ``remove`` behaviour has been retained in the new option
  ``bzr remove --keep``, which will just stop versioning the file,
  but not delete it.
  ``bzr remove --force`` have been added which will always delete the
  files.
  ``bzr remove`` is also more verbose.
  (Marius Kruger, #82602)

Improvements
************

* Merge directives can now be supplied as input to `merge` and `pull`,
  like bundles can.  (Aaron Bentley)

* Sending the SIGQUIT signal to bzr, which can be done on Unix by
  pressing Control-Backslash, drops bzr into a debugger.  Type ``'c'``
  to continue.  This can be disabled by setting the environment variable
  ``BZR_SIGQUIT_PDB=0``.  (Martin Pool)

* selftest now supports --list-only to list tests instead of running
  them. (Ian Clatworthy)

* selftest now supports --exclude PATTERN (or -x PATTERN) to exclude
  tests with names that match that regular expression.
  (Ian Clatworthy, #102679)

* selftest now supports --randomize SEED to run tests in a random order.
  SEED is typically the value 'now' meaning 'use the current time'.
  (Ian Clatworthy, #102686)

* New option ``--fixes`` to commit, which stores bug fixing annotations as
  revision properties. Built-in support for Launchpad, Debian, Trac and
  Bugzilla bug trackers. (Jonathan Lange, James Henstridge, Robert Collins)

* New API, ``bzrlib.bugtracker.tracker_registry``, for adding support for
  other bug trackers to ``fixes``. (Jonathan Lange, James Henstridge,
  Robert Collins)

* ``selftest`` has new short options ``-f`` and ``-1``.  (Martin
  Pool)

* ``bzrlib.tsort.MergeSorter`` optimizations. Change the inner loop
  into using local variables instead of going through ``self._var``.
  Improves the time to ``merge_sort`` a 10k revision graph by
  approximately 40% (~700->400ms).  (John Arbash Meinel)

* ``make docs`` now creates a man page at ``man1/bzr.1`` fixing bug 107388.
  (Robert Collins)

* ``bzr help`` now provides cross references to other help topics using
  the _see_also facility on command classes. Likewise the bzr_man
  documentation, and the bzr.1 man page also include this information.
  (Robert Collins)

* Tags are now included in logs, that use the long log formatter.
  (Erik Bågfors, Alexander Belchenko)

* ``bzr help`` provides a clearer message when a help topic cannot be
  found. (Robert Collins, #107656)

* ``bzr help`` now accepts optional prefixes for command help. The help
  for all commands can now be found at ``bzr help commands/COMMANDNAME``
  as well as ``bzr help COMMANDNAME`` (which only works for commands
  where the name is not the same as a more general help topic).
  (Robert Collins)

* ``bzr help PLUGINNAME`` will now return the module docstring from the
  plugin PLUGINNAME. (Robert Collins, #50408)

* New help topic ``urlspec`` which lists the availables transports.
  (Goffredo Baroncelli)

* doc/server.txt updated to document the default bzr:// port
  and also update the blurb about the hpss' current status.
  (Robert Collins, #107125).

* ``bzr serve`` now listens on interface 0.0.0.0 by default, making it
  serve out to the local LAN (and anyone in the world that can reach the
  machine running ``bzr serve``. (Robert Collins, #98918)

* A new smart server protocol version has been added.  It prefixes requests
  and responses with an explicit version identifier so that future protocol
  revisions can be dealt with gracefully.  (Andrew Bennetts, Robert Collins)

* The bzr protocol version 2 indicates success or failure in every response
  without depending on particular commands encoding that consistently,
  allowing future client refactorings to be much more robust about error
  handling. (Robert Collins, Martin Pool, Andrew Bennetts)

* The smart protocol over HTTP client has been changed to always post to the
  same ``.bzr/smart`` URL under the original location when it can.  This allows
  HTTP servers to only have to pass URLs ending in .bzr/smart to the smart
  server handler, and not arbitrary ``.bzr/*/smart`` URLs.  (Andrew Bennetts)

* digest authentication is now supported for proxies and HTTP by the urllib
  based http implementation. Tested against Apache 2.0.55 and Squid
  2.6.5. Basic and digest authentication are handled coherently for HTTP
  and proxy: if the user is provided in the url (bzr command line for HTTP,
  proxy environment variables for proxies), the password is prompted for
  (only once). If the password is provided, it is taken into account. Once
  the first authentication is successful, all further authentication
  roundtrips are avoided by preventively setting the right authentication
  header(s).
  (Vincent Ladeuil).

Internals
*********

* bzrlib API compatability with 0.8 has been dropped, cleaning up some
  code paths. (Robert Collins)

* Change the format of chroot urls so that they can be safely manipulated
  by generic url utilities without causing the resulting urls to have
  escaped the chroot. A side effect of this is that creating a chroot
  requires an explicit action using a ChrootServer.
  (Robert Collins, Andrew Bennetts)

* Deprecate ``Branch.get_root_id()`` because branches don't have root ids,
  rather than fixing bug #96847.  (Aaron Bentley)

* ``WorkingTree.apply_inventory_delta`` provides a better alternative to
  ``WorkingTree._write_inventory``.  (Aaron Bentley)

* Convenience method ``TestCase.expectFailure`` ensures that known failures
  do not silently pass.  (Aaron Bentley)

* ``Transport.local_abspath`` now raises ``NotLocalUrl`` rather than
  ``TransportNotPossible``. (Martin Pool, Ian Clatworthy)

* New SmartServer hooks facility. There are two initial hooks documented
  in ``bzrlib.transport.smart.SmartServerHooks``. The two initial hooks allow
  plugins to execute code upon server startup and shutdown.
  (Robert Collins).

* SmartServer in standalone mode will now close its listening socket
  when it stops, rather than waiting for garbage collection. This primarily
  fixes test suite hangs when a test tries to connect to a shutdown server.
  It may also help improve behaviour when dealing with a server running
  on a specific port (rather than dynamically assigned ports).
  (Robert Collins)

* Move most SmartServer code into a new package, bzrlib/smart.
  bzrlib/transport/remote.py contains just the Transport classes that used
  to be in bzrlib/transport/smart.py.  (Andrew Bennetts)

* urllib http implementation avoid roundtrips associated with
  401 (and 407) errors once the authentication succeeds.
  (Vincent Ladeuil).

* urlib http now supports querying the user for a proxy password if
  needed. Realm is shown in the prompt for both HTTP and proxy
  authentication when the user is required to type a password.
  (Vincent Ladeuil).

* Renamed SmartTransport (and subclasses like SmartTCPTransport) to
  RemoteTransport (and subclasses to RemoteTCPTransport, etc).  This is more
  consistent with its new home in ``bzrlib/transport/remote.py``, and because
  it's not really a "smart" transport, just one that does file operations
  via remote procedure calls.  (Andrew Bennetts)

* The ``lock_write`` method of ``LockableFiles``, ``Repository`` and
  ``Branch`` now accept a ``token`` keyword argument, so that separate
  instances of those objects can share a lock if it has the right token.
  (Andrew Bennetts, Robert Collins)

* New method ``get_branch_reference`` on ``BzrDir`` allows the detection of
  branch references - which the smart server component needs.

* The Repository API ``make_working_trees`` is now permitted to return
  False when ``set_make_working_trees`` is not implemented - previously
  an unimplemented ``set_make_working_trees`` implied the result True
  from ``make_working_trees``. This has been changed to accomodate the
  smart server, where it does not make sense (at this point) to ever
  make working trees by default. (Robert Collins)

* Command objects can now declare related help topics by having _see_also
  set to a list of related topic. (Robert Collins)

* ``bzrlib.help`` now delegates to the Command class for Command specific
  help. (Robert Collins)

* New class ``TransportListRegistry``, derived from the Registry class, which
  simplifies tracking the available Transports. (Goffredo Baroncelli)

* New function ``Branch.get_revision_id_to_revno_map`` which will
  return a dictionary mapping revision ids to dotted revnos. Since
  dotted revnos are defined in the context of the branch tip, it makes
  sense to generate them from a ``Branch`` object.
  (John Arbash Meinel)

* Fix the 'Unprintable error' message display to use the repr of the
  exception that prevented printing the error because the str value
  for it is often not useful in debugging (e.g. KeyError('foo') has a
  str() of 'foo' but a repr of 'KeyError('foo')' which is much more
  useful. (Robert Collins)

* ``urlutils.normalize_url`` now unescapes unreserved characters, such as "~".
  (Andrew Bennetts)

Bugfixes
********

* Don't fail bundle selftest if email has 'two' embedded.
  (Ian Clatworthy, #98510)

* Remove ``--verbose`` from ``bzr bundle``. It didn't work anyway.
  (Robert Widhopf-Fenk, #98591)

* Remove ``--basis`` from the checkout/branch commands - it didn't work
  properly and is no longer beneficial.
  (Robert Collins, #53675, #43486)

* Don't produce encoding error when adding duplicate files.
  (Aaron Bentley)

* Fix ``bzr log <file>`` so it only logs the revisions that changed
  the file, and does it faster.
  (Kent Gibson, John Arbash Meinel, #51980, #69477)

* Fix ``InterDirstateTre._iter_changes`` to handle when we come across
  an empty versioned directory, which now has files in it.
  (John Arbash Meinel, #104257)

* Teach ``common_ancestor`` to shortcut when the tip of one branch is
  inside the ancestry of the other. Saves a lot of graph processing
  (with an ancestry of 16k revisions, ``bzr merge ../already-merged``
  changes from 2m10s to 13s).  (John Arbash Meinel, #103757)

* Fix ``show_diff_trees`` to handle the case when a file is modified,
  and the containing directory is renamed. (The file path is different
  in this versus base, but it isn't marked as a rename).
  (John Arbash Meinel, #103870)

* FTP now works even when the FTP server does not support atomic rename.
  (Aaron Bentley, #89436)

* Correct handling in bundles and merge directives of timezones with
  that are not an integer number of hours offset from UTC.  Always
  represent the epoch time in UTC to avoid problems with formatting
  earlier times on win32.  (Martin Pool, Alexander Belchenko, John
  Arbash Meinel)

* Typo in the help for ``register-branch`` fixed. (Robert Collins, #96770)

* "dirstate" and "dirstate-tags" formats now produce branches compatible
  with old versions of bzr. (Aaron Bentley, #107168))

* Handle moving a directory when children have been added, removed,
  and renamed. (John Arbash Meinel, #105479)

* Don't preventively use basic authentication for proxy before receiving a
  407 error. Otherwise people willing to use other authentication schemes
  may expose their password in the clear (or nearly). This add one
  roundtrip in case basic authentication should be used, but plug the
  security hole.
  (Vincent Ladeuil)

* Handle http and proxy digest authentication.
  (Vincent Ladeuil, #94034).

Testing
*******

* Added ``bzrlib.strace.strace`` which will strace a single callable and
  return a StraceResult object which contains just the syscalls involved
  in running it. (Robert Collins)

* New test method ``reduceLockdirTimeout`` to drop the default (ui-centric)
  default time down to one suitable for tests. (Andrew Bennetts)

* Add new ``vfs_transport_factory`` attribute on tests which provides the
  common vfs backing for both the readonly and readwrite transports.
  This allows the RemoteObject tests to back onto local disk or memory,
  and use the existing ``transport_server`` attribute all tests know about
  to be the smart server transport. This in turn allows tests to
  differentiate between 'transport to access the branch', and
  'transport which is a VFS' - which matters in Remote* tests.
  (Robert Collins, Andrew Bennetts)

* The ``make_branch_and_tree`` method for tests will now create a
  lightweight checkout for the tree if the ``vfs_transport_factory`` is not
  a LocalURLServer. (Robert Collins, Andrew Bennetts)

* Branch implementation tests have been audited to ensure that all urls
  passed to Branch APIs use proper urls, except when local-disk paths
  are intended. This is so that tests correctly access the test transport
  which is often not equivalent to local disk in Remote* tests. As part
  of this many tests were adjusted to remove dependencies on local disk
  access.
  (Robert Collins, Andrew Bennetts)

* Mark bzrlib.tests and bzrlib.tests.TestUtil as providing assertFOO helper
  functions by adding a ``__unittest`` global attribute. (Robert Collins,
  Andrew Bennetts, Martin Pool, Jonathan Lange)

* Refactored proxy and authentication handling to simplify the
  implementation of new auth schemes for both http and proxy.
  (Vincent Ladeuil)

bzr 0.15
########

:Released: 2007-04-01

Bugfixes
********

* Handle incompatible repositories as a user issue when fetching.
  (Aaron Bentley)

* Don't give a recommendation to upgrade when branching or
  checking out a branch that contains an old-format working tree.
  (Martin Pool)

bzr 0.15rc3
###########

:Released:  2007-03-26

Changes
*******

* A warning is now displayed when opening working trees in older
  formats, to encourage people to upgrade to WorkingTreeFormat4.
  (Martin Pool)

Improvements
************

* HTTP redirections are now taken into account when a branch (or a
  bundle) is accessed for the first time. A message is issued at each
  redirection to inform the user. In the past, http redirections were
  silently followed for each request which significantly degraded the
  performances. The http redirections are not followed anymore by
  default, instead a RedirectRequested exception is raised. For bzrlib
  users needing to follow http redirections anyway,
  ``bzrlib.transport.do_catching_redirections`` provide an easy transition
  path.  (vila)

Internals
*********

* Added ``ReadLock.temporary_write_lock()`` to allow upgrading an OS read
  lock to an OS write lock. Linux can do this without unlocking, Win32
  needs to unlock in between. (John Arbash Meinel)

* New parameter ``recommend_upgrade`` to ``BzrDir.open_workingtree``
  to silence (when false) warnings about opening old formats.
  (Martin Pool)

* Fix minor performance regression with bzr-0.15 on pre-dirstate
  trees. (We were reading the working inventory too many times).
  (John Arbash Meinel)

* Remove ``Branch.get_transaction()`` in favour of a simple cache of
  ``revision_history``.  Branch subclasses should override
  ``_gen_revision_history`` rather than ``revision_history`` to make use of
  this cache, and call ``_clear_revision_history_cache`` and
  ``_cache_revision_history`` at appropriate times. (Andrew Bennetts)

Bugfixes
********

* Take ``smtp_server`` from user config into account.
  (vila, #92195)

* Restore Unicode filename handling for versioned and unversioned files.
  (John Arbash Meinel, #92608)

* Don't fail during ``bzr commit`` if a file is marked removed, and
  the containing directory is auto-removed.  (John Arbash Meinel, #93681)

* ``bzr status FILENAME`` failed on Windows because of an uncommon
  errno. (``ERROR_DIRECTORY == 267 != ENOTDIR``).
  (Wouter van Heyst, John Arbash Meinel, #90819)

* ``bzr checkout source`` should create a local branch in the same
  format as source. (John Arbash Meinel, #93854)

* ``bzr commit`` with a kind change was failing to update the
  last-changed-revision for directories.  The
  InventoryDirectory._unchanged only looked at the ``parent_id`` and name,
  ignoring the fact that the kind could have changed, too.
  (John Arbash Meinel, #90111)

* ``bzr mv dir/subdir other`` was incorrectly updating files inside
  the directory. So that there was a chance it would break commit,
  etc. (John Arbash Meinel, #94037)

* Correctly handles mutiple permanent http redirections.
  (vila, #88780)

bzr 0.15rc2
###########

:Released:  2007-03-14

Notes When Upgrading
********************

* Release 0.15rc2 of bzr changes the ``bzr init-repo`` command to
  default to ``--trees`` instead of ``--no-trees``.
  Existing shared repositories are not affected.

Improvements
************

* New ``merge-directive`` command to generate machine- and human-readable
  merge requests.  (Aaron Bentley)

* New ``submit:`` revision specifier makes it easy to diff against the
  common ancestor with the submit location (Aaron Bentley)

* Added support for Putty's SSH implementation. (Dmitry Vasiliev)

* Added ``bzr status --versioned`` to report only versioned files,
  not unknowns. (Kent Gibson)

* Merge now autodetects the correct line-ending style for its conflict
  markers.  (Aaron Bentley)

Internals
*********

* Refactored SSH vendor registration into SSHVendorManager class.
  (Dmitry Vasiliev)

Bugfixes
********

* New ``--numbered-dirs`` option to ``bzr selftest`` to use
  numbered dirs for TestCaseInTempDir. This is default behavior
  on Windows. Anyone can force named dirs on Windows
  with ``--no-numbered-dirs``. (Alexander Belchenko)

* Fix ``RevisionSpec_revid`` to handle the Unicode strings passed in
  from the command line. (Marien Zwart, #90501)

* Fix ``TreeTransform._iter_changes`` when both the source and
  destination are missing. (Aaron Bentley, #88842)

* Fix commit of merges with symlinks in dirstate trees.
  (Marien Zwart)

* Switch the ``bzr init-repo`` default from --no-trees to --trees.
  (Wouter van Heyst, #53483)


bzr 0.15rc1
###########

:Released:  2007-03-07

Surprises
*********

* The default disk format has changed. Please run 'bzr upgrade' in your
  working trees to upgrade. This new default is compatible for network
  operations, but not for local operations. That is, if you have two
  versions of bzr installed locally, after upgrading you can only use the
  bzr 0.15 version. This new default does not enable tags or nested-trees
  as they are incompatible with bzr versions before 0.15 over the network.

* For users of bzrlib: Two major changes have been made to the working tree
  api in bzrlib. The first is that many methods and attributes, including
  the inventory attribute, are no longer valid for use until one of
  ``lock_read``/``lock_write``/``lock_tree_write`` has been called,
  and become invalid again after unlock is called. This has been done
  to improve performance and correctness as part of the dirstate
  development.
  (Robert Collins, John A Meinel, Martin Pool, and others).

* For users of bzrlib: The attribute 'tree.inventory' should be considered
  readonly. Previously it was possible to directly alter this attribute, or
  its contents, and have the tree notice this. This has been made
  unsupported - it may work in some tree formats, but in the newer dirstate
  format such actions will have no effect and will be ignored, or even
  cause assertions. All operations possible can still be carried out by a
  combination of the tree API, and the bzrlib.transform API. (Robert
  Collins, John A Meinel, Martin Pool, and others).

Improvements
************

* Support for OS Windows 98. Also .bzr.log on any windows system
  saved in My Documents folder. (Alexander Belchenko)

* ``bzr mv`` enhanced to support already moved files.
  In the past the mv command would have failed if the source file doesn't
  exist. In this situation ``bzr mv`` would now detect that the file has
  already moved and update the repository accordingly, if the target file
  does exist.
  A new option ``--after`` has been added so that if two files already
  exist, you could notify Bazaar that you have moved a (versioned) file
  and replaced it with another. Thus in this case ``bzr move --after``
  will only update the Bazaar identifier.
  (Steffen Eichenberg, Marius Kruger)

* ``ls`` now works on treeless branches and remote branches.
  (Aaron Bentley)

* ``bzr help global-options`` describes the global options.
  (Aaron Bentley)

* ``bzr pull --overwrite`` will now correctly overwrite checkouts.
  (Robert Collins)

* Files are now allowed to change kind (e.g. from file to symlink).
  Supported by ``commit``, ``revert`` and ``status``
  (Aaron Bentley)

* ``inventory`` and ``unknowns`` hidden in favour of ``ls``
  (Aaron Bentley)

* ``bzr help checkouts`` descibes what checkouts are and some possible
  uses of them. (James Westby, Aaron Bentley)

* A new ``-d`` option to push, pull and merge overrides the default
  directory.  (Martin Pool)

* Branch format 6: smaller, and potentially faster than format 5.  Supports
  ``append_history_only`` mode, where the log view and revnos do not change,
  except by being added to.  Stores policy settings in
  ".bzr/branch/branch.conf".

* ``append_only`` branches:  Format 6 branches may be configured so that log
  view and revnos are always consistent.  Either create the branch using
  "bzr init --append-revisions-only" or edit the config file as descriped
  in docs/configuration.txt.

* rebind: Format 6 branches retain the last-used bind location, so if you
  "bzr unbind", you can "bzr bind" to bind to the previously-selected
  bind location.

* Builtin tags support, created and deleted by the ``tag`` command and
  stored in the branch.  Tags can be accessed with the revisionspec
  ``-rtag:``, and listed with ``bzr tags``.  Tags are not versioned
  at present. Tags require a network incompatible upgrade. To perform this
  upgrade, run ``bzr upgrade --dirstate-tags`` in your branch and
  repositories. (Martin Pool)

* The ``bzr://`` transport now has a well-known port number, 4155,
  which it will use by default.  (Andrew Bennetts, Martin Pool)

* Bazaar now looks for user-installed plugins before looking for site-wide
  plugins. (Jonathan Lange)

* ``bzr resolve`` now detects and marks resolved text conflicts.
  (Aaron Bentley)

Internals
*********

* Internally revision ids and file ids are now passed around as utf-8
  bytestrings, rather than treating them as Unicode strings. This has
  performance benefits for Knits, since we no longer need to decode the
  revision id for each line of content, nor for each entry in the index.
  This will also help with the future dirstate format.
  (John Arbash Meinel)

* Reserved ids (any revision-id ending in a colon) are rejected by
  versionedfiles, repositories, branches, and working trees
  (Aaron Bentley)

* Minor performance improvement by not creating a ProgressBar for
  every KnitIndex we create. (about 90ms for a bzr.dev tree)
  (John Arbash Meinel)

* New easier to use Branch hooks facility. There are five initial hooks,
  all documented in bzrlib.branch.BranchHooks.__init__ - ``'set_rh'``,
  ``'post_push'``, ``'post_pull'``, ``'post_commit'``,
  ``'post_uncommit'``. These hooks fire after the matching operation
  on a branch has taken place, and were originally added for the
  branchrss plugin. (Robert Collins)

* New method ``Branch.push()`` which should be used when pushing from a
  branch as it makes performance and policy decisions to match the UI
  level command ``push``. (Robert Collins).

* Add a new method ``Tree.revision_tree`` which allows access to cached
  trees for arbitrary revisions. This allows the in development dirstate
  tree format to provide access to the callers to cached copies of
  inventory data which are cheaper to access than inventories from the
  repository.
  (Robert Collins, Martin Pool)

* New ``Branch.last_revision_info`` method, this is being done to allow
  optimization of requests for both the number of revisions and the last
  revision of a branch with smartservers and potentially future branch
  formats. (Wouter van Heyst, Robert Collins)

* Allow ``'import bzrlib.plugins.NAME'`` to work when the plugin NAME has not
  yet been loaded by ``load_plugins()``. This allows plugins to depend on each
  other for code reuse without requiring users to perform file-renaming
  gymnastics. (Robert Collins)

* New Repository method ``'gather_stats'`` for statistic data collection.
  This is expected to grow to cover a number of related uses mainly
  related to bzr info. (Robert Collins)

* Log formatters are now managed with a registry.
  ``log.register_formatter`` continues to work, but callers accessing
  the FORMATTERS dictionary directly will not.

* Allow a start message to be passed to the ``edit_commit_message``
  function.  This will be placed in the message offered to the user
  for editing above the separator. It allows a template commit message
  to be used more easily. (James Westby)

* ``GPGStrategy.sign()`` will now raise ``BzrBadParameterUnicode`` if
  you pass a Unicode string rather than an 8-bit string. Callers need
  to be updated to encode first. (John Arbash Meinel)

* Branch.push, pull, merge now return Result objects with information
  about what happened, rather than a scattering of various methods.  These
  are also passed to the post hooks.  (Martin Pool)

* File formats and architecture is in place for managing a forest of trees
  in bzr, and splitting up existing trees into smaller subtrees, and
  finally joining trees to make a larger tree. This is the first iteration
  of this support, and the user-facing aspects still require substantial
  work.  If you wish to experiment with it, use ``bzr upgrade
  --dirstate-with-subtree`` in your working trees and repositories.
  You can use the hidden commands ``split`` and ``join`` and to create
  and manipulate nested trees, but please consider using the nested-trees
  branch, which contains substantial UI improvements, instead.
  http://code.aaronbentley.com/bzr/bzrrepo/nested-trees/
  (Aaron Bentley, Martin Pool, Robert Collins).

Bugfixes
********

* ``bzr annotate`` now uses dotted revnos from the viewpoint of the
  branch, rather than the last changed revision of the file.
  (John Arbash Meinel, #82158)

* Lock operations no longer hang if they encounter a permission problem.
  (Aaron Bentley)

* ``bzr push`` can resume a push that was canceled before it finished.
  Also, it can push even if the target directory exists if you supply
  the ``--use-existing-dir`` flag.
  (John Arbash Meinel, #30576, #45504)

* Fix http proxy authentication when user and an optional
  password appears in the ``*_proxy`` vars. (Vincent Ladeuil,
  #83954).

* ``bzr log branch/file`` works for local treeless branches
  (Aaron Bentley, #84247)

* Fix problem with UNC paths on Windows 98. (Alexander Belchenko, #84728)

* Searching location of CA bundle for PyCurl in env variable
  (``CURL_CA_BUNDLE``), and on win32 along the PATH.
  (Alexander Belchenko, #82086)

* ``bzr init`` works with unicode argument LOCATION.
  (Alexander Belchenko, #85599)

* Raise ``DependencyNotPresent`` if pycurl do not support https.
  (Vincent Ladeuil, #85305)

* Invalid proxy env variables should not cause a traceback.
  (Vincent Ladeuil, #87765)

* Ignore patterns normalised to use '/' path separator.
  (Kent Gibson, #86451)

* bzr rocks. It sure does! Fix case. (Vincent Ladeuil, #78026)

* Fix bzrtools shelve command for removed lines beginning with "--"
  (Johan Dahlberg, #75577)

Testing
*******

* New ``--first`` option to ``bzr selftest`` to run specified tests
  before the rest of the suite.  (Martin Pool)


bzr 0.14
########

:Released:  2007-01-23

Improvements
************

* ``bzr help global-options`` describes the global options. (Aaron Bentley)

Bug Fixes
*********

* Skip documentation generation tests if the tools to do so are not
  available. Fixes running selftest for installled copies of bzr.
  (John Arbash Meinel, #80330)

* Fix the code that discovers whether bzr is being run from it's
  working tree to handle the case when it isn't but the directory
  it is in is below a repository. (James Westby, #77306)


bzr 0.14rc1
###########

:Released:  2007-01-16

Improvements
************

* New connection: ``bzr+http://`` which supports tunnelling the smart
  protocol over an HTTP connection. If writing is enabled on the bzr
  server, then you can write over the http connection.
  (Andrew Bennetts, John Arbash Meinel)

* Aliases now support quotation marks, so they can contain whitespace
  (Marius Kruger)

* PyCurlTransport now use a single curl object. By specifying explicitly
  the 'Range' header, we avoid the need to use two different curl objects
  (and two connections to the same server). (Vincent Ladeuil)

* ``bzr commit`` does not prompt for a message until it is very likely to
  succeed.  (Aaron Bentley)

* ``bzr conflicts`` now takes --text to list pathnames of text conflicts
  (Aaron Bentley)

* Fix ``iter_lines_added_or_present_in_versions`` to use a set instead
  of a list while checking if a revision id was requested. Takes 10s
  off of the ``fileids_affected_by_revision_ids`` time, which is 10s
  of the ``bzr branch`` time. Also improve ``fileids_...`` time by
  filtering lines with a regex rather than multiple ``str.find()``
  calls. (saves another 300ms) (John Arbash Meinel)

* Policy can be set for each configuration key. This allows keys to be
  inherited properly across configuration entries. For example, this
  should enable you to do::

    [/home/user/project]
    push_location = sftp://host/srv/project/
    push_location:policy = appendpath

  And then a branch like ``/home/user/project/mybranch`` should get an
  automatic push location of ``sftp://host/srv/project/mybranch``.
  (James Henstridge)

* Added ``bzr status --short`` to make status report svn style flags
  for each file.  For example::

    $ bzr status --short
    A  foo
    A  bar
    D  baz
    ?  wooley

* 'bzr selftest --clean-output' allows easily clean temporary tests
  directories without running tests. (Alexander Belchenko)

* ``bzr help hidden-commands`` lists all hidden commands. (Aaron Bentley)

* ``bzr merge`` now has an option ``--pull`` to fall back to pull if
  local is fully merged into remote. (Jan Hudec)

* ``bzr help formats`` describes available directory formats. (Aaron Bentley)

Internals
*********

* A few tweaks directly to ``fileids_affected_by_revision_ids`` to
  help speed up processing, as well allowing to extract unannotated
  lines. Between the two ``fileids_affected_by_revision_ids`` is
  improved by approx 10%. (John Arbash Meinel)

* Change Revision serialization to only write out millisecond
  resolution. Rather than expecting floating point serialization to
  preserve more resolution than we need. (Henri Weichers, Martin Pool)

* Test suite ends cleanly on Windows.  (Vincent Ladeuil)

* When ``encoding_type`` attribute of class Command is equal to 'exact',
  force sys.stdout to be a binary stream on Windows, and therefore
  keep exact line-endings (without LF -> CRLF conversion).
  (Alexander Belchenko)

* Single-letter short options are no longer globally declared.  (Martin
  Pool)

* Before using detected user/terminal encoding bzr should check
  that Python has corresponding codec. (Alexander Belchenko)

* Formats for end-user selection are provided via a FormatRegistry (Aaron Bentley)

Bug Fixes
*********

* ``bzr missing --verbose`` was showing adds/removals in the wrong
  direction. (John Arbash Meinel)

* ``bzr annotate`` now defaults to showing dotted revnos for merged
  revisions. It cuts them off at a depth of 12 characters, but you can
  supply ``--long`` to see the full number. You can also use
  ``--show-ids`` to display the original revision ids, rather than
  revision numbers and committer names. (John Arbash Meinel, #75637)

* bzr now supports Win32 UNC path (e.g. ``\HOST\path``.
  (Alexander Belchenko, #57869)

* Win32-specific: output of cat, bundle and diff commands don't mangle
  line-endings (Alexander Belchenko, #55276)

* Replace broken fnmatch based ignore pattern matching with custom pattern
  matcher.
  (Kent Gibson, Jan Hudec #57637)

* pycurl and urllib can detect short reads at different places. Update
  the test suite to test more cases. Also detect http error code 416
  which was raised for that specific bug. Also enhance the urllib
  robustness by detecting invalid ranges (and pycurl's one by detecting
  short reads during the initial GET). (Vincent Ladeuil, #73948)

* The urllib connection sharing interacts badly with urllib2
  proxy setting (the connections didn't go thru the proxy
  anymore). Defining a proper ProxyHandler solves the
  problem.  (Vincent Ladeuil, #74759)

* Use urlutils to generate relative URLs, not osutils
  (Aaron Bentley, #76229)

* ``bzr status`` in a readonly directory should work without giving
  lots of errors. (John Arbash Meinel, #76299)

* Mention the revisionspec topic for the revision option help.
  (Wouter van Heyst, #31663)

* Allow plugins import from zip archives.
  (Alexander Belchenko, #68124)


bzr 0.13
########

:Released:  2006-12-05

No changes from 0.13rc


bzr 0.13rc1
###########

:Released:  2006-11-27

Improvements
************

* New command ``bzr remove-tree`` allows the removal of the working
  tree from a branch.
  (Daniel Silverstone)

* urllib uses shared keep-alive connections, so http
  operations are substantially faster.
  (Vincent Ladeuil, #53654)

* ``bzr export`` allows an optional branch parameter, to export a bzr
  tree from some other url. For example:
  ``bzr export bzr.tar.gz http://bazaar-vcs.org/bzr/bzr.dev``
  (Daniel Silverstone)

* Added ``bzr help topics`` to the bzr help system. This gives a
  location for general information, outside of a specific command.
  This includes updates for ``bzr help revisionspec`` the first topic
  included. (Goffredo Baroncelli, John Arbash Meinel, #42714)

* WSGI-compatible HTTP smart server.  See ``doc/http_smart_server.txt``.
  (Andrew Bennetts)

* Knit files will now cache full texts only when the size of the
  deltas is as large as the size of the fulltext. (Or after 200
  deltas, whichever comes first). This has the most benefit on large
  files with small changes, such as the inventory for a large project.
  (eg For a project with 2500 files, and 7500 revisions, it changes
  the size of inventory.knit from 11MB to 5.4MB) (John Arbash Meinel)

Internals
*********

* New -D option given before the command line turns on debugging output
  for particular areas.  -Derror shows tracebacks on all errors.
  (Martin Pool)

* Clean up ``bzr selftest --benchmark bundle`` to correct an import,
  and remove benchmarks that take longer than 10min to run.
  (John Arbash Meinel)

* Use ``time.time()`` instead of ``time.clock()`` to decide on
  progress throttling. Because ``time.clock()`` is actually CPU time,
  so over a high-latency connection, too many updates get throttled.
  (John Arbash Meinel)

* ``MemoryTransport.list_dir()`` would strip the first character for
  files or directories in root directory. (John Arbash Meinel)

* New method ``get_branch_reference`` on 'BzrDir' allows the detection of
  branch references - which the smart server component needs.

* New ``ChrootTransportDecorator``, accessible via the ``chroot+`` url
  prefix.  It disallows any access to locations above a set URL.  (Andrew
  Bennetts)

Bug Fixes
*********

* Now ``_KnitIndex`` properly decode revision ids when loading index data.
  And optimize the knit index parsing code.
  (Dmitry Vasiliev, John Arbash Meinel)

* ``bzrlib/bzrdir.py`` was directly referencing ``bzrlib.workingtree``,
  without importing it. This prevented ``bzr upgrade`` from working
  unless a plugin already imported ``bzrlib.workingtree``
  (John Arbash Meinel, #70716)

* Suppress the traceback on invalid URLs (Vincent Ladeuil, #70803).

* Give nicer error message when an http server returns a 403
  error code. (Vincent Ladeuil, #57644).

* When a multi-range http GET request fails, try a single
  range one. If it fails too, forget about ranges. Remember that until
  the death of the transport and propagates that to the clones.
  (Vincent Ladeuil, #62276, #62029).

* Handles user/passwords supplied in url from command
  line (for the urllib implementation). Don't request already
  known passwords (Vincent Ladeuil, #42383, #44647, #48527)

* ``_KnitIndex.add_versions()`` dictionary compresses revision ids as they
  are added. This fixes bug where fetching remote revisions records
  them as full references rather than integers.
  (John Arbash Meinel, #64789)

* ``bzr ignore`` strips trailing slashes in patterns.
  Also ``bzr ignore`` rejects absolute paths. (Kent Gibson, #4559)

* ``bzr ignore`` takes multiple arguments. (Cheuksan Edward Wang, #29488)

* mv correctly handles paths that traverse symlinks.
  (Aaron Bentley, #66964)

* Give nicer looking error messages when failing to connect over ssh.
  (John Arbash Meinel, #49172)

* Pushing to a remote branch does not currently update the remote working
  tree. After a remote push, ``bzr status`` and ``bzr diff`` on the remote
  machine now show that the working tree is out of date.
  (Cheuksan Edward Wang #48136)

* Use patiencediff instead of difflib for determining deltas to insert
  into knits. This avoids the O(N^3) behavior of difflib. Patience
  diff should be O(N^2). (Cheuksan Edward Wang, #65714)

* Running ``bzr log`` on nonexistent file gives an error instead of the
  entire log history. (Cheuksan Edward Wang #50793)

* ``bzr cat`` can look up contents of removed or renamed files. If the
  pathname is ambiguous, i.e. the files in the old and new trees have
  different id's, the default is the file in the new tree. The user can
  use "--name-from-revision" to select the file in the old tree.
  (Cheuksan Edward Wang, #30190)

Testing
*******

* TestingHTTPRequestHandler really handles the Range header
  (previously it was ignoring it and returning the whole file,).

bzr 0.12
########

:Released:  2006-10-30

Internals
*********

* Clean up ``bzr selftest --benchmark bundle`` to correct an import,
  and remove benchmarks that take longer than 10min to run.
  (John Arbash Meinel)

bzr 0.12rc1
###########

:Released:  2006-10-23

Improvements
************

* ``bzr log`` now shows dotted-decimal revision numbers for all revisions,
  rather than just showing a decimal revision number for revisions on the
  mainline. These revision numbers are not yet accepted as input into bzr
  commands such as log, diff etc. (Robert Collins)

* revisions can now be specified using dotted-decimal revision numbers.
  For instance, ``bzr diff -r 1.2.1..1.2.3``. (Robert Collins)

* ``bzr help commands`` output is now shorter (Aaron Bentley)

* ``bzr`` now uses lazy importing to reduce the startup time. This has
  a moderate effect on lots of actions, especially ones that have
  little to do. For example ``bzr rocks`` time is down to 116ms from
  283ms. (John Arbash Meinel)

* New Registry class to provide name-to-object registry-like support,
  for example for schemes where plugins can register new classes to
  do certain tasks (e.g. log formatters). Also provides lazy registration
  to allow modules to be loaded on request.
  (John Arbash Meinel, Adeodato Simó)

API Incompatability
*******************

* LogFormatter subclasses show now expect the 'revno' parameter to
  show() to be a string rather than an int. (Robert Collins)

Internals
*********

* ``TestCase.run_bzr``, ``run_bzr_captured``, and ``run_bzr_subprocess``
  can take a ``working_dir='foo'`` parameter, which will change directory
  for the command. (John Arbash Meinel)

* ``bzrlib.lazy_regex.lazy_compile`` can be used to create a proxy
  around a regex, which defers compilation until first use.
  (John Arbash Meinel)

* ``TestCase.run_bzr_subprocess`` defaults to supplying the
  ``--no-plugins`` parameter to ensure test reproducability, and avoid
  problems with system-wide installed plugins. (John Arbash Meinel)

* Unique tree root ids are now supported. Newly created trees still
  use the common root id for compatibility with bzr versions before 0.12.
  (Aaron Bentley)

* ``WorkingTree.set_root_id(None)`` is now deprecated. Please
  pass in ``inventory.ROOT_ID`` if you want the default root id value.
  (Robert Collins, John Arbash Meinel)

* New method ``WorkingTree.flush()`` which will write the current memory
  inventory out to disk. At the same time, ``read_working_inventory`` will
  no longer trash the current tree inventory if it has been modified within
  the current lock, and the tree will now ``flush()`` automatically on
  ``unlock()``. ``WorkingTree.set_root_id()`` has been updated to take
  advantage of this functionality. (Robert Collins, John Arbash Meinel)

* ``bzrlib.tsort.merge_sorted`` now accepts ``generate_revnos``. This
  parameter will cause it to add another column to its output, which
  contains the dotted-decimal revno for each revision, as a tuple.
  (Robert Collins)

* ``LogFormatter.show_merge`` is deprecated in favour of
  ``LogFormatter.show_merge_revno``. (Robert Collins)

Bug Fixes
*********

* Avoid circular imports by creating a deprecated function for
  ``bzrlib.tree.RevisionTree``. Callers should have been using
  ``bzrlib.revisontree.RevisionTree`` anyway. (John Arbash Meinel,
  #66349)

* Don't use ``socket.MSG_WAITALL`` as it doesn't exist on all
  platforms. (Martin Pool, #66356)

* Don't require ``Content-Type`` in range responses. Assume they are a
  single range if ``Content-Type`` does not exist.
  (John Arbash Meinel, #62473)

* bzr branch/pull no longer complain about progress bar cleanup when
  interrupted during fetch.  (Aaron Bentley, #54000)

* ``WorkingTree.set_parent_trees()`` uses the trees to directly write
  the basis inventory, rather than going through the repository. This
  allows us to have 1 inventory read, and 2 inventory writes when
  committing a new tree. (John Arbash Meinel)

* When reverting, files that are not locally modified that do not exist
  in the target are deleted, not just unversioned (Aaron Bentley)

* When trying to acquire a lock, don't fail immediately. Instead, try
  a few times (up to 1 hour) before timing out. Also, report why the
  lock is unavailable (John Arbash Meinel, #43521, #49556)

* Leave HttpTransportBase daughter classes decides how they
  implement cloning. (Vincent Ladeuil, #61606)

* diff3 does not indicate conflicts on clean merge. (Aaron Bentley)

* If a commit fails, the commit message is stored in a file at the root of
  the tree for later commit. (Cheuksan Edward Wang, Stefan Metzmacher,
  #32054)

Testing
*******

* New test base class TestCaseWithMemoryTransport offers memory-only
  testing facilities: its not suitable for tests that need to mutate disk
  state, but most tests should not need that and should be converted to
  TestCaseWithMemoryTransport. (Robert Collins)

* ``TestCase.make_branch_and_memory_tree`` now takes a format
  option to set the BzrDir, Repository and Branch formats of the
  created objects. (Robert Collins, John Arbash Meinel)

bzr 0.11
########

:Released:  2006-10-02

* Smart server transport test failures on windows fixed. (Lukáš Lalinský).

bzr 0.11rc2
###########

:Released:  2006-09-27

Bug Fixes
*********

* Test suite hangs on windows fixed. (Andrew Bennets, Alexander Belchenko).

* Commit performance regression fixed. (Aaron Bentley, Robert Collins, John
  Arbash Meinel).

bzr 0.11rc1
###########

:Released:  2006-09-25

Improvements
************

* Knit files now wait to create their contents until the first data is
  added. The old code used to create an empty .knit and a .kndx with just
  the header. However, this caused a lot of extra round trips over sftp.
  This can change the time for ``bzr push`` to create a new remote branch
  from 160s down to 100s. This also affects ``bzr commit`` performance when
  adding new files, ``bzr commit`` on a new kernel-like tree drops from 50s
  down to 40s (John Arbash Meinel, #44692)

* When an entire subtree has been deleted, commit will now report that
  just the top of the subtree has been deleted, rather than reporting
  all the individual items. (Robert Collins)

* Commit performs one less XML parse. (Robert Collins)

* ``bzr checkout`` now operates on readonly branches as well
  as readwrite branches. This fixes bug #39542. (Robert Collins)

* ``bzr bind`` no longer synchronises history with the master branch.
  Binding should be followed by an update or push to synchronise the
  two branches. This is closely related to the fix for bug #39542.
  (Robert Collins)

* ``bzrlib.lazy_import.lazy_import`` function to create on-demand
  objects.  This allows all imports to stay at the global scope, but
  modules will not actually be imported if they are not used.
  (John Arbash Meinel)

* Support ``bzr://`` and ``bzr+ssh://`` urls to work with the new RPC-based
  transport which will be used with the upcoming high-performance smart
  server. The new command ``bzr serve`` will invoke bzr in server mode,
  which processes these requests. (Andrew Bennetts, Robert Collins, Martin
  Pool)

* New command ``bzr version-info`` which can be used to get a summary
  of the current state of the tree. This is especially useful as part
  of a build commands. See ``doc/version_info.txt`` for more information
  (John Arbash Meinel)

Bug Fixes
*********

* ``'bzr inventory [FILE...]'`` allows restricting the file list to a
  specific set of files. (John Arbash Meinel, #3631)

* Don't abort when annotating empty files (John Arbash Meinel, #56814)

* Add ``Stanza.to_unicode()`` which can be passed to another Stanza
  when nesting stanzas. Also, add ``read_stanza_unicode`` to handle when
  reading a nested Stanza. (John Arbash Meinel)

* Transform._set_mode() needs to stat the right file.
  (John Arbash Meinel, #56549)

* Raise WeaveFormatError rather than StopIteration when trying to read
  an empty Weave file. (John Arbash Meinel, #46871)

* Don't access e.code for generic URLErrors, only HTTPErrors have .code.
  (Vincent Ladeuil, #59835)

* Handle boundary="" lines properly to allow access through a Squid proxy.
  (John Arbash Meinel, #57723)

* revert now removes newly-added directories (Aaron Bentley, #54172)

* ``bzr upgrade sftp://`` shouldn't fail to upgrade v6 branches if there
  isn't a working tree. (David Allouche, #40679)

* Give nicer error messages when a user supplies an invalid --revision
  parameter. (John Arbash Meinel, #55420)

* Handle when LANG is not recognized by python. Emit a warning, but
  just revert to using 'ascii'. (John Arbash Meinel, #35392)

* Don't use ``preexec_fn`` on win32, as it is not supported by subprocess.
  (John Arbash Meinel)

* Skip specific tests when the dependencies aren't met. This includes
  some ``setup.py`` tests when ``python-dev`` is not available, and
  some tests that depend on paramiko. (John Arbash Meinel, Mattheiu Moy)

* Fallback to Paramiko properly, if no ``ssh`` executable exists on
  the system. (Andrew Bennetts, John Arbash Meinel)

* ``Branch.bind(other_branch)`` no longer takes a write lock on the
  other branch, and will not push or pull between the two branches.
  API users will need to perform a push or pull or update operation if they
  require branch synchronisation to take place. (Robert Collins, #47344)

* When creating a tarball or zipfile export, export unicode names as utf-8
  paths. This may not work perfectly on all platforms, but has the best
  chance of working in the common case. (John Arbash Meinel, #56816)

* When committing, only files that exist in working tree or basis tree
  may be specified (Aaron Bentley, #50793)

Portability
***********

* Fixes to run on Python 2.5 (Brian M. Carlson, Martin Pool, Marien Zwart)

Internals
*********

* TestCaseInTempDir now creates a separate directory for HOME, rather
  than having HOME set to the same location as the working directory.
  (John Arbash Meinel)

* ``run_bzr_subprocess()`` can take an optional ``env_changes={}`` parameter,
  which will update os.environ inside the spawned child. It also can
  take a ``universal_newlines=True``, which helps when checking the output
  of the command. (John Arbash Meinel)

* Refactor SFTP vendors to allow easier re-use when ssh is used.
  (Andrew Bennetts)

* ``Transport.list_dir()`` and ``Transport.iter_files_recursive()`` should always
  return urlescaped paths. This is now tested (there were bugs in a few
  of the transports) (Andrew Bennetts, David Allouche, John Arbash Meinel)

* New utility function ``symbol_versioning.deprecation_string``. Returns the
  formatted string for a callable, deprecation format pair. (Robert Collins)

* New TestCase helper applyDeprecated. This allows you to call a callable
  which is deprecated without it spewing to the screen, just by supplying
  the deprecation format string issued for it. (Robert Collins)

* Transport.append and Transport.put have been deprecated in favor of
  ``.append_bytes``, ``.append_file``, ``.put_bytes``, and
  ``.put_file``. This removes the ambiguity in what type of object the
  functions take.  ``Transport.non_atomic_put_{bytes,file}`` has also
  been added. Which works similarly to ``Transport.append()`` except for
  SFTP, it doesn't have a round trip when opening the file. Also, it
  provides functionality for creating a parent directory when trying
  to create a file, rather than raise NoSuchFile and forcing the
  caller to repeat their request.
  (John Arbash Meinel)

* WorkingTree has a new api ``unversion`` which allow the unversioning of
  entries by their file id. (Robert Collins)

* ``WorkingTree.pending_merges`` is deprecated.  Please use the
  ``get_parent_ids`` (introduced in 0.10) method instead. (Robert Collins)

* WorkingTree has a new ``lock_tree_write`` method which locks the branch for
  read rather than write. This is appropriate for actions which only need
  the branch data for reference rather than mutation. A new decorator
  ``needs_tree_write_lock`` is provided in the workingtree module. Like the
  ``needs_read_lock`` and ``needs_write_lock`` decorators this allows static
  declaration of the locking requirements of a function to ensure that
  a lock is taken out for casual scripts. (Robert Collins, #54107)

* All WorkingTree methods which write to the tree, but not to the branch
  have been converted to use ``needs_tree_write_lock`` rather than
  ``needs_write_lock``. Also converted is the revert, conflicts and tree
  transform modules. This provides a modest performance improvement on
  metadir style trees, due to the reduce lock-acquisition, and a more
  significant performance improvement on lightweight checkouts from
  remote branches, where trivial operations used to pay a significant
  penalty. It also provides the basis for allowing readonly checkouts.
  (Robert Collins)

* Special case importing the standard library 'copy' module. This shaves
  off 40ms of startup time, while retaining compatibility. See:
  ``bzrlib/inspect_for_copy.py`` for more details. (John Arbash Meinel)

* WorkingTree has a new parent class MutableTree which represents the
  specialisations of Tree which are able to be altered. (Robert Collins)

* New methods mkdir and ``put_file_bytes_non_atomic`` on MutableTree that
  mutate the tree and its contents. (Robert Collins)

* Transport behaviour at the root of the URL is now defined and tested.
  (Andrew Bennetts, Robert Collins)

Testing
*******

* New test helper classs MemoryTree. This is typically accessed via
  ``self.make_branch_and_memory_tree()`` in test cases. (Robert Collins)

* Add ``start_bzr_subprocess`` and ``stop_bzr_subprocess`` to allow test
  code to continue running concurrently with a subprocess of bzr.
  (Andrew Bennetts, Robert Collins)

* Add a new method ``Transport.get_smart_client()``. This is provided to
  allow upgrades to a richer interface than the VFS one provided by
  Transport. (Andrew Bennetts, Martin Pool)

bzr 0.10
########

:Released:  2006-08-29

Improvements
************
* 'merge' now takes --uncommitted, to apply uncommitted changes from a
  tree.  (Aaron Bentley)

* 'bzr add --file-ids-from' can be used to specify another path to use
  for creating file ids, rather than generating all new ones. Internally,
  the 'action' passed to ``smart_add_tree()`` can return ``file_ids`` that
  will be used, rather than having bzrlib generate new ones.
  (John Arbash Meinel, #55781)

* ``bzr selftest --benchmark`` now allows a ``--cache-dir`` parameter.
  This will cache some of the intermediate trees, and decrease the
  setup time for benchmark tests. (John Arbash Meinel)

* Inverse forms are provided for all boolean options.  For example,
  --strict has --no-strict, --no-recurse has --recurse (Aaron Bentley)

* Serialize out Inventories directly, rather than using ElementTree.
  Writing out a kernel sized inventory drops from 2s down to ~350ms.
  (Robert Collins, John Arbash Meinel)

Bug Fixes
*********

* Help diffutils 2.8.4 get along with binary tests (Marien Zwart: #57614)

* Change LockDir so that if the lock directory doesn't exist when
  ``lock_write()`` is called, an attempt will be made to create it.
  (John Arbash Meinel, #56974)

* ``bzr uncommit`` preserves pending merges. (John Arbash Meinel, #57660)

* Active FTP transport now works as intended. (ghozzy, #56472)

* Really fix mutter() so that it won't ever raise a UnicodeError.
  It means it is possible for ~/.bzr.log to contain non UTF-8 characters.
  But it is a debugging log, not a real user file.
  (John Arbash Meinel, #56947, #53880)

* Change Command handle to allow Unicode command and options.
  At present we cannot register Unicode command names, so we will get
  BzrCommandError('unknown command'), or BzrCommandError('unknown option')
  But that is better than a UnicodeError + a traceback.
  (John Arbash Meinel, #57123)

* Handle TZ=UTC properly when reading/writing revisions.
  (John Arbash Meinel, #55783, #56290)

* Use ``GPG_TTY`` to allow gpg --cl to work with gpg-agent in a pipeline,
  (passing text to sign in on stdin). (John Arbash Meinel, #54468)

* External diff does the right thing for binaries even in foreign
  languages. (John Arbash Meinel, #56307)

* Testament handles more cases when content is unicode. Specific bug was
  in handling of revision properties.
  (John Arbash Meinel, Holger Krekel, #54723)

* The bzr selftest was failing on installed versions due to a bug in a new
  test helper. (John Arbash Meinel, Robert Collins, #58057)

Internals
*********

* ``bzrlib.cache_utf8`` contains ``encode()`` and ``decode()`` functions
  which can be used to cache the conversion between utf8 and Unicode.
  Especially helpful for some of the knit annotation code, which has to
  convert revision ids to utf8 to annotate lines in storage.
  (John Arbash Meinel)

* ``setup.py`` now searches the filesystem to find all packages which
  need to be installed. This should help make the life of packagers
  easier. (John Arbash Meinel)

bzr 0.9.0
#########

:Released:  2006-08-11

Surprises
*********

* The hard-coded built-in ignore rules have been removed. There are
  now two rulesets which are enforced. A user global one in
  ``~/.bazaar/ignore`` which will apply to every tree, and the tree
  specific one '.bzrignore'.
  ``~/.bazaar/ignore`` will be created if it does not exist, but with
  a more conservative list than the old default.
  This fixes bugs with default rules being enforced no matter what.
  The old list of ignore rules from bzr is available by
  running 'bzr ignore --old-default-rules'.
  (Robert Collins, Martin Pool, John Arbash Meinel)

* 'branches.conf' has been changed to 'locations.conf', since it can apply
  to more locations than just branch locations.
  (Aaron Bentley)

Improvements
************

* The revision specifier "revno:" is extended to accept the syntax
  revno:N:branch. For example,
  revno:42:http://bazaar-vcs.org/bzr/bzr.dev/ means revision 42 in
  bzr.dev.  (Matthieu Moy)

* Tests updates to ensure proper URL handling, UNICODE support, and
  proper printing when the user's terminal encoding cannot display
  the path of a file that has been versioned.
  ``bzr branch`` can take a target URL rather than only a local directory.
  ``Branch.get_parent()/set_parent()`` now save a relative path if possible,
  and normalize the parent based on root, allowing access across
  different transports. (John Arbash Meinel, Wouter van Heyst, Martin Pool)
  (Malone #48906, #42699, #40675, #5281, #3980, #36363, #43689,
  #42517, #42514)

* On Unix, detect terminal width using an ioctl not just $COLUMNS.
  Use terminal width for single-line logs from ``bzr log --line`` and
  pending-merge display.  (Robert Widhopf-Fenk, Gustavo Niemeyer)
  (Malone #3507)

* On Windows, detect terminal width using GetConsoleScreenBufferInfo.
  (Alexander Belchenko)

* Speedup improvement for 'date:'-revision search. (Guillaume Pinot).

* Show the correct number of revisions pushed when pushing a new branch.
  (Robert Collins).

* 'bzr selftest' now shows a progress bar with the number of tests, and
  progress made. 'make check' shows tests in -v mode, to be more useful
  for the PQM status window. (Robert Collins).
  When using a progress bar, failed tests are printed out, rather than
  being overwritten by the progress bar until the suite finishes.
  (John Arbash Meinel)

* 'bzr selftest --benchmark' will run a new benchmarking selftest.
  'bzr selftest --benchmark --lsprof-timed' will use lsprofile to generate
  profile data for the individual profiled calls, allowing for fine
  grained analysis of performance.
  (Robert Collins, Martin Pool).

* 'bzr commit' shows a progress bar. This is useful for commits over sftp
  where commit can take an appreciable time. (Robert Collins)

* 'bzr add' is now less verbose in telling you what ignore globs were
  matched by files being ignored. Instead it just tells you how many
  were ignored (because you might reasonably be expecting none to be
  ignored). 'bzr add -v' is unchanged and will report every ignored
  file. (Robert Collins).

* ftp now has a test server if medusa is installed. As part of testing,
  ftp support has been improved, including support for supplying a
  non-standard port. (John Arbash Meinel).

* 'bzr log --line' shows the revision number, and uses only the
  first line of the log message (#5162, Alexander Belchenko;
  Matthieu Moy)

* 'bzr status' has had the --all option removed. The 'bzr ls' command
  should be used to retrieve all versioned files. (Robert Collins)

* 'bzr bundle OTHER/BRANCH' will create a bundle which can be sent
  over email, and applied on the other end, while maintaining ancestry.
  This bundle can be applied with either 'bzr merge' or 'bzr pull',
  the same way you would apply another branch.
  (John Arbash Meinel, Aaron Bentley)

* 'bzr whoami' can now be used to set your identity from the command line,
  for a branch or globally.  (Robey Pointer)

* 'bzr checkout' now aliased to 'bzr co', and 'bzr annotate' to 'bzr ann'.
  (Michael Ellerman)

* 'bzr revert DIRECTORY' now reverts the contents of the directory as well.
  (Aaron Bentley)

* 'bzr get sftp://foo' gives a better error when paramiko is not present.
  Also updates things like 'http+pycurl://' if pycurl is not present.
  (John Arbash Meinel) (Malone #47821, #52204)

* New env variable ``BZR_PROGRESS_BAR``, sets the default progress bar type.
  Can be set to 'none' or 'dummy' to disable the progress bar, 'dots' or
  'tty' to create the respective type. (John Arbash Meinel, #42197, #51107)

* Improve the help text for 'bzr diff' to explain what various options do.
  (John Arbash Meinel, #6391)

* 'bzr uncommit -r 10' now uncommits revisions 11.. rather than uncommitting
  revision 10. This makes -r10 more in line with what other commands do.
  'bzr uncommit' also now saves the pending merges of the revisions that
  were removed. So it is safe to uncommit after a merge, fix something,
  and commit again. (John Arbash Meinel, #32526, #31426)

* 'bzr init' now also works on remote locations.
  (Wouter van Heyst, #48904)

* HTTP support has been updated. When using pycurl we now support
  connection keep-alive, which reduces dns requests and round trips.
  And for both urllib and pycurl we support multi-range requests,
  which decreases the number of round-trips. Performance results for
  ``bzr branch http://bazaar-vcs.org/bzr/bzr.dev/`` indicate
  http branching is now 2-3x faster, and ``bzr pull`` in an existing
  branch is as much as 4x faster.
  (Michael Ellerman, Johan Rydberg, John Arbash Meinel, #46768)

* Performance improvements for sftp. Branching and pulling are now up to
  2x faster. Utilize paramiko.readv() support for async requests if it
  is available (paramiko > 1.6) (John Arbash Meinel)

Bug Fixes
*********

* Fix shadowed definition of TestLocationConfig that caused some
  tests not to run.
  (Erik Bågfors, Michael Ellerman, Martin Pool, #32587)

* Fix unnecessary requirement of sign-my-commits that it be run from
  a working directory.  (Martin Pool, Robert Collins)

* 'bzr push location' will only remember the push location if it succeeds
  in connecting to the remote location. (John Arbash Meinel, #49742)

* 'bzr revert' no longer toggles the executable bit on win32
  (John Arbash Meinel, #45010)

* Handle broken pipe under win32 correctly. (John Arbash Meinel)

* sftp tests now work correctly on win32 if you have a newer paramiko
  (John Arbash Meinel)

* Cleanup win32 test suite, and general cleanup of places where
  file handles were being held open. (John Arbash Meinel)

* When specifying filenames for 'diff -r x..y', the name of the file in the
  working directory can be used, even if its name is different in both x
  and y.

* File-ids containing single- or double-quotes are handled correctly by
  push. (Aaron Bentley, #52227)

* Normalize unicode filenames to ensure cross-platform consistency.
  (John Arbash Meinel, #43689)

* The argument parser can now handle '-' as an argument. Currently
  no code interprets it specially (it is mostly handled as a file named
  '-'). But plugins, and future operations can use it.
  (John Arbash meinel, #50984)

* Bundles can properly read binary files with a plain '\r' in them.
  (John Arbash Meinel, #51927)

* Tuning ``iter_entries()`` to be more efficient (John Arbash Meinel, #5444)

* Lots of win32 fixes (the test suite passes again).
  (John Arbash Meinel, #50155)

* Handle openbsd returning None for sys.getfilesystemencoding() (#41183)

* Support ftp APPE (append) to allow Knits to be used over ftp (#42592)

* Removals are only committed if they match the filespec (or if there is
  no filespec).  (#46635, Aaron Bentley)

* smart-add recurses through all supplied directories
  (John Arbash Meinel, #52578)

* Make the bundle reader extra lines before and after the bundle text.
  This allows you to parse an email with the bundle inline.
  (John Arbash Meinel, #49182)

* Change the file id generator to squash a little bit more. Helps when
  working with long filenames on windows. (Also helps for unicode filenames
  not generating hidden files). (John Arbash Meinel, #43801)

* Restore terminal mode on C-c while reading sftp password.  (#48923,
  Nicholas Allen, Martin Pool)

* Timestamps are rounded to 1ms, and revision entries can be recreated
  exactly. (John Arbash Meinel, Jamie Wilkinson, #40693)

* Branch.base has changed to a URL, but ~/.bazaar/locations.conf should
  use local paths, since it is user visible (John Arbash Meinel, #53653)

* ``bzr status foo`` when foo was unversioned used to cause a full delta
  to be generated (John Arbash Meinel, #53638)

* When reading revision properties, an empty value should be considered
  the empty string, not None (John Arbash Meinel, #47782)

* ``bzr diff --diff-options`` can now handle binary files being changed.
  Also, the output is consistent when --diff-options is not supplied.
  (John Arbash Meinel, #54651, #52930)

* Use the right suffixes for loading plugins (John Arbash Meinel, #51810)

* Fix ``Branch.get_parent()`` to handle the case when the parent is not
  accessible (John Arbash Meinel, #52976)

Internals
*********

* Combine the ignore rules into a single regex rather than looping over
  them to reduce the threshold where  N^2 behaviour occurs in operations
  like status. (Jan Hudec, Robert Collins).

* Appending to ``bzrlib.DEFAULT_IGNORE`` is now deprecated. Instead, use
  one of the add functions in bzrlib.ignores. (John Arbash Meinel)

* 'bzr push' should only push the ancestry of the current revision, not
  all of the history in the repository. This is especially important for
  shared repositories. (John Arbash Meinel)

* ``bzrlib.delta.compare_trees`` now iterates in alphabetically sorted order,
  rather than randomly walking the inventories. (John Arbash Meinel)

* Doctests are now run in temporary directories which are cleaned up when
  they finish, rather than using special ScratchDir/ScratchBranch objects.
  (Martin Pool)

* Split ``check`` into separate methods on the branch and on the repository,
  so that it can be specialized in ways that are useful or efficient for
  different formats.  (Martin Pool, Robert Collins)

* Deprecate ``Repository.all_revision_ids``; most methods don't really need
  the global revision graph but only that part leading up to a particular
  revision.  (Martin Pool, Robert Collins)

* Add a BzrDirFormat ``control_formats`` list which allows for control formats
  that do not use '.bzr' to store their data - i.e. '.svn', '.hg' etc.
  (Robert Collins, Jelmer Vernooij).

* ``bzrlib.diff.external_diff`` can be redirected to any file-like object.
  Uses subprocess instead of spawnvp.
  (James Henstridge, John Arbash Meinel, #4047, #48914)

* New command line option '--profile-imports', which will install a custom
  importer to log time to import modules and regex compilation time to
  sys.stderr (John Arbash Meinel)

* 'EmptyTree' is now deprecated, please use ``repository.revision_tree(None)``
  instead. (Robert Collins)

* "RevisionTree" is now in bzrlib/revisiontree.py. (Robert Collins)

bzr 0.8.2
#########

:Released:  2006-05-17

Bug Fixes
*********

* setup.py failed to install launchpad plugin.  (Martin Pool)

bzr 0.8.1
#########

:Released:  2006-05-16

Bug Fixes
*********

* Fix failure to commit a merge in a checkout.  (Martin Pool,
  Robert Collins, Erik Bågfors, #43959)

* Nicer messages from 'commit' in the case of renames, and correct
  messages when a merge has occured. (Robert Collins, Martin Pool)

* Separate functionality from assert statements as they are skipped in
  optimized mode of python. Add the same check to pending merges.
  (Olaf Conradi, #44443)

Changes
*******

* Do not show the None revision in output of bzr ancestry. (Olaf Conradi)

* Add info on standalone branches without a working tree.
  (Olaf Conradi, #44155)

* Fix bug in knits when raising InvalidRevisionId. (Olaf Conradi, #44284)

Changes
*******

* Make editor invocation comply with Debian Policy. First check
  environment variables VISUAL and EDITOR, then try editor from
  alternatives system. If that all fails, fall back to the pre-defined
  list of editors. (Olaf Conradi, #42904)

New Features
************

* New 'register-branch' command registers a public branch into
  Launchpad.net, where it can be associated with bugs, etc.
  (Martin Pool, Bjorn Tillenius, Robert Collins)

Internals
*********

* New public api in InventoryEntry - ``describe_change(old, new)`` which
  provides a human description of the changes between two old and
  new. (Robert Collins, Martin Pool)

Testing
*******

* Fix test case for bzr info in upgrading a standalone branch to metadir,
  uses bzrlib api now. (Olaf Conradi)

bzr 0.8
#######

:Released:  2006-05-08

Notes When Upgrading
********************

Release 0.8 of bzr introduces a new format for history storage, called
'knit', as an evolution of to the 'weave' format used in 0.7.  Local
and remote operations are faster using knits than weaves.  Several
operations including 'init', 'init-repo', and 'upgrade' take a
--format option that controls this.  Branching from an existing branch
will keep the same format.

It is possible to merge, pull and push between branches of different
formats but this is slower than moving data between homogenous
branches.  It is therefore recommended (but not required) that you
upgrade all branches for a project at the same time.  Information on
formats is shown by 'bzr info'.

bzr 0.8 now allows creation of 'repositories', which hold the history
of files and revisions for several branches.  Previously bzr kept all
the history for a branch within the .bzr directory at the root of the
branch, and this is still the default.  To create a repository, use
the new 'bzr init-repo' command.  Branches exist as directories under
the repository and contain just a small amount of information
indicating the current revision of the branch.

bzr 0.8 also supports 'checkouts', which are similar to in cvs and
subversion.  Checkouts are associated with a branch (optionally in a
repository), which contains all the historical information.  The
result is that a checkout can be deleted without losing any
already-committed revisions.  A new 'update' command is also available.

Repositories and checkouts are not supported with the 0.7 storage
format.  To use them you must upgrad to either knits, or to the
'metaweave' format, which uses weaves but changes the .bzr directory
arrangement.


Improvements
************

* sftp paths can now be relative, or local, according to the lftp
  convention. Paths now take the form::

      sftp://user:pass@host:port/~/relative/path
      or
      sftp://user:pass@host:port/absolute/path

* The FTP transport now tries to reconnect after a temporary
  failure. ftp put is made atomic. (Matthieu Moy)

* The FTP transport now maintains a pool of connections, and
  reuses them to avoid multiple connections to the same host (like
  sftp did). (Daniel Silverstone)

* The ``bzr_man.py`` file has been removed. To create the man page now,
  use ``./generate_docs.py man``. The new program can also create other files.
  Run ``python generate_docs.py --help`` for usage information.
  (Hans Ulrich Niedermann & James Blackwell).

* Man Page now gives full help (James Blackwell).
  Help also updated to reflect user config now being stored in .bazaar
  (Hans Ulrich Niedermann)

* It's now possible to set aliases in bazaar.conf (Erik Bågfors)

* Pull now accepts a --revision argument (Erik Bågfors)

* ``bzr re-sign`` now allows multiple revisions to be supplied on the command
  line. You can now use the following command to sign all of your old
  commits::

    find .bzr/revision-store// -name my@email-* \
      | sed 's/.*\/\/..\///' \
      | xargs bzr re-sign

* Upgrade can now upgrade over the network. (Robert Collins)

* Two new commands 'bzr checkout' and 'bzr update' allow for CVS/SVN-alike
  behaviour.  By default they will cache history in the checkout, but
  with --lightweight almost all data is kept in the master branch.
  (Robert Collins)

* 'revert' unversions newly-versioned files, instead of deleting them.

* 'merge' is more robust.  Conflict messages have changed.

* 'merge' and 'revert' no longer clobber existing files that end in '~' or
  '.moved'.

* Default log format can be set in configuration and plugins can register
  their own formatters. (Erik Bågfors)

* New 'reconcile' command will check branch consistency and repair indexes
  that can become out of sync in pre 0.8 formats. (Robert Collins,
  Daniel Silverstone)

* New 'bzr init --format' and 'bzr upgrade --format' option to control
  what storage format is created or produced.  (Robert Collins,
  Martin Pool)

* Add parent location to 'bzr info', if there is one.  (Olaf Conradi)

* New developer commands 'weave-list' and 'weave-join'.  (Martin Pool)

* New 'init-repository' command, plus support for repositories in 'init'
  and 'branch' (Aaron Bentley, Erik Bågfors, Robert Collins)

* Improve output of 'info' command. Show all relevant locations related to
  working tree, branch and repository. Use kibibytes for binary quantities.
  Fix off-by-one error in missing revisions of working tree.  Make 'info'
  work on branches, repositories and remote locations.  Show locations
  relative to the shared repository, if applicable.  Show locking status
  of locations.  (Olaf Conradi)

* Diff and merge now safely handle binary files. (Aaron Bentley)

* 'pull' and 'push' now normalise the revision history, so that any two
  branches with the same tip revision will have the same output from 'log'.
  (Robert Collins)

* 'merge' accepts --remember option to store parent location, like 'push'
  and 'pull'. (Olaf Conradi)

* bzr status and diff when files given as arguments do not exist
  in the relevant trees.  (Martin Pool, #3619)

* Add '.hg' to the default ignore list.  (Martin Pool)

* 'knit' is now the default disk format. This improves disk performance and
  utilization, increases incremental pull performance, robustness with SFTP
  and allows checkouts over SFTP to perform acceptably.
  The initial Knit code was contributed by Johan Rydberg based on a
  specification by Martin Pool.
  (Robert Collins, Aaron Bentley, Johan Rydberg, Martin Pool).

* New tool to generate all-in-one html version of the manual.  (Alexander
  Belchenko)

* Hitting CTRL-C while doing an SFTP push will no longer cause stale locks
  to be left in the SFTP repository. (Robert Collins, Martin Pool).

* New option 'diff --prefix' to control how files are named in diff
  output, with shortcuts '-p0' and '-p1' corresponding to the options for
  GNU patch.  (Alexander Belchenko, Goffredo Baroncelli, Martin Pool)

* Add --revision option to 'annotate' command.  (Olaf Conradi)

* If bzr shows an unexpected revision-history after pulling (perhaps due
  to a reweave) it can now be corrected by 'bzr reconcile'.
  (Robert Collins)

Changes
*******

* Commit is now verbose by default, and shows changed filenames and the
  new revision number.  (Robert Collins, Martin Pool)

* Unify 'mv', 'move', 'rename'.  (Matthew Fuller, #5379)

* 'bzr -h' shows help.  (Martin Pool, Ian Bicking, #35940)

* Make 'pull' and 'push' remember location on failure using --remember.
  (Olaf Conradi)

* For compatibility, make old format for using weaves inside metadir
  available as 'metaweave' format.  Rename format 'metadir' to 'default'.
  Clean up help for option --format in commands 'init', 'init-repo' and
  'upgrade'.  (Olaf Conradi)

Internals
*********

* The internal storage of history, and logical branch identity have now
  been split into Branch, and Repository. The common locking and file
  management routines are now in bzrlib.lockablefiles.
  (Aaron Bentley, Robert Collins, Martin Pool)

* Transports can now raise DependencyNotPresent if they need a library
  which is not installed, and then another implementation will be
  tried.  (Martin Pool)

* Remove obsolete (and no-op) `decode` parameter to `Transport.get`.
  (Martin Pool)

* Using Tree Transform for merge, revert, tree-building

* WorkingTree.create, Branch.create, ``WorkingTree.create_standalone``,
  Branch.initialize are now deprecated. Please see ``BzrDir.create_*`` for
  replacement API's. (Robert Collins)

* New BzrDir class represents the .bzr control directory and manages
  formatting issues. (Robert Collins)

* New repository.InterRepository class encapsulates Repository to
  Repository actions and allows for clean selection of optimised code
  paths. (Robert Collins)

* ``bzrlib.fetch.fetch`` and ``bzrlib.fetch.greedy_fetch`` are now
  deprecated, please use ``branch.fetch`` or ``repository.fetch``
  depending on your needs. (Robert Collins)

* deprecated methods now have a ``is_deprecated`` flag on them that can
  be checked, if you need to determine whether a given callable is
  deprecated at runtime. (Robert Collins)

* Progress bars are now nested - see
  ``bzrlib.ui.ui_factory.nested_progress_bar``.
  (Robert Collins, Robey Pointer)

* New API call ``get_format_description()`` for each type of format.
  (Olaf Conradi)

* Changed ``branch.set_parent()`` to accept None to remove parent.
  (Olaf Conradi)

* Deprecated BzrError AmbiguousBase.  (Olaf Conradi)

* WorkingTree.branch is now a read only property.  (Robert Collins)

* bzrlib.ui.text.TextUIFactory now accepts a ``bar_type`` parameter which
  can be None or a factory that will create a progress bar. This is
  useful for testing or for overriding the bzrlib.progress heuristic.
  (Robert Collins)

* New API method ``get_physical_lock_status()`` to query locks present on a
  transport.  (Olaf Conradi)

* Repository.reconcile now takes a thorough keyword parameter to allow
  requesting an indepth reconciliation, rather than just a data-loss
  check. (Robert Collins)

* ``bzrlib.ui.ui_factory protocol`` now supports ``get_boolean`` to prompt
  the user for yes/no style input. (Robert Collins)

Testing
*******

* SFTP tests now shortcut the SSH negotiation, reducing test overhead
  for testing SFTP protocol support. (Robey Pointer)

* Branch formats are now tested once per implementation (see ``bzrlib.
  tests.branch_implementations``. This is analagous to the transport
  interface tests, and has been followed up with working tree,
  repository and BzrDir tests. (Robert Collins)

* New test base class TestCaseWithTransport provides a transport aware
  test environment, useful for testing any transport-interface using
  code. The test suite option --transport controls the transport used
  by this class (when its not being used as part of implementation
  contract testing). (Robert Collins)

* Close logging handler on disabling the test log. This will remove the
  handler from the internal list inside python's logging module,
  preventing shutdown from closing it twice.  (Olaf Conradi)

* Move test case for uncommit to blackbox tests.  (Olaf Conradi)

* ``run_bzr`` and ``run_bzr_captured`` now accept a 'stdin="foo"'
  parameter which will provide String("foo") to the command as its stdin.

bzr 0.7
#######

:Released: 2006-01-09

Changes
*******

* .bzrignore is excluded from exports, on the grounds that it's a bzr
  internal-use file and may not be wanted.  (Jamie Wilkinson)

* The "bzr directories" command were removed in favor of the new
  --kind option to the "bzr inventory" command.  To list all
  versioned directories, now use "bzr inventory --kind directory".
  (Johan Rydberg)

* Under Windows configuration directory is now ``%APPDATA%\bazaar\2.0``
  by default. (John Arbash Meinel)

* The parent of Bzr configuration directory can be set by ``BZR_HOME``
  environment variable. Now the path for it is searched in ``BZR_HOME``,
  then in HOME. Under Windows the order is: ``BZR_HOME``, ``APPDATA``
  (usually points to ``C:\Documents and Settings\User Name\Application Data``),
  ``HOME``. (John Arbash Meinel)

* Plugins with the same name in different directories in the bzr plugin
  path are no longer loaded: only the first successfully loaded one is
  used. (Robert Collins)

* Use systems' external ssh command to open connections if possible.
  This gives better integration with user settings such as ProxyCommand.
  (James Henstridge)

* Permissions on files underneath .bzr/ are inherited from the .bzr
  directory. So for a shared repository, simply doing 'chmod -R g+w .bzr/'
  will mean that future file will be created with group write permissions.

* configure.in and config.guess are no longer in the builtin default
  ignore list.

* '.sw[nop]' pattern ignored, to ignore vim swap files for nameless
  files.  (John Arbash Meinel, Martin Pool)

Improvements
************

* "bzr INIT dir" now initializes the specified directory, and creates
  it if it does not exist.  (John Arbash Meinel)

* New remerge command (Aaron Bentley)

* Better zsh completion script.  (Steve Borho)

* 'bzr diff' now returns 1 when there are changes in the working
  tree. (Robert Collins)

* 'bzr push' now exists and can push changes to a remote location.
  This uses the transport infrastructure, and can store the remote
  location in the ~/.bazaar/branches.conf configuration file.
  (Robert Collins)

* Test directories are only kept if the test fails and the user requests
  that they be kept.

* Tweaks to short log printing

* Added branch nicks, new nick command, printing them in log output.
  (Aaron Bentley)

* If ``$BZR_PDB`` is set, pop into the debugger when an uncaught exception
  occurs.  (Martin Pool)

* Accept 'bzr resolved' (an alias for 'bzr resolve'), as this is
  the same as Subversion.  (Martin Pool)

* New ftp transport support (on ftplib), for ftp:// and aftp://
  URLs.  (Daniel Silverstone)

* Commit editor temporary files now start with ``bzr_log.``, to allow
  text editors to match the file name and set up appropriate modes or
  settings.  (Magnus Therning)

* Improved performance when integrating changes from a remote weave.
  (Goffredo Baroncelli)

* Sftp will attempt to cache the connection, so it is more likely that
  a connection will be reused, rather than requiring multiple password
  requests.

* bzr revno now takes an optional argument indicating the branch whose
  revno should be printed.  (Michael Ellerman)

* bzr cat defaults to printing the last version of the file.
  (Matthieu Moy, #3632)

* New global option 'bzr --lsprof COMMAND' runs bzr under the lsprof
  profiler.  (Denys Duchier)

* Faster commits by reading only the headers of affected weave files.
  (Denys Duchier)

* 'bzr add' now takes a --dry-run parameter which shows you what would be
  added, but doesn't actually add anything. (Michael Ellerman)

* 'bzr add' now lists how many files were ignored per glob.  add --verbose
  lists the specific files.  (Aaron Bentley)

* 'bzr missing' now supports displaying changes in diverged trees and can
  be limited to show what either end of the comparison is missing.
  (Aaron Bently, with a little prompting from Daniel Silverstone)

Bug Fixes
*********

* SFTP can walk up to the root path without index errors. (Robert Collins)

* Fix bugs in running bzr with 'python -O'.  (Martin Pool)

* Error when run with -OO

* Fix bug in reporting http errors that don't have an http error code.
  (Martin Pool)

* Handle more cases of pipe errors in display commands

* Change status to 3 for all errors

* Files that are added and unlinked before committing are completely
  ignored by diff and status

* Stores with some compressed texts and some uncompressed texts are now
  able to be used. (John A Meinel)

* Fix for bzr pull failing sometimes under windows

* Fix for sftp transport under windows when using interactive auth

* Show files which are both renamed and modified as such in 'bzr
  status' output.  (Daniel Silverstone, #4503)

* Make annotate cope better with revisions committed without a valid
  email address.  (Marien Zwart)

* Fix representation of tab characters in commit messages.
  (Harald Meland)

* List of plugin directories in ``BZR_PLUGIN_PATH`` environment variable is
  now parsed properly under Windows. (Alexander Belchenko)

* Show number of revisions pushed/pulled/merged. (Robey Pointer)

* Keep a cached copy of the basis inventory to speed up operations
  that need to refer to it.  (Johan Rydberg, Martin Pool)

* Fix bugs in bzr status display of non-ascii characters.
  (Martin Pool)

* Remove Makefile.in from default ignore list.
  (Tollef Fog Heen, Martin Pool, #6413)

* Fix failure in 'bzr added'.  (Nathan McCallum, Martin Pool)

Testing
*******

* Fix selftest asking for passwords when there are no SFTP keys.
  (Robey Pointer, Jelmer Vernooij)

* Fix selftest run with 'python -O'.  (Martin Pool)

* Fix HTTP tests under Windows. (John Arbash Meinel)

* Make tests work even if HOME is not set (Aaron Bentley)

* Updated ``build_tree`` to use fixed line-endings for tests which read
  the file cotents and compare. Make some tests use this to pass under
  Windows. (John Arbash Meinel)

* Skip stat and symlink tests under Windows. (Alexander Belchenko)

* Delay in selftest/testhashcash is now issued under win32 and Cygwin.
  (John Arbash Meinel)

* Use terminal width to align verbose test output.  (Martin Pool)

* Blackbox tests are maintained within the bzrlib.tests.blackbox directory.
  If adding a new test script please add that to
  ``bzrlib.tests.blackbox.__init__``. (Robert Collins)

* Much better error message if one of the test suites can't be
  imported.  (Martin Pool)

* Make check now runs the test suite twice - once with the default locale,
  and once with all locales forced to C, to expose bugs. This is not
  trivially done within python, so for now its only triggered by running
  Make check. Integrators and packagers who wish to check for full
  platform support should run 'make check' to test the source.
  (Robert Collins)

* Tests can now run TestSkipped if they can't execute for any reason.
  (Martin Pool) (NB: TestSkipped should only be raised for correctable
  reasons - see the wiki spec ImprovingBzrTestSuite).

* Test sftp with relative, absolute-in-homedir and absolute-not-in-homedir
  paths for the transport tests. Introduce blackbox remote sftp tests that
  test the same permutations. (Robert Collins, Robey Pointer)

* Transport implementation tests are now independent of the local file
  system, which allows tests for esoteric transports, and for features
  not available in the local file system. They also repeat for variations
  on the URL scheme that can introduce issues in the transport code,
  see bzrlib.transport.TransportTestProviderAdapter() for this.
  (Robert Collins).

* ``TestCase.build_tree`` uses the transport interface to build trees,
  pass in a transport parameter to give it an existing connection.
  (Robert Collins).

Internals
*********

* WorkingTree.pull has been split across Branch and WorkingTree,
  to allow Branch only pulls. (Robert Collins)

* ``commands.display_command`` now returns the result of the decorated
  function. (Robert Collins)

* LocationConfig now has a ``set_user_option(key, value)`` call to save
  a setting in its matching location section (a new one is created
  if needed). (Robert Collins)

* Branch has two new methods, ``get_push_location`` and
  ``set_push_location`` to respectively, get and set the push location.
  (Robert Collins)

* ``commands.register_command`` now takes an optional flag to signal that
  the registrant is planning to decorate an existing command. When
  given multiple plugins registering a command is not an error, and
  the original command class (whether built in or a plugin based one) is
  returned to the caller. There is a new error 'MustUseDecorated' for
  signalling when a wrapping command should switch to the original
  version. (Robert Collins)

* Some option parsing errors will raise 'BzrOptionError', allowing
  granular detection for decorating commands. (Robert Collins).

* ``Branch.read_working_inventory`` has moved to
  ``WorkingTree.read_working_inventory``. This necessitated changes to
  ``Branch.get_root_id``, and a move of ``Branch.set_inventory`` to
  WorkingTree as well. To make it clear that a WorkingTree cannot always
  be obtained ``Branch.working_tree()`` will raise
  ``errors.NoWorkingTree`` if one cannot be obtained. (Robert Collins)

* All pending merges operations from Branch are now on WorkingTree.
  (Robert Collins)

* The follow operations from Branch have moved to WorkingTree::

      add()
      commit()
      move()
      rename_one()
      unknowns()

  (Robert Collins)

* ``bzrlib.add.smart_add_branch`` is now ``smart_add_tree``. (Robert Collins)

* New "rio" serialization format, similar to rfc-822. (Martin Pool)

* Rename selftests to ``bzrlib.tests.test_foo``.  (John A Meinel, Martin
  Pool)

* ``bzrlib.plugin.all_plugins`` has been changed from an attribute to a
  query method. (Robert Collins)

* New options to read only the table-of-contents of a weave.
  (Denys Duchier)

* Raise NoSuchFile when someone tries to add a non-existant file.
  (Michael Ellerman)

* Simplify handling of DivergedBranches in ``cmd_pull()``.
  (Michael Ellerman)

* Branch.controlfile* logic has moved to lockablefiles.LockableFiles, which
  is exposed as ``Branch().control_files``. Also this has been altered with the
  controlfile pre/suffix replaced by simple method names like 'get' and
  'put'. (Aaron Bentley, Robert Collins).

* Deprecated functions and methods can now be marked as such using the
  ``bzrlib.symbol_versioning`` module. Marked method have their docstring
  updated and will issue a DeprecationWarning using the warnings module
  when they are used. (Robert Collins)

* ``bzrlib.osutils.safe_unicode`` now exists to provide parameter coercion
  for functions that need unicode strings. (Robert Collins)

bzr 0.6
#######

:Released: 2005-10-28

Improvements
************

* pull now takes --verbose to show you what revisions are added or removed
  (John A Meinel)

* merge now takes a --show-base option to include the base text in
  conflicts.
  (Aaron Bentley)

* The config files are now read using ConfigObj, so '=' should be used as
  a separator, not ':'.
  (Aaron Bentley)

* New 'bzr commit --strict' option refuses to commit if there are
  any unknown files in the tree.  To commit, make sure all files are
  either ignored, added, or deleted.  (Michael Ellerman)

* The config directory is now ~/.bazaar, and there is a single file
  ~/.bazaar/bazaar.conf storing email, editor and other preferences.
  (Robert Collins)

* 'bzr add' no longer takes a --verbose option, and a --quiet option
  has been added that suppresses all output.

* Improved zsh completion support in contrib/zsh, from Clint
  Adams.

* Builtin 'bzr annotate' command, by Martin Pool with improvements from
  Goffredo Baroncelli.

* 'bzr check' now accepts -v for verbose reporting, and checks for
  ghosts in the branch. (Robert Collins)

* New command 're-sign' which will regenerate the gpg signature for
  a revision. (Robert Collins)

* If you set ``check_signatures=require`` for a path in
  ``~/.bazaar/branches.conf`` then bzr will invoke your
  ``gpg_signing_command`` (defaults to gpg) and record a digital signature
  of your commit. (Robert Collins)

* New sftp transport, based on Paramiko.  (Robey Pointer)

* 'bzr pull' now accepts '--clobber' which will discard local changes
  and make this branch identical to the source branch. (Robert Collins)

* Just give a quieter warning if a plugin can't be loaded, and
  put the details in .bzr.log.  (Martin Pool)

* 'bzr branch' will now set the branch-name to the last component of the
  output directory, if one was supplied.

* If the option ``post_commit`` is set to one (or more) python function
  names (must be in the bzrlib namespace), then they will be invoked
  after the commit has completed, with the branch and ``revision_id`` as
  parameters. (Robert Collins)

* Merge now has a retcode of 1 when conflicts occur. (Robert Collins)

* --merge-type weave is now supported for file contents.  Tree-shape
  changes are still three-way based.  (Martin Pool, Aaron Bentley)

* 'bzr check' allows the first revision on revision-history to have
  parents - something that is expected for cheap checkouts, and occurs
  when conversions from baz do not have all history.  (Robert Collins).

* 'bzr merge' can now graft unrelated trees together, if your specify
  0 as a base. (Aaron Bentley)

* 'bzr commit branch' and 'bzr commit branch/file1 branch/file2' now work
  (Aaron Bentley)

* Add '.sconsign*' to default ignore list.  (Alexander Belchenko)

* 'bzr merge --reprocess' minimizes conflicts

Testing
*******

* The 'bzr selftest --pattern' option for has been removed, now
  test specifiers on the command line can be simple strings, or
  regexps, or both. (Robert Collins)

* Passing -v to selftest will now show the time each test took to
  complete, which will aid in analysing performance regressions and
  related questions. (Robert Collins)

* 'bzr selftest' runs all tests, even if one fails, unless '--one'
  is given. (Martin Pool)

* There is a new method for TestCaseInTempDir, assertFileEqual, which
  will check that a given content is equal to the content of the named
  file. (Robert Collins)

* Fix test suite's habit of leaving many temporary log files in $TMPDIR.
  (Martin Pool)

Internals
*********

* New 'testament' command and concept for making gpg-signatures
  of revisions that are not tied to a particular internal
  representation.  (Martin Pool).

* Per-revision properties ('revprops') as key-value associated
  strings on each revision created when the revision is committed.
  Intended mainly for the use of external tools.  (Martin Pool).

* Config options have moved from bzrlib.osutils to bzrlib.config.
  (Robert Collins)

* Improved command line option definitions allowing explanations
  for individual options, among other things.  Contributed by
  Magnus Therning.

* Config options have moved from bzrlib.osutils to bzrlib.config.
  Configuration is now done via the config.Config interface:
  Depending on whether you have a Branch, a Location or no information
  available, construct a ``*Config``, and use its ``signature_checking``,
  ``username`` and ``user_email`` methods. (Robert Collins)

* Plugins are now loaded under bzrlib.plugins, not bzrlib.plugin, and
  they are made available for other plugins to use. You should not
  import other plugins during the ``__init__`` of your plugin though, as
  no ordering is guaranteed, and the plugins directory is not on the
  python path. (Robert Collins)

* Branch.relpath has been moved to WorkingTree.relpath. WorkingTree no
  no longer takes an inventory, rather it takes an option branch
  parameter, and if None is given will open the branch at basedir
  implicitly. (Robert Collins)

* Cleaner exception structure and error reporting.  Suggested by
  Scott James Remnant.  (Martin Pool)

* Branch.remove has been moved to WorkingTree, which has also gained
  ``lock_read``, ``lock_write`` and ``unlock`` methods for convenience.
  (Robert Collins)

* Two decorators, ``needs_read_lock`` and ``needs_write_lock`` have been
  added to the branch module. Use these to cause a function to run in a
  read or write lock respectively. (Robert Collins)

* ``Branch.open_containing`` now returns a tuple (Branch, relative-path),
  which allows direct access to the common case of 'get me this file
  from its branch'. (Robert Collins)

* Transports can register using ``register_lazy_transport``, and they
  will be loaded when first used.  (Martin Pool)

* 'pull' has been factored out of the command as ``WorkingTree.pull()``.
  A new option to WorkingTree.pull has been added, clobber, which will
  ignore diverged history and pull anyway.
  (Robert Collins)

* config.Config has a ``get_user_option`` call that accepts an option name.
  This will be looked up in branches.conf and bazaar.conf as normal.
  It is intended that this be used by plugins to support options -
  options of built in programs should have specific methods on the config.
  (Robert Collins)

* ``merge.merge_inner`` now has tempdir as an optional parameter.
  (Robert Collins)

* Tree.kind is not recorded at the top level of the hierarchy, as it was
  missing on EmptyTree, leading to a bug with merge on EmptyTrees.
  (Robert Collins)

* ``WorkingTree.__del__`` has been removed, it was non deterministic and not
  doing what it was intended to. See ``WorkingTree.__init__`` for a comment
  about future directions. (Robert Collins/Martin Pool)

* bzrlib.transport.http has been modified so that only 404 urllib errors
  are returned as NoSuchFile. Other exceptions will propagate as normal.
  This allows debuging of actual errors. (Robert Collins)

* bzrlib.transport.Transport now accepts *ONLY* url escaped relative paths
  to apis like 'put', 'get' and 'has'. This is to provide consistent
  behaviour - it operates on url's only. (Robert Collins)

* Transports can register using ``register_lazy_transport``, and they
  will be loaded when first used.  (Martin Pool)

* ``merge_flex`` no longer calls ``conflict_handler.finalize()``, instead that
  is called by ``merge_inner``. This is so that the conflict count can be
  retrieved (and potentially manipulated) before returning to the caller
  of ``merge_inner``. Likewise 'merge' now returns the conflict count to the
  caller. (Robert Collins)

* ``revision.revision_graph`` can handle having only partial history for
  a revision - that is no revisions in the graph with no parents.
  (Robert Collins).

* New ``builtins.branch_files`` uses the standard ``file_list`` rules to
  produce a branch and a list of paths, relative to that branch
  (Aaron Bentley)

* New TestCase.addCleanup facility.

* New ``bzrlib.version_info`` tuple (similar to ``sys.version_info``),
  which can be used by programs importing bzrlib.

Bug Fixes
*********

* Better handling of branches in directories with non-ascii names.
  (Joel Rosdahl, Panagiotis Papadakos)

* Upgrades of trees with no commits will not fail due to accessing
  [-1] in the revision-history. (Andres Salomon)


bzr 0.1.1
#########

:Released: 2005-10-12

Bug Fixes
*********

* Fix problem in pulling over http from machines that do not
  allow directories to be listed.

* Avoid harmless warning about invalid hash cache after
  upgrading branch format.

Performance
***********

* Avoid some unnecessary http operations in branch and pull.


bzr 0.1
#######

:Released: 2005-10-11

Notes
*****

* 'bzr branch' over http initially gives a very high estimate
  of completion time but it should fall as the first few
  revisions are pulled in.  branch is still slow on
  high-latency connections.

Bug Fixes
*********

* bzr-man.py has been updated to work again. Contributed by
  Rob Weir.

* Locking is now done with fcntl.lockf which works with NFS
  file systems. Contributed by Harald Meland.

* When a merge encounters a file that has been deleted on
  one side and modified on the other, the old contents are
  written out to foo.BASE and foo.SIDE, where SIDE is this
  or OTHER. Contributed by Aaron Bentley.

* Export was choosing incorrect file paths for the content of
  the tarball, this has been fixed by Aaron Bentley.

* Commit will no longer commit without a log message, an
  error is returned instead. Contributed by Jelmer Vernooij.

* If you commit a specific file in a sub directory, any of its
  parent directories that are added but not listed will be
  automatically included. Suggested by Michael Ellerman.

* bzr commit and upgrade did not correctly record new revisions
  for files with only a change to their executable status.
  bzr will correct this when it encounters it. Fixed by
  Robert Collins

* HTTP tests now force off the use of ``http_proxy`` for the duration.
  Contributed by Gustavo Niemeyer.

* Fix problems in merging weave-based branches that have
  different partial views of history.

* Symlink support: working with symlinks when not in the root of a
  bzr tree was broken, patch from Scott James Remnant.

Improvements
************

* 'branch' now accepts a --basis parameter which will take advantage
  of local history when making a new branch. This allows faster
  branching of remote branches. Contributed by Aaron Bentley.

* New tree format based on weave files, called version 5.
  Existing branches can be upgraded to this format using
  'bzr upgrade'.

* Symlinks are now versionable. Initial patch by
  Erik Toubro Nielsen, updated to head by Robert Collins.

* Executable bits are tracked on files. Patch from Gustavo
  Niemeyer.

* 'bzr status' now shows unknown files inside a selected directory.
  Patch from Heikki Paajanen.

* Merge conflicts are recorded in .bzr. Two new commands 'conflicts'
  and 'resolve' have needed added, which list and remove those
  merge conflicts respectively. A conflicted tree cannot be committed
  in. Contributed by Aaron Bentley.

* 'rm' is now an alias for 'remove'.

* Stores now split out their content in a single byte prefixed hash,
  dropping the density of files per directory by 256. Contributed by
  Gustavo Niemeyer.

* 'bzr diff -r branch:URL' will now perform a diff between two branches.
  Contributed by Robert Collins.

* 'bzr log' with the default formatter will show merged revisions,
  indented to the right. Initial implementation contributed by Gustavo
  Niemeyer, made incremental by Robert Collins.


Internals
*********

* Test case failures have the exception printed after the log
  for your viewing pleasure.

* InventoryEntry is now an abstract base class, use one of the
  concrete InventoryDirectory etc classes instead.

* Branch raises an UnsupportedFormatError when it detects a
  bzr branch it cannot understand. This allows for precise
  handling of such circumstances.

* Remove RevisionReference class; ``Revision.parent_ids`` is now simply a
  list of their ids and ``parent_sha1s`` is a list of their corresponding
  sha1s (for old branches only at the moment.)

* New method-object style interface for Commit() and Fetch().

* Renamed ``Branch.last_patch()`` to ``Branch.last_revision()``, since
  we call them revisions not patches.

* Move ``copy_branch`` to ``bzrlib.clone.copy_branch``.  The destination
  directory is created if it doesn't exist.

* Inventories now identify the files which were present by
  giving the revision *of that file*.

* Inventory and Revision XML contains a version identifier.
  This must be consistent with the overall branch version
  but allows for more flexibility in future upgrades.

Testing
*******

* Removed testsweet module so that tests can be run after
  bzr installed by 'bzr selftest'.

* 'bzr selftest' command-line arguments can now be partial ids
  of tests to run, e.g. ``bzr selftest test_weave``


bzr 0.0.9
#########

:Released: 2005-09-23

Bug Fixes
*********

* Fixed "branch -r" option.

* Fix remote access to branches containing non-compressed history.
  (Robert Collins).

* Better reliability of http server tests.  (John Arbash-Meinel)

* Merge graph maximum distance calculation fix.  (Aaron Bentley)

* Various minor bug in windows support have been fixed, largely in the
  test suite. Contributed by Alexander Belchenko.

Improvements
************

* Status now accepts a -r argument to give status between chosen
  revisions. Contributed by Heikki Paajanen.

* Revision arguments no longer use +/-/= to control ranges, instead
  there is a 'before' namespace, which limits the successive namespace.
  For example '$ bzr log -r date:yesterday..before:date:today' will
  select everything from yesterday and before today. Contributed by
  Robey Pointer

* There is now a bzr.bat file created by distutils when building on
  Windows. Contributed by Alexander Belchenko.

Internals
*********

* Removed uuid() as it was unused.

* Improved 'fetch' code for pulling revisions from one branch into
  another (used by pull, merged, etc.)


bzr 0.0.8
#########

:Released: 2005-09-20


Improvements
************

* Adding a file whose parent directory is not versioned will
  implicitly add the parent, and so on up to the root. This means
  you should never need to explictly add a directory, they'll just
  get added when you add a file in the directory.  Contributed by
  Michael Ellerman.

* Ignore ``.DS_Store`` (contains Mac metadata) by default.
  (Nir Soffer)

* If you set ``BZR_EDITOR`` in the environment, it is checked in
  preference to EDITOR and the config file for the interactive commit
  editing program. Related to this is a bugfix where a missing program
  set in EDITOR would cause editing to fail, now the fallback program
  for the operating system is still tried.

* Files that are not directories/symlinks/regular files will no longer
  cause bzr to fail, it will just ignore them by default. You cannot add
  them to the tree though - they are not versionable.


Internals
*********

* Refactor xml packing/unpacking.

Bug Fixes
*********

* Fixed 'bzr mv' by Ollie Rutherfurd.

* Fixed strange error when trying to access a nonexistent http
  branch.

* Make sure that the hashcache gets written out if it can't be
  read.


Portability
***********

* Various Windows fixes from Ollie Rutherfurd.

* Quieten warnings about locking; patch from Matt Lavin.


bzr-0.0.7
#########

:Released: 2005-09-02

New Features
************

* ``bzr shell-complete`` command contributed by Clint Adams to
  help with intelligent shell completion.

* New expert command ``bzr find-merge-base`` for debugging merges.


Enhancements
************

* Much better merge support.

* merge3 conflicts are now reported with markers like '<<<<<<<'
  (seven characters) which is the same as CVS and pleases things
  like emacs smerge.


Bug Fixes
*********

* ``bzr upgrade`` no longer fails when trying to fix trees that
  mention revisions that are not present.

* Fixed bugs in listing plugins from ``bzr plugins``.

* Fix case of $EDITOR containing options for the editor.

* Fix log -r refusing to show the last revision.
  (Patch from Goffredo Baroncelli.)


Changes
*******

* ``bzr log --show-ids`` shows the revision ids of all parents.

* Externally provided commands on your $BZRPATH no longer need
  to recognize --bzr-usage to work properly, and can just handle
  --help themselves.


Library
*******

* Changed trace messages to go through the standard logging
  framework, so that they can more easily be redirected by
  libraries.



bzr-0.0.6
#########

:Released: 2005-08-18

New Features
************

* Python plugins, automatically loaded from the directories on
  ``BZR_PLUGIN_PATH`` or ``~/.bzr.conf/plugins`` by default.

* New 'bzr mkdir' command.

* Commit mesage is fetched from an editor if not given on the
  command line; patch from Torsten Marek.

* ``bzr log -m FOO`` displays commits whose message matches regexp
  FOO.

* ``bzr add`` with no arguments adds everything under the current directory.

* ``bzr mv`` does move or rename depending on its arguments, like
  the Unix command.

* ``bzr missing`` command shows a summary of the differences
  between two trees.  (Merged from John Arbash-Meinel.)

* An email address for commits to a particular tree can be
  specified by putting it into .bzr/email within a branch.  (Based
  on a patch from Heikki Paajanen.)


Enhancements
************

* Faster working tree operations.


Changes
*******

* 3rd-party modules shipped with bzr are copied within the bzrlib
  python package, so that they can be installed by the setup
  script without clashing with anything already existing on the
  system.  (Contributed by Gustavo Niemeyer.)

* Moved plugins directory to bzrlib/, so that there's a standard
  plugin directory which is not only installed with bzr itself but
  is also available when using bzr from the development tree.
  ``BZR_PLUGIN_PATH`` and ``DEFAULT_PLUGIN_PATH`` are then added to the
  standard plugins directory.

* When exporting to a tarball with ``bzr export --format tgz``, put
  everything under a top directory rather than dumping it into the
  current directory.   This can be overridden with the ``--root``
  option.  Patch from William Dodé and John Meinel.

* New ``bzr upgrade`` command to upgrade the format of a branch,
  replacing ``bzr check --update``.

* Files within store directories are no longer marked readonly on
  disk.

* Changed ``bzr log`` output to a more compact form suggested by
  John A Meinel.  Old format is available with the ``--long`` or
  ``-l`` option, patched by William Dodé.

* By default the commit command refuses to record a revision with
  no changes unless the ``--unchanged`` option is given.

* The ``--no-plugins``, ``--profile`` and ``--builtin`` command
  line options must come before the command name because they
  affect what commands are available; all other options must come
  after the command name because their interpretation depends on
  it.

* ``branch`` and ``clone`` added as aliases for ``branch``.

* Default log format is back to the long format; the compact one
  is available with ``--short``.


Bug Fixes
*********

* Fix bugs in committing only selected files or within a subdirectory.


bzr-0.0.5
#########

:Released:  2005-06-15

Changes
*******

* ``bzr`` with no command now shows help rather than giving an
  error.  Suggested by Michael Ellerman.

* ``bzr status`` output format changed, because svn-style output
  doesn't really match the model of bzr.  Now files are grouped by
  status and can be shown with their IDs.  ``bzr status --all``
  shows all versioned files and unknown files but not ignored files.

* ``bzr log`` runs from most-recent to least-recent, the reverse
  of the previous order.  The previous behaviour can be obtained
  with the ``--forward`` option.

* ``bzr inventory`` by default shows only filenames, and also ids
  if ``--show-ids`` is given, in which case the id is the second
  field.


Enhancements
************

* New 'bzr whoami --email' option shows only the email component
  of the user identification, from Jo Vermeulen.

* New ``bzr ignore PATTERN`` command.

* Nicer error message for broken pipe, interrupt and similar
  conditions that don't indicate an internal error.

* Add ``.*.sw[nop] .git .*.tmp *,v`` to default ignore patterns.

* Per-branch locks keyed on ``.bzr/branch-lock``, available in
  either read or write mode.

* New option ``bzr log --show-ids`` shows revision and file ids.

* New usage ``bzr log FILENAME`` shows only revisions that
  affected that file.

* Changed format for describing changes in ``bzr log -v``.

* New option ``bzr commit --file`` to take a message from a file,
  suggested by LarstiQ.

* New syntax ``bzr status [FILE...]`` contributed by Bartosz
  Oler.  File may be in a branch other than the working directory.

* ``bzr log`` and ``bzr root`` can be given an http URL instead of
  a filename.

* Commands can now be defined by external programs or scripts
  in a directory on $BZRPATH.

* New "stat cache" avoids reading the contents of files if they
  haven't changed since the previous time.

* If the Python interpreter is too old, try to find a better one
  or give an error.  Based on a patch from Fredrik Lundh.

* New optional parameter ``bzr info [BRANCH]``.

* New form ``bzr commit SELECTED`` to commit only selected files.

* New form ``bzr log -r FROM:TO`` shows changes in selected
  range; contributed by John A Meinel.

* New option ``bzr diff --diff-options 'OPTS'`` allows passing
  options through to an external GNU diff.

* New option ``bzr add --no-recurse`` to add a directory but not
  their contents.

* ``bzr --version`` now shows more information if bzr is being run
  from a branch.


Bug Fixes
*********

* Fixed diff format so that added and removed files will be
  handled properly by patch.  Fix from Lalo Martins.

* Various fixes for files whose names contain spaces or other
  metacharacters.


Testing
*******

* Converted black-box test suites from Bourne shell into Python;
  now run using ``./testbzr``.  Various structural improvements to
  the tests.

* testbzr by default runs the version of bzr found in the same
  directory as the tests, or the one given as the first parameter.

* testbzr also runs the internal tests, so the only command
  required to check is just ``./testbzr``.

* testbzr requires python2.4, but can be used to test bzr running
  under a different version.

* Tests added for many other changes in this release.


Internal
********

* Included ElementTree library upgraded to 1.2.6 by Fredrik Lundh.

* Refactor command functions into Command objects based on HCT by
  Scott James Remnant.

* Better help messages for many commands.

* Expose ``bzrlib.open_tracefile()`` to start the tracefile; until
  this is called trace messages are just discarded.

* New internal function ``find_touching_revisions()`` and hidden
  command touching-revisions trace the changes to a given file.

* Simpler and faster ``compare_inventories()`` function.

* ``bzrlib.open_tracefile()`` takes a tracefilename parameter.

* New AtomicFile class.

* New developer commands ``added``, ``modified``.


Portability
***********

* Cope on Windows on python2.3 by using the weaker random seed.
  2.4 is now only recommended.


bzr-0.0.4
#########

:Released:  2005-04-22

Enhancements
************

* 'bzr diff' optionally takes a list of files to diff.  Still a bit
  basic.  Patch from QuantumG.

* More default ignore patterns.

* New 'bzr log --verbose' shows a list of files changed in the
  changeset.  Patch from Sebastian Cote.

* Roll over ~/.bzr.log if it gets too large.

* Command abbreviations 'ci', 'st', 'stat', '?' based on a patch
  by Jason Diamon.

* New 'bzr help commands' based on a patch from Denys Duchier.


Changes
*******

* User email is determined by looking at $BZREMAIL or ~/.bzr.email
  or $EMAIL.  All are decoded by the locale preferred encoding.
  If none of these are present user@hostname is used.  The host's
  fully-qualified name is not used because that tends to fail when
  there are DNS problems.

* New 'bzr whoami' command instead of username user-email.


Bug Fixes
*********

* Make commit safe for hardlinked bzr trees.

* Some Unicode/locale fixes.

* Partial workaround for ``difflib.unified_diff`` not handling
  trailing newlines properly.


Internal
********

* Allow docstrings for help to be in PEP0257 format.  Patch from
  Matt Brubeck.

* More tests in test.sh.

* Write profile data to a temporary file not into working
  directory and delete it when done.

* Smaller .bzr.log with process ids.


Portability
***********

* Fix opening of ~/.bzr.log on Windows.  Patch from Andrew
  Bennetts.

* Some improvements in handling paths on Windows, based on a patch
  from QuantumG.


bzr-0.0.3
#########

:Released:  2005-04-06

Enhancements
************

* New "directories" internal command lists versioned directories
  in the tree.

* Can now say "bzr commit --help".

* New "rename" command to rename one file to a different name
  and/or directory.

* New "move" command to move one or more files into a different
  directory.

* New "renames" command lists files renamed since base revision.

* New cat command contributed by janmar.

Changes
*******

* .bzr.log is placed in $HOME (not pwd) and is always written in
  UTF-8.  (Probably not a completely good long-term solution, but
  will do for now.)

Portability
***********

* Workaround for difflib bug in Python 2.3 that causes an
  exception when comparing empty files.  Reported by Erik Toubro
  Nielsen.

Internal
********

* Refactored inventory storage to insert a root entry at the top.

Testing
*******

* Start of shell-based black-box testing in test.sh.


bzr-0.0.2.1
###########

Portability
***********

* Win32 fixes from Steve Brown.


bzr-0.0.2
#########

:Codename: "black cube"
:Released: 2005-03-31

Enhancements
************

* Default ignore list extended (see bzrlib/__init__.py).

* Patterns in .bzrignore are now added to the default ignore list,
  rather than replacing it.

* Ignore list isn't reread for every file.

* More help topics.

* Reinstate the 'bzr check' command to check invariants of the
  branch.

* New 'ignored' command lists which files are ignored and why;
  'deleted' lists files deleted in the current working tree.

* Performance improvements.

* New global --profile option.

* Ignore patterns like './config.h' now correctly match files in
  the root directory only.


bzr-0.0.1
#########

:Released:  2005-03-26

Enhancements
************

* More information from info command.

* Can now say "bzr help COMMAND" for more detailed help.

* Less file flushing and faster performance when writing logs and
  committing to stores.

* More useful verbose output from some commands.

Bug Fixes
*********

* Fix inverted display of 'R' and 'M' during 'commit -v'.

Portability
***********

* Include a subset of ElementTree-1.2.20040618 to make
  installation easier.

* Fix time.localtime call to work with Python 2.3 (the minimum
  supported).


bzr-0.0.0.69
############

:Released:  2005-03-22

Enhancements
************

* First public release.

* Storage of local versions: init, add, remove, rm, info, log,
  diff, status, etc.


bzr ?.?.? (not released yet)
############################

:Codename: template
:2.0.2: ???

Compatibility Breaks
********************

New Features
************

Bug Fixes
*********

Improvements
************

Documentation
*************

API Changes
***********

Internals
*********

Testing
*******



..
   vim: tw=74 ft=rst ff=unix encoding=utf-8<|MERGE_RESOLUTION|>--- conflicted
+++ resolved
@@ -33,13 +33,12 @@
 Bug Fixes
 *********
 
+* Allow exporting a single file using ``bzr export``.
+  (Michal Junák, #511987)
+
 * Avoid infinite recursion when probing for apport.
   (Vincent Ladeuil, #516934)
 
-<<<<<<< HEAD
-* Allow exporting a single file using ``bzr export``.
-  (Michal Junák, #511987)
-=======
 * Network transfer amounts and rates are now displayed in SI units according
   to the Ubuntu Units Policy <https://wiki.ubuntu.com/UnitsPolicy>.
   (Gordon Tyler, #514399)
@@ -49,7 +48,6 @@
 
 * Remove unused ``CommandFailed`` exception.
   (Martin Pool)
->>>>>>> ce6a4c27
 
 Testing
 *******
