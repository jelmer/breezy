####################
Bazaar Release Notes
####################

.. contents:: List of Releases
   :depth: 1

bzr 2.1.0rc1 (not released yet)
###############################

:Codename: the 'new' stable
:2.1.0rc1: 2009-01-06 (expected)

Compatibility Breaks
********************

New Features
************

* Add bug information to log output when available.
  (Neil Martinsen-Burrell, Guillermo Gonzalez, #251729)

* ``bzr update`` now takes a ``--revision`` argument. This lets you
  change the revision of the working tree to any revision in the
  ancestry of the current or master branch. (Matthieu Moy, Mark Hammond,
  Martin Pool, #45719)

* ``-Dbytes`` can now be used to display the total number of bytes
  transferred for the current command. This information is always logged
  to ``.bzr.log`` for later inspection. (John Arbash Meinel)

* The ``suppress_warnings`` configuration option has been introduced and
  accept the ``format_deprecation`` value to disable the corresponding
  warning for repositories. It can be set to in either ``bazaar.conf``,
  ``locations.conf`` or ``branch.conf``.
  (Ted Gould, Matthew Fuller, Vincent Ladeuil)


Bug Fixes
*********

* ``bzr export dir`` now requests all file content as a record stream,
  rather than requsting the file content one file-at-a-time. This can make
  exporting over the network significantly faster (54min => 9min in one
  case). (John Arbash Meinel, #343218)

* ``bzr serve`` no longer slowly leaks memory. The compiled
  ``bzrlib.bencode.Encoder()`` class was using ``__del__`` to cleanup and
  free resources, and it should have been using ``__dealloc__``.
  This will likely have an impact on any other process that is serving for
  an extended period of time.  (John Arbash Meinel, #494406)

* ``bzr switch -b`` can now create branches that are located using directory
  services such as ``lp:``, even when the branch name doesn't contain a
  '/'.  (Neil Martinsen-Burrell, #495263)

* ``bzr unshelve`` has improved messages about what it is doing.
  (Neil Martinsen-Burrell, #496917)

* Check for SIGINT (Ctrl-C) and other signals immediately if ``readdir``
  returns ``EINTR`` by calling ``PyErr_CheckSignals``.  This affected the
  optional ``_readdir_pyx`` extension.  (Andrew Bennetts, #495023)

<<<<<<< HEAD
* Fixed a side effect mutation of ``RemoteBzrDirFormat._network_name``
  that caused some tests to fail when run in a non-default order.
  Probably no user impact.  (Martin Pool, #504102)
=======
* FTP transports support Unicode paths by encoding/decoding them as utf8.
  (Vincent Ladeuil, #472161)
>>>>>>> 848a0590

* Give a clearer message if the lockdir disappears after being apparently
  successfully taken.  (Martin Pool, #498378)

* Listen to the SIGWINCH signal to update the terminal width.
  (Vincent Ladeuil, #316357)

* The 2a format wasn't properly restarting autopacks when something
  changed underneath it (like another autopack). Now concurrent
  autopackers will properly succeed. (John Arbash Meinel, #495000)

* When operations update the working tree, all affected files should end
  up with the same mtime. (eg. when versioning a generated file, if you
  update the source and the generated file together, the generated file
  should appear up-to-date.)
  (John Arbash Meinel, Martin <gzlist>, #488724)

Improvements
************

* Push will now inform the user when they are trying to push to a foreign 
  VCS for which roundtripping is not supported, and will suggest them to 
  use dpush. (Jelmer Vernooij)

* The version of bzr being run is now written to the log file.
  (__monty__, #257170)

* Transport network activity indicator is shown more of the time when
  Bazaar is doing network IO.
  (Martin Pool)

Documentation
*************

* There is a System Administrator's Guide in ``doc/en/admin-guide``,
  including discussions of installation, relevant plugins, security and 
  backup.

API Changes
***********

* Many test features were renamed from ``FooFeature`` to ``foo_feature``
  to be consistent with instances being lower case and classes being
  CamelCase. For the features that were more likely to be used, we added a
  deprecation thunk, but not all. (John Arbash Meinel)

* The Branch hooks pre_change_branch_tip no longer masks exceptions raised
  by plugins - the original exceptions are now preserved. (Robert Collins)

* The Transport ``Server.tearDown`` method is now renamed to
  ``stop_server`` and ``setUp`` to ``start_server`` for consistency with
  our normal naming pattern, and to avoid confusion with Python's
  ``TestCase.tearDown``.  (Martin Pool)

* ``WorkingTree.update`` implementations must now accept a ``revision``
  parameter.

Internals
*********

* New helper osutils.UnicodeOrBytesToBytesWriter which encodes unicode
  objects but passes str objects straight through. This is used for
  selftest but may be useful for diff and other operations that generate
  mixed output. (Robert Collins)

* New exception ``NoRoundtrippingSupport``, for use by foreign branch 
  plugins. (Jelmer Vernooij)

Testing
*******

* ``bzrlib.tests.permute_for_extension`` is a helper that simplifies
  running all tests in the current module, once against a pure python
  implementation, and once against an extension (pyrex/C) implementation.
  It can be used to dramatically simplify the implementation of
  ``load_tests``.  (John Arbash Meinel)

* ``bzrlib.tests.TestCase`` now subclasses ``testtools.testcase.TestCase``.
  This permits features in testtools such as getUniqueInteger and
  getUniqueString to be used. Because of this, testtools version 0.9.2 or
  newer is now a dependency to run bzr selftest. Running with versions of
  testtools less than 0.9.2 will cause bzr to error while loading the test
  suite. (Robert Collins)

* The test progress bar no longer distinguishes tests that 'errored' from
  tests that 'failed' - they're all just failures.
  (Martin Pool)

bzr 2.0.4 (not released yet)
############################

:Codename:
:2.0.4: smooth sailing

Compatibility Breaks
********************

New Features
************

Bug Fixes
*********

* ``bzr export dir`` now requests all file content as a record stream,
  rather than requsting the file content one file-at-a-time. This can make
  exporting over the network significantly faster (54min => 9min in one
  case). (John Arbash Meinel, #343218)

* ``bzr serve`` no longer slowly leaks memory. The compiled
  ``bzrlib.bencode.Encoder()`` class was using ``__del__`` to cleanup and
  free resources, and it should have been using ``__dealloc__``.
  This will likely have an impact on any other process that is serving for
  an extended period of time.  (John Arbash Meinel, #494406)

* Check for SIGINT (Ctrl-C) and other signals immediately if ``readdir``
  returns ``EINTR`` by calling ``PyErr_CheckSignals``.  This affected the
  optional ``_readdir_pyx`` extension.  (Andrew Bennetts, #495023)

* Give a clearer message if the lockdir disappears after being apparently
  successfully taken.  (Martin Pool, #498378)

* The 2a format wasn't properly restarting autopacks when something
  changed underneath it (like another autopack). Now concurrent
  autopackers will properly succeed. (John Arbash Meinel, #495000)

* ``_update_current_block`` no longer suppresses exceptions, so ^C at just
  the right time will get propagated, rather than silently failing to move
  the block pointer. (John Arbash Meinel, Gareth White, #495023)

Improvements
************

Documentation
*************

API Changes
***********

Internals
*********

Testing
*******

* We have a new ``test_source`` that ensures all pyrex ``cdef`` functions
  handle exceptions somehow. (Possibly by setting ``# cannot_raise``
  rather than an ``except ?:`` clause.) This should help prevent bugs like
  bug #495023. (John Arbash Meinel)


bzr 2.1.0b4
###########

:Codename: san francisco airport
:2.1.0b4: 2009-12-14

The fourth beta release in the 2.1 series brings with it a significant
number of bugfixes (~20). The test suite is once again (finally) "green"
on Windows, and should remain that way for future releases. There are a
few performance related updates (faster upgrade and log), and several UI
tweaks. There has also been a significant number of tweaks to the runtime
documentation. 2.1.0b4 include everything from the 2.0.3 release.


Compatibility Breaks
********************

* The BZR_SSH environmental variable may now be set to the path of a secure
  shell client. If currently set to the value ``ssh`` it will now guess the
  vendor of the program with that name, to restore the old behaviour that
  indicated the SSH Corporation client use ``sshcorp`` instead as the magic
  string. (Martin <gzlist@googlemail.com>, #176292)

New Features
************

* ``bzr commit`` now has a ``--commit-time`` option.
  (Alexander Sack, #459276)

* ``-Dhpss`` now increases logging done when run on the bzr server,
  similarly to how it works on the client. (John Arbash Meinel)

* New option ``bzr unshelve --keep`` applies the changes and leaves them
  on the shelf.  (Martin Pool, Oscar Fuentes, #492091)

* The ``BZR_COLUMNS`` envrionment variable can be set to force bzr to
  respect a given terminal width. This can be useful when output is
  redirected or in obscure cases where the default value is not
  appropriate. Pagers can use it to get a better control of the line
  lengths. 
  (Vincent Ladeuil)

* The new command ``bzr lp-mirror`` will request that Launchpad update its
  mirror of a local branch. This command will only function if launchpadlib
  is installed.
  (Jonathan Lange)


Bug Fixes
*********

* After renaming a file, the dirstate could accidentally reference
  ``source\\path`` rather than ``source/path`` on Windows. This might be a
  source of some dirstate-related failures. (John Arbash Meinel)

* ``bzr commit`` now detects commit messages that looks like file names
  and issues a warning.
  (Gioele Barabucci, #73073)

* ``bzr ignore /`` no longer causes an IndexError. (Gorder Tyler, #456036)

* ``bzr log -n0 -rN`` should not return revisions beyond its merged revisions.
  (#325618, #484109, Marius Kruger)

* ``bzr merge --weave`` and ``--lca`` will now create ``.BASE`` files for
  files with conflicts (similar to ``--merge3``). The contents of the file
  is a synthesis of all bases used for the merge.
  (John Arbash Meinel, #40412)

* ``bzr mv --quiet`` really is quiet now.  (Gordon Tyler, #271790)

* ``bzr serve`` is more clear about the risk of supplying --allow-writes.
  (Robert Collins, #84659)

* ``bzr serve --quiet`` really is quiet now.  (Gordon Tyler, #252834)

* Fix bug with redirected URLs over authenticated HTTP.
  (Glen Mailer, Neil Martinsen-Burrell, Vincent Ladeuil, #395714)

* Interactive merge doesn't leave branch locks behind.  (Aaron Bentley)

* Lots of bugfixes for the test suite on Windows. We should once again
  have a test suite with no failures on Windows. (John Arbash Meinel)

* ``osutils.terminal_width()`` obeys the BZR_COLUMNS environment
  variable but returns None if the terminal is not a tty (when output is
  redirected for example). Also fixes its usage under OSes that doesn't
  provide termios.TIOCGWINSZ. Make sure the corresponding tests runs on
  windows too.
  (Joke de Buhr, Vincent Ladeuil, #353370, #62539)
  (John Arbash Meinel, Vincent Ladeuil, #492561)

* Terminate ssh subprocesses when no references to them remain, fixing
  subprocess and file descriptor leaks.  (Andrew Bennetts, #426662)
  
* The ``--hardlink`` option of ``bzr branch`` and ``bzr checkout`` now
  works for 2a format trees.  Only files unaffected by content filters
  will be hardlinked.  (Andrew Bennetts, #408193)

* The new glob expansion on Windows would replace all ``\`` characters
  with ``/`` even if it there wasn't a glob to expand, the arg was quoted,
  etc. Now only change slashes if there is something being glob expanded.
  (John Arbash Meinel, #485771)

* Use our faster ``KnownGraph.heads()`` functionality when computing the
  new rich-root heads. This can cut a conversion time in half (mysql from
  13.5h => 6.2h) (John Arbash Meinel, #487632)

* When launching a external diff tool via bzr diff --using, temporary files
  are no longer created, rather, the path to the file in the working tree is
  passed to the external diff tool. This allows the file to be edited if the
  diff tool provides for this. (Gary van der Merwe, #490738)
  
* The launchpad-open command can now be used from a subdirectory of a
  branch, not just from the root of the branch. 
  (Neil Martinsen-Burrell, #489102)


Improvements
************

* ``bzr log`` is now faster. (Ian Clatworthy)

* ``bzr update`` provides feedback on which branch it is up to date with.
  (Neil Martinsen-Burrell)

* ``bzr upgrade`` from pre-2a to 2a can be significantly faster (4x).
  For details see the xml8 patch and heads() improvements.
  (John Arbash Meinel)

* ``bzrlib.urlutils.local_path_from_url`` now accepts
  'file://localhost/' as well as 'file:///' URLs on POSIX.  (Michael
  Hudson)

* The progress bar now shows only a spinner and per-operation counts,
  not an overall progress bar.  The previous bar was often not correlated
  with real overall operation progress, either because the operations take
  nonlinear time, or because at the start of the operation Bazaar couldn't
  estimate how much work there was to do.  (Martin Pool)

Documentation
*************

* Lots of documentation tweaks for inline help topics and command help
  information.

API Changes
***********

* ``bzrlib.textui`` (vestigial module) removed.  (Martin Pool)

* The Launchpad plugin now has a function ``login`` which will log in to
  Launchpad with launchpadlib, and ``load_branch`` which will return the
  Launchpad Branch object corresponding to a given Bazaar Branch object.
  (Jonathan Lange)

Internals
*********

* New test Feature: ``ModuleAvailableFeature``. It is designed to make it
  easier to handle what tests you want to run based on what modules can be
  imported. (Rather than lots of custom-implemented features that were
  basically copy-and-pasted.) (John Arbash Meinel)

* ``osutils.timer_func()`` can be used to get either ``time.time()`` or
  ``time.clock()`` when you want to do performance timing.
  ``time.time()`` is limited to 15ms resolution on Windows, but
  ``time.clock()`` gives CPU and not wall-clock time on other platforms.
  (John Arbash Meinel)

* Several code paths that were calling ``Transport.get().read()`` have
  been changed to the equalivent ``Transport.get_bytes()``. The main
  difference is that the latter will explicitly call ``file.close()``,
  rather than expecting the garbage collector to handle it. This helps
  with some race conditions on Windows during the test suite and sftp
  tests. (John Arbash Meinel)

Testing
*******

* TestCaseWithMemoryTransport no longer sets $HOME and $BZR_HOME to
  unicode strings. (Michael Hudson, #464174)


bzr 2.0.3
#########

:Codename: little italy
:2.0.3: 2009-12-14


The third stable release of Bazaar has a small handful of bugfixes. As
expected, this has no internal or external compatibility changes versus
2.0.2 (or 2.0.0).

Bug Fixes
*********

* ``bzr push --use-existing-dir`` no longer crashes if the directory
  exists but contains an invalid ``.bzr`` directory.
  (Andrew Bennetts, #423563)

* Content filters are now applied correctly after pull, merge and switch.
  (Ian Clatworthy, #385879)

* Fix a potential segfault in the groupcompress hash map handling code.
  When inserting new entries, if the final hash bucket was empty, we could
  end up trying to access if ``(last_entry+1)->ptr == NULL``.
  (John Arbash Meinel, #490228)

* Improve "Binary files differ" hunk handling.  (Aaron Bentley, #436325)


bzr 2.1.0b3
###########

:Codename: after sprint recovery
:2.1.0b3: 2009-11-16

This release was pushed up from its normal release cycle due to a
regression in python 2.4 compatibility in 2.1.0b2.  Since this regression
was caught before 2.1.0b2 was officially announced, the full changelog
includes both 2.1.0b3 and 2.1.0b2 changes.

Highlights of 2.1.0b3 are: new globbing code for all commands on Windows,
the test suite now conforms to python's trunk enhanced semantics (skip,
etc.), and ``bzr info -v`` will now report the correct branch and repo
formats for Remote objects.


New Features
************

* Users can define a shelve editor to provide shelf functionality at a
  granularity finer than per-patch-hunk. (Aaron Bentley)

Bug Fixes
*********

* Fix for shell completion and short options.  (Benoît PIERRE)

* Hooks daughter classes should always call the base constructor.
  (Alexander Belchenko, Vincent Ladeuil, #389648) 

* Improve "Binary files differ" hunk handling.  (Aaron Bentley, #436325)

* On Windows, do glob expansion at the command-line level (as is usually
  done in bash, etc.) This means that *all* commands get glob expansion
  (bzr status, bzr add, bzr mv, etc). It uses a custom command line
  parser, which allows us to know if a given section was quoted. It means
  you can now do ``bzr ignore "*.py"``.
  (John Arbash Meinel, #425510, #426410, #194450)

* Sanitize commit messages that come in from the '-m' flag. We translate
  '\r\n' => '\n' and a plain '\r' => '\n'. The storage layer doesn't
  allow those because XML store silently translate it anyway. (The parser
  auto-translates \r\n => \n in ways that are hard for us to catch.)

* Show correct branch and repository format descriptions in 
  ``bzr info -v`` on a smart server location.  (Andrew Bennetts, #196080)

* The fix for bug #186920 accidentally broke compatibility with python
  2.4.  (Vincent Ladeuil, #475585)

* Using ``Repository.get_commit_builder().record_iter_changes()`` now
  correctly sets ``self.inv_sha1`` to a sha1 string and
  ``self.new_inventory`` to an Inventory instance after calling
  ``self.finish_inventory()``. (Previously it accidently set both values
  as a tuple on ``self.inv_sha1``. This was missed because
  ``repo.add_revision`` ignores the supplied inventory sha1 and recomputes
  the sha1 from the repo directly. (John Arbash Meinel)

* Shelve command refuse to run if there is no real terminal.
  (Alexander Belchenko)

* Avoid unnecessarily flushing of trace file; it's now unbuffered at the
  Python level.  (Martin Pool)

Documentation
*************

* Include Japanese translations for documentation (Inada Naoki)

* New API ``ui_factory.make_output_stream`` to be used for sending bulk
  (rather than user-interaction) data to stdout.  This automatically
  coordinates with progress bars or other terminal activity, and can be
  overridden by GUIs.
  (Martin Pool, 493944)

Internals
*********

* Some of the core groupcompress functionality now releases the GIL before
  operation. Similar to how zlib and bz2 operate without the GIL in the
  core compression and decompression routines. (John Arbash Meinel)

Testing
*******

* -Dhpssvfs will now trigger on ``RemoteBzrDir._ensure_real``, providing
  more debugging of VFS access triggers. (Robert Collins)

* KnownFailure is now signalled to ``ExtendedTestResult`` using the same
  method that Python 2.7 uses - ``addExpectedFailure``. (Robert Collins)

* ``--parallel=fork`` is now compatible with --subunit.
  (Robert Collins, Vincent Ladeuil, #419776)

* TestNotApplicable is now handled within the TestCase.run method rather
  than being looked for within ``ExtendedTestResult.addError``. This
  provides better handling with other ``TestResult`` objects, degrading to
  sucess rather than error. (Robert Collins)

* The private method ``_testConcluded`` on ``ExtendedTestResult`` has been
  removed - it was empty and unused. (Robert Collins)

* UnavailableFeature is now handled within the TestCase.run method rather
  than being looked for within addError. If the Result object does not
  have an addNotSupported method, addSkip is attempted instead, and
  failing that addSuccess. (Robert Collins)

* When a TestResult does not have an addSkip method, skipped tests are now
  reported as successful tests, rather than as errors. This change is
  to make it possible to get a clean test run with a less capable
  TestResult. (Robert Collins)



bzr 2.1.0b2
###########

:Codename: a load off my mind
:2.1.0b2: 2009-11-02

This is our second feature-filled release since 2.0, pushing us down the
path to a 2.1.0. Once again, all bugfixes in 2.0.2 are present in 2.1.0b2.

Key highlights in this release are: improved handling of
failures-during-cleanup for commit, fixing a long-standing bug with
``bzr+http`` and shared repositories, all ``lp:`` urls to be resolved
behind proxies, and a new StaticTuple datatype, allowing us to reduce
memory consumption (50%) and garbage collector overhead (40% faster) for
many operations.

* A new ``--concurrency`` option has been added as well as an associated
  BZR_CONCURRENCY environment variable to specify the number of
  processes that can be run concurrently when running ``bzr selftest``. The
  command-line option overrides the environment variable if both are
  specified. If none is specified. the number of processes is obtained
  from the OS as before.  (Matt Nordhoff, Vincent Ladeuil)

Bug Fixes
*********

* ``bzr+http`` servers no longer give spurious jail break errors when
  serving branches inside a shared repository.  (Andrew Bennetts, #348308)

* Errors during commit are handled more robustly so that knock-on errors
  are less likely to occur, and will not obscure the original error if
  they do occur.  This fixes some causes of ``TooManyConcurrentRequests``
  and similar errors.  (Andrew Bennetts, #429747, #243391)

* Launchpad urls can now be resolved from behind proxies.
  (Gordon Tyler, Vincent Ladeuil, #186920)

* Reduce the strictness for StaticTuple, instead add a debug flag
  ``-Dstatic_tuple`` which will change apis to be strict and raise errors.
  This way, most users won't see failures, but developers can improve
  internals. (John Arbash Meinel, #471193)

* TreeTransform.adjust_path updates the limbo paths of descendants of adjusted
  files.  (Aaron Bentley)

* Unicode paths are now handled correctly and consistently by the smart
  server.  (Andrew Bennetts, Michael Hudson, #458762)

Improvements
************

* When reading index files, we now use a ``StaticTuple`` rather than a
  plain ``tuple`` object. This generally gives a 20% decrease in peak
  memory, and can give a performance boost up to 40% on large projects.
  (John Arbash Meinel)

* Peak memory under certain operations has been reduced significantly.
  (eg, 'bzr branch launchpad standalone' is cut in half)
  (John Arbash Meinel)

Documentation
*************

* Filtered views user documentation upgraded to refer to format 2a
  instead of pre-2.0 formats. (Ian Clatworthy)

API Changes
***********

* Remove deprecated ``CLIUIFactory``.  (Martin Pool)

* ``UIFactory`` now has new ``show_error``, ``show_message`` and
  ``show_warning`` methods, which can be hooked by non-text UIs.  
  (Martin Pool)

Internals
*********

* Added ``bzrlib._simple_set_pyx``. This is a hybrid between a Set and a
  Dict (it only holds keys, but you can lookup the object located at a
  given key). It has significantly reduced memory consumption versus the
  builtin objects (1/2 the size of Set, 1/3rd the size of Dict). This is
  used as the interning structure for StaticTuple objects.
  (John Arbash Meinel)

* ``bzrlib._static_tuple_c.StaticTuple`` is now available and used by
  the btree index parser and the chk map parser. This class functions
  similarly to ``tuple`` objects. However, it can only point to a limited
  collection of types.  (Currently StaticTuple, str, unicode, None, bool,
  int, long, float, but not subclasses).  This allows us to remove it from
  the garbage collector (it cannot be in a cycle), it also allows us to
  intern the objects. In testing, this can reduce peak memory by 20-40%,
  and significantly improve performance by removing objects from being
  inspected by the garbage collector.  (John Arbash Meinel)

* ``GroupCompressBlock._ensure_content()`` will now release the
  ``zlib.decompressobj()`` when the first request is for all of the
  content. (Previously it would only be released if you made a request for
  part of the content, and then all of it later.) This turns out to be a
  significant memory savings, as a ``zstream`` carries around approx 260kB
  of internal state and buffers. (For branching bzr.dev this drops peak
  memory from 382MB => 345MB.) (John Arbash Meinel)

* When streaming content between ``2a`` format repositories, we now clear
  caches from earlier versioned files. (So 'revisions' is cleared when we
  start reading 'inventories', etc.) This can have a significant impact on
  peak memory for initial copies (~200MB). (John Arbash Meinel)


bzr 2.0.2
#########

:Codename: after the scare
:2.0.2: 2009-11-02

The second in our "let's keep the stable bugfixes flowing" series. As
expected this has a few (~9) bugfixes relative to 2.0.1, and no major api
changes or features.

Bug Fixes
*********

* Avoid "NoneType has no attribute st_mode" error when files disappear
  from a directory while it's being read.  (Martin Pool, #446033)

* Content filters are now applied correctly after revert.
  (Ian Clatworthy)

* Diff parsing handles "Binary files differ" hunks.  (Aaron Bentley, #436325)

* Fetching from stacked pre-2a repository via a smart server no longer
  fails intermittently with "second push failed to complete".
  (Andrew Bennetts, #437626)

* Fix typos left after test_selftest refactoring.
  (Vincent Ladeuil, Matt Nordhoff, #461149)

* Fixed ``ObjectNotLocked`` errors during ``bzr log -r NNN somefile``.
  (Andrew Bennetts, #445171)
  
* PreviewTree file names are not limited by the encoding of the temp
  directory's filesystem. (Aaron Bentley, #436794)

Improvements
************

* ``bzr log`` now read-locks branches exactly once, so makes better use of
  data caches.  (Andrew Bennetts)

Documentation
*************

* Filtered views user documentation upgraded to refer to format 2a
  instead of pre-2.0 formats. (Ian Clatworthy)


bzr 2.1.0b1
###########

:Codename: While the cat is away
:2.1.0b1: 2009-10-14

This is the first development release in the new split "stable" and
"development" series. As such, the release is a snapshot of bzr.dev
without creating a release candidate first. This release includes a
fair amount of internal changes, with deprecated code being removed,
and several new feature developments. People looking for a stable code
base with only bugfixes should focus on the 2.0.1 release. All bugfixes
present in 2.0.1 are present in 2.1.0b1.

Highlights include support for ``bzr+ssh://host/~/homedir`` style urls,
finer control over the plugin search path via extended BZR_PLUGIN_PATH
syntax, visible warnings when extension modules fail to load, and improved
error handling during unlocking.


New Features
************

* Bazaar can now send mail through Apple OS X Mail.app. 
  (Brian de Alwis)

* ``bzr+ssh`` and ``bzr`` paths can now be relative to home directories
  specified in the URL.  Paths starting with a path segment of ``~`` are
  relative to the home directory of the user running the server, and paths
  starting with ``~user`` are relative to the home directory of the named
  user.  For example, for a user "bob" with a home directory of
  ``/home/bob``, these URLs are all equivalent:

  * ``bzr+ssh://bob@host/~/repo``
  * ``bzr+ssh://bob@host/~bob/repo``
  * ``bzr+ssh://bob@host/home/bob/repo``

  If ``bzr serve`` was invoked with a ``--directory`` argument, then no
  home directories outside that directory will be accessible via this
  method.

  This is a feature of ``bzr serve``, so pre-2.1 clients will
  automatically benefit from this feature when ``bzr`` on the server is
  upgraded.  (Andrew Bennetts, #109143)

* Extensions can now be compiled if either Cython or Pyrex is available.
  Currently Pyrex is preferred, but that may change in the future.
  (Arkanes)

* Give more control on BZR_PLUGIN_PATH by providing a way to refer to or
  disable the user, site and core plugin directories.
  (Vincent Ladeuil, #412930, #316192, #145612)

Bug Fixes
*********

* Bazaar's native protocol code now correctly handles EINTR, which most
  noticeably occurs if you break in to the debugger while connected to a
  bzr+ssh server.  You can now can continue from the debugger (by typing
  'c') and the process continues.  However, note that pressing C-\ in the
  shell may still kill the SSH process, which is bug 162509, so you must
  sent a signal to the bzr process specifically, for example by typing
  ``kill -QUIT PID`` in another shell.  (Martin Pool, #341535)

* ``bzr add`` in a tree that has files with ``\r`` or ``\n`` in the
  filename will issue a warning and skip over those files.
  (Robert Collins, #3918)

* ``bzr dpush`` now aborts if uncommitted changes (including pending merges)
  are present in the working tree. The configuration option ``dpush_strict``
  can be used to set the default for this behavior.
  (Vincent Ladeuil, #438158)

* ``bzr merge`` and ``bzr remove-tree`` now requires --force if pending
  merges are present in the working tree.
  (Vincent Ladeuil, #426344)

* Clearer message when Bazaar runs out of memory, instead of a ``MemoryError``
  traceback.  (Martin Pool, #109115)

* Don't give a warning on Windows when failing to import ``_readdir_pyx``
  as it is never built. (John Arbash Meinel, #430645)

* Don't restrict the command name used to run the test suite.
  (Vincent Ladeuil, #419950)

* ftp transports were built differently when the kerberos python module was
  present leading to obscure failures related to ASCII/BINARY modes.
  (Vincent Ladeuil, #443041)

* Network streams now decode adjacent records of the same type into a
  single stream, reducing layering churn. (Robert Collins)

* PreviewTree behaves correctly when get_file_mtime is invoked on an unmodified
  file. (Aaron Bentley, #251532)

* Registry objects should not use iteritems() when asked to use items().
  (Vincent Ladeuil, #430510)

* Weave based repositories couldn't be cloned when committers were using
  domains or user ids embedding '.sig'. Now they can.
  (Matthew Fuller, Vincent Ladeuil, #430868)

Improvements
************

* Revision specifiers can now be given in a more DWIM form, without
  needing explicit prefixes for specifiers like tags or revision id's.
  See ``bzr help revisionspec`` for full details.  (Matthew Fuller)

* Bazaar gives a warning before exiting, and writes into ``.bzr.log``, if 
  compiled extensions can't be loaded.  This typically indicates a
  packaging or installation problem.  In this case Bazaar will keep
  running using pure-Python versions, but this may be substantially
  slower.  The warning can be disabled by setting
  ``ignore_missing_extensions = True`` in ``bazaar.conf``.
  See also <https://answers.launchpad.net/bzr/+faq/703>.
  (Martin Pool, #406113, #430529)

* Secondary errors that occur during Branch.unlock and Repository.unlock
  no longer obscure the original error.  These methods now use a new
  decorator, ``only_raises``.  This fixes many causes of
  ``TooManyConcurrentRequests`` and similar errors.
  (Andrew Bennetts, #429747)

Documentation
*************

* Describe the new shell-like test feature. (Vincent Ladeuil)

* Help on hooks no longer says 'Not deprecated' for hooks that are
  currently supported. (Ian Clatworthy, #422415)

API Changes
***********

* ``bzrlib.user_encoding`` has been removed; use
  ``bzrlib.osutils.get_user_encoding`` instead.  (Martin Pool)

* ``bzrlib.tests`` now uses ``stopTestRun`` for its ``TestResult``
  subclasses - the same as python's unittest module. (Robert Collins)
  
* ``diff._get_trees_to_diff`` has been renamed to 
  ``diff.get_trees_and_branches_to_diff``. It is now a public API, and it 
  returns the old and new branches. (Gary van der Merwe)

* ``bzrlib.trace.log_error``, ``error`` and ``info`` have been deprecated.
  (Martin Pool)

* ``MutableTree.has_changes()`` does not require a tree parameter anymore. It
  now defaults to comparing to the basis tree. It now checks for pending
  merges too.  ``Merger.check_basis`` has been deprecated and replaced by the
  corresponding has_changes() calls. ``Merge.compare_basis``,
  ``Merger.file_revisions`` and ``Merger.ensure_revision_trees`` have also
  been deprecated.
  (Vincent Ladeuil, #440631)

* ``ProgressTask.note`` is deprecated.
  (Martin Pool)

Internals
*********

* Added ``-Drelock`` debug flag.  It will ``note`` a message every time a
  repository or branch object is unlocked then relocked the same way.
  (Andrew Bennetts)
  
* ``BTreeLeafParser.extract_key`` has been tweaked slightly to reduce
  mallocs while parsing the index (approx 3=>1 mallocs per key read).
  This results in a 10% speedup while reading an index.
  (John Arbash Meinel)

* The ``bzrlib.lsprof`` module has a new class ``BzrProfiler`` which makes
  profiling in some situations like callbacks and generators easier.
  (Robert Collins)

Testing
*******

* Passing ``--lsprof-tests -v`` to bzr selftest will cause lsprof output to
  be output for every test. Note that this is very verbose! (Robert Collins)

* Setting ``BZR_TEST_PDB=1`` when running selftest will cause a pdb
  post_mortem to be triggered when a test failure occurs. (Robert Collins)

* Shell-like tests can now be written. Code in ``bzrlib/tests/script.py`` ,
  documentation in ``developers/testing.txt`` for details.
  (Vincent Ladeuil)

* Some tests could end up with the same id, that was dormant for
  a long time.
  (Vincent Ladeuil, #442980)

* Stop showing the number of tests due to missing features in the test
  progress bar.  (Martin Pool)

* Test parameterisation now does a shallow copy, not a deep copy of the test
  to be parameterised. This is not expected to break external use of test
  parameterisation, and is substantially faster. (Robert Collins)

* Tests that try to open a bzr dir on an arbitrary transport will now
  fail unless they have explicitly permitted the transport via
  ``self.permit_url``. The standard test factories such as ``self.get_url``
  will permit the urls they provide automatically, so only exceptional
  tests should need to do this. (Robert Collins)

* The break-in test no longer cares about clean shutdown of the child,
  instead it is happy if the debugger starts up. (Robert  Collins)

* The full test suite is expected to pass when the C extensions are not
  present. (Vincent Ladeuil, #430749)


bzr 2.0.1
#########

:Codename: Stability First
:2.0.1: 2009-10-14

The first of our new ongoing bugfix-only stable releases has arrived. It
includes a collection of 12 bugfixes applied to bzr 2.0.0, but does not
include any of the feature development in the 2.1.0 series.


Bug Fixes
*********

* ``bzr add`` in a tree that has files with ``\r`` or ``\n`` in the
  filename will issue a warning and skip over those files.
  (Robert Collins, #3918)

* bzr will attempt to authenticate with SSH servers that support
  ``keyboard-interactive`` auth but not ``password`` auth when using
  Paramiko.   (Andrew Bennetts, #433846)

* Fixed fetches from a stacked branch on a smart server that were failing
  with some combinations of remote and local formats.  This was causing
  "unknown object type identifier 60" errors.  (Andrew Bennetts, #427736)

* Fixed ``ObjectNotLocked`` errors when doing some log and diff operations
  on branches via a smart server.  (Andrew Bennetts, #389413)

* Handle things like ``bzr add foo`` and ``bzr rm foo`` when the tree is
  at the root of a drive. ``osutils._cicp_canonical_relpath`` always
  assumed that ``abspath()`` returned a path that did not have a trailing
  ``/``, but that is not true when working at the root of the filesystem.
  (John Arbash Meinel, Jason Spashett, #322807)

* Hide deprecation warnings for 'final' releases for python2.6.
  (John Arbash Meinel, #440062)

* Improve the time for ``bzr log DIR`` for 2a format repositories.
  We had been using the same code path as for <2a formats, which required
  iterating over all objects in all revisions.
  (John Arbash Meinel, #374730)

* Make sure that we unlock the tree if we fail to create a TreeTransform
  object when doing a merge, and there is limbo, or pending-deletions
  directory.  (Gary van der Merwe, #427773)

* Occasional IndexError on renamed files have been fixed. Operations that
  set a full inventory in the working tree will now go via the
  apply_inventory_delta code path which is simpler and easier to
  understand than dirstates set_state_from_inventory method. This may
  have a small performance impact on operations built on _write_inventory,
  but such operations are already doing full tree scans, so no radical
  performance change should be observed. (Robert Collins, #403322)

* Retrieving file text or mtime from a _PreviewTree has good performance when
  there are many changes.  (Aaron Bentley)

* The CHK index pages now use an unlimited cache size. With a limited
  cache and a large project, the random access of chk pages could cause us
  to download the entire cix file many times.
  (John Arbash Meinel, #402623)

* When a file kind becomes unversionable after being added, a sensible
  error will be shown instead of a traceback. (Robert Collins, #438569)

Documentation
*************

* Improved README. (Ian Clatworthy)

* Improved upgrade documentation for Launchpad branches.
  (Barry Warsaw)


bzr 2.0.0
#########

:2.0.0: 2009-09-22
:Codename: Instant Karma

This release of Bazaar makes the 2a (previously 'brisbane-core') format
the default when new branches or repositories are created.  This format is
substantially smaller and faster for many operations.  Most of the work in
this release focuses on bug fixes and stabilization, covering both 2a and
previous formats.  (See the Upgrade Guide for information on migrating
existing projects.)

This release also improves the documentation content and presentation,
including adding Windows HtmlHelp manuals.

The Bazaar team decided that 2.0 will be a long-term supported release,
with bugfix-only 2.0.x releases based on it, continuing for at least six
months or until the following stable release.

Changes from 2.0.0rc2 to final
******************************

* Officially branded as 2.0.0 rather than 2.0 to clarify between things
  that "want to happen on the 2.0.x stable series" versus things that want
  to "land in 2.0.0". (Changes how bzrlib._format_version_tuple() handles
  micro = 0.) (John Arbash Meinel)


bzr 2.0.0rc2
############

:2.0.0rc2: 2009-09-10

New Features
************

* Added post_commit hook for mutable trees. This allows the keywords
  plugin to expand keywords on files changed by the commit.
  (Ian Clatworthy, #408841)

Bug Fixes
*********

* Bazaar's native protocol code now correctly handles EINTR, which most
  noticeably occurs if you break in to the debugger while connected to a
  bzr+ssh server.  You can now can continue from the debugger (by typing
  'c') and the process continues.  However, note that pressing C-\ in the
  shell may still kill the SSH process, which is bug 162509, so you must
  sent a signal to the bzr process specifically, for example by typing
  ``kill -QUIT PID`` in another shell.  (Martin Pool, #341535)

* ``bzr check`` in pack-0.92, 1.6 and 1.9 format repositories will no
  longer report incorrect errors about ``Missing inventory ('TREE_ROOT', ...)``
  (Robert Collins, #416732)

* ``bzr info -v`` on a 2a format still claimed that it was a "Development
  format" (John Arbash Meinel, #424392)

* ``bzr log stacked-branch`` shows the full log including
  revisions that are in the fallback repository. (Regressed in 2.0rc1).
  (John Arbash Meinel, #419241)

* Clearer message when Bazaar runs out of memory, instead of a ``MemoryError``
  traceback.  (Martin Pool, #109115)

* Conversion to 2a will create a single pack for all the new revisions (as
  long as it ran without interruption). This improves both ``bzr upgrade``
  and ``bzr pull`` or ``bzr merge`` from local branches in older formats.
  The autopack logic that occurs every 100 revisions during local
  conversions was not returning that pack's identifier, which resulted in
  the partial packs created during the conversion not being consolidated
  at the end of the conversion process. (Robert Collins, #423818)

* Fetches from 2a to 2a are now again requested in 'groupcompress' order.
  Groups that are seen as 'underutilized' will be repacked on-the-fly.
  This means that when the source is fully packed, there is minimal
  overhead during the fetch, but if the source is poorly packed the result
  is a fairly well packed repository (not as good as 'bzr pack' but
  good-enough.) (Robert Collins, John Arbash Meinel, #402652)

* Fix a potential segmentation fault when doing 'log' of a branch that had
  ghosts in its mainline.  (Evaluating None as a tuple is bad.)
  (John Arbash Meinel, #419241)

* ``groupcompress`` sort order is now more stable, rather than relying on
  ``topo_sort`` ordering. The implementation is now
  ``KnownGraph.gc_sort``. (John Arbash Meinel)

* Local data conversion will generate correct deltas. This is a critical
  bugfix vs 2.0rc1, and all 2.0rc1 users should upgrade to 2.0rc2 before
  converting repositories. (Robert Collins, #422849)

* Network streams now decode adjacent records of the same type into a
  single stream, reducing layering churn. (Robert Collins)

* Prevent some kinds of incomplete data from being committed to a 2a
  repository, such as revisions without inventories, a missing chk_bytes
  record for an inventory, or a missing text referenced by an inventory.
  (Andrew Bennetts, #423506, #406687)
  
Documentation
*************

* Fix assertion error about "_remember_remote_is_before" when pushing to
  older smart servers.
  (Andrew Bennetts, #418931)

* Help on hooks no longer says 'Not deprecated' for hooks that are
  currently supported. (Ian Clatworthy, #422415)

* PDF and CHM (Windows HtmlHelp) formats are now supported for the
  user documentation. The HTML documentation is better broken up into
  topics. (Ian Clatworthy)

* The developer and foreign language documents are now separated
  out so that searching in the HTML and CHM files produces more
  useful results. (Ian Clatworthy)

* The main table of contents now provides links to the new Migration Docs
  and Plugins Guide. (Ian Clatworthy)


bzr 2.0.0rc1
############

:Codename: no worries
:2.0.0rc1: 2009-08-26

Compatibility Breaks
********************

* The default format for bzr is now ``2a``. This format brings many
  significant performance and size improvements. bzr can pull from
  any existing repository into a ``2a`` one, but can only transfer
  from ``2a`` into ``rich-root`` repositories. The Upgrade guide
  has more information about this change. (Robert Collins)

* On Windows auto-detection of Putty's plink.exe is disabled.
  Default SSH client for Windows is paramiko. User still can force
  usage of plink if explicitly set environment variable BZR_SSH=plink.
  (#414743, Alexander Belchenko)

New Features
************

* ``bzr branch --switch`` can now switch the checkout in the current directory
  to the newly created branch. (Lukáš Lalinský)

Bug Fixes
*********

* Further tweaks to handling of ``bzr add`` messages about ignored files.
  (Jason Spashett, #76616)

* Fetches were being requested in 'groupcompress' order, but weren't
  recombining the groups. Thus they would 'fragment' to get the correct
  order, but not 'recombine' to actually benefit from it. Until we get
  recombining to work, switching to 'unordered' fetches avoids the
  fragmentation. (John Arbash Meinel, #402645)

* Fix a pycurl related test failure on karmic by recognizing an error
  raised by newer versions of pycurl.
  (Vincent Ladeuil, #306264)

* Fix a test failure on karmic by making a locale test more robust.
  (Vincent Ladeuil, #413514)

* Fix IndexError printing CannotBindAddress errors.
  (Martin Pool, #286871)

* Fix "Revision ... not present" errors when upgrading stacked branches,
  or when doing fetches from a stacked source to a stacked target.
  (Andrew Bennetts, #399140)

* ``bzr branch`` of 2a repositories over HTTP is much faster.  bzr now
  batches together small fetches from 2a repositories, rather than
  fetching only a few hundred bytes at a time.
  (Andrew Bennetts, #402657)

Improvements
************

* A better description of the platform is shown in crash tracebacks, ``bzr
  --version`` and ``bzr selftest``.
  (Martin Pool, #409137)

* bzr can now (again) capture crash data through the apport library, 
  so that a single human-readable file can be attached to bug reports.
  This can be disabled by using ``-Dno_apport`` on the command line, or by
  putting ``no_apport`` into the ``debug_flags`` section of
  ``bazaar.conf``.
  (Martin Pool, Robert Collins, #389328)

* ``bzr push`` locally on windows will no longer give a locking error with
  dirstate based formats. (Robert Collins)

* ``bzr shelve`` and ``bzr unshelve`` now work on windows.
  (Robert Collins, #305006)

* Commit of specific files no longer prevents using the iter_changes
  codepath. On 2a repositories, commit of specific files should now be as
  fast, or slightly faster, than a full commit. (Robert Collins)

* The internal core code that handles specific file operations like
  ``bzr st FILENAME`` or ``bzr commit FILENAME`` has been changed to
  include the parent directories if they have altered, and when a
  directory stops being a directory its children are always included. This
  fixes a number of causes for ``InconsistentDelta`` errors, and permits
  faster commit of specific paths. (Robert Collins, #347649)

Documentation
*************

* New developer documentation for content filtering.
  (Martin Pool)

API Changes
***********

* ``bzrlib.shelf_ui`` has had the ``from_args`` convenience methods of its
  classes changed to manage lock lifetime of the trees they open in a way
  consistent with reader-exclusive locks. (Robert Collins, #305006)

Testing
*******

bzr 1.18.1
##########

:Codename:     nein nein nein!
:1.18.1:       2009-09-09

This release fixes two small but worthwhile bugs relevant to users on
Microsoft Windows: some commands that failed on with locking errors will
now work, and a bug that caused poor performance after committing a file
with line-ending conversion has now been fixed.  It also fixes a bug in
pushing to older servers.

Bug Fixes
*********

* Fixed a problem where using content filtering and especially end-of-line
  conversion will commit too many copies a file.
  (Martin Pool, #415508)

* Fix assertion error about ``_remember_remote_is_before`` in
  ``set_tags_bytes`` when pushing to older smart servers.  
  (Andrew Bennetts, Alexander Belchenko, #418931)

Improvements
************

* ``bzr push`` locally on Windows will no longer give a locking error with
  dirstate based formats. (Robert Collins)

* ``bzr shelve`` and ``bzr unshelve`` now work on Windows.
  (Robert Collins, #305006)

API Changes
***********

* ``bzrlib.shelf_ui`` has had the ``from_args`` convenience methods of its
  classes changed to manage lock lifetime of the trees they open in a way
  consistent with reader-exclusive locks. (Robert Collins, #305006)

* ``Tree.path_content_summary`` may return a size of None, when called on
  a tree with content filtering where the size of the canonical form
  cannot be cheaply determined.  (Martin Pool)

* When manually creating transport servers in test cases, a new helper
  ``TestCase.start_server`` that registers a cleanup and starts the server
  should be used. (Robert Collins)

bzr 1.18
########

Compatibility Breaks
********************

* Committing directly to a stacked branch from a lightweight checkout will
  no longer work. In previous versions this would appear to work but would
  generate repositories with insufficient data to create deltas, leading
  to later errors when branching or reading from the repository.
  (Robert Collins, bug #375013)

New Features
************

Bug Fixes
*********

* Fetching from 2a branches from a version-2 bzr protocol would fail to
  copy the internal inventory pages from the CHK store. This cannot happen
  in normal use as all 2a compatible clients and servers support the
  version-3 protocol, but it does cause test suite failures when testing
  downlevel protocol behaviour. (Robert Collins)

* Fix a test failure on karmic by making a locale test more robust.
  (Vincent Ladeuil, #413514)

* Fixed "Pack ... already exists" error when running ``bzr pack`` on a
  fully packed 2a repository.  (Andrew Bennetts, #382463)

* Further tweaks to handling of ``bzr add`` messages about ignored files.
  (Jason Spashett, #76616)

* Properly handle fetching into a stacked branch while converting the
  data, especially when there are also ghosts. The code was filling in
  parent inventories incorrectly, and also not handling when one of the
  parents was a ghost. (John Arbash Meinel, #402778, #412198)

* ``RemoteStreamSource.get_stream_for_missing_keys`` will fetch CHK
  inventory pages when appropriate (by falling back to the vfs stream
  source).  (Andrew Bennetts, #406686)

* StreamSource generates rich roots from non-rich root sources correctly
  now.  (Andrew Bennetts, #368921)

* When deciding whether a repository was compatible for upgrading or
  fetching, we previously incorrectly checked the default repository
  format for the bzrdir format, rather than the format that was actually
  present on disk.  (Martin Pool, #408824)

Improvements
************

* A better description of the platform is shown in crash tracebacks, ``bzr
  --version`` and ``bzr selftest``.
  (Martin Pool, #409137)

* Cross-format fetches (such as between 1.9-rich-root and 2a) via the
  smart server are more efficient now.  They send inventory deltas rather
  than full inventories.  The smart server has two new requests,
  ``Repository.get_stream_1.19`` and ``Repository.insert_stream_1.19`` to
  support this.  (Andrew Bennetts, #374738, #385826)

* Extracting the full ancestry and computing the ``merge_sort`` is now
  significantly faster. This effects things like ``bzr log -n0``. (For
  example, ``bzr log -r -10..-1 -n0 bzr.dev`` is 2.5s down to 1.0s.
  (John Arbash Meinel)

Documentation
*************

API Changes
***********

Internals
*********

* ``-Dstrict_locks`` can now be used to check that read and write locks
  are treated properly w.r.t. exclusivity. (We don't try to take an OS
  read lock on a file that we already have an OS write lock on.) This is
  now set by default for all tests, if you have a test which cannot be
  fixed, you can use ``self.thisFailsStrictLockCheck()`` as a
  compatibility knob. (John Arbash Meinel)

* InterDifferingSerializer is now only used locally.  Other fetches that
  would have used InterDifferingSerializer now use the more network
  friendly StreamSource, which now automatically does the same
  transformations as InterDifferingSerializer.  (Andrew Bennetts)

* ``KnownGraph`` now has a ``.topo_sort`` and ``.merge_sort`` member which
  are implemented in pyrex and significantly faster. This is exposed along
  with ``CombinedGraphIndex.find_ancestry()`` as
  ``VersionedFiles.get_known_graph_ancestry(keys)``.
  (John Arbash Meinel)

* RemoteBranch.open now honours ignore_fallbacks correctly on bzr-v2
  protocols. (Robert Collins)

* The index code now has some specialized routines to extract the full
  ancestry of a key in a more efficient manner.
  ``CombinedGraphIndex.find_ancestry()``. (Time to get ancestry for
  bzr.dev drops from 1.5s down to 300ms. For OOo from 33s => 10.5s) (John
  Arbash Meinel)

Testing
*******

* Install the test ssl certificate and key so that installed bzr
  can run the https tests. (Denys Duchier, #392401)
  

bzr 1.18rc1
###########

:Codename: little traveller
:1.18:    2009-08-20
:1.18rc1: 2009-08-10

This release of Bazaar marches on towards the 2.0 release in which the 2a
'brisbane-core' format becomes generally recommended.  Most of the work in
this release now focusses on bug fixes and stabilization, covering both 2a
and previous formats.  There is a new text-mode interactive merge feature,
a new guide to migration to 2a format in the user documentation, and
pushing branches to a smart server is now much faster.  

The Bazaar team decided that 2.0 will be a long-term supported release,
with bugfix-only releases based on it continuing for at least six months
or until the following stable release.

There are no changes from 1.18rc1 to 1.18.

New Features
************

* ``bzr merge --interactive`` applies a user-selected portion of the
  merge.  The UI is similar to ``shelve``.  (Aaron Bentley)

* ``bzr reconfigure`` now takes options ``--stacked-on URL`` and
  ``--unstacked`` to change stacking of a branch.
  (Martin Pool, #391411)

Bug Fixes
*********

* Annotating on a stacked branch will now succeed in simple scenarios.
  There are still some complex scenarios where it will fail (bug #399884)
  (John Arbash Meinel, #393366)

* A progress bar is no longer left dangling when ``bzr selftest``
  completes, and the progress bar updates with zero latency so the
  displayed test name is always the one that's actually running.
  (Martin Pool, #123688)

* Authenticating against an ssh server now uses ``auth_none`` to determine
  if password authentication is even supported. This fixes a bug where
  users would be prompted for a launchpad password, even though launchpad
  only supports publickey authentication. (John Arbash Meinel, #375867)

* BranchBuilder now accepts timezone to avoid test failures in countries far
  from GMT. (Vincent Ladeuil, #397716)

* ``bzr commit`` no longer saves the unversioning of missing files until
  the commit has completed on the branch. This means that aborting a
  commit that found a missing file will leave the tree unedited.
  (Robert Collins, #282402)

* ``bzr mv`` no longer takes out branch locks, which allows it to work
  when the branch is readonly. (Robert Collins, #216541)

* ``bzr revert .`` no longer generates an InconsistentDelta error when
  there are missing subtrees. (Robert Collins, #367632)

* ``bzr send`` now generates valid bundles with ``--2a`` formats. However,
  do to internal changes necessary to support this, older clients will
  fail when trying to insert them. For newer clients, the bundle can be
  used to apply the changes to any rich-root compatible format.
  (John Arbash Meinel, #393349)

* Cope with FTP servers that don't support restart/append by falling back
  to reading and then rewriting the whole file, such as TahoeLAFS.  (This
  fallback may be slow for some access patterns.)  (Nils Durner, #294709)

* Encode the paths in ``mbcs`` encoding on Windows when spawning an
  external diff client. This at least allows supporting filenames that are
  not ascii, but are present in the current locale. Ideally we would be
  able to pass the Unicode path, but that would be client dependent.
  (John Arbash Meinel, #382709)

* Fix a compile bug on Solaris having to do with const and
  pointer-to-pointers. (John Arbash Meinel, #408441)

* Fixed a NameError that occurs when merging or pulling from a URL that
  causes a redirection loop when bzr tries to read a URL as a bundle.
  (Andrew Bennetts, #400847)

* Fix ``AttributeError: 'TestUIFactory' object has no attribute 'tick'``
  running send and similar commands on 2a formats.
  (Martin Pool, #408201)
  
* Fix crash in some invocations of ``bzr status`` in format 2a.
  (Martin Pool, #403523)

* Fixed export to existing directory: if directory is empty then export 
  will succeed, otherwise it fails with error.
  (Alexander Belchenko, #406174)

* Fixed spurious "Source branch does not support stacking" warning when
  pushing. (Andrew Bennetts, #388908)

* Fixed spurious transport activity indicator appearing while tests are
  running.  (Martin Pool, #343532)

* Merge now correctly handles empty right-hand revision specs.
  (Aaron Bentley, #333961)

* Renames to lexographically lower basenames in trees that have never been
  committed to will no longer corrupt the dirstate. This was caused by an
  bug in the dirstate update_minimal method. (Robert Collins, #395556)

* Requests for unknown methods no longer cause the smart server to log
  lots of backtraces about ``UnknownSmartMethod``, ``do_chunk`` or
  ``do_end``.  (Andrew Bennetts, #338561)

* Shelve will not shelve the initial add of the tree root.  (Aaron Bentley)

* Streaming from bzr servers where there is a chain of stacked branches
  (A stacked on B stacked on C) will now work. (Robert Collins, #406597)

* The environment variable ``BZR_PROGRESS_BAR`` set to either ``text`` or ``none``
  always forces progress bars either on or off respectively.  Otherwise,
  they're turned on if ``TERM`` is not ``dumb`` and stderr is a terminal.
  bzr always uses the 'text' user interface when run as a command, so
  ``BZR_USE_TEXT_UI`` is no longer needed.
  (Martin Pool, #339385, #387717)

* The optional ``_knit_load_data_pyx`` C extension was never being
  imported.  This caused significant slowdowns when reading data from
  repositories.  (Andrew Bennetts, #405653)
  
* The ``--hardlink`` option to ``branch`` and ``checkout`` is not
  supported at the moment on workingtree formats that can do content
  filtering.  (See <https://bugs.edge.launchpad.net/bzr/+bug/408193>.)
  bzr now says so, rather than just ignoring the option.  (Martin Pool)

* There was a bug in ``osutils.relpath`` that was only triggered on
  Windows. Essentially if you were at the root of a drive, and did
  something to a branch/repo on another drive, we would go into an
  infinite loop while trying to find a 'relative path'.
  (John Arbash Meinel, #394227)

* ``WorkingTree4.unversion`` will no longer fail to unversion ids which
  were present in a parent tree but renamed in the working tree.
  (Robert Collins, #187207)

Improvements
************

* Can now rename/move files even if they have been removed from the inventory.
  (Marius Kruger)

* Pushing branches with tags via ``bzr://`` and ``bzr+ssh://`` is much
  faster, using a new ``Branch.set_tags_bytes`` smart server verb rather
  than VFS methods.  For example, pushes of small branches with tags take
  11 rather than 18 smart server requests.  (Andrew Bennetts, #398608)

* Sending Ctrl-Break on Windows will now drop you into the debugger, in
  the same way that sending Ctrl-\\ does on other platforms.
  (John Arbash Meinel)

Documentation
*************

* Added Bazaar 2.0 Upgrade Guide. (Ian Clatworthy)

API Changes
***********

* ``CLIUIFactory`` is deprecated; use ``TextUIFactory`` instead if you
  need to subclass or create a specific class, or better yet the existing
  ``make_ui_for_terminal``.  ``SilentUIFactory`` is clarified to do no
  user interaction at all, rather than trying to read from stdin but not
  writing any output, which would be strange if reading prompts or
  passwords.  (Martin Pool)

* New TransformPreview.commit() allows committing without a working tree.
  (Aaron Bentley)

* ``pb`` parameter to ``TextTestResult`` is deprecated and ignored.
  (Martin Pool)

* ProgressTasks now prefer to talk direct to their ProgressView not to the
  UIFactory. 
  (Martin Pool)

* ``WorkingTree._check`` now requires a references dict with keys matching
  those returned by ``WorkingTree._get_check_refs``. (Robert Collins)

Internals
*********

* ``CHKInventory.path2id`` uses the parent_id to basename hash to avoid
  reading the entries along the path, reducing work to lookup ids from
  paths. (Robert Collins)

* ``CHKMap.apply_delta`` now raises ``InconsistentDelta`` if a delta adds
  as new a key which was already mapped. (Robert Collins)

* Inventory delta application catches more cases of corruption and can
  prevent corrupt deltas from affecting consistency of data structures on
  disk. (Robert Collins)

* --subunit support now adds timestamps if the subunit version supports
  it. (Robert Collins)

* The Windows all-in-one installer now bundles the PyQt image format
  plugins, which allows previewing more images as part of 'qdiff'.
  (Alexander Belchenko)


Testing
*******

* Merge directive cherrypick tests must use the same root id.
  (Martin Pool, #409684)

* Spurious failure in ``check`` tests on rich-root formats fixed.
  (Martin Pool, #408199)

* The ``bzrlib.tests.TextTestRunner`` will no longer call
  ``countTestsCases`` on the test being run. Progress information is
  instead handled by having the test passed in call ``result.progress``
  before running its contents. This improves the behaviour when using
  ``TextTestRunner`` with test suites that don't support
  ``countTestsCases``. (Robert Collins)


bzr 1.17.1 (unreleased)
#######################

Bug Fixes
*********

* The optional ``_knit_load_data_pyx`` C extension was never being
  imported.  This caused significant slowdowns when reading data from
  knit format repositories.  (Andrew Bennetts, #405653)
  

bzr 1.17
########
:Codename: so-late-its-brunch
:1.17rc1: 2009-07-13
:1.17: 2009-07-20


Bazaar continues to blaze a straight and shining path to the 2.0 release and
the elevation of the ``2a`` beta format to the full glory of "supported and
stable".

Highlights in this release include greatly reduced memory consumption during
commits, faster ``ls``, faster ``annotate``, faster network operations if
you're specifying a revision number and the final destruction of those
annoying progress bar artifacts.


Changes from 1.17rc1 to 1.17final
*********************************

* Change an extension to call the python ``frozenset()`` rather than the C
  api ``PyFrozenSet_New``. It turns out that python2.4 did not expose the
  C api. (John Arbash Meinel, #399366)

* Fixes for the Makefile and the rename of ``generate_docs.py`` to
  ``tools/generate_docs.py`` to allow everything to be built on Windows.
  (John Arbash Meinel, #399356)

* ``bzr serve`` once again applies a ``ChrootServer`` to the given
  directory before serving it. (Andrew Bennetts, #400535)


Compatibility Breaks
********************

* ``bzr register-branch`` from the Launchpad plugin now refers to "project"
  instead of "product" which is the correct Launchpad terminology.  The
  --product option is deprecated and users should switch to using --project.
  (Neil Martinsen-Burrell, #238764)


New Features
************

* ``bzr push`` now aborts if uncommitted changes (including pending merges)
  are present in the working tree (if one is present) and no revision is
  specified. The configuration option ``push_strict`` can be used to set the
  default for this behavior.  (Vincent Ladeuil, #284038, #322808, #65286)

* ``bzr revno`` and ``bzr revision-info`` now have a ``--tree`` option to
  show revision info for the working tree instead of the branch.
  (Matthew Fuller, John Arbash Meinel)

* ``bzr send`` now aborts if uncommitted changes (including pending merges)
  are present in the working tree and no revision is specified. The
  configuration option ``send_strict`` can be used to set the default for this
  behavior.
  (Vincent Ladeuil, #206577)

* ``bzr switch --create-branch/-b`` can now be used to create and switch
  to a new branch. Supplying a name without a ``/`` will create the branch
  relative to the existing branch. (similar to how ``bzr switch name``
  works when the branch already exists.) (John Arbash Meinel)


Bug Fixes
*********

* Accept uppercase "Y/N" to prompts such as from break lock. 
  (#335182, Tim Powell, Martin Pool)

* Add documentation about diverged branches and how to fix them in the
  centralized workflow with local commits.  Mention ``bzr help
  diverged-branches`` when a push fails because the branches have
  diverged.  (Neil Martinsen-Burrell, #269477)

* Annotate would sometimes 'latch on' to trivial lines, causing important
  lines to be incorrectly annotated. (John Arbash Meinel, #387952)

* Automatic format upgrades triggered by default stacking policies on a
  1.16rc1 (or later) smart server work again.
  (Andrew Bennetts, #388675)

* Avoid progress bar artifacts being left behind on the screen.
  (Martin Pool, #321935)

* Better message in ``bzr split`` error suggesting a rich root format.
  (Neil Martinsen-Burrell, #220067)

* ``Branch.set_append_revisions_only`` now works with branches on a smart
  server. (Andrew Bennetts, #365865)

* By default, ``bzr branch`` will fail if the target directory exists, but
  does not already have a control directory.  The flag ``--use-existing-dir``
  will allow operation to proceed.  (Alexander Belchenko, #307554)

* ``bzr ls DIR --from-root`` now shows only things in DIR, not everything.
  (Ian Clatworthy)

* Fetch between repositories does not error if they have inconsistent data
  that should be irrelevant to the fetch operation. (Aaron Bentley)

* Fix ``AttributeError`` exception when reconfiguring lightweight checkout 
  of a remote repository.
  (Jelmer Vernooij, #332194)

* Fix bug in decoding v3 smart server messages when receiving multiple
  lots of excess bytes after an end-of-message.
  (Andrew Bennetts)

* Force deletion of readonly files during merge, update and other tree
  transforms.
  (Craig Hewetson, Martin Pool, #218206)

* Force socket shutdown in threaded http test servers to avoid client hangs
  (pycurl).  (Vincent Ladeuil, #383920).

* ``LRUCache`` will maintain the linked list pointers even if a nodes
  cleanup function raises an exception. (John Arbash Meinel, #396838)

* Progress bars are now suppressed again when the environment variable
  ``BZR_PROGRESS_BAR`` is set to ``none``.
  (Martin Pool, #339385)

* Reduced memory consumption during ``bzr commit`` of large files. For
  pre 2a formats, should be down to ~3x the size of a file.
  For ``--2a`` format repositories, it is down to the size of the file
  content plus the size of the compressed text.  Related to bug #109114.
  (John Arbash Meinel)

* Set hidden attribute on .bzr directory below unicode path should never
  fail with error. The operation should succeed even if bzr unable to set 
  the attribute.  (Alexander Belchenko, related to bug #335362).
  
* Stacking will no longer accept requests to stack on the same
  branch/repository. Existing branches that incorrectly reference the same
  repository in a stacking configuration will now raise
  UnstackableLocationError when the branch is opened. This can be fixed by
  removing the stacking location inside ``.bzr/branch``.
  (Robert Collins, #376243)

* The ``log+`` decorator, useful in debugging or profiling, could cause
  "AttributeError: 'list' object has no attribute 'next'".  This is now
  fixed.  The log decorator no longer shows the elapsed time or transfer
  rate because they're available in the log prefixes and the transport
  activity display respectively.
  (Martin Pool, #340347)

* Unshelve works correctly when multiple zero-length files are present on
  the shelf. (Aaron Bentley, #363444)

* Progress bars no longer show the network transport scheme or direction.
  (Martin Pool)

* launchpad-login now respects the 'verbose' option.
  (Jonathan Lange, #217031)


Internals
*********

* ``bzrlib.user_encoding`` is now officially deprecated. It is not
  possible to write a deprecation wrapper, but the variable will be
  removed in the near future. Use ``bzrlib.osutils.get_user_encoding()``
  instead. (Alexander Belchenko)

* Command lookup has had hooks added. ``bzrlib.Command.hooks`` has
  three new hook points: ``get_command``, ``get_missing_command`` and
  ``list_commands``, which allow just-in-time command name provision
  rather than requiring all command names be known a-priori.
  (Robert Collins)

* ``get_app_path`` from win32utils.py now supports REG_EXPAND_SZ data type
  and can read path to wordpad.exe. (Alexander Belchenko, #392046)

* ``graph.KnownGraph`` has been added. This is a class that can give
  answers to ``heads()`` very quickly. However, it has the assumption that
  the whole graph has already been loaded. This is true during
  ``annotate`` so it is used there with good success (as much as 2x faster
  for files with long ancestry and 'cherrypicked' changes.)
  (John Arbash Meinel, Vincent Ladeuil)

* OS file locks are now taken out using ``CreateFile`` rather than
  ``LockFileEx`` on Windows. The locking remains exclusive with
  ``LockFileEx`` but now it also works on older versions of Windows (such
  as Win98). (Martin <gzlist>)

* pack <=> pack fetching is now done via a ``PackStreamSource`` rather
  than the ``Packer`` code. The user visible change is that we now
  properly fetch the minimum number of texts for non-smart fetching.
  (John Arbash Meinel)


* ``VersionedFiles._add_text`` is a new api that lets us insert text into
  the repository as a single string, rather than a list of lines. This can
  improve memory overhead and performance of committing large files.
  (Currently a private api, used only by commit). (John Arbash Meinel)


Improvements
************

* ``bzr annotate`` can now be significantly faster. The time for
  ``bzr annotate NEWS`` is down to 7s from 22s in 1.16. Files with long
  histories and lots of 'duplicate insertions' will be improved more than
  others. (John Arbash Meinel, Vincent Ladeuil)

* ``bzr ls`` is now faster. On OpenOffice.org, the time drops from 2.4
  to 1.1 seconds. The improvement for ``bzr ls -r-1`` is more
  substantial dropping from 54.3 to 1.1 seconds. (Ian Clatworthy)

* Improve "Path(s) are not versioned" error reporting for some commands.
  (Benoît PIERRE)

* Initial commit performance in ``--2a`` repositories has been improved by
  making it cheaper to build the initial CHKMap. (John Arbash Meinel)

* Resolving a revno to a revision id on a branch accessed via ``bzr://``
  or ``bzr+ssh://`` is now much faster and involves no VFS operations.
  This speeds up commands like ``bzr pull -r 123``.  (Andrew Bennetts)

* ``revision-info`` now properly aligns the revnos/revids in the output
  and doesn't traceback when given revisions not in the current branch.
  Performance is also significantly improved when requesting multiple revs
  at once.  (Matthew Fuller, John Arbash Meinel)

* Tildes are no longer escaped by Transports. (Andy Kilner)


Documentation
*************

* Avoid bad text wrapping in generated documentation.  Slightly better
  formatting in the user reference.
  (Martin Pool, #249908)

* Minor clarifications to the help for End-Of-Line conversions.
  (Ian Clatworthy)

API Changes
***********

* Removed overspecific error class ``InvalidProgressBarType``.
  (Martin Pool)

* The method ``ProgressView._show_transport_activity`` is now
  ``show_transport_activity`` because it's part of the contract between
  this class and the UI.  (Martin Pool)


bzr 1.16.1
##########

:Released: 2009-06-26

End user testing of the 2a format revealed two serious bugs. The first,
#365615, caused bzr to raise AbsentContentFactory errors when autopacking.
This meant that commits or pushes to 2a-format repositories failed
intermittently.

The second bug, #390563, caused the smart server to raise AbsentContentFactory
when streaming 2a stacked 2a-format branches. This particularly affected
branches stored on Launchpad in the 2a format.

Both of these bugs cause command failures only, neither of them cause data
corruption or data loss. And, of course, both of these bugs are now fixed.

Bug Fixes
*********

* We now properly request a more minimal set of file texts when fetching
  multiple revisions. (Robert Collins, John Arbash Meinel, #390563)

* Repositories using CHK pages (which includes the new 2a format) will no
  longer error during commit or push operations when an autopack operation
  is triggered. (Robert Collins, #365615)

* ``chk_map.iter_interesting_nodes`` now properly uses the *intersection*
  of referenced nodes rather than the *union* to determine what
  uninteresting pages we still need to look at. Prior to this,
  incrementally pushing to stacked branch would push the minimal data, but
  fetching everything would request extra texts. There are some unhandled
  cases wrt trees of different depths, but this fixes the common cases.
  (Robert Collins, John Arbash Meinel, #390563)

* ``GroupCompress`` repositories now take advantage of the pack hints
  parameter to permit cross-format fetching to incrementally pack the
  converted data. (Robert Collins)

* ``Repository.commit_write_group`` now returns opaque data about what
  was committed, for passing to the ``Repository.pack``. Repositories
  without atomic commits will still return None. (Robert Collins)

* ``Repository.pack`` now takes an optional ``hint`` parameter
  which will support doing partial packs for repositories that can do
  that. (Robert Collins)

* RepositoryFormat has a new attribute 'pack_compresses' which is True
  when doing a pack operation changes the compression of content in the
  repository. (Robert Collins)

* ``StreamSink`` and ``InterDifferingSerialiser`` will call
  ``Repository.pack`` with the hint returned by
  ``Repository.commit_write_group`` if the formats were different and the
  repository can increase compression by doing a pack operation.
  (Robert Collins, #376748)


bzr 1.16
########
:Codename: yesterday-in-california
:1.16rc1: 2009-06-11
:1.16: 2009-06-18

This version of Bazaar contains the beta release of the new ``2a`` repository
format, suitable for testing by fearless, advanced users. This format or an
updated version of it will become the default format in Bazaar 2.0. Please
read the NEWS entry before even thinking about upgrading to the new format.

Also included are speedups for many operations on huge projects, a bug fix for
pushing stacked new stacked branches to smart servers and the usual bevy of
bug fixes and improvements.


Changes from 1.16rc1 to 1.16final
*********************************

* Fix the nested tree flag check so that upgrade from development formats to
  2a can work correctly.
  (Jelmer Vernooij, #388727)

* Automatic format upgrades triggered by default stacking policies on a
  1.16rc1 (or later) smart server work again.
  (Andrew Bennetts, #388675)


Compatibility Breaks
********************

* Display prompt on stderr (instead of stdout) when querying users so
  that the output of commands can be safely redirected.
  (Vincent Ladeuil, #376582)


New Features
************

* A new repository format ``2a`` has been added.  This is a beta release
  of the brisbane-core (aka group-compress) project.  This format now
  suitable for wider testing by advanced users willing to deal with some
  bugs.  We would appreciate test reports, either positive or negative.
  Format 2a is substantially smaller and faster for many operations on
  many trees.  This format or an updated version will become the default
  in bzr 2.0.

  This is a rich-root format, so this repository format can be used with
  bzr-svn.  Bazaar branches in previous non-rich-root formats can be
  converted (including by merge, push and pull) to format 2a, but not vice
  versa.  We recommend upgrading previous development formats to 2a.

  Upgrading to this format can take considerable time because it expands
  and more concisely repacks the full history.

  If you use stacked branches, you must upgrade the stacked branches
  before the stacked-on branches.  (See <https://bugs.launchpad.net/bugs/374735>)

* ``--development7-rich-root`` is a new dev format, similar to ``--dev6``
  but using a Revision serializer using bencode rather than XML.
  (Jelmer Vernooij, John Arbash Meinel)

* mail_client=claws now supports --body (and message body hooks).  Also uses
  configured from address.  (Barry Warsaw)

Improvements
************


* ``--development6-rich-root`` can now stack. (Modulo some smart-server
  bugs with stacking and non default formats.)
  (John Arbash Meinel, #373455)

* ``--development6-rich-root`` delays generating a delta index for the
  first object inserted into a group. This has a beneficial impact on
  ``bzr commit`` since each committed texts goes to its own group. For
  committing a 90MB file, it drops peak memory by about 200MB, and speeds
  up commit from 7s => 4s. (John Arbash Meinel)

* Numerous operations are now faster for huge projects, i.e. those
  with a large number of files and/or a large number of revisions,
  particularly when the latest development format is used. These
  operations (and improvements on OpenOffice.org) include:

  * branch in a shared repository (2X faster)
  * branch --no-tree (100X faster)
  * diff (2X faster)
  * tags (70X faster)

  (Ian Clatworthy)

* Pyrex version of ``bencode`` support. This provides optimized support
  for both encoding and decoding, and is now found at ``bzrlib.bencode``.
  ``bzrlib.utils.bencode`` is now deprecated.
  (Alexander Belchenko, Jelmer Vernooij, John Arbash Meinel)


Bug Fixes
*********

* Bazaar can now pass attachment files to the mutt email client.
  (Edwin Grubbs, #384158)

* Better message in ``bzr add`` output suggesting using ``bzr ignored`` to
  see which files can also be added.  (Jason Spashett, #76616)

* ``bzr pull -r 123`` from a stacked branch on a smart server no longer fails.
  Also, the ``Branch.revision_history()`` API now works in the same
  situation.  (Andrew Bennetts, #380314)
  
* ``bzr serve`` on Windows no longer displays a traceback simply because a
  TCP client disconnected. (Andrew Bennetts)

* Clarify the rules for locking and fallback repositories. Fix bugs in how
  ``RemoteRepository`` was handling fallbacks along with the
  ``_real_repository``. (Andrew Bennetts, John Arbash Meinel, #375496)

* Fix a small bug with fetching revisions w/ ghosts into a new stacked
  branch. Not often triggered, because it required ghosts to be part of
  the fetched revisions, not in the stacked-on ancestry.
  (John Arbash Meinel)

* Fix status and commit to work with content filtered trees, addressing
  numerous bad bugs with line-ending support. (Ian Clatworthy, #362030)

* Fix problem of "directory not empty" when contending for a lock over
  sftp.  (Martin Pool, #340352)

* Fix rule handling so that eol is optional, not mandatory.
  (Ian Clatworthy, #379370)

* Pushing a new stacked branch to a 1.15 smart server was broken due to a
  bug in the ``BzrDirFormat.initialize_ex`` smart verb.  This is fixed in
  1.16, but required changes to the network protocol, so the
  ``BzrDirFormat.initialize_ex`` verb has been removed and replaced with a
  corrected ``BzrDirFormat.initialize_ex_1.16`` verb.  1.15 clients will
  still work with a 1.16 server as they will fallback to slower (and
  bug-free) methods.
  (Jonathan Lange, Robert Collins, Andrew Bennetts, #385132)

* Reconcile can now deal with text revisions that originated in revisions 
  that are ghosts. (Jelmer Vernooij, #336749)

* Support cloning of branches with ghosts in the left hand side history.
  (Jelmer Vernooij, #248540)

* The ''bzr diff'' now catches OSError from osutils.rmtree and logs a
  helpful message to the trace file, unless the temp directory really was
  removed (which would be very strange).  Since the diff operation has
  succeeded from the user's perspective, no output is written to stderr 
  or stdout.  (Maritza Mendez, #363837)

* Translate errors received from a smart server in response to a
  ``BzrDirFormat.initialize`` or ``BzrDirFormat.initialize_ex`` request.
  This was causing tracebacks even for mundane errors like
  ``PermissionDenied``.  (Andrew Bennetts, #381329)

Documentation
*************

* Added directory structure and started translation of docs in Russian.
  (Alexey Shtokalo, Alexander Iljin, Alexander Belchenko, Dmitry Vasiliev,
  Volodymyr Kotulskyi)

API Changes
***********

* Added osutils.parent_directories(). (Ian Clatworthy)

* ``bzrlib.progress.ProgressBar``, ``ChildProgress``, ``DotsProgressBar``,
  ``TTYProgressBar`` and ``child_progress`` are now deprecated; use
  ``ui_factory.nested_progress_bar`` instead.  (Martin Pool)

* ``graph.StackedParentsProvider`` is now a public API, replacing
  ``graph._StackedParentsProvider``. The api is now considered stable and ready
  for external users. (Gary van der Merwe)

* ``bzrlib.user_encoding`` is deprecated in favor of
  ``get_user_encoding``.  (Alexander Belchenko)

* TreeTransformBase no longer assumes that limbo is provided via disk.
  DiskTreeTransform now provides disk functionality.  (Aaron Bentley)

Internals
*********

* Remove ``weave.py`` script for accessing internals of old weave-format
  repositories.  (Martin Pool)

Testing
*******

* ``make check`` no longer repeats the test run in ``LANG=C``.
  (Martin Pool, #386180)

* The number of cores is now correctly detected on OSX. (John Szakmeister)

* The number of cores is also detected on Solaris and win32. (Vincent Ladeuil)

* The number of cores is also detected on FreeBSD. (Matthew Fuller)


bzr 1.15
########
:1.15rc1: 2009-05-16
:1.15: 2009-05-22
:1.15.1: 2009-06-09

The smart server will no longer raise 'NoSuchRevision' when streaming content
with a size mismatch in a reconstructed graph search. New command ``bzr
dpush``. Plugins can now define their own annotation tie-breaker when two
revisions introduce the exact same line.

Changes from 1.15.1 to 1.15.2
*****************************

* Use zdll on Windows to build ``_chk_map_pyx`` extension.
  (Alexander Belchenko)

Changes from 1.15final to 1.15.1
*********************************

* Translate errors received from a smart server in response to a
  ``BzrDirFormat.initialize`` or ``BzrDirFormat.initialize_ex`` request.
  This was causing tracebacks even for mundane errors like
  ``PermissionDenied``.  (Andrew Bennetts, #381329)

Changes from 1.15rc1 to 1.15final
*********************************

* No changes

Compatibility Breaks
********************

* ``bzr ls`` is no longer recursive by default. To recurse, use the
  new ``-R`` option. The old ``--non-recursive`` option has been removed.
  If you alias ``ls`` to ``ls -R``, you can disable recursion using
  ``--no-recursive`` instead.  (Ian Clatworthy)

New Features
************

* New command ``bzr dpush`` that can push changes to foreign 
  branches (svn, git) without setting custom bzr-specific metadata.
  (Jelmer Vernooij)

* The new development format ``--development6-rich-root`` now supports
  stacking. We chose not to use a new format marker, since old clients
  will just fail to open stacked branches, the same as if we used a new
  format flag. (John Arbash Meinel, #373455)

* Plugins can now define their own annotation tie-breaker when two revisions
  introduce the exact same line. See ``bzrlib.annotate._break_annotation_tie``
  Be aware though that this is temporary, private (as indicated by the leading
  '_') and a first step to address the problem. (Vincent Ladeuil, #348459)

* New command ``bzr dpush`` that can push changes to foreign 
  branches (svn, git) without setting custom bzr-specific metadata.
  (Jelmer Vernooij)

* ``bzr send`` will now check the ``child_submit_format`` setting in
  the submit branch to determine what format to use, if none was 
  specified on the command-line.  (Jelmer Vernooij)

Improvements
************

* -Dhpss output now includes the number of VFS calls made to the remote
  server. (Jonathan Lange)

* ``--coverage`` works for code running in threads too.
  (Andrew Bennets, Vincent Ladeuil)

* ``bzr pull`` now has a ``--local`` option to only make changes to the
  local branch, and not the bound master branch.
  (Gary van der Merwe, #194716)

* ``bzr rm *`` is now as fast as ``bzr rm * --keep``. (Johan Walles, #180116)

Bug Fixes
*********

* Adding now works properly when path contains a symbolic link.
  (Geoff Bache, #183831)

* An error is now raised for unknown eol values. (Brian de Alwis, #358199)

* ``bzr merge --weave`` will now generate a conflict if one side deletes a
  line, and the other side modifies the line. (John Arbash Meinel, #328171)

* ``bzr reconfigure --standalone`` no longer raises IncompatibleRepositories.
  (Martin von Gagern, #248932)

* ``bzr send`` works to send emails again using MAPI.
  (Neil Martinsen-Burrell, #346998)

* Check for missing parent inventories in StreamSink.  This prevents
  incomplete stacked branches being created by 1.13 bzr:// and
  bzr+ssh:// clients (which have bug #354036).  Instead, the server now
  causes those clients to send the missing records.  (Andrew Bennetts)

* Correctly handle http servers proposing multiple authentication schemes.
  (Vincent Ladeuil, #366107)

* End-Of-Line content filters are now loaded correctly.
  (Ian Clatworthy, Brian de Alwis, #355280)

* Fix a bug in the pure-python ``GroupCompress`` code when handling copies
  longer than 64KiB. (John Arbash Meinel, #364900)

* Fix TypeError in running ``bzr break-lock`` on some URLs.
  (Alexander Belchenko, Martin Pool, #365891)

* Non-recursive ``bzr ls`` now works properly when a path is specified.
  (Jelmer Vernooij, #357863)

* ssh usernames (defined in ~/.ssh/config) are honoured for bzr+ssh connections.
  (Vincent Ladeuil, #367726)

* Several bugs related to unicode symlinks have been fixed and the test suite
  enhanced to better catch regressions for them. (Vincent Ladeuil)

* The smart server will no longer raise 'NoSuchRevision' when streaming
  content with a size mismatch in a reconstructed graph search: it assumes
  that the client will make sure it is happy with what it got, and this
  sort of mismatch is normal for stacked environments.
  bzr 1.13.0/1 will stream from unstacked branches only - in that case not
  getting all the content expected would be a bug. However the graph
  search is how we figured out what we wanted, so a mismatch is both odd
  and unrecoverable without starting over, and starting over will end up
  with the same data as if we just permitted the mismatch. If data is
  gc'd, doing a new search will find only the truncated data, so sending
  only the truncated data seems reasonable. bzr versions newer than this
  will stream from stacked branches and check the stream to find missing
  content in the stacked-on branch, and thus will handle the situation
  implicitly.  (Robert Collins, #360791)

* Upgrading to, or fetching into a 'rich-root' format will now correctly
  set the root data the same way that reconcile does.
  (Robert Collins, #368921)

* Using unicode Windows API to obtain command-line arguments.
  (Alexander Belchenko, #375934)

Documentation
*************

API Changes
***********

* ``InterPackRepo.fetch`` and ``RepoFetcher`` now raise ``NoSuchRevision``
  instead of ``InstallFailed`` when they detect a missing revision.
  ``InstallFailed`` itself has been deleted. (Jonathan Lange)

* Not passing arguments to ``bzrlib.commands.main()`` will now grab the
  arguments from ``osutils.get_unicode_argv()`` which has proper support
  for unicode arguments on windows. Further, the supplied arguments are now 
  required to be unicode strings, rather than user_encoded strings.
  (Alexander Belchenko)

Internals
*********

* ``bzrlib.branch.Branch.set_parent`` is now present on the base branch
  class and will call ``_set_parent_location`` after doing unicode 
  encoding. (Robert Collins)

* ``bzrlib.remote.RemoteBranch._set_parent_location`` will use a new verb
  ``Branch.set_parent_location`` removing further VFS operations.
  (Robert Collins)

* ``bzrlib.bzrdir.BzrDir._get_config`` now returns a ``TransportConfig``
  or similar when the dir supports configuration settings. The base class
  defaults to None. There is a matching new server verb
  ``BzrDir.get-config_file`` to reduce roundtrips for getting BzrDir
  configuration. (Robert Collins)

* ``bzrlib.tests.ExtendedTestResult`` has new methods ``startTests``
  called before the first test is started, ``done`` called after the last
  test completes, and a new parameter ``strict``. (Robert Collins)

* ``-Dhpss`` when passed to bzr will cause a backtrace to be printed when
  VFS operations are started on a smart server repository. This should not
  occur on regular push and pull operations, and is a key indicator for
  performance regressions. (Robert Collins)

* ``-Dlock`` when passed to the selftest (e.g. ``bzr -Dlock selftest``) will
  cause mismatched physical locks to cause test errors rather than just
  reporting to the screen. (Robert Collins)

* -Dprogress will cause pdb to start up if a progress view jumps
  backwards. (Robert Collins)

* Fallback ``CredentialStore`` instances registered with ``fallback=True``
  are now be able to provide credentials if obtaining credentials 
  via ~/.bazaar/authentication.conf fails. (Jelmer Vernooij, 
  Vincent Ladeuil, #321918)

* New hook ``Lock.lock_broken`` which runs when a lock is
  broken. This is mainly for testing that lock/unlock are
  balanced in tests. (Vincent Ladeuil)

* New MergeDirective hook 'merge_request_body' allows hooks to supply or
  alter a body for the message produced by ``bzr send``.

* New smart server verb ``BzrDir.initialize_ex`` which implements a
  refactoring to the core of clone allowing less round trips on new
  branches. (Robert Collins)

* New method ``Tags.rename_revisions`` that can rename revision ids tags
  are pointing at. (Jelmer Vernooij)

* Updated the bundled ``ConfigObj`` library to 4.6.0 (Matt Nordhoff)

Testing
*******

* ``bzr selftest`` will now fail if lock/unlock are not correctly balanced in
  tests. Using ``-Dlock`` will turn the related failures into warnings.
  (Vincent Ladeuil, Robert Collins)

bzr 1.14
########
:Codename: brisbane-core
:1.14rc1: 2009-04-06
:1.14rc2: 2009-04-19
:1.14: 2009-04-28
:1.14.1: 2009-05-01

New formats 1.14 and 1.14-rich-root supporting End-Of-Line (EOL) conversions,
keyword templating (via the bzr-keywords plugin) and generic content filtering.
End-of-line conversion is now supported for formats supporting content
filtering.

Changes from 1.14final to 1.14.1
********************************

* Change api_minimum_version back to api_minimum_version = (1, 13, 0)

Changes from 1.14rc2 to 1.14final
*********************************

* Fix a bug in the pure-python ``GroupCompress`` code when handling copies
  longer than 64KiB. (John Arbash Meinel, #364900)

Changes from 1.14rc1 to 1.14rc2
*******************************

* Fix for bug 358037 Revision not in
  bzrlib.groupcompress.GroupCompressVersionedFiles (Brian de Alwis, 
  John A Meinel)

* Fix for bug 354036 ErrorFromSmartServer - AbsentContentFactory object has no
  attribute 'get_bytes_as' exception while pulling from Launchpad 
  (Jean-Francois Roy, Andrew Bennetts, Robert Collins)

* Fix for bug 355280 eol content filters are never loaded and thus never
  applied (Brian de Alwis, Ian Clatworthy)
 
* bzr.dev -r4280  Change _fetch_uses_deltas = False for CHK repos until we can
  write a better fix. (John Arbash Meinel, Robert Collins)

* Fix for bug 361574 uncommit recommends undefined --levels and -n options
  (Marius Kruger, Ian Clatworthy)

* bzr.dev r4289 as cherrypicked at lp:~spiv/bzr/stacking-cherrypick-1.14 
  (Andrew Bennetts, Robert Collins)

Compatibility Breaks
********************

* A previously disabled code path to accelerate getting configuration
  settings from a smart server has been reinstated. We think this *may*
  cause a incompatibility with servers older than bzr 0.15. We intend
  to issue a point release to address this if it turns out to be a
  problem. (Robert Collins, Andrew Bennetts)

* bzr no longer autodetects nested trees as 'tree-references'.  They
  must now be explicitly added tree references.  At the commandline, use
  join --reference instead of add.  (Aaron Bentley)

* The ``--long`` log format (the default) no longer shows merged
  revisions implicitly, making it consistent with the ``short`` and
  ``line`` log formats.  To see merged revisions for just a given
  revision, use ``bzr log -n0 -rX``. To see every merged revision,
  use ``bzr log -n0``.  (Ian Clatworthy)

New Features
************

* New formats ``1.14`` and ``1.14-rich-root`` supporting End-Of-Line
  (EOL) conversions, keyword templating (via the bzr-keywords plugin)
  and generic content filtering. These formats replace the experimental
  ``development-wt5`` and ``development-wt5-rich-root`` formats
  respectively, but have support for filtered views disabled.
  (Ian Clatworthy)

* New ``mv --auto`` option recognizes renames after they occur.
  (Aaron Bentley)

* ``bzr`` can now get passwords from stdin without requiring a controlling
  terminal (i.e. by redirecting stdin). (Vincent Ladeuil)

* ``bzr log`` now supports filtering of multiple files and directories
  and will show changes that touch any of them. Furthermore,
  directory filtering now shows the changes to any children of that
  directory, not just the directory object itself.
  (Ian Clatworthy, #97715)

* ``bzr shelve`` can now apply changes without storing anything on the
  shelf, via the new --destroy option.  (Aaron Bentley)

* ``bzr send`` now accepts --body to specify an initial message body.
  (Aaron bentley)

* ``bzr xxx --usage`` where xxx is a command now shows a usage
  message and the options without the descriptive help sections
  (like Description and Examples). A message is also given
  explaining how to see the complete help, i.e. ``bzr help xxx``.
  (Ian Clatworthy)

* Content filters can now be used to provide custom conversion
  between the canonical format of content (i.e. as stored) and
  the convenience format of content (i.e. as created in working
  trees). See ``bzr help content-filters`` for further details.
  (Ian Clatworthy, Alexander Belchenko)

* End-of-line conversion is now supported for formats supporting
  content filtering. See ``bzr help eol`` for details.
  (Ian Clatworthy)

* Newly-blessed `join` command allows combining two trees into one.
  (Aaron Bentley)

Improvements
************

* A new format name alias ``default-rich-root`` has been added and
  points at the closest relative of the default format that supports 
  rich roots. (Jelmer Vernooij, #338061)

* Branching from a stacked branch using ``bzr*://`` will now stream
  the data when the target repository does not need topological
  ordering, reducing round trips and network overhead. This uses the
  existing smart server methods added in 1.13, so will work on any
  1.13 or newer server. (Robert Collins, Andrew Bennetts)

* ``bzr cat`` and ``bzr export`` now supports a ``--filters`` option
  that displays/saves the content after content filters are applied.
  (Ian Clatworthy)

* ``bzr ignore`` gives a more informative message when existing
  version controlled files match the ignore pattern. (Neil
  Martinsen-Burrell, #248895)

* ``bzr log`` now has ``--include-merges`` as an alias for ``--levels 0``.
  (Ian Clatworthy)

* ``bzr send`` is faster on repositories with deep histories.
  (Ian Clatworthy)

* IPv6 literals are accepted in URLs.
  (stlman, Martin Pool, Jelmer Vernooij, #165014)

* Progress bars now show the rate of network activity for
  ``bzr+ssh://`` and ``bzr://`` connections.  (Andrew Bennetts)

* Prompt for user names if they are not in the configuration. 
  (Jelmer Vernooij, #256612)

* Pushing to a stacked pack-format branch on a 1.12 or older smart server
  now takes many less round trips.  (Andrew Bennetts, Robert Collins,
  #294479)
  
* Streaming push can be done to older repository formats.  This is
  implemented using a new ``Repository.insert_stream_locked`` RPC.
  (Andrew Bennetts, Robert Collins)

* The "ignoring files outside view: .." message has been re-worded
  to "Ignoring files outside view. View is .." to reduce confusion
  about what was being considered and what was being ignored.
  (Ian Clatworthy)

* The ``long`` log formatter now shows [merge] indicators. If
  only one level of revisions is displayed and merges are found,
  the ``long`` and ``short`` log formatters now tell the user
  how to see the hidden merged revisions.  (Ian Clatworthy)

* The ``brisbane-core`` project has delivered its beta format
  ``development6-rich-root``. This format is suitable for judicious
  testing by early adopters. In particular if you are benchmarking bzr
  performance please be sure to test using this format. At this stage
  more information is best obtained by contacting the Bazaar mailing list
  or IRC channel if you are interested in using this format. We will make
  end user documentation available closer to blessing the format as
  production ready. (Robert Collins, John Arbash Meinel, Ian Clatworthy,
  Vincent Ladeuil, Andrew Bennetts, Martin Pool)

* Tildes are no longer escaped. No more %7Euser/project/branch!
  (Jonathan Lange)

Bug Fixes
*********

* Pushing a new stacked branch will also push the parent inventories for
  revisions at the stacking boundary.  This makes sure that the stacked
  branch has enough data to calculate inventory deltas for all of its
  revisions (without requiring the fallback branch).  This avoids
  "'AbsentContentFactory' object has no attribute 'get_bytes_as'" errors
  when fetching the stacked branch from a 1.13 (or later) smart server.
  This partially fixes #354036.  (Andrew Bennetts, Robert Collins)

* End-Of-Line content filters are now loaded correctly.
  (Ian Clatworthy, Brian de Alwis, #355280)

* Authentication plugins now receive all the parameters from the request
  itself (aka host, port, realm, path, etc). Previously, only the 
  authentication section name, username and encoded password were 
  provided. (Jean-Francois Roy)

* bzr gives a better message if an invalid regexp is passed to ``bzr log
  -m``.  (Anne Mohsen, Martin Pool)

* ``bzr split`` now says "See also: join" (Aaron Bentley, #335015)

* ``bzr version-info`` now works in empty branches. (Jelmer Vernooij,
  #313028)

* Fix "is not a stackable format" error when pushing a
  stackable-format branch with an unstackable-format repository to a
  destination with a default stacking policy.  (Andrew Bennetts)

* Fixed incorrect "Source format does not support stacking" warning
  when pushing to a smart server.  (Andrew Bennetts, #334114)

* Fix 'make check-dist-tarball' failure by converting paths to unicode when
  needed. (Vincent Ladeuil, #355454)

* Fixed "Specified file 'x/y/z' is outside current view: " occurring
  on ``bzr add x/y/z`` in formats supporting views when no view is
  defined.  (Ian Clatworthy, #344708)

* It is no longer possible to fetch between repositories while the
  target repository is in a write group. This prevents race conditions
  that prevent the use of RPC's to perform fetch, and thus allows
  optimising more operations. (Robert Collins, Andrew Bennetts)

* ``merge --force`` works again. (Robert Collins, #342105)

* No more warnings are issued about ``sha`` being deprecated under python-2.6.
  (Vincent Ladeuil, #346593)

* Pushing a new branch to a server that has a stacking policy will now
  upgrade from the local branch format when the stacking policy points at
  a branch which is itself stackable, because we know the client can read
  both branches, we know that the trunk for the project can be read too,
  so the upgrade will not inconvenience users. (Robert Collins, #345169)

* Pushing a new stacked branch will also push the parent inventories for
  revisions at the stacking boundary.  This makes sure that the stacked
  branch has enough data to calculate inventory deltas for all of its
  revisions (without requiring the fallback branch).  This avoids
  "'AbsentContentFactory' object has no attribute 'get_bytes_as'" errors
  when fetching the stacked branch from a 1.13 (or later) smart server.
  This partially fixes #354036.  (Andrew Bennetts, Robert Collins)

* The full test suite is passing again on OSX. Several minor issues (mostly
  test related) have been fixed. (Vincent Ladeuil, #355273).

* The GNU Changelog formatter is slightly improved in the case where
  the delta is empty, and now correctly claims not to support tags.
  (Andrea Bolognani)

* Shelve can now shelve changes to a symlink target.
  (James Westby, #341558)

* The help for the ``info`` command has been corrected.
  (Ian Clatworthy, #351931)

* Upgrade will now use a sensible default format if the source repository
  uses rich roots.  (Jelmer Vernooij, #252908)

Documentation
*************

* Expanded the index of the developer documentation. (Eric Siegerman)

* New topic `bzr help debug-flags`.  (Martin Pool)

* The generated manpage now explicitly lists aliases as commands.
  (James Westby, #336998)

API Changes
***********

* APIs deprecated in 1.6 and previous versions of bzr are now removed.
  (Martin Pool)

* ``CommitReporter`` is no longer called with ``unchanged`` status during
  commit - this was a full-tree overhead that bzr no longer performs.
  (Robert Collins)

* New abstract ``UIFactory`` method ``get_username`` which will be called to 
  obtain the username to use when connecting to remote machines. 
  (Jelmer Vernooij)

* New API ``Inventory.filter()`` added that filters an inventory by
  a set of file-ids so that only those fileids, their parents and
  their children are included.  (Ian Clatworthy)

* New sort order for ``get_record_stream`` ``groupcompress`` which
  sorts optimally for use with groupcompress compressors. (John Arbash
  Meinel, Robert Collins)

* Repository APIs ``get_deltas_for_revisions()`` and
  ``get_revision_delta()`` now support an optional ``specific_fileids``
  parameter. If provided, the deltas are filtered so that only those
  file-ids, their parents and their children are included.
  (Ian Clatworthy)

* The ``get_credentials`` and ``set_credentials`` methods of 
  ``AuthenticationConfig`` now accept an optional realm argument.
  (Jean-Francois Roy)

* The ``pb`` argument to ``fetch()`` is deprecated.
  (Martin Pool)

* The ``Serializer`` class and the serializer ``format registry`` have moved
  from ``bzrlib.xml_serializer`` to ``bzrlib.serializer``. (Jelmer Vernooij)

* The smart server jail now hooks into BzrDir.open to prevent any BzrDir
  that is not inside the backing transport from being opened.  See the
  module documentation for ``bzrlib.smart.request`` for details.
  (Andrew Bennetts, Robert Collins)

* ``Tree.get_symlink_target`` now always returns a unicode string result
  or None. Previously it would return the bytes from reading the link
  which could be in any arbitrary encoding. (Robert Collins)

Testing
*******

* ``bzrlib.tests.TestCase`` now fails the test if its own ``setUp``
  and ``tearDown`` weren't called.  This catches faulty tests that
  forget to upcall when overriding ``setUp`` and ``tearDown``.  Those
  faulty tests were not properly isolated.
  (Andrew Bennetts, Robert Collins)

* Fix test_msgeditor.MsgEditorTest test isolation.
  (Vincent Ladeuil, #347130)

* ``medusa`` is not used anymore as an FTP test server starting with
  python2.6. A new FTP test server based on ``pyftplib`` can be used
  instead. This new server is a soft dependency as medusa which is still
  preferred if both are available (modulo python version).
  (Vincent Ladeuil)

Internals
*********

* Added ``chk_map`` for fast, trie-based storage of tuple to string maps.
  (Robert Collins, John Arbash Meinel, Vincent Ladeuil)

* Added ``bzrlib.chk_map`` for fast, trie-based storage of tuple to string
  maps.  (Robert Collins, John Arbash Meinel, Vincent Ladeuil)

* Added ``bzrlib.inventory_delta`` module.  This will be used for
  serializing and deserializing inventory deltas for more efficient
  streaming on the network.  (Robert Collins, Andrew Bennetts)

* ``Branch._get_config`` has been added, which splits out access to the
  specific config file from the branch. This is used to let RemoteBranch
  avoid constructing real branch objects to access configuration settings.
  (Robert Collins, Andrew Bennetts)

* ``Branch`` now implements ``set_stacked_on_url`` in the base class as
  the implementation is generic and should impact foreign formats. This
  helps performance for ``RemoteBranch`` push operations to new stacked
  branches. (Robert Collins, Andrew Bennetts)

* ``BtreeIndex._spill_mem_keys_to_disk()`` now generates disk index with
  optmizations turned off. This only has effect when processing > 100,000
  keys during something like ``bzr pack``. (John Arbash Meinel)

* ``bzr selftest`` now accepts ``--subunit`` to run in subunit output
  mode. Requires ``lp:subunit`` installed to work, but is not a hard
  dependency. (Robert Collins)

* ``BzrDir.open_branch`` now takes an optional ``ignore_fallbacks``
  parameter for controlling opening of stacked branches.
  (Andrew Bennetts, Robert Collins)
  
* ``CommitBuilder`` has a new method, ``record_iter_changes`` which works
  in terms of an iter_changes iterator rather than full tree scanning.
  (Robert Collins)

* ``DirState`` can now be passed a custom ``SHA1Provider`` object
  enabling it to store the SHA1 and stat of the canonical (post
  content filtered) form. (Ian Clatworthy)

* New ``assertLength`` method based on one Martin has squirreled away
  somewhere. (Robert Collins, Martin Pool)

* New hook ``BzrDir.pre_open`` which runs before opening ``BzrDir``
  objects, allowing better enforcement of the smart server jail when
  dealing with stacked branches. (Robert Collins, Andrew Bennetts)

* New hook ``RioVersionInfoBuilder.revision``, allowing extra entries 
  to be added to the stanza that is printed for a particular revision.
  (Jelmer Vernooij)

* New repository method ``refresh_data`` to cause any repository to
  make visible data inserted into the repository by a smart server
  fetch operation. (Robert Collins, Andrew Bennetts)

* ``register_filter_stack_map`` now takes an optional fallback parameter,
  a callable to invoke if a preference has a value not in the map
  of filter stacks. This enhancement allows, for example,  bzr-svn to
  handle existing svn properties that define a list of keywords to be
  expanded.  (Ian Clatworthy)

* ``RemoteBranchConfig`` will use a new verb ``Branch.set_config_option``
  to write config settings to smart servers that support this, saving
  5 round trips on the stacked streaming acceptance test.
  (Robert Collins, Andrew Bennetts)

* ``RemoteBranch`` now provides ``_get_config`` for access to just the
  branch specific configuration from a remote server, which uses the 
  already existing ``Branch.get_config_file`` smart verb.
  (Robert Collins, Andrew Bennetts)

* ``RemoteRepository`` will now negatively cache missing revisions during
  ``get_parent_map`` while read-locked. Write-locks are unaffected.
  (Robert Collins, Andrew Bennetts)

* Removed ``InterRemoteToOther``, ``InterOtherToRemote`` and
  ``InterPackToRemotePack`` classes, as they are now unnecessary.
  (Andrew Bennetts)

* ``RepositoryFormat`` as a new attribute ``fast_deltas`` to indicate
  whether the repository can efficiently generate deltas between trees
  regardless of tree size. (Robert Collins)

* ``Repository.iter_files_bytes()`` now properly returns an "iterable of
  byte strings" (aka 'chunked') for the content. It previously was
  returning a plain string, which worked, but performed very poorly when
  building a working tree (file.writelines(str) is very inefficient). This
  can have a large effect on ``bzr checkout`` times. (John Arbash Meinel)

* selftest now supports a --parallel option, with values of 'fork' or
  'subprocess' to run the test suite in parallel. Currently only linux
  machine work, other platforms need patches submitted. (Robert Collins,
  Vincent Ladeuil)

* ``tests.run_suite`` has a new parameter ``suite_decorators``, a list of 
  callables to use to decorate the test suite. Such decorators can add or
  remove tests, or even remote the test suite to another machine if
  desired. (Robert Collins)

* The smart server verb ``Repository.get_parent_map`` can now include
  information about ghosts when the special revision ``include-missing:``
  is in the requested parents map list. With this flag, ghosts are
  included as ``missing:REVISION_ID``. (Robert Collins, Andrew Bennetts)

* ``_walk_to_common_revisions`` will now batch up at least 50
  revisions before calling ``get_parent_map`` on the target,
  regardless of ``InterRepository``.
  (Andrew Bennetts, Robert Collins)

bzr 1.13
########

:Codename: paraskavedekatriaphobia
:1.13: 2009-03-14
:1.13rc1: 2009-03-10
:1.13.1: 2009-03-23
:1.13.2: 2009-04-27

GNU Changelog output can now be produced by ``bzr log --gnu-changelog``.  Debug
flags can now be set in ``~/.bazaar/bazaar.conf``.  Lightweight checkouts and
stacked branches should both be much faster over remote connections.  

Changes From 1.13.1 to 1.13.2
*****************************

A regression was found in the 1.13.1 release. When bzr 1.13.1 and earlier push
a stacked branch they do not take care to push all the parent inventories for
the transferred revisions. This means that a smart server serving that branch
often cannot calculate inventory deltas for the branch (because smart server
does not/cannot open fallback repositories). Prior to 1.13 the server did not
have a verb to stream revisions out of a repository, so that's why this bug has
appeared now.

Bug Fixes
*********

* Fix for bug 354036 ErrorFromSmartServer - AbsentContentFactory object has no
  attribute 'get_bytes_as' exception while pulling from Launchpad 
  (Jean-Francois Roy, Andrew Bennetts, Robert Collins)

Changes From 1.13final to 1.13.1
********************************

A couple regessions where found in the 1.13 release. The pyrex-generated C
extensions are missing from the .tar.gz and .zip files.  Documentation on how
to generate GNU ChangeLogs is wrong.

Bug Fixes
*********

* Change ``./bzr``'s ``_script_version`` to match ./bzrlib/__init__.py
  version_info. (Bob Tanner, Martin Pool, #345232)

* Distribution archives for 1.13 do not contain generated C extension modules
  (Jean-Francois Roy, Bob Tanner, #344465)

* GNU ChangeLog output can now be produced by bzr log --format gnu-changelog is
  incorrect (Deejay, Bob Tanner, Martin Pool, Robert Collins, #343928)

* ``merge --force`` works again. (Robert Collins, #342105)

Changes From 1.13rc1 to 1.13final
*********************************

* Fix "is not a stackable format" error when pushing a
  stackable-format branch with an unstackable-format repository to a
  destination with a default stacking policy.  (Andrew Bennetts)

* Progress bars now show the rate of network activity for
  ``bzr+ssh://`` and ``bzr://`` connections.  (Andrew Bennetts)

Compatibility Breaks
********************

* ``bzr log --line`` now indicates which revisions are merges with
  `[merge]` after the date.  Scripts which parse the output of this
  command may need to be adjusted.
  (Neil Martinsen-Burrell)

New Features
************

* ``bzr reconfigure`` now supports --with-trees and --with-no-trees
  options to change the default tree-creation policy of shared
  repositories.  (Matthew Fuller, Marius Kruger, #145033)

* Debug flags can now be set in ``~/.bazaar/bazaar.conf``.
  (Martin Pool)

* Filtered views provide a mask over the tree so that users can focus
  on a subset of a tree when doing their work. See ``Filtered views``
  in chapter 7 of the User Guide and ``bzr help view`` for details.
  (Ian Clatworthy)

* GNU Changelog output can now be produced by ``bzr log --gnu-changelog``.
  (Andrea Bolognani, Martin Pool)

* The ``-Dmemory`` flag now gives memory information on Windows.
  (John Arbash Meinel)

* Multiple authors for a commit can now be recorded by using the "--author"
  option multiple times. (James Westby, #185772)

* New clean-tree command, from bzrtools.  (Aaron Bentley, Jelmer Vernooij)

* New command ``bzr launchpad-open`` opens a Launchpad web page for that
  branch in your web browser, as long as the branch is on Launchpad at all.
  (Jonathan Lange)

* New API for getting bugs fixed by a revision: Revision.iter_bugs().
  (Jonathan Lange)

Improvements
************

* All bzr ``Hooks`` classes are now registered in
  ``bzrlib.hooks.known_hooks``. This removes the separate list from
  ``bzrlib.tests`` and ensures that all hooks registered there are
  correctly isolated by the test suite (previously
  ``MutableTreeHooks`` were not being isolated correctly). Further, 
  documentation for hooks is now dynamically generated from the
  present HookPoints. ``bzr hooks`` will now also report on all the
  hooks present in the ``bzrlib.hooks.known_hooks`` registry.
  (Robert Collins)

* ``bzr add`` no longer prints ``add completed`` on success. Failure
  still prints an error message. (Robert Collins)

* ``bzr branch`` now has a ``--no-tree`` option which turns off the
  generation of a working tree in the new branch.
  (Daniel Watkins, John Klinger, #273993)

* Bazaar will now point out ``bzr+ssh://`` to the user when they 
  use ssh://. (Jelmer Vernooij, #330535)

* ``bzr -v info`` now omits the number of committers branch statistic,
  making it many times faster for large projects. To include that
  statistic in the output, use ``bzr -vv info``.
  (Ian Clatworthy)

* ``bzr push`` to a ``bzr`` url (``bzr://``, ``bzr+ssh://`` etc) will
  stream if the server is version 1.13 or greater, reducing roundtrips
  significantly. (Andrew Bennetts, Robert Collins)

* Lightweight Checkouts and Stacked Branches should both be much
  faster over remote connections. Building the working tree now
  batches up requests into approx 5MB requests, rather than a separate
  request for each file. (John Arbash Meinel)

* Support for GSSAPI authentication when using HTTP or HTTPS. 
  (Jelmer Vernooij)

* The ``bzr shelve`` prompt now includes a '?' help option to explain the
  short options better. (Daniel Watkins, #327429)

* ``bzr lp-open`` now falls back to the push location if it cannot find a
  public location. (Jonathan Lange, #332372)

* ``bzr lp-open`` will try to find the Launchpad URL for the location
  passed on the command line. This makes ``bzr lp-open lp:foo`` work as
  expected. (Jonathan Lange, #332705)

* ``bzr send`` now supports MH-E via ``emacsclient``. (Eric Gillespie)

Bug Fixes
*********

* Allows ``bzr log <FILE>`` to be called in an empty branch without
  backtracing. (Vincent Ladeuil, #346431)

* Bazaar now gives a better message including the filename if it's
  unable to read a file in the working directory, for example because
  of a permission error.  (Martin Pool, #338653)

* ``bzr cat -r<old> <path>`` doesn't traceback anymore when <path> has a
  file id in the working tree different from the one in revision <old>.
  (Vincent Ladeuil, #341517, #253806)

* ``bzr send`` help is more specific about how to apply merge
  directives.  (Neil Martinsen-Burrell, #253470)

* ``bzr missing`` now uses ``Repository.get_revision_delta()`` rather
  than fetching trees and determining a delta itself. (Jelmer
  Vernooij, #315048)

* ``bzr push`` to a smart server no longer causes "Revision
  {set([('null:',)])} not present ..." errors when the branch has
  multiple root revisions. (Andrew Bennetts, #317654)

* ``bzr shelve`` now properly handle patches with no terminating newline.
  (Benoît PIERRE, #303569)

* ``bzr unshelve`` gives a more palatable error if passed a non-integer
  shelf id. (Daniel Watkins)

* Export now handles files that are not present in the tree.
  (James Westby, #174539)

* Fixed incorrect "Source format does not support stacking" warning
  when pushing to a smart server.  (Andrew Bennetts, #334114)
  
* Fixed "sprout() got an unexpected keyword argument 'source_branch'"
  error branching from old repositories.
  (Martin Pool, #321695)

* Make ``bzr push --quiet <non-local location>`` less chatty.
  (Kent Gibson, #221461)

* Many Branch hooks would not fire with ``bzr://`` and ``bzr+ssh://``
  branches, and this was not noticed due to a bug in the test logic
  for branches. This is now fixed and a test added to prevent it
  reoccuring. (Robert Collins, Andrew Bennetts)

* Restore the progress bar on Windows. We were disabling it when TERM
  wasn't set, but Windows doesn't set TERM. (Alexander Belchenko,
  #334808)

* ``setup.py build_ext`` now gives a proper error when an extension
  fails to build. (John Arbash Meinel)

* Symlinks to non ascii file names are now supported.
  (Robert Collins, Vincent Ladeuil, #339055, #272444)    

* Under rare circumstances (aka nobody reported a bug about it), the ftp
  transport could revert to ascii mode. It now stays in binary mode except
  when needed.  (Vincent Ladeuil)

* Unshelve does not generate warnings about progress bars.
  (Aaron Bentley, #328148)

* shelve cleans up properly when unversioned files are specified.
  (Benoît Pierre, Aaron Bentley)

Documentation
*************

* Added ``Organizing your workspace`` to the User Guide appendices,
  summarizing some common ways of organizing trees, branches and
  repositories and the processes/workflows implied/enabled by each.
  (Ian Clatworthy)

* Hooks can now be self documenting. ``bzrlib.hooks.Hooks.create_hook``
  is the entry point for this feature. (Robert Collins)

* The documentation for ``shelve`` and ``unshelve`` has been clarified.
  (Daniel Watkins, #327421, #327425)

API Changes
***********

* ``bzr selftest`` now fails if the bazaar sources contain trailing
  whitespace, non-unix style line endings and files not ending in a
  newline. About 372 files and 3243 lines with trailing whitespace was
  updated to comply with this. The code already complied with the other
  criteria, but now it is enforced. (Marius Kruger)

* ``bzrlib.branch.PushResult`` was renamed to 
  ``bzrlib.branch.BranchPushResult``. (Jelmer Vernooij)

* ``Branch.fetch`` and ``Repository.fetch`` now return None rather
  than a count of copied revisions and failed revisions. A while back
  we stopped ever reporting failed revisions because we started
  erroring instead, and the copied revisions count is not used in the
  UI at all - indeed it only reflects the repository status not
  changes to the branch itself. (Robert Collins)

* ``Inventory.apply_delta`` now raises an AssertionError if a file-id
  appears multiple times within the delta. (Ian Clatworthy)

* MutableTree.commit now favours the "authors" argument, with the old
  "author" argument being deprecated.

* Remove deprecated EmptyTree.  (Martin Pool)

* ``Repository.fetch`` now accepts an optional ``fetch_spec``
  parameter.  A ``SearchResult`` or ``MiniSearchResult`` may be passed
  to ``fetch_spec`` instead of a ``last_revision`` to specify exactly
  which revisions to fetch. (Andrew Bennetts)

* ``RepositoryAcquisitionPolicy.acquire_repository`` now returns a
  tuple of ``(repository, is_new_flag)``, rather than just the
  repository.  (Andrew Bennetts)

* Revision.get_apparent_author() is now deprecated, replaced by
  Revision.get_apparent_authors(), which returns a list. The former
  now returns the first item that would be returned from the second.

* The ``BranchBuilder`` test helper now accepts a ``timestamp``
  parameter to ``build_commit`` and ``build_snapshot``.  (Martin Pool)

* The ``_fetch_*`` attributes on ``Repository`` are now on
  ``RepositoryFormat``, more accurately reflecting their intent (they
  describe a disk format capability, not state of a particular
  repository of that format). (Robert Collins)

Internals
*********

* Branching from a non-stacked branch on a smart protocol is now
  free of virtual file system methods.
  (Robert Collins, Andrew Bennetts)

* Branch and Repository creation on a bzr+ssh://server are now done
  via RPC calls rather than VFS calls, reducing round trips for
  pushing new branches substantially. (Robert Collins)

* ``Branch.clone`` now takes the ``repository_policy`` formerly used
  inside ``BzrDir.clone_on_transport``, allowing stacking to be
  configured before the branch tags and revision tip are set. This
  fixes a race condition cloning stacked branches that would cause
  plugins to have hooks called on non-stacked instances.
  (Robert Collins, #334187)

* ``BzrDir.cloning_metadir`` now has a RPC call. (Robert Collins)

* ``BzrDirFormat.__str__`` now uses the human readable description
  rather than the sometimes-absent disk label. (Robert Collins)

* ``bzrlib.fetch`` is now composed of a sender and a sink component
  allowing for decoupling over a network connection. Fetching from
  or into a RemoteRepository with a 1.13 server will use this to
  stream the operation.
  (Andrew Bennetts, Robert Collins)

* ``bzrlib.tests.run_suite`` accepts a runner_class parameter
  supporting the use of different runners. (Robert Collins)

* Change how file_ids and revision_ids are interned as part of
  inventory deserialization. Now we use the real ``intern()``, rather
  than our own workaround that would also cache a Unicode copy of the
  string, and never emptied the cache. This should slightly reduce
  memory consumption. (John Arbash Meinel)

* New branch method ``create_clone_on_transport`` that returns a
  branch object. (Robert Collins)

* New hook Commands['extend_command'] to allow plugins to access a
  command object before the command is run (or help generated from
  it), without overriding the command. (Robert Collins)

* New version of the ``BzrDir.find_repository`` verb supporting
  ``_network_name`` to support removing more _ensure_real calls.
  (Robert Collins)

* ``RemoteBranchFormat`` no longer claims to have a disk format string.
  (Robert Collins)

* ``Repository`` objects now have ``suspend_write_group`` and
  ``resume_write_group`` methods.  These are currently only useful
  with pack repositories. (Andrew Bennetts, Robert Collins)

* ``BzrDirFormat``, ``BranchFormat`` and ``RepositoryFormat`` objects
  now have a ``network_name`` for passing the format across RPC calls.
  (Robert Collins, Andrew Bennetts)

* ``RepositoryFormat`` objects now all have a new attribute
  ``_serializer`` used by fetch when reserialising is required.
  (Robert Collins, Andrew Bennetts)

* Some methods have been pulled up from ``BzrBranch`` to ``Branch``
  to aid branch types that are not bzr branch objects (like
  RemoteBranch). (Robert Collins, Andrew Bennetts)

* Test adaptation has been made consistent throughout the built in
  tests. ``TestScenarioApplier``, ``multiply_tests_from_modules``,
  ``adapt_tests``, ``adapt_modules`` have all been deleted. Please
  use ``multiply_tests``, or for lower level needs ``apply_scenarios``
  and ``apply_scenario``. (Robert Collins)

* ``TestSkipped`` is now detected by TestCase and passed to the
  ``TestResult`` by calling ``addSkip``. For older TestResult objects,
  where ``addSkip`` is not available, ``addError`` is still called.
  This permits test filtering in subunit to strip out skipped tests
  resulting in a faster fix-shrink-list-run cycle. This is compatible
  with the testtools protocol for skips. (Robert Collins)

* The ``_index`` of ``KnitVersionedFiles`` now supports the ability
  to scan an underlying index that is going to be incorporated into
  the ``KnitVersionedFiles`` object, to determine if it has missing
  delta references. The method is ``scan_unvalidated_index``.
  (Andrew Bennetts, Robert Collins)

* There is a RemoteSink object which handles pushing to smart servers.
  (Andrew Bennetts, Robert Collins)

* ``TransportTraceDecorator`` now logs ``put_bytes_non_atomic`` and
  ``rmdir`` calls. (Robert Collins)

* ``VersionedFiles`` record adapters have had their signature change
  from ``(record, record.get_bytes_as(record.storage_kind))`` to
  ``(record)`` reducing excess duplication and allowing adapters
  to access private data in record to obtain content more
  efficiently. (Robert Collins)

* We no longer probe to see if we should create a working tree during
  clone if we cannot get a local_abspath for the new bzrdir.
  (Robert Collins)


bzr 1.12
########

:Codename: 1234567890
:1.12: 2009-02-13
:1.12rc1: 2009-02-10

This release of Bazaar contains many improvements to the speed,
documentation and functionality of ``bzr log`` and the display of logged
revisions by ``bzr status``.  bzr now also gives a better indication of
progress, both in the way operations are drawn onto a text terminal, and
by showing the rate of network IO.

Changes from RC1 to Final
*************************

* ``bzr init --development-wt5[-rich-root]`` would fail because of
  circular import errors. (John Arbash Meinel, #328135)

* Expanded the help for log and added a new help topic called
  ``log-formats``.  (Ian Clatworthy)

Compatibility Breaks
********************

* By default, ``bzr status`` after a merge now shows just the pending
  merge tip revisions. This improves the signal-to-noise ratio after
  merging from trunk and completes much faster. To see all merged
  revisions, use the new ``-v`` flag.  (Ian Clatworthy)

* ``bzr log --line`` now shows any tags after the date and before
  the commit message. If you have scripts which parse the output
  from this command, you may need to adjust them accordingly.
  (Ian Clatworthy)

* ``bzr log --short`` now shows any additional revision properties
  after the date and before the commit message.  Scripts that parse 
  output of the log command in this situation may need to adjust.
  (Neil Martinsen-Burrell)

* The experimental formats ``1.12-preview`` and ``1.12-preview-rich-root``
  have been renamed ``development-wt5`` and ``development-wt5-rich-root``
  respectively, given they are not ready for release in 1.12.
  (Ian Clatworthy)

* ``read_bundle_from_url`` has been deprecated. (Vincent Ladeuil)

New Features
************

* Add support for filtering ``bzr missing`` on revisions.  Remote revisions
  can be filtered using ``bzr missing -r -20..-10`` and local revisions can
  be filtered using ``bzr missing --my-revision -20..-10``.
  (Marius Kruger)

* ``bzr log -p`` displays the patch diff for each revision.
  When logging a file, the diff only includes changes to that file.
  (Ian Clatworthy, #202331, #227335)

* ``bzr log`` supports a new option called ``-n N`` or ``--level N``.
  A value of 0 (zero) means "show all nested merge revisions" while
  a value of 1 (one) means "show just the top level". Values above
  1 can be used to see a limited amount of nesting. That can be
  useful for seeing the level or two below PQM submits for example.
  To force the ``--short`` and ``--line`` formats to display all nested
  merge revisions just like ``--long`` does by default, use a command
  like ``bzr log --short -n0``. To display just the mainline using
  ``--long`` format, ``bzr log --long -n1``.
  (Ian Clatworthy)

Improvements
************

* ``bzr add`` more clearly communicates success vs failure.
  (Daniel Watkins)

* ``bzr init`` will now print a little less verbose output.
  (Marius Kruger)

* ``bzr log`` is now much faster in many use cases, particularly
  at incrementally displaying results and filtering by a
  revision range. (Ian Clatworthy)

* ``bzr log --short`` and ``bzr log --line`` now show tags, if any,
  for each revision. The tags are shown comma-separated inside
  ``{}``. For short format, the tags appear at the end of line
  before the optional ``[merge]`` indicator. For line format,
  the tags appear after the date. (Ian Clatworthy)

* Progress bars now show the rate of activity for some sftp 
  operations, and they are drawn different.  (Martin Pool, #172741)

* Progress bars now show the rate of activity for urllib and pycurl based
  http client implementations. The operations are tracked at the socket
  level for better precision.
  (Vincent Ladeuil)

* Rule-based preferences can now accept multiple patterns for a set of
  rules.  (Marius Kruger)

* The ``ancestor:`` revision spec will now default to referring to the
  parent of the branch if no other location is given.
  (Daniel Watkins, #198417)

* The debugger started as a result of setting ``$BZR_PDB`` works
  around a bug in ``pdb``, http://bugs.python.org/issue4150.  The bug
  can cause truncated tracebacks in Python versions before 2.6.
  (Andrew Bennetts)

* VirtualVersionedFiles now implements
  ``iter_lines_added_or_present_in_keys``. This allows the creation of 
  new branches based on stacked bzr-svn branches. (#311997)

Bug Fixes
*********

* ``bzr annotate --show-ids`` doesn't give a backtrace on empty files
  anymore.
  (Anne Mohsen, Vincent Ladeuil, #314525)

* ``bzr log FILE`` now correctly shows mainline revisions merging
  a change to FILE when the ``--short`` and ``--line`` log formats
  are used. (Ian Clatworthy, #317417)

* ``bzr log -rX..Y FILE`` now shows the history of FILE provided
  it existed in Y or X, even if the file has since been deleted or
  renamed. If no range is given, the current/basis tree and
  initial tree are searched in that order. More generally, log
  now interprets filenames in their historical context.
  (Ian Clatworthy, #175520)

* ``bzr status`` now reports nonexistent files and continues, then
  errors (with code 3) at the end.  (Karl Fogel, #306394)

* Don't require the present compression base in knits to be the same
  when adding records in knits. (Jelmer Vernooij, #307394)

* Fix a problem with CIFS client/server lag on Windows colliding with
  an invariant-per-process algorithm for generating AtomicFile names
  (Adrian Wilkins, #304023)

* Many socket operations now handle EINTR by retrying the operation.
  Previously EINTR was treated as an unrecoverable failure.  There is
  a new ``until_no_eintr`` helper function in ``bzrlib.osutils``.
  (Andrew Bennetts)

* Support symlinks with non-ascii characters in the symlink filename.
  (Jelmer Vernooij, #319323)

* There was a bug in how we handled resolving when a file is deleted
  in one branch, and modified in the other. If there was a criss-cross
  merge, we would cause the deletion to conflict a second time.
  (Vincent Ladeuil, John Arbash Meinel)

* There was another bug in how we chose the correct intermediate LCA in
  criss-cross merges leading to several kind of changes be incorrectly
  handled.
  (John Arbash Meinel, Vincent Ladeuil)

* Unshelve now handles deleted paths without crashing. (Robert Collins)

Documentation
*************

* Improved plugin developer documentation.  (Martin Pool)

API Changes
***********

* ``ProgressBarStack`` is deprecated; instead use
  ``ui_factory.nested_progress_bar`` to create new progress bars.
  (Martin Pool)

* ForeignVcsMapping() now requires a ForeignVcs object as first
  argument. (Jelmer Vernooij)

* ForeignVcsMapping.show_foreign_revid() has been moved to
  ForeignVcs. (Jelmer Vernooij)

* ``read_bundle_from_url`` is deprecated in favor of
  ``read_mergeable_from_url``.  (Vincent Ladeuil)

* Revision specifiers are now registered in
  ``bzrlib.revisionspec.revspec_registry``, and the old list of 
  revisionspec classes (``bzrlib.revisionspec.SPEC_TYPES``) has been
  deprecated. (Jelmer Vernooij, #321183)

* The progress and UI classes have changed; the main APIs remain the
  same but code that provides a new UI or progress bar class may
  need to be updated.  (Martin Pool)

Internals
*********

* Default User Interface (UI) is CLIUIFactory when bzr runs in a dumb
  terminal. It is sometimes desirable do override this default by forcing
  bzr to use TextUIFactory. This can be achieved by setting the
  BZR_USE_TEXT_UI environment variable (emacs shells, as opposed to
  compile buffers, are such an example).
  (Vincent Ladeuil)

* New API ``Branch.iter_merge_sorted_revisions()`` that iterates over
  ``(revision_id, depth, revno, end_of_merge)`` tuples.
  (Ian Clatworthy)

* New ``Branch.dotted_revno_to_revision_id()`` and
  ``Branch.revision_id_to_dotted_revno()`` APIs that pick the most
  efficient way of doing the mapping.
  (Ian Clatworthy)

* Refactor cmd_serve so that it's a little easier to build commands that
  extend it, and perhaps even a bit easier to read.  (Jonathan Lange)

* ``TreeDelta.show()`` now accepts a ``filter`` parameter allowing log
  formatters to retrict the output.
  (Vincent Ladeuil)


bzr 1.11
########

:Codename: "Eyes up!"
:Released: 2009-01-19

This first monthly release of Bazaar for 2009 improves Bazaar's operation
in Windows, Mac OS X, and other situations where file names are matched
without regard to capitalization: Bazaar tries to match the case of an
existing file.  This release of Bazaar also improves the efficiency of
Tortoise Windows Shell integration and lets it work on 64-bit platforms.

The UI through which Bazaar supports historic formats has been improved,
so 'bzr help formats' now gives a simpler and shorter list, with clear
advice.

This release also fixes a number of bugs, particularly a glitch that can
occur when there are concurrent writes to a pack repository.

Bug Fixes
*********

* Fix failing test when CompiledChunksToLines is not available.
  (Vincent Ladeuil)

* Stacked branches don't repeatedly open their transport connection.
  (John Arbash Meinel)



bzr 1.11rc1
###########

:Codename: "Eyes up!"
:Released: 2009-01-09

Changes
*******

* Formats using Knit-based repository formats are now explicitly
  marked as deprecated. (Ian Clatworthy)

New Features
************

* Add support for `bzr tags -r 1..2`, that is we now support showing
  tags applicable for a specified revision range. (Marius Kruger)

* ``authentication.conf`` now accepts pluggable read-only credential
  stores. Such a plugin (``netrc_credential_store``) is now included,
  handles the ``$HOME/.netrc`` file and can server as an example to
  implement other plugins.
  (Vincent Ladeuil)

* ``shelve --list`` can now be used to list shelved changes.
  (Aaron Bentley)

Improvements
************

* Add trailing slash to directories in all output of ``bzr ls``, except
  ``bzr ls --null``. (Gordon P. Hemsley, #306424)

* ``bzr revision-info`` now supports a -d option to specify an
  alternative branch. (Michael Hudson)

* Add connection to a C++ implementation of the Windows Shell Extension
  which is able to fully replace the current Python implemented one.
  Advantages include 64bit support and reduction in overhead for
  processes which drag in shell extensions.
  (Mark Hammond)

* Support the Claws mail client directly, rather than via
  xdg-email. This prevents the display of an unnecessary modal
  dialog in Claws, informing the user that a file has been
  attached to the message, and works around bug #291847 in
  xdg-utils which corrupts the destination address.

* When working on a case-insensitive case-preserving file-system, as
  commonly found with Windows, bzr will often ignore the case of the
  arguments specified by the user in preference to the case of an existing
  item on the file-system or in the inventory to help prevent
  counter-intuitive behaviour on Windows. (Mark Hammond)

Bug Fixes
*********
  
* Allow BzrDir implementation to implement backing up of 
  control directory. (#139691)

* ``bzr push`` creating a new stacked branch will now only open a
  single connection to the target machine. (John Arbash Meinel)

* Don't call iteritems on transport_list_registry, because it may
  change during iteration.  (Martin Pool, #277048)

* Don't make a broken branch when pushing an unstackable-format branch
  that's in a stackable shared repository to a location with default
  stack-on location.  (Andrew Bennetts, #291046)

* Don't require embedding user in HTTP(S) URLs do use authentication.conf.
  (Ben Jansen, Vincent Ladeuil, #300347)

* Fix a problem with CIFS client/server lag on windows colliding with
  an invariant-per-process algorithm for generating AtomicFile names
  (Adrian Wilkins, #304023)

* Fix bogus setUp signature in UnavailableFTPServer.
  (Gary van der Merwe, #313498)

* Fix compilation error in ``_dirstate_helpers_c`` on SunOS/Solaris.
  (Jari Aalto)

* Fix SystemError in ``_patiencediff_c`` module by calling
  PyErr_NoMemory() before returning NULL in PatienceSequenceMatcher_new.
  (Andrew Bennetts, #303206)

* Give proper error message for diff with non-existent dotted revno.
  (Marius Kruger, #301969)

* Handle EACCES (permission denied) errors when launching a message
  editor, and emit warnings when a configured editor cannot be
  started. (Andrew Bennetts)

* ``$HOME/.netrc`` file is now recognized as a read-only credential store
  if configured in ``authentication.conf`` with 'password_encoding=netrc'
  in the appropriate sections.
  (Vincent Ladeuil, #103029)

* Opening a stacked branch now properly shares the connection, rather
  than opening a new connection for the stacked-on branch.
  (John Arbash meinel)

* Preserve transport decorators while following redirections.
  (Vincent Ladeuil, #245964, #270863)

* Provides a finer and more robust filter for accepted redirections.
  (Vincent Ladeuil, #303959, #265070)

* ``shelve`` paths are now interpreted relative to the current working
  tree.  (Aaron Bentley)

* ``Transport.readv()`` defaults to not reading more than 100MB in a
  single array. Further ``RemoteTransport.readv`` sets this to 5MB to
  work better with how it splits its requests.
  (John Arbash Meinel, #303538)

* Pack repositories are now able to reload the pack listing and retry
  the current operation if another action causes the data to be
  repacked.  (John Arbash Meinel, #153786)

* ``pull -v`` now respects the log_format configuration variable.
  (Aaron Bentley)

* ``push -v`` now works on non-initial pushes.  (Aaron Bentley)

* Use the short status format when the short format is used for log.
  (Vincent Ladeuil, #87179)

* Allow files to be renamed or moved via remove + add-by-id. (Charles
  Duffy, #314251)

Documentation
*************

* Improved the formats help topic to explain why multiple formats
  exist and to provide guidelines in selecting one. Introduced
  two new supporting help topics: current-formats and other-formats.
  (Ian Clatworthy)

API Changes
***********

* ``LRUCache(after_cleanup_size)`` was renamed to
  ``after_cleanup_count`` and the old name deprecated. The new name is
  used for clarity, and to avoid confusion with
  ``LRUSizeCache(after_cleanup_size)``. (John Arbash Meinel)

* New ``ForeignRepository`` base class, to help with foreign branch 
  support (e.g. svn).  (Jelmer Vernooij)

* ``node_distances`` and ``select_farthest`` can no longer be imported
  from ``bzrlib.graph``.  They can still be imported from
  ``bzrlib.deprecated_graph``, which has been the preferred way to
  import them since before 1.0.  (Andrew Bennetts)
  
* The logic in commit now delegates inventory basis calculations to
  the ``CommitBuilder`` object; this requires that the commit builder
  in use has been updated to support the new ``recording_deletes`` and
  ``record_delete`` methods. (Robert Collins)

Testing
*******

* An HTTPS server is now available (it requires python-2.6). Future bzr
  versions will allow the use of the python-2.6 ssl module that can be
  installed for 2.5 and 2.4.

* ``bzr selftest`` now fails if new trailing white space is added to
  the bazaar sources. It only checks changes not committed yet. This
  means that PQM will now reject changes that introduce new trailing
  whitespace. (Marius Kruger)

* Introduced new experimental formats called ``1.12-preview`` and
  ``1.12-preview-rich-root`` to enable testing of related pending
  features, namely content filtering and filtered views.
  (Ian Clatworthy)

Internals
*********

* Added an ``InventoryEntry`` cache when deserializing inventories.
  Can cut the time to iterate over multiple RevisionsTrees in half.
  (John Arbash Meinel)

* Added ``bzrlib.fifo_cache.FIFOCache`` which is designed to have
  minimal overhead versus using a plain dict for cache hits, at the
  cost of not preserving the 'active' set as well as an ``LRUCache``.
  (John Arbash Meinel)

* ``bzrlib.patience_diff.unified_diff`` now properly uses a tab
  character to separate the filename from the date stamp, and doesn't
  add trailing whitespace when a date stamp is not supplied.
  (Adeodato Simó, John Arbash Meinel)

* ``DirStateWorkingTree`` and ``DirStateWorkingTreeFormat`` added
  as base classes of ``WorkingTree4`` and ``WorkingTreeFormat4``
  respectively. (Ian Clatworthy)

* ``KnitVersionedFiles._check_should_delta()`` now uses the
  ``get_build_details`` api to avoid multiple hits to the index, and
  to properly follow the ``compression_parent`` rather than assuming
  it is the left-hand parent. (John Arbash Meinel)

* ``KnitVersionedFiles.get_record_stream()`` will now chose a
  more optimal ordering when the keys are requested 'unordered'.
  Previously the order was fully random, now the records should be
  returned from each pack in turn, in forward I/O order.
  (John Arbash Meinel)
    
* ``mutter()`` will now flush the ``~/.bzr.log`` if it has been more
  than 2s since the last time it flushed. (John Arbash Meinel)

* New method ``bzrlib.repository.Repository.add_inventory_by_delta``
  allows adding an inventory via an inventory delta, which can be
  more efficient for some repository types. (Robert Collins)

* Repository ``CommitBuilder`` objects can now accumulate an inventory
  delta. To enable this functionality call ``builder.recording_deletes``
  and additionally call ``builder.record_delete`` when a delete
  against the basis occurs. (Robert Collins)

* The default http handler has been changed from pycurl to urllib.
  The default is still pycurl for https connections. (The only
  advantage of pycurl is that it checks ssl certificates.)
  (John Arbash Meinel)

* ``VersionedFiles.get_record_stream()`` can now return objects with a
  storage_kind of ``chunked``. This is a collection (list/tuple) of
  strings. You can use ``osutils.chunks_to_lines()`` to turn them into
  guaranteed 'lines' or you can use ``''.join(chunks)`` to turn it
  into a fulltext. This allows for some very good memory savings when
  asking for many texts that share ancestry, as the individual chunks
  can be shared between versions of the file. (John Arbash Meinel)

* ``pull -v`` and ``push -v`` use new function
  ``bzrlib.log.show_branch_change`` (Aaron Bentley)



bzr 1.10
########

:Released: 2008-12-05

Bazaar 1.10 has several performance improvements for copying revisions
(especially for small updates to large projects).  There has also been a
significant amount of effort in polishing stacked branches.  The commands
``shelve`` and ``unshelve`` have become core commands, with an improved
implementation.

The only changes versus bzr-1.10rc1 are bugfixes for stacked branches.

bug Fixes
*********

* Don't set a pack write cache size from RepoFetcher, because the
  cache is not coherent with reads and causes ShortReadvErrors.
  This reverses the change that fixed #294479.
  (Martin Pool, #303856)

* Properly handle when a revision can be inserted as a delta versus
  when it needs to be expanded to a fulltext for stacked branches.
  There was a bug involving merge revisions. As a method to help
  prevent future difficulties, also make stacked fetches sort
  topologically. (John Arbash Meinel, #304841)


bzr 1.10rc1
###########

:Released: 2008-11-28

This release of Bazaar focuses on performance improvements when pushing
and pulling revisions, both locally and to remote networks.  The popular
``shelve`` and ``unshelve`` commands, used to interactively revert and
restore work in progress, have been merged from bzrtools into the bzr
core.  There are also bug fixes for portability, and for stacked branches.

New Features
************

* New ``commit_message_template`` hook that is called by the commit
  code to generate a template commit message. (Jelmer Vernooij)

* New `shelve` and `unshelve` commands allow undoing and redoing changes.
  (Aaron Bentley)

Improvements
************

* ``(Remote)Branch.copy_content_into`` no longer generates the full revision
  history just to set the last revision info.
  (Andrew Bennetts, John Arbash Meinel)

* Fetches between formats with different serializers (such as
  pack-0.92-subtree and 1.9-rich-root) are faster now.  This is due to
  operating on batches of 100 revisions at time rather than
  one-by-one.  (Andrew Bennetts, John Arbash Meinel)

* Search index files corresponding to pack files we've already used
  before searching others, because they are more likely to have the
  keys we're looking for.  This reduces the number of iix and tix
  files accessed when pushing 1 new revision, for instance.
  (John Arbash Meinel)

* Signatures to transfer are calculated more efficiently in
  ``item_keys_introduced_by``.  (Andrew Bennetts, John Arbash Meinel)

* The generic fetch code can once again copy revisions and signatures
  without extracting them completely to fulltexts and then serializing
  them back down into byte strings. This is a significant performance
  improvement when fetching from a stacked branch.
  (John Arbash Meinel, #300289)

* When making a large readv() request over ``bzr+ssh``, break up the
  request into more manageable chunks. Because the RPC is not yet able
  to stream, this helps keep us from buffering too much information at
  once. (John Arbash Meinel)

Bug Fixes
*********

* Better message when the user needs to set their Launchpad ID.
  (Martin Pool, #289148)

* ``bzr commit --local`` doesn't access the master branch anymore.
  This fixes a regression introduced in 1.9.  (Marius Kruger, #299313)

* Don't call the system ``chdir()`` with an empty path. Sun OS seems
  to give an error in that case.  Also, don't count on ``getcwd()``
  being able to allocate a new buffer, which is a gnu extension.
  (John Arbash Meinel, Martin Pool, Harry Hirsch, #297831)

* Don't crash when requesting log --forward <file> for a revision range
  starting with a dotted revno.
  (Vincent Ladeuil, #300055)

* Don't create text deltas spanning stacked repositories; this could
  cause "Revision X not present in Y" when later accessing them.
  (Martin Pool, #288751)

* Pack repositories are now able to reload the pack listing and retry
  the current operation if another action causes the data to be
  repacked.  (John Arbash Meinel, #153786)

* PermissionDenied errors from smart servers no longer cause
  "PermissionDenied: "None"" on the client.
  (Andrew Bennetts, #299254)

* Pushing to a stacked pack repository now batches writes, the same
  way writes are batched to ordinary pack repository.  This makes
  pushing to a stacked branch over the network much faster.
  (Andrew Bennetts, #294479)

* TooManyConcurrentRequests no longer occur when a fetch fails and
  tries to abort a write group.  This allows the root cause (e.g. a
  network interruption) to be reported.  (Andrew Bennetts, #297014)

* RemoteRepository.get_parent_map now uses fallback repositories.
  (Aaron Bentley, #297991?, #293679?)

API Changes
***********

* ``CommitBuilder`` now validates the strings it will be committing,
  to ensure that they do not have characters that will not be properly
  round-tripped. For now, it just checks for characters that are
  invalid in the XML form. (John Arbash Meinel, #295161)

* Constructor parameters for NewPack (internal to pack repositories)
  have changed incompatibly.

* ``Repository.abort_write_group`` now accepts an optional
  ``suppress_errors`` flag.  Repository implementations that override
  ``abort_write_group`` will need to be updated to accept the new
  argument.  Subclasses that only override ``_abort_write_group``
  don't need to change.

* Transport implementations must provide copy_tree_to_transport.  A default
  implementation is provided for Transport subclasses.

Testing
*******

* ``bzr selftest`` now fails if no doctests are found in a module
  that's expected to have them.  (Martin Pool)

* Doctests now only report the first failure.  (Martin Pool)


bzr 1.9
#######

:Released: 2008-11-07

This release of Bazaar adds a new repository format, ``1.9``, with smaller
and more efficient index files.  This format can be specified when
creating a new repository, or used to losslessly upgrade an existing
repository.  bzr 1.9 also speeds most operations over the smart server
protocol, makes annotate faster, and uses less memory when making
checkouts or pulling large amounts of data.

Bug Fixes
*********

* Fix "invalid property value 'branch-nick' for None" regression with
  branches bound to svn branches.  (Martin Pool, #293440)

* Fix SSL/https on Python2.6.  (Vincent Ladeuil, #293054)

* ``SFTPTransport.readv()`` had a bug when requests were out-of-order.
  This only triggers some-of-the-time on Knit format repositories.
  (John Arbash Meinel, #293746)


bzr 1.9rc1
##########

:Released: 2008-10-31

New Features
************

* New Branch hook ``transform_fallback_location`` allows a function to
  be called when looking up the stacked source. (Michael Hudson)

* New repository formats ``1.9`` and ``1.9-rich-root``. These have all
  the functionality of ``1.6``, but use the new btree indexes.
  These indexes are both smaller and faster for access to historical
  information.  (John Arbash Meinel)

Improvements
************

* ``BTreeIndex`` code now is able to prefetch extra pages to help tune
  the tradeoff between bandwidth and latency. Should be tuned
  appropriately to not impact commands which need minimal information,
  but provide a significant boost to ones that need more context. Only
  has a direct impact on the ``--development2`` format which uses
  btree's for the indexes. (John Arbash Meinel)

* ``bzr dump-btree`` is a hidden command introduced to allow dumping
  the contents of a compressed btree file.  (John Arbash Meinel)

* ``bzr pack`` now tells the index builders to optimize for size. For
  btree index repositories, this can save 25% of the index size
  (mostly in the text indexes). (John Arbash Meinel)

* ``bzr push`` to an existing branch or repository on a smart server
  is faster, due to Bazaar making more use of the ``get_parent_map``
  RPC when querying the remote branch's revision graph.
  (Andrew Bennetts)

* default username for bzr+ssh and sftp can be configured in
  authentication.conf. (Aaron Bentley)

* launchpad-login now provides a default username for bzr+ssh and sftp
  URLs, allowing username-free URLs to work for everyone. (Aaron Bentley)

* ``lp:`` lookups no longer include usernames, making them shareable and
  shorter. (Aaron Bentley)

* New ``PackRepository.autopack`` smart server RPC, which does
  autopacking entirely on the server.  This is much faster than
  autopacking via plain file methods, which downloads a large amount
  of pack data and then re-uploads the same pack data into a single
  file.  This fixes a major (although infrequent) cause of lengthy
  delays when using a smart server.  For example, pushing the 10th
  revision to a repository with 9 packs now takes 44 RPCs rather than
  179, and much less bandwidth too.  This requires Bazaar 1.9 on both
  the client and the server, otherwise the client will fallback to the
  slower method.  (Andrew Bennetts)

Bug Fixes
*********

* A failure to load a plugin due to an IncompatibleAPI exception is
  now correctly reported. (Robert Collins, #279451)

* API versioning support now has a multiple-version checking api
  ``require_any_api``. (Robert Collins, #279447)

* ``bzr branch --stacked`` from a smart server to a standalone branch
  works again.  This fixes a regression in 1.7 and 1.8.
  (Andrew Bennetts, #270397)

* ``bzr co`` uses less memory. It used to unpack the entire WT into
  memory before writing it to disk. This was a little bit faster, but
  consumed lots of memory. (John Arbash Meinel, #269456)

* ``bzr missing --quiet`` no longer prints messages about whether
  there are missing revisions.  The exit code indicates whether there
  were or not.  (Martin Pool, #284748)

* Fixes to the ``annotate`` code. The fast-path which re-used the
  stored deltas was accidentally disabled all the time, instead of
  only when a branch was stacked. Second, the code would accidentally
  re-use a delta even if it wasn't against the left-parent, this
  could only happen if ``bzr reconcile`` decided that the parent
  ordering was incorrect in the file graph.  (John Arbash Meinel)

* "Permission denied" errors that occur when pushing a new branch to a
  smart server no longer cause tracebacks.  (Andrew Bennetts, #278673)

* Some compatibility fixes for building the extensions with MSVC and
  for python2.4. (John Arbash Meinel, #277484)

* The index logic is now able to reload the list of pack files if and
  index ends up disappearing. We still don't reload if the pack data
  itself goes missing after checking the index. This bug appears as a
  transient failure (file not found) when another process is writing
  to the repository.  (John Arbash Meinel, #153786)

* ``bzr switch`` and ``bzr bind`` will now update the branch nickname if
  it was previously set. All checkouts will now refer to the bound branch
  for a nickname if one was not explicitly set.
  (Marius Kruger, #230903)

Documentation
*************

* Improved hook documentation. (Michael Ernst)

API Changes
***********

* commands.plugins_cmds is now a CommandRegistry, not a dict.

Internals
*********

* New AuthenticationConfig.set_credentials method allows easy programmatic
  configuration of authetication credentials.


bzr 1.8
#######

:Released: 2008-10-16

Bazaar 1.8 includes several fixes that improve working tree performance,
display of revision logs, and merges.  The bzr testsuite now passes on OS
X and Python 2.6, and almost completely passes on Windows.  The
smartserver code has gained several bug fixes and performance
improvements, and can now run server-side hooks within an http server.

Bug Fixes
*********

* Fix "Must end write group" error when another error occurs during
  ``bzr push``.  (Andrew Bennetts, #230902)

Portability
***********

* Some Pyrex versions require the WIN32 macro defined to compile on
  that platform.  (Alexander Belchenko, Martin Pool, #277481)


bzr 1.8rc1
##########

:Released: 2008-10-07

Changes
*******

* ``bzr log file`` has been changed. It now uses a different method
  for determining which revisions to show as merging the changes to
  the file. It now only shows revisions which merged the change
  towards your mainline. This simplifies the output, makes it faster,
  and reduces memory consumption.  (John Arbash Meinel)

* ``bzr merge`` now defaults to having ``--reprocess`` set, whenever
  ``--show-base`` is not supplied.  (John Arbash Meinel)

* ``bzr+http//`` will now optionally load plugins and write logs on the
  server. (Marius Kruger)

* ``bzrlib._dirstate_helpers_c.pyx`` does not compile correctly with
  Pyrex 0.9.4.1 (it generates C code which causes segfaults). We
  explicitly blacklist that version of the compiler for that
  extension. Packaged versions will include .c files created with
  pyrex >= 0.9.6 so it doesn't effect releases, only users running
  from the source tree. (John Arbash Meinel, #276868)

Features
********

* bzr is now compatible with python-2.6. python-2.6 is not yet officially
  supported (nor released, tests were conducted with the dev version of
  python-2.6rc2), but all known problems have been fixed.  Feedback
  welcome.
  (Vincent Ladeuil, #269535)

Improvements
************

* ``bzr annotate`` will now include uncommitted changes from the local
  working tree by default. Such uncommitted changes are given the
  revision number they would get if a commit was done, followed with a
  ? to indicate that its not actually known. (Robert Collins, #3439)

* ``bzr branch`` now accepts a ``--standalone`` option, which creates a
  standalone branch regardless of the presence of shared repositories.
  (Daniel Watkins)

* ``bzr push`` is faster in the case there are no new revisions to
  push.  It is also faster if there are no tags in the local branch.
  (Andrew Bennetts)

* File changes during a commit will update the tree stat cache.
  (Robert Collins)

* Location aliases can now accept a trailing path.  (Micheal Hudson)

* New hooks ``Lock.hooks`` when LockDirs are acquired and released.
  (Robert Collins, MartinPool)

* Switching in heavyweight checkouts uses the master branch's context, not
  the checkout's context.  (Adrian Wilkins)

* ``status`` on large trees is now faster, due to optimisations in the
  walkdirs code. Of particular note, the walkdirs code now performs
  a temporary ``chdir()`` while reading a single directory; if your
  platform has non thread-local current working directories (and is
  not windows which has its own implementation), this may introduce a
  race condition during concurrent uses of bzrlib. The bzrlib CLI
  will not encounter this as it is single threaded for working tree
  operations. (Robert Collins)

* The C extensions now build on python 2.4 (Robert Collins, #271939)

* The ``-Dhpss`` debug flag now reports the number of smart server
  calls per medium to stderr.  This is in addition to the existing
  detailed logging to the .bzr.log trace file.  (Andrew Bennetts)

Bug Fixes
*********

* Avoid random failures arising from misinterpreted ``errno`` values
  in ``_readdir_pyx.read_dir``.
  (Martin Pool, #279381)

* Branching from a shared repository on a smart server into a new
  repository now preserves the repository format.
  (Andrew Bennetts, #269214)

* ``bzr log`` now accepts a ``--change`` option.
  (Vincent Ladeuil, #248427)

* ``bzr missing`` now accepts an ``--include-merges`` option.
  (Vincent Ladeuil, #233817)

* Don't try to filter (internally) '.bzr' from the files to be deleted if
  it's not there.
  (Vincent Ladeuil, #272648)

* Fix '_in_buffer' AttributeError when using the -Dhpss debug flag.
  (Andrew Bennetts)

* Fix TooManyConcurrentRequests errors caused by a connection failure
  when doing ``bzr pull`` or ``bzr merge`` from a ``bzr+ssh`` URL.
  (Andrew Bennetts, #246233)

* Fixed ``bzr st -r branch:PATH_TO_BRANCH`` where the other branch
  is in a different repository than the current one.
  (Lukáš Lalinský, #144421)

* Make the first line of the manpage preamble a comment again.
  (David Futcher, #242106)

* Remove use of optional parameter in GSSAPI FTP support, since
  it breaks newer versions of Python-Kerberos. (Jelmer Vernooij)

* The autopacking logic will now always create a single new pack from
  all of the content which it deems is worth moving. This avoids the
  'repack a single pack' bug and should result in better packing
  overall.  (John Arbash Meinel, #242510, #172644)

* Trivial documentation fix.
  (John Arbash Meinel, #270471)

* ``bzr switch`` and ``bzr bind`` will now update the branch nickname if
  it was previously set. All checkouts will now refer to the bound branch
  for a nickname if one was not explicitly set.
  (Marius Kruger, #230903)

Documentation
*************

* Explain revision/range identifiers. (Daniel Clemente)

API Changes
***********

* ``CommitBuilder.record_entry_contents`` returns one more element in
  its result tuple - an optional file system hash for the hash cache
  to use. (Robert Collins)

* ``dirstate.DirState.update_entry`` will now only calculate the sha1
  of a file if it is likely to be needed in determining the output
  of iter_changes. (Robert Collins)

* The PackRepository, RepositoryPackCollection, NewPack classes have a
  slightly changed interface to support different index types; as a
  result other users of these classes need to supply the index types
  they want. (Robert Collins)

Testing
*******

* ``bzrlib.tests.repository_implementations`` has been renamed to
  ``bzrlib.tests.per_repository`` so that we have a common structure
  (and it is shorter). (John Arbash Meinel, #239343)

* ``LocalTransport.abspath()`` now returns a drive letter if the
  transport has one, fixing numerous tests on Windows.
  (Mark Hammond)

* PreviewTree is now tested via intertree_implementations.
  (Aaron Bentley)

* The full test suite is passing again on OSX.
  (Guillermo Gonzalez, Vincent Ladeuil)

* The full test suite passes when run with ``-Eallow_debug``.
  (Andrew Bennetts)

Internals
*********

* A new hook, ``Branch.open``, has been added, which is called when
  branch objects are opened. (Robert Collins)

* ``bzrlib.osutils._walkdirs_utf8`` has been refactored into common
  tree walking, and modular directory listing code to aid future
  performance optimisations and refactoring. (Robert Collins)

* ``bzrlib.trace.debug_memory`` can be used to get a quick memory dump
  in the middle of processing. It only reports memory if
  ``/proc/PID/status`` is available. (John Arbash Meinel)

* New method ``RevisionSpec.as_tree`` for representing the revision
  specifier as a revision tree object. (Lukáš Lalinský)

* New race-free method on MutableTree ``get_file_with_stat`` for use
  when generating stat cache results. (Robert Collins)

* New win32utils.get_local_appdata_location() provides access to a local
  directory for storing data.  (Mark Hammond)

* To be compatible with python-2.6 a few new rules should be
  observed. 'message' attribute can't be used anymore in exception
  classes, 'sha' and 'md5' modules have been deprecated (use
  osutils.[md5|sha]), object__init__ and object.__new__ don't accept
  parameters anymore.
  (Vincent Ladeuil)


bzr 1.7.1
#########

:Released:  2008-10-01

No changes from 1.7.1rc1.


bzr 1.7.1rc1
############

:Released: 2008-09-24

This release just includes an update to how the merge algorithm handles
file paths when we encounter complex history.

Features
********

* If we encounter a criss-cross in history, use information from
  direct Least Common Ancestors to resolve inventory shape (locations
  of files, adds, deletes, etc). This is similar in concept to using
  ``--lca`` for merging file texts, only applied to paths.
  (John Arbash Meinel)


bzr 1.7
#######

:Released: 2008-09-23

This release includes many bug fixes and a few performance and feature
improvements.  ``bzr rm`` will now scan for missing files and remove them,
like how ``bzr add`` scans for unknown files and adds them. A bit more
polish has been applied to the stacking code. The b-tree indexing code has
been brought in, with an eye on using it in a future repository format.
There are only minor installer changes since bzr-1.7rc2.

Features
********

* Some small updates to the win32 installer. Include localization
  files found in plugins, and include the builtin distutils as part of
  packaging qbzr. (Mark Hammond)


bzr 1.7rc2
##########

:Released: 2008-09-17

A few bug fixes from 1.7rc1. The biggest change is a new
``RemoteBranch.get_stacked_on_url`` rpc. This allows clients that are
trying to access a Stacked branch over the smart protocol, to properly
connect to the stacked-on location.

Bug Fixes
*********

* Branching from a shared repository on a smart server into a new
  repository now preserves the repository format.
  (Andrew Bennetts, #269214)

* Branching from a stacked branch via ``bzr+ssh`` can properly connect
  to the stacked-on branch.  (Martin Pool, #261315)

* ``bzr init`` no longer re-opens the BzrDir multiple times.
  (Vincent Ladeuil)

* Fix '_in_buffer' AttributeError when using the -Dhpss debug flag.
  (Andrew Bennetts)


bzr 1.7rc1
##########

:Released: 2008-09-09

This release candidate for bzr 1.7 has several bug fixes and a few
performance and feature improvements.  ``bzr rm`` will now scan for
missing files and remove them, like how ``bzr add`` scans for unknown
files and adds them. A bit more polish has been applied to the stacking
code. The b-tree indexing code has been brought in, with an eye on using
it in a future repository format.


Changes
*******

* ``bzr export`` can now export a subdirectory of a project.
  (Robert Collins)

* ``bzr remove-tree`` will now refuse to remove a tree with uncommitted
  changes, unless the ``--force`` option is specified.
  (Lukáš Lalinský, #74101)

* ``bzr rm`` will now scan for files that are missing and remove just
  them automatically, much as ``bzr add`` scans for new files that
  are not ignored and adds them automatically. (Robert Collins)

Features
********

* Support for GSSAPI authentication when using FTP as documented in
  RFC2228. (Jelmer Vernooij, #49623)

* Add support for IPv6 in the smart server. (Jelmer Vernooij, #165014)

Improvements
************

* A url like ``log+file:///tmp`` will log all access to that Transport
  to ``.bzr.log``, which may help in debugging or profiling.
  (Martin Pool)

* ``bzr branch`` and ``bzr push`` use the default stacking policy if the
  branch format supports it. (Aaron Bentley)

* ``bzr init`` and ``bzr init-repo`` will now print out the same as
  ``bzr info`` if it completed successfully.
  (Marius Kruger)

* ``bzr uncommit`` logs the old tip revision id, and displays how to
  restore the branch to that tip using ``bzr pull``.  This allows you
  to recover if you realize you uncommitted the wrong thing.
  (John Arbash Meinel)

* Fix problems in accessing stacked repositories over ``bzr://``.
  (Martin Pool, #261315)

* ``SFTPTransport.readv()`` was accidentally using ``list += string``,
  which 'works', but adds each character separately to the list,
  rather than using ``list.append(string)``. Fixing this makes the
  SFTP transport a little bit faster (~20%) and use a bit less memory.
  (John Arbash Meinel)

* When reading index files, if we happen to read the whole file in a
  single request treat it as a ``_buffer_all`` request. This happens
  most often on small indexes over remote transports, where we default
  to reading 64kB. It saves a round trip for each small index during
  fetch operations. Also, if we have read more than 50% of an index
  file, trigger a ``_buffer_all`` on the next request. This works
  around some inefficiencies because reads don't fall neatly on page
  boundaries, so we would ignore those bytes, but request them again
  later. This could trigger a total read size of more than the whole
  file. (John Arbash Meinel)

Bug Fixes
*********

* ``bzr rm`` is now aliased to ``bzr del`` for the convenience of svn
  users. (Robert Collins, #205416)

* Catch the infamous "select/poll returned error" which occurs when
  pycurl try to send a body request to an HTTP/1.0 server which has
  already refused to handle the request. (Vincent Ladeuil, #225020)

* Fix ``ObjectNotLocked`` errors when using various commands
  (including ``bzr cat`` and ``bzr annotate``) in combination with a
  smart server URL.  (Andrew Bennetts, #237067)

* ``FTPTransport.stat()`` would return ``0000`` as the permission bits
  for the containing ``.bzr/`` directory (it does not implement
  permissions). This would cause us to set all subdirectories to
  ``0700`` and files to ``0600`` rather than leaving them unmodified.
  Now we ignore ``0000`` as the permissions and assume they are
  invalid. (John Arbash Meinel, #259855)

* Merging from a previously joined branch will no longer cause
  a traceback. (Jelmer Vernooij, #203376)

* Pack operations on windows network shares will work even with large
  files. (Robert Collins, #255656)

* Running ``bzr st PATH_TO_TREE`` will no longer suppress merge
  status. Status is also about 7% faster on mozilla sized trees
  when the path to the root of the tree has been given. Users of
  the internal ``show_tree_status`` function should be aware that
  the show_pending flag is now authoritative for showing pending
  merges, as it was originally. (Robert Collins, #225204)

* Set valid default _param_name for Option so that ListOption can embed
  '-' in names. (Vincent Ladeuil, #263249)

* Show proper error rather than traceback when an unknown revision
  id is specified to ``bzr cat-revision``. (Jelmer Vernooij, #175569)

* Trailing text in the dirstate file could cause the C dirstate parser
  to try to allocate an invalid amount of memory. We now properly
  check and test for parsing a dirstate with invalid trailing data.
  (John Arbash Meinel, #186014)

* Unexpected error responses from a smart server no longer cause the
  client to traceback.  (Andrew Bennetts, #263527)

* Use a Windows api function to get a Unicode host name, rather than
  assuming the host name is ascii.
  (Mark Hammond, John Arbash Meinel, #256550)

* ``WorkingTree4`` trees will now correctly report missing-and-new
  paths in the output of ``iter_changes``. (Robert Collins)

Documentation
*************

* Updated developer documentation.  (Martin Pool)

API Changes
***********

* Exporters now take 4 parameters. (Robert Collins)

* ``Tree.iter_changes`` will now return False for the content change
  field when a file is missing in the basis tree and not present in
  the target tree. Previously it returned True unconditionally.
  (Robert Collins)

* The deprecated ``Branch.abspath`` and unimplemented
  ``Branch.rename_one`` and ``Branch.move`` were removed. (Jelmer Vernooij)

* BzrDir.clone_on_transport implementations must now accept a stacked_on
  parameter.  (Aaron Bentley)

* BzrDir.cloning_metadir implementations must now take a require_stacking
  parameter.  (Aaron Bentley)

Testing
*******

* ``addCleanup`` now takes ``*arguments`` and ``**keyword_arguments``
  which are then passed to the cleanup callable as it is run. In
  addition, addCleanup no longer requires that the callables passed to
  it be unique. (Jonathan Lange)

* Fix some tests that fail on Windows because files are deleted while
  still in use.
  (Mark Hammond)

* ``selftest``'s ``--starting-with`` option can now use predefined
  prefixes so that one can say ``bzr selftest -s bp.loom`` instead of
  ``bzr selftest -s bzrlib.plugins.loom``. (Vincent Ladeuil)

* ``selftest``'s ``--starting-with`` option now accepts multiple values.
  (Vincent Ladeuil)

Internals
*********

* A new plugin interface, ``bzrlib.log.log_adapters``, has been added.
  This allows dynamic log output filtering by plugins.
  (Robert Collins)

* ``bzrlib.btree_index`` is now available, providing a b-tree index
  layer. The design is memory conservative (limited memory cache),
  faster to seek (approx 100 nodes per page, gives 100-way fan out),
  and stores compressed pages allowing more keys per page.
  (Robert Collins, John Arbash Meinel)

* ``bzrlib.diff.DiffTree.show_diff`` now skips changes where the kind
  is unknown in both source and target.
  (Robert Collins, Aaron Bentley)

* ``GraphIndexBuilder.add_node`` and ``BTreeBuilder`` have been
  streamlined a bit. This should make creating large indexes faster.
  (In benchmarking, it now takes less time to create a BTree index than
  it takes to read the GraphIndex one.) (John Arbash Meinel)

* Mail clients for `bzr send` are now listed in a registry.  This
  allows plugins to add new clients by registering them with
  ``bzrlib.mail_client.mail_client_registry``.  All of the built-in
  clients now use this mechanism.  (Neil Martinsen-Burrell)


bzr 1.6.1
#########

:Released: 2008-09-05

A couple regressions were found in the 1.6 release. There was a
performance issue when using ``bzr+ssh`` to branch large repositories,
and some problems with stacking and ``rich-root`` capable repositories.


bzr 1.6.1rc2
############

:Released: 2008-09-03

Bug Fixes
*********

* Copying between ``rich-root`` and ``rich-root-pack`` (and vice
  versa) was accidentally using the inter-model fetcher, instead of
  recognizing that both were 'rich root' formats.
  (John Arbash Meinel, #264321)


bzr 1.6.1rc1
############

:Released: 2008-08-29

This release fixes a few regressions found in the 1.6 client. Fetching
changes was using an O(N^2) buffering algorithm, so for large projects it
would cause memory thrashing. There is also a specific problem with the
``--1.6-rich-root`` format, which prevented stacking on top of
``--rich-root-pack`` repositories, and could allow users to accidentally
fetch experimental data (``-subtree``) without representing it properly.
The ``--1.6-rich-root`` format has been deprecated and users are
recommended to upgrade to ``--1.6.1-rich-root`` immediately.  Also we
re-introduced a workaround for users who have repositories with incorrect
nodes (not possible if you only used official releases).
I should also clarify that none of this is data loss level issues, but
still sufficient enough to warrant an updated release.

Bug Fixes
*********

* ``RemoteTransport.readv()`` was being inefficient about how it
  buffered the readv data and processed it. It would keep appending to
  the same string (causing many copies) and then pop bytes out of the
  start of the string (causing more copies).
  With this patch "bzr+ssh://local" can improve dramatically,
  especially for projects with large files.
  (John Arbash Meinel)

* Revision texts were always meant to be stored as fulltexts. There
  was a bug in a bzr.dev version that would accidentally create deltas
  when copying from a Pack repo to a Knit repo. This has been fixed,
  but to support those repositories, we know always request full texts
  for Revision texts. (John Arbash Meinel, #261339)

* The previous ``--1.6-rich-root`` format used an incorrect xml
  serializer, which would accidentally support fetching from a
  repository that supported subtrees, even though the local one would
  not. We deprecated that format, and introduced a new one that uses
  the correct serializer ``--1.6.1-rich-root``.
  (John Arbash Meinel, #262333)


bzr 1.6
#######

:Released: 2008-08-25

Finally, the long awaited bzr 1.6 has been released. This release includes
new features like Stacked Branches, improved weave merge, and an updated
server protocol (now on v3) which will allow for better cross version
compatibility. With this release we have deprecated Knit format
repositories, and recommend that users upgrade them, we will continue to
support reading and writing them for the forseeable future, but we will
not be tuning them for performance as pack repositories have proven to be
better at scaling. This will also be the first release to bundle
TortoiseBzr in the standalone Windows installer.


bzr 1.6rc5
##########

:Released: 2008-08-19

Bug Fixes
*********

* Disable automatic detection of stacking based on a containing
  directory of the target. It interacted badly with push, and needs a
  bit more work to get the edges polished before it should happen
  automatically. (John Arbash Meinel, #259275)
  (This change was reverted when merged to bzr.dev)


bzr 1.6rc4
##########

:Released: 2008-08-18

Bug Fixes
*********

* Fix a regression in knit => pack fetching.  We had a logic
  inversion, causing the fetch to insert fulltexts in random order,
  rather than preserving deltas.  (John Arbash Meinel, #256757)


bzr 1.6rc3
##########

:Released: 2008-08-14

Changes
*******

* Disable reading ``.bzrrules`` as a per-branch rule preferences
  file. The feature was not quite ready for a full release.
  (Robert Collins)

Improvements
************

* Update the windows installer to bundle TortoiseBzr and ``qbzr``
  into the standalone installer. This will be the first official
  windows release that installs Tortoise by default.
  (Mark Hammond)

Bug Fixes
*********

* Fix a regression in ``bzr+http`` support. There was a missing
  function (``_read_line``) that needed to be carried over from
  ``bzr+ssh`` support. (Andrew Bennetts)

* ``GraphIndex`` objects will internally read an entire index if more
  than 1/20th of their keyspace is requested in a single operation.
  This largely mitigates a performance regression in ``bzr log FILE``
  and completely corrects the performance regression in ``bzr log``.
  The regression was caused by removing an accomodation which had been
  supporting the index format in use. A newer index format is in
  development which is substantially faster. (Robert Collins)


bzr 1.6rc2
##########

:Released: 2008-08-13

This release candidate has a few minor bug fixes, and some regression
fixes for Windows.

Bug Fixes
*********

* ``bzr upgrade`` on remote branches accessed via bzr:// and
  bzr+ssh:// now works.  (Andrew Bennetts)

* Change the ``get_format_description()`` strings for
  ``RepositoryFormatKnitPack5`` et al to be single line messages.
  (Aaron Bentley)

* Fix for a regression on Win32 where we would try to call
  ``os.listdir()`` on a file and not catch the exception properly.
  (Windows raises a different exception.) This would manifest in
  places like ``bzr rm file`` or ``bzr switch``.
  (Mark Hammond, John Arbash Meinel)

* ``Inventory.copy()`` was failing to set the revision property for
  the root entry. (Jelmer Vernooij)

* sftp transport: added missing ``FileExists`` case to
  ``_translate_io_exception`` (Christophe Troestler, #123475)

* The help for ``bzr ignored`` now suggests ``bzr ls --ignored`` for
  scripting use. (Robert Collins, #3834)

* The default ``annotate`` logic will now always assign the
  last-modified value of a line to one of the revisions that modified
  it, rather than a merge revision. This would happen when both sides
  claimed to have modified the line resulting in the same text. The
  choice is arbitrary but stable, so merges in different directions
  will get the same results.  (John Arbash Meinel, #232188)


bzr 1.6rc1
##########

:Released: 2008-08-06

This release candidate for bzr 1.6 solidifies the new branch stacking
feature.  Bazaar now recommends that users upgrade all knit repositories,
because later formats are much faster.  However, we plan to continue read/write and
upgrade support for knit repostories for the forseeable future.  Several
other bugs and performance issues were fixed.

Changes
*******

* Knit format repositories are deprecated and bzr will now emit
  warnings whenever it encounters one.  Use ``bzr upgrade`` to upgrade
  knit repositories to pack format.  (Andrew Bennetts)

Improvements
************

* ``bzr check`` can now be told which elements at a location it should
  check.  (Daniel Watkins)

* Commit now supports ``--exclude`` (or ``-x``) to exclude some files
  from the commit. (Robert Collins, #3117)

* Fetching data between repositories that have the same model but no
  optimised fetcher will not reserialise all the revisions, increasing
  performance. (Robert Collins, John Arbash Meinel)

* Give a more specific error when target branch is not reachable.
  (James Westby)

* Implemented a custom ``walkdirs_utf8`` implementation for win32.
  This uses a pyrex extension to get direct access to the
  ``FindFirstFileW`` style apis, rather than using ``listdir`` +
  ``lstat``. Shows a very strong improvement in commands like
  ``status`` and ``diff`` which have to iterate the working tree.
  Anywhere from 2x-6x faster depending on the size of the tree (bigger
  trees, bigger benefit.) (John Arbash Meinel)

* New registry for log properties handles  and the method in
  LongLogFormatter to display the custom properties returned by the
  registered handlers. (Guillermo Gonzalez, #162469)

Bug Fixes
*********

* Add more tests that stacking does not create deltas spanning
  physical repository boundaries.
  (Martin Pool, #252428)

* Better message about incompatible repositories.
  (Martin Pool, #206258)

* ``bzr branch --stacked`` ensures the destination branch format can
  support stacking, even if the origin does not.
  (Martin Pool)

* ``bzr export`` no longer exports ``.bzrrules``.
  (Ian Clatworthy)

* ``bzr serve --directory=/`` now correctly allows the whole
  filesystem to be accessed on Windows, not just the root of the drive
  that Python is running from.
  (Adrian Wilkins, #240910)

* Deleting directories by hand before running ``bzr rm`` will not
  cause subsequent errors in ``bzr st`` and ``bzr commit``.
  (Robert Collins, #150438)

* Fix a test case that was failing if encoding wasn't UTF-8.
  (John Arbash Meinel, #247585)

* Fix "no buffer space available" error when branching with the new
  smart server protocol to or from Windows.
  (Andrew Bennetts, #246180)

* Fixed problem in branching from smart server.
  (#249256, Michael Hudson, Martin Pool)

* Handle a file turning in to a directory in TreeTransform.
  (James Westby, #248448)

API Changes
***********

* ``MutableTree.commit`` has an extra optional keywork parameter
  ``exclude`` that will be unconditionally supplied by the command
  line UI - plugins that add tree formats may need an update.
  (Robert Collins)

* The API minimum version for plugin compatibility has been raised to
  1.6 - there are significant changes throughout the code base.
  (Robert Collins)

* The generic fetch code now uses three attributes on Repository objects
  to control fetch. The streams requested are controlled via :
  ``_fetch_order`` and ``_fetch_uses_deltas``. Setting these
  appropriately allows different repository implementations to recieve
  data in their optimial form. If the ``_fetch_reconcile`` is set then
  a reconcile operation is triggered at the end of the fetch.
  (Robert Collins)

* The ``put_on_disk`` and ``get_tar_item`` methods in
  ``InventoryEntry`` were deprecated. (Ian Clatworthy)

* ``Repository.is_shared`` doesn't take a read lock. It didn't
  need one in the first place (nobody cached the value, and
  ``RemoteRepository`` wasn't taking one either). This saves a round
  trip when probing Pack repositories, as they read the ``pack-names``
  file when locked. And during probe, locking the repo isn't very
  useful. (John Arbash Meinel)

Internals
*********

* ``bzrlib.branchbuilder.BranchBuilder`` is now much more capable of
  putting together a real history without having to create a full
  WorkingTree. It is recommended that tests that are not directly
  testing the WorkingTree use BranchBuilder instead.  See
  ``BranchBuilder.build_snapshot`` or
  ``TestCaseWithMemoryTree.make_branch_builder``.  (John Arbash Meinel)

* ``bzrlib.builtins.internal_tree_files`` broken into two giving a new
  helper ``safe_relpath_files`` - used by the new ``exclude``
  parameter to commit. (Robert Collins)

* Make it easier to introduce new WorkingTree formats.
  (Ian Clatworthy)

* The code for exporting trees was refactored not to use the
  deprecated ``InventoryEntry`` methods. (Ian Clatworthy)

* RuleSearchers return () instead of [] now when there are no matches.
  (Ian Clatworthy)


bzr 1.6beta3
############

:Released: 2008-07-17

This release adds a new 'stacked branches' feature allowing branches to
share storage without being in the same repository or on the same machine.
(See the user guide for more details.)  It also adds a new hook, improved
weaves, aliases for related locations, faster bzr+ssh push, and several
bug fixes.

Features
********

* New ``pre_change_branch_tip`` hook that is called before the
  branch tip is moved, while the branch is write-locked.  See the User
  Reference for signature details.  (Andrew Bennetts)

* Rule-based preferences can now be defined for selected files in
  selected branches, allowing commands and plugins to provide
  custom behaviour for files matching defined patterns.
  See ``Rule-based preferences`` (part of ``Configuring Bazaar``)
  in the User Guide and ``bzr help rules`` for more information.
  (Ian Clatworthy)

* Sites may suggest a branch to stack new branches on.  (Aaron Bentley)

* Stacked branches are now supported. See ``bzr help branch`` and
  ``bzr help push``.  Branches must be in the ``development1`` format
  to stack, though the stacked-on branch can be of any format.
  (Robert Collins)

Improvements
************

* ``bzr export --format=tgz --root=NAME -`` to export a gzipped tarball
  to stdout; also ``tar`` and ``tbz2``.
  (Martin Pool)

* ``bzr (re)merge --weave`` will now use a standard Weave algorithm,
  rather than the annotation-based merge it was using. It does so by
  building up a Weave of the important texts, without needing to build
  the full ancestry. (John Arbash Meinel, #238895)

* ``bzr send`` documents and better supports ``emacsclient`` (proper
  escaping of mail headers and handling of the MUA Mew).
  (Christophe Troestler)

* Remembered locations can be specified by aliases, e.g. :parent, :public,
  :submit.  (Aaron Bentley)

* The smart protocol now has improved support for setting branches'
  revision info directly.  This makes operations like push
  faster.  The new request method name is
  ``Branch.set_last_revision_ex``.  (Andrew Bennetts)

Bug Fixes
*********

* Bazaar is now able to be a client to the web server of IIS 6 and 7.
  The broken implementations of RFC822 in Python and RFC2046 in IIS
  combined with boundary-line checking in Bazaar previously made this
  impossible. (NB, IIS 5 does not suffer from this problem).
  (Adrian Wilkins, #247585)

* ``bzr log --long`` with a ghost in your mainline now handles that
  ghost properly. (John Arbash Meinel, #243536)

* ``check`` handles the split-up .bzr layout correctly, so no longer
  requires a branch to be present.
  (Daniel Watkins, #64783)

* Clearer message about how to set the PYTHONPATH if bzrlib can't be
  loaded.
  (Martin Pool, #205230)

* Errors about missing libraries are now shown without a traceback,
  and with a suggestion to install the library.  The full traceback is
  still in ``.bzr.log`` and can be shown with ``-Derror``.
  (Martin Pool, #240161)

* Fetch from a stacked branch copies all required data.
  (Aaron Bentley, #248506)

* Handle urls such as ftp://user@host.com@www.host.com where the user
  name contains an @.
  (Neil Martinsen-Burrell, #228058)

* ``needs_read_lock`` and ``needs_write_lock`` now suppress an error during
  ``unlock`` if there was an error in the original function. This helps
  most when there is a failure with a smart server action, since often the
  connection closes and we cannot unlock.
  (Andrew Bennetts, John Arbash Meinel, #125784)

* Obsolete hidden command ``bzr fetch`` removed.
  (Martin Pool, #172870)

* Raise the correct exception when doing ``-rbefore:0`` or ``-c0``.
  (John Arbash Meinel, #239933)

* You can now compare file revisions in Windows diff programs from
  Cygwin Bazaar.
  (Matt McClure, #209281)

* revision_history now tolerates mainline ghosts for Branch format 6.
  (Aaron Bentley, #235055)

* Set locale from environment for third party libs.
  (Martin von Gagern, #128496)

Documentation
*************

* Added *Using stacked branches* to the User Guide.
  (Ian Clatworthy)

* Updated developer documentation.
  (Martin Pool)

Testing
*******

* ``-Dmemory`` will cause /proc/PID/status to be catted before bzr
  exits, allowing low-key analysis of peak memory use. (Robert Collins)

* ``TestCaseWithTransport.make_branch_and_tree`` tries harder to return
  a tree with a ``branch`` attribute of the right format.  This was
  preventing some ``RemoteBranch`` tests from actually running with
  ``RemoteBranch`` instances.  (Andrew Bennetts)

API Changes
***********

* Removed ``Repository.text_store``, ``control_store``, etc.  Instead,
  there are new attributes ``texts, inventories, revisions,
  signatures``, each of which is a ``VersionedFiles``.  See the
  Repository docstring for more details.
  (Robert Collins)

* ``Branch.pull`` now accepts an ``_override_hook_target`` optional
  parameter.  If you have a subclass of ``Branch`` that overrides
  ``pull`` then you should add this parameter.  (Andrew Bennetts)

* ``bzrlib.check.check()`` has been deprecated in favour of the more
  aptly-named ``bzrlib.check.check_branch()``.
  (Daniel Watkins)

* ``Tree.print_file`` and ``Repository.print_file`` are deprecated.
  These methods are bad APIs because they write directly to sys.stdout.
  bzrlib does not use them internally, and there are no direct tests
  for them. (Alexander Belchenko)

Internals
*********

* ``cat`` command no longer uses ``Tree.print_file()`` internally.
  (Alexander Belchenko)

* New class method ``BzrDir.open_containing_tree_branch_or_repository``
  which eases the discovery of the tree, the branch and the repository
  containing a given location.
  (Daniel Watkins)

* New ``versionedfile.KeyMapper`` interface to abstract out the access to
  underlying .knit/.kndx etc files in repositories with partitioned
  storage. (Robert Collins)

* Obsolete developer-use command ``weave-join`` has been removed.
  (Robert Collins)

* ``RemoteToOtherFetcher`` and ``get_data_stream_for_search`` removed,
  to support new ``VersionedFiles`` layering.
  (Robert Collins)


bzr 1.6beta2
############

:Released: 2008-06-10

This release contains further progress towards our 1.6 goals of shallow
repositories, and contains a fix for some user-affecting bugs in the
repository layer.  Building working trees during checkout and branch is
now faster.

Bug Fixes
*********

* Avoid KnitCorrupt error extracting inventories from some repositories.
  (The data is not corrupt; an internal check is detecting a problem
  reading from the repository.)
  (Martin Pool, Andrew Bennetts, Robert Collins, #234748)

* ``bzr status`` was breaking if you merged the same revision twice.
  (John Arbash Meinel, #235407)

* Fix infinite loop consuming 100% CPU when a connection is lost while
  reading a response body via the smart protocol v1 or v2.
  (Andrew Bennetts)

* Inserting a bundle which changes the contents of a file with no trailing
  end of line, causing a knit snapshot in a 'knits' repository will no longer
  cause KnitCorrupt. (Robert Collins)

* ``RemoteBranch.pull`` needs to return the ``self._real_branch``'s
  pull result. It was instead just returning None, which breaks ``bzr
  pull``. (John Arbash Meinel, #238149)

* Sanitize branch nick before using it as an attachment filename in
  ``bzr send``. (Lukáš Lalinský, #210218)

* Squash ``inv_entry.symlink_target`` to a plain string when
  generating DirState details. This prevents from getting a
  ``UnicodeError`` when you have symlinks and non-ascii filenames.
  (John Arbash Meinel, #135320)

Improvements
************

* Added the 'alias' command to set/unset and display aliases. (Tim Penhey)

* ``added``, ``modified``, and ``unknowns`` behaviour made consistent (all three
  now quote paths where required). Added ``--null`` option to ``added`` and
  ``modified`` (for null-separated unknowns, use ``ls --unknown --null``)
  (Adrian Wilkins)

* Faster branching (1.09x) and lightweight checkouts (1.06x) on large trees.
  (Ian Clatworthy, Aaron Bentley)

Documentation
*************

* Added *Bazaar Zen* section to the User Guide. (Ian Clatworthy)

Testing
*******

* Fix the test HTTPServer to be isolated from chdir calls made while it is
  running, allowing it to be used in blackbox tests. (Robert Collins)

API Changes
***********

* ``WorkingTree.set_parent_(ids/trees)`` will now filter out revisions
  which are in the ancestry of other revisions. So if you merge the same
  tree twice, or merge an ancestor of an existing merge, it will only
  record the newest. (If you merge a descendent, it will replace its
  ancestor). (John Arbash Meinel, #235407)

* ``RepositoryPolicy.__init__`` now requires stack_on and stack_on_pwd,
  through the derived classes do not.  (Aaron Bentley)

Internals
*********

* ``bzrlib.bzrdir.BzrDir.sprout`` now accepts ``stacked`` to control
  creating stacked branches. (Robert Collins)

* Knit record serialisation is now stricter on what it will accept, to
  guard against potential internal bugs, or broken input. (Robert Collins)

bzr 1.6beta1
############

:Released: 2008-06-02

Commands that work on the revision history such as push, pull, missing,
uncommit and log are now substantially faster.  This release adds a
translation of some of the user documentation into Spanish.  (Contributions of
other translations would be very welcome.)  Bazaar 1.6beta1 adds a new network
protocol which is used by default and which allows for more efficient transfers
and future extensions.


Notes When Upgrading
********************

* There is a new version of the network protocol used for bzr://, bzr+ssh://
  and bzr+http:// connections.  This will allow more efficient requests and
  responses, and more graceful fallback when a server is too old to
  recognise a request from a more recent client.  Bazaar 1.6 will
  interoperate with 0.16 and later versions, but servers should be upgraded
  when possible.  Bazaar 1.6 no longer interoperates with 0.15 and earlier via
  these protocols.  Use alternatives like SFTP or upgrade those servers.
  (Andrew Bennetts, #83935)

Changes
*******

* Deprecation warnings will not be suppressed when running ``bzr selftest``
  so that developers can see if their code is using deprecated functions.
  (John Arbash Meinel)

Features
********

* Adding ``-Derror`` will now display a traceback when a plugin fails to
  load. (James Westby)

Improvements
************

* ``bzr branch/push/pull -r XXX`` now have a helper function for finding
  the revno of the new revision (``Graph.find_distance_to_null``). This
  should make something like ``bzr branch -r -100`` in a shared, no-trees
  repository much snappier. (John Arbash Meinel)

* ``bzr log --short -r X..Y`` no longer needs to access the full revision
  history. This makes it noticeably faster when logging the last few
  revisions. (John Arbash Meinel)

* ``bzr ls`` now accepts ``-V`` as an alias for ``--versioned``.
  (Jerad Cramp, #165086)

* ``bzr missing`` uses the new ``Graph.find_unique_ancestors`` and
  ``Graph.find_differences`` to determine missing revisions without having
  to search the whole ancestry. (John Arbash Meinel, #174625)

* ``bzr uncommit`` now uses partial history access, rather than always
  extracting the full revision history for a branch. This makes it
  resolve the appropriate revisions much faster (in testing it drops
  uncommit from 1.5s => 0.4s). It also means ``bzr log --short`` is one
  step closer to not using full revision history.
  (John Arbash Meinel, #172649)

Bugfixes
********

* ``bzr merge --lca`` should handle when two revisions have no common
  ancestor other than NULL_REVISION. (John Arbash Meinel, #235715)

* ``bzr status`` was breaking if you merged the same revision twice.
  (John Arbash Meinel, #235407)

* ``bzr push`` with both ``--overwrite`` and ``-r NNN`` options no longer
  fails.  (Andrew Bennetts, #234229)

* Correctly track the base URL of a smart medium when using bzr+http://
  URLs, which was causing spurious "No repository present" errors with
  branches in shared repositories accessed over bzr+http.
  (Andrew Bennetts, #230550)

* Define ``_remote_is_at_least_1_2`` on ``SmartClientMedium`` so that all
  implementations have the attribute.  Fixes 'PyCurlTransport' object has no
  attribute '_remote_is_at_least_1_2' attribute errors.
  (Andrew Bennetts, #220806)

* Failure to delete an obsolete pack file should just give a warning
  message, not a fatal error.  It may for example fail if the file is still
  in use by another process.
  (Martin Pool)

* Fix MemoryError during large fetches over HTTP by limiting the amount of
  data we try to read per ``recv`` call.  The problem was observed with
  Windows and a proxy, but might affect other environments as well.
  (Eric Holmberg, #215426)

* Handle old merge directives correctly in Merger.from_mergeable.  Stricter
  get_parent_map requirements exposed a latent bug here.  (Aaron Bentley)

* Issue a warning and ignore passwords declared in authentication.conf when
  used for an ssh scheme (sftp or bzr+ssh).
  (Vincent Ladeuil, #203186)

* Make both http implementations raise appropriate exceptions on 403
  Forbidden when POSTing smart requests.
  (Vincent Ladeuil, #230223)

* Properly *title* header names in http requests instead of capitalizing
  them.
  (Vincent Ladeuil, #229076)

* The "Unable to obtain lock" error message now also suggests using
  ``bzr break-lock`` to fix it.  (Martin Albisetti, #139202)

* Treat an encoding of '' as ascii; this can happen when bzr is run
  under vim on Mac OS X.
  (Neil Martinsen-Burrell)

* ``VersionedFile.make_mpdiffs()`` was raising an exception that wasn't in
  scope. (Daniel Fischer #235687)

Documentation
*************

* Added directory structure and started translation of docs in spanish.
  (Martin Albisetti, Lucio Albenga)

* Incorporate feedback from Jelmer Vernooij and Neil Martinsen-Burrell
  on the plugin and integration chapters of the User Guide.
  (Ian Clatworthy)

* More Bazaar developer documentation about packaging and release process,
  and about use of Python reprs.
  (Martin Pool, Martin Albisetti)

* Updated Tortise strategy document. (Mark Hammond)

Testing
*******

* ``bzrlib.tests.adapt_tests`` was broken and unused - it has been fixed.
  (Robert Collins)

* Fix the test HTTPServer to be isolated from chdir calls made while it is
  running, allowing it to be used in blackbox tests. (Robert Collins)

* New helper function for splitting test suites
  ``split_suite_by_condition``. (Robert Collins)

Internals
*********

* ``Branch.missing_revisions`` has been deprecated. Similar functionality
  can be obtained using ``bzrlib.missing.find_unmerged``. The api was
  fairly broken, and the function was unused, so we are getting rid of it.
  (John Arbash Meinel)

API Changes
***********

* ``Branch.abspath`` is deprecated; use the Tree or Transport
  instead.  (Martin Pool)

* ``Branch.update_revisions`` now takes an optional ``Graph``
  object. This can be used by ``update_revisions`` when it is
  checking ancestry, and allows callers to prefer request to go to a
  local branch.  (John Arbash Meinel)

* Branch, Repository, Tree and BzrDir should expose a Transport as an
  attribute if they have one, rather than having it indirectly accessible
  as ``.control_files._transport``.  This doesn't add a requirement
  to support a Transport in cases where it was not needed before;
  it just simplifies the way it is reached.  (Martin Pool)

* ``bzr missing --mine-only`` will return status code 0 if you have no
  new revisions, but the remote does. Similarly for ``--theirs-only``.
  The new code only checks one side, so it doesn't know if the other
  side has changes. This seems more accurate with the request anyway.
  It also changes the output to print '[This|Other] branch is up to
  date.' rather than displaying nothing.  (John Arbash Meinel)

* ``LockableFiles.put_utf8``, ``put_bytes`` and ``controlfilename``
  are now deprecated in favor of using Transport operations.
  (Martin Pool)

* Many methods on ``VersionedFile``, ``Repository`` and in
  ``bzrlib.revision``  deprecated before bzrlib 1.5 have been removed.
  (Robert Collins)

* ``RevisionSpec.wants_revision_history`` can be set to False for a given
  ``RevisionSpec``. This will disable the existing behavior of passing in
  the full revision history to ``self._match_on``. Useful for specs that
  don't actually need access to the full history. (John Arbash Meinel)

* The constructors of ``SmartClientMedium`` and its subclasses now require a
  ``base`` parameter.  ``SmartClientMedium`` implementations now also need
  to provide a ``remote_path_from_transport`` method.  (Andrew Bennetts)

* The default permissions for creating new files and directories
  should now be obtained from ``BzrDir._get_file_mode()`` and
  ``_get_dir_mode()``, rather than from LockableFiles.  The ``_set_file_mode``
  and ``_set_dir_mode`` variables on LockableFiles which were advertised
  as a way for plugins to control this are no longer consulted.
  (Martin Pool)

* ``VersionedFile.join`` is deprecated. This method required local
  instances of both versioned file objects and was thus hostile to being
  used for streaming from a smart server. The new get_record_stream and
  insert_record_stream are meant to efficiently replace this method.
  (Robert Collins)

* ``WorkingTree.set_parent_(ids/trees)`` will now filter out revisions
  which are in the ancestry of other revisions. So if you merge the same
  tree twice, or merge an ancestor of an existing merge, it will only
  record the newest. (If you merge a descendent, it will replace its
  ancestor). (John Arbash Meinel, #235407)

* ``WorkingTreeFormat2.stub_initialize_remote`` is now private.
  (Martin Pool)


bzr 1.5
#######

:Released: 2008-05-16

This release of Bazaar includes several updates to the documentation, and fixes
to prepare for making rich root support the default format. Many bugs have been
squashed, including fixes to log, bzr+ssh inter-operation with older servers.

Changes
*******

* Suppress deprecation warnings when bzrlib is a 'final' release. This way
  users of packaged software won't be bothered with DeprecationWarnings,
  but developers and testers will still see them. (John Arbash Meinel)

Documentation
*************

* Incorporate feedback from Jelmer Vernooij and Neil Martinsen-Burrell
  on the plugin and integration chapters of the User Guide.
  (Ian Clatworthy)


bzr 1.5rc1
##########

:Released: 2008-05-09

Changes
*******

* Broader support of GNU Emacs mail clients. Set
  ``mail_client=emacsclient`` in your bazaar.conf and ``send`` will pop the
  bundle in a mail buffer according to the value of ``mail-user-agent``
  variable. (Xavier Maillard)

Improvements
************

* Diff now handles revision specs like "branch:" and "submit:" more
  efficiently.  (Aaron Bentley, #202928)

* More friendly error given when attempt to start the smart server
  on an address already in use. (Andrea Corbellini, #200575)

* Pull completes much faster when there is nothing to pull.
  (Aaron Bentley)

Bugfixes
********

* Authentication.conf can define sections without password.
  (Vincent Ladeuil, #199440)

* Avoid muttering every time a child update does not cause a progress bar
  update. (John Arbash Meinel, #213771)

* ``Branch.reconcile()`` is now implemented. This allows ``bzr reconcile``
  to fix when a Branch has a non-canonical mainline history. ``bzr check``
  also detects this condition. (John Arbash Meinel, #177855)

* ``bzr log -r ..X bzr://`` was failing, because it was getting a request
  for ``revision_id=None`` which was not a string.
  (John Arbash Meinel, #211661)

* ``bzr commit`` now works with Microsoft's FTP service.
  (Andreas Deininger)

* Catch definitions outside sections in authentication.conf.
  (Vincent Ladeuil, #217650)

* Conversion from non-rich-root to rich-root(-pack) updates inventory
  sha1s, even when bundles are used.  (Aaron Bentley, #181391)

* Conversion from non-rich-root to rich-root(-pack) works correctly even
  though search keys are not topologically sorted.  (Aaron Bentley)

* Conversion from non-rich-root to rich-root(-pack) works even when a
  parent revision has a different root id.  (Aaron Bentley, #177874)

* Disable strace testing until strace is fixed (see bug #103133) and emit a
  warning when selftest ends to remind us of leaking tests.
  (Vincent Ladeuil, #226769)

* Fetching all revisions from a repository does not cause pack collisions.
  (Robert Collins, Aaron Bentley, #212908)

* Fix error about "attempt to add line-delta in non-delta knit".
  (Andrew Bennetts, #217701)

* Pushing a branch in "dirstate" format (Branch5) over bzr+ssh would break
  if the remote server was < version 1.2. This was due to a bug in the
  RemoteRepository.get_parent_map() fallback code.
  (John Arbash Meinel, #214894)

* Remove leftover code in ``bzr_branch`` that inappropriately creates
  a ``branch-name`` file in the branch control directory.
  (Martin Pool)

* Set SO_REUSEADDR on server sockets of ``bzr serve`` to avoid problems
  rebinding the socket when starting the server a second time.
  (John Arbash Meinel, Martin Pool, #164288)

* Severe performance degradation in fetching from knit repositories to
  knits and packs due to parsing the entire revisions.kndx on every graph
  walk iteration fixed by using the Repository.get_graph API.  There was
  another regression in knit => knit fetching which re-read the index for
  every revision each side had in common.
  (Robert Collins, John Arbash Meinel)

* When logging the changes to a particular file, there was a bug if there
  were ghosts in the revision ancestry. (John Arbash Meinel, #209948)

* xs4all's ftp server returns a temporary error when trying to list an
  empty directory, rather than returning an empty list. Adding a
  workaround so that we don't get spurious failures.
  (John Arbash Meinel, #215522)

Documentation
*************

* Expanded the User Guide to include new chapters on popular plugins and
  integrating Bazaar into your environment. The *Best practices* chapter
  was renamed to *Miscellaneous topics* as suggested by community
  feedback as well. (Ian Clatworthy)

* Document outlining strategies for TortoiseBzr. (Mark Hammond)

* Improved the documentation on hooks. (Ian Clatworthy)

* Update authentication docs regarding ssh agents.
  (Vincent Ladeuil, #183705)

Testing
*******

* Add ``thread_name_suffix`` parameter to SmartTCPServer_for_testing, to
  make it easy to identify which test spawned a thread with an unhandled
  exception. (Andrew Bennetts)

* New ``--debugflag``/``-E`` option to ``bzr selftest`` for setting
  options for debugging tests, these are complementary to the -D
  options.  The ``-Dselftest_debug`` global option has been replaced by the
  ``-E=allow_debug`` option for selftest. (Andrew Bennetts)

* Parameterised test ids are preserved correctly to aid diagnosis of test
  failures. (Robert Collins, Andrew Bennetts)

* selftest now accepts --starting-with <id> to load only the tests whose id
  starts with the one specified. This greatly speeds up running the test
  suite on a limited set of tests and can be used to run the tests for a
  single module, a single class or even a single test.  (Vincent Ladeuil)

* The test suite modules have been modified to define load_tests() instead
  of test_suite(). That speeds up selective loading (via --load-list)
  significantly and provides many examples on how to migrate (grep for
  load_tests).  (Vincent Ladeuil)

Internals
*********

* ``Hooks.install_hook`` is now deprecated in favour of
  ``Hooks.install_named_hook`` which adds a required ``name`` parameter, to
  avoid having to call ``Hooks.name_hook``. (Daniel Watkins)

* Implement xml8 serializer.  (Aaron Bentley)

* New form ``@deprecated_method(deprecated_in(1, 5, 0))`` for making
  deprecation wrappers.  (Martin Pool)

* ``Repository.revision_parents`` is now deprecated in favour of
  ``Repository.get_parent_map([revid])[revid]``. (Jelmer Vernooij)

* The Python ``assert`` statement is no longer used in Bazaar source, and
  a test checks this.  (Martin Pool)

API Changes
***********

* ``bzrlib.status.show_pending_merges`` requires the repository to be
  locked by the caller. Callers should have been doing it anyway, but it
  will now raise an exception if they do not. (John Arbash Meinel)

* Repository.get_data_stream, Repository.get_data_stream_for_search(),
  Repository.get_deltas_for_revsions(), Repository.revision_trees(),
  Repository.item_keys_introduced_by() no longer take read locks.
  (Aaron Bentley)

* ``LockableFiles.get_utf8`` and ``.get`` are deprecated, as a start
  towards removing LockableFiles and ``.control_files`` entirely.
  (Martin Pool)

* Methods deprecated prior to 1.1 have been removed.
  (Martin Pool)


bzr 1.4 
#######

:Released: 2008-04-28

This release of Bazaar includes handy improvements to the speed of log and
status, new options for several commands, improved documentation, and better
hooks, including initial code for server-side hooks.  A number of bugs have
been fixed, particularly in interoperability between different formats or
different releases of Bazaar over there network.  There's been substantial
internal work in both the repository and network code to enable new features
and faster performance.

Bug Fixes
*********

* Pushing a branch in "dirstate" format (Branch5) over bzr+ssh would break
  if the remote server was < version 1.2.  This was due to a bug in the
  RemoteRepository.get_parent_map() fallback code.
  (John Arbash Meinel, Andrew Bennetts, #214894)


bzr 1.4rc2
##########

:Released: 2008-04-21

Bug Fixes
*********

* ``bzr log -r ..X bzr://`` was failing, because it was getting a request
  for ``revision_id=None`` which was not a string.
  (John Arbash Meinel, #211661)

* Fixed a bug in handling ghost revisions when logging changes in a
  particular file.  (John Arbash Meinel, #209948)

* Fix error about "attempt to add line-delta in non-delta knit".
  (Andrew Bennetts, #205156)

* Fixed performance degradation in fetching from knit repositories to
  knits and packs due to parsing the entire revisions.kndx on every graph
  walk iteration fixed by using the Repository.get_graph API.  There was
  another regression in knit => knit fetching which re-read the index for
  every revision each side had in common.
  (Robert Collins, John Arbash Meinel)


bzr 1.4rc1
##########

:Released: 2008-04-11

Changes
*******

* bzr main script cannot be imported (Benjamin Peterson)

* On Linux bzr additionally looks for plugins in arch-independent site
  directory. (Toshio Kuratomi)

* The ``set_rh`` branch hook is now deprecated. Please migrate
  any plugins using this hook to use an alternative, e.g.
  ``post_change_branch_tip``. (Ian Clatworthy)

* When a plugin cannot be loaded as the file path is not a valid
  python module name bzr will now strip a ``bzr_`` prefix from the
  front of the suggested name, as many plugins (e.g. bzr-svn)
  want to be installed without this prefix. It is a common mistake
  to have a folder named "bzr-svn" for that plugin, especially
  as this is what bzr branch lp:bzr-svn will give you. (James Westby,
  Andrew Cowie)

* UniqueIntegerBugTracker now appends bug-ids instead of joining
  them to the base URL. Plugins that register bug trackers may
  need a trailing / added to the base URL if one is not already there.
  (James Wesby, Andrew Cowie)

Features
********

* Added start_commit hook for mutable trees. (Jelmer Vernooij, #186422)

* ``status`` now accepts ``--no-pending`` to show the status without
  listing pending merges, which speeds up the command a lot on large
  histories.  (James Westby, #202830)

* New ``post_change_branch_tip`` hook that is called after the
  branch tip is moved but while the branch is still write-locked.
  See the User Reference for signature details.
  (Ian Clatworthy, James Henstridge)

* Reconfigure can convert a branch to be standalone or to use a shared
  repository.  (Aaron Bentley)

Improvements
************

* The smart protocol now has support for setting branches' revision info
  directly.  This should make operations like push slightly faster, and is a
  step towards server-side hooks.  The new request method name is
  ``Branch.set_last_revision_info``.  (Andrew Bennetts)

* ``bzr commit --fixes`` now recognises "gnome" as a tag by default.
  (James Westby, Andrew Cowie)

* ``bzr switch`` will attempt to find branches to switch to relative to the
  current branch. E.g. ``bzr switch branchname`` will look for
  ``current_branch/../branchname``. (Robert Collins, Jelmer Vernooij,
  Wouter van Heyst)

* Diff is now more specific about execute-bit changes it describes
  (Chad Miller)

* Fetching data over HTTP is a bit faster when urllib is used.  This is done
  by forcing it to recv 64k at a time when reading lines in HTTP headers,
  rather than just 1 byte at a time.  (Andrew Bennetts)

* Log --short and --line are much faster when -r is not specified.
  (Aaron Bentley)

* Merge is faster.  We no longer check a file's existence unnecessarily
  when merging the execute bit.  (Aaron Bentley)

* ``bzr status`` on an explicit list of files no longer shows pending
  merges, making it much faster on large trees. (John Arbash Meinel)

* The launchpad directory service now warns the user if they have not set
  their launchpad login and are trying to resolve a URL using it, just
  in case they want to do a write operation with it.  (James Westby)

* The smart protocol client is slightly faster, because it now only queries
  the server for the protocol version once per connection.  Also, the HTTP
  transport will now automatically probe for and use a smart server if
  one is present.  You can use the new ``nosmart+`` transport decorator
  to get the old behaviour.  (Andrew Bennetts)

* The ``version`` command takes a ``--short`` option to print just the
  version number, for easier use in scripts.  (Martin Pool)

* Various operations with revision specs and commands that calculate
  revnos and revision ids are faster.  (John A. Meinel, Aaron Bentley)

Bugfixes
********

* Add ``root_client_path`` parameter to SmartWSGIApp and
  SmartServerRequest.  This makes it possible to publish filesystem
  locations that don't exactly match URL paths. SmartServerRequest
  subclasses should use the new ``translate_client_path`` and
  ``transport_from_client_path`` methods when dealing with paths received
  from a client to take this into account.  (Andrew Bennetts, #124089)

* ``bzr mv a b`` can be now used also to rename previously renamed
  directories, not only files. (Lukáš Lalinský, #107967)

* ``bzr uncommit --local`` can now remove revisions from the local
  branch to be symmetric with ``bzr commit --local``.
  (John Arbash Meinel, #93412)

* Don't ask for a password if there is no real terminal.
  (Alexander Belchenko, #69851)

* Fix a bug causing a ValueError crash in ``parse_line_delta_iter`` when
  fetching revisions from a knit to pack repository or vice versa using
  bzr:// (including over http or ssh).
  (#208418, Andrew Bennetts, Martin Pool, Robert Collins)

* Fixed ``_get_line`` in ``bzrlib.smart.medium``, which was buggy.  Also
  fixed ``_get_bytes`` in the same module to use the push back buffer.
  These bugs had no known impact in normal use, but were problematic for
  developers working on the code, and were likely to cause real bugs sooner
  or later.  (Andrew Bennetts)

* Implement handling of basename parameter for DefaultMail.  (James Westby)

* Incompatibility with Paramiko versions newer than 1.7.2 was fixed.
  (Andrew Bennetts, #213425)

* Launchpad locations (lp: URLs) can be pulled.  (Aaron Bentley, #181945)

* Merges that add files to deleted root directories complete.  They
  do create conflicts.  (Aaron Bentley, #210092)

* vsftp's return ``550 RNFR command failed.`` supported.
  (Marcus Trautwig, #129786)

Documentation
*************

* Improved documentation on send/merge relationship. (Peter Schuller)

* Minor fixes to the User Guide. (Matthew Fuller)

* Reduced the evangelism in the User Guide. (Ian Clatworthy)

* Added Integrating with Bazaar document for developers (Martin Albisetti)

API Breaks
**********

* Attempting to pull data from a ghost aware repository (e.g. knits) into a
  non-ghost aware repository such as weaves will now fail if there are
  ghosts.  (Robert Collins)

* ``KnitVersionedFile`` no longer accepts an ``access_mode`` parameter, and
  now requires the ``index`` and ``access_method`` parameters to be
  supplied. A compatible shim has been kept in the new function
  ``knit.make_file_knit``. (Robert Collins)

* Log formatters must now provide log_revision instead of show and
  show_merge_revno methods. The latter had been deprecated since the 0.17
  release. (James Westby)

* ``LoopbackSFTP`` is now called ``SocketAsChannelAdapter``.
  (Andrew Bennetts)

* ``osutils.backup_file`` is removed. (Alexander Belchenko)

* ``Repository.get_revision_graph`` is deprecated, with no replacement
  method. The method was size(history) and not desirable. (Robert Collins)

* ``revision.revision_graph`` is deprecated, with no replacement function.
  The function was size(history) and not desirable. (Robert Collins)

* ``Transport.get_shared_medium`` is deprecated.  Use
  ``Transport.get_smart_medium`` instead.  (Andrew Bennetts)

* ``VersionedFile`` factories now accept a get_scope parameter rather
  than using a call to ``transaction_finished``, allowing the removal of
  the fixed list of versioned files per repository. (Robert Collins)

* ``VersionedFile.annotate_iter`` is deprecated. While in principle this
  allowed lower memory use, all users of annotations wanted full file
  annotations, and there is no storage format suitable for incremental
  line-by-line annotation. (Robert Collins)

* ``VersionedFile.clone_text`` is deprecated. This performance optimisation
  is no longer used - reading the content of a file that is undergoing a
  file level merge to identical state on two branches is rare enough, and
  not expensive enough to special case. (Robert Collins)

* ``VersionedFile.clear_cache`` and ``enable_cache`` are deprecated.
  These methods added significant complexity to the ``VersionedFile``
  implementation, but were only used for optimising fetches from knits -
  which can be done from outside the knit layer, or via a caching
  decorator. As knits are not the default format, the complexity is no
  longer worth paying. (Robert Collins)

* ``VersionedFile.create_empty`` is removed. This method presupposed a
  sensible mapping to a transport for individual files, but pack backed
  versioned files have no such mapping. (Robert Collins)

* ``VersionedFile.get_graph`` is deprecated, with no replacement method.
  The method was size(history) and not desirable. (Robert Collins)

* ``VersionedFile.get_graph_with_ghosts`` is deprecated, with no
  replacement method.  The method was size(history) and not desirable.
  (Robert Collins)

* ``VersionedFile.get_parents`` is deprecated, please use
  ``VersionedFile.get_parent_map``. (Robert Collins)

* ``VersionedFile.get_sha1`` is deprecated, please use
  ``VersionedFile.get_sha1s``. (Robert Collins)

* ``VersionedFile.has_ghost`` is now deprecated, as it is both expensive
  and unused outside of a single test. (Robert Collins)

* ``VersionedFile.iter_parents`` is now deprecated in favour of
  ``get_parent_map`` which can be used to instantiate a Graph on a
  VersionedFile. (Robert Collins)

* ``VersionedFileStore`` no longer uses the transaction parameter given
  to most methods; amongst other things this means that the
  get_weave_or_empty method no longer guarantees errors on a missing weave
  in a readonly transaction, and no longer caches versioned file instances
  which reduces memory pressure (but requires more careful management by
  callers to preserve performance). (Robert Collins)

Testing
*******

* New -Dselftest_debug flag disables clearing of the debug flags during
  tests.  This is useful if you want to use e.g. -Dhpss to help debug a
  failing test.  Be aware that using this feature is likely to cause
  spurious test failures if used with the full suite. (Andrew Bennetts)

* selftest --load-list now uses a new more agressive test loader that will
  avoid loading unneeded modules and building their tests. Plugins can use
  this new loader by defining a load_tests function instead of a test_suite
  function. (a forthcoming patch will provide many examples on how to
  implement this).
  (Vincent Ladeuil)

* selftest --load-list now does some sanity checks regarding duplicate test
  IDs and tests present in the list but not found in the actual test suite.
  (Vincent Ladeuil)

* Slightly more concise format for the selftest progress bar, so there's
  more space to show the test name.  (Martin Pool) ::

    [2500/10884, 1fail, 3miss in 1m29s] test_revisionnamespaces.TestRev

* The test suite takes much less memory to run, and is a bit faster.  This
  is done by clearing most attributes of TestCases after running them, if
  they succeeded.  (Andrew Bennetts)

Internals
*********

* Added ``_build_client_protocol`` to ``_SmartClient``.  (Andrew Bennetts)

* Added basic infrastructure for automatic plugin suggestion.
  (Martin Albisetti)

* If a ``LockableFiles`` object is not explicitly unlocked (for example
  because of a missing ``try/finally`` block, it will give a warning but
  not automatically unlock itself.  (Previously they did.)  This
  sometimes caused knock-on errors if for example the network connection
  had already failed, and should not be relied upon by code.
  (Martin Pool, #109520)

* ``make dist`` target to build a release tarball, and also
  ``check-dist-tarball`` and ``dist-upload-escudero``.  (Martin Pool)

* The ``read_response_tuple`` method of ``SmartClientRequestProtocol*``
  classes will now raise ``UnknownSmartMethod`` when appropriate, so that
  callers don't need to try distinguish unknown request errors from other
  errors.  (Andrew Bennetts)

* ``set_make_working_trees`` is now implemented provided on all repository
  implementations (Aaron Bentley)

* ``VersionedFile`` now has a new method ``get_parent_map`` which, like
  ``Graph.get_parent_map`` returns a dict of key:parents. (Robert Collins)


bzr 1.3.1
#########

:Released: 2008-04-09

No changes from 1.3.1rc1.


bzr 1.3.1rc1
############

:Released: 2008-04-04

Bug Fixes
*********

* Fix a bug causing a ValueError crash in ``parse_line_delta_iter`` when
  fetching revisions from a knit to pack repository or vice versa using
  bzr:// (including over http or ssh).
  (#208418, Andrew Bennetts, Martin Pool, Robert Collins)


bzr 1.3
#######

:Released: 2008-03-20

Bazaar has become part of the GNU project <http://www.gnu.org>

Many operations that act on history, including ``log`` and ``annotate`` are now
substantially faster.  Several bugs have been fixed and several new options and
features have been added.

Testing
*******

* Avoid spurious failure of ``TestVersion.test_version`` matching
  directory names.
  (#202778, Martin Pool)


bzr 1.3rc1
##########

:Released: 2008-03-16

Notes When Upgrading
********************

* The backup directory created by ``upgrade`` is now called
  ``backup.bzr``, not ``.bzr.backup``. (Martin Albisetti)

Changes
*******

* A new repository format 'development' has been added. This format will
  represent the latest 'in-progress' format that the bzr developers are
  interested in getting early-adopter testing and feedback on.
  ``doc/developers/development-repo.txt`` has detailed information.
  (Robert Collins)

* BZR_LOG environment variable controls location of .bzr.log trace file.
  User can suppress writing messages to .bzr.log by using '/dev/null'
  filename (on Linux) or 'NUL' (on Windows). If BZR_LOG variable
  is not defined but BZR_HOME is defined then default location
  for .bzr.log trace file is ``$BZR_HOME/.bzr.log``.
  (Alexander Belchenko, #106117)

* ``launchpad`` builtin plugin now shipped as separate part in standalone
  bzr.exe, installed to ``C:\Program Files\Bazaar\plugins`` directory,
  and standalone installer allows user to skip installation of this plugin.
  (Alexander Belchenko)

* Restore auto-detection of plink.exe on Windows. (Dmitry Vasiliev)

* Version number is now shown as "1.2" or "1.2pr2", without zeroed or
  missing final fields.  (Martin Pool)

Features
********

* ``branch`` and ``checkout`` can hard-link working tree files, which is
  faster and saves space.  (Aaron Bentley)

* ``bzr send`` will now also look at the ``child_submit_to`` setting in
  the submit branch to determine the email address to send to.
  (Jelmer Vernooij)

Improvements
************

* BzrBranch._lefthand_history is faster on pack repos.  (Aaron Bentley)

* Branch6.generate_revision_history is faster.  (Aaron Bentley)

* Directory services can now be registered, allowing special URLs to be
  dereferenced into real URLs.  This is a generalization and cleanup of
  the lp: transport lookup.  (Aaron Bentley)

* Merge directives that are automatically attached to emails have nicer
  filenames, based on branch-nick + revno. (Aaron Bentley)

* ``push`` has a ``--revision`` option, to specify what revision to push up
  to.  (Daniel Watkins)

* Significantly reducing execution time and network traffic for trivial
  case of running ``bzr missing`` command for two identical branches.
  (Alexander Belchenko)

* Speed up operations that look at the revision graph (such as 'bzr log').
  ``KnitPackRepositor.get_revision_graph`` uses ``Graph.iter_ancestry`` to
  extract the revision history. This allows filtering ghosts while
  stepping instead of needing to peek ahead. (John Arbash Meinel)

* The ``hooks`` command lists installed hooks, to assist in debugging.
  (Daniel Watkins)

* Updates to how ``annotate`` work. Should see a measurable improvement in
  performance and memory consumption for file with a lot of merges.
  Also, correctly handle when a line is introduced by both parents (it
  should be attributed to the first merge which notices this, and not
  to all subsequent merges.) (John Arbash Meinel)

Bugfixes
********

* Autopacking no longer holds the full set of inventory lines in
  memory while copying. For large repositories, this can amount to
  hundreds of MB of ram consumption.
  (Ian Clatworthy, John Arbash Meinel)

* Cherrypicking when using ``--format=merge3`` now explictly excludes
  BASE lines. (John Arbash Meinel, #151731)

* Disable plink's interactive prompt for password.
  (#107593, Dmitry Vasiliev)

* Encode command line arguments from unicode to user_encoding before
  invoking external mail client in `bzr send` command.
  (#139318, Alexander Belchenko)

* Fixed problem connecting to ``bzr+https://`` servers.
  (#198793, John Ferlito)

* Improved error reporting in the Launchpad plugin. (Daniel Watkins,
  #196618)

* Include quick-start-summary.svg file to python-based installer(s)
  for Windows. (#192924, Alexander Belchenko)

* lca merge now respects specified files. (Aaron Bentley)

* Make version-info --custom imply --all. (#195560, James Westby)

* ``merge --preview`` now works for merges that add or modify
  symlinks (James Henstridge)

* Redirecting the output from ``bzr merge`` (when the remembered
  location is used) now works. (John Arbash Meinel)

* setup.py script explicitly checks for Python version.
  (Jari Aalto, Alexander Belchenko, #200569)

* UnknownFormatErrors no longer refer to branches regardless of kind of
  unknown format. (Daniel Watkins, #173980)

* Upgrade bundled ConfigObj to version 4.5.2, which properly quotes #
  signs, among other small improvements. (Matt Nordhoff, #86838)

* Use correct indices when emitting LCA conflicts.  This fixes IndexError
  errors.  (Aaron Bentley, #196780)

Documentation
*************

* Explained how to use ``version-info --custom`` in the User Guide.
  (Neil Martinsen-Burrell)

API Breaks
**********

* Support for loading plugins from zip files and
  ``bzrlib.plugin.load_from_zip()`` function are deprecated.
  (Alexander Belchenko)

Testing
*******

* Added missing blackbox tests for ``modified`` (Adrian Wilkins)

* The branch interface tests were invalid for branches using rich-root
  repositories because the empty string is not a valid file-id.
  (Robert Collins)

Internals
*********

* ``Graph.iter_ancestry`` returns the ancestry of revision ids. Similar to
  ``Repository.get_revision_graph()`` except it includes ghosts and you can
  stop part-way through. (John Arbash Meinel)

* New module ``tools/package_mf.py`` provide custom module finder for
  python packages (improves standard python library's modulefinder.py)
  used by ``setup.py`` script while building standalone bzr.exe.
  (Alexander Belchenko)

* New remote method ``RemoteBzrDir.find_repositoryV2`` adding support for
  detecting external lookup support on remote repositories. This method is
  now attempted first when lookup up repositories, leading to an extra
  round trip on older bzr smart servers. (Robert Collins)

* Repository formats have a new supported-feature attribute
  ``supports_external_lookups`` used to indicate repositories which support
  falling back to other repositories when they have partial data.
  (Robert Collins)

* ``Repository.get_revision_graph_with_ghosts`` and
  ``bzrlib.revision.(common_ancestor,MultipleRevisionSources,common_graph)``
  have been deprecated.  (John Arbash Meinel)

* ``Tree.iter_changes`` is now a public API, replacing the work-in-progress
  ``Tree._iter_changes``. The api is now considered stable and ready for
  external users.  (Aaron Bentley)

* The bzrdir format registry now accepts an ``alias`` keyword to
  register_metadir, used to indicate that a format name is an alias for
  some other format and thus should not be reported when describing the
  format. (Robert Collins)


bzr 1.2
#######

:Released: 2008-02-15

Bug Fixes
*********

* Fix failing test in Launchpad plugin. (Martin Pool)


bzr 1.2rc1
##########

:Released: 2008-02-13

Notes When Upgrading
********************

* Fetching via the smart protocol may need to reconnect once during a fetch
  if the remote server is running Bazaar 1.1 or earlier, because the client
  attempts to use more efficient requests that confuse older servers.  You
  may be required to re-enter a password or passphrase when this happens.
  This won't happen if the server is upgraded to Bazaar 1.2.
  (Andrew Bennetts)

Changes
*******

* Fetching via bzr+ssh will no longer fill ghosts by default (this is
  consistent with pack-0.92 fetching over SFTP). (Robert Collins)

* Formatting of ``bzr plugins`` output is changed to be more human-
  friendly. Full path of plugins locations will be shown only with
  ``--verbose`` command-line option. (Alexander Belchenko)

* ``merge`` now prefers to use the submit branch, but will fall back to
  parent branch.  For many users, this has no effect.  But some users who
  pull and merge on the same branch will notice a change.  This change
  makes it easier to work on a branch on two different machines, pulling
  between the machines, while merging from the upstream.
  ``merge --remember`` can now be used to set the submit_branch.
  (Aaron Bentley)

Features
********

* ``merge --preview`` produces a diff of the changes merge would make,
  but does not actually perform the merge.  (Aaron Bentley)

* New smart method ``Repository.get_parent_map`` for getting revision
  parent data. This returns additional parent information topologically
  adjacent to the requested data to reduce round trip latency impacts.
  (Robert Collins)

* New smart method, ``Repository.stream_revisions_chunked``, for fetching
  revision data that streams revision data via a chunked encoding.  This
  avoids buffering large amounts of revision data on the server and on the
  client, and sends less data to the server to request the revisions.
  (Andrew Bennetts, Robert Collins, #178353)

* The launchpad plugin now handles lp urls of the form
  ``lp://staging/``, ``lp://demo/``, ``lp://dev/`` to use the appropriate
  launchpad instance to do the resolution of the branch identities.
  This is primarily of use to Launchpad developers, but can also
  be used by other users who want to try out Launchpad as
  a branch location without messing up their public Launchpad
  account.  Branches that are pushed to the staging environment
  have an expected lifetime of one day. (Tim Penhey)

Improvements
************

* Creating a new branch no longer tries to read the entire revision-history
  unnecessarily over smart server operations. (Robert Collins)

* Fetching between different repository formats with compatible models now
  takes advantage of the smart method to stream revisions.  (Andrew Bennetts)

* The ``--coverage`` option is now global, rather specific to ``bzr
  selftest``.  (Andrew Bennetts)

* The ``register-branch`` command will now use the public url of the branch
  containing the current directory, if one has been set and no explicit
  branch is provided.  (Robert Collins)

* Tweak the ``reannotate`` code path to optimize the 2-parent case.
  Speeds up ``bzr annotate`` with a pack repository by approx 3:2.
  (John Arbash Meinel)

Bugfixes
********

* Calculate remote path relative to the shared medium in _SmartClient.  This
  is related to the problem in bug #124089.  (Andrew Bennetts)

* Cleanly handle connection errors in smart protocol version two, the same
  way as they are handled by version one.  (Andrew Bennetts)

* Clearer error when ``version-info --custom`` is used without
  ``--template`` (Lukáš Lalinský)

* Don't raise UnavailableFeature during test setup when medusa is not
  available or tearDown is never called leading to nasty side effects.
  (#137823, Vincent Ladeuil)

* If a plugin's test suite cannot be loaded, for example because of a syntax
  error in the tests, then ``selftest`` fails, rather than just printing
  a warning.  (Martin Pool, #189771)

* List possible values for BZR_SSH environment variable in env-variables
  help topic. (Alexander Belchenko, #181842)

* New methods ``push_log_file`` and ``pop_log_file`` to intercept messages:
  popping the log redirection now precisely restores the previous state,
  which makes it easier to use bzr log output from other programs.
  TestCaseInTempDir no longer depends on a log redirection being established
  by the test framework, which lets bzr tests cleanly run from a normal
  unittest runner.
  (#124153, #124849, Martin Pool, Jonathan Lange)

* ``pull --quiet`` is now more quiet, in particular a message is no longer
  printed when the remembered pull location is used. (James Westby,
  #185907)

* ``reconfigure`` can safely be interrupted while fetching.
  (Aaron Bentley, #179316)

* ``reconfigure`` preserves tags when converting to and from lightweight
  checkouts.  (Aaron Bentley, #182040)

* Stop polluting /tmp when running selftest.
  (Vincent Ladeuil, #123363)

* Switch from NFKC => NFC for normalization checks. NFC allows a few
  more characters which should be considered valid.
  (John Arbash Meinel, #185458)

* The launchpad plugin now uses the ``edge`` xmlrpc server to avoid
  interacting badly with a bug on the launchpad side. (Robert Collins)

* Unknown hostnames when connecting to a ``bzr://`` URL no longer cause
  tracebacks.  (Andrew Bennetts, #182849)

API Breaks
**********

* Classes implementing Merge types like Merge3Merger must now accept (and
  honour) a do_merge flag in their constructor.  (Aaron Bentley)

* ``Repository.add_inventory`` and ``add_revision`` now require the caller
  to previously take a write lock (and start a write group.)
  (Martin Pool)

Testing
*******

* selftest now accepts --load-list <file> to load a test id list. This
  speeds up running the test suite on a limited set of tests.
  (Vincent Ladeuil)

Internals
*********

* Add a new method ``get_result`` to graph search objects. The resulting
  ``SearchResult`` can be used to recreate the search later, which will
  be useful in reducing network traffic. (Robert Collins)

* Use convenience function to check whether two repository handles
  are referring to the same repository in ``Repository.get_graph``.
  (Jelmer Vernooij, #187162)

* Fetching now passes the find_ghosts flag through to the
  ``InterRepository.missing_revision_ids`` call consistently for all
  repository types. This will enable faster missing revision discovery with
  bzr+ssh. (Robert Collins)

* Fix error handling in Repository.insert_data_stream. (Lukas Lalinsky)

* ``InterRepository.missing_revision_ids`` is now deprecated in favour of
  ``InterRepository.search_missing_revision_ids`` which returns a
  ``bzrlib.graph.SearchResult`` suitable for making requests from the smart
  server. (Robert Collins)

* New error ``NoPublicBranch`` for commands that need a public branch to
  operate. (Robert Collins)

* New method ``iter_inventories`` on Repository for access to many
  inventories. This is primarily used by the ``revision_trees`` method, as
  direct access to inventories is discouraged. (Robert Collins)

* New method ``next_with_ghosts`` on the Graph breadth-first-search objects
  which will split out ghosts and present parents into two separate sets,
  useful for code which needs to be aware of ghosts (e.g. fetching data
  cares about ghosts during revision selection). (Robert Collins)

* Record a timestamp against each mutter to the trace file, relative to the
  first import of bzrlib.  (Andrew Bennetts)

* ``Repository.get_data_stream`` is now deprecated in favour of
  ``Repository.get_data_stream_for_search`` which allows less network
  traffic when requesting data streams over a smart server. (Robert Collins)

* ``RemoteBzrDir._get_tree_branch`` no longer triggers ``_ensure_real``,
  removing one round trip on many network operations. (Robert Collins)

* RemoteTransport's ``recommended_page_size`` method now returns 64k, like
  SFTPTransport and HttpTransportBase.  (Andrew Bennetts)

* Repository has a new method ``has_revisions`` which signals the presence
  of many revisions by returning a set of the revisions listed which are
  present. This can be done by index queries without reading data for parent
  revision names etc. (Robert Collins)


bzr 1.1
#######

:Released: 2008-01-15

(no changes from 1.1rc1)

bzr 1.1rc1
##########

:Released: 2008-01-05

Changes
*******

* Dotted revision numbers have been revised. Instead of growing longer with
  nested branches the branch number just increases. (eg instead of 1.1.1.1.1
  we now report 1.2.1.) This helps scale long lived branches which have many
  feature branches merged between them. (John Arbash Meinel)

* The syntax ``bzr diff branch1 branch2`` is no longer supported.
  Use ``bzr diff branch1 --new branch2`` instead. This change has
  been made to remove the ambiguity where ``branch2`` is in fact a
  specific file to diff within ``branch1``.

Features
********

* New option to use custom template-based formats in  ``bzr version-info``.
  (Lukáš Lalinský)

* diff '--using' allows an external diff tool to be used for files.
  (Aaron Bentley)

* New "lca" merge-type for fast everyday merging that also supports
  criss-cross merges.  (Aaron Bentley)

Improvements
************

* ``annotate`` now doesn't require a working tree. (Lukáš Lalinský,
  #90049)

* ``branch`` and ``checkout`` can now use files from a working tree to
  to speed up the process.  For checkout, this requires the new
  --files-from flag.  (Aaron Bentley)

* ``bzr diff`` now sorts files in alphabetical order.  (Aaron Bentley)

* ``bzr diff`` now works on branches without working trees. Tree-less
  branches can also be compared to each other and to working trees using
  the new diff options ``--old`` and ``--new``. Diffing between branches,
  with or without trees, now supports specific file filtering as well.
  (Ian Clatworthy, #6700)

* ``bzr pack`` now orders revision texts in topological order, with newest
  at the start of the file, promoting linear reads for ``bzr log`` and the
  like. This partially fixes #154129. (Robert Collins)

* Merge directives now fetch prerequisites from the target branch if
  needed.  (Aaron Bentley)

* pycurl now handles digest authentication.
  (Vincent Ladeuil)

* ``reconfigure`` can now convert from repositories.  (Aaron Bentley)

* ``-l`` is now a short form for ``--limit`` in ``log``.  (Matt Nordhoff)

* ``merge`` now warns when merge directives cause cherrypicks.
  (Aaron Bentley)

* ``split`` now supported, to enable splitting large trees into smaller
  pieces.  (Aaron Bentley)

Bugfixes
********

* Avoid AttributeError when unlocking a pack repository when an error occurs.
  (Martin Pool, #180208)

* Better handle short reads when processing multiple range requests.
  (Vincent Ladeuil, #179368)

* build_tree acceleration uses the correct path when a file has been moved.
  (Aaron Bentley)

* ``commit`` now succeeds when a checkout and its master branch share a
  repository.  (Aaron Bentley, #177592)

* Fixed error reporting of unsupported timezone format in
  ``log --timezone``. (Lukáš Lalinský, #178722)

* Fixed Unicode encoding error in ``ignored`` when the output is
  redirected to a pipe. (Lukáš Lalinský)

* Fix traceback when sending large response bodies over the smart protocol
  on Windows. (Andrew Bennetts, #115781)

* Fix ``urlutils.relative_url`` for the case of two ``file:///`` URLs
  pointed to different logical drives on Windows.
  (Alexander Belchenko, #90847)

* HTTP test servers are now compatible with the http protocol version 1.1.
  (Vincent Ladeuil, #175524)

* _KnitParentsProvider.get_parent_map now handles requests for ghosts
  correctly, instead of erroring or attributing incorrect parents to ghosts.
  (Aaron Bentley)

* ``merge --weave --uncommitted`` now works.  (Aaron Bentley)

* pycurl authentication handling was broken and incomplete. Fix handling of
  user:pass embedded in the urls.
  (Vincent Ladeuil, #177643)

* Files inside non-directories are now handled like other conflict types.
  (Aaron Bentley, #177390)

* ``reconfigure`` is able to convert trees into lightweight checkouts.
  (Aaron Bentley)

* Reduce lockdir timeout to 0 when running ``bzr serve``.  (Andrew Bennetts,
  #148087)

* Test that the old ``version_info_format`` functions still work, even
  though they are deprecated. (John Arbash Meinel, ShenMaq, #177872)

* Transform failures no longer cause ImmortalLimbo errors (Aaron Bentley,
  #137681)

* ``uncommit`` works even when the commit messages of revisions to be
  removed use characters not supported in the terminal encoding.
  (Aaron Bentley)

* When dumb http servers return whole files instead of the requested ranges,
  read the remaining bytes by chunks to avoid overflowing network buffers.
  (Vincent Ladeuil, #175886)

Documentation
*************

* Minor tweaks made to the bug tracker integration documentation.
  (Ian Clatworthy)

* Reference material has now be moved out of the User Guide and added
  to the User Reference. The User Reference has gained 4 sections as
  a result: Authenication Settings, Configuration Settings, Conflicts
  and Hooks. All help topics are now dumped into text format in the
  doc/en/user-reference directory for those who like browsing that
  information in their editor. (Ian Clatworthy)

* *Using Bazaar with Launchpad* tutorial added. (Ian Clatworthy)

Internals
*********

* find_* methods available for BzrDirs, Branches and WorkingTrees.
  (Aaron Bentley)

* Help topics can now be loaded from files.
  (Ian Clatworthy, Alexander Belchenko)

* get_parent_map now always provides tuples as its output.  (Aaron Bentley)

* Parent Providers should now implement ``get_parent_map`` returning a
  dictionary instead of ``get_parents`` returning a list.
  ``Graph.get_parents`` is now deprecated. (John Arbash Meinel,
  Robert Collins)

* Patience Diff now supports arbitrary python objects, as long as they
  support ``hash()``. (John Arbash Meinel)

* Reduce selftest overhead to establish test names by memoization.
  (Vincent Ladeuil)

API Breaks
**********

Testing
*******

* Modules can now customise their tests by defining a ``load_tests``
  attribute. ``pydoc bzrlib.tests.TestUtil.TestLoader.loadTestsFromModule``
  for the documentation on this attribute. (Robert Collins)

* New helper function ``bzrlib.tests.condition_id_re`` which helps
  filter tests based on a regular expression search on the tests id.
  (Robert Collins)

* New helper function ``bzrlib.tests.condition_isinstance`` which helps
  filter tests based on class. (Robert Collins)

* New helper function ``bzrlib.tests.exclude_suite_by_condition`` which
  generalises the ``exclude_suite_by_re`` function. (Robert Collins)

* New helper function ``bzrlib.tests.filter_suite_by_condition`` which
  generalises the ``filter_suite_by_re`` function. (Robert Collins)

* New helper method ``bzrlib.tests.exclude_tests_by_re`` which gives a new
  TestSuite that does not contain tests from the input that matched a
  regular expression. (Robert Collins)

* New helper method ``bzrlib.tests.randomize_suite`` which returns a
  randomized copy of the input suite. (Robert Collins)

* New helper method ``bzrlib.tests.split_suite_by_re`` which splits a test
  suite into two according to a regular expression. (Robert Collins)

* Parametrize all http tests for the transport implementations, the http
  protocol versions (1.0 and 1.1) and the authentication schemes.
  (Vincent Ladeuil)

* The ``exclude_pattern`` and ``random_order`` parameters to the function
  ``bzrlib.tests.filter_suite_by_re`` have been deprecated. (Robert Collins)

* The method ``bzrlib.tests.sort_suite_by_re`` has been deprecated. It is
  replaced by the new helper methods added in this release. (Robert Collins)


bzr 1.0
#######

:Released: 2007-12-14

Documentation
*************

* More improvements and fixes to the User Guide.  (Ian Clatworthy)

* Add information on cherrypicking/rebasing to the User Guide.
  (Ian Clatworthy)

* Improve bug tracker integration documentation. (Ian Clatworthy)

* Minor edits to ``Bazaar in five minutes`` from David Roberts and
  to the rebasing section of the User Guide from Aaron Bentley.
  (Ian Clatworthy)


bzr 1.0rc3
##########

:Released: 2007-12-11

Changes
*******

* If a traceback occurs, users are now asked to report the bug
  through Launchpad (https://bugs.launchpad.net/bzr/), rather than
  by mail to the mailing list.
  (Martin Pool)

Bugfixes
********

* Fix Makefile rules for doc generation. (Ian Clatworthy, #175207)

* Give more feedback during long http downloads by making readv deliver data
  as it arrives for urllib, and issue more requests for pycurl. High latency
  networks are better handled by urllib, the pycurl implementation give more
  feedback but also incur more latency.
  (Vincent Ladeuil, #173010)

* Implement _make_parents_provider on RemoteRepository, allowing generating
  bundles against branches on a smart server.  (Andrew Bennetts, #147836)

Documentation
*************

* Improved user guide.  (Ian Clatworthy)

* The single-page quick reference guide is now available as a PDF.
  (Ian Clatworthy)

Internals
*********

* readv urllib http implementation is now a real iterator above the
  underlying socket and deliver data as soon as it arrives. 'get' still
  wraps its output in a StringIO.
  (Vincent Ladeuil)


bzr 1.0rc2
##########

:Released: 2007-12-07

Improvements
************

* Added a --coverage option to selftest. (Andrew Bennetts)

* Annotate merge (merge-type=weave) now supports cherrypicking.
  (Aaron Bentley)

* ``bzr commit`` now doesn't print the revision number twice. (Matt
  Nordhoff, #172612)

* New configuration option ``bugtracker_<tracker_abbrevation>_url`` to
  define locations of bug trackers that are not directly supported by
  bzr or a plugin. The URL will be treated as a template and ``{id}``
  placeholders will be replaced by specific bug IDs.  (Lukáš Lalinský)

* Support logging single merge revisions with short and line log formatters.
  (Kent Gibson)

* User Guide enhanced with suggested readability improvements from
  Matt Revell and corrections from John Arbash Meinel. (Ian Clatworthy)

* Quick Start Guide renamed to Quick Start Card, moved down in
  the catalog, provided in pdf and png format and updated to refer
  to ``send`` instead of ``bundle``. (Ian Clatworthy, #165080)

* ``switch`` can now be used on heavyweight checkouts as well as
  lightweight ones. After switching a heavyweight checkout, the
  local branch is a mirror/cache of the new bound branch and
  uncommitted changes in the working tree are merged. As a safety
  check, if there are local commits in a checkout which have not
  been committed to the previously bound branch, then ``switch``
  fails unless the ``--force`` option is given. This option is
  now also required if the branch a lightweight checkout is pointing
  to has been moved. (Ian Clatworthy)

Internals
*********

* New -Dhttp debug option reports http connections, requests and responses.
  (Vincent Ladeuil)

* New -Dmerge debug option, which emits merge plans for merge-type=weave.

Bugfixes
********

* Better error message when running ``bzr cat`` on a non-existant branch.
  (Lukáš Lalinský, #133782)

* Catch OSError 17 (file exists) in final phase of tree transform and show
  filename to user.
  (Alexander Belchenko, #111758)

* Catch ShortReadvErrors while using pycurl. Also make readv more robust by
  allowing multiple GET requests to be issued if too many ranges are
  required.
  (Vincent Ladeuil, #172701)

* Check for missing basis texts when fetching from packs to packs.
  (John Arbash Meinel, #165290)

* Fall back to showing e-mail in ``log --short/--line`` if the
  committer/author has only e-mail. (Lukáš Lalinský, #157026)

API Breaks
**********

* Deprecate not passing a ``location`` argument to commit reporters'
  ``started`` methods. (Matt Nordhoff)


bzr 1.0rc1
##########

:Released: 2007-11-30

Notes When Upgrading
********************

* The default repository format is now ``pack-0.92``.  This
  default is used when creating new repositories with ``init`` and
  ``init-repo``, and when branching over bzr+ssh or bzr+hpss.
  (See https://bugs.launchpad.net/bugs/164626)

  This format can be read and written by Bazaar 0.92 and later, and
  data can be transferred to and from older formats.

  To upgrade, please reconcile your repository (``bzr reconcile``), and then
  upgrade (``bzr upgrade``).

  ``pack-0.92`` offers substantially better scaling and performance than the
  previous knits format. Some operations are slower where the code already
  had bad scaling characteristics under knits, the pack format makes such
  operations more visible as part of being more scalable overall. We will
  correct such operations over the coming releases and encourage the filing
  of bugs on any operation which you observe to be slower in a packs
  repository. One particular case that we do not intend to fix is pulling
  data from a pack repository into a knit repository over a high latency
  link;  downgrading such data requires reinsertion of the file texts, and
  this is a classic space/time tradeoff. The current implementation is
  conservative on memory usage because we need to support converting data
  from any tree without problems.
  (Robert Collins, Martin Pool, #164476)

Changes
*******

* Disable detection of plink.exe as possible ssh vendor. Plink vendor
  still available if user selects it explicitly with BZR_SSH environment
  variable. (Alexander Belchenko, workaround for bug #107593)

* The pack format is now accessible as "pack-0.92", or "pack-0.92-subtree"
  to enable the subtree functions (for example, for bzr-svn).
  (Martin Pool)

Features
********

* New ``authentication.conf`` file holding the password or other credentials
  for remote servers. This can be used for ssh, sftp, smtp and other
  supported transports.
  (Vincent Ladeuil)

* New rich-root and rich-root-pack formats, recording the same data about
  tree roots that's recorded for all other directories.
  (Aaron Bentley, #164639)

* ``pack-0.92`` repositories can now be reconciled.
  (Robert Collins, #154173)

* ``switch`` command added for changing the branch a lightweight checkout
  is associated with and updating the tree to reflect the latest content
  accordingly. This command was previously part of the BzrTools plug-in.
  (Ian Clatworthy, Aaron Bentley, David Allouche)

* ``reconfigure`` command can now convert branches, trees, or checkouts to
  lightweight checkouts.  (Aaron Bentley)

Performance
***********

* Commit updates the state of the working tree via a delta rather than
  supplying entirely new basis trees. For commit of a single specified file
  this reduces the wall clock time for commit by roughly a 30%.
  (Robert Collins, Martin Pool)

* Commit with many automatically found deleted paths no longer performs
  linear scanning for the children of those paths during inventory
  iteration. This should fix commit performance blowing out when many such
  paths occur during commit. (Robert Collins, #156491)

* Fetch with pack repositories will no longer read the entire history graph.
  (Robert Collins, #88319)

* Revert takes out an appropriate lock when reverting to a basis tree, and
  does not read the basis inventory twice. (Robert Collins)

* Diff does not require an inventory to be generated on dirstate trees.
  (Aaron Bentley, #149254)

* New annotate merge (--merge-type=weave) implementation is fast on
  versionedfiles withough cached annotations, e.g. pack-0.92.
  (Aaron Bentley)

Improvements
************

* ``bzr merge`` now warns when it encounters a criss-cross merge.
  (Aaron Bentley)

* ``bzr send`` now doesn't require the target e-mail address to be
  specified on the command line if an interactive e-mail client is used.
  (Lukáš Lalinský)

* ``bzr tags`` now prints the revision number for each tag, instead of
  the revision id, unless --show-ids is passed. In addition, tags can be
  sorted chronologically instead of lexicographically with --sort=time.
  (Adeodato Simó, #120231)

* Windows standalone version of bzr is able to load system-wide plugins from
  "plugins" subdirectory in installation directory. In addition standalone
  installer write to the registry (HKLM\SOFTWARE\Bazaar) useful info
  about paths and bzr version. (Alexander Belchenko, #129298)

Documentation
*************

Bug Fixes
*********

* A progress bar has been added for knitpack -> knitpack fetching.
  (Robert Collins, #157789, #159147)

* Branching from a branch via smart server now preserves the repository
  format. (Andrew Bennetts,  #164626)

* ``commit`` is now able to invoke an external editor in a non-ascii
  directory. (Daniel Watkins, #84043)

* Catch connection errors for ftp.
  (Vincent Ladeuil, #164567)

* ``check`` no longer reports spurious unreferenced text versions.
  (Robert Collins, John A Meinel, #162931, #165071)

* Conflicts are now resolved recursively by ``revert``.
  (Aaron Bentley, #102739)

* Detect invalid transport reuse attempts by catching invalid URLs.
  (Vincent Ladeuil, #161819)

* Deleting a file without removing it shows a correct diff, not a traceback.
  (Aaron Bentley)

* Do no use timeout in HttpServer anymore.
  (Vincent Ladeuil, #158972).

* Don't catch the exceptions related to the http pipeline status before
  retrying an http request or some programming errors may be masked.
  (Vincent Ladeuil, #160012)

* Fix ``bzr rm`` to not delete modified and ignored files.
  (Lukáš Lalinský, #172598)

* Fix exception when revisionspec contains merge revisons but log
  formatter doesn't support merge revisions. (Kent Gibson, #148908)

* Fix exception when ScopeReplacer is assigned to before any members have
  been retrieved.  (Aaron Bentley)

* Fix multiple connections during checkout --lightweight.
  (Vincent Ladeuil, #159150)

* Fix possible error in insert_data_stream when copying between
  pack repositories over bzr+ssh or bzr+http.
  KnitVersionedFile.get_data_stream now makes sure that requested
  compression parents are sent before any delta hunks that depend
  on them.
  (Martin Pool, #164637)

* Fix typo in limiting offsets coalescing for http, leading to
  whole files being downloaded instead of parts.
  (Vincent Ladeuil, #165061)

* FTP server errors don't error in the error handling code.
  (Robert Collins, #161240)

* Give a clearer message when a pull fails because the source needs
  to be reconciled.
  (Martin Pool, #164443)

* It is clearer when a plugin cannot be loaded because of its name, and a
  suggestion for an acceptable name is given. (Daniel Watkins, #103023)

* Leave port as None in transport objects if user doesn't
  specify a port in urls.
  (vincent Ladeuil, #150860)

* Make sure Repository.fetch(self) is properly a no-op for all
  Repository implementations. (John Arbash Meinel, #158333)

* Mark .bzr directories as "hidden" on Windows.
  (Alexander Belchenko, #71147)

* ``merge --uncommitted`` can now operate on a single file.
  (Aaron Bentley, Lukáš Lalinský, #136890)

* Obsolete packs are now cleaned up by pack and autopack operations.
  (Robert Collins, #153789)

* Operations pulling data from a smart server where the underlying
  repositories are not both annotated/both unannotated will now work.
  (Robert Collins, #165304).

* Reconcile now shows progress bars. (Robert Collins, #159351)

* ``RemoteBranch`` was not initializing ``self._revision_id_to_revno_map``
  properly. (John Arbash Meinel, #162486)

* Removing an already-removed file reports the file does not exist. (Daniel
  Watkins, #152811)

* Rename on Windows is able to change filename case.
  (Alexander Belchenko, #77740)

* Return error instead of a traceback for ``bzr log -r0``.
  (Kent Gibson, #133751)

* Return error instead of a traceback when bzr is unable to create
  symlink on some platforms (e.g. on Windows).
  (Alexander Belchenko, workaround for #81689)

* Revert doesn't crash when restoring a single file from a deleted
  directory. (Aaron Bentley)

* Stderr output via logging mechanism now goes through encoded wrapper
  and no more uses utf-8, but terminal encoding instead. So all unicode
  strings now should be readable in non-utf-8 terminal.
  (Alexander Belchenko, #54173)

* The error message when ``move --after`` should be used makes how to do so
  clearer. (Daniel Watkins, #85237)

* Unicode-safe output from ``bzr info``. The output will be encoded
  using the terminal encoding and unrepresentable characters will be
  replaced by '?'. (Lukáš Lalinský, #151844)

* Working trees are no longer created when pushing into a local no-trees
  repo. (Daniel Watkins, #50582)

* Upgrade util/configobj to version 4.4.0.
  (Vincent Ladeuil, #151208).

* Wrap medusa ftp test server as an FTPServer feature.
  (Vincent Ladeuil, #157752)

API Breaks
**********

* ``osutils.backup_file`` is deprecated. Actually it's not used in bzrlib
  during very long time. (Alexander Belchenko)

* The return value of
  ``VersionedFile.iter_lines_added_or_present_in_versions`` has been
  changed. Previously it was an iterator of lines, now it is an iterator of
  (line, version_id) tuples. This change has been made to aid reconcile and
  fetch operations. (Robert Collins)

* ``bzrlib.repository.get_versioned_file_checker`` is now private.
  (Robert Collins)

* The Repository format registry default has been removed; it was previously
  obsoleted by the bzrdir format default, which implies a default repository
  format.
  (Martin Pool)

Internals
*********

* Added ``ContainerSerialiser`` and ``ContainerPushParser`` to
  ``bzrlib.pack``.  These classes provide more convenient APIs for generating
  and parsing containers from streams rather than from files.  (Andrew
  Bennetts)

* New module ``lru_cache`` providing a cache for use by tasks that need
  semi-random access to large amounts of data. (John A Meinel)

* InventoryEntry.diff is now deprecated.  Please use diff.DiffTree instead.


bzr 0.92
########

:Released: 2007-11-05

Changes
*******

  * New uninstaller on Win32.  (Alexander Belchenko)


bzr 0.92rc1
###########

:Released: 2007-10-29

Changes
*******

* ``bzr`` now returns exit code 4 if an internal error occurred, and
  3 if a normal error occurred.  (Martin Pool)

* ``pull``, ``merge`` and ``push`` will no longer silently correct some
  repository index errors that occured as a result of the Weave disk format.
  Instead the ``reconcile`` command needs to be run to correct those
  problems if they exist (and it has been able to fix most such problems
  since bzr 0.8). Some new problems have been identified during this release
  and you should run ``bzr check`` once on every repository to see if you
  need to reconcile. If you cannot ``pull`` or ``merge`` from a remote
  repository due to mismatched parent errors - a symptom of index errors -
  you should simply take a full copy of that remote repository to a clean
  directory outside any local repositories, then run reconcile on it, and
  finally pull from it locally. (And naturally email the repositories owner
  to ask them to upgrade and run reconcile).
  (Robert Collins)

Features
********

* New ``knitpack-experimental`` repository format. This is interoperable with
  the ``dirstate-tags`` format but uses a smarter storage design that greatly
  speeds up many operations, both local and remote. This new format can be
  used as an option to the ``init``, ``init-repository`` and ``upgrade``
  commands. (Robert Collins)

* For users of bzr-svn (and those testing the prototype subtree support) that
  wish to try packs, a new ``knitpack-subtree-experimental`` format has also
  been added. This is interoperable with the ``dirstate-subtrees`` format.
  (Robert Collins)

* New ``reconfigure`` command. (Aaron Bentley)

* New ``revert --forget-merges`` command, which removes the record of a pending
  merge without affecting the working tree contents.  (Martin Pool)

* New ``bzr_remote_path`` configuration variable allows finer control of
  remote bzr locations than BZR_REMOTE_PATH environment variable.
  (Aaron Bentley)

* New ``launchpad-login`` command to tell Bazaar your Launchpad
  user ID.  This can then be used by other functions of the
  Launchpad plugin. (James Henstridge)

Performance
***********

* Commit in quiet mode is now slightly faster as the information to
  output is no longer calculated. (Ian Clatworthy)

* Commit no longer checks for new text keys during insertion when the
  revision id was deterministically unique. (Robert Collins)

* Committing a change which is not a merge and does not change the number of
  files in the tree is faster by utilising the data about whether files are
  changed to determine if the tree is unchanged rather than recalculating
  it at the end of the commit process. (Robert Collins)

* Inventory serialisation no longer double-sha's the content.
  (Robert Collins)

* Knit text reconstruction now avoids making copies of the lines list for
  interim texts when building a single text. The new ``apply_delta`` method
  on ``KnitContent`` aids this by allowing modification of the revision id
  such objects represent. (Robert Collins)

* Pack indices are now partially parsed for specific key lookup using a
  bisection approach. (Robert Collins)

* Partial commits are now approximately 40% faster by walking over the
  unselected current tree more efficiently. (Robert Collins)

* XML inventory serialisation takes 20% less time while being stricter about
  the contents. (Robert Collins)

* Graph ``heads()`` queries have been fixed to no longer access all history
  unnecessarily. (Robert Collins)

Improvements
************

* ``bzr+https://`` smart server across https now supported.
  (John Ferlito, Martin Pool, #128456)

* Mutt is now a supported mail client; set ``mail_client=mutt`` in your
  bazaar.conf and ``send`` will use mutt. (Keir Mierle)

* New option ``-c``/``--change`` for ``merge`` command for cherrypicking
  changes from one revision. (Alexander Belchenko, #141368)

* Show encodings, locale and list of plugins in the traceback message.
  (Martin Pool, #63894)

* Experimental directory formats can now be marked with
  ``experimental = True`` during registration. (Ian Clatworthy)

Documentation
*************

* New *Bazaar in Five Minutes* guide.  (Matthew Revell)

* The hooks reference documentation is now converted to html as expected.
  (Ian Clatworthy)

Bug Fixes
*********

* Connection error reporting for the smart server has been fixed to
  display a user friendly message instead of a traceback.
  (Ian Clatworthy, #115601)

* Make sure to use ``O_BINARY`` when opening files to check their
  sha1sum. (Alexander Belchenko, John Arbash Meinel, #153493)

* Fix a problem with Win32 handling of the executable bit.
  (John Arbash Meinel, #149113)

* ``bzr+ssh://`` and ``sftp://`` URLs that do not specify ports explicitly
  no longer assume that means port 22.  This allows people using OpenSSH to
  override the default port in their ``~/.ssh/config`` if they wish.  This
  fixes a bug introduced in bzr 0.91.  (Andrew Bennetts, #146715)

* Commands reporting exceptions can now be profiled and still have their
  data correctly dumped to a file. For example, a ``bzr commit`` with
  no changes still reports the operation as pointless but doing so no
  longer throws away the profiling data if this command is run with
  ``--lsprof-file callgrind.out.ci`` say. (Ian Clatworthy)

* Fallback to ftp when paramiko is not installed and sftp can't be used for
  ``tests/commands`` so that the test suite is still usable without
  paramiko.
  (Vincent Ladeuil, #59150)

* Fix commit ordering in corner case. (Aaron Bentley, #94975)

* Fix long standing bug in partial commit when there are renames
  left in tree. (Robert Collins, #140419)

* Fix selftest semi-random noise during http related tests.
  (Vincent Ladeuil, #140614)

* Fix typo in ftp.py making the reconnection fail on temporary errors.
  (Vincent Ladeuil, #154259)

* Fix failing test by comparing real paths to cover the case where the TMPDIR
  contains a symbolic link.
  (Vincent Ladeuil, #141382).

* Fix log against smart server branches that don't support tags.
  (James Westby, #140615)

* Fix pycurl http implementation by defining error codes from
  pycurl instead of relying on an old curl definition.
  (Vincent Ladeuil, #147530)

* Fix 'unprintable error' message when displaying BzrCheckError and
  some other exceptions on Python 2.5.
  (Martin Pool, #144633)

* Fix ``Inventory.copy()`` and add test for it. (Jelmer Vernooij)

* Handles default value for ListOption in cmd_commit.
  (Vincent Ladeuil, #140432)

* HttpServer and FtpServer need to be closed properly or a listening socket
  will remain opened.
  (Vincent Ladeuil, #140055)

* Monitor the .bzr directory created in the top level test
  directory to detect leaking tests.
  (Vincent Ladeuil, #147986)

* The basename, not the full path, is now used when checking whether
  the profiling dump file begins with ``callgrind.out`` or not. This
  fixes a bug reported by Aaron Bentley on IRC. (Ian Clatworthy)

* Trivial fix for invoking command ``reconfigure`` without arguments.
  (Rob Weir, #141629)

* ``WorkingTree.rename_one`` will now raise an error if normalisation of the
  new path causes bzr to be unable to access the file. (Robert Collins)

* Correctly detect a NoSuchFile when using a filezilla server. (Gary van der
  Merwe)

API Breaks
**********

* ``bzrlib.index.GraphIndex`` now requires a size parameter to the
  constructor, for enabling bisection searches. (Robert Collins)

* ``CommitBuilder.record_entry_contents`` now requires the root entry of a
  tree be supplied to it, previously failing to do so would trigger a
  deprecation warning. (Robert Collins)

* ``KnitVersionedFile.add*`` will no longer cache added records even when
  enable_cache() has been called - the caching feature is now exclusively for
  reading existing data. (Robert Collins)

* ``ReadOnlyLockError`` is deprecated; ``LockFailed`` is usually more
  appropriate.  (Martin Pool)

* Removed ``bzrlib.transport.TransportLogger`` - please see the new
  ``trace+`` transport instead. (Robert Collins)

* Removed previously deprecated varargs interface to ``TestCase.run_bzr`` and
  deprecated methods ``TestCase.capture`` and ``TestCase.run_bzr_captured``.
  (Martin Pool)

* Removed previous deprecated ``basis_knit`` parameter to the
  ``KnitVersionedFile`` constructor. (Robert Collins)

* Special purpose method ``TestCase.run_bzr_decode`` is moved to the test_non_ascii
  class that needs it.
  (Martin Pool)

* The class ``bzrlib.repofmt.knitrepo.KnitRepository3`` has been folded into
  ``KnitRepository`` by parameters to the constructor. (Robert Collins)

* The ``VersionedFile`` interface now allows content checks to be bypassed
  by supplying check_content=False.  This saves nearly 30% of the minimum
  cost to store a version of a file. (Robert Collins)

* Tree's with bad state such as files with no length or sha will no longer
  be silently accepted by the repository XML serialiser. To serialise
  inventories without such data, pass working=True to write_inventory.
  (Robert Collins)

* ``VersionedFile.fix_parents`` has been removed as a harmful API.
  ``VersionedFile.join`` will no longer accept different parents on either
  side of a join - it will either ignore them, or error, depending on the
  implementation. See notes when upgrading for more information.
  (Robert Collins)

Internals
*********

* ``bzrlib.transport.Transport.put_file`` now returns the number of bytes
  put by the method call, to allow avoiding stat-after-write or
  housekeeping in callers. (Robert Collins)

* ``bzrlib.xml_serializer.Serializer`` is now responsible for checking that
  mandatory attributes are present on serialisation and deserialisation.
  This fixes some holes in API usage and allows better separation between
  physical storage and object serialisation. (Robert Collins)

* New class ``bzrlib.errors.InternalBzrError`` which is just a convenient
  shorthand for deriving from BzrError and setting internal_error = True.
  (Robert Collins)

* New method ``bzrlib.mutabletree.update_to_one_parent_via_delta`` for
  moving the state of a parent tree to a new version via a delta rather than
  a complete replacement tree. (Robert Collins)

* New method ``bzrlib.osutils.minimum_path_selection`` useful for removing
  duplication from user input, when a user mentions both a path and an item
  contained within that path. (Robert Collins)

* New method ``bzrlib.repository.Repository.is_write_locked`` useful for
  determining if a repository is write locked. (Robert Collins)

* New method on ``bzrlib.tree.Tree`` ``path_content_summary`` provides a
  tuple containing the key information about a path for commit processing
  to complete. (Robert Collins)

* New method on xml serialisers, write_inventory_to_lines, which matches the
  API used by knits for adding content. (Robert Collins)

* New module ``bzrlib.bisect_multi`` with generic multiple-bisection-at-once
  logic, currently only available for byte-based lookup
  (``bisect_multi_bytes``). (Robert Collins)

* New helper ``bzrlib.tuned_gzip.bytes_to_gzip`` which takes a byte string
  and returns a gzipped version of the same. This is used to avoid a bunch
  of api friction during adding of knit hunks. (Robert Collins)

* New parameter on ``bzrlib.transport.Transport.readv``
  ``adjust_for_latency`` which changes readv from returning strictly the
  requested data to inserted return larger ranges and in forward read order
  to reduce the effect of network latency. (Robert Collins)

* New parameter yield_parents on ``Inventory.iter_entries_by_dir`` which
  causes the parents of a selected id to be returned recursively, so all the
  paths from the root down to each element of selected_file_ids are
  returned. (Robert Collins)

* Knit joining has been enhanced to support plain to annotated conversion
  and annotated to plain conversion. (Ian Clatworthy)

* The CommitBuilder method ``record_entry_contents`` now returns summary
  information about the effect of the commit on the repository. This tuple
  contains an inventory delta item if the entry changed from the basis, and a
  boolean indicating whether a new file graph node was recorded.
  (Robert Collins)

* The python path used in the Makefile can now be overridden.
  (Andrew Bennetts, Ian Clatworthy)

Testing
*******

* New transport implementation ``trace+`` which is useful for testing,
  logging activity taken to its _activity attribute. (Robert Collins)

* When running bzr commands within the test suite, internal exceptions are
  not caught and reported in the usual way, but rather allowed to propagate
  up and be visible to the test suite.  A new API ``run_bzr_catch_user_errors``
  makes this behavior available to other users.
  (Martin Pool)

* New method ``TestCase.call_catch_warnings`` for testing methods that
  raises a Python warning.  (Martin Pool)


bzr 0.91
########

:Released: 2007-09-26

Bug Fixes
*********

* Print a warning instead of aborting the ``python setup.py install``
  process if building of a C extension is not possible.
  (Lukáš Lalinský, Alexander Belchenko)

* Fix commit ordering in corner case (Aaron Bentley, #94975)

* Fix ''bzr info bzr://host/'' and other operations on ''bzr://' URLs with
  an implicit port.  We were incorrectly raising PathNotChild due to
  inconsistent treatment of the ''_port'' attribute on the Transport object.
  (Andrew Bennetts, #133965)

* Make RemoteRepository.sprout cope gracefully with servers that don't
  support the ``Repository.tarball`` request.
  (Andrew Bennetts)


bzr 0.91rc2
###########

:Released: 2007-09-11

* Replaced incorrect tarball for previous release; a debug statement was left
  in bzrlib/remote.py.


bzr 0.91rc1
###########

:Released: 2007-09-11

Changes
*******

* The default branch and repository format has changed to
  ``dirstate-tags``, so tag commands are active by default.
  This format is compatible with Bazaar 0.15 and later.
  This incidentally fixes bug #126141.
  (Martin Pool)

* ``--quiet`` or ``-q`` is no longer a global option. If present, it
  must now appear after the command name. Scripts doing things like
  ``bzr -q missing`` need to be rewritten as ``bzr missing -q``.
  (Ian Clatworthy)

Features
********

* New option ``--author`` in ``bzr commit`` to specify the author of the
  change, if it's different from the committer. ``bzr log`` and
  ``bzr annotate`` display the author instead of the committer.
  (Lukáš Lalinský)

* In addition to global options and command specific options, a set of
  standard options are now supported. Standard options are legal for
  all commands. The initial set of standard options are:

  * ``--help`` or ``-h`` - display help message
  * ``--verbose`` or ``-v`` - display additional information
  * ``--quiet``  or ``-q`` - only output warnings and errors.

  Unlike global options, standard options can be used in aliases and
  may have command-specific help. (Ian Clatworthy)

* Verbosity level processing has now been unified. If ``--verbose``
  or ``-v`` is specified on the command line multiple times, the
  verbosity level is made positive the first time then increased.
  If ``--quiet`` or ``-q`` is specified on the command line
  multiple times, the verbosity level is made negative the first
  time then decreased. To get the default verbosity level of zero,
  either specify none of the above , ``--no-verbose`` or ``--no-quiet``.
  Note that most commands currently ignore the magnitude of the
  verbosity level but do respect *quiet vs normal vs verbose* when
  generating output. (Ian Clatworthy)

* ``Branch.hooks`` now supports ``pre_commit`` hook. The hook's signature
  is documented in BranchHooks constructor. (Nam T. Nguyen, #102747)

* New ``Repository.stream_knit_data_for_revisions`` request added to the
  network protocol for greatly reduced roundtrips when retrieving a set of
  revisions. (Andrew Bennetts)

Bug Fixes
*********

* ``bzr plugins`` now lists the version number for each plugin in square
  brackets after the path. (Robert Collins, #125421)

* Pushing, pulling and branching branches with subtree references was not
  copying the subtree weave, preventing the file graph from being accessed
  and causing errors in commits in clones. (Robert Collins)

* Suppress warning "integer argument expected, got float" from Paramiko,
  which sometimes caused false test failures.  (Martin Pool)

* Fix bug in bundle 4 that could cause attempts to write data to wrong
  versionedfile.  (Aaron Bentley)

* Diffs generated using "diff -p" no longer break the patch parser.
  (Aaron Bentley)

* get_transport treats an empty possible_transports list the same as a non-
  empty one.  (Aaron Bentley)

* patch verification for merge directives is reactivated, and works with
  CRLF and CR files.  (Aaron Bentley)

* Accept ..\ as a path in revision specifiers. This fixes for example
  "-r branch:..\other-branch" on Windows.  (Lukáš Lalinský)

* ``BZR_PLUGIN_PATH`` may now contain trailing slashes.
  (Blake Winton, #129299)

* man page no longer lists hidden options (#131667, Aaron Bentley)

* ``uncommit --help`` now explains the -r option adequately.  (Daniel
  Watkins, #106726)

* Error messages are now better formatted with parameters (such as
  filenames) quoted when necessary. This avoids confusion when directory
  names ending in a '.' at the end of messages were confused with a
  full stop that may or not have been there. (Daniel Watkins, #129791)

* Fix ``status FILE -r X..Y``. (Lukáš Lalinský)

* If a particular command is an alias, ``help`` will show the alias
  instead of claiming there is no help for said alias. (Daniel Watkins,
  #133548)

* TreeTransform-based operations, like pull, merge, revert, and branch,
  now roll back if they encounter an error.  (Aaron Bentley, #67699)

* ``bzr commit`` now exits cleanly if a character unsupported by the
  current encoding is used in the commit message.  (Daniel Watkins,
  #116143)

* bzr send uses default values for ranges when only half of an elipsis
  is specified ("-r..5" or "-r5..").  (#61685, Aaron Bentley)

* Avoid trouble when Windows ssh calls itself 'plink' but no plink
  binary is present.  (Martin Albisetti, #107155)

* ``bzr remove`` should remove clean subtrees.  Now it will remove (without
  needing ``--force``) subtrees that contain no files with text changes or
  modified files.  With ``--force`` it removes the subtree regardless of
  text changes or unknown files. Directories with renames in or out (but
  not changed otherwise) will now be removed without needing ``--force``.
  Unknown ignored files will be deleted without needing ``--force``.
  (Marius Kruger, #111665)

* When two plugins conflict, the source of both the losing and now the
  winning definition is shown.  (Konstantin Mikhaylov, #5454)

* When committing to a branch, the location being committed to is
  displayed.  (Daniel Watkins, #52479)

* ``bzr --version`` takes care about encoding of stdout, especially
  when output is redirected. (Alexander Belchenko, #131100)

* Prompt for an ftp password if none is provided.
  (Vincent Ladeuil, #137044)

* Reuse bound branch associated transport to avoid multiple
  connections.
  (Vincent Ladeuil, #128076, #131396)

* Overwrite conflicting tags by ``push`` and ``pull`` if the
  ``--overwrite`` option is specified.  (Lukáš Lalinský, #93947)

* In checkouts, tags are copied into the master branch when created,
  changed or deleted, and are copied into the checkout when it is
  updated.  (Martin Pool, #93856, #93860)

* Print a warning instead of aborting the ``python setup.py install``
  process if building of a C extension is not possible.
  (Lukáš Lalinský, Alexander Belchenko)

Improvements
************

* Add the option "--show-diff" to the commit command in order to display
  the diff during the commit log creation. (Goffredo Baroncelli)

* ``pull`` and ``merge`` are much faster at installing bundle format 4.
  (Aaron Bentley)

* ``pull -v`` no longer includes deltas, making it much faster.
  (Aaron Bentley)

* ``send`` now sends the directive as an attachment by default.
  (Aaron Bentley, Lukáš Lalinský, Alexander Belchenko)

* Documentation updates (Martin Albisetti)

* Help on debug flags is now included in ``help global-options``.
  (Daniel Watkins, #124853)

* Parameters passed on the command line are checked to ensure they are
  supported by the encoding in use. (Daniel Watkins)

* The compression used within the bzr repository has changed from zlib
  level 9 to the zlib default level. This improves commit performance with
  only a small increase in space used (and in some cases a reduction in
  space). (Robert Collins)

* Initial commit no longer SHAs files twice and now reuses the path
  rather than looking it up again, making it faster.
  (Ian Clatworthy)

* New option ``-c``/``--change`` for ``diff`` and ``status`` to show
  changes in one revision.  (Lukáš Lalinský)

* If versioned files match a given ignore pattern, a warning is now
  given. (Daniel Watkins, #48623)

* ``bzr status`` now has -S as a short name for --short and -V as a
  short name for --versioned. These have been added to assist users
  migrating from Subversion: ``bzr status -SV`` is now like
  ``svn status -q``.  (Daniel Watkins, #115990)

* Added C implementation of  ``PatienceSequenceMatcher``, which is about
  10x faster than the Python version. This speeds up commands that
  need file diffing, such as ``bzr commit`` or ``bzr diff``.
  (Lukáš Lalinský)

* HACKING has been extended with a large section on core developer tasks.
  (Ian Clatworthy)

* Add ``branches`` and ``standalone-trees`` as online help topics and
  include them as Concepts within the User Reference.
  (Paul Moore, Ian Clatworthy)

* ``check`` can detect versionedfile parent references that are
  inconsistent with revision and inventory info, and ``reconcile`` can fix
  them.  These faulty references were generated by 0.8-era releases,
  so repositories which were manipulated by old bzrs should be
  checked, and possibly reconciled ASAP.  (Aaron Bentley, Andrew Bennetts)

API Breaks
**********

* ``Branch.append_revision`` is removed altogether; please use
  ``Branch.set_last_revision_info`` instead.  (Martin Pool)

* CommitBuilder now advertises itself as requiring the root entry to be
  supplied. This only affects foreign repository implementations which reuse
  CommitBuilder directly and have changed record_entry_contents to require
  that the root not be supplied. This should be precisely zero plugins
  affected. (Robert Collins)

* The ``add_lines`` methods on ``VersionedFile`` implementations has changed
  its return value to include the sha1 and length of the inserted text. This
  allows the avoidance of double-sha1 calculations during commit.
  (Robert Collins)

* ``Transport.should_cache`` has been removed.  It was not called in the
  previous release.  (Martin Pool)

Testing
*******

* Tests may now raise TestNotApplicable to indicate they shouldn't be
  run in a particular scenario.  (Martin Pool)

* New function multiply_tests_from_modules to give a simpler interface
  to test parameterization.  (Martin Pool, Robert Collins)

* ``Transport.should_cache`` has been removed.  It was not called in the
  previous release.  (Martin Pool)

* NULL_REVISION is returned to indicate the null revision, not None.
  (Aaron Bentley)

* Use UTF-8 encoded StringIO for log tests to avoid failures on
  non-ASCII committer names.  (Lukáš Lalinský)

Internals
*********

* ``bzrlib.plugin.all_plugins`` has been deprecated in favour of
  ``bzrlib.plugin.plugins()`` which returns PlugIn objects that provide
  useful functionality for determining the path of a plugin, its tests, and
  its version information. (Robert Collins)

* Add the option user_encoding to the function 'show_diff_trees()'
  in order to move the user encoding at the UI level. (Goffredo Baroncelli)

* Add the function make_commit_message_template_encoded() and the function
  edit_commit_message_encoded() which handle encoded strings.
  This is done in order to mix the commit messages (which is a unicode
  string), and the diff which is a raw string. (Goffredo Baroncelli)

* CommitBuilder now defaults to using add_lines_with_ghosts, reducing
  overhead on non-weave repositories which don't require all parents to be
  present. (Robert Collins)

* Deprecated method ``find_previous_heads`` on
  ``bzrlib.inventory.InventoryEntry``. This has been superseded by the use
  of ``parent_candidates`` and a separate heads check via the repository
  API. (Robert Collins)

* New trace function ``mutter_callsite`` will print out a subset of the
  stack to the log, which can be useful for gathering debug details.
  (Robert Collins)

* ``bzrlib.pack.ContainerWriter`` now tracks how many records have been
  added via a public attribute records_written. (Robert Collins)

* New method ``bzrlib.transport.Transport.get_recommended_page_size``.
  This provides a hint to users of transports as to the reasonable
  minimum data to read. In principle this can take latency and
  bandwidth into account on a per-connection basis, but for now it
  just has hard coded values based on the url. (e.g. http:// has a large
  page size, file:// has a small one.) (Robert Collins)

* New method on ``bzrlib.transport.Transport`` ``open_write_stream`` allows
  incremental addition of data to a file without requiring that all the
  data be buffered in memory. (Robert Collins)

* New methods on ``bzrlib.knit.KnitVersionedFile``:
  ``get_data_stream(versions)``, ``insert_data_stream(stream)`` and
  ``get_format_signature()``.  These provide some infrastructure for
  efficiently streaming the knit data for a set of versions over the smart
  protocol.

* Knits with no annotation cache still produce correct annotations.
  (Aaron Bentley)

* Three new methods have been added to ``bzrlib.trace``:
  ``set_verbosity_level``, ``get_verbosity_level`` and ``is_verbose``.
  ``set_verbosity_level`` expects a numeric value: negative for quiet,
  zero for normal, positive for verbose. The size of the number can be
  used to determine just how quiet or verbose the application should be.
  The existing ``be_quiet`` and ``is_quiet`` routines have been
  integrated into this new scheme. (Ian Clatworthy)

* Options can now be delcared with a ``custom_callback`` parameter. If
  set, this routine is called after the option is processed. This feature
  is now used by the standard options ``verbose`` and ``quiet`` so that
  setting one implicitly resets the other. (Ian Clatworthy)

* Rather than declaring a new option from scratch in order to provide
  custom help, a centrally registered option can be decorated using the
  new ``bzrlib.Option.custom_help`` routine. In particular, this routine
  is useful when declaring better help for the ``verbose`` and ``quiet``
  standard options as the base definition of these is now more complex
  than before thanks to their use of a custom callback. (Ian Clatworthy)

* Tree._iter_changes(specific_file=[]) now iterates through no files,
  instead of iterating through all files.  None is used to iterate through
  all files.  (Aaron Bentley)

* WorkingTree.revert() now accepts None to revert all files.  The use of
  [] to revert all files is deprecated.  (Aaron Bentley)


bzr 0.90
########

:Released: 2007-08-28

Improvements
************

* Documentation is now organized into multiple directories with a level
  added for different languages or locales. Added the Mini Tutorial
  and Quick Start Summary (en) documents from the Wiki, improving the
  content and readability of the former. Formatted NEWS as Release Notes
  complete with a Table of Conents, one heading per release. Moved the
  Developer Guide into the main document catalog and provided a link
  from the developer document catalog back to the main one.
  (Ian Clatworthy, Sabin Iacob, Alexander Belchenko)


API Changes
***********

* The static convenience method ``BzrDir.create_repository``
  is deprecated.  Callers should instead create a ``BzrDir`` instance
  and call ``create_repository`` on that.  (Martin Pool)


bzr 0.90rc1
###########

:Released: 2007-08-14

Bugfixes
********

* ``bzr init`` should connect to the remote location one time only.  We
  have been connecting several times because we forget to pass around the
  Transport object. This modifies ``BzrDir.create_branch_convenience``,
  so that we can give it the Transport we already have.
  (John Arbash Meinel, Vincent Ladeuil, #111702)

* Get rid of sftp connection cache (get rid of the FTP one too).
  (Vincent Ladeuil, #43731)

* bzr branch {local|remote} remote don't try to create a working tree
  anymore.
  (Vincent Ladeuil, #112173)

* All identified multiple connections for a single bzr command have been
  fixed. See bzrlib/tests/commands directory.
  (Vincent Ladeuil)

* ``bzr rm`` now does not insist on ``--force`` to delete files that
  have been renamed but not otherwise modified.  (Marius Kruger,
  #111664)

* ``bzr selftest --bench`` no longer emits deprecation warnings
  (Lukáš Lalinský)

* ``bzr status`` now honours FILE parameters for conflict lists
  (Aaron Bentley, #127606)

* ``bzr checkout`` now honours -r when reconstituting a working tree.
  It also honours -r 0.  (Aaron Bentley, #127708)

* ``bzr add *`` no more fails on Windows if working tree contains
  non-ascii file names. (Kuno Meyer, #127361)

* allow ``easy_install bzr`` runs without fatal errors.
  (Alexander Belchenko, #125521)

* Graph._filter_candidate_lca does not raise KeyError if a candidate
  is eliminated just before it would normally be examined.  (Aaron Bentley)

* SMTP connection failures produce a nice message, not a traceback.
  (Aaron Bentley)

Improvements
************

* Don't show "dots" progress indicators when run non-interactively, such
  as from cron.  (Martin Pool)

* ``info`` now formats locations more nicely and lists "submit" and
  "public" branches (Aaron Bentley)

* New ``pack`` command that will trigger database compression within
  the repository (Robert Collins)

* Implement ``_KnitIndex._load_data`` in a pyrex extension. The pyrex
  version is approximately 2-3x faster at parsing a ``.kndx`` file.
  Which yields a measurable improvement for commands which have to
  read from the repository, such as a 1s => 0.75s improvement in
  ``bzr diff`` when there are changes to be shown.  (John Arbash Meinel)

* Merge is now faster.  Depending on the scenario, it can be more than 2x
  faster. (Aaron Bentley)

* Give a clearer warning, and allow ``python setup.py install`` to
  succeed even if pyrex is not available.
  (John Arbash Meinel)

* ``DirState._read_dirblocks`` now has an optional Pyrex
  implementation. This improves the speed of any command that has to
  read the entire DirState. (``diff``, ``status``, etc, improve by
  about 10%).
  ``bisect_dirblocks`` has also been improved, which helps all
  ``_get_entry`` type calls (whenever we are searching for a
  particular entry in the in-memory DirState).
  (John Arbash Meinel)

* ``bzr pull`` and ``bzr push`` no longer do a complete walk of the
  branch revision history for ui display unless -v is supplied.
  (Robert Collins)

* ``bzr log -rA..B`` output shifted to the left margin if the log only
  contains merge revisions. (Kent Gibson)

* The ``plugins`` command is now public with improved help.
  (Ian Clatworthy)

* New bundle and merge directive formats are faster to generate, and

* Annotate merge now works when there are local changes. (Aaron Bentley)

* Commit now only shows the progress in terms of directories instead of
  entries. (Ian Clatworthy)

* Fix ``KnitRepository.get_revision_graph`` to not request the graph 2
  times. This makes ``get_revision_graph`` 2x faster. (John Arbash
  Meinel)

* Fix ``VersionedFile.get_graph()`` to avoid using
  ``set.difference_update(other)``, which has bad scaling when
  ``other`` is large. This improves ``VF.get_graph([version_id])`` for
  a 12.5k graph from 2.9s down to 200ms. (John Arbash Meinel)

* The ``--lsprof-file`` option now generates output for KCacheGrind if
  the file starts with ``callgrind.out``. This matches the default file
  filtering done by KCacheGrind's Open Dialog. (Ian Clatworthy)

* Fix ``bzr update`` to avoid an unnecessary
  ``branch.get_master_branch`` call, which avoids 1 extra connection
  to the remote server. (Partial fix for #128076, John Arbash Meinel)

* Log errors from the smart server in the trace file, to make debugging
  test failures (and live failures!) easier.  (Andrew Bennetts)

* The HTML version of the man page has been superceded by a more
  comprehensive manual called the Bazaar User Reference. This manual
  is completed generated from the online help topics. As part of this
  change, limited reStructuredText is now explicitly supported in help
  topics and command help with 'unnatural' markup being removed prior
  to display by the online help or inclusion in the man page.
  (Ian Clatworthy)

* HTML documentation now use files extension ``*.html``
  (Alexander Belchenko)

* The cache of ignore definitions is now cleared in WorkingTree.unlock()
  so that changes to .bzrignore aren't missed. (#129694, Daniel Watkins)

* ``bzr selftest --strict`` fails if there are any missing features or
  expected test failures. (Daniel Watkins, #111914)

* Link to registration survey added to README. (Ian Clatworthy)

* Windows standalone installer show link to registration survey
  when installation finished. (Alexander Belchenko)

Library API Breaks
******************

* Deprecated dictionary ``bzrlib.option.SHORT_OPTIONS`` removed.
  Options are now required to provide a help string and it must
  comply with the style guide by being one or more sentences with an
  initial capital and final period. (Martin Pool)

* KnitIndex.get_parents now returns tuples. (Robert Collins)

* Ancient unused ``Repository.text_store`` attribute has been removed.
  (Robert Collins)

* The ``bzrlib.pack`` interface has changed to use tuples of bytestrings
  rather than just bytestrings, making it easier to represent multiple
  element names. As this interface was not used by any internal facilities
  since it was introduced in 0.18 no API compatibility is being preserved.
  The serialised form of these packs is identical with 0.18 when a single
  element tuple is in use. (Robert Collins)

Internals
*********

* merge now uses ``iter_changes`` to calculate changes, which makes room for
  future performance increases.  It is also more consistent with other
  operations that perform comparisons, and reduces reliance on
  Tree.inventory.  (Aaron Bentley)

* Refactoring of transport classes connected to a remote server.
  ConnectedTransport is a new class that serves as a basis for all
  transports needing to connect to a remote server.  transport.split_url
  have been deprecated, use the static method on the object instead. URL
  tests have been refactored too.
  (Vincent Ladeuil)

* Better connection sharing for ConnectedTransport objects.
  transport.get_transport() now accepts a 'possible_transports' parameter.
  If a newly requested transport can share a connection with one of the
  list, it will.
  (Vincent Ladeuil)

* Most functions now accept ``bzrlib.revision.NULL_REVISION`` to indicate
  the null revision, and consider using ``None`` for this purpose
  deprecated.  (Aaron Bentley)

* New ``index`` module with abstract index functionality. This will be
  used during the planned changes in the repository layer. Currently the
  index layer provides a graph aware immutable index, a builder for the
  same index type to allow creating them, and finally a composer for
  such indices to allow the use of many indices in a single query. The
  index performance is not optimised, however the API is stable to allow
  development on top of the index. (Robert Collins)

* ``bzrlib.dirstate.cmp_by_dirs`` can be used to compare two paths by
  their directory sections. This is equivalent to comparing
  ``path.split('/')``, only without having to split the paths.
  This has a Pyrex implementation available.
  (John Arbash Meinel)

* New transport decorator 'unlistable+' which disables the list_dir
  functionality for testing.

* Deprecated ``change_entry`` in transform.py. (Ian Clatworthy)

* RevisionTree.get_weave is now deprecated.  Tree.plan_merge is now used
  for performing annotate-merge.  (Aaron Bentley)

* New EmailMessage class to create email messages. (Adeodato Simó)

* Unused functions on the private interface KnitIndex have been removed.
  (Robert Collins)

* New ``knit.KnitGraphIndex`` which provides a ``KnitIndex`` layered on top
  of a ``index.GraphIndex``. (Robert Collins)

* New ``knit.KnitVersionedFile.iter_parents`` method that allows querying
  the parents of many knit nodes at once, reducing round trips to the
  underlying index. (Robert Collins)

* Graph now has an is_ancestor method, various bits use it.
  (Aaron Bentley)

* The ``-Dhpss`` flag now includes timing information. As well as
  logging when a new connection is opened. (John Arbash Meinel)

* ``bzrlib.pack.ContainerWriter`` now returns an offset, length tuple to
  callers when inserting data, allowing generation of readv style access
  during pack creation, without needing a separate pass across the output
  pack to gather such details. (Robert Collins)

* ``bzrlib.pack.make_readv_reader`` allows readv based access to pack
  files that are stored on a transport. (Robert Collins)

* New ``Repository.has_same_location`` method that reports if two
  repository objects refer to the same repository (although with some risk
  of false negatives).  (Andrew Bennetts)

* InterTree.compare now passes require_versioned on correctly.
  (Marius Kruger)

* New methods on Repository - ``start_write_group``,
  ``commit_write_group``, ``abort_write_group`` and ``is_in_write_group`` -
  which provide a clean hook point for transactional Repositories - ones
  where all the data for a fetch or commit needs to be made atomically
  available in one step. This allows the write lock to remain while making
  a series of data insertions.  (e.g. data conversion). (Robert Collins)

* In ``bzrlib.knit`` the internal interface has been altered to use
  3-tuples (index, pos, length) rather than two-tuples (pos, length) to
  describe where data in a knit is, allowing knits to be split into
  many files. (Robert Collins)

* ``bzrlib.knit._KnitData`` split into cache management and physical access
  with two access classes - ``_PackAccess`` and ``_KnitAccess`` defined.
  The former provides access into a .pack file, and the latter provides the
  current production repository form of .knit files. (Robert Collins)

Testing
*******

* Remove selftest ``--clean-output``, ``--numbered-dirs`` and
  ``--keep-output`` options, which are obsolete now that tests
  are done within directories in $TMPDIR.  (Martin Pool)

* The SSH_AUTH_SOCK environment variable is now reset to avoid
  interaction with any running ssh agents.  (Jelmer Vernooij, #125955)

* run_bzr_subprocess handles parameters the same way as run_bzr:
  either a string or a list of strings should be passed as the first
  parameter.  Varargs-style parameters are deprecated. (Aaron Bentley)


bzr 0.18
########

:Released:  2007-07-17

Bugfixes
********

* Fix 'bzr add' crash under Win32 (Kuno Meyer)


bzr 0.18rc1
###########

:Released:  2007-07-10

Bugfixes
********

* Do not suppress pipe errors, etc. in non-display commands
  (Alexander Belchenko, #87178)

* Display a useful error message when the user requests to annotate
  a file that is not present in the specified revision.
  (James Westby, #122656)

* Commands that use status flags now have a reference to 'help
  status-flags'.  (Daniel Watkins, #113436)

* Work around python-2.4.1 inhability to correctly parse the
  authentication header.
  (Vincent Ladeuil, #121889)

* Use exact encoding for merge directives. (Adeodato Simó, #120591)

* Fix tempfile permissions error in smart server tar bundling under
  Windows. (Martin _, #119330)

* Fix detection of directory entries in the inventory. (James Westby)

* Fix handling of http code 400: Bad Request When issuing too many ranges.
  (Vincent Ladeuil, #115209)

* Issue a CONNECT request when connecting to an https server
  via a proxy to enable SSL tunneling.
  (Vincent Ladeuil, #120678)

* Fix ``bzr log -r`` to support selecting merge revisions, both
  individually and as part of revision ranges.
  (Kent Gibson, #4663)

* Don't leave cruft behind when failing to acquire a lockdir.
  (Martin Pool, #109169)

* Don't use the '-f' strace option during tests.
  (Vincent Ladeuil, #102019).

* Warn when setting ``push_location`` to a value that will be masked by
  locations.conf.  (Aaron Bentley, #122286)

* Fix commit ordering in corner case (Aaron Bentley, #94975)

*  Make annotate behave in a non-ASCII world (Adeodato Simó).

Improvements
************

* The --lsprof-file option now dumps a text rendering of the profiling
  information if the filename ends in ".txt". It will also convert the
  profiling information to a format suitable for KCacheGrind if the
  output filename ends in ".callgrind". Fixes to the lsprofcalltree
  conversion process by Jean Paul Calderone and Itamar were also merged.
  See http://ddaa.net/blog/python/lsprof-calltree. (Ian Clatworthy)

* ``info`` now defaults to non-verbose mode, displaying only paths and
  abbreviated format info.  ``info -v`` displays all the information
  formerly displayed by ``info``.  (Aaron Bentley, Adeodato Simó)

* ``bzr missing`` now has better option names ``--this`` and ``--other``.
  (Elliot Murphy)

* The internal ``weave-list`` command has become ``versionedfile-list``,
  and now lists knits as well as weaves.  (Aaron Bentley)

* Automatic merge base selection uses a faster algorithm that chooses
  better bases in criss-cross merge situations (Aaron Bentley)

* Progress reporting in ``commit`` has been improved. The various logical
  stages are now reported on as follows, namely:

  * Collecting changes [Entry x/y] - Stage n/m
  * Saving data locally - Stage n/m
  * Uploading data to master branch - Stage n/m
  * Updating the working tree - Stage n/m
  * Running post commit hooks - Stage n/m

  If there is no master branch, the 3rd stage is omitted and the total
  number of stages is adjusted accordingly.

  Each hook that is run after commit is listed with a name (as hooks
  can be slow it is useful feedback).
  (Ian Clatworthy, Robert Collins)

* Various operations that are now faster due to avoiding unnecessary
  topological sorts. (Aaron Bentley)

* Make merge directives robust against broken bundles. (Aaron Bentley)

* The lsprof filename note is emitted via trace.note(), not standard
  output.  (Aaron Bentley)

* ``bzrlib`` now exports explicit API compatibility information to assist
  library users and plugins. See the ``bzrlib.api`` module for details.
  (Robert Collins)

* Remove unnecessary lock probes when acquiring a lockdir.
  (Martin Pool)

* ``bzr --version`` now shows the location of the bzr log file, which
  is especially useful on Windows.  (Martin Pool)

* -D now supports hooks to get debug tracing of hooks (though its currently
  minimal in nature). (Robert Collins)

* Long log format reports deltas on merge revisions.
  (John Arbash Meinel, Kent Gibson)

* Make initial push over ftp more resilient. (John Arbash Meinel)

* Print a summary of changes for update just like pull does.
  (Daniel Watkins, #113990)

* Add a -Dhpss option to trace smart protocol requests and responses.
  (Andrew Bennetts)

Library API Breaks
******************

* Testing cleanups -
  ``bzrlib.repository.RepositoryTestProviderAdapter`` has been moved
  to ``bzrlib.tests.repository_implementations``;
  ``bzrlib.repository.InterRepositoryTestProviderAdapter`` has been moved
  to ``bzrlib.tests.interrepository_implementations``;
  ``bzrlib.transport.TransportTestProviderAdapter`` has moved to
  ``bzrlib.tests.test_transport_implementations``.
  ``bzrlib.branch.BranchTestProviderAdapter`` has moved to
  ``bzrlib.tests.branch_implementations``.
  ``bzrlib.bzrdir.BzrDirTestProviderAdapter`` has moved to
  ``bzrlib.tests.bzrdir_implementations``.
  ``bzrlib.versionedfile.InterVersionedFileTestProviderAdapter`` has moved
  to ``bzrlib.tests.interversionedfile_implementations``.
  ``bzrlib.store.revision.RevisionStoreTestProviderAdapter`` has moved to
  ``bzrlib.tests.revisionstore_implementations``.
  ``bzrlib.workingtree.WorkingTreeTestProviderAdapter`` has moved to
  ``bzrlib.tests.workingtree_implementations``.
  These changes are an API break in the testing infrastructure only.
  (Robert Collins)

* Relocate TestCaseWithRepository to be more central. (Robert Collins)

* ``bzrlib.add.smart_add_tree`` will no longer perform glob expansion on
  win32. Callers of the function should do this and use the new
  ``MutableTree.smart_add`` method instead. (Robert Collins)

* ``bzrlib.add.glob_expand_for_win32`` is now
  ``bzrlib.win32utils.glob_expand``.  (Robert Collins)

* ``bzrlib.add.FastPath`` is now private and moved to
  ``bzrlib.mutabletree._FastPath``. (Robert Collins, Martin Pool)

* ``LockDir.wait`` removed.  (Martin Pool)

* The ``SmartServer`` hooks API has changed for the ``server_started`` and
  ``server_stopped`` hooks. The first parameter is now an iterable of
  backing URLs rather than a single URL. This is to reflect that many
  URLs may map to the external URL of the server. E.g. the server interally
  may have a chrooted URL but also the local file:// URL will be at the
  same location. (Robert Collins)

Internals
*********

* New SMTPConnection class to unify email handling.  (Adeodato Simó)

* Fix documentation of BzrError. (Adeodato Simó)

* Make BzrBadParameter an internal error. (Adeodato Simó)

* Remove use of 'assert False' to raise an exception unconditionally.
  (Martin Pool)

* Give a cleaner error when failing to decode knit index entry.
  (Martin Pool)

* TreeConfig would mistakenly search the top level when asked for options
  from a section. It now respects the section argument and only
  searches the specified section. (James Westby)

* Improve ``make api-docs`` output. (John Arbash Meinel)

* Use os.lstat rather than os.stat for osutils.make_readonly and
  osutils.make_writeable. This makes the difftools plugin more
  robust when dangling symlinks are found. (Elliot Murphy)

* New ``-Dlock`` option to log (to ~/.bzr.log) information on when
  lockdirs are taken or released.  (Martin Pool)

* ``bzrlib`` Hooks are now nameable using ``Hooks.name_hook``. This
  allows a nicer UI when hooks are running as the current hook can
  be displayed. (Robert Collins)

* ``Transport.get`` has had its interface made more clear for ease of use.
  Retrieval of a directory must now fail with either 'PathError' at open
  time, or raise 'ReadError' on a read. (Robert Collins)

* New method ``_maybe_expand_globs`` on the ``Command`` class for
  dealing with unexpanded glob lists - e.g. on the win32 platform. This
  was moved from ``bzrlib.add._prepare_file_list``. (Robert Collins)

* ``bzrlib.add.smart_add`` and ``bzrlib.add.smart_add_tree`` are now
  deprecated in favour of ``MutableTree.smart_add``. (Robert Collins,
  Martin Pool)

* New method ``external_url`` on Transport for obtaining the url to
  hand to external processes. (Robert Collins)

* Teach windows installers to build pyrex/C extensions.
  (Alexander Belchenko)

Testing
*******

* Removed the ``--keep-output`` option from selftest and clean up test
  directories as they're used.  This reduces the IO load from
  running the test suite and cuts the time by about half.
  (Andrew Bennetts, Martin Pool)

* Add scenarios as a public attribute on the TestAdapter classes to allow
  modification of the generated scenarios before adaption and easier
  testing. (Robert Collins)

* New testing support class ``TestScenarioApplier`` which multiplies
  out a single teste by a list of supplied scenarios. (RobertCollins)

* Setting ``repository_to_test_repository`` on a repository_implementations
  test will cause it to be called during repository creation, allowing the
  testing of repository classes which are not based around the Format
  concept. For example a repository adapter can be tested in this manner,
  by altering the repository scenarios to include a scenario that sets this
  attribute during the test parameterisation in
  ``bzrlib.tests.repository.repository_implementations``. (Robert Collins)

* Clean up many of the APIs for blackbox testing of Bazaar.  The standard
  interface is now self.run_bzr.  The command to run can be passed as
  either a list of parameters, a string containing the command line, or
  (deprecated) varargs parameters.  (Martin Pool)

* The base TestCase now isolates tests from -D parameters by clearing
  ``debug.debug_flags`` and restores it afterwards. (Robert Collins)

* Add a relpath parameter to get_transport methods in test framework to
  avoid useless cloning.
  (Vincent Ladeuil, #110448)


bzr 0.17
########

:Released:  2007-06-18

Bugfixes
********

* Fix crash of commit due to wrong lookup of filesystem encoding.
  (Colin Watson, #120647)

* Revert logging just to stderr in commit as broke unicode filenames.
  (Aaron Bentley, Ian Clatworthy, #120930)


bzr 0.17rc1
###########

:Released:  2007-06-12

Notes When Upgrading
********************

* The kind() and is_executable() APIs on the WorkingTree interface no
  longer implicitly (read) locks and unlocks the tree. This *might*
  impact some plug-ins and tools using this part of the API. If you find
  an issue that may be caused by this change, please let us know,
  particularly the plug-in/tool maintainer. If encountered, the API
  fix is to surround kind() and is_executable() calls with lock_read()
  and unlock() like so::

    work_tree.lock_read()
    try:
        kind = work_tree.kind(...)
    finally:
        work_tree.unlock()

Internals
*********
* Rework of LogFormatter API to provide beginning/end of log hooks and to
  encapsulate the details of the revision to be logged in a LogRevision
  object.
  In long log formats, merge revision ids are only shown when --show-ids
  is specified, and are labelled "revision-id:", as per mainline
  revisions, instead of "merged:". (Kent Gibson)

* New ``BranchBuilder`` API which allows the construction of particular
  histories quickly. Useful for testing and potentially other applications
  too. (Robert Collins)

Improvements
************

* There are two new help topics, working-trees and repositories that
  attempt to explain these concepts. (James Westby, John Arbash Meinel,
  Aaron Bentley)

* Added ``bzr log --limit`` to report a limited number of revisions.
  (Kent Gibson, #3659)

* Revert does not try to preserve file contents that were originally
  produced by reverting to a historical revision.  (Aaron Bentley)

* ``bzr log --short`` now includes ``[merge]`` for revisions which
  have more than one parent. This is a small improvement to help
  understanding what changes have occurred
  (John Arbash Meinel, #83887)

* TreeTransform avoids many renames when contructing large trees,
  improving speed.  3.25x speedups have been observed for construction of
  kernel-sized-trees, and checkouts are 1.28x faster.  (Aaron Bentley)

* Commit on large trees is now faster. In my environment, a commit of
  a small change to the Mozilla tree (55k files) has dropped from
  66 seconds to 32 seconds. For a small tree of 600 files, commit of a
  small change is 33% faster. (Ian Clatworthy)

* New --create-prefix option to bzr init, like for push.  (Daniel Watkins,
  #56322)

Bugfixes
********

* ``bzr push`` should only connect to the remote location one time.
  We have been connecting 3 times because we forget to pass around
  the Transport object. This adds ``BzrDir.clone_on_transport()``, so
  that we can pass in the Transport that we already have.
  (John Arbash Meinel, #75721)

* ``DirState.set_state_from_inventory()`` needs to properly order
  based on split paths, not just string paths.
  (John Arbash Meinel, #115947)

* Let TestUIFactoy encode the password prompt with its own stdout.
  (Vincent Ladeuil, #110204)

* pycurl should take use the range header that takes the range hint
  into account.
  (Vincent Ladeuil, #112719)

* WorkingTree4.get_file_sha1 no longer raises an exception when invoked
  on a missing file.  (Aaron Bentley, #118186)

* WorkingTree.remove works correctly with tree references, and when pwd is
  not the tree root. (Aaron Bentley)

* Merge no longer fails when a file is renamed in one tree and deleted
  in the other. (Aaron Bentley, #110279)

* ``revision-info`` now accepts dotted revnos, doesn't require a tree,
  and defaults to the last revision (Matthew Fuller, #90048)

* Tests no longer fail when BZR_REMOTE_PATH is set in the environment.
  (Daniel Watkins, #111958)

* ``bzr branch -r revid:foo`` can be used to branch any revision in
  your repository. (Previously Branch6 only supported revisions in your
  mainline). (John Arbash Meinel, #115343)

bzr 0.16
########

:Released:  2007-05-07

Bugfixes
********

* Handle when you have 2 directories with similar names, but one has a
  hyphen. (``'abc'`` versus ``'abc-2'``). The WT4._iter_changes
  iterator was using direct comparison and ``'abc/a'`` sorts after
  ``'abc-2'``, but ``('abc', 'a')`` sorts before ``('abc-2',)``.
  (John Arbash Meinel, #111227)

* Handle when someone renames a file on disk without telling bzr.
  Previously we would report the first file as missing, but not show
  the new unknown file. (John Arbash Meinel, #111288)

* Avoid error when running hooks after pulling into or pushing from
  a branch bound to a smartserver branch.  (Martin Pool, #111968)

Improvements
************

* Move developer documentation to doc/developers/. This reduces clutter in
  the root of the source tree and allows HACKING to be split into multiple
  files. (Robert Collins, Alexander Belchenko)

* Clean up the ``WorkingTree4._iter_changes()`` internal loops as well as
  ``DirState.update_entry()``. This optimizes the core logic for ``bzr
  diff`` and ``bzr status`` significantly improving the speed of
  both. (John Arbash Meinel)

bzr 0.16rc2
###########

:Released:  2007-04-30

Bugfixes
********

* Handle the case when you delete a file, and then rename another file
  on top of it. Also handle the case of ``bzr rm --keep foo``. ``bzr
  status`` should show the removed file and an unknown file in its
  place. (John Arbash Meinel, #109993)

* Bundles properly read and write revision properties that have an
  empty value. And when the value is not ASCII.
  (John Arbash Meinel, #109613)

* Fix the bzr commit message to be in text mode.
  (Alexander Belchenko, #110901)

* Also handle when you rename a file and create a file where it used
  to be. (John Arbash Meinel, #110256)

* ``WorkingTree4._iter_changes`` should not descend into unversioned
  directories. (John Arbash Meinel, #110399)

bzr 0.16rc1
###########

:Released:  2007-04-26

Notes When Upgrading
********************

* ``bzr remove`` and ``bzr rm`` will now remove the working file, if
  it could be recovered again.
  This has been done for consistency with svn and the unix rm command.
  The old ``remove`` behaviour has been retained in the new option
  ``bzr remove --keep``, which will just stop versioning the file,
  but not delete it.
  ``bzr remove --force`` have been added which will always delete the
  files.
  ``bzr remove`` is also more verbose.
  (Marius Kruger, #82602)

Improvements
************

* Merge directives can now be supplied as input to `merge` and `pull`,
  like bundles can.  (Aaron Bentley)

* Sending the SIGQUIT signal to bzr, which can be done on Unix by
  pressing Control-Backslash, drops bzr into a debugger.  Type ``'c'``
  to continue.  This can be disabled by setting the environment variable
  ``BZR_SIGQUIT_PDB=0``.  (Martin Pool)

* selftest now supports --list-only to list tests instead of running
  them. (Ian Clatworthy)

* selftest now supports --exclude PATTERN (or -x PATTERN) to exclude
  tests with names that match that regular expression.
  (Ian Clatworthy, #102679)

* selftest now supports --randomize SEED to run tests in a random order.
  SEED is typically the value 'now' meaning 'use the current time'.
  (Ian Clatworthy, #102686)

* New option ``--fixes`` to commit, which stores bug fixing annotations as
  revision properties. Built-in support for Launchpad, Debian, Trac and
  Bugzilla bug trackers. (Jonathan Lange, James Henstridge, Robert Collins)

* New API, ``bzrlib.bugtracker.tracker_registry``, for adding support for
  other bug trackers to ``fixes``. (Jonathan Lange, James Henstridge,
  Robert Collins)

* ``selftest`` has new short options ``-f`` and ``-1``.  (Martin
  Pool)

* ``bzrlib.tsort.MergeSorter`` optimizations. Change the inner loop
  into using local variables instead of going through ``self._var``.
  Improves the time to ``merge_sort`` a 10k revision graph by
  approximately 40% (~700->400ms).  (John Arbash Meinel)

* ``make docs`` now creates a man page at ``man1/bzr.1`` fixing bug 107388.
  (Robert Collins)

* ``bzr help`` now provides cross references to other help topics using
  the _see_also facility on command classes. Likewise the bzr_man
  documentation, and the bzr.1 man page also include this information.
  (Robert Collins)

* Tags are now included in logs, that use the long log formatter.
  (Erik Bågfors, Alexander Belchenko)

* ``bzr help`` provides a clearer message when a help topic cannot be
  found. (Robert Collins, #107656)

* ``bzr help`` now accepts optional prefixes for command help. The help
  for all commands can now be found at ``bzr help commands/COMMANDNAME``
  as well as ``bzr help COMMANDNAME`` (which only works for commands
  where the name is not the same as a more general help topic).
  (Robert Collins)

* ``bzr help PLUGINNAME`` will now return the module docstring from the
  plugin PLUGINNAME. (Robert Collins, #50408)

* New help topic ``urlspec`` which lists the availables transports.
  (Goffredo Baroncelli)

* doc/server.txt updated to document the default bzr:// port
  and also update the blurb about the hpss' current status.
  (Robert Collins, #107125).

* ``bzr serve`` now listens on interface 0.0.0.0 by default, making it
  serve out to the local LAN (and anyone in the world that can reach the
  machine running ``bzr serve``. (Robert Collins, #98918)

* A new smart server protocol version has been added.  It prefixes requests
  and responses with an explicit version identifier so that future protocol
  revisions can be dealt with gracefully.  (Andrew Bennetts, Robert Collins)

* The bzr protocol version 2 indicates success or failure in every response
  without depending on particular commands encoding that consistently,
  allowing future client refactorings to be much more robust about error
  handling. (Robert Collins, Martin Pool, Andrew Bennetts)

* The smart protocol over HTTP client has been changed to always post to the
  same ``.bzr/smart`` URL under the original location when it can.  This allows
  HTTP servers to only have to pass URLs ending in .bzr/smart to the smart
  server handler, and not arbitrary ``.bzr/*/smart`` URLs.  (Andrew Bennetts)

* digest authentication is now supported for proxies and HTTP by the urllib
  based http implementation. Tested against Apache 2.0.55 and Squid
  2.6.5. Basic and digest authentication are handled coherently for HTTP
  and proxy: if the user is provided in the url (bzr command line for HTTP,
  proxy environment variables for proxies), the password is prompted for
  (only once). If the password is provided, it is taken into account. Once
  the first authentication is successful, all further authentication
  roundtrips are avoided by preventively setting the right authentication
  header(s).
  (Vincent Ladeuil).

Internals
*********

* bzrlib API compatability with 0.8 has been dropped, cleaning up some
  code paths. (Robert Collins)

* Change the format of chroot urls so that they can be safely manipulated
  by generic url utilities without causing the resulting urls to have
  escaped the chroot. A side effect of this is that creating a chroot
  requires an explicit action using a ChrootServer.
  (Robert Collins, Andrew Bennetts)

* Deprecate ``Branch.get_root_id()`` because branches don't have root ids,
  rather than fixing bug #96847.  (Aaron Bentley)

* ``WorkingTree.apply_inventory_delta`` provides a better alternative to
  ``WorkingTree._write_inventory``.  (Aaron Bentley)

* Convenience method ``TestCase.expectFailure`` ensures that known failures
  do not silently pass.  (Aaron Bentley)

* ``Transport.local_abspath`` now raises ``NotLocalUrl`` rather than
  ``TransportNotPossible``. (Martin Pool, Ian Clatworthy)

* New SmartServer hooks facility. There are two initial hooks documented
  in ``bzrlib.transport.smart.SmartServerHooks``. The two initial hooks allow
  plugins to execute code upon server startup and shutdown.
  (Robert Collins).

* SmartServer in standalone mode will now close its listening socket
  when it stops, rather than waiting for garbage collection. This primarily
  fixes test suite hangs when a test tries to connect to a shutdown server.
  It may also help improve behaviour when dealing with a server running
  on a specific port (rather than dynamically assigned ports).
  (Robert Collins)

* Move most SmartServer code into a new package, bzrlib/smart.
  bzrlib/transport/remote.py contains just the Transport classes that used
  to be in bzrlib/transport/smart.py.  (Andrew Bennetts)

* urllib http implementation avoid roundtrips associated with
  401 (and 407) errors once the authentication succeeds.
  (Vincent Ladeuil).

* urlib http now supports querying the user for a proxy password if
  needed. Realm is shown in the prompt for both HTTP and proxy
  authentication when the user is required to type a password.
  (Vincent Ladeuil).

* Renamed SmartTransport (and subclasses like SmartTCPTransport) to
  RemoteTransport (and subclasses to RemoteTCPTransport, etc).  This is more
  consistent with its new home in ``bzrlib/transport/remote.py``, and because
  it's not really a "smart" transport, just one that does file operations
  via remote procedure calls.  (Andrew Bennetts)

* The ``lock_write`` method of ``LockableFiles``, ``Repository`` and
  ``Branch`` now accept a ``token`` keyword argument, so that separate
  instances of those objects can share a lock if it has the right token.
  (Andrew Bennetts, Robert Collins)

* New method ``get_branch_reference`` on ``BzrDir`` allows the detection of
  branch references - which the smart server component needs.

* The Repository API ``make_working_trees`` is now permitted to return
  False when ``set_make_working_trees`` is not implemented - previously
  an unimplemented ``set_make_working_trees`` implied the result True
  from ``make_working_trees``. This has been changed to accomodate the
  smart server, where it does not make sense (at this point) to ever
  make working trees by default. (Robert Collins)

* Command objects can now declare related help topics by having _see_also
  set to a list of related topic. (Robert Collins)

* ``bzrlib.help`` now delegates to the Command class for Command specific
  help. (Robert Collins)

* New class ``TransportListRegistry``, derived from the Registry class, which
  simplifies tracking the available Transports. (Goffredo Baroncelli)

* New function ``Branch.get_revision_id_to_revno_map`` which will
  return a dictionary mapping revision ids to dotted revnos. Since
  dotted revnos are defined in the context of the branch tip, it makes
  sense to generate them from a ``Branch`` object.
  (John Arbash Meinel)

* Fix the 'Unprintable error' message display to use the repr of the
  exception that prevented printing the error because the str value
  for it is often not useful in debugging (e.g. KeyError('foo') has a
  str() of 'foo' but a repr of 'KeyError('foo')' which is much more
  useful. (Robert Collins)

* ``urlutils.normalize_url`` now unescapes unreserved characters, such as "~".
  (Andrew Bennetts)

Bugfixes
********

* Don't fail bundle selftest if email has 'two' embedded.
  (Ian Clatworthy, #98510)

* Remove ``--verbose`` from ``bzr bundle``. It didn't work anyway.
  (Robert Widhopf-Fenk, #98591)

* Remove ``--basis`` from the checkout/branch commands - it didn't work
  properly and is no longer beneficial.
  (Robert Collins, #53675, #43486)

* Don't produce encoding error when adding duplicate files.
  (Aaron Bentley)

* Fix ``bzr log <file>`` so it only logs the revisions that changed
  the file, and does it faster.
  (Kent Gibson, John Arbash Meinel, #51980, #69477)

* Fix ``InterDirstateTre._iter_changes`` to handle when we come across
  an empty versioned directory, which now has files in it.
  (John Arbash Meinel, #104257)

* Teach ``common_ancestor`` to shortcut when the tip of one branch is
  inside the ancestry of the other. Saves a lot of graph processing
  (with an ancestry of 16k revisions, ``bzr merge ../already-merged``
  changes from 2m10s to 13s).  (John Arbash Meinel, #103757)

* Fix ``show_diff_trees`` to handle the case when a file is modified,
  and the containing directory is renamed. (The file path is different
  in this versus base, but it isn't marked as a rename).
  (John Arbash Meinel, #103870)

* FTP now works even when the FTP server does not support atomic rename.
  (Aaron Bentley, #89436)

* Correct handling in bundles and merge directives of timezones with
  that are not an integer number of hours offset from UTC.  Always
  represent the epoch time in UTC to avoid problems with formatting
  earlier times on win32.  (Martin Pool, Alexander Belchenko, John
  Arbash Meinel)

* Typo in the help for ``register-branch`` fixed. (Robert Collins, #96770)

* "dirstate" and "dirstate-tags" formats now produce branches compatible
  with old versions of bzr. (Aaron Bentley, #107168))

* Handle moving a directory when children have been added, removed,
  and renamed. (John Arbash Meinel, #105479)

* Don't preventively use basic authentication for proxy before receiving a
  407 error. Otherwise people willing to use other authentication schemes
  may expose their password in the clear (or nearly). This add one
  roundtrip in case basic authentication should be used, but plug the
  security hole.
  (Vincent Ladeuil)

* Handle http and proxy digest authentication.
  (Vincent Ladeuil, #94034).

Testing
*******

* Added ``bzrlib.strace.strace`` which will strace a single callable and
  return a StraceResult object which contains just the syscalls involved
  in running it. (Robert Collins)

* New test method ``reduceLockdirTimeout`` to drop the default (ui-centric)
  default time down to one suitable for tests. (Andrew Bennetts)

* Add new ``vfs_transport_factory`` attribute on tests which provides the
  common vfs backing for both the readonly and readwrite transports.
  This allows the RemoteObject tests to back onto local disk or memory,
  and use the existing ``transport_server`` attribute all tests know about
  to be the smart server transport. This in turn allows tests to
  differentiate between 'transport to access the branch', and
  'transport which is a VFS' - which matters in Remote* tests.
  (Robert Collins, Andrew Bennetts)

* The ``make_branch_and_tree`` method for tests will now create a
  lightweight checkout for the tree if the ``vfs_transport_factory`` is not
  a LocalURLServer. (Robert Collins, Andrew Bennetts)

* Branch implementation tests have been audited to ensure that all urls
  passed to Branch APIs use proper urls, except when local-disk paths
  are intended. This is so that tests correctly access the test transport
  which is often not equivalent to local disk in Remote* tests. As part
  of this many tests were adjusted to remove dependencies on local disk
  access.
  (Robert Collins, Andrew Bennetts)

* Mark bzrlib.tests and bzrlib.tests.TestUtil as providing assertFOO helper
  functions by adding a ``__unittest`` global attribute. (Robert Collins,
  Andrew Bennetts, Martin Pool, Jonathan Lange)

* Refactored proxy and authentication handling to simplify the
  implementation of new auth schemes for both http and proxy.
  (Vincent Ladeuil)

bzr 0.15
########

:Released: 2007-04-01

Bugfixes
********

* Handle incompatible repositories as a user issue when fetching.
  (Aaron Bentley)

* Don't give a recommendation to upgrade when branching or
  checking out a branch that contains an old-format working tree.
  (Martin Pool)

bzr 0.15rc3
###########

:Released:  2007-03-26

Changes
*******

* A warning is now displayed when opening working trees in older
  formats, to encourage people to upgrade to WorkingTreeFormat4.
  (Martin Pool)

Improvements
************

* HTTP redirections are now taken into account when a branch (or a
  bundle) is accessed for the first time. A message is issued at each
  redirection to inform the user. In the past, http redirections were
  silently followed for each request which significantly degraded the
  performances. The http redirections are not followed anymore by
  default, instead a RedirectRequested exception is raised. For bzrlib
  users needing to follow http redirections anyway,
  ``bzrlib.transport.do_catching_redirections`` provide an easy transition
  path.  (vila)

Internals
*********

* Added ``ReadLock.temporary_write_lock()`` to allow upgrading an OS read
  lock to an OS write lock. Linux can do this without unlocking, Win32
  needs to unlock in between. (John Arbash Meinel)

* New parameter ``recommend_upgrade`` to ``BzrDir.open_workingtree``
  to silence (when false) warnings about opening old formats.
  (Martin Pool)

* Fix minor performance regression with bzr-0.15 on pre-dirstate
  trees. (We were reading the working inventory too many times).
  (John Arbash Meinel)

* Remove ``Branch.get_transaction()`` in favour of a simple cache of
  ``revision_history``.  Branch subclasses should override
  ``_gen_revision_history`` rather than ``revision_history`` to make use of
  this cache, and call ``_clear_revision_history_cache`` and
  ``_cache_revision_history`` at appropriate times. (Andrew Bennetts)

Bugfixes
********

* Take ``smtp_server`` from user config into account.
  (vila, #92195)

* Restore Unicode filename handling for versioned and unversioned files.
  (John Arbash Meinel, #92608)

* Don't fail during ``bzr commit`` if a file is marked removed, and
  the containing directory is auto-removed.  (John Arbash Meinel, #93681)

* ``bzr status FILENAME`` failed on Windows because of an uncommon
  errno. (``ERROR_DIRECTORY == 267 != ENOTDIR``).
  (Wouter van Heyst, John Arbash Meinel, #90819)

* ``bzr checkout source`` should create a local branch in the same
  format as source. (John Arbash Meinel, #93854)

* ``bzr commit`` with a kind change was failing to update the
  last-changed-revision for directories.  The
  InventoryDirectory._unchanged only looked at the ``parent_id`` and name,
  ignoring the fact that the kind could have changed, too.
  (John Arbash Meinel, #90111)

* ``bzr mv dir/subdir other`` was incorrectly updating files inside
  the directory. So that there was a chance it would break commit,
  etc. (John Arbash Meinel, #94037)

* Correctly handles mutiple permanent http redirections.
  (vila, #88780)

bzr 0.15rc2
###########

:Released:  2007-03-14

Notes When Upgrading
********************

* Release 0.15rc2 of bzr changes the ``bzr init-repo`` command to
  default to ``--trees`` instead of ``--no-trees``.
  Existing shared repositories are not affected.

Improvements
************

* New ``merge-directive`` command to generate machine- and human-readable
  merge requests.  (Aaron Bentley)

* New ``submit:`` revision specifier makes it easy to diff against the
  common ancestor with the submit location (Aaron Bentley)

* Added support for Putty's SSH implementation. (Dmitry Vasiliev)

* Added ``bzr status --versioned`` to report only versioned files,
  not unknowns. (Kent Gibson)

* Merge now autodetects the correct line-ending style for its conflict
  markers.  (Aaron Bentley)

Internals
*********

* Refactored SSH vendor registration into SSHVendorManager class.
  (Dmitry Vasiliev)

Bugfixes
********

* New ``--numbered-dirs`` option to ``bzr selftest`` to use
  numbered dirs for TestCaseInTempDir. This is default behavior
  on Windows. Anyone can force named dirs on Windows
  with ``--no-numbered-dirs``. (Alexander Belchenko)

* Fix ``RevisionSpec_revid`` to handle the Unicode strings passed in
  from the command line. (Marien Zwart, #90501)

* Fix ``TreeTransform._iter_changes`` when both the source and
  destination are missing. (Aaron Bentley, #88842)

* Fix commit of merges with symlinks in dirstate trees.
  (Marien Zwart)

* Switch the ``bzr init-repo`` default from --no-trees to --trees.
  (Wouter van Heyst, #53483)


bzr 0.15rc1
###########

:Released:  2007-03-07

Surprises
*********

* The default disk format has changed. Please run 'bzr upgrade' in your
  working trees to upgrade. This new default is compatible for network
  operations, but not for local operations. That is, if you have two
  versions of bzr installed locally, after upgrading you can only use the
  bzr 0.15 version. This new default does not enable tags or nested-trees
  as they are incompatible with bzr versions before 0.15 over the network.

* For users of bzrlib: Two major changes have been made to the working tree
  api in bzrlib. The first is that many methods and attributes, including
  the inventory attribute, are no longer valid for use until one of
  ``lock_read``/``lock_write``/``lock_tree_write`` has been called,
  and become invalid again after unlock is called. This has been done
  to improve performance and correctness as part of the dirstate
  development.
  (Robert Collins, John A Meinel, Martin Pool, and others).

* For users of bzrlib: The attribute 'tree.inventory' should be considered
  readonly. Previously it was possible to directly alter this attribute, or
  its contents, and have the tree notice this. This has been made
  unsupported - it may work in some tree formats, but in the newer dirstate
  format such actions will have no effect and will be ignored, or even
  cause assertions. All operations possible can still be carried out by a
  combination of the tree API, and the bzrlib.transform API. (Robert
  Collins, John A Meinel, Martin Pool, and others).

Improvements
************

* Support for OS Windows 98. Also .bzr.log on any windows system
  saved in My Documents folder. (Alexander Belchenko)

* ``bzr mv`` enhanced to support already moved files.
  In the past the mv command would have failed if the source file doesn't
  exist. In this situation ``bzr mv`` would now detect that the file has
  already moved and update the repository accordingly, if the target file
  does exist.
  A new option ``--after`` has been added so that if two files already
  exist, you could notify Bazaar that you have moved a (versioned) file
  and replaced it with another. Thus in this case ``bzr move --after``
  will only update the Bazaar identifier.
  (Steffen Eichenberg, Marius Kruger)

* ``ls`` now works on treeless branches and remote branches.
  (Aaron Bentley)

* ``bzr help global-options`` describes the global options.
  (Aaron Bentley)

* ``bzr pull --overwrite`` will now correctly overwrite checkouts.
  (Robert Collins)

* Files are now allowed to change kind (e.g. from file to symlink).
  Supported by ``commit``, ``revert`` and ``status``
  (Aaron Bentley)

* ``inventory`` and ``unknowns`` hidden in favour of ``ls``
  (Aaron Bentley)

* ``bzr help checkouts`` descibes what checkouts are and some possible
  uses of them. (James Westby, Aaron Bentley)

* A new ``-d`` option to push, pull and merge overrides the default
  directory.  (Martin Pool)

* Branch format 6: smaller, and potentially faster than format 5.  Supports
  ``append_history_only`` mode, where the log view and revnos do not change,
  except by being added to.  Stores policy settings in
  ".bzr/branch/branch.conf".

* ``append_only`` branches:  Format 6 branches may be configured so that log
  view and revnos are always consistent.  Either create the branch using
  "bzr init --append-revisions-only" or edit the config file as descriped
  in docs/configuration.txt.

* rebind: Format 6 branches retain the last-used bind location, so if you
  "bzr unbind", you can "bzr bind" to bind to the previously-selected
  bind location.

* Builtin tags support, created and deleted by the ``tag`` command and
  stored in the branch.  Tags can be accessed with the revisionspec
  ``-rtag:``, and listed with ``bzr tags``.  Tags are not versioned
  at present. Tags require a network incompatible upgrade. To perform this
  upgrade, run ``bzr upgrade --dirstate-tags`` in your branch and
  repositories. (Martin Pool)

* The ``bzr://`` transport now has a well-known port number, 4155,
  which it will use by default.  (Andrew Bennetts, Martin Pool)

* Bazaar now looks for user-installed plugins before looking for site-wide
  plugins. (Jonathan Lange)

* ``bzr resolve`` now detects and marks resolved text conflicts.
  (Aaron Bentley)

Internals
*********

* Internally revision ids and file ids are now passed around as utf-8
  bytestrings, rather than treating them as Unicode strings. This has
  performance benefits for Knits, since we no longer need to decode the
  revision id for each line of content, nor for each entry in the index.
  This will also help with the future dirstate format.
  (John Arbash Meinel)

* Reserved ids (any revision-id ending in a colon) are rejected by
  versionedfiles, repositories, branches, and working trees
  (Aaron Bentley)

* Minor performance improvement by not creating a ProgressBar for
  every KnitIndex we create. (about 90ms for a bzr.dev tree)
  (John Arbash Meinel)

* New easier to use Branch hooks facility. There are five initial hooks,
  all documented in bzrlib.branch.BranchHooks.__init__ - ``'set_rh'``,
  ``'post_push'``, ``'post_pull'``, ``'post_commit'``,
  ``'post_uncommit'``. These hooks fire after the matching operation
  on a branch has taken place, and were originally added for the
  branchrss plugin. (Robert Collins)

* New method ``Branch.push()`` which should be used when pushing from a
  branch as it makes performance and policy decisions to match the UI
  level command ``push``. (Robert Collins).

* Add a new method ``Tree.revision_tree`` which allows access to cached
  trees for arbitrary revisions. This allows the in development dirstate
  tree format to provide access to the callers to cached copies of
  inventory data which are cheaper to access than inventories from the
  repository.
  (Robert Collins, Martin Pool)

* New ``Branch.last_revision_info`` method, this is being done to allow
  optimization of requests for both the number of revisions and the last
  revision of a branch with smartservers and potentially future branch
  formats. (Wouter van Heyst, Robert Collins)

* Allow ``'import bzrlib.plugins.NAME'`` to work when the plugin NAME has not
  yet been loaded by ``load_plugins()``. This allows plugins to depend on each
  other for code reuse without requiring users to perform file-renaming
  gymnastics. (Robert Collins)

* New Repository method ``'gather_stats'`` for statistic data collection.
  This is expected to grow to cover a number of related uses mainly
  related to bzr info. (Robert Collins)

* Log formatters are now managed with a registry.
  ``log.register_formatter`` continues to work, but callers accessing
  the FORMATTERS dictionary directly will not.

* Allow a start message to be passed to the ``edit_commit_message``
  function.  This will be placed in the message offered to the user
  for editing above the separator. It allows a template commit message
  to be used more easily. (James Westby)

* ``GPGStrategy.sign()`` will now raise ``BzrBadParameterUnicode`` if
  you pass a Unicode string rather than an 8-bit string. Callers need
  to be updated to encode first. (John Arbash Meinel)

* Branch.push, pull, merge now return Result objects with information
  about what happened, rather than a scattering of various methods.  These
  are also passed to the post hooks.  (Martin Pool)

* File formats and architecture is in place for managing a forest of trees
  in bzr, and splitting up existing trees into smaller subtrees, and
  finally joining trees to make a larger tree. This is the first iteration
  of this support, and the user-facing aspects still require substantial
  work.  If you wish to experiment with it, use ``bzr upgrade
  --dirstate-with-subtree`` in your working trees and repositories.
  You can use the hidden commands ``split`` and ``join`` and to create
  and manipulate nested trees, but please consider using the nested-trees
  branch, which contains substantial UI improvements, instead.
  http://code.aaronbentley.com/bzr/bzrrepo/nested-trees/
  (Aaron Bentley, Martin Pool, Robert Collins).

Bugfixes
********

* ``bzr annotate`` now uses dotted revnos from the viewpoint of the
  branch, rather than the last changed revision of the file.
  (John Arbash Meinel, #82158)

* Lock operations no longer hang if they encounter a permission problem.
  (Aaron Bentley)

* ``bzr push`` can resume a push that was canceled before it finished.
  Also, it can push even if the target directory exists if you supply
  the ``--use-existing-dir`` flag.
  (John Arbash Meinel, #30576, #45504)

* Fix http proxy authentication when user and an optional
  password appears in the ``*_proxy`` vars. (Vincent Ladeuil,
  #83954).

* ``bzr log branch/file`` works for local treeless branches
  (Aaron Bentley, #84247)

* Fix problem with UNC paths on Windows 98. (Alexander Belchenko, #84728)

* Searching location of CA bundle for PyCurl in env variable
  (``CURL_CA_BUNDLE``), and on win32 along the PATH.
  (Alexander Belchenko, #82086)

* ``bzr init`` works with unicode argument LOCATION.
  (Alexander Belchenko, #85599)

* Raise ``DependencyNotPresent`` if pycurl do not support https.
  (Vincent Ladeuil, #85305)

* Invalid proxy env variables should not cause a traceback.
  (Vincent Ladeuil, #87765)

* Ignore patterns normalised to use '/' path separator.
  (Kent Gibson, #86451)

* bzr rocks. It sure does! Fix case. (Vincent Ladeuil, #78026)

* Fix bzrtools shelve command for removed lines beginning with "--"
  (Johan Dahlberg, #75577)

Testing
*******

* New ``--first`` option to ``bzr selftest`` to run specified tests
  before the rest of the suite.  (Martin Pool)


bzr 0.14
########

:Released:  2007-01-23

Improvements
************

* ``bzr help global-options`` describes the global options. (Aaron Bentley)

Bug Fixes
*********

* Skip documentation generation tests if the tools to do so are not
  available. Fixes running selftest for installled copies of bzr.
  (John Arbash Meinel, #80330)

* Fix the code that discovers whether bzr is being run from it's
  working tree to handle the case when it isn't but the directory
  it is in is below a repository. (James Westby, #77306)


bzr 0.14rc1
###########

:Released:  2007-01-16

Improvements
************

* New connection: ``bzr+http://`` which supports tunnelling the smart
  protocol over an HTTP connection. If writing is enabled on the bzr
  server, then you can write over the http connection.
  (Andrew Bennetts, John Arbash Meinel)

* Aliases now support quotation marks, so they can contain whitespace
  (Marius Kruger)

* PyCurlTransport now use a single curl object. By specifying explicitly
  the 'Range' header, we avoid the need to use two different curl objects
  (and two connections to the same server). (Vincent Ladeuil)

* ``bzr commit`` does not prompt for a message until it is very likely to
  succeed.  (Aaron Bentley)

* ``bzr conflicts`` now takes --text to list pathnames of text conflicts
  (Aaron Bentley)

* Fix ``iter_lines_added_or_present_in_versions`` to use a set instead
  of a list while checking if a revision id was requested. Takes 10s
  off of the ``fileids_affected_by_revision_ids`` time, which is 10s
  of the ``bzr branch`` time. Also improve ``fileids_...`` time by
  filtering lines with a regex rather than multiple ``str.find()``
  calls. (saves another 300ms) (John Arbash Meinel)

* Policy can be set for each configuration key. This allows keys to be
  inherited properly across configuration entries. For example, this
  should enable you to do::

    [/home/user/project]
    push_location = sftp://host/srv/project/
    push_location:policy = appendpath

  And then a branch like ``/home/user/project/mybranch`` should get an
  automatic push location of ``sftp://host/srv/project/mybranch``.
  (James Henstridge)

* Added ``bzr status --short`` to make status report svn style flags
  for each file.  For example::

    $ bzr status --short
    A  foo
    A  bar
    D  baz
    ?  wooley

* 'bzr selftest --clean-output' allows easily clean temporary tests
  directories without running tests. (Alexander Belchenko)

* ``bzr help hidden-commands`` lists all hidden commands. (Aaron Bentley)

* ``bzr merge`` now has an option ``--pull`` to fall back to pull if
  local is fully merged into remote. (Jan Hudec)

* ``bzr help formats`` describes available directory formats. (Aaron Bentley)

Internals
*********

* A few tweaks directly to ``fileids_affected_by_revision_ids`` to
  help speed up processing, as well allowing to extract unannotated
  lines. Between the two ``fileids_affected_by_revision_ids`` is
  improved by approx 10%. (John Arbash Meinel)

* Change Revision serialization to only write out millisecond
  resolution. Rather than expecting floating point serialization to
  preserve more resolution than we need. (Henri Weichers, Martin Pool)

* Test suite ends cleanly on Windows.  (Vincent Ladeuil)

* When ``encoding_type`` attribute of class Command is equal to 'exact',
  force sys.stdout to be a binary stream on Windows, and therefore
  keep exact line-endings (without LF -> CRLF conversion).
  (Alexander Belchenko)

* Single-letter short options are no longer globally declared.  (Martin
  Pool)

* Before using detected user/terminal encoding bzr should check
  that Python has corresponding codec. (Alexander Belchenko)

* Formats for end-user selection are provided via a FormatRegistry (Aaron Bentley)

Bug Fixes
*********

* ``bzr missing --verbose`` was showing adds/removals in the wrong
  direction. (John Arbash Meinel)

* ``bzr annotate`` now defaults to showing dotted revnos for merged
  revisions. It cuts them off at a depth of 12 characters, but you can
  supply ``--long`` to see the full number. You can also use
  ``--show-ids`` to display the original revision ids, rather than
  revision numbers and committer names. (John Arbash Meinel, #75637)

* bzr now supports Win32 UNC path (e.g. ``\HOST\path``.
  (Alexander Belchenko, #57869)

* Win32-specific: output of cat, bundle and diff commands don't mangle
  line-endings (Alexander Belchenko, #55276)

* Replace broken fnmatch based ignore pattern matching with custom pattern
  matcher.
  (Kent Gibson, Jan Hudec #57637)

* pycurl and urllib can detect short reads at different places. Update
  the test suite to test more cases. Also detect http error code 416
  which was raised for that specific bug. Also enhance the urllib
  robustness by detecting invalid ranges (and pycurl's one by detecting
  short reads during the initial GET). (Vincent Ladeuil, #73948)

* The urllib connection sharing interacts badly with urllib2
  proxy setting (the connections didn't go thru the proxy
  anymore). Defining a proper ProxyHandler solves the
  problem.  (Vincent Ladeuil, #74759)

* Use urlutils to generate relative URLs, not osutils
  (Aaron Bentley, #76229)

* ``bzr status`` in a readonly directory should work without giving
  lots of errors. (John Arbash Meinel, #76299)

* Mention the revisionspec topic for the revision option help.
  (Wouter van Heyst, #31663)

* Allow plugins import from zip archives.
  (Alexander Belchenko, #68124)


bzr 0.13
########

:Released:  2006-12-05

No changes from 0.13rc


bzr 0.13rc1
###########

:Released:  2006-11-27

Improvements
************

* New command ``bzr remove-tree`` allows the removal of the working
  tree from a branch.
  (Daniel Silverstone)

* urllib uses shared keep-alive connections, so http
  operations are substantially faster.
  (Vincent Ladeuil, #53654)

* ``bzr export`` allows an optional branch parameter, to export a bzr
  tree from some other url. For example:
  ``bzr export bzr.tar.gz http://bazaar-vcs.org/bzr/bzr.dev``
  (Daniel Silverstone)

* Added ``bzr help topics`` to the bzr help system. This gives a
  location for general information, outside of a specific command.
  This includes updates for ``bzr help revisionspec`` the first topic
  included. (Goffredo Baroncelli, John Arbash Meinel, #42714)

* WSGI-compatible HTTP smart server.  See ``doc/http_smart_server.txt``.
  (Andrew Bennetts)

* Knit files will now cache full texts only when the size of the
  deltas is as large as the size of the fulltext. (Or after 200
  deltas, whichever comes first). This has the most benefit on large
  files with small changes, such as the inventory for a large project.
  (eg For a project with 2500 files, and 7500 revisions, it changes
  the size of inventory.knit from 11MB to 5.4MB) (John Arbash Meinel)

Internals
*********

* New -D option given before the command line turns on debugging output
  for particular areas.  -Derror shows tracebacks on all errors.
  (Martin Pool)

* Clean up ``bzr selftest --benchmark bundle`` to correct an import,
  and remove benchmarks that take longer than 10min to run.
  (John Arbash Meinel)

* Use ``time.time()`` instead of ``time.clock()`` to decide on
  progress throttling. Because ``time.clock()`` is actually CPU time,
  so over a high-latency connection, too many updates get throttled.
  (John Arbash Meinel)

* ``MemoryTransport.list_dir()`` would strip the first character for
  files or directories in root directory. (John Arbash Meinel)

* New method ``get_branch_reference`` on 'BzrDir' allows the detection of
  branch references - which the smart server component needs.

* New ``ChrootTransportDecorator``, accessible via the ``chroot+`` url
  prefix.  It disallows any access to locations above a set URL.  (Andrew
  Bennetts)

Bug Fixes
*********

* Now ``_KnitIndex`` properly decode revision ids when loading index data.
  And optimize the knit index parsing code.
  (Dmitry Vasiliev, John Arbash Meinel)

* ``bzrlib/bzrdir.py`` was directly referencing ``bzrlib.workingtree``,
  without importing it. This prevented ``bzr upgrade`` from working
  unless a plugin already imported ``bzrlib.workingtree``
  (John Arbash Meinel, #70716)

* Suppress the traceback on invalid URLs (Vincent Ladeuil, #70803).

* Give nicer error message when an http server returns a 403
  error code. (Vincent Ladeuil, #57644).

* When a multi-range http GET request fails, try a single
  range one. If it fails too, forget about ranges. Remember that until
  the death of the transport and propagates that to the clones.
  (Vincent Ladeuil, #62276, #62029).

* Handles user/passwords supplied in url from command
  line (for the urllib implementation). Don't request already
  known passwords (Vincent Ladeuil, #42383, #44647, #48527)

* ``_KnitIndex.add_versions()`` dictionary compresses revision ids as they
  are added. This fixes bug where fetching remote revisions records
  them as full references rather than integers.
  (John Arbash Meinel, #64789)

* ``bzr ignore`` strips trailing slashes in patterns.
  Also ``bzr ignore`` rejects absolute paths. (Kent Gibson, #4559)

* ``bzr ignore`` takes multiple arguments. (Cheuksan Edward Wang, #29488)

* mv correctly handles paths that traverse symlinks.
  (Aaron Bentley, #66964)

* Give nicer looking error messages when failing to connect over ssh.
  (John Arbash Meinel, #49172)

* Pushing to a remote branch does not currently update the remote working
  tree. After a remote push, ``bzr status`` and ``bzr diff`` on the remote
  machine now show that the working tree is out of date.
  (Cheuksan Edward Wang #48136)

* Use patiencediff instead of difflib for determining deltas to insert
  into knits. This avoids the O(N^3) behavior of difflib. Patience
  diff should be O(N^2). (Cheuksan Edward Wang, #65714)

* Running ``bzr log`` on nonexistent file gives an error instead of the
  entire log history. (Cheuksan Edward Wang #50793)

* ``bzr cat`` can look up contents of removed or renamed files. If the
  pathname is ambiguous, i.e. the files in the old and new trees have
  different id's, the default is the file in the new tree. The user can
  use "--name-from-revision" to select the file in the old tree.
  (Cheuksan Edward Wang, #30190)

Testing
*******

* TestingHTTPRequestHandler really handles the Range header
  (previously it was ignoring it and returning the whole file,).

bzr 0.12
########

:Released:  2006-10-30

Internals
*********

* Clean up ``bzr selftest --benchmark bundle`` to correct an import,
  and remove benchmarks that take longer than 10min to run.
  (John Arbash Meinel)

bzr 0.12rc1
###########

:Released:  2006-10-23

Improvements
************

* ``bzr log`` now shows dotted-decimal revision numbers for all revisions,
  rather than just showing a decimal revision number for revisions on the
  mainline. These revision numbers are not yet accepted as input into bzr
  commands such as log, diff etc. (Robert Collins)

* revisions can now be specified using dotted-decimal revision numbers.
  For instance, ``bzr diff -r 1.2.1..1.2.3``. (Robert Collins)

* ``bzr help commands`` output is now shorter (Aaron Bentley)

* ``bzr`` now uses lazy importing to reduce the startup time. This has
  a moderate effect on lots of actions, especially ones that have
  little to do. For example ``bzr rocks`` time is down to 116ms from
  283ms. (John Arbash Meinel)

* New Registry class to provide name-to-object registry-like support,
  for example for schemes where plugins can register new classes to
  do certain tasks (e.g. log formatters). Also provides lazy registration
  to allow modules to be loaded on request.
  (John Arbash Meinel, Adeodato Simó)

API Incompatability
*******************

* LogFormatter subclasses show now expect the 'revno' parameter to
  show() to be a string rather than an int. (Robert Collins)

Internals
*********

* ``TestCase.run_bzr``, ``run_bzr_captured``, and ``run_bzr_subprocess``
  can take a ``working_dir='foo'`` parameter, which will change directory
  for the command. (John Arbash Meinel)

* ``bzrlib.lazy_regex.lazy_compile`` can be used to create a proxy
  around a regex, which defers compilation until first use.
  (John Arbash Meinel)

* ``TestCase.run_bzr_subprocess`` defaults to supplying the
  ``--no-plugins`` parameter to ensure test reproducability, and avoid
  problems with system-wide installed plugins. (John Arbash Meinel)

* Unique tree root ids are now supported. Newly created trees still
  use the common root id for compatibility with bzr versions before 0.12.
  (Aaron Bentley)

* ``WorkingTree.set_root_id(None)`` is now deprecated. Please
  pass in ``inventory.ROOT_ID`` if you want the default root id value.
  (Robert Collins, John Arbash Meinel)

* New method ``WorkingTree.flush()`` which will write the current memory
  inventory out to disk. At the same time, ``read_working_inventory`` will
  no longer trash the current tree inventory if it has been modified within
  the current lock, and the tree will now ``flush()`` automatically on
  ``unlock()``. ``WorkingTree.set_root_id()`` has been updated to take
  advantage of this functionality. (Robert Collins, John Arbash Meinel)

* ``bzrlib.tsort.merge_sorted`` now accepts ``generate_revnos``. This
  parameter will cause it to add another column to its output, which
  contains the dotted-decimal revno for each revision, as a tuple.
  (Robert Collins)

* ``LogFormatter.show_merge`` is deprecated in favour of
  ``LogFormatter.show_merge_revno``. (Robert Collins)

Bug Fixes
*********

* Avoid circular imports by creating a deprecated function for
  ``bzrlib.tree.RevisionTree``. Callers should have been using
  ``bzrlib.revisontree.RevisionTree`` anyway. (John Arbash Meinel,
  #66349)

* Don't use ``socket.MSG_WAITALL`` as it doesn't exist on all
  platforms. (Martin Pool, #66356)

* Don't require ``Content-Type`` in range responses. Assume they are a
  single range if ``Content-Type`` does not exist.
  (John Arbash Meinel, #62473)

* bzr branch/pull no longer complain about progress bar cleanup when
  interrupted during fetch.  (Aaron Bentley, #54000)

* ``WorkingTree.set_parent_trees()`` uses the trees to directly write
  the basis inventory, rather than going through the repository. This
  allows us to have 1 inventory read, and 2 inventory writes when
  committing a new tree. (John Arbash Meinel)

* When reverting, files that are not locally modified that do not exist
  in the target are deleted, not just unversioned (Aaron Bentley)

* When trying to acquire a lock, don't fail immediately. Instead, try
  a few times (up to 1 hour) before timing out. Also, report why the
  lock is unavailable (John Arbash Meinel, #43521, #49556)

* Leave HttpTransportBase daughter classes decides how they
  implement cloning. (Vincent Ladeuil, #61606)

* diff3 does not indicate conflicts on clean merge. (Aaron Bentley)

* If a commit fails, the commit message is stored in a file at the root of
  the tree for later commit. (Cheuksan Edward Wang, Stefan Metzmacher,
  #32054)

Testing
*******

* New test base class TestCaseWithMemoryTransport offers memory-only
  testing facilities: its not suitable for tests that need to mutate disk
  state, but most tests should not need that and should be converted to
  TestCaseWithMemoryTransport. (Robert Collins)

* ``TestCase.make_branch_and_memory_tree`` now takes a format
  option to set the BzrDir, Repository and Branch formats of the
  created objects. (Robert Collins, John Arbash Meinel)

bzr 0.11
########

:Released:  2006-10-02

* Smart server transport test failures on windows fixed. (Lukáš Lalinský).

bzr 0.11rc2
###########

:Released:  2006-09-27

Bug Fixes
*********

* Test suite hangs on windows fixed. (Andrew Bennets, Alexander Belchenko).

* Commit performance regression fixed. (Aaron Bentley, Robert Collins, John
  Arbash Meinel).

bzr 0.11rc1
###########

:Released:  2006-09-25

Improvements
************

* Knit files now wait to create their contents until the first data is
  added. The old code used to create an empty .knit and a .kndx with just
  the header. However, this caused a lot of extra round trips over sftp.
  This can change the time for ``bzr push`` to create a new remote branch
  from 160s down to 100s. This also affects ``bzr commit`` performance when
  adding new files, ``bzr commit`` on a new kernel-like tree drops from 50s
  down to 40s (John Arbash Meinel, #44692)

* When an entire subtree has been deleted, commit will now report that
  just the top of the subtree has been deleted, rather than reporting
  all the individual items. (Robert Collins)

* Commit performs one less XML parse. (Robert Collins)

* ``bzr checkout`` now operates on readonly branches as well
  as readwrite branches. This fixes bug #39542. (Robert Collins)

* ``bzr bind`` no longer synchronises history with the master branch.
  Binding should be followed by an update or push to synchronise the
  two branches. This is closely related to the fix for bug #39542.
  (Robert Collins)

* ``bzrlib.lazy_import.lazy_import`` function to create on-demand
  objects.  This allows all imports to stay at the global scope, but
  modules will not actually be imported if they are not used.
  (John Arbash Meinel)

* Support ``bzr://`` and ``bzr+ssh://`` urls to work with the new RPC-based
  transport which will be used with the upcoming high-performance smart
  server. The new command ``bzr serve`` will invoke bzr in server mode,
  which processes these requests. (Andrew Bennetts, Robert Collins, Martin
  Pool)

* New command ``bzr version-info`` which can be used to get a summary
  of the current state of the tree. This is especially useful as part
  of a build commands. See ``doc/version_info.txt`` for more information
  (John Arbash Meinel)

Bug Fixes
*********

* ``'bzr inventory [FILE...]'`` allows restricting the file list to a
  specific set of files. (John Arbash Meinel, #3631)

* Don't abort when annotating empty files (John Arbash Meinel, #56814)

* Add ``Stanza.to_unicode()`` which can be passed to another Stanza
  when nesting stanzas. Also, add ``read_stanza_unicode`` to handle when
  reading a nested Stanza. (John Arbash Meinel)

* Transform._set_mode() needs to stat the right file.
  (John Arbash Meinel, #56549)

* Raise WeaveFormatError rather than StopIteration when trying to read
  an empty Weave file. (John Arbash Meinel, #46871)

* Don't access e.code for generic URLErrors, only HTTPErrors have .code.
  (Vincent Ladeuil, #59835)

* Handle boundary="" lines properly to allow access through a Squid proxy.
  (John Arbash Meinel, #57723)

* revert now removes newly-added directories (Aaron Bentley, #54172)

* ``bzr upgrade sftp://`` shouldn't fail to upgrade v6 branches if there
  isn't a working tree. (David Allouche, #40679)

* Give nicer error messages when a user supplies an invalid --revision
  parameter. (John Arbash Meinel, #55420)

* Handle when LANG is not recognized by python. Emit a warning, but
  just revert to using 'ascii'. (John Arbash Meinel, #35392)

* Don't use ``preexec_fn`` on win32, as it is not supported by subprocess.
  (John Arbash Meinel)

* Skip specific tests when the dependencies aren't met. This includes
  some ``setup.py`` tests when ``python-dev`` is not available, and
  some tests that depend on paramiko. (John Arbash Meinel, Mattheiu Moy)

* Fallback to Paramiko properly, if no ``ssh`` executable exists on
  the system. (Andrew Bennetts, John Arbash Meinel)

* ``Branch.bind(other_branch)`` no longer takes a write lock on the
  other branch, and will not push or pull between the two branches.
  API users will need to perform a push or pull or update operation if they
  require branch synchronisation to take place. (Robert Collins, #47344)

* When creating a tarball or zipfile export, export unicode names as utf-8
  paths. This may not work perfectly on all platforms, but has the best
  chance of working in the common case. (John Arbash Meinel, #56816)

* When committing, only files that exist in working tree or basis tree
  may be specified (Aaron Bentley, #50793)

Portability
***********

* Fixes to run on Python 2.5 (Brian M. Carlson, Martin Pool, Marien Zwart)

Internals
*********

* TestCaseInTempDir now creates a separate directory for HOME, rather
  than having HOME set to the same location as the working directory.
  (John Arbash Meinel)

* ``run_bzr_subprocess()`` can take an optional ``env_changes={}`` parameter,
  which will update os.environ inside the spawned child. It also can
  take a ``universal_newlines=True``, which helps when checking the output
  of the command. (John Arbash Meinel)

* Refactor SFTP vendors to allow easier re-use when ssh is used.
  (Andrew Bennetts)

* ``Transport.list_dir()`` and ``Transport.iter_files_recursive()`` should always
  return urlescaped paths. This is now tested (there were bugs in a few
  of the transports) (Andrew Bennetts, David Allouche, John Arbash Meinel)

* New utility function ``symbol_versioning.deprecation_string``. Returns the
  formatted string for a callable, deprecation format pair. (Robert Collins)

* New TestCase helper applyDeprecated. This allows you to call a callable
  which is deprecated without it spewing to the screen, just by supplying
  the deprecation format string issued for it. (Robert Collins)

* Transport.append and Transport.put have been deprecated in favor of
  ``.append_bytes``, ``.append_file``, ``.put_bytes``, and
  ``.put_file``. This removes the ambiguity in what type of object the
  functions take.  ``Transport.non_atomic_put_{bytes,file}`` has also
  been added. Which works similarly to ``Transport.append()`` except for
  SFTP, it doesn't have a round trip when opening the file. Also, it
  provides functionality for creating a parent directory when trying
  to create a file, rather than raise NoSuchFile and forcing the
  caller to repeat their request.
  (John Arbash Meinel)

* WorkingTree has a new api ``unversion`` which allow the unversioning of
  entries by their file id. (Robert Collins)

* ``WorkingTree.pending_merges`` is deprecated.  Please use the
  ``get_parent_ids`` (introduced in 0.10) method instead. (Robert Collins)

* WorkingTree has a new ``lock_tree_write`` method which locks the branch for
  read rather than write. This is appropriate for actions which only need
  the branch data for reference rather than mutation. A new decorator
  ``needs_tree_write_lock`` is provided in the workingtree module. Like the
  ``needs_read_lock`` and ``needs_write_lock`` decorators this allows static
  declaration of the locking requirements of a function to ensure that
  a lock is taken out for casual scripts. (Robert Collins, #54107)

* All WorkingTree methods which write to the tree, but not to the branch
  have been converted to use ``needs_tree_write_lock`` rather than
  ``needs_write_lock``. Also converted is the revert, conflicts and tree
  transform modules. This provides a modest performance improvement on
  metadir style trees, due to the reduce lock-acquisition, and a more
  significant performance improvement on lightweight checkouts from
  remote branches, where trivial operations used to pay a significant
  penalty. It also provides the basis for allowing readonly checkouts.
  (Robert Collins)

* Special case importing the standard library 'copy' module. This shaves
  off 40ms of startup time, while retaining compatibility. See:
  ``bzrlib/inspect_for_copy.py`` for more details. (John Arbash Meinel)

* WorkingTree has a new parent class MutableTree which represents the
  specialisations of Tree which are able to be altered. (Robert Collins)

* New methods mkdir and ``put_file_bytes_non_atomic`` on MutableTree that
  mutate the tree and its contents. (Robert Collins)

* Transport behaviour at the root of the URL is now defined and tested.
  (Andrew Bennetts, Robert Collins)

Testing
*******

* New test helper classs MemoryTree. This is typically accessed via
  ``self.make_branch_and_memory_tree()`` in test cases. (Robert Collins)

* Add ``start_bzr_subprocess`` and ``stop_bzr_subprocess`` to allow test
  code to continue running concurrently with a subprocess of bzr.
  (Andrew Bennetts, Robert Collins)

* Add a new method ``Transport.get_smart_client()``. This is provided to
  allow upgrades to a richer interface than the VFS one provided by
  Transport. (Andrew Bennetts, Martin Pool)

bzr 0.10
########

:Released:  2006-08-29

Improvements
************
* 'merge' now takes --uncommitted, to apply uncommitted changes from a
  tree.  (Aaron Bentley)

* 'bzr add --file-ids-from' can be used to specify another path to use
  for creating file ids, rather than generating all new ones. Internally,
  the 'action' passed to ``smart_add_tree()`` can return ``file_ids`` that
  will be used, rather than having bzrlib generate new ones.
  (John Arbash Meinel, #55781)

* ``bzr selftest --benchmark`` now allows a ``--cache-dir`` parameter.
  This will cache some of the intermediate trees, and decrease the
  setup time for benchmark tests. (John Arbash Meinel)

* Inverse forms are provided for all boolean options.  For example,
  --strict has --no-strict, --no-recurse has --recurse (Aaron Bentley)

* Serialize out Inventories directly, rather than using ElementTree.
  Writing out a kernel sized inventory drops from 2s down to ~350ms.
  (Robert Collins, John Arbash Meinel)

Bug Fixes
*********

* Help diffutils 2.8.4 get along with binary tests (Marien Zwart: #57614)

* Change LockDir so that if the lock directory doesn't exist when
  ``lock_write()`` is called, an attempt will be made to create it.
  (John Arbash Meinel, #56974)

* ``bzr uncommit`` preserves pending merges. (John Arbash Meinel, #57660)

* Active FTP transport now works as intended. (ghozzy, #56472)

* Really fix mutter() so that it won't ever raise a UnicodeError.
  It means it is possible for ~/.bzr.log to contain non UTF-8 characters.
  But it is a debugging log, not a real user file.
  (John Arbash Meinel, #56947, #53880)

* Change Command handle to allow Unicode command and options.
  At present we cannot register Unicode command names, so we will get
  BzrCommandError('unknown command'), or BzrCommandError('unknown option')
  But that is better than a UnicodeError + a traceback.
  (John Arbash Meinel, #57123)

* Handle TZ=UTC properly when reading/writing revisions.
  (John Arbash Meinel, #55783, #56290)

* Use ``GPG_TTY`` to allow gpg --cl to work with gpg-agent in a pipeline,
  (passing text to sign in on stdin). (John Arbash Meinel, #54468)

* External diff does the right thing for binaries even in foreign
  languages. (John Arbash Meinel, #56307)

* Testament handles more cases when content is unicode. Specific bug was
  in handling of revision properties.
  (John Arbash Meinel, Holger Krekel, #54723)

* The bzr selftest was failing on installed versions due to a bug in a new
  test helper. (John Arbash Meinel, Robert Collins, #58057)

Internals
*********

* ``bzrlib.cache_utf8`` contains ``encode()`` and ``decode()`` functions
  which can be used to cache the conversion between utf8 and Unicode.
  Especially helpful for some of the knit annotation code, which has to
  convert revision ids to utf8 to annotate lines in storage.
  (John Arbash Meinel)

* ``setup.py`` now searches the filesystem to find all packages which
  need to be installed. This should help make the life of packagers
  easier. (John Arbash Meinel)

bzr 0.9.0
#########

:Released:  2006-08-11

Surprises
*********

* The hard-coded built-in ignore rules have been removed. There are
  now two rulesets which are enforced. A user global one in
  ``~/.bazaar/ignore`` which will apply to every tree, and the tree
  specific one '.bzrignore'.
  ``~/.bazaar/ignore`` will be created if it does not exist, but with
  a more conservative list than the old default.
  This fixes bugs with default rules being enforced no matter what.
  The old list of ignore rules from bzr is available by
  running 'bzr ignore --old-default-rules'.
  (Robert Collins, Martin Pool, John Arbash Meinel)

* 'branches.conf' has been changed to 'locations.conf', since it can apply
  to more locations than just branch locations.
  (Aaron Bentley)

Improvements
************

* The revision specifier "revno:" is extended to accept the syntax
  revno:N:branch. For example,
  revno:42:http://bazaar-vcs.org/bzr/bzr.dev/ means revision 42 in
  bzr.dev.  (Matthieu Moy)

* Tests updates to ensure proper URL handling, UNICODE support, and
  proper printing when the user's terminal encoding cannot display
  the path of a file that has been versioned.
  ``bzr branch`` can take a target URL rather than only a local directory.
  ``Branch.get_parent()/set_parent()`` now save a relative path if possible,
  and normalize the parent based on root, allowing access across
  different transports. (John Arbash Meinel, Wouter van Heyst, Martin Pool)
  (Malone #48906, #42699, #40675, #5281, #3980, #36363, #43689,
  #42517, #42514)

* On Unix, detect terminal width using an ioctl not just $COLUMNS.
  Use terminal width for single-line logs from ``bzr log --line`` and
  pending-merge display.  (Robert Widhopf-Fenk, Gustavo Niemeyer)
  (Malone #3507)

* On Windows, detect terminal width using GetConsoleScreenBufferInfo.
  (Alexander Belchenko)

* Speedup improvement for 'date:'-revision search. (Guillaume Pinot).

* Show the correct number of revisions pushed when pushing a new branch.
  (Robert Collins).

* 'bzr selftest' now shows a progress bar with the number of tests, and
  progress made. 'make check' shows tests in -v mode, to be more useful
  for the PQM status window. (Robert Collins).
  When using a progress bar, failed tests are printed out, rather than
  being overwritten by the progress bar until the suite finishes.
  (John Arbash Meinel)

* 'bzr selftest --benchmark' will run a new benchmarking selftest.
  'bzr selftest --benchmark --lsprof-timed' will use lsprofile to generate
  profile data for the individual profiled calls, allowing for fine
  grained analysis of performance.
  (Robert Collins, Martin Pool).

* 'bzr commit' shows a progress bar. This is useful for commits over sftp
  where commit can take an appreciable time. (Robert Collins)

* 'bzr add' is now less verbose in telling you what ignore globs were
  matched by files being ignored. Instead it just tells you how many
  were ignored (because you might reasonably be expecting none to be
  ignored). 'bzr add -v' is unchanged and will report every ignored
  file. (Robert Collins).

* ftp now has a test server if medusa is installed. As part of testing,
  ftp support has been improved, including support for supplying a
  non-standard port. (John Arbash Meinel).

* 'bzr log --line' shows the revision number, and uses only the
  first line of the log message (#5162, Alexander Belchenko;
  Matthieu Moy)

* 'bzr status' has had the --all option removed. The 'bzr ls' command
  should be used to retrieve all versioned files. (Robert Collins)

* 'bzr bundle OTHER/BRANCH' will create a bundle which can be sent
  over email, and applied on the other end, while maintaining ancestry.
  This bundle can be applied with either 'bzr merge' or 'bzr pull',
  the same way you would apply another branch.
  (John Arbash Meinel, Aaron Bentley)

* 'bzr whoami' can now be used to set your identity from the command line,
  for a branch or globally.  (Robey Pointer)

* 'bzr checkout' now aliased to 'bzr co', and 'bzr annotate' to 'bzr ann'.
  (Michael Ellerman)

* 'bzr revert DIRECTORY' now reverts the contents of the directory as well.
  (Aaron Bentley)

* 'bzr get sftp://foo' gives a better error when paramiko is not present.
  Also updates things like 'http+pycurl://' if pycurl is not present.
  (John Arbash Meinel) (Malone #47821, #52204)

* New env variable ``BZR_PROGRESS_BAR``, sets the default progress bar type.
  Can be set to 'none' or 'dummy' to disable the progress bar, 'dots' or
  'tty' to create the respective type. (John Arbash Meinel, #42197, #51107)

* Improve the help text for 'bzr diff' to explain what various options do.
  (John Arbash Meinel, #6391)

* 'bzr uncommit -r 10' now uncommits revisions 11.. rather than uncommitting
  revision 10. This makes -r10 more in line with what other commands do.
  'bzr uncommit' also now saves the pending merges of the revisions that
  were removed. So it is safe to uncommit after a merge, fix something,
  and commit again. (John Arbash Meinel, #32526, #31426)

* 'bzr init' now also works on remote locations.
  (Wouter van Heyst, #48904)

* HTTP support has been updated. When using pycurl we now support
  connection keep-alive, which reduces dns requests and round trips.
  And for both urllib and pycurl we support multi-range requests,
  which decreases the number of round-trips. Performance results for
  ``bzr branch http://bazaar-vcs.org/bzr/bzr.dev/`` indicate
  http branching is now 2-3x faster, and ``bzr pull`` in an existing
  branch is as much as 4x faster.
  (Michael Ellerman, Johan Rydberg, John Arbash Meinel, #46768)

* Performance improvements for sftp. Branching and pulling are now up to
  2x faster. Utilize paramiko.readv() support for async requests if it
  is available (paramiko > 1.6) (John Arbash Meinel)

Bug Fixes
*********

* Fix shadowed definition of TestLocationConfig that caused some
  tests not to run.
  (Erik Bågfors, Michael Ellerman, Martin Pool, #32587)

* Fix unnecessary requirement of sign-my-commits that it be run from
  a working directory.  (Martin Pool, Robert Collins)

* 'bzr push location' will only remember the push location if it succeeds
  in connecting to the remote location. (John Arbash Meinel, #49742)

* 'bzr revert' no longer toggles the executable bit on win32
  (John Arbash Meinel, #45010)

* Handle broken pipe under win32 correctly. (John Arbash Meinel)

* sftp tests now work correctly on win32 if you have a newer paramiko
  (John Arbash Meinel)

* Cleanup win32 test suite, and general cleanup of places where
  file handles were being held open. (John Arbash Meinel)

* When specifying filenames for 'diff -r x..y', the name of the file in the
  working directory can be used, even if its name is different in both x
  and y.

* File-ids containing single- or double-quotes are handled correctly by
  push. (Aaron Bentley, #52227)

* Normalize unicode filenames to ensure cross-platform consistency.
  (John Arbash Meinel, #43689)

* The argument parser can now handle '-' as an argument. Currently
  no code interprets it specially (it is mostly handled as a file named
  '-'). But plugins, and future operations can use it.
  (John Arbash meinel, #50984)

* Bundles can properly read binary files with a plain '\r' in them.
  (John Arbash Meinel, #51927)

* Tuning ``iter_entries()`` to be more efficient (John Arbash Meinel, #5444)

* Lots of win32 fixes (the test suite passes again).
  (John Arbash Meinel, #50155)

* Handle openbsd returning None for sys.getfilesystemencoding() (#41183)

* Support ftp APPE (append) to allow Knits to be used over ftp (#42592)

* Removals are only committed if they match the filespec (or if there is
  no filespec).  (#46635, Aaron Bentley)

* smart-add recurses through all supplied directories
  (John Arbash Meinel, #52578)

* Make the bundle reader extra lines before and after the bundle text.
  This allows you to parse an email with the bundle inline.
  (John Arbash Meinel, #49182)

* Change the file id generator to squash a little bit more. Helps when
  working with long filenames on windows. (Also helps for unicode filenames
  not generating hidden files). (John Arbash Meinel, #43801)

* Restore terminal mode on C-c while reading sftp password.  (#48923,
  Nicholas Allen, Martin Pool)

* Timestamps are rounded to 1ms, and revision entries can be recreated
  exactly. (John Arbash Meinel, Jamie Wilkinson, #40693)

* Branch.base has changed to a URL, but ~/.bazaar/locations.conf should
  use local paths, since it is user visible (John Arbash Meinel, #53653)

* ``bzr status foo`` when foo was unversioned used to cause a full delta
  to be generated (John Arbash Meinel, #53638)

* When reading revision properties, an empty value should be considered
  the empty string, not None (John Arbash Meinel, #47782)

* ``bzr diff --diff-options`` can now handle binary files being changed.
  Also, the output is consistent when --diff-options is not supplied.
  (John Arbash Meinel, #54651, #52930)

* Use the right suffixes for loading plugins (John Arbash Meinel, #51810)

* Fix ``Branch.get_parent()`` to handle the case when the parent is not
  accessible (John Arbash Meinel, #52976)

Internals
*********

* Combine the ignore rules into a single regex rather than looping over
  them to reduce the threshold where  N^2 behaviour occurs in operations
  like status. (Jan Hudec, Robert Collins).

* Appending to ``bzrlib.DEFAULT_IGNORE`` is now deprecated. Instead, use
  one of the add functions in bzrlib.ignores. (John Arbash Meinel)

* 'bzr push' should only push the ancestry of the current revision, not
  all of the history in the repository. This is especially important for
  shared repositories. (John Arbash Meinel)

* ``bzrlib.delta.compare_trees`` now iterates in alphabetically sorted order,
  rather than randomly walking the inventories. (John Arbash Meinel)

* Doctests are now run in temporary directories which are cleaned up when
  they finish, rather than using special ScratchDir/ScratchBranch objects.
  (Martin Pool)

* Split ``check`` into separate methods on the branch and on the repository,
  so that it can be specialized in ways that are useful or efficient for
  different formats.  (Martin Pool, Robert Collins)

* Deprecate ``Repository.all_revision_ids``; most methods don't really need
  the global revision graph but only that part leading up to a particular
  revision.  (Martin Pool, Robert Collins)

* Add a BzrDirFormat ``control_formats`` list which allows for control formats
  that do not use '.bzr' to store their data - i.e. '.svn', '.hg' etc.
  (Robert Collins, Jelmer Vernooij).

* ``bzrlib.diff.external_diff`` can be redirected to any file-like object.
  Uses subprocess instead of spawnvp.
  (James Henstridge, John Arbash Meinel, #4047, #48914)

* New command line option '--profile-imports', which will install a custom
  importer to log time to import modules and regex compilation time to
  sys.stderr (John Arbash Meinel)

* 'EmptyTree' is now deprecated, please use ``repository.revision_tree(None)``
  instead. (Robert Collins)

* "RevisionTree" is now in bzrlib/revisiontree.py. (Robert Collins)

bzr 0.8.2
#########

:Released:  2006-05-17

Bug Fixes
*********

* setup.py failed to install launchpad plugin.  (Martin Pool)

bzr 0.8.1
#########

:Released:  2006-05-16

Bug Fixes
*********

* Fix failure to commit a merge in a checkout.  (Martin Pool,
  Robert Collins, Erik Bågfors, #43959)

* Nicer messages from 'commit' in the case of renames, and correct
  messages when a merge has occured. (Robert Collins, Martin Pool)

* Separate functionality from assert statements as they are skipped in
  optimized mode of python. Add the same check to pending merges.
  (Olaf Conradi, #44443)

Changes
*******

* Do not show the None revision in output of bzr ancestry. (Olaf Conradi)

* Add info on standalone branches without a working tree.
  (Olaf Conradi, #44155)

* Fix bug in knits when raising InvalidRevisionId. (Olaf Conradi, #44284)

Changes
*******

* Make editor invocation comply with Debian Policy. First check
  environment variables VISUAL and EDITOR, then try editor from
  alternatives system. If that all fails, fall back to the pre-defined
  list of editors. (Olaf Conradi, #42904)

New Features
************

* New 'register-branch' command registers a public branch into
  Launchpad.net, where it can be associated with bugs, etc.
  (Martin Pool, Bjorn Tillenius, Robert Collins)

Internals
*********

* New public api in InventoryEntry - ``describe_change(old, new)`` which
  provides a human description of the changes between two old and
  new. (Robert Collins, Martin Pool)

Testing
*******

* Fix test case for bzr info in upgrading a standalone branch to metadir,
  uses bzrlib api now. (Olaf Conradi)

bzr 0.8
#######

:Released:  2006-05-08

Notes When Upgrading
********************

Release 0.8 of bzr introduces a new format for history storage, called
'knit', as an evolution of to the 'weave' format used in 0.7.  Local
and remote operations are faster using knits than weaves.  Several
operations including 'init', 'init-repo', and 'upgrade' take a
--format option that controls this.  Branching from an existing branch
will keep the same format.

It is possible to merge, pull and push between branches of different
formats but this is slower than moving data between homogenous
branches.  It is therefore recommended (but not required) that you
upgrade all branches for a project at the same time.  Information on
formats is shown by 'bzr info'.

bzr 0.8 now allows creation of 'repositories', which hold the history
of files and revisions for several branches.  Previously bzr kept all
the history for a branch within the .bzr directory at the root of the
branch, and this is still the default.  To create a repository, use
the new 'bzr init-repo' command.  Branches exist as directories under
the repository and contain just a small amount of information
indicating the current revision of the branch.

bzr 0.8 also supports 'checkouts', which are similar to in cvs and
subversion.  Checkouts are associated with a branch (optionally in a
repository), which contains all the historical information.  The
result is that a checkout can be deleted without losing any
already-committed revisions.  A new 'update' command is also available.

Repositories and checkouts are not supported with the 0.7 storage
format.  To use them you must upgrad to either knits, or to the
'metaweave' format, which uses weaves but changes the .bzr directory
arrangement.


Improvements
************

* sftp paths can now be relative, or local, according to the lftp
  convention. Paths now take the form::

      sftp://user:pass@host:port/~/relative/path
      or
      sftp://user:pass@host:port/absolute/path

* The FTP transport now tries to reconnect after a temporary
  failure. ftp put is made atomic. (Matthieu Moy)

* The FTP transport now maintains a pool of connections, and
  reuses them to avoid multiple connections to the same host (like
  sftp did). (Daniel Silverstone)

* The ``bzr_man.py`` file has been removed. To create the man page now,
  use ``./generate_docs.py man``. The new program can also create other files.
  Run ``python generate_docs.py --help`` for usage information.
  (Hans Ulrich Niedermann & James Blackwell).

* Man Page now gives full help (James Blackwell).
  Help also updated to reflect user config now being stored in .bazaar
  (Hans Ulrich Niedermann)

* It's now possible to set aliases in bazaar.conf (Erik Bågfors)

* Pull now accepts a --revision argument (Erik Bågfors)

* ``bzr re-sign`` now allows multiple revisions to be supplied on the command
  line. You can now use the following command to sign all of your old
  commits::

    find .bzr/revision-store// -name my@email-* \
      | sed 's/.*\/\/..\///' \
      | xargs bzr re-sign

* Upgrade can now upgrade over the network. (Robert Collins)

* Two new commands 'bzr checkout' and 'bzr update' allow for CVS/SVN-alike
  behaviour.  By default they will cache history in the checkout, but
  with --lightweight almost all data is kept in the master branch.
  (Robert Collins)

* 'revert' unversions newly-versioned files, instead of deleting them.

* 'merge' is more robust.  Conflict messages have changed.

* 'merge' and 'revert' no longer clobber existing files that end in '~' or
  '.moved'.

* Default log format can be set in configuration and plugins can register
  their own formatters. (Erik Bågfors)

* New 'reconcile' command will check branch consistency and repair indexes
  that can become out of sync in pre 0.8 formats. (Robert Collins,
  Daniel Silverstone)

* New 'bzr init --format' and 'bzr upgrade --format' option to control
  what storage format is created or produced.  (Robert Collins,
  Martin Pool)

* Add parent location to 'bzr info', if there is one.  (Olaf Conradi)

* New developer commands 'weave-list' and 'weave-join'.  (Martin Pool)

* New 'init-repository' command, plus support for repositories in 'init'
  and 'branch' (Aaron Bentley, Erik Bågfors, Robert Collins)

* Improve output of 'info' command. Show all relevant locations related to
  working tree, branch and repository. Use kibibytes for binary quantities.
  Fix off-by-one error in missing revisions of working tree.  Make 'info'
  work on branches, repositories and remote locations.  Show locations
  relative to the shared repository, if applicable.  Show locking status
  of locations.  (Olaf Conradi)

* Diff and merge now safely handle binary files. (Aaron Bentley)

* 'pull' and 'push' now normalise the revision history, so that any two
  branches with the same tip revision will have the same output from 'log'.
  (Robert Collins)

* 'merge' accepts --remember option to store parent location, like 'push'
  and 'pull'. (Olaf Conradi)

* bzr status and diff when files given as arguments do not exist
  in the relevant trees.  (Martin Pool, #3619)

* Add '.hg' to the default ignore list.  (Martin Pool)

* 'knit' is now the default disk format. This improves disk performance and
  utilization, increases incremental pull performance, robustness with SFTP
  and allows checkouts over SFTP to perform acceptably.
  The initial Knit code was contributed by Johan Rydberg based on a
  specification by Martin Pool.
  (Robert Collins, Aaron Bentley, Johan Rydberg, Martin Pool).

* New tool to generate all-in-one html version of the manual.  (Alexander
  Belchenko)

* Hitting CTRL-C while doing an SFTP push will no longer cause stale locks
  to be left in the SFTP repository. (Robert Collins, Martin Pool).

* New option 'diff --prefix' to control how files are named in diff
  output, with shortcuts '-p0' and '-p1' corresponding to the options for
  GNU patch.  (Alexander Belchenko, Goffredo Baroncelli, Martin Pool)

* Add --revision option to 'annotate' command.  (Olaf Conradi)

* If bzr shows an unexpected revision-history after pulling (perhaps due
  to a reweave) it can now be corrected by 'bzr reconcile'.
  (Robert Collins)

Changes
*******

* Commit is now verbose by default, and shows changed filenames and the
  new revision number.  (Robert Collins, Martin Pool)

* Unify 'mv', 'move', 'rename'.  (Matthew Fuller, #5379)

* 'bzr -h' shows help.  (Martin Pool, Ian Bicking, #35940)

* Make 'pull' and 'push' remember location on failure using --remember.
  (Olaf Conradi)

* For compatibility, make old format for using weaves inside metadir
  available as 'metaweave' format.  Rename format 'metadir' to 'default'.
  Clean up help for option --format in commands 'init', 'init-repo' and
  'upgrade'.  (Olaf Conradi)

Internals
*********

* The internal storage of history, and logical branch identity have now
  been split into Branch, and Repository. The common locking and file
  management routines are now in bzrlib.lockablefiles.
  (Aaron Bentley, Robert Collins, Martin Pool)

* Transports can now raise DependencyNotPresent if they need a library
  which is not installed, and then another implementation will be
  tried.  (Martin Pool)

* Remove obsolete (and no-op) `decode` parameter to `Transport.get`.
  (Martin Pool)

* Using Tree Transform for merge, revert, tree-building

* WorkingTree.create, Branch.create, ``WorkingTree.create_standalone``,
  Branch.initialize are now deprecated. Please see ``BzrDir.create_*`` for
  replacement API's. (Robert Collins)

* New BzrDir class represents the .bzr control directory and manages
  formatting issues. (Robert Collins)

* New repository.InterRepository class encapsulates Repository to
  Repository actions and allows for clean selection of optimised code
  paths. (Robert Collins)

* ``bzrlib.fetch.fetch`` and ``bzrlib.fetch.greedy_fetch`` are now
  deprecated, please use ``branch.fetch`` or ``repository.fetch``
  depending on your needs. (Robert Collins)

* deprecated methods now have a ``is_deprecated`` flag on them that can
  be checked, if you need to determine whether a given callable is
  deprecated at runtime. (Robert Collins)

* Progress bars are now nested - see
  ``bzrlib.ui.ui_factory.nested_progress_bar``.
  (Robert Collins, Robey Pointer)

* New API call ``get_format_description()`` for each type of format.
  (Olaf Conradi)

* Changed ``branch.set_parent()`` to accept None to remove parent.
  (Olaf Conradi)

* Deprecated BzrError AmbiguousBase.  (Olaf Conradi)

* WorkingTree.branch is now a read only property.  (Robert Collins)

* bzrlib.ui.text.TextUIFactory now accepts a ``bar_type`` parameter which
  can be None or a factory that will create a progress bar. This is
  useful for testing or for overriding the bzrlib.progress heuristic.
  (Robert Collins)

* New API method ``get_physical_lock_status()`` to query locks present on a
  transport.  (Olaf Conradi)

* Repository.reconcile now takes a thorough keyword parameter to allow
  requesting an indepth reconciliation, rather than just a data-loss
  check. (Robert Collins)

* ``bzrlib.ui.ui_factory protocol`` now supports ``get_boolean`` to prompt
  the user for yes/no style input. (Robert Collins)

Testing
*******

* SFTP tests now shortcut the SSH negotiation, reducing test overhead
  for testing SFTP protocol support. (Robey Pointer)

* Branch formats are now tested once per implementation (see ``bzrlib.
  tests.branch_implementations``. This is analagous to the transport
  interface tests, and has been followed up with working tree,
  repository and BzrDir tests. (Robert Collins)

* New test base class TestCaseWithTransport provides a transport aware
  test environment, useful for testing any transport-interface using
  code. The test suite option --transport controls the transport used
  by this class (when its not being used as part of implementation
  contract testing). (Robert Collins)

* Close logging handler on disabling the test log. This will remove the
  handler from the internal list inside python's logging module,
  preventing shutdown from closing it twice.  (Olaf Conradi)

* Move test case for uncommit to blackbox tests.  (Olaf Conradi)

* ``run_bzr`` and ``run_bzr_captured`` now accept a 'stdin="foo"'
  parameter which will provide String("foo") to the command as its stdin.

bzr 0.7
#######

:Released: 2006-01-09

Changes
*******

* .bzrignore is excluded from exports, on the grounds that it's a bzr
  internal-use file and may not be wanted.  (Jamie Wilkinson)

* The "bzr directories" command were removed in favor of the new
  --kind option to the "bzr inventory" command.  To list all
  versioned directories, now use "bzr inventory --kind directory".
  (Johan Rydberg)

* Under Windows configuration directory is now ``%APPDATA%\bazaar\2.0``
  by default. (John Arbash Meinel)

* The parent of Bzr configuration directory can be set by ``BZR_HOME``
  environment variable. Now the path for it is searched in ``BZR_HOME``,
  then in HOME. Under Windows the order is: ``BZR_HOME``, ``APPDATA``
  (usually points to ``C:\Documents and Settings\User Name\Application Data``),
  ``HOME``. (John Arbash Meinel)

* Plugins with the same name in different directories in the bzr plugin
  path are no longer loaded: only the first successfully loaded one is
  used. (Robert Collins)

* Use systems' external ssh command to open connections if possible.
  This gives better integration with user settings such as ProxyCommand.
  (James Henstridge)

* Permissions on files underneath .bzr/ are inherited from the .bzr
  directory. So for a shared repository, simply doing 'chmod -R g+w .bzr/'
  will mean that future file will be created with group write permissions.

* configure.in and config.guess are no longer in the builtin default
  ignore list.

* '.sw[nop]' pattern ignored, to ignore vim swap files for nameless
  files.  (John Arbash Meinel, Martin Pool)

Improvements
************

* "bzr INIT dir" now initializes the specified directory, and creates
  it if it does not exist.  (John Arbash Meinel)

* New remerge command (Aaron Bentley)

* Better zsh completion script.  (Steve Borho)

* 'bzr diff' now returns 1 when there are changes in the working
  tree. (Robert Collins)

* 'bzr push' now exists and can push changes to a remote location.
  This uses the transport infrastructure, and can store the remote
  location in the ~/.bazaar/branches.conf configuration file.
  (Robert Collins)

* Test directories are only kept if the test fails and the user requests
  that they be kept.

* Tweaks to short log printing

* Added branch nicks, new nick command, printing them in log output.
  (Aaron Bentley)

* If ``$BZR_PDB`` is set, pop into the debugger when an uncaught exception
  occurs.  (Martin Pool)

* Accept 'bzr resolved' (an alias for 'bzr resolve'), as this is
  the same as Subversion.  (Martin Pool)

* New ftp transport support (on ftplib), for ftp:// and aftp://
  URLs.  (Daniel Silverstone)

* Commit editor temporary files now start with ``bzr_log.``, to allow
  text editors to match the file name and set up appropriate modes or
  settings.  (Magnus Therning)

* Improved performance when integrating changes from a remote weave.
  (Goffredo Baroncelli)

* Sftp will attempt to cache the connection, so it is more likely that
  a connection will be reused, rather than requiring multiple password
  requests.

* bzr revno now takes an optional argument indicating the branch whose
  revno should be printed.  (Michael Ellerman)

* bzr cat defaults to printing the last version of the file.
  (Matthieu Moy, #3632)

* New global option 'bzr --lsprof COMMAND' runs bzr under the lsprof
  profiler.  (Denys Duchier)

* Faster commits by reading only the headers of affected weave files.
  (Denys Duchier)

* 'bzr add' now takes a --dry-run parameter which shows you what would be
  added, but doesn't actually add anything. (Michael Ellerman)

* 'bzr add' now lists how many files were ignored per glob.  add --verbose
  lists the specific files.  (Aaron Bentley)

* 'bzr missing' now supports displaying changes in diverged trees and can
  be limited to show what either end of the comparison is missing.
  (Aaron Bently, with a little prompting from Daniel Silverstone)

Bug Fixes
*********

* SFTP can walk up to the root path without index errors. (Robert Collins)

* Fix bugs in running bzr with 'python -O'.  (Martin Pool)

* Error when run with -OO

* Fix bug in reporting http errors that don't have an http error code.
  (Martin Pool)

* Handle more cases of pipe errors in display commands

* Change status to 3 for all errors

* Files that are added and unlinked before committing are completely
  ignored by diff and status

* Stores with some compressed texts and some uncompressed texts are now
  able to be used. (John A Meinel)

* Fix for bzr pull failing sometimes under windows

* Fix for sftp transport under windows when using interactive auth

* Show files which are both renamed and modified as such in 'bzr
  status' output.  (Daniel Silverstone, #4503)

* Make annotate cope better with revisions committed without a valid
  email address.  (Marien Zwart)

* Fix representation of tab characters in commit messages.
  (Harald Meland)

* List of plugin directories in ``BZR_PLUGIN_PATH`` environment variable is
  now parsed properly under Windows. (Alexander Belchenko)

* Show number of revisions pushed/pulled/merged. (Robey Pointer)

* Keep a cached copy of the basis inventory to speed up operations
  that need to refer to it.  (Johan Rydberg, Martin Pool)

* Fix bugs in bzr status display of non-ascii characters.
  (Martin Pool)

* Remove Makefile.in from default ignore list.
  (Tollef Fog Heen, Martin Pool, #6413)

* Fix failure in 'bzr added'.  (Nathan McCallum, Martin Pool)

Testing
*******

* Fix selftest asking for passwords when there are no SFTP keys.
  (Robey Pointer, Jelmer Vernooij)

* Fix selftest run with 'python -O'.  (Martin Pool)

* Fix HTTP tests under Windows. (John Arbash Meinel)

* Make tests work even if HOME is not set (Aaron Bentley)

* Updated ``build_tree`` to use fixed line-endings for tests which read
  the file cotents and compare. Make some tests use this to pass under
  Windows. (John Arbash Meinel)

* Skip stat and symlink tests under Windows. (Alexander Belchenko)

* Delay in selftest/testhashcash is now issued under win32 and Cygwin.
  (John Arbash Meinel)

* Use terminal width to align verbose test output.  (Martin Pool)

* Blackbox tests are maintained within the bzrlib.tests.blackbox directory.
  If adding a new test script please add that to
  ``bzrlib.tests.blackbox.__init__``. (Robert Collins)

* Much better error message if one of the test suites can't be
  imported.  (Martin Pool)

* Make check now runs the test suite twice - once with the default locale,
  and once with all locales forced to C, to expose bugs. This is not
  trivially done within python, so for now its only triggered by running
  Make check. Integrators and packagers who wish to check for full
  platform support should run 'make check' to test the source.
  (Robert Collins)

* Tests can now run TestSkipped if they can't execute for any reason.
  (Martin Pool) (NB: TestSkipped should only be raised for correctable
  reasons - see the wiki spec ImprovingBzrTestSuite).

* Test sftp with relative, absolute-in-homedir and absolute-not-in-homedir
  paths for the transport tests. Introduce blackbox remote sftp tests that
  test the same permutations. (Robert Collins, Robey Pointer)

* Transport implementation tests are now independent of the local file
  system, which allows tests for esoteric transports, and for features
  not available in the local file system. They also repeat for variations
  on the URL scheme that can introduce issues in the transport code,
  see bzrlib.transport.TransportTestProviderAdapter() for this.
  (Robert Collins).

* ``TestCase.build_tree`` uses the transport interface to build trees,
  pass in a transport parameter to give it an existing connection.
  (Robert Collins).

Internals
*********

* WorkingTree.pull has been split across Branch and WorkingTree,
  to allow Branch only pulls. (Robert Collins)

* ``commands.display_command`` now returns the result of the decorated
  function. (Robert Collins)

* LocationConfig now has a ``set_user_option(key, value)`` call to save
  a setting in its matching location section (a new one is created
  if needed). (Robert Collins)

* Branch has two new methods, ``get_push_location`` and
  ``set_push_location`` to respectively, get and set the push location.
  (Robert Collins)

* ``commands.register_command`` now takes an optional flag to signal that
  the registrant is planning to decorate an existing command. When
  given multiple plugins registering a command is not an error, and
  the original command class (whether built in or a plugin based one) is
  returned to the caller. There is a new error 'MustUseDecorated' for
  signalling when a wrapping command should switch to the original
  version. (Robert Collins)

* Some option parsing errors will raise 'BzrOptionError', allowing
  granular detection for decorating commands. (Robert Collins).

* ``Branch.read_working_inventory`` has moved to
  ``WorkingTree.read_working_inventory``. This necessitated changes to
  ``Branch.get_root_id``, and a move of ``Branch.set_inventory`` to
  WorkingTree as well. To make it clear that a WorkingTree cannot always
  be obtained ``Branch.working_tree()`` will raise
  ``errors.NoWorkingTree`` if one cannot be obtained. (Robert Collins)

* All pending merges operations from Branch are now on WorkingTree.
  (Robert Collins)

* The follow operations from Branch have moved to WorkingTree::

      add()
      commit()
      move()
      rename_one()
      unknowns()

  (Robert Collins)

* ``bzrlib.add.smart_add_branch`` is now ``smart_add_tree``. (Robert Collins)

* New "rio" serialization format, similar to rfc-822. (Martin Pool)

* Rename selftests to ``bzrlib.tests.test_foo``.  (John A Meinel, Martin
  Pool)

* ``bzrlib.plugin.all_plugins`` has been changed from an attribute to a
  query method. (Robert Collins)

* New options to read only the table-of-contents of a weave.
  (Denys Duchier)

* Raise NoSuchFile when someone tries to add a non-existant file.
  (Michael Ellerman)

* Simplify handling of DivergedBranches in ``cmd_pull()``.
  (Michael Ellerman)

* Branch.controlfile* logic has moved to lockablefiles.LockableFiles, which
  is exposed as ``Branch().control_files``. Also this has been altered with the
  controlfile pre/suffix replaced by simple method names like 'get' and
  'put'. (Aaron Bentley, Robert Collins).

* Deprecated functions and methods can now be marked as such using the
  ``bzrlib.symbol_versioning`` module. Marked method have their docstring
  updated and will issue a DeprecationWarning using the warnings module
  when they are used. (Robert Collins)

* ``bzrlib.osutils.safe_unicode`` now exists to provide parameter coercion
  for functions that need unicode strings. (Robert Collins)

bzr 0.6
#######

:Released: 2005-10-28

Improvements
************

* pull now takes --verbose to show you what revisions are added or removed
  (John A Meinel)

* merge now takes a --show-base option to include the base text in
  conflicts.
  (Aaron Bentley)

* The config files are now read using ConfigObj, so '=' should be used as
  a separator, not ':'.
  (Aaron Bentley)

* New 'bzr commit --strict' option refuses to commit if there are
  any unknown files in the tree.  To commit, make sure all files are
  either ignored, added, or deleted.  (Michael Ellerman)

* The config directory is now ~/.bazaar, and there is a single file
  ~/.bazaar/bazaar.conf storing email, editor and other preferences.
  (Robert Collins)

* 'bzr add' no longer takes a --verbose option, and a --quiet option
  has been added that suppresses all output.

* Improved zsh completion support in contrib/zsh, from Clint
  Adams.

* Builtin 'bzr annotate' command, by Martin Pool with improvements from
  Goffredo Baroncelli.

* 'bzr check' now accepts -v for verbose reporting, and checks for
  ghosts in the branch. (Robert Collins)

* New command 're-sign' which will regenerate the gpg signature for
  a revision. (Robert Collins)

* If you set ``check_signatures=require`` for a path in
  ``~/.bazaar/branches.conf`` then bzr will invoke your
  ``gpg_signing_command`` (defaults to gpg) and record a digital signature
  of your commit. (Robert Collins)

* New sftp transport, based on Paramiko.  (Robey Pointer)

* 'bzr pull' now accepts '--clobber' which will discard local changes
  and make this branch identical to the source branch. (Robert Collins)

* Just give a quieter warning if a plugin can't be loaded, and
  put the details in .bzr.log.  (Martin Pool)

* 'bzr branch' will now set the branch-name to the last component of the
  output directory, if one was supplied.

* If the option ``post_commit`` is set to one (or more) python function
  names (must be in the bzrlib namespace), then they will be invoked
  after the commit has completed, with the branch and ``revision_id`` as
  parameters. (Robert Collins)

* Merge now has a retcode of 1 when conflicts occur. (Robert Collins)

* --merge-type weave is now supported for file contents.  Tree-shape
  changes are still three-way based.  (Martin Pool, Aaron Bentley)

* 'bzr check' allows the first revision on revision-history to have
  parents - something that is expected for cheap checkouts, and occurs
  when conversions from baz do not have all history.  (Robert Collins).

* 'bzr merge' can now graft unrelated trees together, if your specify
  0 as a base. (Aaron Bentley)

* 'bzr commit branch' and 'bzr commit branch/file1 branch/file2' now work
  (Aaron Bentley)

* Add '.sconsign*' to default ignore list.  (Alexander Belchenko)

* 'bzr merge --reprocess' minimizes conflicts

Testing
*******

* The 'bzr selftest --pattern' option for has been removed, now
  test specifiers on the command line can be simple strings, or
  regexps, or both. (Robert Collins)

* Passing -v to selftest will now show the time each test took to
  complete, which will aid in analysing performance regressions and
  related questions. (Robert Collins)

* 'bzr selftest' runs all tests, even if one fails, unless '--one'
  is given. (Martin Pool)

* There is a new method for TestCaseInTempDir, assertFileEqual, which
  will check that a given content is equal to the content of the named
  file. (Robert Collins)

* Fix test suite's habit of leaving many temporary log files in $TMPDIR.
  (Martin Pool)

Internals
*********

* New 'testament' command and concept for making gpg-signatures
  of revisions that are not tied to a particular internal
  representation.  (Martin Pool).

* Per-revision properties ('revprops') as key-value associated
  strings on each revision created when the revision is committed.
  Intended mainly for the use of external tools.  (Martin Pool).

* Config options have moved from bzrlib.osutils to bzrlib.config.
  (Robert Collins)

* Improved command line option definitions allowing explanations
  for individual options, among other things.  Contributed by
  Magnus Therning.

* Config options have moved from bzrlib.osutils to bzrlib.config.
  Configuration is now done via the config.Config interface:
  Depending on whether you have a Branch, a Location or no information
  available, construct a ``*Config``, and use its ``signature_checking``,
  ``username`` and ``user_email`` methods. (Robert Collins)

* Plugins are now loaded under bzrlib.plugins, not bzrlib.plugin, and
  they are made available for other plugins to use. You should not
  import other plugins during the ``__init__`` of your plugin though, as
  no ordering is guaranteed, and the plugins directory is not on the
  python path. (Robert Collins)

* Branch.relpath has been moved to WorkingTree.relpath. WorkingTree no
  no longer takes an inventory, rather it takes an option branch
  parameter, and if None is given will open the branch at basedir
  implicitly. (Robert Collins)

* Cleaner exception structure and error reporting.  Suggested by
  Scott James Remnant.  (Martin Pool)

* Branch.remove has been moved to WorkingTree, which has also gained
  ``lock_read``, ``lock_write`` and ``unlock`` methods for convenience.
  (Robert Collins)

* Two decorators, ``needs_read_lock`` and ``needs_write_lock`` have been
  added to the branch module. Use these to cause a function to run in a
  read or write lock respectively. (Robert Collins)

* ``Branch.open_containing`` now returns a tuple (Branch, relative-path),
  which allows direct access to the common case of 'get me this file
  from its branch'. (Robert Collins)

* Transports can register using ``register_lazy_transport``, and they
  will be loaded when first used.  (Martin Pool)

* 'pull' has been factored out of the command as ``WorkingTree.pull()``.
  A new option to WorkingTree.pull has been added, clobber, which will
  ignore diverged history and pull anyway.
  (Robert Collins)

* config.Config has a ``get_user_option`` call that accepts an option name.
  This will be looked up in branches.conf and bazaar.conf as normal.
  It is intended that this be used by plugins to support options -
  options of built in programs should have specific methods on the config.
  (Robert Collins)

* ``merge.merge_inner`` now has tempdir as an optional parameter.
  (Robert Collins)

* Tree.kind is not recorded at the top level of the hierarchy, as it was
  missing on EmptyTree, leading to a bug with merge on EmptyTrees.
  (Robert Collins)

* ``WorkingTree.__del__`` has been removed, it was non deterministic and not
  doing what it was intended to. See ``WorkingTree.__init__`` for a comment
  about future directions. (Robert Collins/Martin Pool)

* bzrlib.transport.http has been modified so that only 404 urllib errors
  are returned as NoSuchFile. Other exceptions will propagate as normal.
  This allows debuging of actual errors. (Robert Collins)

* bzrlib.transport.Transport now accepts *ONLY* url escaped relative paths
  to apis like 'put', 'get' and 'has'. This is to provide consistent
  behaviour - it operates on url's only. (Robert Collins)

* Transports can register using ``register_lazy_transport``, and they
  will be loaded when first used.  (Martin Pool)

* ``merge_flex`` no longer calls ``conflict_handler.finalize()``, instead that
  is called by ``merge_inner``. This is so that the conflict count can be
  retrieved (and potentially manipulated) before returning to the caller
  of ``merge_inner``. Likewise 'merge' now returns the conflict count to the
  caller. (Robert Collins)

* ``revision.revision_graph`` can handle having only partial history for
  a revision - that is no revisions in the graph with no parents.
  (Robert Collins).

* New ``builtins.branch_files`` uses the standard ``file_list`` rules to
  produce a branch and a list of paths, relative to that branch
  (Aaron Bentley)

* New TestCase.addCleanup facility.

* New ``bzrlib.version_info`` tuple (similar to ``sys.version_info``),
  which can be used by programs importing bzrlib.

Bug Fixes
*********

* Better handling of branches in directories with non-ascii names.
  (Joel Rosdahl, Panagiotis Papadakos)

* Upgrades of trees with no commits will not fail due to accessing
  [-1] in the revision-history. (Andres Salomon)


bzr 0.1.1
#########

:Released: 2005-10-12

Bug Fixes
*********

* Fix problem in pulling over http from machines that do not
  allow directories to be listed.

* Avoid harmless warning about invalid hash cache after
  upgrading branch format.

Performance
***********

* Avoid some unnecessary http operations in branch and pull.


bzr 0.1
#######

:Released: 2005-10-11

Notes
*****

* 'bzr branch' over http initially gives a very high estimate
  of completion time but it should fall as the first few
  revisions are pulled in.  branch is still slow on
  high-latency connections.

Bug Fixes
*********

* bzr-man.py has been updated to work again. Contributed by
  Rob Weir.

* Locking is now done with fcntl.lockf which works with NFS
  file systems. Contributed by Harald Meland.

* When a merge encounters a file that has been deleted on
  one side and modified on the other, the old contents are
  written out to foo.BASE and foo.SIDE, where SIDE is this
  or OTHER. Contributed by Aaron Bentley.

* Export was choosing incorrect file paths for the content of
  the tarball, this has been fixed by Aaron Bentley.

* Commit will no longer commit without a log message, an
  error is returned instead. Contributed by Jelmer Vernooij.

* If you commit a specific file in a sub directory, any of its
  parent directories that are added but not listed will be
  automatically included. Suggested by Michael Ellerman.

* bzr commit and upgrade did not correctly record new revisions
  for files with only a change to their executable status.
  bzr will correct this when it encounters it. Fixed by
  Robert Collins

* HTTP tests now force off the use of ``http_proxy`` for the duration.
  Contributed by Gustavo Niemeyer.

* Fix problems in merging weave-based branches that have
  different partial views of history.

* Symlink support: working with symlinks when not in the root of a
  bzr tree was broken, patch from Scott James Remnant.

Improvements
************

* 'branch' now accepts a --basis parameter which will take advantage
  of local history when making a new branch. This allows faster
  branching of remote branches. Contributed by Aaron Bentley.

* New tree format based on weave files, called version 5.
  Existing branches can be upgraded to this format using
  'bzr upgrade'.

* Symlinks are now versionable. Initial patch by
  Erik Toubro Nielsen, updated to head by Robert Collins.

* Executable bits are tracked on files. Patch from Gustavo
  Niemeyer.

* 'bzr status' now shows unknown files inside a selected directory.
  Patch from Heikki Paajanen.

* Merge conflicts are recorded in .bzr. Two new commands 'conflicts'
  and 'resolve' have needed added, which list and remove those
  merge conflicts respectively. A conflicted tree cannot be committed
  in. Contributed by Aaron Bentley.

* 'rm' is now an alias for 'remove'.

* Stores now split out their content in a single byte prefixed hash,
  dropping the density of files per directory by 256. Contributed by
  Gustavo Niemeyer.

* 'bzr diff -r branch:URL' will now perform a diff between two branches.
  Contributed by Robert Collins.

* 'bzr log' with the default formatter will show merged revisions,
  indented to the right. Initial implementation contributed by Gustavo
  Niemeyer, made incremental by Robert Collins.


Internals
*********

* Test case failures have the exception printed after the log
  for your viewing pleasure.

* InventoryEntry is now an abstract base class, use one of the
  concrete InventoryDirectory etc classes instead.

* Branch raises an UnsupportedFormatError when it detects a
  bzr branch it cannot understand. This allows for precise
  handling of such circumstances.

* Remove RevisionReference class; ``Revision.parent_ids`` is now simply a
  list of their ids and ``parent_sha1s`` is a list of their corresponding
  sha1s (for old branches only at the moment.)

* New method-object style interface for Commit() and Fetch().

* Renamed ``Branch.last_patch()`` to ``Branch.last_revision()``, since
  we call them revisions not patches.

* Move ``copy_branch`` to ``bzrlib.clone.copy_branch``.  The destination
  directory is created if it doesn't exist.

* Inventories now identify the files which were present by
  giving the revision *of that file*.

* Inventory and Revision XML contains a version identifier.
  This must be consistent with the overall branch version
  but allows for more flexibility in future upgrades.

Testing
*******

* Removed testsweet module so that tests can be run after
  bzr installed by 'bzr selftest'.

* 'bzr selftest' command-line arguments can now be partial ids
  of tests to run, e.g. ``bzr selftest test_weave``


bzr 0.0.9
#########

:Released: 2005-09-23

Bug Fixes
*********

* Fixed "branch -r" option.

* Fix remote access to branches containing non-compressed history.
  (Robert Collins).

* Better reliability of http server tests.  (John Arbash-Meinel)

* Merge graph maximum distance calculation fix.  (Aaron Bentley)

* Various minor bug in windows support have been fixed, largely in the
  test suite. Contributed by Alexander Belchenko.

Improvements
************

* Status now accepts a -r argument to give status between chosen
  revisions. Contributed by Heikki Paajanen.

* Revision arguments no longer use +/-/= to control ranges, instead
  there is a 'before' namespace, which limits the successive namespace.
  For example '$ bzr log -r date:yesterday..before:date:today' will
  select everything from yesterday and before today. Contributed by
  Robey Pointer

* There is now a bzr.bat file created by distutils when building on
  Windows. Contributed by Alexander Belchenko.

Internals
*********

* Removed uuid() as it was unused.

* Improved 'fetch' code for pulling revisions from one branch into
  another (used by pull, merged, etc.)


bzr 0.0.8
#########

:Released: 2005-09-20


Improvements
************

* Adding a file whose parent directory is not versioned will
  implicitly add the parent, and so on up to the root. This means
  you should never need to explictly add a directory, they'll just
  get added when you add a file in the directory.  Contributed by
  Michael Ellerman.

* Ignore ``.DS_Store`` (contains Mac metadata) by default.
  (Nir Soffer)

* If you set ``BZR_EDITOR`` in the environment, it is checked in
  preference to EDITOR and the config file for the interactive commit
  editing program. Related to this is a bugfix where a missing program
  set in EDITOR would cause editing to fail, now the fallback program
  for the operating system is still tried.

* Files that are not directories/symlinks/regular files will no longer
  cause bzr to fail, it will just ignore them by default. You cannot add
  them to the tree though - they are not versionable.


Internals
*********

* Refactor xml packing/unpacking.

Bug Fixes
*********

* Fixed 'bzr mv' by Ollie Rutherfurd.

* Fixed strange error when trying to access a nonexistent http
  branch.

* Make sure that the hashcache gets written out if it can't be
  read.


Portability
***********

* Various Windows fixes from Ollie Rutherfurd.

* Quieten warnings about locking; patch from Matt Lavin.


bzr-0.0.7
#########

:Released: 2005-09-02

New Features
************

* ``bzr shell-complete`` command contributed by Clint Adams to
  help with intelligent shell completion.

* New expert command ``bzr find-merge-base`` for debugging merges.


Enhancements
************

* Much better merge support.

* merge3 conflicts are now reported with markers like '<<<<<<<'
  (seven characters) which is the same as CVS and pleases things
  like emacs smerge.


Bug Fixes
*********

* ``bzr upgrade`` no longer fails when trying to fix trees that
  mention revisions that are not present.

* Fixed bugs in listing plugins from ``bzr plugins``.

* Fix case of $EDITOR containing options for the editor.

* Fix log -r refusing to show the last revision.
  (Patch from Goffredo Baroncelli.)


Changes
*******

* ``bzr log --show-ids`` shows the revision ids of all parents.

* Externally provided commands on your $BZRPATH no longer need
  to recognize --bzr-usage to work properly, and can just handle
  --help themselves.


Library
*******

* Changed trace messages to go through the standard logging
  framework, so that they can more easily be redirected by
  libraries.



bzr-0.0.6
#########

:Released: 2005-08-18

New Features
************

* Python plugins, automatically loaded from the directories on
  ``BZR_PLUGIN_PATH`` or ``~/.bzr.conf/plugins`` by default.

* New 'bzr mkdir' command.

* Commit mesage is fetched from an editor if not given on the
  command line; patch from Torsten Marek.

* ``bzr log -m FOO`` displays commits whose message matches regexp
  FOO.

* ``bzr add`` with no arguments adds everything under the current directory.

* ``bzr mv`` does move or rename depending on its arguments, like
  the Unix command.

* ``bzr missing`` command shows a summary of the differences
  between two trees.  (Merged from John Arbash-Meinel.)

* An email address for commits to a particular tree can be
  specified by putting it into .bzr/email within a branch.  (Based
  on a patch from Heikki Paajanen.)


Enhancements
************

* Faster working tree operations.


Changes
*******

* 3rd-party modules shipped with bzr are copied within the bzrlib
  python package, so that they can be installed by the setup
  script without clashing with anything already existing on the
  system.  (Contributed by Gustavo Niemeyer.)

* Moved plugins directory to bzrlib/, so that there's a standard
  plugin directory which is not only installed with bzr itself but
  is also available when using bzr from the development tree.
  ``BZR_PLUGIN_PATH`` and ``DEFAULT_PLUGIN_PATH`` are then added to the
  standard plugins directory.

* When exporting to a tarball with ``bzr export --format tgz``, put
  everything under a top directory rather than dumping it into the
  current directory.   This can be overridden with the ``--root``
  option.  Patch from William Dodé and John Meinel.

* New ``bzr upgrade`` command to upgrade the format of a branch,
  replacing ``bzr check --update``.

* Files within store directories are no longer marked readonly on
  disk.

* Changed ``bzr log`` output to a more compact form suggested by
  John A Meinel.  Old format is available with the ``--long`` or
  ``-l`` option, patched by William Dodé.

* By default the commit command refuses to record a revision with
  no changes unless the ``--unchanged`` option is given.

* The ``--no-plugins``, ``--profile`` and ``--builtin`` command
  line options must come before the command name because they
  affect what commands are available; all other options must come
  after the command name because their interpretation depends on
  it.

* ``branch`` and ``clone`` added as aliases for ``branch``.

* Default log format is back to the long format; the compact one
  is available with ``--short``.


Bug Fixes
*********

* Fix bugs in committing only selected files or within a subdirectory.


bzr-0.0.5
#########

:Released:  2005-06-15

Changes
*******

* ``bzr`` with no command now shows help rather than giving an
  error.  Suggested by Michael Ellerman.

* ``bzr status`` output format changed, because svn-style output
  doesn't really match the model of bzr.  Now files are grouped by
  status and can be shown with their IDs.  ``bzr status --all``
  shows all versioned files and unknown files but not ignored files.

* ``bzr log`` runs from most-recent to least-recent, the reverse
  of the previous order.  The previous behaviour can be obtained
  with the ``--forward`` option.

* ``bzr inventory`` by default shows only filenames, and also ids
  if ``--show-ids`` is given, in which case the id is the second
  field.


Enhancements
************

* New 'bzr whoami --email' option shows only the email component
  of the user identification, from Jo Vermeulen.

* New ``bzr ignore PATTERN`` command.

* Nicer error message for broken pipe, interrupt and similar
  conditions that don't indicate an internal error.

* Add ``.*.sw[nop] .git .*.tmp *,v`` to default ignore patterns.

* Per-branch locks keyed on ``.bzr/branch-lock``, available in
  either read or write mode.

* New option ``bzr log --show-ids`` shows revision and file ids.

* New usage ``bzr log FILENAME`` shows only revisions that
  affected that file.

* Changed format for describing changes in ``bzr log -v``.

* New option ``bzr commit --file`` to take a message from a file,
  suggested by LarstiQ.

* New syntax ``bzr status [FILE...]`` contributed by Bartosz
  Oler.  File may be in a branch other than the working directory.

* ``bzr log`` and ``bzr root`` can be given an http URL instead of
  a filename.

* Commands can now be defined by external programs or scripts
  in a directory on $BZRPATH.

* New "stat cache" avoids reading the contents of files if they
  haven't changed since the previous time.

* If the Python interpreter is too old, try to find a better one
  or give an error.  Based on a patch from Fredrik Lundh.

* New optional parameter ``bzr info [BRANCH]``.

* New form ``bzr commit SELECTED`` to commit only selected files.

* New form ``bzr log -r FROM:TO`` shows changes in selected
  range; contributed by John A Meinel.

* New option ``bzr diff --diff-options 'OPTS'`` allows passing
  options through to an external GNU diff.

* New option ``bzr add --no-recurse`` to add a directory but not
  their contents.

* ``bzr --version`` now shows more information if bzr is being run
  from a branch.


Bug Fixes
*********

* Fixed diff format so that added and removed files will be
  handled properly by patch.  Fix from Lalo Martins.

* Various fixes for files whose names contain spaces or other
  metacharacters.


Testing
*******

* Converted black-box test suites from Bourne shell into Python;
  now run using ``./testbzr``.  Various structural improvements to
  the tests.

* testbzr by default runs the version of bzr found in the same
  directory as the tests, or the one given as the first parameter.

* testbzr also runs the internal tests, so the only command
  required to check is just ``./testbzr``.

* testbzr requires python2.4, but can be used to test bzr running
  under a different version.

* Tests added for many other changes in this release.


Internal
********

* Included ElementTree library upgraded to 1.2.6 by Fredrik Lundh.

* Refactor command functions into Command objects based on HCT by
  Scott James Remnant.

* Better help messages for many commands.

* Expose ``bzrlib.open_tracefile()`` to start the tracefile; until
  this is called trace messages are just discarded.

* New internal function ``find_touching_revisions()`` and hidden
  command touching-revisions trace the changes to a given file.

* Simpler and faster ``compare_inventories()`` function.

* ``bzrlib.open_tracefile()`` takes a tracefilename parameter.

* New AtomicFile class.

* New developer commands ``added``, ``modified``.


Portability
***********

* Cope on Windows on python2.3 by using the weaker random seed.
  2.4 is now only recommended.


bzr-0.0.4
#########

:Released:  2005-04-22

Enhancements
************

* 'bzr diff' optionally takes a list of files to diff.  Still a bit
  basic.  Patch from QuantumG.

* More default ignore patterns.

* New 'bzr log --verbose' shows a list of files changed in the
  changeset.  Patch from Sebastian Cote.

* Roll over ~/.bzr.log if it gets too large.

* Command abbreviations 'ci', 'st', 'stat', '?' based on a patch
  by Jason Diamon.

* New 'bzr help commands' based on a patch from Denys Duchier.


Changes
*******

* User email is determined by looking at $BZREMAIL or ~/.bzr.email
  or $EMAIL.  All are decoded by the locale preferred encoding.
  If none of these are present user@hostname is used.  The host's
  fully-qualified name is not used because that tends to fail when
  there are DNS problems.

* New 'bzr whoami' command instead of username user-email.


Bug Fixes
*********

* Make commit safe for hardlinked bzr trees.

* Some Unicode/locale fixes.

* Partial workaround for ``difflib.unified_diff`` not handling
  trailing newlines properly.


Internal
********

* Allow docstrings for help to be in PEP0257 format.  Patch from
  Matt Brubeck.

* More tests in test.sh.

* Write profile data to a temporary file not into working
  directory and delete it when done.

* Smaller .bzr.log with process ids.


Portability
***********

* Fix opening of ~/.bzr.log on Windows.  Patch from Andrew
  Bennetts.

* Some improvements in handling paths on Windows, based on a patch
  from QuantumG.


bzr-0.0.3
#########

:Released:  2005-04-06

Enhancements
************

* New "directories" internal command lists versioned directories
  in the tree.

* Can now say "bzr commit --help".

* New "rename" command to rename one file to a different name
  and/or directory.

* New "move" command to move one or more files into a different
  directory.

* New "renames" command lists files renamed since base revision.

* New cat command contributed by janmar.

Changes
*******

* .bzr.log is placed in $HOME (not pwd) and is always written in
  UTF-8.  (Probably not a completely good long-term solution, but
  will do for now.)

Portability
***********

* Workaround for difflib bug in Python 2.3 that causes an
  exception when comparing empty files.  Reported by Erik Toubro
  Nielsen.

Internal
********

* Refactored inventory storage to insert a root entry at the top.

Testing
*******

* Start of shell-based black-box testing in test.sh.


bzr-0.0.2.1
###########

Portability
***********

* Win32 fixes from Steve Brown.


bzr-0.0.2
#########

:Codename: "black cube"
:Released: 2005-03-31

Enhancements
************

* Default ignore list extended (see bzrlib/__init__.py).

* Patterns in .bzrignore are now added to the default ignore list,
  rather than replacing it.

* Ignore list isn't reread for every file.

* More help topics.

* Reinstate the 'bzr check' command to check invariants of the
  branch.

* New 'ignored' command lists which files are ignored and why;
  'deleted' lists files deleted in the current working tree.

* Performance improvements.

* New global --profile option.

* Ignore patterns like './config.h' now correctly match files in
  the root directory only.


bzr-0.0.1
#########

:Released:  2005-03-26

Enhancements
************

* More information from info command.

* Can now say "bzr help COMMAND" for more detailed help.

* Less file flushing and faster performance when writing logs and
  committing to stores.

* More useful verbose output from some commands.

Bug Fixes
*********

* Fix inverted display of 'R' and 'M' during 'commit -v'.

Portability
***********

* Include a subset of ElementTree-1.2.20040618 to make
  installation easier.

* Fix time.localtime call to work with Python 2.3 (the minimum
  supported).


bzr-0.0.0.69
############

:Released:  2005-03-22

Enhancements
************

* First public release.

* Storage of local versions: init, add, remove, rm, info, log,
  diff, status, etc.


bzr ?.?.? (not released yet)
############################

:Codename: template
:2.0.2: ???

Compatibility Breaks
********************

New Features
************

Bug Fixes
*********

Improvements
************

Documentation
*************

API Changes
***********

Internals
*********

Testing
*******



..
   vim: tw=74 ft=rst ff=unix<|MERGE_RESOLUTION|>--- conflicted
+++ resolved
@@ -61,14 +61,12 @@
   returns ``EINTR`` by calling ``PyErr_CheckSignals``.  This affected the
   optional ``_readdir_pyx`` extension.  (Andrew Bennetts, #495023)
 
-<<<<<<< HEAD
 * Fixed a side effect mutation of ``RemoteBzrDirFormat._network_name``
   that caused some tests to fail when run in a non-default order.
   Probably no user impact.  (Martin Pool, #504102)
-=======
+
 * FTP transports support Unicode paths by encoding/decoding them as utf8.
   (Vincent Ladeuil, #472161)
->>>>>>> 848a0590
 
 * Give a clearer message if the lockdir disappears after being apparently
   successfully taken.  (Martin Pool, #498378)
