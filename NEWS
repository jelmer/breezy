--------------------
Bazaar Release Notes
--------------------

.. contents::


IN DEVELOPMENT
--------------

  CHANGES:

  NEW FEATURES:

  IMPROVEMENTS:

  BUG FIXES:
  
    * Allow BzrDir implementation to implement backing up of 
      control directory. (#139691)

    * Don't call iteritems on transport_list_registry, because it may
      change during iteration.  (Martin Pool, #277048)

    * Fix SystemError in ``_patiencediff_c`` module by calling
      PyErr_NoMemory() before returning NULL in PatienceSequenceMatcher_new.
      (Andrew Bennetts, #303206)

    * Give proper error message for diff with non-existent dotted revno.
      (Marius Kruger, #301969)

    * ``Transport.readv()`` defaults to not reading more than 100MB in a
      single array. Further ``RemoteTransport.readv`` sets this to 5MB to
      work better with how it splits its requests.
      (John Arbash Meinel, #303538)

    * ``pull -v`` now respects the log_format configuration variable.
      (Aaron Bentley)

  DOCUMENTATION:

  API CHANGES:

    * The logic in commit now delegates inventory basis calculations to
      the ``CommitBuilder`` object; this requires that the commit builder
      in use has been updated to support the new ``recording_deletes`` and
      ``record_delete`` methods. (Robert Collins)

  TESTING:

  INTERNALS:

    * ``KnitVersionedFiles.get_record_stream()`` will now chose a
      more optimal ordering when the keys are requested 'unordered'.
      Previously the order was fully random, now the records should be
      returned from each pack in turn, in forward I/O order.
      (John Arbash Meinel)

<<<<<<< HEAD
    * New method ``bzrlib.repository.Repository.add_inventory_by_delta``
      allows adding an inventory via an inventory delta, which can be
      more efficient for some repository types. (Robert Collins)

    * Repository ``CommitBuilder`` objects can now accumulate an inventory
      delta. To enable this functionality call ``builder.recording_deletes``
      and additionally call ``builder.record_delete`` when a delete
      against the basis occurs. (Robert Collins)
=======
    * The default http handler has been changed from pycurl to urllib.
      The default is still pycurl for https connections. (The only
      advantage of pycurl is that it checks ssl certificates.)
      (John Arbash Meinel)


bzr 1.10 2008-12-05
-------------------

Bazaar 1.10 has several performance improvements for copying revisions
(especially for small updates to large projects).  There has also been a
significant amount of effort in polishing stacked branches.  The commands
``shelve`` and ``unshelve`` have become core commands, with an improved
implementation.

The only changes versus bzr-1.10rc1 are bugfixes for stacked branches.

  BUG FIXES:

    * Don't set a pack write cache size from RepoFetcher, because the
      cache is not coherent with reads and causes ShortReadvErrors.
      This reverses the change that fixed #294479.
      (Martin Pool, #303856)

    * Properly handle when a revision can be inserted as a delta versus
      when it needs to be expanded to a fulltext for stacked branches.
      There was a bug involving merge revisions. As a method to help
      prevent future difficulties, also make stacked fetches sort
      topologically. (John Arbash Meinel, #304841)
>>>>>>> cb74d7c7


bzr 1.10rc1 2008-11-28
----------------------

This release of Bazaar focuses on performance improvements when pushing
and pulling revisions, both locally and to remote networks.  The popular
``shelve`` and ``unshelve`` commands, used to interactively revert and
restore work in progress, have been merged from bzrtools into the bzr
core.  There are also bug fixes for portability, and for stacked branches.

  NEW FEATURES:

    * New ``commit_message_template`` hook that is called by the commit
      code to generate a template commit message. (Jelmer Vernooij)

    * New `shelve` and `unshelve` commands allow undoing and redoing changes.
      (Aaron Bentley)

  IMPROVEMENTS:

    * ``(Remote)Branch.copy_content_into`` no longer generates the full revision
      history just to set the last revision info.
      (Andrew Bennetts, John Arbash Meinel)

    * Fetches between formats with different serializers (such as
      pack-0.92-subtree and 1.9-rich-root) are faster now.  This is due to
      operating on batches of 100 revisions at time rather than
      one-by-one.  (Andrew Bennetts, John Arbash Meinel)

    * Search index files corresponding to pack files we've already used
      before searching others, because they are more likely to have the
      keys we're looking for.  This reduces the number of iix and tix
      files accessed when pushing 1 new revision, for instance.
      (John Arbash Meinel)

    * Signatures to transfer are calculated more efficiently in
      ``item_keys_introduced_by``.  (Andrew Bennetts, John Arbash Meinel)

    * The generic fetch code can once again copy revisions and signatures
      without extracting them completely to fulltexts and then serializing
      them back down into byte strings. This is a significant performance
      improvement when fetching from a stacked branch.
      (John Arbash Meinel, #300289)

    * When making a large readv() request over ``bzr+ssh``, break up the
      request into more manageable chunks. Because the RPC is not yet able
      to stream, this helps keep us from buffering too much information at
      once. (John Arbash Meinel)

  BUG FIXES:

    * Better message when the user needs to set their Launchpad ID.
      (Martin Pool, #289148)

    * ``bzr commit --local`` doesn't access the master branch anymore.
      This fixes a regression introduced in 1.9.  (Marius Kruger, #299313)

    * Don't call the system ``chdir()`` with an empty path. Sun OS seems
      to give an error in that case.  Also, don't count on ``getcwd()``
      being able to allocate a new buffer, which is a gnu extension.
      (John Arbash Meinel, Martin Pool, Harry Hirsch, #297831)

    * Don't crash when requesting log --forward <file> for a revision range
      starting with a dotted revno.
      (Vincent Ladeuil, #300055)

    * Don't create text deltas spanning stacked repositories; this could
      cause "Revision X not present in Y" when later accessing them.
      (Martin Pool, #288751)

    * Pack repositories are now able to reload the pack listing and retry
      the current operation if another action causes the data to be
      repacked.  (John Arbash Meinel, #153786)

    * PermissionDenied errors from smart servers no longer cause
      "PermissionDenied: "None"" on the client.
      (Andrew Bennetts, #299254)

    * Pushing to a stacked pack repository now batches writes, the same
      way writes are batched to ordinary pack repository.  This makes
      pushing to a stacked branch over the network much faster.
      (Andrew Bennetts, #294479)

    * TooManyConcurrentRequests no longer occur when a fetch fails and
      tries to abort a write group.  This allows the root cause (e.g. a
      network interruption) to be reported.  (Andrew Bennetts, #297014)

    * RemoteRepository.get_parent_map now uses fallback repositories.
      (Aaron Bentley, #297991?, #293679?)

  API CHANGES:

    * ``CommitBuilder`` now validates the strings it will be committing,
      to ensure that they do not have characters that will not be properly
      round-tripped. For now, it just checks for characters that are
      invalid in the XML form. (John Arbash Meinel, #295161)

    * Constructor parameters for NewPack (internal to pack repositories)
      have changed incompatibly.

    * ``Repository.abort_write_group`` now accepts an optional
      ``suppress_errors`` flag.  Repository implementations that override
      ``abort_write_group`` will need to be updated to accept the new
      argument.  Subclasses that only override ``_abort_write_group``
      don't need to change.

    * Transport implementations must provide copy_tree_to_transport.  A default
      implementation is provided for Transport subclasses.

  TESTING:

    * ``bzr selftest`` now fails if no doctests are found in a module
      that's expected to have them.  (Martin Pool)

    * Doctests now only report the first failure.  (Martin Pool)


bzr 1.9 2008-11-07
------------------

This release of Bazaar adds a new repository format, ``1.9``, with smaller
and more efficient index files.  This format can be specified when
creating a new repository, or used to losslessly upgrade an existing
repository.  bzr 1.9 also speeds most operations over the smart server
protocol, makes annotate faster, and uses less memory when making
checkouts or pulling large amounts of data.

  BUG FIXES:

   * Fix "invalid property value 'branch-nick' for None" regression with
     branches bound to svn branches.  (Martin Pool, #293440)

   * Fix SSL/https on Python2.6.  (Vincent Ladeuil, #293054)

   * ``SFTPTransport.readv()`` had a bug when requests were out-of-order.
     This only triggers some-of-the-time on Knit format repositories.
     (John Arbash Meinel, #293746)


bzr 1.9rc1 2008-10-31
---------------------

  NEW FEATURES:

    * New Branch hook ``transform_fallback_location`` allows a function to
      be called when looking up the stacked source. (Michael Hudson)

    * New repository formats ``1.9`` and ``1.9-rich-root``. These have all
      the functionality of ``1.6``, but use the new btree indexes.
      These indexes are both smaller and faster for access to historical
      information.  (John Arbash Meinel)

  IMPROVEMENTS:

    * ``BTreeIndex`` code now is able to prefetch extra pages to help tune
      the tradeoff between bandwidth and latency. Should be tuned
      appropriately to not impact commands which need minimal information,
      but provide a significant boost to ones that need more context. Only
      has a direct impact on the ``--development2`` format which uses
      btree's for the indexes. (John Arbash Meinel)

    * ``bzr dump-btree`` is a hidden command introduced to allow dumping
      the contents of a compressed btree file.  (John Arbash Meinel)

    * ``bzr pack`` now tells the index builders to optimize for size. For
      btree index repositories, this can save 25% of the index size
      (mostly in the text indexes). (John Arbash Meinel)

    * ``bzr push`` to an existing branch or repository on a smart server
      is faster, due to Bazaar making more use of the ``get_parent_map``
      RPC when querying the remote branch's revision graph.
      (Andrew Bennetts)

    * default username for bzr+ssh and sftp can be configured in
      authentication.conf. (Aaron Bentley)

    * launchpad-login now provides a default username for bzr+ssh and sftp
      URLs, allowing username-free URLs to work for everyone. (Aaron Bentley)

    * ``lp:`` lookups no longer include usernames, making them shareable and
      shorter. (Aaron Bentley)

    * New ``PackRepository.autopack`` smart server RPC, which does
      autopacking entirely on the server.  This is much faster than
      autopacking via plain file methods, which downloads a large amount
      of pack data and then re-uploads the same pack data into a single
      file.  This fixes a major (although infrequent) cause of lengthy
      delays when using a smart server.  For example, pushing the 10th
      revision to a repository with 9 packs now takes 44 RPCs rather than
      179, and much less bandwidth too.  This requires Bazaar 1.9 on both
      the client and the server, otherwise the client will fallback to the
      slower method.  (Andrew Bennetts)

  BUG FIXES:

    * A failure to load a plugin due to an IncompatibleAPI exception is
      now correctly reported. (Robert Collins, #279451)

    * API versioning support now has a multiple-version checking api
      ``require_any_api``. (Robert Collins, #279447)

    * ``bzr branch --stacked`` from a smart server to a standalone branch
      works again.  This fixes a regression in 1.7 and 1.8.
      (Andrew Bennetts, #270397)

    * ``bzr co`` uses less memory. It used to unpack the entire WT into
      memory before writing it to disk. This was a little bit faster, but
      consumed lots of memory. (John Arbash Meinel, #269456)

    * ``bzr missing --quiet`` no longer prints messages about whether
      there are missing revisions.  The exit code indicates whether there
      were or not.  (Martin Pool, #284748)

    * Fixes to the ``annotate`` code. The fast-path which re-used the
      stored deltas was accidentally disabled all the time, instead of
      only when a branch was stacked. Second, the code would accidentally
      re-use a delta even if it wasn't against the left-parent, this
      could only happen if ``bzr reconcile`` decided that the parent
      ordering was incorrect in the file graph.  (John Arbash Meinel)

    * "Permission denied" errors that occur when pushing a new branch to a
      smart server no longer cause tracebacks.  (Andrew Bennetts, #278673)

    * Some compatibility fixes for building the extensions with MSVC and
      for python2.4. (John Arbash Meinel, #277484)

    * The index logic is now able to reload the list of pack files if and
      index ends up disappearing. We still don't reload if the pack data
      itself goes missing after checking the index. This bug appears as a
      transient failure (file not found) when another process is writing
      to the repository.  (John Arbash Meinel, #153786)

    * ``bzr switch`` and ``bzr bind`` will now update the branch nickname if
      it was previously set. All checkouts will now refer to the bound branch
      for a nickname if one was not explicitly set.
      (Marius Kruger, #230903)

  DOCUMENTATION:

    * Improved hook documentation. (Michael Ernst)

  API CHANGES:

    * commands.plugins_cmds is now a CommandRegistry, not a dict.

  INTERNALS:

     * New AuthenticationConfig.set_credentials method allows easy programmatic
       configuration of authetication credentials.


bzr 1.8 2008-10-16
------------------

Bazaar 1.8 includes several fixes that improve working tree performance,
display of revision logs, and merges.  The bzr testsuite now passes on OS
X and Python 2.6, and almost completely passes on Windows.  The
smartserver code has gained several bug fixes and performance
improvements, and can now run server-side hooks within an http server.

  BUG FIXES:

   * Fix "Must end write group" error when another error occurs during
     ``bzr push``.  (Andrew Bennetts, #230902)

  PORTABILITY:

   * Some Pyrex versions require the WIN32 macro defined to compile on
     that platform.  (Alexander Belchenko, Martin Pool, #277481)


bzr 1.8rc1 2008-10-07
---------------------

  CHANGES:

    * ``bzr log file`` has been changed. It now uses a different method
      for determining which revisions to show as merging the changes to
      the file. It now only shows revisions which merged the change
      towards your mainline. This simplifies the output, makes it faster,
      and reduces memory consumption.  (John Arbash Meinel)

    * ``bzr merge`` now defaults to having ``--reprocess`` set, whenever
      ``--show-base`` is not supplied.  (John Arbash Meinel)

    * ``bzr+http//`` will now optionally load plugins and write logs on the
      server. (Marius Kruger)

    * ``bzrlib._dirstate_helpers_c.pyx`` does not compile correctly with
      Pyrex 0.9.4.1 (it generates C code which causes segfaults). We
      explicitly blacklist that version of the compiler for that
      extension. Packaged versions will include .c files created with
      pyrex >= 0.9.6 so it doesn't effect releases, only users running
      from the source tree. (John Arbash Meinel, #276868)

  FEATURES:

    * bzr is now compatible with python-2.6. python-2.6 is not yet officially
      supported (nor released, tests were conducted with the dev version of
      python-2.6rc2), but all known problems have been fixed.  Feedback
      welcome.
      (Vincent Ladeuil, #269535)

  IMPROVEMENTS:

    * ``bzr annotate`` will now include uncommitted changes from the local
      working tree by default. Such uncommitted changes are given the
      revision number they would get if a commit was done, followed with a
      ? to indicate that its not actually known. (Robert Collins, #3439)

    * ``bzr branch`` now accepts a ``--standalone`` option, which creates a
      standalone branch regardless of the presence of shared repositories.
      (Daniel Watkins)

    * ``bzr push`` is faster in the case there are no new revisions to
      push.  It is also faster if there are no tags in the local branch.
      (Andrew Bennetts)

    * File changes during a commit will update the tree stat cache.
      (Robert Collins)

    * Location aliases can now accept a trailing path.  (Micheal Hudson)

    * New hooks ``Lock.hooks`` when LockDirs are acquired and released.
      (Robert Collins, MartinPool)

    * Switching in heavyweight checkouts uses the master branch's context, not
      the checkout's context.  (Adrian Wilkins)

    * ``status`` on large trees is now faster, due to optimisations in the
      walkdirs code. Of particular note, the walkdirs code now performs
      a temporary ``chdir()`` while reading a single directory; if your
      platform has non thread-local current working directories (and is
      not windows which has its own implementation), this may introduce a
      race condition during concurrent uses of bzrlib. The bzrlib CLI
      will not encounter this as it is single threaded for working tree
      operations. (Robert Collins)

    * The C extensions now build on python 2.4 (Robert Collins, #271939)

    * The ``-Dhpss`` debug flag now reports the number of smart server
      calls per medium to stderr.  This is in addition to the existing
      detailed logging to the .bzr.log trace file.  (Andrew Bennetts)

  BUG FIXES:

    * Avoid random failures arising from misinterpreted ``errno`` values
      in ``_readdir_pyx.read_dir``.
      (Martin Pool, #279381)

    * Branching from a shared repository on a smart server into a new
      repository now preserves the repository format.
      (Andrew Bennetts, #269214)

    * ``bzr log`` now accepts a ``--change`` option.
      (Vincent Ladeuil, #248427)

    * ``bzr missing`` now accepts an ``--include-merges`` option.
      (Vincent Ladeuil, #233817)

    * Don't try to filter (internally) '.bzr' from the files to be deleted if
      it's not there.
      (Vincent Ladeuil, #272648)

    * Fix '_in_buffer' AttributeError when using the -Dhpss debug flag.
      (Andrew Bennetts)

    * Fix TooManyConcurrentRequests errors caused by a connection failure
      when doing ``bzr pull`` or ``bzr merge`` from a ``bzr+ssh`` URL.
      (Andrew Bennetts, #246233)

    * Fixed ``bzr st -r branch:PATH_TO_BRANCH`` where the other branch
      is in a different repository than the current one.
      (Lukáš Lalinský, #144421)

    * Make the first line of the manpage preamble a comment again.
      (David Futcher, #242106)

    * Remove use of optional parameter in GSSAPI FTP support, since
      it breaks newer versions of Python-Kerberos. (Jelmer Vernooij)

    * The autopacking logic will now always create a single new pack from
      all of the content which it deems is worth moving. This avoids the
      'repack a single pack' bug and should result in better packing
      overall.  (John Arbash Meinel, #242510, #172644)

    * Trivial documentation fix.
      (John Arbash Meinel, #270471)

    * ``bzr switch`` and ``bzr bind`` will now update the branch nickname if
      it was previously set. All checkouts will now refer to the bound branch
      for a nickname if one was not explicitly set.
      (Marius Kruger, #230903)

  DOCUMENTATION:

    * Explain revision/range identifiers. (Daniel Clemente)

  API CHANGES:

    * ``CommitBuilder.record_entry_contents`` returns one more element in
      its result tuple - an optional file system hash for the hash cache
      to use. (Robert Collins)

    * ``dirstate.DirState.update_entry`` will now only calculate the sha1
      of a file if it is likely to be needed in determining the output
      of iter_changes. (Robert Collins)

    * The PackRepository, RepositoryPackCollection, NewPack classes have a
      slightly changed interface to support different index types; as a
      result other users of these classes need to supply the index types
      they want. (Robert Collins)

  TESTING:

    * ``bzrlib.tests.repository_implementations`` has been renamed to
      ``bzrlib.tests.per_repository`` so that we have a common structure
      (and it is shorter). (John Arbash Meinel, #239343)

    * ``LocalTransport.abspath()`` now returns a drive letter if the
      transport has one, fixing numerous tests on Windows.
      (Mark Hammond)

    * PreviewTree is now tested via intertree_implementations.
      (Aaron Bentley)

    * The full test suite is passing again on OSX.
      (Guillermo Gonzalez, Vincent Ladeuil)

    * The full test suite passes when run with ``-Eallow_debug``.
      (Andrew Bennetts)

  INTERNALS:

    * A new hook, ``Branch.open``, has been added, which is called when
      branch objects are opened. (Robert Collins)

    * ``bzrlib.osutils._walkdirs_utf8`` has been refactored into common
      tree walking, and modular directory listing code to aid future
      performance optimisations and refactoring. (Robert Collins)

    * ``bzrlib.trace.debug_memory`` can be used to get a quick memory dump
      in the middle of processing. It only reports memory if
      ``/proc/PID/status`` is available. (John Arbash Meinel)

    * New method ``RevisionSpec.as_tree`` for representing the revision
      specifier as a revision tree object. (Lukáš Lalinský)

    * New race-free method on MutableTree ``get_file_with_stat`` for use
      when generating stat cache results. (Robert Collins)

    * New win32utils.get_local_appdata_location() provides access to a local
      directory for storing data.  (Mark Hammond)

    * To be compatible with python-2.6 a few new rules should be
      observed. 'message' attribute can't be used anymore in exception
      classes, 'sha' and 'md5' modules have been deprecated (use
      osutils.[md5|sha]), object__init__ and object.__new__ don't accept
      parameters anymore.
      (Vincent Ladeuil)


bzr 1.7.1 2008-10-01
--------------------

  No changes from 1.7.1rc1.


bzr 1.7.1rc1 2008-09-24
-----------------------

This release just includes an update to how the merge algorithm handles
file paths when we encounter complex history.

  FEATURES:

    * If we encounter a criss-cross in history, use information from
      direct Least Common Ancestors to resolve inventory shape (locations
      of files, adds, deletes, etc). This is similar in concept to using
      ``--lca`` for merging file texts, only applied to paths.
      (John Arbash Meinel)


bzr 1.7 2008-09-23
------------------

This release includes many bug fixes and a few performance and feature
improvements.  ``bzr rm`` will now scan for missing files and remove them,
like how ``bzr add`` scans for unknown files and adds them. A bit more
polish has been applied to the stacking code. The b-tree indexing code has
been brought in, with an eye on using it in a future repository format.
There are only minor installer changes since bzr-1.7rc2.

  FEATURES

    * Some small updates to the win32 installer. Include localization
      files found in plugins, and include the builtin distutils as part of
      packaging qbzr. (Mark Hammond)


bzr 1.7rc2 2008-09-17
---------------------

A few bug fixes from 1.7rc1. The biggest change is a new
``RemoteBranch.get_stacked_on_url`` rpc. This allows clients that are
trying to access a Stacked branch over the smart protocol, to properly
connect to the stacked-on location.

  BUG FIXES:

    * Branching from a shared repository on a smart server into a new
      repository now preserves the repository format.
      (Andrew Bennetts, #269214)

   * Branching from a stacked branch via ``bzr+ssh`` can properly connect
     to the stacked-on branch.  (Martin Pool, #261315)

    * ``bzr init`` no longer re-opens the BzrDir multiple times.
      (Vincent Ladeuil)

    * Fix '_in_buffer' AttributeError when using the -Dhpss debug flag.
      (Andrew Bennetts)


bzr 1.7rc1 2008-09-09
---------------------

This release candidate for bzr 1.7 has several bug fixes and a few
performance and feature improvements.  ``bzr rm`` will now scan for
missing files and remove them, like how ``bzr add`` scans for unknown
files and adds them. A bit more polish has been applied to the stacking
code. The b-tree indexing code has been brought in, with an eye on using
it in a future repository format.


  CHANGES:

    * ``bzr export`` can now export a subdirectory of a project.
      (Robert Collins)

    * ``bzr remove-tree`` will now refuse to remove a tree with uncommitted
      changes, unless the ``--force`` option is specified.
      (Lukáš Lalinský, #74101)

    * ``bzr rm`` will now scan for files that are missing and remove just
      them automatically, much as ``bzr add`` scans for new files that
      are not ignored and adds them automatically. (Robert Collins)

  FEATURES

    * Support for GSSAPI authentication when using FTP as documented in
      RFC2228. (Jelmer Vernooij, #49623)

    * Add support for IPv6 in the smart server. (Jelmer Vernooij, #165014)

  IMPROVEMENTS:

    * A url like ``log+file:///tmp`` will log all access to that Transport
      to ``.bzr.log``, which may help in debugging or profiling.
      (Martin Pool)

    * ``bzr branch`` and ``bzr push`` use the default stacking policy if the
      branch format supports it. (Aaron Bentley)

    * ``bzr init`` and ``bzr init-repo`` will now print out the same as
      ``bzr info`` if it completed successfully.
      (Marius Kruger)

    * ``bzr uncommit`` logs the old tip revision id, and displays how to
      restore the branch to that tip using ``bzr pull``.  This allows you
      to recover if you realize you uncommitted the wrong thing.
      (John Arbash Meinel)

    * Fix problems in accessing stacked repositories over ``bzr://``.
      (Martin Pool, #261315)

    * ``SFTPTransport.readv()`` was accidentally using ``list += string``,
      which 'works', but adds each character separately to the list,
      rather than using ``list.append(string)``. Fixing this makes the
      SFTP transport a little bit faster (~20%) and use a bit less memory.
      (John Arbash Meinel)

    * When reading index files, if we happen to read the whole file in a
      single request treat it as a ``_buffer_all`` request. This happens
      most often on small indexes over remote transports, where we default
      to reading 64kB. It saves a round trip for each small index during
      fetch operations. Also, if we have read more than 50% of an index
      file, trigger a ``_buffer_all`` on the next request. This works
      around some inefficiencies because reads don't fall neatly on page
      boundaries, so we would ignore those bytes, but request them again
      later. This could trigger a total read size of more than the whole
      file. (John Arbash Meinel)

  BUG FIXES:

    * ``bzr rm`` is now aliased to ``bzr del`` for the convenience of svn
      users. (Robert Collins, #205416)

    * Catch the infamous "select/poll returned error" which occurs when
      pycurl try to send a body request to an HTTP/1.0 server which has
      already refused to handle the request. (Vincent Ladeuil, #225020)

    * Fix ``ObjectNotLocked`` errors when using various commands
      (including ``bzr cat`` and ``bzr annotate``) in combination with a
      smart server URL.  (Andrew Bennetts, #237067)

    * ``FTPTransport.stat()`` would return ``0000`` as the permission bits
      for the containing ``.bzr/`` directory (it does not implement
      permissions). This would cause us to set all subdirectories to
      ``0700`` and files to ``0600`` rather than leaving them unmodified.
      Now we ignore ``0000`` as the permissions and assume they are
      invalid. (John Arbash Meinel, #259855)

    * Merging from a previously joined branch will no longer cause
      a traceback. (Jelmer Vernooij, #203376)

    * Pack operations on windows network shares will work even with large
      files. (Robert Collins, #255656)

    * Running ``bzr st PATH_TO_TREE`` will no longer suppress merge
      status. Status is also about 7% faster on mozilla sized trees
      when the path to the root of the tree has been given. Users of
      the internal ``show_tree_status`` function should be aware that
      the show_pending flag is now authoritative for showing pending
      merges, as it was originally. (Robert Collins, #225204)

    * Set valid default _param_name for Option so that ListOption can embed
      '-' in names. (Vincent Ladeuil, #263249)

    * Show proper error rather than traceback when an unknown revision
      id is specified to ``bzr cat-revision``. (Jelmer Vernooij, #175569)

    * Trailing text in the dirstate file could cause the C dirstate parser
      to try to allocate an invalid amount of memory. We now properly
      check and test for parsing a dirstate with invalid trailing data.
      (John Arbash Meinel, #186014)

    * Unexpected error responses from a smart server no longer cause the
      client to traceback.  (Andrew Bennetts, #263527)

    * Use a Windows api function to get a Unicode host name, rather than
      assuming the host name is ascii.
      (Mark Hammond, John Arbash Meinel, #256550)

    * ``WorkingTree4`` trees will now correctly report missing-and-new
      paths in the output of ``iter_changes``. (Robert Collins)

  DOCUMENTATION:

    * Updated developer documentation.  (Martin Pool)

  API CHANGES:

    * Exporters now take 4 parameters. (Robert Collins)

    * ``Tree.iter_changes`` will now return False for the content change
      field when a file is missing in the basis tree and not present in
      the target tree. Previously it returned True unconditionally.
      (Robert Collins)

    * The deprecated ``Branch.abspath`` and unimplemented
      ``Branch.rename_one`` and ``Branch.move`` were removed. (Jelmer Vernooij)

    * BzrDir.clone_on_transport implementations must now accept a stacked_on
      parameter.  (Aaron Bentley)

    * BzrDir.cloning_metadir implementations must now take a require_stacking
      parameter.  (Aaron Bentley)

  TESTING:

    * ``addCleanup`` now takes ``*arguments`` and ``**keyword_arguments``
      which are then passed to the cleanup callable as it is run. In
      addition, addCleanup no longer requires that the callables passed to
      it be unique. (Jonathan Lange)

    * Fix some tests that fail on Windows because files are deleted while
      still in use.
      (Mark Hammond)

    * ``selftest``'s ``--starting-with`` option can now use predefined
      prefixes so that one can say ``bzr selftest -s bp.loom`` instead of
      ``bzr selftest -s bzrlib.plugins.loom``. (Vincent Ladeuil)

    * ``selftest``'s ``--starting-with`` option now accepts multiple values.
      (Vincent Ladeuil)

  INTERNALS:

    * A new plugin interface, ``bzrlib.log.log_adapters``, has been added.
      This allows dynamic log output filtering by plugins.
      (Robert Collins)

    * ``bzrlib.btree_index`` is now available, providing a b-tree index
      layer. The design is memory conservative (limited memory cache),
      faster to seek (approx 100 nodes per page, gives 100-way fan out),
      and stores compressed pages allowing more keys per page.
      (Robert Collins, John Arbash Meinel)

    * ``bzrlib.diff.DiffTree.show_diff`` now skips changes where the kind
      is unknown in both source and target.
      (Robert Collins, Aaron Bentley)

    * ``GraphIndexBuilder.add_node`` and ``BTreeBuilder`` have been
      streamlined a bit. This should make creating large indexes faster.
      (In benchmarking, it now takes less time to create a BTree index than
      it takes to read the GraphIndex one.) (John Arbash Meinel)

    * Mail clients for `bzr send` are now listed in a registry.  This
      allows plugins to add new clients by registering them with
      ``bzrlib.mail_client.mail_client_registry``.  All of the built-in
      clients now use this mechanism.  (Neil Martinsen-Burrell)


bzr 1.6.1 2008-09-05
--------------------

A couple regressions were found in the 1.6 release. There was a
performance issue when using ``bzr+ssh`` to branch large repositories,
and some problems with stacking and ``rich-root`` capable repositories.


bzr 1.6.1rc2 2008-09-03
-----------------------

  BUG FIXES:

    * Copying between ``rich-root`` and ``rich-root-pack`` (and vice
      versa) was accidentally using the inter-model fetcher, instead of
      recognizing that both were 'rich root' formats.
      (John Arbash Meinel, #264321)


bzr 1.6.1rc1 2008-08-29
-----------------------

This release fixes a few regressions found in the 1.6 client. Fetching
changes was using an O(N^2) buffering algorithm, so for large projects it
would cause memory thrashing. There is also a specific problem with the
``--1.6-rich-root`` format, which prevented stacking on top of
``--rich-root-pack`` repositories, and could allow users to accidentally
fetch experimental data (``-subtree``) without representing it properly.
The ``--1.6-rich-root`` format has been deprecated and users are
recommended to upgrade to ``--1.6.1-rich-root`` immediately.  Also we
re-introduced a workaround for users who have repositories with incorrect
nodes (not possible if you only used official releases).
I should also clarify that none of this is data loss level issues, but
still sufficient enough to warrant an updated release.

  BUG FIXES:

    * ``RemoteTransport.readv()`` was being inefficient about how it
      buffered the readv data and processed it. It would keep appending to
      the same string (causing many copies) and then pop bytes out of the
      start of the string (causing more copies).
      With this patch "bzr+ssh://local" can improve dramatically,
      especially for projects with large files.
      (John Arbash Meinel)

    * Revision texts were always meant to be stored as fulltexts. There
      was a bug in a bzr.dev version that would accidentally create deltas
      when copying from a Pack repo to a Knit repo. This has been fixed,
      but to support those repositories, we know always request full texts
      for Revision texts. (John Arbash Meinel, #261339)

    * The previous ``--1.6-rich-root`` format used an incorrect xml
      serializer, which would accidentally support fetching from a
      repository that supported subtrees, even though the local one would
      not. We deprecated that format, and introduced a new one that uses
      the correct serializer ``--1.6.1-rich-root``.
      (John Arbash Meinel, #262333)


bzr 1.6 2008-08-25
------------------

Finally, the long awaited bzr 1.6 has been released. This release includes
new features like Stacked Branches, improved weave merge, and an updated
server protocol (now on v3) which will allow for better cross version
compatibility. With this release we have deprecated Knit format
repositories, and recommend that users upgrade them, we will continue to
support reading and writing them for the forseeable future, but we will
not be tuning them for performance as pack repositories have proven to be
better at scaling. This will also be the first release to bundle
TortoiseBzr in the standalone Windows installer.


bzr 1.6rc5 2008-08-19
---------------------

  BUG FIXES:

    * Disable automatic detection of stacking based on a containing
      directory of the target. It interacted badly with push, and needs a
      bit more work to get the edges polished before it should happen
      automatically. (John Arbash Meinel, #259275)
      (This change was reverted when merged to bzr.dev)


bzr 1.6rc4 2008-08-18
---------------------

  BUG FIXES:

    * Fix a regression in knit => pack fetching.  We had a logic
      inversion, causing the fetch to insert fulltexts in random order,
      rather than preserving deltas.  (John Arbash Meinel, #256757)


bzr 1.6rc3 2008-08-14
---------------------

  CHANGES:

    * Disable reading ``.bzrrules`` as a per-branch rule preferences
      file. The feature was not quite ready for a full release.
      (Robert Collins)

  IMPROVEMENTS:

    * Update the windows installer to bundle TortoiseBzr and ``qbzr``
      into the standalone installer. This will be the first official
      windows release that installs Tortoise by default.
      (Mark Hammond)

  BUG FIXES:

    * Fix a regression in ``bzr+http`` support. There was a missing
      function (``_read_line``) that needed to be carried over from
      ``bzr+ssh`` support. (Andrew Bennetts)

    * ``GraphIndex`` objects will internally read an entire index if more
      than 1/20th of their keyspace is requested in a single operation.
      This largely mitigates a performance regression in ``bzr log FILE``
      and completely corrects the performance regression in ``bzr log``.
      The regression was caused by removing an accomodation which had been
      supporting the index format in use. A newer index format is in
      development which is substantially faster. (Robert Collins)


bzr 1.6rc2 2008-08-13
---------------------

This release candidate has a few minor bug fixes, and some regression
fixes for Windows.

  BUG FIXES:

    * ``bzr upgrade`` on remote branches accessed via bzr:// and
      bzr+ssh:// now works.  (Andrew Bennetts)

    * Change the ``get_format_description()`` strings for
      ``RepositoryFormatKnitPack5`` et al to be single line messages.
      (Aaron Bentley)

    * Fix for a regression on Win32 where we would try to call
      ``os.listdir()`` on a file and not catch the exception properly.
      (Windows raises a different exception.) This would manifest in
      places like ``bzr rm file`` or ``bzr switch``.
      (Mark Hammond, John Arbash Meinel)

    * ``Inventory.copy()`` was failing to set the revision property for
      the root entry. (Jelmer Vernooij)

    * sftp transport: added missing ``FileExists`` case to
      ``_translate_io_exception`` (Christophe Troestler, #123475)

    * The help for ``bzr ignored`` now suggests ``bzr ls --ignored`` for
      scripting use. (Robert Collins, #3834)

    * The default ``annotate`` logic will now always assign the
      last-modified value of a line to one of the revisions that modified
      it, rather than a merge revision. This would happen when both sides
      claimed to have modified the line resulting in the same text. The
      choice is arbitrary but stable, so merges in different directions
      will get the same results.  (John Arbash Meinel, #232188)


bzr 1.6rc1 2008-08-06
---------------------

This release candidate for bzr 1.6 solidifies the new branch stacking
feature.  Bazaar now recommends that users upgrade all knit repositories,
because later formats are much faster.  However, we plan to continue read/write and
upgrade support for knit repostories for the forseeable future.  Several
other bugs and performance issues were fixed.

  CHANGES:

    * Knit format repositories are deprecated and bzr will now emit
      warnings whenever it encounters one.  Use ``bzr upgrade`` to upgrade
      knit repositories to pack format.  (Andrew Bennetts)

  IMPROVEMENTS:

    * ``bzr check`` can now be told which elements at a location it should
      check.  (Daniel Watkins)

    * Commit now supports ``--exclude`` (or ``-x``) to exclude some files
      from the commit. (Robert Collins, #3117)

    * Fetching data between repositories that have the same model but no
      optimised fetcher will not reserialise all the revisions, increasing
      performance. (Robert Collins, John Arbash Meinel)

    * Give a more specific error when target branch is not reachable.
      (James Westby)

    * Implemented a custom ``walkdirs_utf8`` implementation for win32.
      This uses a pyrex extension to get direct access to the
      ``FindFirstFileW`` style apis, rather than using ``listdir`` +
      ``lstat``. Shows a very strong improvement in commands like
      ``status`` and ``diff`` which have to iterate the working tree.
      Anywhere from 2x-6x faster depending on the size of the tree (bigger
      trees, bigger benefit.) (John Arbash Meinel)

    * New registry for log properties handles  and the method in
      LongLogFormatter to display the custom properties returned by the
      registered handlers. (Guillermo Gonzalez, #162469)

  BUG FIXES:

    * Add more tests that stacking does not create deltas spanning
      physical repository boundaries.
      (Martin Pool, #252428)

    * Better message about incompatible repositories.
      (Martin Pool, #206258)

    * ``bzr branch --stacked`` ensures the destination branch format can
      support stacking, even if the origin does not.
      (Martin Pool)

    * ``bzr export`` no longer exports ``.bzrrules``.
      (Ian Clatworthy)

    * ``bzr serve --directory=/`` now correctly allows the whole
      filesystem to be accessed on Windows, not just the root of the drive
      that Python is running from.
      (Adrian Wilkins, #240910)

    * Deleting directories by hand before running ``bzr rm`` will not
      cause subsequent errors in ``bzr st`` and ``bzr commit``.
      (Robert Collins, #150438)

    * Fix a test case that was failing if encoding wasn't UTF-8.
      (John Arbash Meinel, #247585)

    * Fix "no buffer space available" error when branching with the new
      smart server protocol to or from Windows.
      (Andrew Bennetts, #246180)

    * Fixed problem in branching from smart server.
      (#249256, Michael Hudson, Martin Pool)

    * Handle a file turning in to a directory in TreeTransform.
      (James Westby, #248448)

  API CHANGES:

    * ``MutableTree.commit`` has an extra optional keywork parameter
      ``exclude`` that will be unconditionally supplied by the command
      line UI - plugins that add tree formats may need an update.
      (Robert Collins)

    * The API minimum version for plugin compatibility has been raised to
      1.6 - there are significant changes throughout the code base.
      (Robert Collins)

    * The generic fetch code now uses three attributes on Repository objects
      to control fetch. The streams requested are controlled via :
      ``_fetch_order`` and ``_fetch_uses_deltas``. Setting these
      appropriately allows different repository implementations to recieve
      data in their optimial form. If the ``_fetch_reconcile`` is set then
      a reconcile operation is triggered at the end of the fetch.
      (Robert Collins)

    * The ``put_on_disk`` and ``get_tar_item`` methods in
      ``InventoryEntry`` were deprecated. (Ian Clatworthy)

    * ``Repository.is_shared`` doesn't take a read lock. It didn't
      need one in the first place (nobody cached the value, and
      ``RemoteRepository`` wasn't taking one either). This saves a round
      trip when probing Pack repositories, as they read the ``pack-names``
      file when locked. And during probe, locking the repo isn't very
      useful. (John Arbash Meinel)

  INTERNALS:

    * ``bzrlib.branchbuilder.BranchBuilder`` is now much more capable of
      putting together a real history without having to create a full
      WorkingTree. It is recommended that tests that are not directly
      testing the WorkingTree use BranchBuilder instead.  See
      ``BranchBuilder.build_snapshot`` or
      ``TestCaseWithMemoryTree.make_branch_builder``.  (John Arbash Meinel)

    * ``bzrlib.builtins.internal_tree_files`` broken into two giving a new
      helper ``safe_relpath_files`` - used by the new ``exclude``
      parameter to commit. (Robert Collins)

    * Make it easier to introduce new WorkingTree formats.
      (Ian Clatworthy)

    * The code for exporting trees was refactored not to use the
      deprecated ``InventoryEntry`` methods. (Ian Clatworthy)

    * RuleSearchers return () instead of [] now when there are no matches.
      (Ian Clatworthy)


bzr 1.6beta3 2008-07-17
-----------------------

This release adds a new 'stacked branches' feature allowing branches to
share storage without being in the same repository or on the same machine.
(See the user guide for more details.)  It also adds a new hook, improved
weaves, aliases for related locations, faster bzr+ssh push, and several
bug fixes.

  FEATURES:

    * New ``pre_change_branch_tip`` hook that is called before the
      branch tip is moved, while the branch is write-locked.  See the User
      Reference for signature details.  (Andrew Bennetts)

    * Rule-based preferences can now be defined for selected files in
      selected branches, allowing commands and plugins to provide
      custom behaviour for files matching defined patterns.
      See ``Rule-based preferences`` (part of ``Configuring Bazaar``)
      in the User Guide and ``bzr help rules`` for more information.
      (Ian Clatworthy)

    * Sites may suggest a branch to stack new branches on.  (Aaron Bentley)

    * Stacked branches are now supported. See ``bzr help branch`` and
      ``bzr help push``.  Branches must be in the ``development1`` format
      to stack, though the stacked-on branch can be of any format.
      (Robert Collins)

  IMPROVEMENTS:

    * ``bzr export --format=tgz --root=NAME -`` to export a gzipped tarball
      to stdout; also ``tar`` and ``tbz2``.
      (Martin Pool)

    * ``bzr (re)merge --weave`` will now use a standard Weave algorithm,
      rather than the annotation-based merge it was using. It does so by
      building up a Weave of the important texts, without needing to build
      the full ancestry. (John Arbash Meinel, #238895)

    * ``bzr send`` documents and better supports ``emacsclient`` (proper
      escaping of mail headers and handling of the MUA Mew).
      (Christophe Troestler)

    * Remembered locations can be specified by aliases, e.g. :parent, :public,
      :submit.  (Aaron Bentley)

    * The smart protocol now has improved support for setting branches'
      revision info directly.  This makes operations like push
      faster.  The new request method name is
      ``Branch.set_last_revision_ex``.  (Andrew Bennetts)

  BUG FIXES:

    * Bazaar is now able to be a client to the web server of IIS 6 and 7.
      The broken implementations of RFC822 in Python and RFC2046 in IIS
      combined with boundary-line checking in Bazaar previously made this
      impossible. (NB, IIS 5 does not suffer from this problem).
      (Adrian Wilkins, #247585)

    * ``bzr log --long`` with a ghost in your mainline now handles that
      ghost properly. (John Arbash Meinel, #243536)

    * ``check`` handles the split-up .bzr layout correctly, so no longer
      requires a branch to be present.
      (Daniel Watkins, #64783)

    * Clearer message about how to set the PYTHONPATH if bzrlib can't be
      loaded.
      (Martin Pool, #205230)

    * Errors about missing libraries are now shown without a traceback,
      and with a suggestion to install the library.  The full traceback is
      still in ``.bzr.log`` and can be shown with ``-Derror``.
      (Martin Pool, #240161)

    * Fetch from a stacked branch copies all required data.
      (Aaron Bentley, #248506)

    * Handle urls such as ftp://user@host.com@www.host.com where the user
      name contains an @.
      (Neil Martinsen-Burrell, #228058)

    * ``needs_read_lock`` and ``needs_write_lock`` now suppress an error during
      ``unlock`` if there was an error in the original function. This helps
      most when there is a failure with a smart server action, since often the
      connection closes and we cannot unlock.
      (Andrew Bennetts, John Arbash Meinel, #125784)

    * Obsolete hidden command ``bzr fetch`` removed.
      (Martin Pool, #172870)

    * Raise the correct exception when doing ``-rbefore:0`` or ``-c0``.
      (John Arbash Meinel, #239933)

    * You can now compare file revisions in Windows diff programs from
      Cygwin Bazaar.
      (Matt McClure, #209281)

    * revision_history now tolerates mainline ghosts for Branch format 6.
      (Aaron Bentley, #235055)

    * Set locale from environment for third party libs.
      (Martin von Gagern, #128496)

  DOCUMENTATION:

    * Added *Using stacked branches* to the User Guide.
      (Ian Clatworthy)

    * Updated developer documentation.
      (Martin Pool)

  TESTING:

   * ``-Dmemory`` will cause /proc/PID/status to be catted before bzr
     exits, allowing low-key analysis of peak memory use. (Robert Collins)

   * ``TestCaseWithTransport.make_branch_and_tree`` tries harder to return
     a tree with a ``branch`` attribute of the right format.  This was
     preventing some ``RemoteBranch`` tests from actually running with
     ``RemoteBranch`` instances.  (Andrew Bennetts)

  API CHANGES:

    * Removed ``Repository.text_store``, ``control_store``, etc.  Instead,
      there are new attributes ``texts, inventories, revisions,
      signatures``, each of which is a ``VersionedFiles``.  See the
      Repository docstring for more details.
      (Robert Collins)

    * ``Branch.pull`` now accepts an ``_override_hook_target`` optional
      parameter.  If you have a subclass of ``Branch`` that overrides
      ``pull`` then you should add this parameter.  (Andrew Bennetts)

    * ``bzrlib.check.check()`` has been deprecated in favour of the more
      aptly-named ``bzrlib.check.check_branch()``.
      (Daniel Watkins)

    * ``Tree.print_file`` and ``Repository.print_file`` are deprecated.
      These methods are bad APIs because they write directly to sys.stdout.
      bzrlib does not use them internally, and there are no direct tests
      for them. (Alexander Belchenko)

  INTERNALS:

    * ``cat`` command no longer uses ``Tree.print_file()`` internally.
      (Alexander Belchenko)

    * New class method ``BzrDir.open_containing_tree_branch_or_repository``
      which eases the discovery of the tree, the branch and the repository
      containing a given location.
      (Daniel Watkins)

    * New ``versionedfile.KeyMapper`` interface to abstract out the access to
      underlying .knit/.kndx etc files in repositories with partitioned
      storage. (Robert Collins)

    * Obsolete developer-use command ``weave-join`` has been removed.
      (Robert Collins)

    * ``RemoteToOtherFetcher`` and ``get_data_stream_for_search`` removed,
      to support new ``VersionedFiles`` layering.
      (Robert Collins)


bzr 1.6beta2 2008-06-10
-----------------------

This release contains further progress towards our 1.6 goals of shallow
repositories, and contains a fix for some user-affecting bugs in the
repository layer.  Building working trees during checkout and branch is
now faster.

  BUG FIXES:

    * Avoid KnitCorrupt error extracting inventories from some repositories.
      (The data is not corrupt; an internal check is detecting a problem
      reading from the repository.)
      (Martin Pool, Andrew Bennetts, Robert Collins, #234748)

    * ``bzr status`` was breaking if you merged the same revision twice.
      (John Arbash Meinel, #235407)

    * Fix infinite loop consuming 100% CPU when a connection is lost while
      reading a response body via the smart protocol v1 or v2.
      (Andrew Bennetts)

    * Inserting a bundle which changes the contents of a file with no trailing
      end of line, causing a knit snapshot in a 'knits' repository will no longer
      cause KnitCorrupt. (Robert Collins)

    * ``RemoteBranch.pull`` needs to return the ``self._real_branch``'s
      pull result. It was instead just returning None, which breaks ``bzr
      pull``. (John Arbash Meinel, #238149)

    * Sanitize branch nick before using it as an attachment filename in
      ``bzr send``. (Lukáš Lalinský, #210218)

    * Squash ``inv_entry.symlink_target`` to a plain string when
      generating DirState details. This prevents from getting a
      ``UnicodeError`` when you have symlinks and non-ascii filenames.
      (John Arbash Meinel, #135320)

  IMPROVEMENTS:

    * Added the 'alias' command to set/unset and display aliases. (Tim Penhey)

    * ``added``, ``modified``, and ``unknowns`` behaviour made consistent (all three
      now quote paths where required). Added ``--null`` option to ``added`` and
      ``modified`` (for null-separated unknowns, use ``ls --unknown --null``)
      (Adrian Wilkins)

    * Faster branching (1.09x) and lightweight checkouts (1.06x) on large trees.
      (Ian Clatworthy, Aaron Bentley)

  DOCUMENTATION:

    * Added *Bazaar Zen* section to the User Guide. (Ian Clatworthy)

  TESTING:

    * Fix the test HTTPServer to be isolated from chdir calls made while it is
      running, allowing it to be used in blackbox tests. (Robert Collins)

  API CHANGES:

    * ``WorkingTree.set_parent_(ids/trees)`` will now filter out revisions
      which are in the ancestry of other revisions. So if you merge the same
      tree twice, or merge an ancestor of an existing merge, it will only
      record the newest. (If you merge a descendent, it will replace its
      ancestor). (John Arbash Meinel, #235407)

    * ``RepositoryPolicy.__init__`` now requires stack_on and stack_on_pwd,
      through the derived classes do not.  (Aaron Bentley)

  INTERNALS:

    * ``bzrlib.bzrdir.BzrDir.sprout`` now accepts ``stacked`` to control
      creating stacked branches. (Robert Collins)

    * Knit record serialisation is now stricter on what it will accept, to
      guard against potential internal bugs, or broken input. (Robert Collins)


bzr 1.6beta1 2008-06-02
-----------------------


Commands that work on the revision history such as push, pull, missing,
uncommit and log are now substantially faster.  This release adds a
translation of some of the user documentation into Spanish.  (Contributions of
other translations would be very welcome.)  Bazaar 1.6beta1 adds a new network
protocol which is used by default and which allows for more efficient transfers
and future extensions.


  NOTES WHEN UPGRADING:

    * There is a new version of the network protocol used for bzr://, bzr+ssh://
      and bzr+http:// connections.  This will allow more efficient requests and
      responses, and more graceful fallback when a server is too old to
      recognise a request from a more recent client.  Bazaar 1.6 will
      interoperate with 0.16 and later versions, but servers should be upgraded
      when possible.  Bazaar 1.6 no longer interoperates with 0.15 and earlier via
      these protocols.  Use alternatives like SFTP or upgrade those servers.
      (Andrew Bennetts, #83935)

  CHANGES:

    * Deprecation warnings will not be suppressed when running ``bzr selftest``
      so that developers can see if their code is using deprecated functions.
      (John Arbash Meinel)

  FEATURES:

    * Adding ``-Derror`` will now display a traceback when a plugin fails to
      load. (James Westby)

  IMPROVEMENTS:

    * ``bzr branch/push/pull -r XXX`` now have a helper function for finding
      the revno of the new revision (``Graph.find_distance_to_null``). This
      should make something like ``bzr branch -r -100`` in a shared, no-trees
      repository much snappier. (John Arbash Meinel)

    * ``bzr log --short -r X..Y`` no longer needs to access the full revision
      history. This makes it noticeably faster when logging the last few
      revisions. (John Arbash Meinel)

    * ``bzr ls`` now accepts ``-V`` as an alias for ``--versioned``.
      (Jerad Cramp, #165086)

    * ``bzr missing`` uses the new ``Graph.find_unique_ancestors`` and
      ``Graph.find_differences`` to determine missing revisions without having
      to search the whole ancestry. (John Arbash Meinel, #174625)

    * ``bzr uncommit`` now uses partial history access, rather than always
      extracting the full revision history for a branch. This makes it
      resolve the appropriate revisions much faster (in testing it drops
      uncommit from 1.5s => 0.4s). It also means ``bzr log --short`` is one
      step closer to not using full revision history.
      (John Arbash Meinel, #172649)

  BUGFIXES:

    * ``bzr merge --lca`` should handle when two revisions have no common
      ancestor other than NULL_REVISION. (John Arbash Meinel, #235715)

    * ``bzr status`` was breaking if you merged the same revision twice.
      (John Arbash Meinel, #235407)

    * ``bzr push`` with both ``--overwrite`` and ``-r NNN`` options no longer
      fails.  (Andrew Bennetts, #234229)

    * Correctly track the base URL of a smart medium when using bzr+http://
      URLs, which was causing spurious "No repository present" errors with
      branches in shared repositories accessed over bzr+http.
      (Andrew Bennetts, #230550)

    * Define ``_remote_is_at_least_1_2`` on ``SmartClientMedium`` so that all
      implementations have the attribute.  Fixes 'PyCurlTransport' object has no
      attribute '_remote_is_at_least_1_2' attribute errors.
      (Andrew Bennetts, #220806)

    * Failure to delete an obsolete pack file should just give a warning
      message, not a fatal error.  It may for example fail if the file is still
      in use by another process.
      (Martin Pool)

    * Fix MemoryError during large fetches over HTTP by limiting the amount of
      data we try to read per ``recv`` call.  The problem was observed with
      Windows and a proxy, but might affect other environments as well.
      (Eric Holmberg, #215426)

    * Handle old merge directives correctly in Merger.from_mergeable.  Stricter
      get_parent_map requirements exposed a latent bug here.  (Aaron Bentley)

    * Issue a warning and ignore passwords declared in authentication.conf when
      used for an ssh scheme (sftp or bzr+ssh).
      (Vincent Ladeuil, #203186)

    * Make both http implementations raise appropriate exceptions on 403
      Forbidden when POSTing smart requests.
      (Vincent Ladeuil, #230223)

    * Properly *title* header names in http requests instead of capitalizing
      them.
      (Vincent Ladeuil, #229076)

    * The "Unable to obtain lock" error message now also suggests using
      ``bzr break-lock`` to fix it.  (Martin Albisetti, #139202)

    * Treat an encoding of '' as ascii; this can happen when bzr is run
      under vim on Mac OS X.
      (Neil Martinsen-Burrell)

    * ``VersionedFile.make_mpdiffs()`` was raising an exception that wasn't in
      scope. (Daniel Fischer #235687)

  DOCUMENTATION:

    * Added directory structure and started translation of docs in spanish.
      (Martin Albisetti, Lucio Albenga)

    * Incorporate feedback from Jelmer Vernooij and Neil Martinsen-Burrell
      on the plugin and integration chapters of the User Guide.
      (Ian Clatworthy)

    * More Bazaar developer documentation about packaging and release process,
      and about use of Python reprs.
      (Martin Pool, Martin Albisetti)

    * Updated Tortise strategy document. (Mark Hammond)

  TESTING:

    * ``bzrlib.tests.adapt_tests`` was broken and unused - it has been fixed.
      (Robert Collins)

    * Fix the test HTTPServer to be isolated from chdir calls made while it is
      running, allowing it to be used in blackbox tests. (Robert Collins)

    * New helper function for splitting test suites
      ``split_suite_by_condition``. (Robert Collins)

  INTERNALS:

    * ``Branch.missing_revisions`` has been deprecated. Similar functionality
      can be obtained using ``bzrlib.missing.find_unmerged``. The api was
      fairly broken, and the function was unused, so we are getting rid of it.
      (John Arbash Meinel)

  API CHANGES:

    * ``Branch.abspath`` is deprecated; use the Tree or Transport
      instead.  (Martin Pool)

    * ``Branch.update_revisions`` now takes an optional ``Graph``
      object. This can be used by ``update_revisions`` when it is
      checking ancestry, and allows callers to prefer request to go to a
      local branch.  (John Arbash Meinel)

    * Branch, Repository, Tree and BzrDir should expose a Transport as an
      attribute if they have one, rather than having it indirectly accessible
      as ``.control_files._transport``.  This doesn't add a requirement
      to support a Transport in cases where it was not needed before;
      it just simplifies the way it is reached.  (Martin Pool)

    * ``bzr missing --mine-only`` will return status code 0 if you have no
      new revisions, but the remote does. Similarly for ``--theirs-only``.
      The new code only checks one side, so it doesn't know if the other
      side has changes. This seems more accurate with the request anyway.
      It also changes the output to print '[This|Other] branch is up to
      date.' rather than displaying nothing.  (John Arbash Meinel)

    * ``LockableFiles.put_utf8``, ``put_bytes`` and ``controlfilename``
      are now deprecated in favor of using Transport operations.
      (Martin Pool)

    * Many methods on ``VersionedFile``, ``Repository`` and in
      ``bzrlib.revision``  deprecated before bzrlib 1.5 have been removed.
      (Robert Collins)

    * ``RevisionSpec.wants_revision_history`` can be set to False for a given
      ``RevisionSpec``. This will disable the existing behavior of passing in
      the full revision history to ``self._match_on``. Useful for specs that
      don't actually need access to the full history. (John Arbash Meinel)

    * The constructors of ``SmartClientMedium`` and its subclasses now require a
      ``base`` parameter.  ``SmartClientMedium`` implementations now also need
      to provide a ``remote_path_from_transport`` method.  (Andrew Bennetts)

    * The default permissions for creating new files and directories
      should now be obtained from ``BzrDir._get_file_mode()`` and
      ``_get_dir_mode()``, rather than from LockableFiles.  The ``_set_file_mode``
      and ``_set_dir_mode`` variables on LockableFiles which were advertised
      as a way for plugins to control this are no longer consulted.
      (Martin Pool)

    * ``VersionedFile.join`` is deprecated. This method required local
      instances of both versioned file objects and was thus hostile to being
      used for streaming from a smart server. The new get_record_stream and
      insert_record_stream are meant to efficiently replace this method.
      (Robert Collins)

    * ``WorkingTree.set_parent_(ids/trees)`` will now filter out revisions
      which are in the ancestry of other revisions. So if you merge the same
      tree twice, or merge an ancestor of an existing merge, it will only
      record the newest. (If you merge a descendent, it will replace its
      ancestor). (John Arbash Meinel, #235407)

    * ``WorkingTreeFormat2.stub_initialize_remote`` is now private.
      (Martin Pool)


bzr 1.5 2008-05-16
------------------

This release of Bazaar includes several updates to the documentation, and fixes
to prepare for making rich root support the default format. Many bugs have been
squashed, including fixes to log, bzr+ssh inter-operation with older servers.

  CHANGES:

    * Suppress deprecation warnings when bzrlib is a 'final' release. This way
      users of packaged software won't be bothered with DeprecationWarnings,
      but developers and testers will still see them. (John Arbash Meinel)

  DOCUMENTATION:

    * Incorporate feedback from Jelmer Vernooij and Neil Martinsen-Burrell
      on the plugin and integration chapters of the User Guide.
      (Ian Clatworthy)


bzr 1.5rc1 2008-05-09
---------------------

  NOTES WHEN UPGRADING:

  CHANGES:

    * Broader support of GNU Emacs mail clients. Set
      ``mail_client=emacsclient`` in your bazaar.conf and ``send`` will pop the
      bundle in a mail buffer according to the value of ``mail-user-agent``
      variable. (Xavier Maillard)

  FEATURES:

  IMPROVEMENTS:

    * Diff now handles revision specs like "branch:" and "submit:" more
      efficiently.  (Aaron Bentley, #202928)

    * More friendly error given when attempt to start the smart server
      on an address already in use. (Andrea Corbellini, #200575)

    * Pull completes much faster when there is nothing to pull.
      (Aaron Bentley)

  BUGFIXES:

    * Authentication.conf can define sections without password.
      (Vincent Ladeuil, #199440)

    * Avoid muttering every time a child update does not cause a progress bar
      update. (John Arbash Meinel, #213771)

    * ``Branch.reconcile()`` is now implemented. This allows ``bzr reconcile``
      to fix when a Branch has a non-canonical mainline history. ``bzr check``
      also detects this condition. (John Arbash Meinel, #177855)

    * ``bzr log -r ..X bzr://`` was failing, because it was getting a request
      for ``revision_id=None`` which was not a string.
      (John Arbash Meinel, #211661)

    * ``bzr commit`` now works with Microsoft's FTP service.
      (Andreas Deininger)

    * Catch definitions outside sections in authentication.conf.
      (Vincent Ladeuil, #217650)

    * Conversion from non-rich-root to rich-root(-pack) updates inventory
      sha1s, even when bundles are used.  (Aaron Bentley, #181391)

    * Conversion from non-rich-root to rich-root(-pack) works correctly even
      though search keys are not topologically sorted.  (Aaron Bentley)

    * Conversion from non-rich-root to rich-root(-pack) works even when a
      parent revision has a different root id.  (Aaron Bentley, #177874)

    * Disable strace testing until strace is fixed (see bug #103133) and emit a
      warning when selftest ends to remind us of leaking tests.
      (Vincent Ladeuil, #226769)

    * Fetching all revisions from a repository does not cause pack collisions.
      (Robert Collins, Aaron Bentley, #212908)

    * Fix error about "attempt to add line-delta in non-delta knit".
      (Andrew Bennetts, #217701)

    * Pushing a branch in "dirstate" format (Branch5) over bzr+ssh would break
      if the remote server was < version 1.2. This was due to a bug in the
      RemoteRepository.get_parent_map() fallback code.
      (John Arbash Meinel, #214894)

    * Remove leftover code in ``bzr_branch`` that inappropriately creates
      a ``branch-name`` file in the branch control directory.
      (Martin Pool)

    * Set SO_REUSEADDR on server sockets of ``bzr serve`` to avoid problems
      rebinding the socket when starting the server a second time.
      (John Arbash Meinel, Martin Pool, #164288)

    * Severe performance degradation in fetching from knit repositories to
      knits and packs due to parsing the entire revisions.kndx on every graph
      walk iteration fixed by using the Repository.get_graph API.  There was
      another regression in knit => knit fetching which re-read the index for
      every revision each side had in common.
      (Robert Collins, John Arbash Meinel)

    * When logging the changes to a particular file, there was a bug if there
      were ghosts in the revision ancestry. (John Arbash Meinel, #209948)

    * xs4all's ftp server returns a temporary error when trying to list an
      empty directory, rather than returning an empty list. Adding a
      workaround so that we don't get spurious failures.
      (John Arbash Meinel, #215522)

  DOCUMENTATION:

    * Expanded the User Guide to include new chapters on popular plugins and
      integrating Bazaar into your environment. The *Best practices* chapter
      was renamed to *Miscellaneous topics* as suggested by community
      feedback as well. (Ian Clatworthy)

    * Document outlining strategies for TortoiseBzr. (Mark Hammond)

    * Improved the documentation on hooks. (Ian Clatworthy)

    * Update authentication docs regarding ssh agents.
      (Vincent Ladeuil, #183705)

  TESTING:

    * Add ``thread_name_suffix`` parameter to SmartTCPServer_for_testing, to
      make it easy to identify which test spawned a thread with an unhandled
      exception. (Andrew Bennetts)

    * New ``--debugflag``/``-E`` option to ``bzr selftest`` for setting
      options for debugging tests, these are complementary to the the -D
      options.  The ``-Dselftest_debug`` global option has been replaced by the
      ``-E=allow_debug`` option for selftest. (Andrew Bennetts)

    * Parameterised test ids are preserved correctly to aid diagnosis of test
      failures. (Robert Collins, Andrew Bennetts)

    * selftest now accepts --starting-with <id> to load only the tests whose id
      starts with the one specified. This greatly speeds up running the test
      suite on a limited set of tests and can be used to run the tests for a
      single module, a single class or even a single test.  (Vincent Ladeuil)

    * The test suite modules have been modified to define load_tests() instead
      of test_suite(). That speeds up selective loading (via --load-list)
      significantly and provides many examples on how to migrate (grep for
      load_tests).  (Vincent Ladeuil)

  INTERNALS:

    * ``Hooks.install_hook`` is now deprecated in favour of
      ``Hooks.install_named_hook`` which adds a required ``name`` parameter, to
      avoid having to call ``Hooks.name_hook``. (Daniel Watkins)

    * Implement xml8 serializer.  (Aaron Bentley)

    * New form ``@deprecated_method(deprecated_in(1, 5, 0))`` for making
      deprecation wrappers.  (Martin Pool)

    * ``Repository.revision_parents`` is now deprecated in favour of
      ``Repository.get_parent_map([revid])[revid]``. (Jelmer Vernooij)

    * The Python ``assert`` statement is no longer used in Bazaar source, and
      a test checks this.  (Martin Pool)

  API CHANGES:

    * ``bzrlib.status.show_pending_merges`` requires the repository to be
      locked by the caller. Callers should have been doing it anyway, but it
      will now raise an exception if they do not. (John Arbash Meinel)

    * Repository.get_data_stream, Repository.get_data_stream_for_search(),
      Repository.get_deltas_for_revsions(), Repository.revision_trees(),
      Repository.item_keys_introduced_by() no longer take read locks.
      (Aaron Bentley)

    * ``LockableFiles.get_utf8`` and ``.get`` are deprecated, as a start
      towards removing LockableFiles and ``.control_files`` entirely.
      (Martin Pool)

    * Methods deprecated prior to 1.1 have been removed.
      (Martin Pool)


bzr 1.4 2008-04-28
------------------

This release of Bazaar includes handy improvements to the speed of log and
status, new options for several commands, improved documentation, and better
hooks, including initial code for server-side hooks.  A number of bugs have
been fixed, particularly in interoperability between different formats or
different releases of Bazaar over there network.  There's been substantial
internal work in both the repository and network code to enable new features
and faster performance.

  BUG FIXES:

    * Pushing a branch in "dirstate" format (Branch5) over bzr+ssh would break
      if the remote server was < version 1.2.  This was due to a bug in the
      RemoteRepository.get_parent_map() fallback code.
      (John Arbash Meinel, Andrew Bennetts, #214894)


bzr 1.4rc2 2008-04-21
---------------------

  BUG FIXES:

    * ``bzr log -r ..X bzr://`` was failing, because it was getting a request
      for ``revision_id=None`` which was not a string.
      (John Arbash Meinel, #211661)

    * Fixed a bug in handling ghost revisions when logging changes in a
      particular file.  (John Arbash Meinel, #209948)

    * Fix error about "attempt to add line-delta in non-delta knit".
      (Andrew Bennetts, #205156)

    * Fixed performance degradation in fetching from knit repositories to
      knits and packs due to parsing the entire revisions.kndx on every graph
      walk iteration fixed by using the Repository.get_graph API.  There was
      another regression in knit => knit fetching which re-read the index for
      every revision each side had in common.
      (Robert Collins, John Arbash Meinel)


bzr 1.4rc1 2008-04-11
---------------------

  CHANGES:

   * bzr main script cannot be imported (Benjamin Peterson)

   * On Linux bzr additionally looks for plugins in arch-independent site
     directory. (Toshio Kuratomi)

   * The ``set_rh`` branch hook is now deprecated. Please migrate
     any plugins using this hook to use an alternative, e.g.
     ``post_change_branch_tip``. (Ian Clatworthy)

   * When a plugin cannot be loaded as the file path is not a valid
     python module name bzr will now strip a ``bzr_`` prefix from the
     front of the suggested name, as many plugins (e.g. bzr-svn)
     want to be installed without this prefix. It is a common mistake
     to have a folder named "bzr-svn" for that plugin, especially
     as this is what bzr branch lp:bzr-svn will give you. (James Westby,
     Andrew Cowie)

   * UniqueIntegerBugTracker now appends bug-ids instead of joining
     them to the base URL. Plugins that register bug trackers may
     need a trailing / added to the base URL if one is not already there.
     (James Wesby, Andrew Cowie)

  FEATURES:

    * Added start_commit hook for mutable trees. (Jelmer Vernooij, #186422)

    * ``status`` now accepts ``--no-pending`` to show the status without
      listing pending merges, which speeds up the command a lot on large
      histories.  (James Westby, #202830)

    * New ``post_change_branch_tip`` hook that is called after the
      branch tip is moved but while the branch is still write-locked.
      See the User Reference for signature details.
      (Ian Clatworthy, James Henstridge)

    * Reconfigure can convert a branch to be standalone or to use a shared
      repository.  (Aaron Bentley)

  IMPROVEMENTS:

    * The smart protocol now has support for setting branches' revision info
      directly.  This should make operations like push slightly faster, and is a
      step towards server-side hooks.  The new request method name is
      ``Branch.set_last_revision_info``.  (Andrew Bennetts)

    * ``bzr commit --fixes`` now recognises "gnome" as a tag by default.
      (James Westby, Andrew Cowie)

    * ``bzr switch`` will attempt to find branches to switch to relative to the
      current branch. E.g. ``bzr switch branchname`` will look for
      ``current_branch/../branchname``. (Robert Collins, Jelmer Vernooij,
      Wouter van Heyst)

    * Diff is now more specific about execute-bit changes it describes
      (Chad Miller)

    * Fetching data over HTTP is a bit faster when urllib is used.  This is done
      by forcing it to recv 64k at a time when reading lines in HTTP headers,
      rather than just 1 byte at a time.  (Andrew Bennetts)

    * Log --short and --line are much faster when -r is not specified.
      (Aaron Bentley)

    * Merge is faster.  We no longer check a file's existence unnecessarily
      when merging the execute bit.  (Aaron Bentley)

    * ``bzr status`` on an explicit list of files no longer shows pending
      merges, making it much faster on large trees. (John Arbash Meinel)

    * The launchpad directory service now warns the user if they have not set
      their launchpad login and are trying to resolve a URL using it, just
      in case they want to do a write operation with it.  (James Westby)

    * The smart protocol client is slightly faster, because it now only queries
      the server for the protocol version once per connection.  Also, the HTTP
      transport will now automatically probe for and use a smart server if
      one is present.  You can use the new ``nosmart+`` transport decorator
      to get the old behaviour.  (Andrew Bennetts)

    * The ``version`` command takes a ``--short`` option to print just the
      version number, for easier use in scripts.  (Martin Pool)

    * Various operations with revision specs and commands that calculate
      revnos and revision ids are faster.  (John A. Meinel, Aaron Bentley)

  BUGFIXES:

    * Add ``root_client_path`` parameter to SmartWSGIApp and
      SmartServerRequest.  This makes it possible to publish filesystem
      locations that don't exactly match URL paths. SmartServerRequest
      subclasses should use the new ``translate_client_path`` and
      ``transport_from_client_path`` methods when dealing with paths received
      from a client to take this into account.  (Andrew Bennetts, #124089)

    * ``bzr mv a b`` can be now used also to rename previously renamed
      directories, not only files. (Lukáš Lalinský, #107967)

    * ``bzr uncommit --local`` can now remove revisions from the local
      branch to be symmetric with ``bzr commit --local``.
      (John Arbash Meinel, #93412)

    * Don't ask for a password if there is no real terminal.
      (Alexander Belchenko, #69851)

    * Fix a bug causing a ValueError crash in ``parse_line_delta_iter`` when
      fetching revisions from a knit to pack repository or vice versa using
      bzr:// (including over http or ssh).
      (#208418, Andrew Bennetts, Martin Pool, Robert Collins)

    * Fixed ``_get_line`` in ``bzrlib.smart.medium``, which was buggy.  Also
      fixed ``_get_bytes`` in the same module to use the push back buffer.
      These bugs had no known impact in normal use, but were problematic for
      developers working on the code, and were likely to cause real bugs sooner
      or later.  (Andrew Bennetts)

    * Implement handling of basename parameter for DefaultMail.  (James Westby)

    * Incompatibility with Paramiko versions newer than 1.7.2 was fixed.
      (Andrew Bennetts, #213425)

    * Launchpad locations (lp: URLs) can be pulled.  (Aaron Bentley, #181945)

    * Merges that add files to deleted root directories complete.  They
      do create conflicts.  (Aaron Bentley, #210092)

    * vsftp's return ``550 RNFR command failed.`` supported.
      (Marcus Trautwig, #129786)

  DOCUMENTATION:

    * Improved documentation on send/merge relationship. (Peter Schuller)

    * Minor fixes to the User Guide. (Matthew Fuller)

    * Reduced the evangelism in the User Guide. (Ian Clatworthy)

    * Added Integrating with Bazaar document for developers (Martin Albisetti)

  API BREAKS:

    * Attempting to pull data from a ghost aware repository (e.g. knits) into a
      non-ghost aware repository such as weaves will now fail if there are
      ghosts.  (Robert Collins)

    * ``KnitVersionedFile`` no longer accepts an ``access_mode`` parameter, and
      now requires the ``index`` and ``access_method`` parameters to be
      supplied. A compatible shim has been kept in the new function
      ``knit.make_file_knit``. (Robert Collins)

    * Log formatters must now provide log_revision instead of show and
      show_merge_revno methods. The latter had been deprecated since the 0.17
      release. (James Westby)

    * ``LoopbackSFTP`` is now called ``SocketAsChannelAdapter``.
      (Andrew Bennetts)

    * ``osutils.backup_file`` is removed. (Alexander Belchenko)

    * ``Repository.get_revision_graph`` is deprecated, with no replacement
      method. The method was size(history) and not desirable. (Robert Collins)

    * ``revision.revision_graph`` is deprecated, with no replacement function.
      The function was size(history) and not desirable. (Robert Collins)

    * ``Transport.get_shared_medium`` is deprecated.  Use
      ``Transport.get_smart_medium`` instead.  (Andrew Bennetts)

    * ``VersionedFile`` factories now accept a get_scope parameter rather
      than using a call to ``transaction_finished``, allowing the removal of
      the fixed list of versioned files per repository. (Robert Collins)

    * ``VersionedFile.annotate_iter`` is deprecated. While in principle this
      allowed lower memory use, all users of annotations wanted full file
      annotations, and there is no storage format suitable for incremental
      line-by-line annotation. (Robert Collins)

    * ``VersionedFile.clone_text`` is deprecated. This performance optimisation
      is no longer used - reading the content of a file that is undergoing a
      file level merge to identical state on two branches is rare enough, and
      not expensive enough to special case. (Robert Collins)

    * ``VersionedFile.clear_cache`` and ``enable_cache`` are deprecated.
      These methods added significant complexity to the ``VersionedFile``
      implementation, but were only used for optimising fetches from knits -
      which can be done from outside the knit layer, or via a caching
      decorator. As knits are not the default format, the complexity is no
      longer worth paying. (Robert Collins)

    * ``VersionedFile.create_empty`` is removed. This method presupposed a
      sensible mapping to a transport for individual files, but pack backed
      versioned files have no such mapping. (Robert Collins)

    * ``VersionedFile.get_graph`` is deprecated, with no replacement method.
      The method was size(history) and not desirable. (Robert Collins)

    * ``VersionedFile.get_graph_with_ghosts`` is deprecated, with no
      replacement method.  The method was size(history) and not desirable.
      (Robert Collins)

    * ``VersionedFile.get_parents`` is deprecated, please use
      ``VersionedFile.get_parent_map``. (Robert Collins)

    * ``VersionedFile.get_sha1`` is deprecated, please use
      ``VersionedFile.get_sha1s``. (Robert Collins)

    * ``VersionedFile.has_ghost`` is now deprecated, as it is both expensive
      and unused outside of a single test. (Robert Collins)

    * ``VersionedFile.iter_parents`` is now deprecated in favour of
      ``get_parent_map`` which can be used to instantiate a Graph on a
      VersionedFile. (Robert Collins)

    * ``VersionedFileStore`` no longer uses the transaction parameter given
      to most methods; amongst other things this means that the
      get_weave_or_empty method no longer guarantees errors on a missing weave
      in a readonly transaction, and no longer caches versioned file instances
      which reduces memory pressure (but requires more careful management by
      callers to preserve performance). (Robert Collins)

  TESTING:

    * New -Dselftest_debug flag disables clearing of the debug flags during
      tests.  This is useful if you want to use e.g. -Dhpss to help debug a
      failing test.  Be aware that using this feature is likely to cause
      spurious test failures if used with the full suite. (Andrew Bennetts)

    * selftest --load-list now uses a new more agressive test loader that will
      avoid loading unneeded modules and building their tests. Plugins can use
      this new loader by defining a load_tests function instead of a test_suite
      function. (a forthcoming patch will provide many examples on how to
      implement this).
      (Vincent Ladeuil)

    * selftest --load-list now does some sanity checks regarding duplicate test
      IDs and tests present in the list but not found in the actual test suite.
      (Vincent Ladeuil)

    * Slightly more concise format for the selftest progress bar, so there's
      more space to show the test name.  (Martin Pool) ::

        [2500/10884, 1fail, 3miss in 1m29s] test_revisionnamespaces.TestRev

    * The test suite takes much less memory to run, and is a bit faster.  This
      is done by clearing most attributes of TestCases after running them, if
      they succeeded.  (Andrew Bennetts)

  INTERNALS:

    * Added ``_build_client_protocol`` to ``_SmartClient``.  (Andrew Bennetts)

    * Added basic infrastructure for automatic plugin suggestion.
      (Martin Albisetti)

    * If a ``LockableFiles`` object is not explicitly unlocked (for example
      because of a missing ``try/finally`` block, it will give a warning but
      not automatically unlock itself.  (Previously they did.)  This
      sometimes caused knock-on errors if for example the network connection
      had already failed, and should not be relied upon by code.
      (Martin Pool, #109520)

    * ``make dist`` target to build a release tarball, and also
      ``check-dist-tarball`` and ``dist-upload-escudero``.  (Martin Pool)

    * The ``read_response_tuple`` method of ``SmartClientRequestProtocol*``
      classes will now raise ``UnknownSmartMethod`` when appropriate, so that
      callers don't need to try distinguish unknown request errors from other
      errors.  (Andrew Bennetts)

    * ``set_make_working_trees`` is now implemented provided on all repository
      implementations (Aaron Bentley)

    * ``VersionedFile`` now has a new method ``get_parent_map`` which, like
      ``Graph.get_parent_map`` returns a dict of key:parents. (Robert Collins)


bzr 1.3.1 2008-04-09
--------------------

  No changes from 1.3.1rc1.


bzr 1.3rc1 2008-04-04
---------------------

  BUG FIXES:

    * Fix a bug causing a ValueError crash in ``parse_line_delta_iter`` when
      fetching revisions from a knit to pack repository or vice versa using
      bzr:// (including over http or ssh).
      (#208418, Andrew Bennetts, Martin Pool, Robert Collins)


bzr 1.3 2008-03-20
------------------

Bazaar has become part of the GNU project <http://www.gnu.org>

Many operations that act on history, including ``log`` and ``annotate`` are now
substantially faster.  Several bugs have been fixed and several new options and
features have been added.

  TESTING:

    * Avoid spurious failure of ``TestVersion.test_version`` matching
      directory names.
      (#202778, Martin Pool)


bzr 1.3rc1 2008-03-16
---------------------

  NOTES WHEN UPGRADING:

    * The backup directory created by ``upgrade`` is now called
      ``backup.bzr``, not ``.bzr.backup``. (Martin Albisetti)

  CHANGES:

    * A new repository format 'development' has been added. This format will
      represent the latest 'in-progress' format that the bzr developers are
      interested in getting early-adopter testing and feedback on.
      ``doc/developers/development-repo.txt`` has detailed information.
      (Robert Collins)

    * BZR_LOG environment variable controls location of .bzr.log trace file.
      User can suppress writing messages to .bzr.log by using '/dev/null'
      filename (on Linux) or 'NUL' (on Windows). If BZR_LOG variable
      is not defined but BZR_HOME is defined then default location
      for .bzr.log trace file is ``$BZR_HOME/.bzr.log``.
      (Alexander Belchenko)

    * ``launchpad`` builtin plugin now shipped as separate part in standalone
      bzr.exe, installed to ``C:\Program Files\Bazaar\plugins`` directory,
      and standalone installer allows user to skip installation of this plugin.
      (Alexander Belchenko)

    * Restore auto-detection of plink.exe on Windows. (Dmitry Vasiliev)

    * Version number is now shown as "1.2" or "1.2pr2", without zeroed or
      missing final fields.  (Martin Pool)

  FEATURES:

    * ``branch`` and ``checkout`` can hard-link working tree files, which is
      faster and saves space.  (Aaron Bentley)

    * ``bzr send`` will now also look at the ``child_submit_to`` setting in
      the submit branch to determine the email address to send to.
      (Jelmer Vernooij)

  IMPROVEMENTS:

    * BzrBranch._lefthand_history is faster on pack repos.  (Aaron Bentley)

    * Branch6.generate_revision_history is faster.  (Aaron Bentley)

    * Directory services can now be registered, allowing special URLs to be
      dereferenced into real URLs.  This is a generalization and cleanup of
      the lp: transport lookup.  (Aaron Bentley)

    * Merge directives that are automatically attached to emails have nicer
      filenames, based on branch-nick + revno. (Aaron Bentley)

    * ``push`` has a ``--revision`` option, to specify what revision to push up
      to.  (Daniel Watkins)

    * Significantly reducing execution time and network traffic for trivial
      case of running ``bzr missing`` command for two identical branches.
      (Alexander Belchenko)

    * Speed up operations that look at the revision graph (such as 'bzr log').
      ``KnitPackRepositor.get_revision_graph`` uses ``Graph.iter_ancestry`` to
      extract the revision history. This allows filtering ghosts while
      stepping instead of needing to peek ahead. (John Arbash Meinel)

    * The ``hooks`` command lists installed hooks, to assist in debugging.
      (Daniel Watkins)

    * Updates to how ``annotate`` work. Should see a measurable improvement in
      performance and memory consumption for file with a lot of merges.
      Also, correctly handle when a line is introduced by both parents (it
      should be attributed to the first merge which notices this, and not
      to all subsequent merges.) (John Arbash Meinel)

  BUGFIXES:

    * Autopacking no longer holds the full set of inventory lines in
      memory while copying. For large repositories, this can amount to
      hundreds of MB of ram consumption.
      (Ian Clatworthy, John Arbash Meinel)

    * Cherrypicking when using ``--format=merge3`` now explictly excludes
      BASE lines. (John Arbash Meinel, #151731)

    * Disable plink's interactive prompt for password.
      (#107593, Dmitry Vasiliev)

    * Encode command line arguments from unicode to user_encoding before
      invoking external mail client in `bzr send` command.
      (#139318, Alexander Belchenko)

    * Fixed problem connecting to ``bzr+https://`` servers.
      (#198793, John Ferlito)

    * Improved error reporting in the Launchpad plugin. (Daniel Watkins,
      #196618)

    * Include quick-start-summary.svg file to python-based installer(s)
      for Windows. (#192924, Alexander Belchenko)

    * lca merge now respects specified files. (Aaron Bentley)

    * Make version-info --custom imply --all. (#195560, James Westby)

    * ``merge --preview`` now works for merges that add or modify
      symlinks (James Henstridge)

    * Redirecting the output from ``bzr merge`` (when the remembered
      location is used) now works. (John Arbash Meinel)

    * setup.py script explicitly checks for Python version.
      (Jari Aalto, Alexander Belchenko, #200569)

    * UnknownFormatErrors no longer refer to branches regardless of kind of
      unknown format. (Daniel Watkins, #173980)

    * Upgrade bundled ConfigObj to version 4.5.2, which properly quotes #
      signs, among other small improvements. (Matt Nordhoff, #86838)

    * Use correct indices when emitting LCA conflicts.  This fixes IndexError
      errors.  (Aaron Bentley, #196780)

  DOCUMENTATION:

    * Explained how to use ``version-info --custom`` in the User Guide.
      (Neil Martinsen-Burrell)

  API BREAKS:

    * Support for loading plugins from zip files and
      ``bzrlib.plugin.load_from_zip()`` function are deprecated.
      (Alexander Belchenko)

  TESTING:

    * Added missing blackbox tests for ``modified`` (Adrian Wilkins)

    * The branch interface tests were invalid for branches using rich-root
      repositories because the empty string is not a valid file-id.
      (Robert Collins)

  INTERNALS:

    * ``Graph.iter_ancestry`` returns the ancestry of revision ids. Similar to
      ``Repository.get_revision_graph()`` except it includes ghosts and you can
      stop part-way through. (John Arbash Meinel)

    * New module ``tools/package_mf.py`` provide custom module finder for
      python packages (improves standard python library's modulefinder.py)
      used by ``setup.py`` script while building standalone bzr.exe.
      (Alexander Belchenko)

    * New remote method ``RemoteBzrDir.find_repositoryV2`` adding support for
      detecting external lookup support on remote repositories. This method is
      now attempted first when lookup up repositories, leading to an extra
      round trip on older bzr smart servers. (Robert Collins)

    * Repository formats have a new supported-feature attribute
      ``supports_external_lookups`` used to indicate repositories which support
      falling back to other repositories when they have partial data.
      (Robert Collins)

    * ``Repository.get_revision_graph_with_ghosts`` and
      ``bzrlib.revision.(common_ancestor,MultipleRevisionSources,common_graph)``
      have been deprecated.  (John Arbash Meinel)

    * ``Tree.iter_changes`` is now a public API, replacing the work-in-progress
      ``Tree._iter_changes``. The api is now considered stable and ready for
      external users.  (Aaron Bentley)

    * The bzrdir format registry now accepts an ``alias`` keyword to
      register_metadir, used to indicate that a format name is an alias for
      some other format and thus should not be reported when describing the
      format. (Robert Collins)


bzr 1.2 2008-02-15
------------------

  BUG FIXES:

    * Fix failing test in Launchpad plugin. (Martin Pool)


bzr 1.2rc1 2008-02-13
---------------------

  NOTES WHEN UPGRADING:

    * Fetching via the smart protocol may need to reconnect once during a fetch
      if the remote server is running Bazaar 1.1 or earlier, because the client
      attempts to use more efficient requests that confuse older servers.  You
      may be required to re-enter a password or passphrase when this happens.
      This won't happen if the server is upgraded to Bazaar 1.2.
      (Andrew Bennetts)

  CHANGES:

    * Fetching via bzr+ssh will no longer fill ghosts by default (this is
      consistent with pack-0.92 fetching over SFTP). (Robert Collins)

    * Formatting of ``bzr plugins`` output is changed to be more human-
      friendly. Full path of plugins locations will be shown only with
      ``--verbose`` command-line option. (Alexander Belchenko)

    * ``merge`` now prefers to use the submit branch, but will fall back to
      parent branch.  For many users, this has no effect.  But some users who
      pull and merge on the same branch will notice a change.  This change
      makes it easier to work on a branch on two different machines, pulling
      between the machines, while merging from the upstream.
      ``merge --remember`` can now be used to set the submit_branch.
      (Aaron Bentley)

  FEATURES:

    * ``merge --preview`` produces a diff of the changes merge would make,
      but does not actually perform the merge.  (Aaron Bentley)

    * New smart method ``Repository.get_parent_map`` for getting revision
      parent data. This returns additional parent information topologically
      adjacent to the requested data to reduce round trip latency impacts.
      (Robert Collins)

    * New smart method, ``Repository.stream_revisions_chunked``, for fetching
      revision data that streams revision data via a chunked encoding.  This
      avoids buffering large amounts of revision data on the server and on the
      client, and sends less data to the server to request the revisions.
      (Andrew Bennetts, Robert Collins, #178353)

    * The launchpad plugin now handles lp urls of the form
      ``lp://staging/``, ``lp://demo/``, ``lp://dev/`` to use the appropriate
      launchpad instance to do the resolution of the branch identities.
      This is primarily of use to Launchpad developers, but can also
      be used by other users who want to try out Launchpad as
      a branch location without messing up their public Launchpad
      account.  Branches that are pushed to the staging environment
      have an expected lifetime of one day. (Tim Penhey)

  IMPROVEMENTS:

    * Creating a new branch no longer tries to read the entire revision-history
      unnecessarily over smart server operations. (Robert Collins)

    * Fetching between different repository formats with compatible models now
      takes advantage of the smart method to stream revisions.  (Andrew Bennetts)

    * The ``--coverage`` option is now global, rather specific to ``bzr
      selftest``.  (Andrew Bennetts)

    * The ``register-branch`` command will now use the public url of the branch
      containing the current directory, if one has been set and no explicit
      branch is provided.  (Robert Collins)

    * Tweak the ``reannotate`` code path to optimize the 2-parent case.
      Speeds up ``bzr annotate`` with a pack repository by approx 3:2.
      (John Arbash Meinel)

  BUGFIXES:

    * Calculate remote path relative to the shared medium in _SmartClient.  This
      is related to the problem in bug #124089.  (Andrew Bennetts)

    * Cleanly handle connection errors in smart protocol version two, the same
      way as they are handled by version one.  (Andrew Bennetts)

    * Clearer error when ``version-info --custom`` is used without
      ``--template`` (Lukáš Lalinský)

    * Don't raise UnavailableFeature during test setup when medusa is not
      available or tearDown is never called leading to nasty side effects.
      (#137823, Vincent Ladeuil)

    * If a plugin's test suite cannot be loaded, for example because of a syntax
      error in the tests, then ``selftest`` fails, rather than just printing
      a warning.  (Martin Pool, #189771)

    * List possible values for BZR_SSH environment variable in env-variables
      help topic. (Alexander Belchenko, #181842)

    * New methods ``push_log_file`` and ``pop_log_file`` to intercept messages:
      popping the log redirection now precisely restores the previous state,
      which makes it easier to use bzr log output from other programs.
      TestCaseInTempDir no longer depends on a log redirection being established
      by the test framework, which lets bzr tests cleanly run from a normal
      unittest runner.
      (#124153, #124849, Martin Pool, Jonathan Lange)

    * ``pull --quiet`` is now more quiet, in particular a message is no longer
      printed when the remembered pull location is used. (James Westby,
      #185907)

    * ``reconfigure`` can safely be interrupted while fetching.
      (Aaron Bentley, #179316)

    * ``reconfigure`` preserves tags when converting to and from lightweight
      checkouts.  (Aaron Bentley, #182040)

    * Stop polluting /tmp when running selftest.
      (Vincent Ladeuil, #123623)

    * Switch from NFKC => NFC for normalization checks. NFC allows a few
      more characters which should be considered valid.
      (John Arbash Meinel, #185458)

    * The launchpad plugin now uses the ``edge`` xmlrpc server to avoid
      interacting badly with a bug on the launchpad side. (Robert Collins)

    * Unknown hostnames when connecting to a ``bzr://`` URL no longer cause
      tracebacks.  (Andrew Bennetts, #182849)

  API BREAKS:

    * Classes implementing Merge types like Merge3Merger must now accept (and
      honour) a do_merge flag in their constructor.  (Aaron Bentley)

    * ``Repository.add_inventory`` and ``add_revision`` now require the caller
      to previously take a write lock (and start a write group.)
      (Martin Pool)

  TESTING:

    * selftest now accepts --load-list <file> to load a test id list. This
      speeds up running the test suite on a limited set of tests.
      (Vincent Ladeuil)

  INTERNALS:

    * Add a new method ``get_result`` to graph search objects. The resulting
      ``SearchResult`` can be used to recreate the search later, which will
      be useful in reducing network traffic. (Robert Collins)

    * Use convenience function to check whether two repository handles
      are referring to the same repository in ``Repository.get_graph``.
      (Jelmer Vernooij, #187162)

    * Fetching now passes the find_ghosts flag through to the
      ``InterRepository.missing_revision_ids`` call consistently for all
      repository types. This will enable faster missing revision discovery with
      bzr+ssh. (Robert Collins)

    * Fix error handling in Repository.insert_data_stream. (Lukas Lalinsky)

    * ``InterRepository.missing_revision_ids`` is now deprecated in favour of
      ``InterRepository.search_missing_revision_ids`` which returns a
      ``bzrlib.graph.SearchResult`` suitable for making requests from the smart
      server. (Robert Collins)

    * New error ``NoPublicBranch`` for commands that need a public branch to
      operate. (Robert Collins)

    * New method ``iter_inventories`` on Repository for access to many
      inventories. This is primarily used by the ``revision_trees`` method, as
      direct access to inventories is discouraged. (Robert Collins)

    * New method ``next_with_ghosts`` on the Graph breadth-first-search objects
      which will split out ghosts and present parents into two separate sets,
      useful for code which needs to be aware of ghosts (e.g. fetching data
      cares about ghosts during revision selection). (Robert Collins)

    * Record a timestamp against each mutter to the trace file, relative to the
      first import of bzrlib.  (Andrew Bennetts)

    * ``Repository.get_data_stream`` is now deprecated in favour of
      ``Repository.get_data_stream_for_search`` which allows less network
      traffic when requesting data streams over a smart server. (Robert Collins)

    * ``RemoteBzrDir._get_tree_branch`` no longer triggers ``_ensure_real``,
      removing one round trip on many network operations. (Robert Collins)

    * RemoteTransport's ``recommended_page_size`` method now returns 64k, like
      SFTPTransport and HttpTransportBase.  (Andrew Bennetts)

    * Repository has a new method ``has_revisions`` which signals the presence
      of many revisions by returning a set of the revisions listed which are
      present. This can be done by index queries without reading data for parent
      revision names etc. (Robert Collins)


bzr 1.1 2008-01-15
------------------

(no changes from 1.1rc1)

bzr 1.1rc1 2008-01-05
---------------------

  CHANGES:

   * Dotted revision numbers have been revised. Instead of growing longer with
     nested branches the branch number just increases. (eg instead of 1.1.1.1.1
     we now report 1.2.1.) This helps scale long lived branches which have many
     feature branches merged between them. (John Arbash Meinel)

   * The syntax ``bzr diff branch1 branch2`` is no longer supported.
     Use ``bzr diff branch1 --new branch2`` instead. This change has
     been made to remove the ambiguity where ``branch2`` is in fact a
     specific file to diff within ``branch1``.

  FEATURES:

   * New option to use custom template-based formats in  ``bzr version-info``.
     (Lukáš Lalinský)

   * diff '--using' allows an external diff tool to be used for files.
     (Aaron Bentley)

   * New "lca" merge-type for fast everyday merging that also supports
     criss-cross merges.  (Aaron Bentley)

  IMPROVEMENTS:

   * ``annotate`` now doesn't require a working tree. (Lukáš Lalinský,
     #90049)

   * ``branch`` and ``checkout`` can now use files from a working tree to
     to speed up the process.  For checkout, this requires the new
     --files-from flag.  (Aaron Bentley)

   * ``bzr diff`` now sorts files in alphabetical order.  (Aaron Bentley)

   * ``bzr diff`` now works on branches without working trees. Tree-less
     branches can also be compared to each other and to working trees using
     the new diff options ``--old`` and ``--new``. Diffing between branches,
     with or without trees, now supports specific file filtering as well.
     (Ian Clatworthy, #6700)

   * ``bzr pack`` now orders revision texts in topological order, with newest
     at the start of the file, promoting linear reads for ``bzr log`` and the
     like. This partially fixes #154129. (Robert Collins)

   * Merge directives now fetch prerequisites from the target branch if
     needed.  (Aaron Bentley)

   * pycurl now handles digest authentication.
     (Vincent Ladeuil)

   * ``reconfigure`` can now convert from repositories.  (Aaron Bentley)

   * ``-l`` is now a short form for ``--limit`` in ``log``.  (Matt Nordhoff)

   * ``merge`` now warns when merge directives cause cherrypicks.
     (Aaron Bentley)

   * ``split`` now supported, to enable splitting large trees into smaller
     pieces.  (Aaron Bentley)

  BUGFIXES:

   * Avoid AttributeError when unlocking a pack repository when an error occurs.
     (Martin Pool, #180208)

   * Better handle short reads when processing multiple range requests.
     (Vincent Ladeuil, #179368)

   * build_tree acceleration uses the correct path when a file has been moved.
     (Aaron Bentley)

   * ``commit`` now succeeds when a checkout and its master branch share a
     repository.  (Aaron Bentley, #177592)

   * Fixed error reporting of unsupported timezone format in
     ``log --timezone``. (Lukáš Lalinský, #178722)

   * Fixed Unicode encoding error in ``ignored`` when the output is
     redirected to a pipe. (Lukáš Lalinský)

   * Fix traceback when sending large response bodies over the smart protocol
     on Windows. (Andrew Bennetts, #115781)

   * Fix ``urlutils.relative_url`` for the case of two ``file:///`` URLs
     pointed to different logical drives on Windows.
     (Alexander Belchenko, #90847)

   * HTTP test servers are now compatible with the http protocol version 1.1.
     (Vincent Ladeuil, #175524)

   * _KnitParentsProvider.get_parent_map now handles requests for ghosts
     correctly, instead of erroring or attributing incorrect parents to ghosts.
     (Aaron Bentley)

   * ``merge --weave --uncommitted`` now works.  (Aaron Bentley)

   * pycurl authentication handling was broken and incomplete. Fix handling of
     user:pass embedded in the urls.
     (Vincent Ladeuil, #177643)

   * Files inside non-directories are now handled like other conflict types.
     (Aaron Bentley, #177390)

   * ``reconfigure`` is able to convert trees into lightweight checkouts.
     (Aaron Bentley)

   * Reduce lockdir timeout to 0 when running ``bzr serve``.  (Andrew Bennetts,
     #148087)

   * Test that the old ``version_info_format`` functions still work, even
     though they are deprecated. (John Arbash Meinel, ShenMaq, #177872)

   * Transform failures no longer cause ImmortalLimbo errors (Aaron Bentley,
     #137681)

   * ``uncommit`` works even when the commit messages of revisions to be
     removed use characters not supported in the terminal encoding.
     (Aaron Bentley)

   * When dumb http servers return whole files instead of the requested ranges,
     read the remaining bytes by chunks to avoid overflowing network buffers.
     (Vincent Ladeuil, #175886)

  DOCUMENTATION:

   * Minor tweaks made to the bug tracker integration documentation.
     (Ian Clatworthy)

   * Reference material has now be moved out of the User Guide and added
     to the User Reference. The User Reference has gained 4 sections as
     a result: Authenication Settings, Configuration Settings, Conflicts
     and Hooks. All help topics are now dumped into text format in the
     doc/en/user-reference directory for those who like browsing that
     information in their editor. (Ian Clatworthy)

   * *Using Bazaar with Launchpad* tutorial added. (Ian Clatworthy)

  INTERNALS:

    * find_* methods available for BzrDirs, Branches and WorkingTrees.
      (Aaron Bentley)

    * Help topics can now be loaded from files.
      (Ian Clatworthy, Alexander Belchenko)

    * get_parent_map now always provides tuples as its output.  (Aaron Bentley)

    * Parent Providers should now implement ``get_parent_map`` returning a
      dictionary instead of ``get_parents`` returning a list.
      ``Graph.get_parents`` is now deprecated. (John Arbash Meinel,
      Robert Collins)

    * Patience Diff now supports arbitrary python objects, as long as they
      support ``hash()``. (John Arbash Meinel)

    * Reduce selftest overhead to establish test names by memoization.
      (Vincent Ladeuil)

  API BREAKS:

  TESTING:

   * Modules can now customise their tests by defining a ``load_tests``
     attribute. ``pydoc bzrlib.tests.TestUtil.TestLoader.loadTestsFromModule``
     for the documentation on this attribute. (Robert Collins)

   * New helper function ``bzrlib.tests.condition_id_re`` which helps
     filter tests based on a regular expression search on the tests id.
     (Robert Collins)

   * New helper function ``bzrlib.tests.condition_isinstance`` which helps
     filter tests based on class. (Robert Collins)

   * New helper function ``bzrlib.tests.exclude_suite_by_condition`` which
     generalises the ``exclude_suite_by_re`` function. (Robert Collins)

   * New helper function ``bzrlib.tests.filter_suite_by_condition`` which
     generalises the ``filter_suite_by_re`` function. (Robert Collins)

   * New helper method ``bzrlib.tests.exclude_tests_by_re`` which gives a new
     TestSuite that does not contain tests from the input that matched a
     regular expression. (Robert Collins)

   * New helper method ``bzrlib.tests.randomize_suite`` which returns a
     randomized copy of the input suite. (Robert Collins)

   * New helper method ``bzrlib.tests.split_suite_by_re`` which splits a test
     suite into two according to a regular expression. (Robert Collins)

   * Parametrize all http tests for the transport implementations, the http
     protocol versions (1.0 and 1.1) and the authentication schemes.
     (Vincent Ladeuil)

   * The ``exclude_pattern`` and ``random_order`` parameters to the function
     ``bzrlib.tests.filter_suite_by_re`` have been deprecated. (Robert Collins)

   * The method ``bzrlib.tests.sort_suite_by_re`` has been deprecated. It is
     replaced by the new helper methods added in this release. (Robert Collins)


bzr 1.0 2007-12-14
------------------

  DOCUMENTATION:

   * More improvements and fixes to the User Guide.  (Ian Clatworthy)

   * Add information on cherrypicking/rebasing to the User Guide.
     (Ian Clatworthy)

   * Improve bug tracker integration documentation. (Ian Clatworthy)

   * Minor edits to ``Bazaar in five minutes`` from David Roberts and
     to the rebasing section of the User Guide from Aaron Bentley.
     (Ian Clatworthy)


bzr 1.0rc3 2007-12-11
---------------------

  CHANGES:

   * If a traceback occurs, users are now asked to report the bug
     through Launchpad (https://bugs.launchpad.net/bzr/), rather than
     by mail to the mailing list.
     (Martin Pool)

  BUGFIXES:

   * Fix Makefile rules for doc generation. (Ian Clatworthy, #175207)

   * Give more feedback during long http downloads by making readv deliver data
     as it arrives for urllib, and issue more requests for pycurl. High latency
     networks are better handled by urllib, the pycurl implementation give more
     feedback but also incur more latency.
     (Vincent Ladeuil, #173010)

   * Implement _make_parents_provider on RemoteRepository, allowing generating
     bundles against branches on a smart server.  (Andrew Bennetts, #147836)

  DOCUMENTATION:

   * Improved user guide.  (Ian Clatworthy)

   * The single-page quick reference guide is now available as a PDF.
     (Ian Clatworthy)

  INTERNALS:

    * readv urllib http implementation is now a real iterator above the
      underlying socket and deliver data as soon as it arrives. 'get' still
      wraps its output in a StringIO.
      (Vincent Ladeuil)


bzr 1.0rc2 2007-12-07
---------------------

  IMPROVEMENTS:

   * Added a --coverage option to selftest. (Andrew Bennetts)

   * Annotate merge (merge-type=weave) now supports cherrypicking.
     (Aaron Bentley)

   * ``bzr commit`` now doesn't print the revision number twice. (Matt
     Nordhoff, #172612)

   * New configuration option ``bugtracker_<tracker_abbrevation>_url`` to
     define locations of bug trackers that are not directly supported by
     bzr or a plugin. The URL will be treated as a template and ``{id}``
     placeholders will be replaced by specific bug IDs.  (Lukáš Lalinský)

   * Support logging single merge revisions with short and line log formatters.
     (Kent Gibson)

   * User Guide enhanced with suggested readability improvements from
     Matt Revell and corrections from John Arbash Meinel. (Ian Clatworthy)

   * Quick Start Guide renamed to Quick Start Card, moved down in
     the catalog, provided in pdf and png format and updated to refer
     to ``send`` instead of ``bundle``. (Ian Clatworthy, #165080)

   * ``switch`` can now be used on heavyweight checkouts as well as
     lightweight ones. After switching a heavyweight checkout, the
     local branch is a mirror/cache of the new bound branch and
     uncommitted changes in the working tree are merged. As a safety
     check, if there are local commits in a checkout which have not
     been committed to the previously bound branch, then ``switch``
     fails unless the ``--force`` option is given. This option is
     now also required if the branch a lightweight checkout is pointing
     to has been moved. (Ian Clatworthy)

  INTERNALS:

    * New -Dhttp debug option reports http connections, requests and responses.
      (Vincent Ladeuil)

    * New -Dmerge debug option, which emits merge plans for merge-type=weave.

  BUGFIXES:

   * Better error message when running ``bzr cat`` on a non-existant branch.
     (Lukáš Lalinský, #133782)

   * Catch OSError 17 (file exists) in final phase of tree transform and show
     filename to user.
     (Alexander Belchenko, #111758)

   * Catch ShortReadvErrors while using pycurl. Also make readv more robust by
     allowing multiple GET requests to be issued if too many ranges are
     required.
     (Vincent Ladeuil, #172701)

   * Check for missing basis texts when fetching from packs to packs.
     (John Arbash Meinel, #165290)

   * Fall back to showing e-mail in ``log --short/--line`` if the
     committer/author has only e-mail. (Lukáš Lalinský, #157026)

  API BREAKS:

   * Deprecate not passing a ``location`` argument to commit reporters'
     ``started`` methods. (Matt Nordhoff)


bzr 1.0rc1 2007-11-30
---------------------

  NOTES WHEN UPGRADING:

   * The default repository format is now ``pack-0.92``.  This
     default is used when creating new repositories with ``init`` and
     ``init-repo``, and when branching over bzr+ssh or bzr+hpss.
     (See https://bugs.launchpad.net/bugs/164626)

     This format can be read and written by Bazaar 0.92 and later, and
     data can be transferred to and from older formats.

     To upgrade, please reconcile your repository (``bzr reconcile``), and then
     upgrade (``bzr upgrade``).

     ``pack-0.92`` offers substantially better scaling and performance than the
     previous knits format. Some operations are slower where the code already
     had bad scaling characteristics under knits, the pack format makes such
     operations more visible as part of being more scalable overall. We will
     correct such operations over the coming releases and encourage the filing
     of bugs on any operation which you observe to be slower in a packs
     repository. One particular case that we do not intend to fix is pulling
     data from a pack repository into a knit repository over a high latency
     link;  downgrading such data requires reinsertion of the file texts, and
     this is a classic space/time tradeoff. The current implementation is
     conservative on memory usage because we need to support converting data
     from any tree without problems.
     (Robert Collins, Martin Pool, #164476)

  CHANGES:

   * Disable detection of plink.exe as possible ssh vendor. Plink vendor
     still available if user selects it explicitly with BZR_SSH environment
     variable. (Alexander Belchenko, workaround for bug #107593)

   * The pack format is now accessible as "pack-0.92", or "pack-0.92-subtree"
     to enable the subtree functions (for example, for bzr-svn).
     See http://doc.bazaar-vcs.org/latest/developer/packrepo.html
     (Martin Pool)

  FEATURES:

   * New ``authentication.conf`` file holding the password or other credentials
     for remote servers. This can be used for ssh, sftp, smtp and other
     supported transports.
     (Vincent Ladeuil)

   * New rich-root and rich-root-pack formats, recording the same data about
     tree roots that's recorded for all other directories.
     (Aaron Bentley, #164639)

   * ``pack-0.92`` repositories can now be reconciled.
     (Robert Collins, #154173)

   * ``switch`` command added for changing the branch a lightweight checkout
     is associated with and updating the tree to reflect the latest content
     accordingly. This command was previously part of the BzrTools plug-in.
     (Ian Clatworthy, Aaron Bentley, David Allouche)

   * ``reconfigure`` command can now convert branches, trees, or checkouts to
     lightweight checkouts.  (Aaron Bentley)

  PERFORMANCE:

   * Commit updates the state of the working tree via a delta rather than
     supplying entirely new basis trees. For commit of a single specified file
     this reduces the wall clock time for commit by roughly a 30%.
     (Robert Collins, Martin Pool)

   * Commit with many automatically found deleted paths no longer performs
     linear scanning for the children of those paths during inventory
     iteration. This should fix commit performance blowing out when many such
     paths occur during commit. (Robert Collins, #156491)

   * Fetch with pack repositories will no longer read the entire history graph.
     (Robert Collins, #88319)

   * Revert takes out an appropriate lock when reverting to a basis tree, and
     does not read the basis inventory twice. (Robert Collins)

   * Diff does not require an inventory to be generated on dirstate trees.
     (Aaron Bentley, #149254)

   * New annotate merge (--merge-type=weave) implementation is fast on
     versionedfiles withough cached annotations, e.g. pack-0.92.
     (Aaron Bentley)

  IMPROVEMENTS:

   * ``bzr merge`` now warns when it encounters a criss-cross merge.
     (Aaron Bentley)

   * ``bzr send`` now doesn't require the target e-mail address to be
     specified on the command line if an interactive e-mail client is used.
     (Lukáš Lalinský)

   * ``bzr tags`` now prints the revision number for each tag, instead of
     the revision id, unless --show-ids is passed. In addition, tags can be
     sorted chronologically instead of lexicographically with --sort=time.
     (Adeodato Simó, #120231)

   * Windows standalone version of bzr is able to load system-wide plugins from
     "plugins" subdirectory in installation directory. In addition standalone
     installer write to the registry (HKLM\SOFTWARE\Bazaar) useful info
     about paths and bzr version. (Alexander Belchenko, #129298)

  DOCUMENTATION:

  BUG FIXES:

   * A progress bar has been added for knitpack -> knitpack fetching.
     (Robert Collins, #157789, #159147)

   * Branching from a branch via smart server now preserves the repository
     format. (Andrew Bennetts,  #164626)

   * ``commit`` is now able to invoke an external editor in a non-ascii
     directory. (Daniel Watkins, #84043)

   * Catch connection errors for ftp.
     (Vincent Ladeuil, #164567)

   * ``check`` no longer reports spurious unreferenced text versions.
     (Robert Collins, John A Meinel, #162931, #165071)

   * Conflicts are now resolved recursively by ``revert``.
     (Aaron Bentley, #102739)

   * Detect invalid transport reuse attempts by catching invalid URLs.
     (Vincent Ladeuil, #161819)

   * Deleting a file without removing it shows a correct diff, not a traceback.
     (Aaron Bentley)

   * Do no use timeout in HttpServer anymore.
     (Vincent Ladeuil, #158972).

   * Don't catch the exceptions related to the http pipeline status before
     retrying an http request or some programming errors may be masked.
     (Vincent Ladeuil, #160012)

   * Fix ``bzr rm`` to not delete modified and ignored files.
     (Lukáš Lalinský, #172598)

   * Fix exception when revisionspec contains merge revisons but log
     formatter doesn't support merge revisions. (Kent Gibson, #148908)

   * Fix exception when ScopeReplacer is assigned to before any members have
     been retrieved.  (Aaron Bentley)

   * Fix multiple connections during checkout --lightweight.
     (Vincent Ladeuil, #159150)

   * Fix possible error in insert_data_stream when copying between
     pack repositories over bzr+ssh or bzr+http.
     KnitVersionedFile.get_data_stream now makes sure that requested
     compression parents are sent before any delta hunks that depend
     on them.
     (Martin Pool, #164637)

   * Fix typo in limiting offsets coalescing for http, leading to
     whole files being downloaded instead of parts.
     (Vincent Ladeuil, #165061)

   * FTP server errors don't error in the error handling code.
     (Robert Collins, #161240)

   * Give a clearer message when a pull fails because the source needs
     to be reconciled.
     (Martin Pool, #164443)

   * It is clearer when a plugin cannot be loaded because of its name, and a
     suggestion for an acceptable name is given. (Daniel Watkins, #103023)

   * Leave port as None in transport objects if user doesn't
     specify a port in urls.
     (vincent Ladeuil, #150860)

   * Make sure Repository.fetch(self) is properly a no-op for all
     Repository implementations. (John Arbash Meinel, #158333)

   * Mark .bzr directories as "hidden" on Windows.
     (Alexander Belchenko, #71147)

   * ``merge --uncommitted`` can now operate on a single file.
     (Aaron Bentley, Lukáš Lalinský, #136890)

   * Obsolete packs are now cleaned up by pack and autopack operations.
     (Robert Collins, #153789)

   * Operations pulling data from a smart server where the underlying
     repositories are not both annotated/both unannotated will now work.
     (Robert Collins, #165304).

   * Reconcile now shows progress bars. (Robert Collins, #159351)

   * ``RemoteBranch`` was not initializing ``self._revision_id_to_revno_map``
     properly. (John Arbash Meinel, #162486)

   * Removing an already-removed file reports the file does not exist. (Daniel
     Watkins, #152811)

   * Rename on Windows is able to change filename case.
     (Alexander Belchenko, #77740)

   * Return error instead of a traceback for ``bzr log -r0``.
     (Kent Gibson, #133751)

   * Return error instead of a traceback when bzr is unable to create
     symlink on some platforms (e.g. on Windows).
     (Alexander Belchenko, workaround for #81689)

   * Revert doesn't crash when restoring a single file from a deleted
     directory. (Aaron Bentley)

   * Stderr output via logging mechanism now goes through encoded wrapper
     and no more uses utf-8, but terminal encoding instead. So all unicode
     strings now should be readable in non-utf-8 terminal.
     (Alexander Belchenko, #54173)

   * The error message when ``move --after`` should be used makes how to do so
     clearer. (Daniel Watkins, #85237)

   * Unicode-safe output from ``bzr info``. The output will be encoded
     using the terminal encoding and unrepresentable characters will be
     replaced by '?'. (Lukáš Lalinský, #151844)

   * Working trees are no longer created when pushing into a local no-trees
     repo. (Daniel Watkins, #50582)

   * Upgrade util/configobj to version 4.4.0.
     (Vincent Ladeuil, #151208).

   * Wrap medusa ftp test server as an FTPServer feature.
     (Vincent Ladeuil, #157752)

  API BREAKS:

   * ``osutils.backup_file`` is deprecated. Actually it's not used in bzrlib
     during very long time. (Alexander Belchenko)

   * The return value of
     ``VersionedFile.iter_lines_added_or_present_in_versions`` has been
     changed. Previously it was an iterator of lines, now it is an iterator of
     (line, version_id) tuples. This change has been made to aid reconcile and
     fetch operations. (Robert Collins)

   * ``bzrlib.repository.get_versioned_file_checker`` is now private.
     (Robert Collins)

   * The Repository format registry default has been removed; it was previously
     obsoleted by the bzrdir format default, which implies a default repository
     format.
     (Martin Pool)

  INTERNALS:

   * Added ``ContainerSerialiser`` and ``ContainerPushParser`` to
     ``bzrlib.pack``.  These classes provide more convenient APIs for generating
     and parsing containers from streams rather than from files.  (Andrew
     Bennetts)

   * New module ``lru_cache`` providing a cache for use by tasks that need
     semi-random access to large amounts of data. (John A Meinel)

   * InventoryEntry.diff is now deprecated.  Please use diff.DiffTree instead.

  TESTING:


bzr 0.92 2007-11-05
-------------------

  CHANGES:

  * New uninstaller on Win32.  (Alexander Belchenko)


bzr 0.92rc1 2007-10-29
----------------------

  NOTES WHEN UPGRADING:

  CHANGES:

   * ``bzr`` now returns exit code 4 if an internal error occurred, and
     3 if a normal error occurred.  (Martin Pool)

   * ``pull``, ``merge`` and ``push`` will no longer silently correct some
     repository index errors that occured as a result of the Weave disk format.
     Instead the ``reconcile`` command needs to be run to correct those
     problems if they exist (and it has been able to fix most such problems
     since bzr 0.8). Some new problems have been identified during this release
     and you should run ``bzr check`` once on every repository to see if you
     need to reconcile. If you cannot ``pull`` or ``merge`` from a remote
     repository due to mismatched parent errors - a symptom of index errors -
     you should simply take a full copy of that remote repository to a clean
     directory outside any local repositories, then run reconcile on it, and
     finally pull from it locally. (And naturally email the repositories owner
     to ask them to upgrade and run reconcile).
     (Robert Collins)

  FEATURES:

   * New ``knitpack-experimental`` repository format. This is interoperable with
     the ``dirstate-tags`` format but uses a smarter storage design that greatly
     speeds up many operations, both local and remote. This new format can be
     used as an option to the ``init``, ``init-repository`` and ``upgrade``
     commands. See http://doc.bazaar-vcs.org/0.92/developers/knitpack.html
     for further details. (Robert Collins)

   * For users of bzr-svn (and those testing the prototype subtree support) that
     wish to try packs, a new ``knitpack-subtree-experimental`` format has also
     been added. This is interoperable with the ``dirstate-subtrees`` format.
     (Robert Collins)

   * New ``reconfigure`` command. (Aaron Bentley)

   * New ``revert --forget-merges`` command, which removes the record of a pending
     merge without affecting the working tree contents.  (Martin Pool)

   * New ``bzr_remote_path`` configuration variable allows finer control of
     remote bzr locations than BZR_REMOTE_PATH environment variable.
     (Aaron Bentley)

   * New ``launchpad-login`` command to tell Bazaar your Launchpad
     user ID.  This can then be used by other functions of the
     Launchpad plugin. (James Henstridge)

  PERFORMANCE:

   * Commit in quiet mode is now slightly faster as the information to
     output is no longer calculated. (Ian Clatworthy)

   * Commit no longer checks for new text keys during insertion when the
     revision id was deterministically unique. (Robert Collins)

   * Committing a change which is not a merge and does not change the number of
     files in the tree is faster by utilising the data about whether files are
     changed to determine if the tree is unchanged rather than recalculating
     it at the end of the commit process. (Robert Collins)

   * Inventory serialisation no longer double-sha's the content.
     (Robert Collins)

   * Knit text reconstruction now avoids making copies of the lines list for
     interim texts when building a single text. The new ``apply_delta`` method
     on ``KnitContent`` aids this by allowing modification of the revision id
     such objects represent. (Robert Collins)

   * Pack indices are now partially parsed for specific key lookup using a
     bisection approach. (Robert Collins)

   * Partial commits are now approximately 40% faster by walking over the
     unselected current tree more efficiently. (Robert Collins)

   * XML inventory serialisation takes 20% less time while being stricter about
     the contents. (Robert Collins)

   * Graph ``heads()`` queries have been fixed to no longer access all history
     unnecessarily. (Robert Collins)

  IMPROVEMENTS:

   * ``bzr+https://`` smart server across https now supported.
     (John Ferlito, Martin Pool, #128456)

   * Mutt is now a supported mail client; set ``mail_client=mutt`` in your
     bazaar.conf and ``send`` will use mutt. (Keir Mierle)

   * New option ``-c``/``--change`` for ``merge`` command for cherrypicking
     changes from one revision. (Alexander Belchenko, #141368)

   * Show encodings, locale and list of plugins in the traceback message.
     (Martin Pool, #63894)

   * Experimental directory formats can now be marked with
     ``experimental = True`` during registration. (Ian Clatworthy)

  DOCUMENTATION:

   * New *Bazaar in Five Minutes* guide.  (Matthew Revell)

   * The hooks reference documentation is now converted to html as expected.
     (Ian Clatworthy)

  BUG FIXES:

   * Connection error reporting for the smart server has been fixed to
     display a user friendly message instead of a traceback.
     (Ian Clatworthy, #115601)

   * Make sure to use ``O_BINARY`` when opening files to check their
     sha1sum. (Alexander Belchenko, John Arbash Meinel, #153493)

   * Fix a problem with Win32 handling of the executable bit.
     (John Arbash Meinel, #149113)

   * ``bzr+ssh://`` and ``sftp://`` URLs that do not specify ports explicitly
     no longer assume that means port 22.  This allows people using OpenSSH to
     override the default port in their ``~/.ssh/config`` if they wish.  This
     fixes a bug introduced in bzr 0.91.  (Andrew Bennetts, #146715)

   * Commands reporting exceptions can now be profiled and still have their
     data correctly dumped to a file. For example, a ``bzr commit`` with
     no changes still reports the operation as pointless but doing so no
     longer throws away the profiling data if this command is run with
     ``--lsprof-file callgrind.out.ci`` say. (Ian Clatworthy)

   * Fallback to ftp when paramiko is not installed and sftp can't be used for
     ``tests/commands`` so that the test suite is still usable without
     paramiko.
     (Vincent Ladeuil, #59150)

   * Fix commit ordering in corner case. (Aaron Bentley, #94975)

   * Fix long standing bug in partial commit when there are renames
     left in tree. (Robert Collins, #140419)

   * Fix selftest semi-random noise during http related tests.
     (Vincent Ladeuil, #140614)

   * Fix typo in ftp.py making the reconnection fail on temporary errors.
     (Vincent Ladeuil, #154259)

   * Fix failing test by comparing real paths to cover the case where the TMPDIR
     contains a symbolic link.
     (Vincent Ladeuil, #141382).

   * Fix log against smart server branches that don't support tags.
     (James Westby, #140615)

   * Fix pycurl http implementation by defining error codes from
     pycurl instead of relying on an old curl definition.
     (Vincent Ladeuil, #147530)

   * Fix 'unprintable error' message when displaying BzrCheckError and
     some other exceptions on Python 2.5.
     (Martin Pool, #144633)

   * Fix ``Inventory.copy()`` and add test for it. (Jelmer Vernooij)

   * Handles default value for ListOption in cmd_commit.
     (Vincent Ladeuil, #140432)

   * HttpServer and FtpServer need to be closed properly or a listening socket
     will remain opened.
     (Vincent Ladeuil, #140055)

   * Monitor the .bzr directory created in the top level test
     directory to detect leaking tests.
     (Vincent Ladeuil, #147986)

   * The basename, not the full path, is now used when checking whether
     the profiling dump file begins with ``callgrind.out`` or not. This
     fixes a bug reported by Aaron Bentley on IRC. (Ian Clatworthy)

   * Trivial fix for invoking command ``reconfigure`` without arguments.
     (Rob Weir, #141629)

   * ``WorkingTree.rename_one`` will now raise an error if normalisation of the
     new path causes bzr to be unable to access the file. (Robert Collins)

   * Correctly detect a NoSuchFile when using a filezilla server. (Gary van der
     Merwe)

  API BREAKS:

   * ``bzrlib.index.GraphIndex`` now requires a size parameter to the
     constructor, for enabling bisection searches. (Robert Collins)

   * ``CommitBuilder.record_entry_contents`` now requires the root entry of a
     tree be supplied to it, previously failing to do so would trigger a
     deprecation warning. (Robert Collins)

   * ``KnitVersionedFile.add*`` will no longer cache added records even when
     enable_cache() has been called - the caching feature is now exclusively for
     reading existing data. (Robert Collins)

   * ``ReadOnlyLockError`` is deprecated; ``LockFailed`` is usually more
     appropriate.  (Martin Pool)

   * Removed ``bzrlib.transport.TransportLogger`` - please see the new
     ``trace+`` transport instead. (Robert Collins)

   * Removed previously deprecated varargs interface to ``TestCase.run_bzr`` and
     deprecated methods ``TestCase.capture`` and ``TestCase.run_bzr_captured``.
     (Martin Pool)

   * Removed previous deprecated ``basis_knit`` parameter to the
     ``KnitVersionedFile`` constructor. (Robert Collins)

   * Special purpose method ``TestCase.run_bzr_decode`` is moved to the test_non_ascii
     class that needs it.
     (Martin Pool)

   * The class ``bzrlib.repofmt.knitrepo.KnitRepository3`` has been folded into
     ``KnitRepository`` by parameters to the constructor. (Robert Collins)

   * The ``VersionedFile`` interface now allows content checks to be bypassed
     by supplying check_content=False.  This saves nearly 30% of the minimum
     cost to store a version of a file. (Robert Collins)

   * Tree's with bad state such as files with no length or sha will no longer
     be silently accepted by the repository XML serialiser. To serialise
     inventories without such data, pass working=True to write_inventory.
     (Robert Collins)

   * ``VersionedFile.fix_parents`` has been removed as a harmful API.
     ``VersionedFile.join`` will no longer accept different parents on either
     side of a join - it will either ignore them, or error, depending on the
     implementation. See notes when upgrading for more information.
     (Robert Collins)

  INTERNALS:

   * ``bzrlib.transport.Transport.put_file`` now returns the number of bytes
     put by the method call, to allow avoiding stat-after-write or
     housekeeping in callers. (Robert Collins)

   * ``bzrlib.xml_serializer.Serializer`` is now responsible for checking that
     mandatory attributes are present on serialisation and deserialisation.
     This fixes some holes in API usage and allows better separation between
     physical storage and object serialisation. (Robert Collins)

   * New class ``bzrlib.errors.InternalBzrError`` which is just a convenient
     shorthand for deriving from BzrError and setting internal_error = True.
     (Robert Collins)

   * New method ``bzrlib.mutabletree.update_to_one_parent_via_delta`` for
     moving the state of a parent tree to a new version via a delta rather than
     a complete replacement tree. (Robert Collins)

   * New method ``bzrlib.osutils.minimum_path_selection`` useful for removing
     duplication from user input, when a user mentions both a path and an item
     contained within that path. (Robert Collins)

   * New method ``bzrlib.repository.Repository.is_write_locked`` useful for
     determining if a repository is write locked. (Robert Collins)

   * New method on ``bzrlib.tree.Tree`` ``path_content_summary`` provides a
     tuple containing the key information about a path for commit processing
     to complete. (Robert Collins)

   * New method on xml serialisers, write_inventory_to_lines, which matches the
     API used by knits for adding content. (Robert Collins)

   * New module ``bzrlib.bisect_multi`` with generic multiple-bisection-at-once
     logic, currently only available for byte-based lookup
     (``bisect_multi_bytes``). (Robert Collins)

   * New helper ``bzrlib.tuned_gzip.bytes_to_gzip`` which takes a byte string
     and returns a gzipped version of the same. This is used to avoid a bunch
     of api friction during adding of knit hunks. (Robert Collins)

   * New parameter on ``bzrlib.transport.Transport.readv``
     ``adjust_for_latency`` which changes readv from returning strictly the
     requested data to inserted return larger ranges and in forward read order
     to reduce the effect of network latency. (Robert Collins)

   * New parameter yield_parents on ``Inventory.iter_entries_by_dir`` which
     causes the parents of a selected id to be returned recursively, so all the
     paths from the root down to each element of selected_file_ids are
     returned. (Robert Collins)

   * Knit joining has been enhanced to support plain to annotated conversion
     and annotated to plain conversion. (Ian Clatworthy)

   * The CommitBuilder method ``record_entry_contents`` now returns summary
     information about the effect of the commit on the repository. This tuple
     contains an inventory delta item if the entry changed from the basis, and a
     boolean indicating whether a new file graph node was recorded.
     (Robert Collins)

   * The python path used in the Makefile can now be overridden.
     (Andrew Bennetts, Ian Clatworthy)

  TESTING:

   * New transport implementation ``trace+`` which is useful for testing,
     logging activity taken to its _activity attribute. (Robert Collins)

   * When running bzr commands within the test suite, internal exceptions are
     not caught and reported in the usual way, but rather allowed to propagate
     up and be visible to the test suite.  A new API ``run_bzr_catch_user_errors``
     makes this behavior available to other users.
     (Martin Pool)

   * New method ``TestCase.call_catch_warnings`` for testing methods that
     raises a Python warning.  (Martin Pool)


bzr 0.91 2007-09-26
-------------------

  BUG FIXES:

   * Print a warning instead of aborting the ``python setup.py install``
     process if building of a C extension is not possible.
     (Lukáš Lalinský, Alexander Belchenko)

   * Fix commit ordering in corner case (Aaron Bentley, #94975)

   * Fix ''bzr info bzr://host/'' and other operations on ''bzr://' URLs with
     an implicit port.  We were incorrectly raising PathNotChild due to
     inconsistent treatment of the ''_port'' attribute on the Transport object.
     (Andrew Bennetts, #133965)

   * Make RemoteRepository.sprout cope gracefully with servers that don't
     support the ``Repository.tarball`` request.
     (Andrew Bennetts)


bzr 0.91rc2 2007-09-11
----------------------

   * Replaced incorrect tarball for previous release; a debug statement was left
     in bzrlib/remote.py.


bzr 0.91rc1 2007-09-11
----------------------

  CHANGES:

   * The default branch and repository format has changed to
     ``dirstate-tags``, so tag commands are active by default.
     This format is compatible with Bazaar 0.15 and later.
     This incidentally fixes bug #126141.
     (Martin Pool)

   * ``--quiet`` or ``-q`` is no longer a global option. If present, it
     must now appear after the command name. Scripts doing things like
     ``bzr -q missing`` need to be rewritten as ``bzr missing -q``.
     (Ian Clatworthy)

  FEATURES:

   * New option ``--author`` in ``bzr commit`` to specify the author of the
     change, if it's different from the committer. ``bzr log`` and
     ``bzr annotate`` display the author instead of the committer.
     (Lukáš Lalinský)

   * In addition to global options and command specific options, a set of
     standard options are now supported. Standard options are legal for
     all commands. The initial set of standard options are:

     * ``--help`` or ``-h`` - display help message
     * ``--verbose`` or ``-v`` - display additional information
     * ``--quiet``  or ``-q`` - only output warnings and errors.

     Unlike global options, standard options can be used in aliases and
     may have command-specific help. (Ian Clatworthy)

   * Verbosity level processing has now been unified. If ``--verbose``
     or ``-v`` is specified on the command line multiple times, the
     verbosity level is made positive the first time then increased.
     If ``--quiet`` or ``-q`` is specified on the command line
     multiple times, the verbosity level is made negative the first
     time then decreased. To get the default verbosity level of zero,
     either specify none of the above , ``--no-verbose`` or ``--no-quiet``.
     Note that most commands currently ignore the magnitude of the
     verbosity level but do respect *quiet vs normal vs verbose* when
     generating output. (Ian Clatworthy)

   * ``Branch.hooks`` now supports ``pre_commit`` hook. The hook's signature
     is documented in BranchHooks constructor. (Nam T. Nguyen, #102747)

   * New ``Repository.stream_knit_data_for_revisions`` request added to the
     network protocol for greatly reduced roundtrips when retrieving a set of
     revisions. (Andrew Bennetts)

  BUG FIXES:

   * ``bzr plugins`` now lists the version number for each plugin in square
     brackets after the path. (Robert Collins, #125421)

   * Pushing, pulling and branching branches with subtree references was not
     copying the subtree weave, preventing the file graph from being accessed
     and causing errors in commits in clones. (Robert Collins)

   * Suppress warning "integer argument expected, got float" from Paramiko,
     which sometimes caused false test failures.  (Martin Pool)

   * Fix bug in bundle 4 that could cause attempts to write data to wrong
     versionedfile.  (Aaron Bentley)

   * Diffs generated using "diff -p" no longer break the patch parser.
     (Aaron Bentley)

   * get_transport treats an empty possible_transports list the same as a non-
     empty one.  (Aaron Bentley)

   * patch verification for merge directives is reactivated, and works with
     CRLF and CR files.  (Aaron Bentley)

   * Accept ..\ as a path in revision specifiers. This fixes for example
     "-r branch:..\other-branch" on Windows.  (Lukáš Lalinský)

   * ``BZR_PLUGIN_PATH`` may now contain trailing slashes.
     (Blake Winton, #129299)

   * man page no longer lists hidden options (#131667, Aaron Bentley)

   * ``uncommit --help`` now explains the -r option adequately.  (Daniel
     Watkins, #106726)

   * Error messages are now better formatted with parameters (such as
     filenames) quoted when necessary. This avoids confusion when directory
     names ending in a '.' at the end of messages were confused with a
     full stop that may or not have been there. (Daniel Watkins, #129791)

   * Fix ``status FILE -r X..Y``. (Lukáš Lalinský)

   * If a particular command is an alias, ``help`` will show the alias
     instead of claiming there is no help for said alias. (Daniel Watkins,
     #133548)

   * TreeTransform-based operations, like pull, merge, revert, and branch,
     now roll back if they encounter an error.  (Aaron Bentley, #67699)

   * ``bzr commit`` now exits cleanly if a character unsupported by the
     current encoding is used in the commit message.  (Daniel Watkins,
     #116143)

   * bzr send uses default values for ranges when only half of an elipsis
     is specified ("-r..5" or "-r5..").  (#61685, Aaron Bentley)

   * Avoid trouble when Windows ssh calls itself 'plink' but no plink
     binary is present.  (Martin Albisetti, #107155)

   * ``bzr remove`` should remove clean subtrees.  Now it will remove (without
     needing ``--force``) subtrees that contain no files with text changes or
     modified files.  With ``--force`` it removes the subtree regardless of
     text changes or unknown files. Directories with renames in or out (but
     not changed otherwise) will now be removed without needing ``--force``.
     Unknown ignored files will be deleted without needing ``--force``.
     (Marius Kruger, #111665)

   * When two plugins conflict, the source of both the losing and now the
     winning definition is shown.  (Konstantin Mikhaylov, #5454)

   * When committing to a branch, the location being committed to is
     displayed.  (Daniel Watkins, #52479)

   * ``bzr --version`` takes care about encoding of stdout, especially
     when output is redirected. (Alexander Belchenko, #131100)

   * Prompt for an ftp password if none is provided.
     (Vincent Ladeuil, #137044)

   * Reuse bound branch associated transport to avoid multiple
     connections.
     (Vincent Ladeuil, #128076, #131396)

   * Overwrite conflicting tags by ``push`` and ``pull`` if the
     ``--overwrite`` option is specified.  (Lukáš Lalinský, #93947)

   * In checkouts, tags are copied into the master branch when created,
     changed or deleted, and are copied into the checkout when it is
     updated.  (Martin Pool, #93856, #93860)

   * Print a warning instead of aborting the ``python setup.py install``
     process if building of a C extension is not possible.
     (Lukáš Lalinský, Alexander Belchenko)

  IMPROVEMENTS:

   * Add the option "--show-diff" to the commit command in order to display
     the diff during the commit log creation. (Goffredo Baroncelli)

   * ``pull`` and ``merge`` are much faster at installing bundle format 4.
     (Aaron Bentley)

   * ``pull -v`` no longer includes deltas, making it much faster.
     (Aaron Bentley)

   * ``send`` now sends the directive as an attachment by default.
     (Aaron Bentley, Lukáš Lalinský, Alexander Belchenko)

   * Documentation updates (Martin Albisetti)

   * Help on debug flags is now included in ``help global-options``.
     (Daniel Watkins, #124853)

   * Parameters passed on the command line are checked to ensure they are
     supported by the encoding in use. (Daniel Watkins)

   * The compression used within the bzr repository has changed from zlib
     level 9 to the zlib default level. This improves commit performance with
     only a small increase in space used (and in some cases a reduction in
     space). (Robert Collins)

   * Initial commit no longer SHAs files twice and now reuses the path
     rather than looking it up again, making it faster.
     (Ian Clatworthy)

   * New option ``-c``/``--change`` for ``diff`` and ``status`` to show
     changes in one revision.  (Lukáš Lalinský)

   * If versioned files match a given ignore pattern, a warning is now
     given. (Daniel Watkins, #48623)

   * ``bzr status`` now has -S as a short name for --short and -V as a
     short name for --versioned. These have been added to assist users
     migrating from Subversion: ``bzr status -SV`` is now like
     ``svn status -q``.  (Daniel Watkins, #115990)

   * Added C implementation of  ``PatienceSequenceMatcher``, which is about
     10x faster than the Python version. This speeds up commands that
     need file diffing, such as ``bzr commit`` or ``bzr diff``.
     (Lukáš Lalinský)

   * HACKING has been extended with a large section on core developer tasks.
     (Ian Clatworthy)

   * Add ``branches`` and ``standalone-trees`` as online help topics and
     include them as Concepts within the User Reference.
     (Paul Moore, Ian Clatworthy)

    * ``check`` can detect versionedfile parent references that are
      inconsistent with revision and inventory info, and ``reconcile`` can fix
      them.  These faulty references were generated by 0.8-era releases,
      so repositories which were manipulated by old bzrs should be
      checked, and possibly reconciled ASAP.  (Aaron Bentley, Andrew Bennetts)

  API BREAKS:

   * ``Branch.append_revision`` is removed altogether; please use
     ``Branch.set_last_revision_info`` instead.  (Martin Pool)

   * CommitBuilder now advertises itself as requiring the root entry to be
     supplied. This only affects foreign repository implementations which reuse
     CommitBuilder directly and have changed record_entry_contents to require
     that the root not be supplied. This should be precisely zero plugins
     affected. (Robert Collins)

   * The ``add_lines`` methods on ``VersionedFile`` implementations has changed
     its return value to include the sha1 and length of the inserted text. This
     allows the avoidance of double-sha1 calculations during commit.
     (Robert Collins)

   * ``Transport.should_cache`` has been removed.  It was not called in the
     previous release.  (Martin Pool)

  TESTING:

   * Tests may now raise TestNotApplicable to indicate they shouldn't be
     run in a particular scenario.  (Martin Pool)

   * New function multiply_tests_from_modules to give a simpler interface
     to test parameterization.  (Martin Pool, Robert Collins)

   * ``Transport.should_cache`` has been removed.  It was not called in the
     previous release.  (Martin Pool)

   * NULL_REVISION is returned to indicate the null revision, not None.
     (Aaron Bentley)

   * Use UTF-8 encoded StringIO for log tests to avoid failures on
     non-ASCII committer names.  (Lukáš Lalinský)

  INTERNALS:

   * ``bzrlib.plugin.all_plugins`` has been deprecated in favour of
     ``bzrlib.plugin.plugins()`` which returns PlugIn objects that provide
     useful functionality for determining the path of a plugin, its tests, and
     its version information. (Robert Collins)

   * Add the option user_encoding to the function 'show_diff_trees()'
     in order to move the user encoding at the UI level. (Goffredo Baroncelli)

   * Add the function make_commit_message_template_encoded() and the function
     edit_commit_message_encoded() which handle encoded strings.
     This is done in order to mix the commit messages (which is a unicode
     string), and the diff which is a raw string. (Goffredo Baroncelli)

   * CommitBuilder now defaults to using add_lines_with_ghosts, reducing
     overhead on non-weave repositories which don't require all parents to be
     present. (Robert Collins)

   * Deprecated method ``find_previous_heads`` on
     ``bzrlib.inventory.InventoryEntry``. This has been superseded by the use
     of ``parent_candidates`` and a separate heads check via the repository
     API. (Robert Collins)

   * New trace function ``mutter_callsite`` will print out a subset of the
     stack to the log, which can be useful for gathering debug details.
     (Robert Collins)

   * ``bzrlib.pack.ContainerWriter`` now tracks how many records have been
     added via a public attribute records_written. (Robert Collins)

   * New method ``bzrlib.transport.Transport.get_recommended_page_size``.
     This provides a hint to users of transports as to the reasonable
     minimum data to read. In principle this can take latency and
     bandwidth into account on a per-connection basis, but for now it
     just has hard coded values based on the url. (e.g. http:// has a large
     page size, file:// has a small one.) (Robert Collins)

   * New method on ``bzrlib.transport.Transport`` ``open_write_stream`` allows
     incremental addition of data to a file without requiring that all the
     data be buffered in memory. (Robert Collins)

   * New methods on ``bzrlib.knit.KnitVersionedFile``:
     ``get_data_stream(versions)``, ``insert_data_stream(stream)`` and
     ``get_format_signature()``.  These provide some infrastructure for
     efficiently streaming the knit data for a set of versions over the smart
     protocol.

   * Knits with no annotation cache still produce correct annotations.
     (Aaron Bentley)

   * Three new methods have been added to ``bzrlib.trace``:
     ``set_verbosity_level``, ``get_verbosity_level`` and ``is_verbose``.
     ``set_verbosity_level`` expects a numeric value: negative for quiet,
     zero for normal, positive for verbose. The size of the number can be
     used to determine just how quiet or verbose the application should be.
     The existing ``be_quiet`` and ``is_quiet`` routines have been
     integrated into this new scheme. (Ian Clatworthy)

   * Options can now be delcared with a ``custom_callback`` parameter. If
     set, this routine is called after the option is processed. This feature
     is now used by the standard options ``verbose`` and ``quiet`` so that
     setting one implicitly resets the other. (Ian Clatworthy)

   * Rather than declaring a new option from scratch in order to provide
     custom help, a centrally registered option can be decorated using the
     new ``bzrlib.Option.custom_help`` routine. In particular, this routine
     is useful when declaring better help for the ``verbose`` and ``quiet``
     standard options as the base definition of these is now more complex
     than before thanks to their use of a custom callback. (Ian Clatworthy)

    * Tree._iter_changes(specific_file=[]) now iterates through no files,
      instead of iterating through all files.  None is used to iterate through
      all files.  (Aaron Bentley)

    * WorkingTree.revert() now accepts None to revert all files.  The use of
      [] to revert all files is deprecated.  (Aaron Bentley)


bzr 0.90 2007-08-28
-------------------

  IMPROVEMENTS:

    * Documentation is now organized into multiple directories with a level
      added for different languages or locales. Added the Mini Tutorial
      and Quick Start Summary (en) documents from the Wiki, improving the
      content and readability of the former. Formatted NEWS as Release Notes
      complete with a Table of Conents, one heading per release. Moved the
      Developer Guide into the main document catalog and provided a link
      from the developer document catalog back to the main one.
      (Ian Clatworthy, Sabin Iacob, Alexander Belchenko)


  API CHANGES:

    * The static convenience method ``BzrDir.create_repository``
      is deprecated.  Callers should instead create a ``BzrDir`` instance
      and call ``create_repository`` on that.  (Martin Pool)


bzr 0.90rc1 2007-08-14
----------------------

  BUGFIXES:

    * ``bzr init`` should connect to the remote location one time only.  We
      have been connecting several times because we forget to pass around the
      Transport object. This modifies ``BzrDir.create_branch_convenience``,
      so that we can give it the Transport we already have.
      (John Arbash Meinel, Vincent Ladeuil, #111702)

    * Get rid of sftp connection cache (get rid of the FTP one too).
      (Vincent Ladeuil, #43731)

    * bzr branch {local|remote} remote don't try to create a working tree
      anymore.
      (Vincent Ladeuil, #112173)

    * All identified multiple connections for a single bzr command have been
      fixed. See bzrlib/tests/commands directory.
      (Vincent Ladeuil)

    * ``bzr rm`` now does not insist on ``--force`` to delete files that
      have been renamed but not otherwise modified.  (Marius Kruger,
      #111664)

    * ``bzr selftest --bench`` no longer emits deprecation warnings
      (Lukáš Lalinský)

    * ``bzr status`` now honours FILE parameters for conflict lists
      (Aaron Bentley, #127606)

    * ``bzr checkout`` now honours -r when reconstituting a working tree.
      It also honours -r 0.  (Aaron Bentley, #127708)

    * ``bzr add *`` no more fails on Windows if working tree contains
      non-ascii file names. (Kuno Meyer, #127361)

    * allow ``easy_install bzr`` runs without fatal errors.
      (Alexander Belchenko, #125521)

    * Graph._filter_candidate_lca does not raise KeyError if a candidate
      is eliminated just before it would normally be examined.  (Aaron Bentley)

    * SMTP connection failures produce a nice message, not a traceback.
      (Aaron Bentley)

  IMPROVEMENTS:

    * Don't show "dots" progress indicators when run non-interactively, such
      as from cron.  (Martin Pool)

    * ``info`` now formats locations more nicely and lists "submit" and
      "public" branches (Aaron Bentley)

    * New ``pack`` command that will trigger database compression within
      the repository (Robert Collins)

    * Implement ``_KnitIndex._load_data`` in a pyrex extension. The pyrex
      version is approximately 2-3x faster at parsing a ``.kndx`` file.
      Which yields a measurable improvement for commands which have to
      read from the repository, such as a 1s => 0.75s improvement in
      ``bzr diff`` when there are changes to be shown.  (John Arbash Meinel)

    * Merge is now faster.  Depending on the scenario, it can be more than 2x
      faster. (Aaron Bentley)

    * Give a clearer warning, and allow ``python setup.py install`` to
      succeed even if pyrex is not available.
      (John Arbash Meinel)

    * ``DirState._read_dirblocks`` now has an optional Pyrex
      implementation. This improves the speed of any command that has to
      read the entire DirState. (``diff``, ``status``, etc, improve by
      about 10%).
      ``bisect_dirblocks`` has also been improved, which helps all
      ``_get_entry`` type calls (whenever we are searching for a
      particular entry in the in-memory DirState).
      (John Arbash Meinel)

    * ``bzr pull`` and ``bzr push`` no longer do a complete walk of the
      branch revision history for ui display unless -v is supplied.
      (Robert Collins)

    * ``bzr log -rA..B`` output shifted to the left margin if the log only
      contains merge revisions. (Kent Gibson)

    * The ``plugins`` command is now public with improved help.
      (Ian Clatworthy)

    * New bundle and merge directive formats are faster to generate, and

    * Annotate merge now works when there are local changes. (Aaron Bentley)

    * Commit now only shows the progress in terms of directories instead of
      entries. (Ian Clatworthy)

    * Fix ``KnitRepository.get_revision_graph`` to not request the graph 2
      times. This makes ``get_revision_graph`` 2x faster. (John Arbash
      Meinel)

    * Fix ``VersionedFile.get_graph()`` to avoid using
      ``set.difference_update(other)``, which has bad scaling when
      ``other`` is large. This improves ``VF.get_graph([version_id])`` for
      a 12.5k graph from 2.9s down to 200ms. (John Arbash Meinel)

    * The ``--lsprof-file`` option now generates output for KCacheGrind if
      the file starts with ``callgrind.out``. This matches the default file
      filtering done by KCacheGrind's Open Dialog. (Ian Clatworthy)

    * Fix ``bzr update`` to avoid an unnecessary
      ``branch.get_master_branch`` call, which avoids 1 extra connection
      to the remote server. (Partial fix for #128076, John Arbash Meinel)

    * Log errors from the smart server in the trace file, to make debugging
      test failures (and live failures!) easier.  (Andrew Bennetts)

    * The HTML version of the man page has been superceded by a more
      comprehensive manual called the Bazaar User Reference. This manual
      is completed generated from the online help topics. As part of this
      change, limited reStructuredText is now explicitly supported in help
      topics and command help with 'unnatural' markup being removed prior
      to display by the online help or inclusion in the man page.
      (Ian Clatworthy)

    * HTML documentation now use files extension ``*.html``
      (Alexander Belchenko)

    * The cache of ignore definitions is now cleared in WorkingTree.unlock()
      so that changes to .bzrignore aren't missed. (#129694, Daniel Watkins)

    * ``bzr selftest --strict`` fails if there are any missing features or
      expected test failures. (Daniel Watkins, #111914)

    * Link to registration survey added to README. (Ian Clatworthy)

    * Windows standalone installer show link to registration survey
      when installation finished. (Alexander Belchenko)

  LIBRARY API BREAKS:

    * Deprecated dictionary ``bzrlib.option.SHORT_OPTIONS`` removed.
      Options are now required to provide a help string and it must
      comply with the style guide by being one or more sentences with an
      initial capital and final period. (Martin Pool)

    * KnitIndex.get_parents now returns tuples. (Robert Collins)

    * Ancient unused ``Repository.text_store`` attribute has been removed.
      (Robert Collins)

    * The ``bzrlib.pack`` interface has changed to use tuples of bytestrings
      rather than just bytestrings, making it easier to represent multiple
      element names. As this interface was not used by any internal facilities
      since it was introduced in 0.18 no API compatibility is being preserved.
      The serialised form of these packs is identical with 0.18 when a single
      element tuple is in use. (Robert Collins)

  INTERNALS:

    * merge now uses ``iter_changes`` to calculate changes, which makes room for
      future performance increases.  It is also more consistent with other
      operations that perform comparisons, and reduces reliance on
      Tree.inventory.  (Aaron Bentley)

    * Refactoring of transport classes connected to a remote server.
      ConnectedTransport is a new class that serves as a basis for all
      transports needing to connect to a remote server.  transport.split_url
      have been deprecated, use the static method on the object instead. URL
      tests have been refactored too.
      (Vincent Ladeuil)

    * Better connection sharing for ConnectedTransport objects.
      transport.get_transport() now accepts a 'possible_transports' parameter.
      If a newly requested transport can share a connection with one of the
      list, it will.
      (Vincent Ladeuil)

    * Most functions now accept ``bzrlib.revision.NULL_REVISION`` to indicate
      the null revision, and consider using ``None`` for this purpose
      deprecated.  (Aaron Bentley)

    * New ``index`` module with abstract index functionality. This will be
      used during the planned changes in the repository layer. Currently the
      index layer provides a graph aware immutable index, a builder for the
      same index type to allow creating them, and finally a composer for
      such indices to allow the use of many indices in a single query. The
      index performance is not optimised, however the API is stable to allow
      development on top of the index. (Robert Collins)

    * ``bzrlib.dirstate.cmp_by_dirs`` can be used to compare two paths by
      their directory sections. This is equivalent to comparing
      ``path.split('/')``, only without having to split the paths.
      This has a Pyrex implementation available.
      (John Arbash Meinel)

    * New transport decorator 'unlistable+' which disables the list_dir
      functionality for testing.

    * Deprecated ``change_entry`` in transform.py. (Ian Clatworthy)

    * RevisionTree.get_weave is now deprecated.  Tree.plan_merge is now used
      for performing annotate-merge.  (Aaron Bentley)

    * New EmailMessage class to create email messages. (Adeodato Simó)

    * Unused functions on the private interface KnitIndex have been removed.
      (Robert Collins)

    * New ``knit.KnitGraphIndex`` which provides a ``KnitIndex`` layered on top
      of a ``index.GraphIndex``. (Robert Collins)

    * New ``knit.KnitVersionedFile.iter_parents`` method that allows querying
      the parents of many knit nodes at once, reducing round trips to the
      underlying index. (Robert Collins)

    * Graph now has an is_ancestor method, various bits use it.
      (Aaron Bentley)

    * The ``-Dhpss`` flag now includes timing information. As well as
      logging when a new connection is opened. (John Arbash Meinel)

    * ``bzrlib.pack.ContainerWriter`` now returns an offset, length tuple to
      callers when inserting data, allowing generation of readv style access
      during pack creation, without needing a separate pass across the output
      pack to gather such details. (Robert Collins)

    * ``bzrlib.pack.make_readv_reader`` allows readv based access to pack
      files that are stored on a transport. (Robert Collins)

    * New ``Repository.has_same_location`` method that reports if two
      repository objects refer to the same repository (although with some risk
      of false negatives).  (Andrew Bennetts)

    * InterTree.compare now passes require_versioned on correctly.
      (Marius Kruger)

    * New methods on Repository - ``start_write_group``,
      ``commit_write_group``, ``abort_write_group`` and ``is_in_write_group`` -
      which provide a clean hook point for transactional Repositories - ones
      where all the data for a fetch or commit needs to be made atomically
      available in one step. This allows the write lock to remain while making
      a series of data insertions.  (e.g. data conversion). (Robert Collins)

    * In ``bzrlib.knit`` the internal interface has been altered to use
      3-tuples (index, pos, length) rather than two-tuples (pos, length) to
      describe where data in a knit is, allowing knits to be split into
      many files. (Robert Collins)

    * ``bzrlib.knit._KnitData`` split into cache management and physical access
      with two access classes - ``_PackAccess`` and ``_KnitAccess`` defined.
      The former provides access into a .pack file, and the latter provides the
      current production repository form of .knit files. (Robert Collins)

  TESTING:

    * Remove selftest ``--clean-output``, ``--numbered-dirs`` and
      ``--keep-output`` options, which are obsolete now that tests
      are done within directories in $TMPDIR.  (Martin Pool)

    * The SSH_AUTH_SOCK environment variable is now reset to avoid
      interaction with any running ssh agents.  (Jelmer Vernooij, #125955)

    * run_bzr_subprocess handles parameters the same way as run_bzr:
      either a string or a list of strings should be passed as the first
      parameter.  Varargs-style parameters are deprecated. (Aaron Bentley)


bzr 0.18  2007-07-17
--------------------

  BUGFIXES:

    * Fix 'bzr add' crash under Win32 (Kuno Meyer)


bzr 0.18rc1  2007-07-10
-----------------------

  BUGFIXES:

    * Do not suppress pipe errors, etc. in non-display commands
      (Alexander Belchenko, #87178)

    * Display a useful error message when the user requests to annotate
      a file that is not present in the specified revision.
      (James Westby, #122656)

    * Commands that use status flags now have a reference to 'help
      status-flags'.  (Daniel Watkins, #113436)

    * Work around python-2.4.1 inhability to correctly parse the
      authentication header.
      (Vincent Ladeuil, #121889)

    * Use exact encoding for merge directives. (Adeodato Simó, #120591)

    * Fix tempfile permissions error in smart server tar bundling under
      Windows. (Martin _, #119330)

    * Fix detection of directory entries in the inventory. (James Westby)

    * Fix handling of http code 400: Bad Request When issuing too many ranges.
      (Vincent Ladeuil, #115209)

    * Issue a CONNECT request when connecting to an https server
      via a proxy to enable SSL tunneling.
      (Vincent Ladeuil, #120678)

    * Fix ``bzr log -r`` to support selecting merge revisions, both
      individually and as part of revision ranges.
      (Kent Gibson, #4663)

    * Don't leave cruft behind when failing to acquire a lockdir.
      (Martin Pool, #109169)

    * Don't use the '-f' strace option during tests.
      (Vincent Ladeuil, #102019).

    * Warn when setting ``push_location`` to a value that will be masked by
      locations.conf.  (Aaron Bentley, #122286)

    * Fix commit ordering in corner case (Aaron Bentley, #94975)

    *  Make annotate behave in a non-ASCII world (Adeodato Simó).

  IMPROVEMENTS:

    * The --lsprof-file option now dumps a text rendering of the profiling
      information if the filename ends in ".txt". It will also convert the
      profiling information to a format suitable for KCacheGrind if the
      output filename ends in ".callgrind". Fixes to the lsprofcalltree
      conversion process by Jean Paul Calderone and Itamar were also merged.
      See http://ddaa.net/blog/python/lsprof-calltree. (Ian Clatworthy)

    * ``info`` now defaults to non-verbose mode, displaying only paths and
      abbreviated format info.  ``info -v`` displays all the information
      formerly displayed by ``info``.  (Aaron Bentley, Adeodato Simó)

    * ``bzr missing`` now has better option names ``--this`` and ``--other``.
      (Elliot Murphy)

    * The internal ``weave-list`` command has become ``versionedfile-list``,
      and now lists knits as well as weaves.  (Aaron Bentley)

    * Automatic merge base selection uses a faster algorithm that chooses
      better bases in criss-cross merge situations (Aaron Bentley)

    * Progress reporting in ``commit`` has been improved. The various logical
      stages are now reported on as follows, namely:

      * Collecting changes [Entry x/y] - Stage n/m
      * Saving data locally - Stage n/m
      * Uploading data to master branch - Stage n/m
      * Updating the working tree - Stage n/m
      * Running post commit hooks - Stage n/m

      If there is no master branch, the 3rd stage is omitted and the total
      number of stages is adjusted accordingly.

      Each hook that is run after commit is listed with a name (as hooks
      can be slow it is useful feedback).
      (Ian Clatworthy, Robert Collins)

    * Various operations that are now faster due to avoiding unnecessary
      topological sorts. (Aaron Bentley)

    * Make merge directives robust against broken bundles. (Aaron Bentley)

    * The lsprof filename note is emitted via trace.note(), not standard
      output.  (Aaron Bentley)

    * ``bzrlib`` now exports explicit API compatibility information to assist
      library users and plugins. See the ``bzrlib.api`` module for details.
      (Robert Collins)

    * Remove unnecessary lock probes when acquiring a lockdir.
      (Martin Pool)

    * ``bzr --version`` now shows the location of the bzr log file, which
      is especially useful on Windows.  (Martin Pool)

    * -D now supports hooks to get debug tracing of hooks (though its currently
      minimal in nature). (Robert Collins)

    * Long log format reports deltas on merge revisions.
      (John Arbash Meinel, Kent Gibson)

    * Make initial push over ftp more resilient. (John Arbash Meinel)

    * Print a summary of changes for update just like pull does.
      (Daniel Watkins, #113990)

    * Add a -Dhpss option to trace smart protocol requests and responses.
      (Andrew Bennetts)

  LIBRARY API BREAKS:

    * Testing cleanups -
      ``bzrlib.repository.RepositoryTestProviderAdapter`` has been moved
      to ``bzrlib.tests.repository_implementations``;
      ``bzrlib.repository.InterRepositoryTestProviderAdapter`` has been moved
      to ``bzrlib.tests.interrepository_implementations``;
      ``bzrlib.transport.TransportTestProviderAdapter`` has moved to
      ``bzrlib.tests.test_transport_implementations``.
      ``bzrlib.branch.BranchTestProviderAdapter`` has moved to
      ``bzrlib.tests.branch_implementations``.
      ``bzrlib.bzrdir.BzrDirTestProviderAdapter`` has moved to
      ``bzrlib.tests.bzrdir_implementations``.
      ``bzrlib.versionedfile.InterVersionedFileTestProviderAdapter`` has moved
      to ``bzrlib.tests.interversionedfile_implementations``.
      ``bzrlib.store.revision.RevisionStoreTestProviderAdapter`` has moved to
      ``bzrlib.tests.revisionstore_implementations``.
      ``bzrlib.workingtree.WorkingTreeTestProviderAdapter`` has moved to
      ``bzrlib.tests.workingtree_implementations``.
      These changes are an API break in the testing infrastructure only.
      (Robert Collins)

    * Relocate TestCaseWithRepository to be more central. (Robert Collins)

    * ``bzrlib.add.smart_add_tree`` will no longer perform glob expansion on
      win32. Callers of the function should do this and use the new
      ``MutableTree.smart_add`` method instead. (Robert Collins)

    * ``bzrlib.add.glob_expand_for_win32`` is now
      ``bzrlib.win32utils.glob_expand``.  (Robert Collins)

    * ``bzrlib.add.FastPath`` is now private and moved to
      ``bzrlib.mutabletree._FastPath``. (Robert Collins, Martin Pool)

    * ``LockDir.wait`` removed.  (Martin Pool)

    * The ``SmartServer`` hooks API has changed for the ``server_started`` and
      ``server_stopped`` hooks. The first parameter is now an iterable of
      backing URLs rather than a single URL. This is to reflect that many
      URLs may map to the external URL of the server. E.g. the server interally
      may have a chrooted URL but also the local file:// URL will be at the
      same location. (Robert Collins)

  INTERNALS:

    * New SMTPConnection class to unify email handling.  (Adeodato Simó)

    * Fix documentation of BzrError. (Adeodato Simó)

    * Make BzrBadParameter an internal error. (Adeodato Simó)

    * Remove use of 'assert False' to raise an exception unconditionally.
      (Martin Pool)

    * Give a cleaner error when failing to decode knit index entry.
      (Martin Pool)

    * TreeConfig would mistakenly search the top level when asked for options
      from a section. It now respects the section argument and only
      searches the specified section. (James Westby)

    * Improve ``make api-docs`` output. (John Arbash Meinel)

    * Use os.lstat rather than os.stat for osutils.make_readonly and
      osutils.make_writeable. This makes the difftools plugin more
      robust when dangling symlinks are found. (Elliot Murphy)

    * New ``-Dlock`` option to log (to ~/.bzr.log) information on when
      lockdirs are taken or released.  (Martin Pool)

    * ``bzrlib`` Hooks are now nameable using ``Hooks.name_hook``. This
      allows a nicer UI when hooks are running as the current hook can
      be displayed. (Robert Collins)

    * ``Transport.get`` has had its interface made more clear for ease of use.
      Retrieval of a directory must now fail with either 'PathError' at open
      time, or raise 'ReadError' on a read. (Robert Collins)

    * New method ``_maybe_expand_globs`` on the ``Command`` class for
      dealing with unexpanded glob lists - e.g. on the win32 platform. This
      was moved from ``bzrlib.add._prepare_file_list``. (Robert Collins)

    * ``bzrlib.add.smart_add`` and ``bzrlib.add.smart_add_tree`` are now
      deprecated in favour of ``MutableTree.smart_add``. (Robert Collins,
      Martin Pool)

    * New method ``external_url`` on Transport for obtaining the url to
      hand to external processes. (Robert Collins)

    * Teach windows installers to build pyrex/C extensions.
      (Alexander Belchenko)

  TESTING:

    * Removed the ``--keep-output`` option from selftest and clean up test
      directories as they're used.  This reduces the IO load from
      running the test suite and cuts the time by about half.
      (Andrew Bennetts, Martin Pool)

    * Add scenarios as a public attribute on the TestAdapter classes to allow
      modification of the generated scenarios before adaption and easier
      testing. (Robert Collins)

    * New testing support class ``TestScenarioApplier`` which multiplies
      out a single teste by a list of supplied scenarios. (RobertCollins)

    * Setting ``repository_to_test_repository`` on a repository_implementations
      test will cause it to be called during repository creation, allowing the
      testing of repository classes which are not based around the Format
      concept. For example a repository adapter can be tested in this manner,
      by altering the repository scenarios to include a scenario that sets this
      attribute during the test parameterisation in
      ``bzrlib.tests.repository.repository_implementations``. (Robert Collins)

    * Clean up many of the APIs for blackbox testing of Bazaar.  The standard
      interface is now self.run_bzr.  The command to run can be passed as
      either a list of parameters, a string containing the command line, or
      (deprecated) varargs parameters.  (Martin Pool)

    * The base TestCase now isolates tests from -D parameters by clearing
      ``debug.debug_flags`` and restores it afterwards. (Robert Collins)

    * Add a relpath parameter to get_transport methods in test framework to
      avoid useless cloning.
      (Vincent Ladeuil, #110448)


bzr 0.17  2007-06-18
--------------------

  BUGFIXES:

    * Fix crash of commit due to wrong lookup of filesystem encoding.
      (Colin Watson, #120647)

    * Revert logging just to stderr in commit as broke unicode filenames.
      (Aaron Bentley, Ian Clatworthy, #120930)


bzr 0.17rc1  2007-06-12
-----------------------

  NOTES WHEN UPGRADING:

    * The kind() and is_executable() APIs on the WorkingTree interface no
      longer implicitly (read) locks and unlocks the tree. This *might*
      impact some plug-ins and tools using this part of the API. If you find
      an issue that may be caused by this change, please let us know,
      particularly the plug-in/tool maintainer. If encountered, the API
      fix is to surround kind() and is_executable() calls with lock_read()
      and unlock() like so::

        work_tree.lock_read()
        try:
            kind = work_tree.kind(...)
        finally:
            work_tree.unlock()

  INTERNALS:
    * Rework of LogFormatter API to provide beginning/end of log hooks and to
      encapsulate the details of the revision to be logged in a LogRevision
      object.
      In long log formats, merge revision ids are only shown when --show-ids
      is specified, and are labelled "revision-id:", as per mainline
      revisions, instead of "merged:". (Kent Gibson)

    * New ``BranchBuilder`` API which allows the construction of particular
      histories quickly. Useful for testing and potentially other applications
      too. (Robert Collins)

  IMPROVEMENTS:

    * There are two new help topics, working-trees and repositories that
      attempt to explain these concepts. (James Westby, John Arbash Meinel,
      Aaron Bentley)

    * Added ``bzr log --limit`` to report a limited number of revisions.
      (Kent Gibson, #3659)

    * Revert does not try to preserve file contents that were originally
      produced by reverting to a historical revision.  (Aaron Bentley)

    * ``bzr log --short`` now includes ``[merge]`` for revisions which
      have more than one parent. This is a small improvement to help
      understanding what changes have occurred
      (John Arbash Meinel, #83887)

    * TreeTransform avoids many renames when contructing large trees,
      improving speed.  3.25x speedups have been observed for construction of
      kernel-sized-trees, and checkouts are 1.28x faster.  (Aaron Bentley)

    * Commit on large trees is now faster. In my environment, a commit of
      a small change to the Mozilla tree (55k files) has dropped from
      66 seconds to 32 seconds. For a small tree of 600 files, commit of a
      small change is 33% faster. (Ian Clatworthy)

    * New --create-prefix option to bzr init, like for push.  (Daniel Watkins,
      #56322)

  BUGFIXES:

    * ``bzr push`` should only connect to the remote location one time.
      We have been connecting 3 times because we forget to pass around
      the Transport object. This adds ``BzrDir.clone_on_transport()``, so
      that we can pass in the Transport that we already have.
      (John Arbash Meinel, #75721)

    * ``DirState.set_state_from_inventory()`` needs to properly order
      based on split paths, not just string paths.
      (John Arbash Meinel, #115947)

    * Let TestUIFactoy encode the password prompt with its own stdout.
      (Vincent Ladeuil, #110204)

    * pycurl should take use the range header that takes the range hint
      into account.
      (Vincent Ladeuil, #112719)

    * WorkingTree4.get_file_sha1 no longer raises an exception when invoked
      on a missing file.  (Aaron Bentley, #118186)

    * WorkingTree.remove works correctly with tree references, and when pwd is
      not the tree root. (Aaron Bentley)

    * Merge no longer fails when a file is renamed in one tree and deleted
      in the other. (Aaron Bentley, #110279)

    * ``revision-info`` now accepts dotted revnos, doesn't require a tree,
      and defaults to the last revision (Matthew Fuller, #90048)

    * Tests no longer fail when BZR_REMOTE_PATH is set in the environment.
      (Daniel Watkins, #111958)

    * ``bzr branch -r revid:foo`` can be used to branch any revision in
      your repository. (Previously Branch6 only supported revisions in your
      mainline). (John Arbash Meinel, #115343)

bzr 0.16  2007-05-07
--------------------

  BUGFIXES:

    * Handle when you have 2 directories with similar names, but one has a
      hyphen. (``'abc'`` versus ``'abc-2'``). The WT4._iter_changes
      iterator was using direct comparison and ``'abc/a'`` sorts after
      ``'abc-2'``, but ``('abc', 'a')`` sorts before ``('abc-2',)``.
      (John Arbash Meinel, #111227)

    * Handle when someone renames a file on disk without telling bzr.
      Previously we would report the first file as missing, but not show
      the new unknown file. (John Arbash Meinel, #111288)

    * Avoid error when running hooks after pulling into or pushing from
      a branch bound to a smartserver branch.  (Martin Pool, #111968)

  IMPROVEMENTS:

    * Move developer documentation to doc/developers/. This reduces clutter in
      the root of the source tree and allows HACKING to be split into multiple
      files. (Robert Collins, Alexander Belchenko)

    * Clean up the ``WorkingTree4._iter_changes()`` internal loops as well as
      ``DirState.update_entry()``. This optimizes the core logic for ``bzr
      diff`` and ``bzr status`` significantly improving the speed of
      both. (John Arbash Meinel)

bzr 0.16rc2  2007-04-30
-----------------------

  BUGFIXES:

    * Handle the case when you delete a file, and then rename another file
      on top of it. Also handle the case of ``bzr rm --keep foo``. ``bzr
      status`` should show the removed file and an unknown file in its
      place. (John Arbash Meinel, #109993)

    * Bundles properly read and write revision properties that have an
      empty value. And when the value is not ASCII.
      (John Arbash Meinel, #109613)

    * Fix the bzr commit message to be in text mode.
      (Alexander Belchenko, #110901)

    * Also handle when you rename a file and create a file where it used
      to be. (John Arbash Meinel, #110256)

    * ``WorkingTree4._iter_changes`` should not descend into unversioned
      directories. (John Arbash Meinel, #110399)

bzr 0.16rc1  2007-04-26
-----------------------

  NOTES WHEN UPGRADING:

    * ``bzr remove`` and ``bzr rm`` will now remove the working file, if
      it could be recovered again.
      This has been done for consistency with svn and the unix rm command.
      The old ``remove`` behaviour has been retained in the new option
      ``bzr remove --keep``, which will just stop versioning the file,
      but not delete it.
      ``bzr remove --force`` have been added which will always delete the
      files.
      ``bzr remove`` is also more verbose.
      (Marius Kruger, #82602)

  IMPROVEMENTS:

    * Merge directives can now be supplied as input to `merge` and `pull`,
      like bundles can.  (Aaron Bentley)

    * Sending the SIGQUIT signal to bzr, which can be done on Unix by
      pressing Control-Backslash, drops bzr into a debugger.  Type ``'c'``
      to continue.  This can be disabled by setting the environment variable
      ``BZR_SIGQUIT_PDB=0``.  (Martin Pool)

    * selftest now supports --list-only to list tests instead of running
      them. (Ian Clatworthy)

    * selftest now supports --exclude PATTERN (or -x PATTERN) to exclude
      tests with names that match that regular expression.
      (Ian Clatworthy, #102679)

    * selftest now supports --randomize SEED to run tests in a random order.
      SEED is typically the value 'now' meaning 'use the current time'.
      (Ian Clatworthy, #102686)

    * New option ``--fixes`` to commit, which stores bug fixing annotations as
      revision properties. Built-in support for Launchpad, Debian, Trac and
      Bugzilla bug trackers. (Jonathan Lange, James Henstridge, Robert Collins)

    * New API, ``bzrlib.bugtracker.tracker_registry``, for adding support for
      other bug trackers to ``fixes``. (Jonathan Lange, James Henstridge,
      Robert Collins)

    * ``selftest`` has new short options ``-f`` and ``-1``.  (Martin
      Pool)

    * ``bzrlib.tsort.MergeSorter`` optimizations. Change the inner loop
      into using local variables instead of going through ``self._var``.
      Improves the time to ``merge_sort`` a 10k revision graph by
      approximately 40% (~700->400ms).  (John Arbash Meinel)

    * ``make docs`` now creates a man page at ``man1/bzr.1`` fixing bug 107388.
      (Robert Collins)

    * ``bzr help`` now provides cross references to other help topics using
      the _see_also facility on command classes. Likewise the bzr_man
      documentation, and the bzr.1 man page also include this information.
      (Robert Collins)

    * Tags are now included in logs, that use the long log formatter.
      (Erik Bågfors, Alexander Belchenko)

    * ``bzr help`` provides a clearer message when a help topic cannot be
      found. (Robert Collins, #107656)

    * ``bzr help`` now accepts optional prefixes for command help. The help
      for all commands can now be found at ``bzr help commands/COMMANDNAME``
      as well as ``bzr help COMMANDNAME`` (which only works for commands
      where the name is not the same as a more general help topic).
      (Robert Collins)

    * ``bzr help PLUGINNAME`` will now return the module docstring from the
      plugin PLUGINNAME. (Robert Collins, #50408)

    * New help topic ``urlspec`` which lists the availables transports.
      (Goffredo Baroncelli)

    * doc/server.txt updated to document the default bzr:// port
      and also update the blurb about the hpss' current status.
      (Robert Collins, #107125).

    * ``bzr serve`` now listens on interface 0.0.0.0 by default, making it
      serve out to the local LAN (and anyone in the world that can reach the
      machine running ``bzr serve``. (Robert Collins, #98918)

    * A new smart server protocol version has been added.  It prefixes requests
      and responses with an explicit version identifier so that future protocol
      revisions can be dealt with gracefully.  (Andrew Bennetts, Robert Collins)

    * The bzr protocol version 2 indicates success or failure in every response
      without depending on particular commands encoding that consistently,
      allowing future client refactorings to be much more robust about error
      handling. (Robert Collins, Martin Pool, Andrew Bennetts)

    * The smart protocol over HTTP client has been changed to always post to the
      same ``.bzr/smart`` URL under the original location when it can.  This allows
      HTTP servers to only have to pass URLs ending in .bzr/smart to the smart
      server handler, and not arbitrary ``.bzr/*/smart`` URLs.  (Andrew Bennetts)

    * digest authentication is now supported for proxies and HTTP by the urllib
      based http implementation. Tested against Apache 2.0.55 and Squid
      2.6.5. Basic and digest authentication are handled coherently for HTTP
      and proxy: if the user is provided in the url (bzr command line for HTTP,
      proxy environment variables for proxies), the password is prompted for
      (only once). If the password is provided, it is taken into account. Once
      the first authentication is successful, all further authentication
      roundtrips are avoided by preventively setting the right authentication
      header(s).
      (Vincent Ladeuil).

  INTERNALS:

    * bzrlib API compatability with 0.8 has been dropped, cleaning up some
      code paths. (Robert Collins)

    * Change the format of chroot urls so that they can be safely manipulated
      by generic url utilities without causing the resulting urls to have
      escaped the chroot. A side effect of this is that creating a chroot
      requires an explicit action using a ChrootServer.
      (Robert Collins, Andrew Bennetts)

    * Deprecate ``Branch.get_root_id()`` because branches don't have root ids,
      rather than fixing bug #96847.  (Aaron Bentley)

    * ``WorkingTree.apply_inventory_delta`` provides a better alternative to
      ``WorkingTree._write_inventory``.  (Aaron Bentley)

    * Convenience method ``TestCase.expectFailure`` ensures that known failures
      do not silently pass.  (Aaron Bentley)

    * ``Transport.local_abspath`` now raises ``NotLocalUrl`` rather than
      ``TransportNotPossible``. (Martin Pool, Ian Clatworthy)

    * New SmartServer hooks facility. There are two initial hooks documented
      in ``bzrlib.transport.smart.SmartServerHooks``. The two initial hooks allow
      plugins to execute code upon server startup and shutdown.
      (Robert Collins).

    * SmartServer in standalone mode will now close its listening socket
      when it stops, rather than waiting for garbage collection. This primarily
      fixes test suite hangs when a test tries to connect to a shutdown server.
      It may also help improve behaviour when dealing with a server running
      on a specific port (rather than dynamically assigned ports).
      (Robert Collins)

    * Move most SmartServer code into a new package, bzrlib/smart.
      bzrlib/transport/remote.py contains just the Transport classes that used
      to be in bzrlib/transport/smart.py.  (Andrew Bennetts)

    * urllib http implementation avoid roundtrips associated with
      401 (and 407) errors once the authentication succeeds.
      (Vincent Ladeuil).

    * urlib http now supports querying the user for a proxy password if
      needed. Realm is shown in the prompt for both HTTP and proxy
      authentication when the user is required to type a password.
      (Vincent Ladeuil).

    * Renamed SmartTransport (and subclasses like SmartTCPTransport) to
      RemoteTransport (and subclasses to RemoteTCPTransport, etc).  This is more
      consistent with its new home in ``bzrlib/transport/remote.py``, and because
      it's not really a "smart" transport, just one that does file operations
      via remote procedure calls.  (Andrew Bennetts)

    * The ``lock_write`` method of ``LockableFiles``, ``Repository`` and
      ``Branch`` now accept a ``token`` keyword argument, so that separate
      instances of those objects can share a lock if it has the right token.
      (Andrew Bennetts, Robert Collins)

    * New method ``get_branch_reference`` on ``BzrDir`` allows the detection of
      branch references - which the smart server component needs.

    * The Repository API ``make_working_trees`` is now permitted to return
      False when ``set_make_working_trees`` is not implemented - previously
      an unimplemented ``set_make_working_trees`` implied the result True
      from ``make_working_trees``. This has been changed to accomodate the
      smart server, where it does not make sense (at this point) to ever
      make working trees by default. (Robert Collins)

    * Command objects can now declare related help topics by having _see_also
      set to a list of related topic. (Robert Collins)

    * ``bzrlib.help`` now delegates to the Command class for Command specific
      help. (Robert Collins)

    * New class ``TransportListRegistry``, derived from the Registry class, which
      simplifies tracking the available Transports. (Goffredo Baroncelli)

    * New function ``Branch.get_revision_id_to_revno_map`` which will
      return a dictionary mapping revision ids to dotted revnos. Since
      dotted revnos are defined in the context of the branch tip, it makes
      sense to generate them from a ``Branch`` object.
      (John Arbash Meinel)

    * Fix the 'Unprintable error' message display to use the repr of the
      exception that prevented printing the error because the str value
      for it is often not useful in debugging (e.g. KeyError('foo') has a
      str() of 'foo' but a repr of 'KeyError('foo')' which is much more
      useful. (Robert Collins)

    * ``urlutils.normalize_url`` now unescapes unreserved characters, such as "~".
      (Andrew Bennetts)

  BUGFIXES:

    * Don't fail bundle selftest if email has 'two' embedded.
      (Ian Clatworthy, #98510)

    * Remove ``--verbose`` from ``bzr bundle``. It didn't work anyway.
      (Robert Widhopf-Fenk, #98591)

    * Remove ``--basis`` from the checkout/branch commands - it didn't work
      properly and is no longer beneficial.
      (Robert Collins, #53675, #43486)

    * Don't produce encoding error when adding duplicate files.
      (Aaron Bentley)

    * Fix ``bzr log <file>`` so it only logs the revisions that changed
      the file, and does it faster.
      (Kent Gibson, John Arbash Meinel, #51980, #69477)

    * Fix ``InterDirstateTre._iter_changes`` to handle when we come across
      an empty versioned directory, which now has files in it.
      (John Arbash Meinel, #104257)

    * Teach ``common_ancestor`` to shortcut when the tip of one branch is
      inside the ancestry of the other. Saves a lot of graph processing
      (with an ancestry of 16k revisions, ``bzr merge ../already-merged``
      changes from 2m10s to 13s).  (John Arbash Meinel, #103757)

    * Fix ``show_diff_trees`` to handle the case when a file is modified,
      and the containing directory is renamed. (The file path is different
      in this versus base, but it isn't marked as a rename).
      (John Arbash Meinel, #103870)

    * FTP now works even when the FTP server does not support atomic rename.
      (Aaron Bentley, #89436)

    * Correct handling in bundles and merge directives of timezones with
      that are not an integer number of hours offset from UTC.  Always
      represent the epoch time in UTC to avoid problems with formatting
      earlier times on win32.  (Martin Pool, Alexander Belchenko, John
      Arbash Meinel)

    * Typo in the help for ``register-branch`` fixed. (Robert Collins, #96770)

    * "dirstate" and "dirstate-tags" formats now produce branches compatible
      with old versions of bzr. (Aaron Bentley, #107168))

    * Handle moving a directory when children have been added, removed,
      and renamed. (John Arbash Meinel, #105479)

    * Don't preventively use basic authentication for proxy before receiving a
      407 error. Otherwise people willing to use other authentication schemes
      may expose their password in the clear (or nearly). This add one
      roundtrip in case basic authentication should be used, but plug the
      security hole.
      (Vincent Ladeuil)

    * Handle http and proxy digest authentication.
      (Vincent Ladeuil, #94034).

  TESTING:

    * Added ``bzrlib.strace.strace`` which will strace a single callable and
      return a StraceResult object which contains just the syscalls involved
      in running it. (Robert Collins)

    * New test method ``reduceLockdirTimeout`` to drop the default (ui-centric)
      default time down to one suitable for tests. (Andrew Bennetts)

    * Add new ``vfs_transport_factory`` attribute on tests which provides the
      common vfs backing for both the readonly and readwrite transports.
      This allows the RemoteObject tests to back onto local disk or memory,
      and use the existing ``transport_server`` attribute all tests know about
      to be the smart server transport. This in turn allows tests to
      differentiate between 'transport to access the branch', and
      'transport which is a VFS' - which matters in Remote* tests.
      (Robert Collins, Andrew Bennetts)

    * The ``make_branch_and_tree`` method for tests will now create a
      lightweight checkout for the tree if the ``vfs_transport_factory`` is not
      a LocalURLServer. (Robert Collins, Andrew Bennetts)

    * Branch implementation tests have been audited to ensure that all urls
      passed to Branch APIs use proper urls, except when local-disk paths
      are intended. This is so that tests correctly access the test transport
      which is often not equivalent to local disk in Remote* tests. As part
      of this many tests were adjusted to remove dependencies on local disk
      access.
      (Robert Collins, Andrew Bennetts)

    * Mark bzrlib.tests and bzrlib.tests.TestUtil as providing assertFOO helper
      functions by adding a ``__unittest`` global attribute. (Robert Collins,
      Andrew Bennetts, Martin Pool, Jonathan Lange)

    * Refactored proxy and authentication handling to simplify the
      implementation of new auth schemes for both http and proxy.
      (Vincent Ladeuil)

bzr 0.15 2007-04-01
-------------------

  BUGFIXES:

    * Handle incompatible repositories as a user issue when fetching.
      (Aaron Bentley)

    * Don't give a recommendation to upgrade when branching or
      checking out a branch that contains an old-format working tree.
      (Martin Pool)

bzr 0.15rc3  2007-03-26
-----------------------

  CHANGES:

    * A warning is now displayed when opening working trees in older
      formats, to encourage people to upgrade to WorkingTreeFormat4.
      (Martin Pool)

  IMPROVEMENTS:

    * HTTP redirections are now taken into account when a branch (or a
      bundle) is accessed for the first time. A message is issued at each
      redirection to inform the user. In the past, http redirections were
      silently followed for each request which significantly degraded the
      performances. The http redirections are not followed anymore by
      default, instead a RedirectRequested exception is raised. For bzrlib
      users needing to follow http redirections anyway,
      ``bzrlib.transport.do_catching_redirections`` provide an easy transition
      path.  (vila)

  INTERNALS:

    * Added ``ReadLock.temporary_write_lock()`` to allow upgrading an OS read
      lock to an OS write lock. Linux can do this without unlocking, Win32
      needs to unlock in between. (John Arbash Meinel)

    * New parameter ``recommend_upgrade`` to ``BzrDir.open_workingtree``
      to silence (when false) warnings about opening old formats.
      (Martin Pool)

    * Fix minor performance regression with bzr-0.15 on pre-dirstate
      trees. (We were reading the working inventory too many times).
      (John Arbash Meinel)

    * Remove ``Branch.get_transaction()`` in favour of a simple cache of
      ``revision_history``.  Branch subclasses should override
      ``_gen_revision_history`` rather than ``revision_history`` to make use of
      this cache, and call ``_clear_revision_history_cache`` and
      ``_cache_revision_history`` at appropriate times. (Andrew Bennetts)

  BUGFIXES:

    * Take ``smtp_server`` from user config into account.
      (vila, #92195)

    * Restore Unicode filename handling for versioned and unversioned files.
      (John Arbash Meinel, #92608)

    * Don't fail during ``bzr commit`` if a file is marked removed, and
      the containing directory is auto-removed.  (John Arbash Meinel, #93681)

    * ``bzr status FILENAME`` failed on Windows because of an uncommon
      errno. (``ERROR_DIRECTORY == 267 != ENOTDIR``).
      (Wouter van Heyst, John Arbash Meinel, #90819)

    * ``bzr checkout source`` should create a local branch in the same
      format as source. (John Arbash Meinel, #93854)

    * ``bzr commit`` with a kind change was failing to update the
      last-changed-revision for directories.  The
      InventoryDirectory._unchanged only looked at the ``parent_id`` and name,
      ignoring the fact that the kind could have changed, too.
      (John Arbash Meinel, #90111)

    * ``bzr mv dir/subdir other`` was incorrectly updating files inside
      the directory. So that there was a chance it would break commit,
      etc. (John Arbash Meinel, #94037)

    * Correctly handles mutiple permanent http redirections.
      (vila, #88780)

bzr 0.15rc2  2007-03-14
-----------------------

  NOTES WHEN UPGRADING:

    * Release 0.15rc2 of bzr changes the ``bzr init-repo`` command to
      default to ``--trees`` instead of ``--no-trees``.
      Existing shared repositories are not affected.

  IMPROVEMENTS:

    * New ``merge-directive`` command to generate machine- and human-readable
      merge requests.  (Aaron Bentley)

    * New ``submit:`` revision specifier makes it easy to diff against the
      common ancestor with the submit location (Aaron Bentley)

    * Added support for Putty's SSH implementation. (Dmitry Vasiliev)

    * Added ``bzr status --versioned`` to report only versioned files,
      not unknowns. (Kent Gibson)

    * Merge now autodetects the correct line-ending style for its conflict
      markers.  (Aaron Bentley)

  INTERNALS:

    * Refactored SSH vendor registration into SSHVendorManager class.
      (Dmitry Vasiliev)

  BUGFIXES:

    * New ``--numbered-dirs`` option to ``bzr selftest`` to use
      numbered dirs for TestCaseInTempDir. This is default behavior
      on Windows. Anyone can force named dirs on Windows
      with ``--no-numbered-dirs``. (Alexander Belchenko)

    * Fix ``RevisionSpec_revid`` to handle the Unicode strings passed in
      from the command line. (Marien Zwart, #90501)

    * Fix ``TreeTransform._iter_changes`` when both the source and
      destination are missing. (Aaron Bentley, #88842)

    * Fix commit of merges with symlinks in dirstate trees.
      (Marien Zwart)

    * Switch the ``bzr init-repo`` default from --no-trees to --trees.
      (Wouter van Heyst, #53483)


bzr 0.15rc1  2007-03-07
-----------------------

  SURPRISES:

    * The default disk format has changed. Please run 'bzr upgrade' in your
      working trees to upgrade. This new default is compatible for network
      operations, but not for local operations. That is, if you have two
      versions of bzr installed locally, after upgrading you can only use the
      bzr 0.15 version. This new default does not enable tags or nested-trees
      as they are incompatible with bzr versions before 0.15 over the network.

    * For users of bzrlib: Two major changes have been made to the working tree
      api in bzrlib. The first is that many methods and attributes, including
      the inventory attribute, are no longer valid for use until one of
      ``lock_read``/``lock_write``/``lock_tree_write`` has been called,
      and become invalid again after unlock is called. This has been done
      to improve performance and correctness as part of the dirstate
      development.
      (Robert Collins, John A Meinel, Martin Pool, and others).

    * For users of bzrlib: The attribute 'tree.inventory' should be considered
      readonly. Previously it was possible to directly alter this attribute, or
      its contents, and have the tree notice this. This has been made
      unsupported - it may work in some tree formats, but in the newer dirstate
      format such actions will have no effect and will be ignored, or even
      cause assertions. All operations possible can still be carried out by a
      combination of the tree API, and the bzrlib.transform API. (Robert
      Collins, John A Meinel, Martin Pool, and others).

  IMPROVEMENTS:

    * Support for OS Windows 98. Also .bzr.log on any windows system
      saved in My Documents folder. (Alexander Belchenko)

    * ``bzr mv`` enhanced to support already moved files.
      In the past the mv command would have failed if the source file doesn't
      exist. In this situation ``bzr mv`` would now detect that the file has
      already moved and update the repository accordingly, if the target file
      does exist.
      A new option ``--after`` has been added so that if two files already
      exist, you could notify Bazaar that you have moved a (versioned) file
      and replaced it with another. Thus in this case ``bzr move --after``
      will only update the Bazaar identifier.
      (Steffen Eichenberg, Marius Kruger)

    * ``ls`` now works on treeless branches and remote branches.
      (Aaron Bentley)

    * ``bzr help global-options`` describes the global options.
      (Aaron Bentley)

    * ``bzr pull --overwrite`` will now correctly overwrite checkouts.
      (Robert Collins)

    * Files are now allowed to change kind (e.g. from file to symlink).
      Supported by ``commit``, ``revert`` and ``status``
      (Aaron Bentley)

    * ``inventory`` and ``unknowns`` hidden in favour of ``ls``
      (Aaron Bentley)

    * ``bzr help checkouts`` descibes what checkouts are and some possible
      uses of them. (James Westby, Aaron Bentley)

    * A new ``-d`` option to push, pull and merge overrides the default
      directory.  (Martin Pool)

    * Branch format 6: smaller, and potentially faster than format 5.  Supports
      ``append_history_only`` mode, where the log view and revnos do not change,
      except by being added to.  Stores policy settings in
      ".bzr/branch/branch.conf".

    * ``append_only`` branches:  Format 6 branches may be configured so that log
      view and revnos are always consistent.  Either create the branch using
      "bzr init --append-revisions-only" or edit the config file as descriped
      in docs/configuration.txt.

    * rebind: Format 6 branches retain the last-used bind location, so if you
      "bzr unbind", you can "bzr bind" to bind to the previously-selected
      bind location.

    * Builtin tags support, created and deleted by the ``tag`` command and
      stored in the branch.  Tags can be accessed with the revisionspec
      ``-rtag:``, and listed with ``bzr tags``.  Tags are not versioned
      at present. Tags require a network incompatible upgrade. To perform this
      upgrade, run ``bzr upgrade --dirstate-tags`` in your branch and
      repositories. (Martin Pool)

    * The ``bzr://`` transport now has a well-known port number, 4155,
      which it will use by default.  (Andrew Bennetts, Martin Pool)

    * Bazaar now looks for user-installed plugins before looking for site-wide
      plugins. (Jonathan Lange)

    * ``bzr resolve`` now detects and marks resolved text conflicts.
      (Aaron Bentley)

  INTERNALS:

    * Internally revision ids and file ids are now passed around as utf-8
      bytestrings, rather than treating them as Unicode strings. This has
      performance benefits for Knits, since we no longer need to decode the
      revision id for each line of content, nor for each entry in the index.
      This will also help with the future dirstate format.
      (John Arbash Meinel)

    * Reserved ids (any revision-id ending in a colon) are rejected by
      versionedfiles, repositories, branches, and working trees
      (Aaron Bentley)

    * Minor performance improvement by not creating a ProgressBar for
      every KnitIndex we create. (about 90ms for a bzr.dev tree)
      (John Arbash Meinel)

    * New easier to use Branch hooks facility. There are five initial hooks,
      all documented in bzrlib.branch.BranchHooks.__init__ - ``'set_rh'``,
      ``'post_push'``, ``'post_pull'``, ``'post_commit'``,
      ``'post_uncommit'``. These hooks fire after the matching operation
      on a branch has taken place, and were originally added for the
      branchrss plugin. (Robert Collins)

    * New method ``Branch.push()`` which should be used when pushing from a
      branch as it makes performance and policy decisions to match the UI
      level command ``push``. (Robert Collins).

    * Add a new method ``Tree.revision_tree`` which allows access to cached
      trees for arbitrary revisions. This allows the in development dirstate
      tree format to provide access to the callers to cached copies of
      inventory data which are cheaper to access than inventories from the
      repository.
      (Robert Collins, Martin Pool)

    * New ``Branch.last_revision_info`` method, this is being done to allow
      optimization of requests for both the number of revisions and the last
      revision of a branch with smartservers and potentially future branch
      formats. (Wouter van Heyst, Robert Collins)

    * Allow ``'import bzrlib.plugins.NAME'`` to work when the plugin NAME has not
      yet been loaded by ``load_plugins()``. This allows plugins to depend on each
      other for code reuse without requiring users to perform file-renaming
      gymnastics. (Robert Collins)

    * New Repository method ``'gather_stats'`` for statistic data collection.
      This is expected to grow to cover a number of related uses mainly
      related to bzr info. (Robert Collins)

    * Log formatters are now managed with a registry.
      ``log.register_formatter`` continues to work, but callers accessing
      the FORMATTERS dictionary directly will not.

    * Allow a start message to be passed to the ``edit_commit_message``
      function.  This will be placed in the message offered to the user
      for editing above the separator. It allows a template commit message
      to be used more easily. (James Westby)

    * ``GPGStrategy.sign()`` will now raise ``BzrBadParameterUnicode`` if
      you pass a Unicode string rather than an 8-bit string. Callers need
      to be updated to encode first. (John Arbash Meinel)

    * Branch.push, pull, merge now return Result objects with information
      about what happened, rather than a scattering of various methods.  These
      are also passed to the post hooks.  (Martin Pool)

    * File formats and architecture is in place for managing a forest of trees
      in bzr, and splitting up existing trees into smaller subtrees, and
      finally joining trees to make a larger tree. This is the first iteration
      of this support, and the user-facing aspects still require substantial
      work.  If you wish to experiment with it, use ``bzr upgrade
      --dirstate-with-subtree`` in your working trees and repositories.
      You can use the hidden commands ``split`` and ``join`` and to create
      and manipulate nested trees, but please consider using the nested-trees
      branch, which contains substantial UI improvements, instead.
      http://code.aaronbentley.com/bzr/bzrrepo/nested-trees/
      (Aaron Bentley, Martin Pool, Robert Collins).

  BUGFIXES:

    * ``bzr annotate`` now uses dotted revnos from the viewpoint of the
      branch, rather than the last changed revision of the file.
      (John Arbash Meinel, #82158)

    * Lock operations no longer hang if they encounter a permission problem.
      (Aaron Bentley)

    * ``bzr push`` can resume a push that was canceled before it finished.
      Also, it can push even if the target directory exists if you supply
      the ``--use-existing-dir`` flag.
      (John Arbash Meinel, #30576, #45504)

    * Fix http proxy authentication when user and an optional
      password appears in the ``*_proxy`` vars. (Vincent Ladeuil,
      #83954).

    * ``bzr log branch/file`` works for local treeless branches
      (Aaron Bentley, #84247)

    * Fix problem with UNC paths on Windows 98. (Alexander Belchenko, #84728)

    * Searching location of CA bundle for PyCurl in env variable
      (``CURL_CA_BUNDLE``), and on win32 along the PATH.
      (Alexander Belchenko, #82086)

    * ``bzr init`` works with unicode argument LOCATION.
      (Alexander Belchenko, #85599)

    * Raise ``DependencyNotPresent`` if pycurl do not support https.
      (Vincent Ladeuil, #85305)

    * Invalid proxy env variables should not cause a traceback.
      (Vincent Ladeuil, #87765)

    * Ignore patterns normalised to use '/' path separator.
      (Kent Gibson, #86451)

    * bzr rocks. It sure does! Fix case. (Vincent Ladeuil, #78026)

    * Fix bzrtools shelve command for removed lines beginning with "--"
      (Johan Dahlberg, #75577)

  TESTING:

    * New ``--first`` option to ``bzr selftest`` to run specified tests
      before the rest of the suite.  (Martin Pool)


bzr 0.14  2007-01-23
--------------------

  IMPROVEMENTS:

    * ``bzr help global-options`` describes the global options. (Aaron Bentley)

  BUG FIXES:

    * Skip documentation generation tests if the tools to do so are not
      available. Fixes running selftest for installled copies of bzr.
      (John Arbash Meinel, #80330)

    * Fix the code that discovers whether bzr is being run from it's
      working tree to handle the case when it isn't but the directory
      it is in is below a repository. (James Westby, #77306)


bzr 0.14rc1  2007-01-16
-----------------------

  IMPROVEMENTS:

    * New connection: ``bzr+http://`` which supports tunnelling the smart
      protocol over an HTTP connection. If writing is enabled on the bzr
      server, then you can write over the http connection.
      (Andrew Bennetts, John Arbash Meinel)

    * Aliases now support quotation marks, so they can contain whitespace
      (Marius Kruger)

    * PyCurlTransport now use a single curl object. By specifying explicitly
      the 'Range' header, we avoid the need to use two different curl objects
      (and two connections to the same server). (Vincent Ladeuil)

    * ``bzr commit`` does not prompt for a message until it is very likely to
      succeed.  (Aaron Bentley)

    * ``bzr conflicts`` now takes --text to list pathnames of text conflicts
      (Aaron Bentley)

    * Fix ``iter_lines_added_or_present_in_versions`` to use a set instead
      of a list while checking if a revision id was requested. Takes 10s
      off of the ``fileids_affected_by_revision_ids`` time, which is 10s
      of the ``bzr branch`` time. Also improve ``fileids_...`` time by
      filtering lines with a regex rather than multiple ``str.find()``
      calls. (saves another 300ms) (John Arbash Meinel)

    * Policy can be set for each configuration key. This allows keys to be
      inherited properly across configuration entries. For example, this
      should enable you to do::

        [/home/user/project]
        push_location = sftp://host/srv/project/
        push_location:policy = appendpath

      And then a branch like ``/home/user/project/mybranch`` should get an
      automatic push location of ``sftp://host/srv/project/mybranch``.
      (James Henstridge)

    * Added ``bzr status --short`` to make status report svn style flags
      for each file.  For example::

        $ bzr status --short
        A  foo
        A  bar
        D  baz
        ?  wooley

    * 'bzr selftest --clean-output' allows easily clean temporary tests
      directories without running tests. (Alexander Belchenko)

    * ``bzr help hidden-commands`` lists all hidden commands. (Aaron Bentley)

    * ``bzr merge`` now has an option ``--pull`` to fall back to pull if
      local is fully merged into remote. (Jan Hudec)

    * ``bzr help formats`` describes available directory formats. (Aaron Bentley)

  INTERNALS:

    * A few tweaks directly to ``fileids_affected_by_revision_ids`` to
      help speed up processing, as well allowing to extract unannotated
      lines. Between the two ``fileids_affected_by_revision_ids`` is
      improved by approx 10%. (John Arbash Meinel)

    * Change Revision serialization to only write out millisecond
      resolution. Rather than expecting floating point serialization to
      preserve more resolution than we need. (Henri Weichers, Martin Pool)

    * Test suite ends cleanly on Windows.  (Vincent Ladeuil)

    * When ``encoding_type`` attribute of class Command is equal to 'exact',
      force sys.stdout to be a binary stream on Windows, and therefore
      keep exact line-endings (without LF -> CRLF conversion).
      (Alexander Belchenko)

    * Single-letter short options are no longer globally declared.  (Martin
      Pool)

    * Before using detected user/terminal encoding bzr should check
      that Python has corresponding codec. (Alexander Belchenko)

    * Formats for end-user selection are provided via a FormatRegistry (Aaron Bentley)

  BUG FIXES:

    * ``bzr missing --verbose`` was showing adds/removals in the wrong
      direction. (John Arbash Meinel)

    * ``bzr annotate`` now defaults to showing dotted revnos for merged
      revisions. It cuts them off at a depth of 12 characters, but you can
      supply ``--long`` to see the full number. You can also use
      ``--show-ids`` to display the original revision ids, rather than
      revision numbers and committer names. (John Arbash Meinel, #75637)

    * bzr now supports Win32 UNC path (e.g. ``\HOST\path``.
      (Alexander Belchenko, #57869)

    * Win32-specific: output of cat, bundle and diff commands don't mangle
      line-endings (Alexander Belchenko, #55276)

    * Replace broken fnmatch based ignore pattern matching with custom pattern
      matcher.
      (Kent Gibson, Jan Hudec #57637)

    * pycurl and urllib can detect short reads at different places. Update
      the test suite to test more cases. Also detect http error code 416
      which was raised for that specific bug. Also enhance the urllib
      robustness by detecting invalid ranges (and pycurl's one by detecting
      short reads during the initial GET). (Vincent Ladeuil, #73948)

    * The urllib connection sharing interacts badly with urllib2
      proxy setting (the connections didn't go thru the proxy
      anymore). Defining a proper ProxyHandler solves the
      problem.  (Vincent Ladeuil, #74759)

    * Use urlutils to generate relative URLs, not osutils
      (Aaron Bentley, #76229)

    * ``bzr status`` in a readonly directory should work without giving
      lots of errors. (John Arbash Meinel, #76299)

    * Mention the revisionspec topic for the revision option help.
      (Wouter van Heyst, #31663)

    * Allow plugins import from zip archives.
      (Alexander Belchenko, #68124)


bzr 0.13  2006-12-05
--------------------

  No changes from 0.13rc1

bzr 0.13rc1  2006-11-27
-----------------------

  IMPROVEMENTS:

    * New command ``bzr remove-tree`` allows the removal of the working
      tree from a branch.
      (Daniel Silverstone)

    * urllib uses shared keep-alive connections, so http
      operations are substantially faster.
      (Vincent Ladeuil, #53654)

    * ``bzr export`` allows an optional branch parameter, to export a bzr
      tree from some other url. For example:
      ``bzr export bzr.tar.gz http://bazaar-vcs.org/bzr/bzr.dev``
      (Daniel Silverstone)

    * Added ``bzr help topics`` to the bzr help system. This gives a
      location for general information, outside of a specific command.
      This includes updates for ``bzr help revisionspec`` the first topic
      included. (Goffredo Baroncelli, John Arbash Meinel, #42714)

    * WSGI-compatible HTTP smart server.  See ``doc/http_smart_server.txt``.
      (Andrew Bennetts)

    * Knit files will now cache full texts only when the size of the
      deltas is as large as the size of the fulltext. (Or after 200
      deltas, whichever comes first). This has the most benefit on large
      files with small changes, such as the inventory for a large project.
      (eg For a project with 2500 files, and 7500 revisions, it changes
      the size of inventory.knit from 11MB to 5.4MB) (John Arbash Meinel)

  INTERNALS:

    * New -D option given before the command line turns on debugging output
      for particular areas.  -Derror shows tracebacks on all errors.
      (Martin Pool)

    * Clean up ``bzr selftest --benchmark bundle`` to correct an import,
      and remove benchmarks that take longer than 10min to run.
      (John Arbash Meinel)

    * Use ``time.time()`` instead of ``time.clock()`` to decide on
      progress throttling. Because ``time.clock()`` is actually CPU time,
      so over a high-latency connection, too many updates get throttled.
      (John Arbash Meinel)

    * ``MemoryTransport.list_dir()`` would strip the first character for
      files or directories in root directory. (John Arbash Meinel)

    * New method ``get_branch_reference`` on 'BzrDir' allows the detection of
      branch references - which the smart server component needs.

    * New ``ChrootTransportDecorator``, accessible via the ``chroot+`` url
      prefix.  It disallows any access to locations above a set URL.  (Andrew
      Bennetts)

  BUG FIXES:

    * Now ``_KnitIndex`` properly decode revision ids when loading index data.
      And optimize the knit index parsing code.
      (Dmitry Vasiliev, John Arbash Meinel)

    * ``bzrlib/bzrdir.py`` was directly referencing ``bzrlib.workingtree``,
      without importing it. This prevented ``bzr upgrade`` from working
      unless a plugin already imported ``bzrlib.workingtree``
      (John Arbash Meinel, #70716)

    * Suppress the traceback on invalid URLs (Vincent Ladeuil, #70803).

    * Give nicer error message when an http server returns a 403
      error code. (Vincent Ladeuil, #57644).

    * When a multi-range http GET request fails, try a single
      range one. If it fails too, forget about ranges. Remember that until
      the death of the transport and propagates that to the clones.
      (Vincent Ladeuil, #62276, #62029).

    * Handles user/passwords supplied in url from command
      line (for the urllib implementation). Don't request already
      known passwords (Vincent Ladeuil, #42383, #44647, #48527)

    * ``_KnitIndex.add_versions()`` dictionary compresses revision ids as they
      are added. This fixes bug where fetching remote revisions records
      them as full references rather than integers.
      (John Arbash Meinel, #64789)

    * ``bzr ignore`` strips trailing slashes in patterns.
      Also ``bzr ignore`` rejects absolute paths. (Kent Gibson, #4559)

    * ``bzr ignore`` takes multiple arguments. (Cheuksan Edward Wang, #29488)

    * mv correctly handles paths that traverse symlinks.
      (Aaron Bentley, #66964)

    * Give nicer looking error messages when failing to connect over ssh.
      (John Arbash Meinel, #49172)

    * Pushing to a remote branch does not currently update the remote working
      tree. After a remote push, ``bzr status`` and ``bzr diff`` on the remote
      machine now show that the working tree is out of date.
      (Cheuksan Edward Wang #48136)

    * Use patiencediff instead of difflib for determining deltas to insert
      into knits. This avoids the O(N^3) behavior of difflib. Patience
      diff should be O(N^2). (Cheuksan Edward Wang, #65714)

    * Running ``bzr log`` on nonexistent file gives an error instead of the
      entire log history. (Cheuksan Edward Wang #50793)

    * ``bzr cat`` can look up contents of removed or renamed files. If the
      pathname is ambiguous, i.e. the files in the old and new trees have
      different id's, the default is the file in the new tree. The user can
      use "--name-from-revision" to select the file in the old tree.
      (Cheuksan Edward Wang, #30190)

  TESTING:

    * TestingHTTPRequestHandler really handles the Range header
      (previously it was ignoring it and returning the whole file,).

bzr 0.12  2006-10-30
--------------------

  INTERNALS:

    * Clean up ``bzr selftest --benchmark bundle`` to correct an import,
      and remove benchmarks that take longer than 10min to run.
      (John Arbash Meinel)

bzr 0.12rc1  2006-10-23
-----------------------

  IMPROVEMENTS:

    * ``bzr log`` now shows dotted-decimal revision numbers for all revisions,
      rather than just showing a decimal revision number for revisions on the
      mainline. These revision numbers are not yet accepted as input into bzr
      commands such as log, diff etc. (Robert Collins)

    * revisions can now be specified using dotted-decimal revision numbers.
      For instance, ``bzr diff -r 1.2.1..1.2.3``. (Robert Collins)

    * ``bzr help commands`` output is now shorter (Aaron Bentley)

    * ``bzr`` now uses lazy importing to reduce the startup time. This has
      a moderate effect on lots of actions, especially ones that have
      little to do. For example ``bzr rocks`` time is down to 116ms from
      283ms. (John Arbash Meinel)

    * New Registry class to provide name-to-object registry-like support,
      for example for schemes where plugins can register new classes to
      do certain tasks (e.g. log formatters). Also provides lazy registration
      to allow modules to be loaded on request.
      (John Arbash Meinel, Adeodato Simó)

  API INCOMPATABILITY:

    * LogFormatter subclasses show now expect the 'revno' parameter to
      show() to be a string rather than an int. (Robert Collins)

  INTERNALS:

    * ``TestCase.run_bzr``, ``run_bzr_captured``, and ``run_bzr_subprocess``
      can take a ``working_dir='foo'`` parameter, which will change directory
      for the command. (John Arbash Meinel)

    * ``bzrlib.lazy_regex.lazy_compile`` can be used to create a proxy
      around a regex, which defers compilation until first use.
      (John Arbash Meinel)

    * ``TestCase.run_bzr_subprocess`` defaults to supplying the
      ``--no-plugins`` parameter to ensure test reproducability, and avoid
      problems with system-wide installed plugins. (John Arbash Meinel)

    * Unique tree root ids are now supported. Newly created trees still
      use the common root id for compatibility with bzr versions before 0.12.
      (Aaron Bentley)

    * ``WorkingTree.set_root_id(None)`` is now deprecated. Please
      pass in ``inventory.ROOT_ID`` if you want the default root id value.
      (Robert Collins, John Arbash Meinel)

    * New method ``WorkingTree.flush()`` which will write the current memory
      inventory out to disk. At the same time, ``read_working_inventory`` will
      no longer trash the current tree inventory if it has been modified within
      the current lock, and the tree will now ``flush()`` automatically on
      ``unlock()``. ``WorkingTree.set_root_id()`` has been updated to take
      advantage of this functionality. (Robert Collins, John Arbash Meinel)

    * ``bzrlib.tsort.merge_sorted`` now accepts ``generate_revnos``. This
      parameter will cause it to add another column to its output, which
      contains the dotted-decimal revno for each revision, as a tuple.
      (Robert Collins)

    * ``LogFormatter.show_merge`` is deprecated in favour of
      ``LogFormatter.show_merge_revno``. (Robert Collins)

  BUG FIXES:

    * Avoid circular imports by creating a deprecated function for
      ``bzrlib.tree.RevisionTree``. Callers should have been using
      ``bzrlib.revisontree.RevisionTree`` anyway. (John Arbash Meinel,
      #63360, #66349)

    * Don't use ``socket.MSG_WAITALL`` as it doesn't exist on all
      platforms. (Martin Pool, #66356)

    * Don't require ``Content-Type`` in range responses. Assume they are a
      single range if ``Content-Type`` does not exist.
      (John Arbash Meinel, #62473)

    * bzr branch/pull no longer complain about progress bar cleanup when
      interrupted during fetch.  (Aaron Bentley, #54000)

    * ``WorkingTree.set_parent_trees()`` uses the trees to directly write
      the basis inventory, rather than going through the repository. This
      allows us to have 1 inventory read, and 2 inventory writes when
      committing a new tree. (John Arbash Meinel)

    * When reverting, files that are not locally modified that do not exist
      in the target are deleted, not just unversioned (Aaron Bentley)

    * When trying to acquire a lock, don't fail immediately. Instead, try
      a few times (up to 1 hour) before timing out. Also, report why the
      lock is unavailable (John Arbash Meinel, #43521, #49556)

    * Leave HttpTransportBase daughter classes decides how they
      implement cloning. (Vincent Ladeuil, #61606)

    * diff3 does not indicate conflicts on clean merge. (Aaron Bentley)

    * If a commit fails, the commit message is stored in a file at the root of
      the tree for later commit. (Cheuksan Edward Wang, Stefan Metzmacher,
      #32054)

  TESTING:

    * New test base class TestCaseWithMemoryTransport offers memory-only
      testing facilities: its not suitable for tests that need to mutate disk
      state, but most tests should not need that and should be converted to
      TestCaseWithMemoryTransport. (Robert Collins)

    * ``TestCase.make_branch_and_memory_tree`` now takes a format
      option to set the BzrDir, Repository and Branch formats of the
      created objects. (Robert Collins, John Arbash Meinel)

bzr 0.11  2006-10-02
--------------------

    * Smart server transport test failures on windows fixed. (Lukáš Lalinský).

bzr 0.11rc2  2006-09-27
-----------------------

  BUG FIXES:

    * Test suite hangs on windows fixed. (Andrew Bennets, Alexander Belchenko).

    * Commit performance regression fixed. (Aaron Bentley, Robert Collins, John
      Arbash Meinel).

bzr 0.11rc1  2006-09-25
-----------------------

  IMPROVEMENTS:

    * Knit files now wait to create their contents until the first data is
      added. The old code used to create an empty .knit and a .kndx with just
      the header. However, this caused a lot of extra round trips over sftp.
      This can change the time for ``bzr push`` to create a new remote branch
      from 160s down to 100s. This also affects ``bzr commit`` performance when
      adding new files, ``bzr commit`` on a new kernel-like tree drops from 50s
      down to 40s (John Arbash Meinel, #44692)

    * When an entire subtree has been deleted, commit will now report that
      just the top of the subtree has been deleted, rather than reporting
      all the individual items. (Robert Collins)

    * Commit performs one less XML parse. (Robert Collins)

    * ``bzr checkout`` now operates on readonly branches as well
      as readwrite branches. This fixes bug #39542. (Robert Collins)

    * ``bzr bind`` no longer synchronises history with the master branch.
      Binding should be followed by an update or push to synchronise the
      two branches. This is closely related to the fix for bug #39542.
      (Robert Collins)

    * ``bzrlib.lazy_import.lazy_import`` function to create on-demand
      objects.  This allows all imports to stay at the global scope, but
      modules will not actually be imported if they are not used.
      (John Arbash Meinel)

    * Support ``bzr://`` and ``bzr+ssh://`` urls to work with the new RPC-based
      transport which will be used with the upcoming high-performance smart
      server. The new command ``bzr serve`` will invoke bzr in server mode,
      which processes these requests. (Andrew Bennetts, Robert Collins, Martin
      Pool)

    * New command ``bzr version-info`` which can be used to get a summary
      of the current state of the tree. This is especially useful as part
      of a build commands. See ``doc/version_info.txt`` for more information
      (John Arbash Meinel)

  BUG FIXES:

    * ``'bzr inventory [FILE...]'`` allows restricting the file list to a
      specific set of files. (John Arbash Meinel, #3631)

    * Don't abort when annotating empty files (John Arbash Meinel, #56814)

    * Add ``Stanza.to_unicode()`` which can be passed to another Stanza
      when nesting stanzas. Also, add ``read_stanza_unicode`` to handle when
      reading a nested Stanza. (John Arbash Meinel)

    * Transform._set_mode() needs to stat the right file.
      (John Arbash Meinel, #56549)

    * Raise WeaveFormatError rather than StopIteration when trying to read
      an empty Weave file. (John Arbash Meinel, #46871)

    * Don't access e.code for generic URLErrors, only HTTPErrors have .code.
      (Vincent Ladeuil, #59835)

    * Handle boundary="" lines properly to allow access through a Squid proxy.
      (John Arbash Meinel, #57723)

    * revert now removes newly-added directories (Aaron Bentley, #54172)

    * ``bzr upgrade sftp://`` shouldn't fail to upgrade v6 branches if there
      isn't a working tree. (David Allouche, #40679)

    * Give nicer error messages when a user supplies an invalid --revision
      parameter. (John Arbash Meinel, #55420)

    * Handle when LANG is not recognized by python. Emit a warning, but
      just revert to using 'ascii'. (John Arbash Meinel, #35392)

    * Don't use ``preexec_fn`` on win32, as it is not supported by subprocess.
      (John Arbash Meinel)

    * Skip specific tests when the dependencies aren't met. This includes
      some ``setup.py`` tests when ``python-dev`` is not available, and
      some tests that depend on paramiko. (John Arbash Meinel, Mattheiu Moy)

    * Fallback to Paramiko properly, if no ``ssh`` executable exists on
      the system. (Andrew Bennetts, John Arbash Meinel)

    * ``Branch.bind(other_branch)`` no longer takes a write lock on the
      other branch, and will not push or pull between the two branches.
      API users will need to perform a push or pull or update operation if they
      require branch synchronisation to take place. (Robert Collins, #47344)

    * When creating a tarball or zipfile export, export unicode names as utf-8
      paths. This may not work perfectly on all platforms, but has the best
      chance of working in the common case. (John Arbash Meinel, #56816)

    * When committing, only files that exist in working tree or basis tree
      may be specified (Aaron Bentley, #50793)

  PORTABILITY:

    * Fixes to run on Python 2.5 (Brian M. Carlson, Martin Pool, Marien Zwart)

  INTERNALS:

    * TestCaseInTempDir now creates a separate directory for HOME, rather
      than having HOME set to the same location as the working directory.
      (John Arbash Meinel)

    * ``run_bzr_subprocess()`` can take an optional ``env_changes={}`` parameter,
      which will update os.environ inside the spawned child. It also can
      take a ``universal_newlines=True``, which helps when checking the output
      of the command. (John Arbash Meinel)

    * Refactor SFTP vendors to allow easier re-use when ssh is used.
      (Andrew Bennetts)

    * ``Transport.list_dir()`` and ``Transport.iter_files_recursive()`` should always
      return urlescaped paths. This is now tested (there were bugs in a few
      of the transports) (Andrew Bennetts, David Allouche, John Arbash Meinel)

    * New utility function ``symbol_versioning.deprecation_string``. Returns the
      formatted string for a callable, deprecation format pair. (Robert Collins)

    * New TestCase helper applyDeprecated. This allows you to call a callable
      which is deprecated without it spewing to the screen, just by supplying
      the deprecation format string issued for it. (Robert Collins)

    * Transport.append and Transport.put have been deprecated in favor of
      ``.append_bytes``, ``.append_file``, ``.put_bytes``, and
      ``.put_file``. This removes the ambiguity in what type of object the
      functions take.  ``Transport.non_atomic_put_{bytes,file}`` has also
      been added. Which works similarly to ``Transport.append()`` except for
      SFTP, it doesn't have a round trip when opening the file. Also, it
      provides functionality for creating a parent directory when trying
      to create a file, rather than raise NoSuchFile and forcing the
      caller to repeat their request.
      (John Arbash Meinel)

    * WorkingTree has a new api ``unversion`` which allow the unversioning of
      entries by their file id. (Robert Collins)

    * ``WorkingTree.pending_merges`` is deprecated.  Please use the
      ``get_parent_ids`` (introduced in 0.10) method instead. (Robert Collins)

    * WorkingTree has a new ``lock_tree_write`` method which locks the branch for
      read rather than write. This is appropriate for actions which only need
      the branch data for reference rather than mutation. A new decorator
      ``needs_tree_write_lock`` is provided in the workingtree module. Like the
      ``needs_read_lock`` and ``needs_write_lock`` decorators this allows static
      declaration of the locking requirements of a function to ensure that
      a lock is taken out for casual scripts. (Robert Collins, #54107)

    * All WorkingTree methods which write to the tree, but not to the branch
      have been converted to use ``needs_tree_write_lock`` rather than
      ``needs_write_lock``. Also converted is the revert, conflicts and tree
      transform modules. This provides a modest performance improvement on
      metadir style trees, due to the reduce lock-acquisition, and a more
      significant performance improvement on lightweight checkouts from
      remote branches, where trivial operations used to pay a significant
      penalty. It also provides the basis for allowing readonly checkouts.
      (Robert Collins)

    * Special case importing the standard library 'copy' module. This shaves
      off 40ms of startup time, while retaining compatibility. See:
      ``bzrlib/inspect_for_copy.py`` for more details. (John Arbash Meinel)

    * WorkingTree has a new parent class MutableTree which represents the
      specialisations of Tree which are able to be altered. (Robert Collins)

    * New methods mkdir and ``put_file_bytes_non_atomic`` on MutableTree that
      mutate the tree and its contents. (Robert Collins)

    * Transport behaviour at the root of the URL is now defined and tested.
      (Andrew Bennetts, Robert Collins)

  TESTING:

    * New test helper classs MemoryTree. This is typically accessed via
      ``self.make_branch_and_memory_tree()`` in test cases. (Robert Collins)

    * Add ``start_bzr_subprocess`` and ``stop_bzr_subprocess`` to allow test
      code to continue running concurrently with a subprocess of bzr.
      (Andrew Bennetts, Robert Collins)

    * Add a new method ``Transport.get_smart_client()``. This is provided to
      allow upgrades to a richer interface than the VFS one provided by
      Transport. (Andrew Bennetts, Martin Pool)

bzr 0.10  2006-08-29
--------------------

  IMPROVEMENTS:
    * 'merge' now takes --uncommitted, to apply uncommitted changes from a
      tree.  (Aaron Bentley)

    * 'bzr add --file-ids-from' can be used to specify another path to use
      for creating file ids, rather than generating all new ones. Internally,
      the 'action' passed to ``smart_add_tree()`` can return ``file_ids`` that
      will be used, rather than having bzrlib generate new ones.
      (John Arbash Meinel, #55781)

    * ``bzr selftest --benchmark`` now allows a ``--cache-dir`` parameter.
      This will cache some of the intermediate trees, and decrease the
      setup time for benchmark tests. (John Arbash Meinel)

    * Inverse forms are provided for all boolean options.  For example,
      --strict has --no-strict, --no-recurse has --recurse (Aaron Bentley)

    * Serialize out Inventories directly, rather than using ElementTree.
      Writing out a kernel sized inventory drops from 2s down to ~350ms.
      (Robert Collins, John Arbash Meinel)

  BUG FIXES:

    * Help diffutils 2.8.4 get along with binary tests (Marien Zwart: #57614)

    * Change LockDir so that if the lock directory doesn't exist when
      ``lock_write()`` is called, an attempt will be made to create it.
      (John Arbash Meinel, #56974)

    * ``bzr uncommit`` preserves pending merges. (John Arbash Meinel, #57660)

    * Active FTP transport now works as intended. (ghozzy, #56472)

    * Really fix mutter() so that it won't ever raise a UnicodeError.
      It means it is possible for ~/.bzr.log to contain non UTF-8 characters.
      But it is a debugging log, not a real user file.
      (John Arbash Meinel, #56947, #53880)

    * Change Command handle to allow Unicode command and options.
      At present we cannot register Unicode command names, so we will get
      BzrCommandError('unknown command'), or BzrCommandError('unknown option')
      But that is better than a UnicodeError + a traceback.
      (John Arbash Meinel, #57123)

    * Handle TZ=UTC properly when reading/writing revisions.
      (John Arbash Meinel, #55783, #56290)

    * Use ``GPG_TTY`` to allow gpg --cl to work with gpg-agent in a pipeline,
      (passing text to sign in on stdin). (John Arbash Meinel, #54468)

    * External diff does the right thing for binaries even in foreign
      languages. (John Arbash Meinel, #56307)

    * Testament handles more cases when content is unicode. Specific bug was
      in handling of revision properties.
      (John Arbash Meinel, Holger Krekel, #54723)

    * The bzr selftest was failing on installed versions due to a bug in a new
      test helper. (John Arbash Meinel, Robert Collins, #58057)

  INTERNALS:

    * ``bzrlib.cache_utf8`` contains ``encode()`` and ``decode()`` functions
      which can be used to cache the conversion between utf8 and Unicode.
      Especially helpful for some of the knit annotation code, which has to
      convert revision ids to utf8 to annotate lines in storage.
      (John Arbash Meinel)

    * ``setup.py`` now searches the filesystem to find all packages which
      need to be installed. This should help make the life of packagers
      easier. (John Arbash Meinel)

bzr 0.9.0  2006-08-11
---------------------

  SURPRISES:

   * The hard-coded built-in ignore rules have been removed. There are
     now two rulesets which are enforced. A user global one in
     ``~/.bazaar/ignore`` which will apply to every tree, and the tree
     specific one '.bzrignore'.
     ``~/.bazaar/ignore`` will be created if it does not exist, but with
     a more conservative list than the old default.
     This fixes bugs with default rules being enforced no matter what.
     The old list of ignore rules from bzr is available by
     running 'bzr ignore --old-default-rules'.
     (Robert Collins, Martin Pool, John Arbash Meinel)

   * 'branches.conf' has been changed to 'locations.conf', since it can apply
     to more locations than just branch locations.
     (Aaron Bentley)

  IMPROVEMENTS:

   * The revision specifier "revno:" is extended to accept the syntax
     revno:N:branch. For example,
     revno:42:http://bazaar-vcs.org/bzr/bzr.dev/ means revision 42 in
     bzr.dev.  (Matthieu Moy)

   * Tests updates to ensure proper URL handling, UNICODE support, and
     proper printing when the user's terminal encoding cannot display
     the path of a file that has been versioned.
     ``bzr branch`` can take a target URL rather than only a local directory.
     ``Branch.get_parent()/set_parent()`` now save a relative path if possible,
     and normalize the parent based on root, allowing access across
     different transports. (John Arbash Meinel, Wouter van Heyst, Martin Pool)
     (Malone #48906, #42699, #40675, #5281, #3980, #36363, #43689,
     #42517, #42514)

   * On Unix, detect terminal width using an ioctl not just $COLUMNS.
     Use terminal width for single-line logs from ``bzr log --line`` and
     pending-merge display.  (Robert Widhopf-Fenk, Gustavo Niemeyer)
     (Malone #3507)

   * On Windows, detect terminal width using GetConsoleScreenBufferInfo.
     (Alexander Belchenko)

   * Speedup improvement for 'date:'-revision search. (Guillaume Pinot).

   * Show the correct number of revisions pushed when pushing a new branch.
     (Robert Collins).

   * 'bzr selftest' now shows a progress bar with the number of tests, and
     progress made. 'make check' shows tests in -v mode, to be more useful
     for the PQM status window. (Robert Collins).
     When using a progress bar, failed tests are printed out, rather than
     being overwritten by the progress bar until the suite finishes.
     (John Arbash Meinel)

   * 'bzr selftest --benchmark' will run a new benchmarking selftest.
     'bzr selftest --benchmark --lsprof-timed' will use lsprofile to generate
     profile data for the individual profiled calls, allowing for fine
     grained analysis of performance.
     (Robert Collins, Martin Pool).

   * 'bzr commit' shows a progress bar. This is useful for commits over sftp
     where commit can take an appreciable time. (Robert Collins)

   * 'bzr add' is now less verbose in telling you what ignore globs were
     matched by files being ignored. Instead it just tells you how many
     were ignored (because you might reasonably be expecting none to be
     ignored). 'bzr add -v' is unchanged and will report every ignored
     file. (Robert Collins).

   * ftp now has a test server if medusa is installed. As part of testing,
     ftp support has been improved, including support for supplying a
     non-standard port. (John Arbash Meinel).

   * 'bzr log --line' shows the revision number, and uses only the
     first line of the log message (#5162, Alexander Belchenko;
     Matthieu Moy)

   * 'bzr status' has had the --all option removed. The 'bzr ls' command
     should be used to retrieve all versioned files. (Robert Collins)

   * 'bzr bundle OTHER/BRANCH' will create a bundle which can be sent
     over email, and applied on the other end, while maintaining ancestry.
     This bundle can be applied with either 'bzr merge' or 'bzr pull',
     the same way you would apply another branch.
     (John Arbash Meinel, Aaron Bentley)

   * 'bzr whoami' can now be used to set your identity from the command line,
     for a branch or globally.  (Robey Pointer)

   * 'bzr checkout' now aliased to 'bzr co', and 'bzr annotate' to 'bzr ann'.
     (Michael Ellerman)

   * 'bzr revert DIRECTORY' now reverts the contents of the directory as well.
     (Aaron Bentley)

   * 'bzr get sftp://foo' gives a better error when paramiko is not present.
     Also updates things like 'http+pycurl://' if pycurl is not present.
     (John Arbash Meinel) (Malone #47821, #52204)

   * New env variable ``BZR_PROGRESS_BAR``, sets the default progress bar type.
     Can be set to 'none' or 'dummy' to disable the progress bar, 'dots' or
     'tty' to create the respective type. (John Arbash Meinel, #42197, #51107)

   * Improve the help text for 'bzr diff' to explain what various options do.
     (John Arbash Meinel, #6391)

   * 'bzr uncommit -r 10' now uncommits revisions 11.. rather than uncommitting
     revision 10. This makes -r10 more in line with what other commands do.
     'bzr uncommit' also now saves the pending merges of the revisions that
     were removed. So it is safe to uncommit after a merge, fix something,
     and commit again. (John Arbash Meinel, #32526, #31426)

   * 'bzr init' now also works on remote locations.
     (Wouter van Heyst, #48904)

   * HTTP support has been updated. When using pycurl we now support
     connection keep-alive, which reduces dns requests and round trips.
     And for both urllib and pycurl we support multi-range requests,
     which decreases the number of round-trips. Performance results for
     ``bzr branch http://bazaar-vcs.org/bzr/bzr.dev/`` indicate
     http branching is now 2-3x faster, and ``bzr pull`` in an existing
     branch is as much as 4x faster.
     (Michael Ellerman, Johan Rydberg, John Arbash Meinel, #46768)

   * Performance improvements for sftp. Branching and pulling are now up to
     2x faster. Utilize paramiko.readv() support for async requests if it
     is available (paramiko > 1.6) (John Arbash Meinel)

  BUG FIXES:

    * Fix shadowed definition of TestLocationConfig that caused some
      tests not to run.
      (Erik Bågfors, Michael Ellerman, Martin Pool, #32587)

    * Fix unnecessary requirement of sign-my-commits that it be run from
      a working directory.  (Martin Pool, Robert Collins)

    * 'bzr push location' will only remember the push location if it succeeds
      in connecting to the remote location. (John Arbash Meinel, #49742)

    * 'bzr revert' no longer toggles the executable bit on win32
      (John Arbash Meinel, #45010)

    * Handle broken pipe under win32 correctly. (John Arbash Meinel)

    * sftp tests now work correctly on win32 if you have a newer paramiko
      (John Arbash Meinel)

    * Cleanup win32 test suite, and general cleanup of places where
      file handles were being held open. (John Arbash Meinel)

    * When specifying filenames for 'diff -r x..y', the name of the file in the
      working directory can be used, even if its name is different in both x
      and y.

    * File-ids containing single- or double-quotes are handled correctly by
      push. (Aaron Bentley, #52227)

    * Normalize unicode filenames to ensure cross-platform consistency.
      (John Arbash Meinel, #43689)

    * The argument parser can now handle '-' as an argument. Currently
      no code interprets it specially (it is mostly handled as a file named
      '-'). But plugins, and future operations can use it.
      (John Arbash meinel, #50984)

    * Bundles can properly read binary files with a plain '\r' in them.
      (John Arbash Meinel, #51927)

    * Tuning ``iter_entries()`` to be more efficient (John Arbash Meinel, #5444)

    * Lots of win32 fixes (the test suite passes again).
      (John Arbash Meinel, #50155)

    * Handle openbsd returning None for sys.getfilesystemencoding() (#41183)

    * Support ftp APPE (append) to allow Knits to be used over ftp (#42592)

    * Removals are only committed if they match the filespec (or if there is
      no filespec).  (#46635, Aaron Bentley)

    * smart-add recurses through all supplied directories
      (John Arbash Meinel, #52578)

    * Make the bundle reader extra lines before and after the bundle text.
      This allows you to parse an email with the bundle inline.
      (John Arbash Meinel, #49182)

    * Change the file id generator to squash a little bit more. Helps when
      working with long filenames on windows. (Also helps for unicode filenames
      not generating hidden files). (John Arbash Meinel, #43801)

    * Restore terminal mode on C-c while reading sftp password.  (#48923,
      Nicholas Allen, Martin Pool)

    * Timestamps are rounded to 1ms, and revision entries can be recreated
      exactly. (John Arbash Meinel, Jamie Wilkinson, #40693)

    * Branch.base has changed to a URL, but ~/.bazaar/locations.conf should
      use local paths, since it is user visible (John Arbash Meinel, #53653)

    * ``bzr status foo`` when foo was unversioned used to cause a full delta
      to be generated (John Arbash Meinel, #53638)

    * When reading revision properties, an empty value should be considered
      the empty string, not None (John Arbash Meinel, #47782)

    * ``bzr diff --diff-options`` can now handle binary files being changed.
      Also, the output is consistent when --diff-options is not supplied.
      (John Arbash Meinel, #54651, #52930)

    * Use the right suffixes for loading plugins (John Arbash Meinel, #51810)

    * Fix ``Branch.get_parent()`` to handle the case when the parent is not
      accessible (John Arbash Meinel, #52976)

  INTERNALS:

    * Combine the ignore rules into a single regex rather than looping over
      them to reduce the threshold where  N^2 behaviour occurs in operations
      like status. (Jan Hudec, Robert Collins).

    * Appending to ``bzrlib.DEFAULT_IGNORE`` is now deprecated. Instead, use
      one of the add functions in bzrlib.ignores. (John Arbash Meinel)

    * 'bzr push' should only push the ancestry of the current revision, not
      all of the history in the repository. This is especially important for
      shared repositories. (John Arbash Meinel)

    * ``bzrlib.delta.compare_trees`` now iterates in alphabetically sorted order,
      rather than randomly walking the inventories. (John Arbash Meinel)

    * Doctests are now run in temporary directories which are cleaned up when
      they finish, rather than using special ScratchDir/ScratchBranch objects.
      (Martin Pool)

    * Split ``check`` into separate methods on the branch and on the repository,
      so that it can be specialized in ways that are useful or efficient for
      different formats.  (Martin Pool, Robert Collins)

    * Deprecate ``Repository.all_revision_ids``; most methods don't really need
      the global revision graph but only that part leading up to a particular
      revision.  (Martin Pool, Robert Collins)

    * Add a BzrDirFormat ``control_formats`` list which allows for control formats
      that do not use '.bzr' to store their data - i.e. '.svn', '.hg' etc.
      (Robert Collins, Jelmer Vernooij).

    * ``bzrlib.diff.external_diff`` can be redirected to any file-like object.
      Uses subprocess instead of spawnvp.
      (James Henstridge, John Arbash Meinel, #4047, #48914)

    * New command line option '--profile-imports', which will install a custom
      importer to log time to import modules and regex compilation time to
      sys.stderr (John Arbash Meinel)

    * 'EmptyTree' is now deprecated, please use ``repository.revision_tree(None)``
      instead. (Robert Collins)

    * "RevisionTree" is now in bzrlib/revisiontree.py. (Robert Collins)

bzr 0.8.2  2006-05-17
---------------------

  BUG FIXES:

    * setup.py failed to install launchpad plugin.  (Martin Pool)

bzr 0.8.1  2006-05-16
---------------------

  BUG FIXES:

    * Fix failure to commit a merge in a checkout.  (Martin Pool,
      Robert Collins, Erik Bågfors, #43959)

    * Nicer messages from 'commit' in the case of renames, and correct
      messages when a merge has occured. (Robert Collins, Martin Pool)

    * Separate functionality from assert statements as they are skipped in
      optimized mode of python. Add the same check to pending merges.
      (Olaf Conradi, #44443)

  CHANGES:

    * Do not show the None revision in output of bzr ancestry. (Olaf Conradi)

    * Add info on standalone branches without a working tree.
      (Olaf Conradi, #44155)

    * Fix bug in knits when raising InvalidRevisionId. (Olaf Conradi, #44284)

  CHANGES:

    * Make editor invocation comply with Debian Policy. First check
      environment variables VISUAL and EDITOR, then try editor from
      alternatives system. If that all fails, fall back to the pre-defined
      list of editors. (Olaf Conradi, #42904)

  NEW FEATURES:

    * New 'register-branch' command registers a public branch into
      Launchpad.net, where it can be associated with bugs, etc.
      (Martin Pool, Bjorn Tillenius, Robert Collins)

  INTERNALS:

    * New public api in InventoryEntry - ``describe_change(old, new)`` which
      provides a human description of the changes between two old and
      new. (Robert Collins, Martin Pool)

  TESTING:

    * Fix test case for bzr info in upgrading a standalone branch to metadir,
      uses bzrlib api now. (Olaf Conradi)

bzr 0.8  2006-05-08
-------------------

  NOTES WHEN UPGRADING:

    Release 0.8 of bzr introduces a new format for history storage, called
    'knit', as an evolution of to the 'weave' format used in 0.7.  Local
    and remote operations are faster using knits than weaves.  Several
    operations including 'init', 'init-repo', and 'upgrade' take a
    --format option that controls this.  Branching from an existing branch
    will keep the same format.

    It is possible to merge, pull and push between branches of different
    formats but this is slower than moving data between homogenous
    branches.  It is therefore recommended (but not required) that you
    upgrade all branches for a project at the same time.  Information on
    formats is shown by 'bzr info'.

    bzr 0.8 now allows creation of 'repositories', which hold the history
    of files and revisions for several branches.  Previously bzr kept all
    the history for a branch within the .bzr directory at the root of the
    branch, and this is still the default.  To create a repository, use
    the new 'bzr init-repo' command.  Branches exist as directories under
    the repository and contain just a small amount of information
    indicating the current revision of the branch.

    bzr 0.8 also supports 'checkouts', which are similar to in cvs and
    subversion.  Checkouts are associated with a branch (optionally in a
    repository), which contains all the historical information.  The
    result is that a checkout can be deleted without losing any
    already-committed revisions.  A new 'update' command is also available.

    Repositories and checkouts are not supported with the 0.7 storage
    format.  To use them you must upgrad to either knits, or to the
    'metaweave' format, which uses weaves but changes the .bzr directory
    arrangement.


  IMPROVEMENTS:

    * Sftp paths can now be relative, or local, according to the lftp
      convention. Paths now take the form::

          sftp://user:pass@host:port/~/relative/path
          or
          sftp://user:pass@host:port/absolute/path

    * The FTP transport now tries to reconnect after a temporary
      failure. ftp put is made atomic. (Matthieu Moy)

    * The FTP transport now maintains a pool of connections, and
      reuses them to avoid multiple connections to the same host (like
      sftp did). (Daniel Silverstone)

    * The ``bzr_man.py`` file has been removed. To create the man page now,
      use ``./generate_docs.py man``. The new program can also create other files.
      Run ``python generate_docs.py --help`` for usage information.
      (Hans Ulrich Niedermann & James Blackwell).

    * Man Page now gives full help (James Blackwell).
      Help also updated to reflect user config now being stored in .bazaar
      (Hans Ulrich Niedermann)

    * It's now possible to set aliases in bazaar.conf (Erik Bågfors)

    * Pull now accepts a --revision argument (Erik Bågfors)

    * ``bzr re-sign`` now allows multiple revisions to be supplied on the command
      line. You can now use the following command to sign all of your old
      commits::

        find .bzr/revision-store// -name my@email-* \
          | sed 's/.*\/\/..\///' \
          | xargs bzr re-sign

    * Upgrade can now upgrade over the network. (Robert Collins)

    * Two new commands 'bzr checkout' and 'bzr update' allow for CVS/SVN-alike
      behaviour.  By default they will cache history in the checkout, but
      with --lightweight almost all data is kept in the master branch.
      (Robert Collins)

    * 'revert' unversions newly-versioned files, instead of deleting them.

    * 'merge' is more robust.  Conflict messages have changed.

    * 'merge' and 'revert' no longer clobber existing files that end in '~' or
      '.moved'.

    * Default log format can be set in configuration and plugins can register
      their own formatters. (Erik Bågfors)

    * New 'reconcile' command will check branch consistency and repair indexes
      that can become out of sync in pre 0.8 formats. (Robert Collins,
      Daniel Silverstone)

    * New 'bzr init --format' and 'bzr upgrade --format' option to control
      what storage format is created or produced.  (Robert Collins,
      Martin Pool)

    * Add parent location to 'bzr info', if there is one.  (Olaf Conradi)

    * New developer commands 'weave-list' and 'weave-join'.  (Martin Pool)

    * New 'init-repository' command, plus support for repositories in 'init'
      and 'branch' (Aaron Bentley, Erik Bågfors, Robert Collins)

    * Improve output of 'info' command. Show all relevant locations related to
      working tree, branch and repository. Use kibibytes for binary quantities.
      Fix off-by-one error in missing revisions of working tree.  Make 'info'
      work on branches, repositories and remote locations.  Show locations
      relative to the shared repository, if applicable.  Show locking status
      of locations.  (Olaf Conradi)

    * Diff and merge now safely handle binary files. (Aaron Bentley)

    * 'pull' and 'push' now normalise the revision history, so that any two
      branches with the same tip revision will have the same output from 'log'.
      (Robert Collins)

    * 'merge' accepts --remember option to store parent location, like 'push'
      and 'pull'. (Olaf Conradi)

    * bzr status and diff when files given as arguments do not exist
      in the relevant trees.  (Martin Pool, #3619)

    * Add '.hg' to the default ignore list.  (Martin Pool)

    * 'knit' is now the default disk format. This improves disk performance and
      utilization, increases incremental pull performance, robustness with SFTP
      and allows checkouts over SFTP to perform acceptably.
      The initial Knit code was contributed by Johan Rydberg based on a
      specification by Martin Pool.
      (Robert Collins, Aaron Bentley, Johan Rydberg, Martin Pool).

    * New tool to generate all-in-one html version of the manual.  (Alexander
      Belchenko)

    * Hitting CTRL-C while doing an SFTP push will no longer cause stale locks
      to be left in the SFTP repository. (Robert Collins, Martin Pool).

    * New option 'diff --prefix' to control how files are named in diff
      output, with shortcuts '-p0' and '-p1' corresponding to the options for
      GNU patch.  (Alexander Belchenko, Goffredo Baroncelli, Martin Pool)

    * Add --revision option to 'annotate' command.  (Olaf Conradi)

    * If bzr shows an unexpected revision-history after pulling (perhaps due
      to a reweave) it can now be corrected by 'bzr reconcile'.
      (Robert Collins)

  CHANGES:

    * Commit is now verbose by default, and shows changed filenames and the
      new revision number.  (Robert Collins, Martin Pool)

    * Unify 'mv', 'move', 'rename'.  (Matthew Fuller, #5379)

    * 'bzr -h' shows help.  (Martin Pool, Ian Bicking, #35940)

    * Make 'pull' and 'push' remember location on failure using --remember.
      (Olaf Conradi)

    * For compatibility, make old format for using weaves inside metadir
      available as 'metaweave' format.  Rename format 'metadir' to 'default'.
      Clean up help for option --format in commands 'init', 'init-repo' and
      'upgrade'.  (Olaf Conradi)

  INTERNALS:

    * The internal storage of history, and logical branch identity have now
      been split into Branch, and Repository. The common locking and file
      management routines are now in bzrlib.lockablefiles.
      (Aaron Bentley, Robert Collins, Martin Pool)

    * Transports can now raise DependencyNotPresent if they need a library
      which is not installed, and then another implementation will be
      tried.  (Martin Pool)

    * Remove obsolete (and no-op) `decode` parameter to `Transport.get`.
      (Martin Pool)

    * Using Tree Transform for merge, revert, tree-building

    * WorkingTree.create, Branch.create, ``WorkingTree.create_standalone``,
      Branch.initialize are now deprecated. Please see ``BzrDir.create_*`` for
      replacement API's. (Robert Collins)

    * New BzrDir class represents the .bzr control directory and manages
      formatting issues. (Robert Collins)

    * New repository.InterRepository class encapsulates Repository to
      Repository actions and allows for clean selection of optimised code
      paths. (Robert Collins)

    * ``bzrlib.fetch.fetch`` and ``bzrlib.fetch.greedy_fetch`` are now
      deprecated, please use ``branch.fetch`` or ``repository.fetch``
      depending on your needs. (Robert Collins)

    * deprecated methods now have a ``is_deprecated`` flag on them that can
      be checked, if you need to determine whether a given callable is
      deprecated at runtime. (Robert Collins)

    * Progress bars are now nested - see
      ``bzrlib.ui.ui_factory.nested_progress_bar``.
      (Robert Collins, Robey Pointer)

    * New API call ``get_format_description()`` for each type of format.
      (Olaf Conradi)

    * Changed ``branch.set_parent()`` to accept None to remove parent.
      (Olaf Conradi)

    * Deprecated BzrError AmbiguousBase.  (Olaf Conradi)

    * WorkingTree.branch is now a read only property.  (Robert Collins)

    * bzrlib.ui.text.TextUIFactory now accepts a ``bar_type`` parameter which
      can be None or a factory that will create a progress bar. This is
      useful for testing or for overriding the bzrlib.progress heuristic.
      (Robert Collins)

    * New API method ``get_physical_lock_status()`` to query locks present on a
      transport.  (Olaf Conradi)

    * Repository.reconcile now takes a thorough keyword parameter to allow
      requesting an indepth reconciliation, rather than just a data-loss
      check. (Robert Collins)

    * ``bzrlib.ui.ui_factory protocol`` now supports ``get_boolean`` to prompt
      the user for yes/no style input. (Robert Collins)

  TESTING:

    * SFTP tests now shortcut the SSH negotiation, reducing test overhead
      for testing SFTP protocol support. (Robey Pointer)

    * Branch formats are now tested once per implementation (see ``bzrlib.
      tests.branch_implementations``. This is analagous to the transport
      interface tests, and has been followed up with working tree,
      repository and BzrDir tests. (Robert Collins)

    * New test base class TestCaseWithTransport provides a transport aware
      test environment, useful for testing any transport-interface using
      code. The test suite option --transport controls the transport used
      by this class (when its not being used as part of implementation
      contract testing). (Robert Collins)

    * Close logging handler on disabling the test log. This will remove the
      handler from the internal list inside python's logging module,
      preventing shutdown from closing it twice.  (Olaf Conradi)

    * Move test case for uncommit to blackbox tests.  (Olaf Conradi)

    * ``run_bzr`` and ``run_bzr_captured`` now accept a 'stdin="foo"'
      parameter which will provide String("foo") to the command as its stdin.

bzr 0.7 2006-01-09
------------------

  CHANGES:

    * .bzrignore is excluded from exports, on the grounds that it's a bzr
      internal-use file and may not be wanted.  (Jamie Wilkinson)

    * The "bzr directories" command were removed in favor of the new
      --kind option to the "bzr inventory" command.  To list all
      versioned directories, now use "bzr inventory --kind directory".
      (Johan Rydberg)

    * Under Windows configuration directory is now ``%APPDATA%\bazaar\2.0``
      by default. (John Arbash Meinel)

    * The parent of Bzr configuration directory can be set by ``BZR_HOME``
      environment variable. Now the path for it is searched in ``BZR_HOME``,
      then in HOME. Under Windows the order is: ``BZR_HOME``, ``APPDATA``
      (usually points to ``C:\Documents and Settings\User Name\Application Data``),
      ``HOME``. (John Arbash Meinel)

    * Plugins with the same name in different directories in the bzr plugin
      path are no longer loaded: only the first successfully loaded one is
      used. (Robert Collins)

    * Use systems' external ssh command to open connections if possible.
      This gives better integration with user settings such as ProxyCommand.
      (James Henstridge)

    * Permissions on files underneath .bzr/ are inherited from the .bzr
      directory. So for a shared repository, simply doing 'chmod -R g+w .bzr/'
      will mean that future file will be created with group write permissions.

    * configure.in and config.guess are no longer in the builtin default
      ignore list.

    * '.sw[nop]' pattern ignored, to ignore vim swap files for nameless
      files.  (John Arbash Meinel, Martin Pool)

  IMPROVEMENTS:

    * "bzr INIT dir" now initializes the specified directory, and creates
      it if it does not exist.  (John Arbash Meinel)

    * New remerge command (Aaron Bentley)

    * Better zsh completion script.  (Steve Borho)

    * 'bzr diff' now returns 1 when there are changes in the working
      tree. (Robert Collins)

    * 'bzr push' now exists and can push changes to a remote location.
      This uses the transport infrastructure, and can store the remote
      location in the ~/.bazaar/branches.conf configuration file.
      (Robert Collins)

    * Test directories are only kept if the test fails and the user requests
      that they be kept.

    * Tweaks to short log printing

    * Added branch nicks, new nick command, printing them in log output.
      (Aaron Bentley)

    * If ``$BZR_PDB`` is set, pop into the debugger when an uncaught exception
      occurs.  (Martin Pool)

    * Accept 'bzr resolved' (an alias for 'bzr resolve'), as this is
      the same as Subversion.  (Martin Pool)

    * New ftp transport support (on ftplib), for ftp:// and aftp://
      URLs.  (Daniel Silverstone)

    * Commit editor temporary files now start with ``bzr_log.``, to allow
      text editors to match the file name and set up appropriate modes or
      settings.  (Magnus Therning)

    * Improved performance when integrating changes from a remote weave.
      (Goffredo Baroncelli)

    * Sftp will attempt to cache the connection, so it is more likely that
      a connection will be reused, rather than requiring multiple password
      requests.

    * bzr revno now takes an optional argument indicating the branch whose
      revno should be printed.  (Michael Ellerman)

    * bzr cat defaults to printing the last version of the file.
      (Matthieu Moy, #3632)

    * New global option 'bzr --lsprof COMMAND' runs bzr under the lsprof
      profiler.  (Denys Duchier)

    * Faster commits by reading only the headers of affected weave files.
      (Denys Duchier)

    * 'bzr add' now takes a --dry-run parameter which shows you what would be
      added, but doesn't actually add anything. (Michael Ellerman)

    * 'bzr add' now lists how many files were ignored per glob.  add --verbose
      lists the specific files.  (Aaron Bentley)

    * 'bzr missing' now supports displaying changes in diverged trees and can
      be limited to show what either end of the comparison is missing.
      (Aaron Bently, with a little prompting from Daniel Silverstone)

  BUG FIXES:

    * SFTP can walk up to the root path without index errors. (Robert Collins)

    * Fix bugs in running bzr with 'python -O'.  (Martin Pool)

    * Error when run with -OO

    * Fix bug in reporting http errors that don't have an http error code.
      (Martin Pool)

    * Handle more cases of pipe errors in display commands

    * Change status to 3 for all errors

    * Files that are added and unlinked before committing are completely
      ignored by diff and status

    * Stores with some compressed texts and some uncompressed texts are now
      able to be used. (John A Meinel)

    * Fix for bzr pull failing sometimes under windows

    * Fix for sftp transport under windows when using interactive auth

    * Show files which are both renamed and modified as such in 'bzr
      status' output.  (Daniel Silverstone, #4503)

    * Make annotate cope better with revisions committed without a valid
      email address.  (Marien Zwart)

    * Fix representation of tab characters in commit messages.
      (Harald Meland)

    * List of plugin directories in ``BZR_PLUGIN_PATH`` environment variable is
      now parsed properly under Windows. (Alexander Belchenko)

    * Show number of revisions pushed/pulled/merged. (Robey Pointer)

    * Keep a cached copy of the basis inventory to speed up operations
      that need to refer to it.  (Johan Rydberg, Martin Pool)

    * Fix bugs in bzr status display of non-ascii characters.
      (Martin Pool)

    * Remove Makefile.in from default ignore list.
      (Tollef Fog Heen, Martin Pool, #6413)

    * Fix failure in 'bzr added'.  (Nathan McCallum, Martin Pool)

  TESTING:

    * Fix selftest asking for passwords when there are no SFTP keys.
      (Robey Pointer, Jelmer Vernooij)

    * Fix selftest run with 'python -O'.  (Martin Pool)

    * Fix HTTP tests under Windows. (John Arbash Meinel)

    * Make tests work even if HOME is not set (Aaron Bentley)

    * Updated ``build_tree`` to use fixed line-endings for tests which read
      the file cotents and compare. Make some tests use this to pass under
      Windows. (John Arbash Meinel)

    * Skip stat and symlink tests under Windows. (Alexander Belchenko)

    * Delay in selftest/testhashcash is now issued under win32 and Cygwin.
      (John Arbash Meinel)

    * Use terminal width to align verbose test output.  (Martin Pool)

    * Blackbox tests are maintained within the bzrlib.tests.blackbox directory.
      If adding a new test script please add that to
      ``bzrlib.tests.blackbox.__init__``. (Robert Collins)

    * Much better error message if one of the test suites can't be
      imported.  (Martin Pool)

    * Make check now runs the test suite twice - once with the default locale,
      and once with all locales forced to C, to expose bugs. This is not
      trivially done within python, so for now its only triggered by running
      Make check. Integrators and packagers who wish to check for full
      platform support should run 'make check' to test the source.
      (Robert Collins)

    * Tests can now run TestSkipped if they can't execute for any reason.
      (Martin Pool) (NB: TestSkipped should only be raised for correctable
      reasons - see the wiki spec ImprovingBzrTestSuite).

    * Test sftp with relative, absolute-in-homedir and absolute-not-in-homedir
      paths for the transport tests. Introduce blackbox remote sftp tests that
      test the same permutations. (Robert Collins, Robey Pointer)

    * Transport implementation tests are now independent of the local file
      system, which allows tests for esoteric transports, and for features
      not available in the local file system. They also repeat for variations
      on the URL scheme that can introduce issues in the transport code,
      see bzrlib.transport.TransportTestProviderAdapter() for this.
      (Robert Collins).

    * ``TestCase.build_tree`` uses the transport interface to build trees,
      pass in a transport parameter to give it an existing connection.
      (Robert Collins).

  INTERNALS:

    * WorkingTree.pull has been split across Branch and WorkingTree,
      to allow Branch only pulls. (Robert Collins)

    * ``commands.display_command`` now returns the result of the decorated
      function. (Robert Collins)

    * LocationConfig now has a ``set_user_option(key, value)`` call to save
      a setting in its matching location section (a new one is created
      if needed). (Robert Collins)

    * Branch has two new methods, ``get_push_location`` and
      ``set_push_location`` to respectively, get and set the push location.
      (Robert Collins)

    * ``commands.register_command`` now takes an optional flag to signal that
      the registrant is planning to decorate an existing command. When
      given multiple plugins registering a command is not an error, and
      the original command class (whether built in or a plugin based one) is
      returned to the caller. There is a new error 'MustUseDecorated' for
      signalling when a wrapping command should switch to the original
      version. (Robert Collins)

    * Some option parsing errors will raise 'BzrOptionError', allowing
      granular detection for decorating commands. (Robert Collins).

    * ``Branch.read_working_inventory`` has moved to
      ``WorkingTree.read_working_inventory``. This necessitated changes to
      ``Branch.get_root_id``, and a move of ``Branch.set_inventory`` to
      WorkingTree as well. To make it clear that a WorkingTree cannot always
      be obtained ``Branch.working_tree()`` will raise
      ``errors.NoWorkingTree`` if one cannot be obtained. (Robert Collins)

    * All pending merges operations from Branch are now on WorkingTree.
      (Robert Collins)

    * The follow operations from Branch have moved to WorkingTree::

          add()
          commit()
          move()
          rename_one()
          unknowns()

      (Robert Collins)

    * ``bzrlib.add.smart_add_branch`` is now ``smart_add_tree``. (Robert Collins)

    * New "rio" serialization format, similar to rfc-822. (Martin Pool)

    * Rename selftests to ``bzrlib.tests.test_foo``.  (John A Meinel, Martin
      Pool)

    * ``bzrlib.plugin.all_plugins`` has been changed from an attribute to a
      query method. (Robert Collins)

    * New options to read only the table-of-contents of a weave.
      (Denys Duchier)

    * Raise NoSuchFile when someone tries to add a non-existant file.
      (Michael Ellerman)

    * Simplify handling of DivergedBranches in ``cmd_pull()``.
      (Michael Ellerman)

    * Branch.controlfile* logic has moved to lockablefiles.LockableFiles, which
      is exposed as ``Branch().control_files``. Also this has been altered with the
      controlfile pre/suffix replaced by simple method names like 'get' and
      'put'. (Aaron Bentley, Robert Collins).

    * Deprecated functions and methods can now be marked as such using the
      ``bzrlib.symbol_versioning`` module. Marked method have their docstring
      updated and will issue a DeprecationWarning using the warnings module
      when they are used. (Robert Collins)

    * ``bzrlib.osutils.safe_unicode`` now exists to provide parameter coercion
      for functions that need unicode strings. (Robert Collins)

bzr 0.6 2005-10-28
------------------

  IMPROVEMENTS:

    * pull now takes --verbose to show you what revisions are added or removed
      (John A Meinel)

    * merge now takes a --show-base option to include the base text in
      conflicts.
      (Aaron Bentley)

    * The config files are now read using ConfigObj, so '=' should be used as
      a separator, not ':'.
      (Aaron Bentley)

    * New 'bzr commit --strict' option refuses to commit if there are
      any unknown files in the tree.  To commit, make sure all files are
      either ignored, added, or deleted.  (Michael Ellerman)

    * The config directory is now ~/.bazaar, and there is a single file
      ~/.bazaar/bazaar.conf storing email, editor and other preferences.
      (Robert Collins)

    * 'bzr add' no longer takes a --verbose option, and a --quiet option
      has been added that suppresses all output.

    * Improved zsh completion support in contrib/zsh, from Clint
      Adams.

    * Builtin 'bzr annotate' command, by Martin Pool with improvements from
      Goffredo Baroncelli.

    * 'bzr check' now accepts -v for verbose reporting, and checks for
      ghosts in the branch. (Robert Collins)

    * New command 're-sign' which will regenerate the gpg signature for
      a revision. (Robert Collins)

    * If you set ``check_signatures=require`` for a path in
      ``~/.bazaar/branches.conf`` then bzr will invoke your
      ``gpg_signing_command`` (defaults to gpg) and record a digital signature
      of your commit. (Robert Collins)

    * New sftp transport, based on Paramiko.  (Robey Pointer)

    * 'bzr pull' now accepts '--clobber' which will discard local changes
      and make this branch identical to the source branch. (Robert Collins)

    * Just give a quieter warning if a plugin can't be loaded, and
      put the details in .bzr.log.  (Martin Pool)

    * 'bzr branch' will now set the branch-name to the last component of the
      output directory, if one was supplied.

    * If the option ``post_commit`` is set to one (or more) python function
      names (must be in the bzrlib namespace), then they will be invoked
      after the commit has completed, with the branch and ``revision_id`` as
      parameters. (Robert Collins)

    * Merge now has a retcode of 1 when conflicts occur. (Robert Collins)

    * --merge-type weave is now supported for file contents.  Tree-shape
      changes are still three-way based.  (Martin Pool, Aaron Bentley)

    * 'bzr check' allows the first revision on revision-history to have
      parents - something that is expected for cheap checkouts, and occurs
      when conversions from baz do not have all history.  (Robert Collins).

   * 'bzr merge' can now graft unrelated trees together, if your specify
     0 as a base. (Aaron Bentley)

   * 'bzr commit branch' and 'bzr commit branch/file1 branch/file2' now work
     (Aaron Bentley)

    * Add '.sconsign*' to default ignore list.  (Alexander Belchenko)

   * 'bzr merge --reprocess' minimizes conflicts

  TESTING:

    * The 'bzr selftest --pattern' option for has been removed, now
      test specifiers on the command line can be simple strings, or
      regexps, or both. (Robert Collins)

    * Passing -v to selftest will now show the time each test took to
      complete, which will aid in analysing performance regressions and
      related questions. (Robert Collins)

    * 'bzr selftest' runs all tests, even if one fails, unless '--one'
      is given. (Martin Pool)

    * There is a new method for TestCaseInTempDir, assertFileEqual, which
      will check that a given content is equal to the content of the named
      file. (Robert Collins)

    * Fix test suite's habit of leaving many temporary log files in $TMPDIR.
      (Martin Pool)

  INTERNALS:

    * New 'testament' command and concept for making gpg-signatures
      of revisions that are not tied to a particular internal
      representation.  (Martin Pool).

    * Per-revision properties ('revprops') as key-value associated
      strings on each revision created when the revision is committed.
      Intended mainly for the use of external tools.  (Martin Pool).

    * Config options have moved from bzrlib.osutils to bzrlib.config.
      (Robert Collins)

    * Improved command line option definitions allowing explanations
      for individual options, among other things.  Contributed by
      Magnus Therning.

    * Config options have moved from bzrlib.osutils to bzrlib.config.
      Configuration is now done via the config.Config interface:
      Depending on whether you have a Branch, a Location or no information
      available, construct a ``*Config``, and use its ``signature_checking``,
      ``username`` and ``user_email`` methods. (Robert Collins)

    * Plugins are now loaded under bzrlib.plugins, not bzrlib.plugin, and
      they are made available for other plugins to use. You should not
      import other plugins during the ``__init__`` of your plugin though, as
      no ordering is guaranteed, and the plugins directory is not on the
      python path. (Robert Collins)

    * Branch.relpath has been moved to WorkingTree.relpath. WorkingTree no
      no longer takes an inventory, rather it takes an option branch
      parameter, and if None is given will open the branch at basedir
      implicitly. (Robert Collins)

    * Cleaner exception structure and error reporting.  Suggested by
      Scott James Remnant.  (Martin Pool)

    * Branch.remove has been moved to WorkingTree, which has also gained
      ``lock_read``, ``lock_write`` and ``unlock`` methods for convenience.
      (Robert Collins)

    * Two decorators, ``needs_read_lock`` and ``needs_write_lock`` have been
      added to the branch module. Use these to cause a function to run in a
      read or write lock respectively. (Robert Collins)

    * ``Branch.open_containing`` now returns a tuple (Branch, relative-path),
      which allows direct access to the common case of 'get me this file
      from its branch'. (Robert Collins)

    * Transports can register using ``register_lazy_transport``, and they
      will be loaded when first used.  (Martin Pool)

    * 'pull' has been factored out of the command as ``WorkingTree.pull()``.
      A new option to WorkingTree.pull has been added, clobber, which will
      ignore diverged history and pull anyway.
      (Robert Collins)

    * config.Config has a ``get_user_option`` call that accepts an option name.
      This will be looked up in branches.conf and bazaar.conf as normal.
      It is intended that this be used by plugins to support options -
      options of built in programs should have specific methods on the config.
      (Robert Collins)

    * ``merge.merge_inner`` now has tempdir as an optional parameter.
      (Robert Collins)

    * Tree.kind is not recorded at the top level of the hierarchy, as it was
      missing on EmptyTree, leading to a bug with merge on EmptyTrees.
      (Robert Collins)

    * ``WorkingTree.__del__`` has been removed, it was non deterministic and not
      doing what it was intended to. See ``WorkingTree.__init__`` for a comment
      about future directions. (Robert Collins/Martin Pool)

    * bzrlib.transport.http has been modified so that only 404 urllib errors
      are returned as NoSuchFile. Other exceptions will propogate as normal.
      This allows debuging of actual errors. (Robert Collins)

    * bzrlib.transport.Transport now accepts *ONLY* url escaped relative paths
      to apis like 'put', 'get' and 'has'. This is to provide consistent
      behaviour - it operates on url's only. (Robert Collins)

    * Transports can register using ``register_lazy_transport``, and they
      will be loaded when first used.  (Martin Pool)

    * ``merge_flex`` no longer calls ``conflict_handler.finalize()``, instead that
      is called by ``merge_inner``. This is so that the conflict count can be
      retrieved (and potentially manipulated) before returning to the caller
      of ``merge_inner``. Likewise 'merge' now returns the conflict count to the
      caller. (Robert Collins)

    * ``revision.revision_graph`` can handle having only partial history for
      a revision - that is no revisions in the graph with no parents.
      (Robert Collins).

    * New ``builtins.branch_files`` uses the standard ``file_list`` rules to
      produce a branch and a list of paths, relative to that branch
      (Aaron Bentley)

    * New TestCase.addCleanup facility.

    * New ``bzrlib.version_info`` tuple (similar to ``sys.version_info``),
      which can be used by programs importing bzrlib.

  BUG FIXES:

    * Better handling of branches in directories with non-ascii names.
      (Joel Rosdahl, Panagiotis Papadakos)

    * Upgrades of trees with no commits will not fail due to accessing
      [-1] in the revision-history. (Andres Salomon)


bzr 0.1.1 2005-10-12
--------------------

  BUG FIXES:

    * Fix problem in pulling over http from machines that do not
      allow directories to be listed.

    * Avoid harmless warning about invalid hash cache after
      upgrading branch format.

  PERFORMANCE:

    * Avoid some unnecessary http operations in branch and pull.


bzr 0.1 2005-10-11
------------------

  NOTES:

    * 'bzr branch' over http initially gives a very high estimate
      of completion time but it should fall as the first few
      revisions are pulled in.  branch is still slow on
      high-latency connections.

  BUG FIXES:

    * bzr-man.py has been updated to work again. Contributed by
      Rob Weir.

    * Locking is now done with fcntl.lockf which works with NFS
      file systems. Contributed by Harald Meland.

    * When a merge encounters a file that has been deleted on
      one side and modified on the other, the old contents are
      written out to foo.BASE and foo.SIDE, where SIDE is this
      or OTHER. Contributed by Aaron Bentley.

    * Export was choosing incorrect file paths for the content of
      the tarball, this has been fixed by Aaron Bentley.

    * Commit will no longer commit without a log message, an
      error is returned instead. Contributed by Jelmer Vernooij.

    * If you commit a specific file in a sub directory, any of its
      parent directories that are added but not listed will be
      automatically included. Suggested by Michael Ellerman.

    * bzr commit and upgrade did not correctly record new revisions
      for files with only a change to their executable status.
      bzr will correct this when it encounters it. Fixed by
      Robert Collins

    * HTTP tests now force off the use of ``http_proxy`` for the duration.
      Contributed by Gustavo Niemeyer.

    * Fix problems in merging weave-based branches that have
      different partial views of history.

    * Symlink support: working with symlinks when not in the root of a
      bzr tree was broken, patch from Scott James Remnant.

  IMPROVEMENTS:

    * 'branch' now accepts a --basis parameter which will take advantage
      of local history when making a new branch. This allows faster
      branching of remote branches. Contributed by Aaron Bentley.

    * New tree format based on weave files, called version 5.
      Existing branches can be upgraded to this format using
      'bzr upgrade'.

    * Symlinks are now versionable. Initial patch by
      Erik Toubro Nielsen, updated to head by Robert Collins.

    * Executable bits are tracked on files. Patch from Gustavo
      Niemeyer.

    * 'bzr status' now shows unknown files inside a selected directory.
      Patch from Heikki Paajanen.

    * Merge conflicts are recorded in .bzr. Two new commands 'conflicts'
      and 'resolve' have needed added, which list and remove those
      merge conflicts respectively. A conflicted tree cannot be committed
      in. Contributed by Aaron Bentley.

    * 'rm' is now an alias for 'remove'.

    * Stores now split out their content in a single byte prefixed hash,
      dropping the density of files per directory by 256. Contributed by
      Gustavo Niemeyer.

    * 'bzr diff -r branch:URL' will now perform a diff between two branches.
      Contributed by Robert Collins.

    * 'bzr log' with the default formatter will show merged revisions,
      indented to the right. Initial implementation contributed by Gustavo
      Niemeyer, made incremental by Robert Collins.


  INTERNALS:

    * Test case failures have the exception printed after the log
      for your viewing pleasure.

    * InventoryEntry is now an abstract base class, use one of the
      concrete InventoryDirectory etc classes instead.

    * Branch raises an UnsupportedFormatError when it detects a
      bzr branch it cannot understand. This allows for precise
      handling of such circumstances.

    * Remove RevisionReference class; ``Revision.parent_ids`` is now simply a
      list of their ids and ``parent_sha1s`` is a list of their corresponding
      sha1s (for old branches only at the moment.)

    * New method-object style interface for Commit() and Fetch().

    * Renamed ``Branch.last_patch()`` to ``Branch.last_revision()``, since
      we call them revisions not patches.

    * Move ``copy_branch`` to ``bzrlib.clone.copy_branch``.  The destination
      directory is created if it doesn't exist.

    * Inventories now identify the files which were present by
      giving the revision *of that file*.

    * Inventory and Revision XML contains a version identifier.
      This must be consistent with the overall branch version
      but allows for more flexibility in future upgrades.

  TESTING:

    * Removed testsweet module so that tests can be run after
      bzr installed by 'bzr selftest'.

    * 'bzr selftest' command-line arguments can now be partial ids
      of tests to run, e.g. ``bzr selftest test_weave``


bzr 0.0.9 2005-09-23
--------------------

  BUG FIXES:

    * Fixed "branch -r" option.

    * Fix remote access to branches containing non-compressed history.
      (Robert Collins).

    * Better reliability of http server tests.  (John Arbash-Meinel)

    * Merge graph maximum distance calculation fix.  (Aaron Bentley)

    * Various minor bug in windows support have been fixed, largely in the
      test suite. Contributed by Alexander Belchenko.

  IMPROVEMENTS:

    * Status now accepts a -r argument to give status between chosen
      revisions. Contributed by Heikki Paajanen.

    * Revision arguments no longer use +/-/= to control ranges, instead
      there is a 'before' namespace, which limits the successive namespace.
      For example '$ bzr log -r date:yesterday..before:date:today' will
      select everything from yesterday and before today. Contributed by
      Robey Pointer

    * There is now a bzr.bat file created by distutils when building on
      Windows. Contributed by Alexander Belchenko.

  INTERNALS:

    * Removed uuid() as it was unused.

    * Improved 'fetch' code for pulling revisions from one branch into
      another (used by pull, merged, etc.)


bzr 0.0.8 2005-09-20
--------------------

  IMPROVEMENTS:

    * Adding a file whose parent directory is not versioned will
      implicitly add the parent, and so on up to the root. This means
      you should never need to explictly add a directory, they'll just
      get added when you add a file in the directory.  Contributed by
      Michael Ellerman.

    * Ignore ``.DS_Store`` (contains Mac metadata) by default.
      (Nir Soffer)

    * If you set ``BZR_EDITOR`` in the environment, it is checked in
      preference to EDITOR and the config file for the interactive commit
      editing program. Related to this is a bugfix where a missing program
      set in EDITOR would cause editing to fail, now the fallback program
      for the operating system is still tried.

    * Files that are not directories/symlinks/regular files will no longer
      cause bzr to fail, it will just ignore them by default. You cannot add
      them to the tree though - they are not versionable.


  INTERNALS:

    * Refactor xml packing/unpacking.

  BUG FIXES:

    * Fixed 'bzr mv' by Ollie Rutherfurd.

    * Fixed strange error when trying to access a nonexistent http
      branch.

    * Make sure that the hashcache gets written out if it can't be
      read.


  PORTABILITY:

    * Various Windows fixes from Ollie Rutherfurd.

    * Quieten warnings about locking; patch from Matt Lavin.


bzr-0.0.7 2005-09-02
--------------------

  NEW FEATURES:

    * ``bzr shell-complete`` command contributed by Clint Adams to
      help with intelligent shell completion.

    * New expert command ``bzr find-merge-base`` for debugging merges.


  ENHANCEMENTS:

    * Much better merge support.

    * merge3 conflicts are now reported with markers like '<<<<<<<'
      (seven characters) which is the same as CVS and pleases things
      like emacs smerge.


  BUG FIXES:

    * ``bzr upgrade`` no longer fails when trying to fix trees that
      mention revisions that are not present.

    * Fixed bugs in listing plugins from ``bzr plugins``.

    * Fix case of $EDITOR containing options for the editor.

    * Fix log -r refusing to show the last revision.
      (Patch from Goffredo Baroncelli.)


  CHANGES:

    * ``bzr log --show-ids`` shows the revision ids of all parents.

    * Externally provided commands on your $BZRPATH no longer need
      to recognize --bzr-usage to work properly, and can just handle
      --help themselves.


  LIBRARY:

    * Changed trace messages to go through the standard logging
      framework, so that they can more easily be redirected by
      libraries.



bzr-0.0.6 2005-08-18
--------------------

  NEW FEATURES:

    * Python plugins, automatically loaded from the directories on
      ``BZR_PLUGIN_PATH`` or ``~/.bzr.conf/plugins`` by default.

    * New 'bzr mkdir' command.

    * Commit mesage is fetched from an editor if not given on the
      command line; patch from Torsten Marek.

    * ``bzr log -m FOO`` displays commits whose message matches regexp
      FOO.

    * ``bzr add`` with no arguments adds everything under the current directory.

    * ``bzr mv`` does move or rename depending on its arguments, like
      the Unix command.

    * ``bzr missing`` command shows a summary of the differences
      between two trees.  (Merged from John Arbash-Meinel.)

    * An email address for commits to a particular tree can be
      specified by putting it into .bzr/email within a branch.  (Based
      on a patch from Heikki Paajanen.)


  ENHANCEMENTS:

    * Faster working tree operations.


  CHANGES:

    * 3rd-party modules shipped with bzr are copied within the bzrlib
      python package, so that they can be installed by the setup
      script without clashing with anything already existing on the
      system.  (Contributed by Gustavo Niemeyer.)

    * Moved plugins directory to bzrlib/, so that there's a standard
      plugin directory which is not only installed with bzr itself but
      is also available when using bzr from the development tree.
      ``BZR_PLUGIN_PATH`` and ``DEFAULT_PLUGIN_PATH`` are then added to the
      standard plugins directory.

    * When exporting to a tarball with ``bzr export --format tgz``, put
      everything under a top directory rather than dumping it into the
      current directory.   This can be overridden with the ``--root``
      option.  Patch from William Dodé and John Meinel.

    * New ``bzr upgrade`` command to upgrade the format of a branch,
      replacing ``bzr check --update``.

    * Files within store directories are no longer marked readonly on
      disk.

    * Changed ``bzr log`` output to a more compact form suggested by
      John A Meinel.  Old format is available with the ``--long`` or
      ``-l`` option, patched by William Dodé.

    * By default the commit command refuses to record a revision with
      no changes unless the ``--unchanged`` option is given.

    * The ``--no-plugins``, ``--profile`` and ``--builtin`` command
      line options must come before the command name because they
      affect what commands are available; all other options must come
      after the command name because their interpretation depends on
      it.

    * ``branch`` and ``clone`` added as aliases for ``branch``.

    * Default log format is back to the long format; the compact one
      is available with ``--short``.


  BUG FIXES:

    * Fix bugs in committing only selected files or within a subdirectory.


bzr-0.0.5  2005-06-15
---------------------

  CHANGES:

    * ``bzr`` with no command now shows help rather than giving an
      error.  Suggested by Michael Ellerman.

    * ``bzr status`` output format changed, because svn-style output
      doesn't really match the model of bzr.  Now files are grouped by
      status and can be shown with their IDs.  ``bzr status --all``
      shows all versioned files and unknown files but not ignored files.

    * ``bzr log`` runs from most-recent to least-recent, the reverse
      of the previous order.  The previous behaviour can be obtained
      with the ``--forward`` option.

    * ``bzr inventory`` by default shows only filenames, and also ids
      if ``--show-ids`` is given, in which case the id is the second
      field.


  ENHANCEMENTS:

    * New 'bzr whoami --email' option shows only the email component
      of the user identification, from Jo Vermeulen.

    * New ``bzr ignore PATTERN`` command.

    * Nicer error message for broken pipe, interrupt and similar
      conditions that don't indicate an internal error.

    * Add ``.*.sw[nop] .git .*.tmp *,v`` to default ignore patterns.

    * Per-branch locks keyed on ``.bzr/branch-lock``, available in
      either read or write mode.

    * New option ``bzr log --show-ids`` shows revision and file ids.

    * New usage ``bzr log FILENAME`` shows only revisions that
      affected that file.

    * Changed format for describing changes in ``bzr log -v``.

    * New option ``bzr commit --file`` to take a message from a file,
      suggested by LarstiQ.

    * New syntax ``bzr status [FILE...]`` contributed by Bartosz
      Oler.  File may be in a branch other than the working directory.

    * ``bzr log`` and ``bzr root`` can be given an http URL instead of
      a filename.

    * Commands can now be defined by external programs or scripts
      in a directory on $BZRPATH.

    * New "stat cache" avoids reading the contents of files if they
      haven't changed since the previous time.

    * If the Python interpreter is too old, try to find a better one
      or give an error.  Based on a patch from Fredrik Lundh.

    * New optional parameter ``bzr info [BRANCH]``.

    * New form ``bzr commit SELECTED`` to commit only selected files.

    * New form ``bzr log -r FROM:TO`` shows changes in selected
      range; contributed by John A Meinel.

    * New option ``bzr diff --diff-options 'OPTS'`` allows passing
      options through to an external GNU diff.

    * New option ``bzr add --no-recurse`` to add a directory but not
      their contents.

    * ``bzr --version`` now shows more information if bzr is being run
      from a branch.


  BUG FIXES:

    * Fixed diff format so that added and removed files will be
      handled properly by patch.  Fix from Lalo Martins.

    * Various fixes for files whose names contain spaces or other
      metacharacters.


  TESTING:

    * Converted black-box test suites from Bourne shell into Python;
      now run using ``./testbzr``.  Various structural improvements to
      the tests.

    * testbzr by default runs the version of bzr found in the same
      directory as the tests, or the one given as the first parameter.

    * testbzr also runs the internal tests, so the only command
      required to check is just ``./testbzr``.

    * testbzr requires python2.4, but can be used to test bzr running
      under a different version.

    * Tests added for many other changes in this release.


  INTERNAL:

    * Included ElementTree library upgraded to 1.2.6 by Fredrik Lundh.

    * Refactor command functions into Command objects based on HCT by
      Scott James Remnant.

    * Better help messages for many commands.

    * Expose ``bzrlib.open_tracefile()`` to start the tracefile; until
      this is called trace messages are just discarded.

    * New internal function ``find_touching_revisions()`` and hidden
      command touching-revisions trace the changes to a given file.

    * Simpler and faster ``compare_inventories()`` function.

    * ``bzrlib.open_tracefile()`` takes a tracefilename parameter.

    * New AtomicFile class.

    * New developer commands ``added``, ``modified``.


  PORTABILITY:

    * Cope on Windows on python2.3 by using the weaker random seed.
      2.4 is now only recommended.


bzr-0.0.4  2005-04-22
---------------------

  ENHANCEMENTS:

    * 'bzr diff' optionally takes a list of files to diff.  Still a bit
      basic.  Patch from QuantumG.

    * More default ignore patterns.

    * New 'bzr log --verbose' shows a list of files changed in the
      changeset.  Patch from Sebastian Cote.

    * Roll over ~/.bzr.log if it gets too large.

    * Command abbreviations 'ci', 'st', 'stat', '?' based on a patch
      by Jason Diamon.

    * New 'bzr help commands' based on a patch from Denys Duchier.


  CHANGES:

    * User email is determined by looking at $BZREMAIL or ~/.bzr.email
      or $EMAIL.  All are decoded by the locale preferred encoding.
      If none of these are present user@hostname is used.  The host's
      fully-qualified name is not used because that tends to fail when
      there are DNS problems.

    * New 'bzr whoami' command instead of username user-email.


  BUG FIXES:

    * Make commit safe for hardlinked bzr trees.

    * Some Unicode/locale fixes.

    * Partial workaround for ``difflib.unified_diff`` not handling
      trailing newlines properly.


  INTERNAL:

    * Allow docstrings for help to be in PEP0257 format.  Patch from
      Matt Brubeck.

    * More tests in test.sh.

    * Write profile data to a temporary file not into working
      directory and delete it when done.

    * Smaller .bzr.log with process ids.


  PORTABILITY:

    * Fix opening of ~/.bzr.log on Windows.  Patch from Andrew
      Bennetts.

    * Some improvements in handling paths on Windows, based on a patch
      from QuantumG.


bzr-0.0.3  2005-04-06
---------------------

  ENHANCEMENTS:

    * New "directories" internal command lists versioned directories
      in the tree.

    * Can now say "bzr commit --help".

    * New "rename" command to rename one file to a different name
      and/or directory.

    * New "move" command to move one or more files into a different
      directory.

    * New "renames" command lists files renamed since base revision.

    * New cat command contributed by janmar.

  CHANGES:

    * .bzr.log is placed in $HOME (not pwd) and is always written in
      UTF-8.  (Probably not a completely good long-term solution, but
      will do for now.)

  PORTABILITY:

    * Workaround for difflib bug in Python 2.3 that causes an
      exception when comparing empty files.  Reported by Erik Toubro
      Nielsen.

  INTERNAL:

    * Refactored inventory storage to insert a root entry at the top.

  TESTING:

    * Start of shell-based black-box testing in test.sh.


bzr-0.0.2.1
-----------

  PORTABILITY:

    * Win32 fixes from Steve Brown.


bzr-0.0.2  "black cube"  2005-03-31
-----------------------------------

  ENHANCEMENTS:

    * Default ignore list extended (see bzrlib/__init__.py).

    * Patterns in .bzrignore are now added to the default ignore list,
      rather than replacing it.

    * Ignore list isn't reread for every file.

    * More help topics.

    * Reinstate the 'bzr check' command to check invariants of the
      branch.

    * New 'ignored' command lists which files are ignored and why;
      'deleted' lists files deleted in the current working tree.

    * Performance improvements.

    * New global --profile option.

    * Ignore patterns like './config.h' now correctly match files in
      the root directory only.


bzr-0.0.1  2005-03-26
---------------------

  ENHANCEMENTS:

    * More information from info command.

    * Can now say "bzr help COMMAND" for more detailed help.

    * Less file flushing and faster performance when writing logs and
      committing to stores.

    * More useful verbose output from some commands.

  BUG FIXES:

    * Fix inverted display of 'R' and 'M' during 'commit -v'.

  PORTABILITY:

    * Include a subset of ElementTree-1.2.20040618 to make
      installation easier.

    * Fix time.localtime call to work with Python 2.3 (the minimum
      supported).


bzr-0.0.0.69  2005-03-22
------------------------

  ENHANCEMENTS:

    * First public release.

    * Storage of local versions: init, add, remove, rm, info, log,
      diff, status, etc.

..
   vim: tw=74 ft=rst ff=unix<|MERGE_RESOLUTION|>--- conflicted
+++ resolved
@@ -56,7 +56,6 @@
       returned from each pack in turn, in forward I/O order.
       (John Arbash Meinel)
 
-<<<<<<< HEAD
     * New method ``bzrlib.repository.Repository.add_inventory_by_delta``
       allows adding an inventory via an inventory delta, which can be
       more efficient for some repository types. (Robert Collins)
@@ -65,7 +64,7 @@
       delta. To enable this functionality call ``builder.recording_deletes``
       and additionally call ``builder.record_delete`` when a delete
       against the basis occurs. (Robert Collins)
-=======
+
     * The default http handler has been changed from pycurl to urllib.
       The default is still pycurl for https connections. (The only
       advantage of pycurl is that it checks ssl certificates.)
@@ -95,7 +94,6 @@
       There was a bug involving merge revisions. As a method to help
       prevent future difficulties, also make stacked fetches sort
       topologically. (John Arbash Meinel, #304841)
->>>>>>> cb74d7c7
 
 
 bzr 1.10rc1 2008-11-28
