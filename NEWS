bzr-svn 0.4.1	UNRELEASED

  BUG FIXES

   * Convert errors to bzr errors when fetching data (avoids backtraces).

   * Support initializing Subversion repositories. 
     `bzr init-repo --format=subversion` now works.

<<<<<<< HEAD
   * Raise proper exception when repository can't be found remotely.
=======
   * Use knits to store file id maps.
>>>>>>> 4921c06e

bzr-svn 0.4.0	2007-08-04	
  
  BUG FIXES

   * Non-ascii characters in file ids are now supported (fixes imports 
     of the Python repository).

   * Fixed error raised during version incompatibility. (Wouter van Heyst, 
                                                         #80467)

   * Implemented Repository.get_revision_graph(None)

   * svn-import will no longer spin using CPU if the target directory 
     did not exist (#80223).

   * Remove branches when they are being replaced. Fixes DivergedBranches 
     error when using svn-import (#81908).
 
   * Consistently treat property changes as actual changes (#122115)

   * Be a bit less verbose when trying to connect (#124858)

   * Fix locking issues (#125212)

   * Warn when used with experimental version of mappings. (#117198)

   * Only warn about out of date mappings, bzr-svn version or 
     experimental mappings when the plugin is being used. (#93319)

   * Clearer warning when branch specified to svn-import. (#121391)

   * Support pushing multiple revisions in a row. (#115494)

   * Fix compatibility with Subversion 1.5. (#73918)

   * Fix import of svk:merge properties (need to be sorted lexicographically).

   * Support possible_transports argument to BzrDir.sprout(). (#128500)

   * Fix incorrect delete when a child of a renamed directory is removed.

   * Support pushing adding empty files. (#113667)

  BEHAVIOUR CHANGES

   * Use shared repositories by default in svn-import command.

   * Avoid muttering when possible.

  TESTS

   * Add blackbox test for svn-import with dumpfile. (#123493)

  PERFORMANCE

   * do_update() is now used to find the contents of a directory recursively. 
     This should reduce the number of roundtrips significantly when 
	 finding file id mappings.

   * Support read locking for Branch.

  FEATURES
   
   * add -v option to svn-upgrade

   * store and allow setting the branching scheme in subversion.conf

   * allow setting the branching scheme from a file property 
     on the repository root

   * Support true push (#80612).

   * Support commits in heavy checkouts (#79330).

   * Support using custom branching schemes.

   * Support pushing new branches.

   * Add --prefix option to svn-import. (#125993)

   * Add 'bzr help svn-branching-schemes'

   * Branching schemes can now be autodetected using some simple heuristics. 
     (#81976)

   * Added command `svn-branching-scheme` for setting branching schemes.
     (#127003)

  INTERNALS

   * Implement SvnRaTransport.local_abspath(). (#117090)

   * Implement SvnRemoteAccess.create_branch().

   * Implement SvnWorkingTree.smart_add() (#79336)

bzr-svn 0.3.4	2007-06-15

  BUG FIXES

  * Check for a working pysqlite, rather than checking that the 
    first one found works. (#115026)

  * Fix compatibility with Bazaar 0.17.

bzr-svn 0.3.3	2007-04-29

  IMPROVEMENTS

  * Fix compatibility with Bazaar 0.16 (#110164)

  * Don't do extra checkout before push if possible. (#91885)

  * Set parent URLs in svn-import. (#94406)

  * Don't show "not updating working tree" warnings when pushing.

bzr-svn 0.3.2	2007-03-13

  BUG FIXES

  * Fix compatibility with Bazaar 0.15.

  * Check for parent paths moving as well in LogWalker.find_latest_change(). 
    Fixes #84087.

  * Handle unicode characters in commit messages. Fixes #85551.

  * Handle unicode characters in filenames (#54736)

bzr-svn 0.3.1	2007-01-31

  BUG FIXES
 
   *  Warning given when the version of python-subversion is not patched 
      is now fixed. (Wouter van Heyst)

  IMPROVEMENTS

   * A proper warning will now be printed if no sqlite implementation is 
     available.

   * Working tree copies will be disabled if the version of python-subversion 
     is too old.

bzr-svn 0.3.0	2007-01-16

  BUG FIXES

   * Use checksums for the path in case the file id is too long. (#77453)

   * Don't rely on listdir() kind results. Fixes imports of several 
     repositories. (#56647)

   * Fixed two problems with replaces that are nested.

   * Branch downgrades and dir upgrades are now recognized properly (#67010).

   * Supported branching schemes other that trunk-0.

   * Properly recognize discontinued branches. (#76823)

   * Switched to storing data in SQLite. (#74798)
   
   * Locks ra transports. (#76280)

   * Use built-in ra callbacks from Subversion. (#64816)

   * Implement SvnRaTransport.mkdir(). (#65138)

   * Avoid raising SubversionException's for non-subversion directories. 

   * Remove requirement for svn+ prefix. (#75751)

   * Don't consider SvnRepositories for writing for regular Bazaar 
     branches. (#77023)

   * Don't try to import files as branches.

   * Store file id map when committing to Subversion. (#54738)

   * Support spaces in filenames in working trees.

  IMPROVEMENTS

   * Implemented SvnRepository.all_revision_ids().

   * Proper ProgressBars.

   * Made `to_location' argument for svn-import optional.

   * Removed unused code.

   * Several attempts to reduce memory usage.

   * The LogWalker class is now a lot dumber.

   * Added --scheme and --all options to svn-import.

   * Implemented SvnRaTransport.list_dir().

   * Conversion output can now be on a remote transport.

   * Upgrade command can be used to upgrade branches created with 
     older versions of the plugin.

   * Fail early when unpatched python Subversion bindings are installed.

  PERFORMANCE IMPROVEMENTS

   * More efficient implementation of follow_history().

   * Split out follow_branch_history() of follow_branch().

   * Reduced number of remote listdir calls.

   * Only determine file ids for changed files. Reduces disk usage 
     significantly.

bzr-svn 0.2  2006-12-14

  BUG FIXES

    * Fixed "KeyError" problems (#64831)

    * Fixed compatibility with Bazaar 0.13.

    * Fixed "bzr checkout" and "bzr checkout --lightweight" for svn 
      branches. (#65220)

    * Don't fetch revision info until necessary. (#64850)

    * Don't try to open remote checkouts. (#67281)

    * Escape control codes in commit messages. (#54736)

  IMPROVEMENTS

    * Add repository format for Subversion repositories.
   
    * Plugin directory no longer needs to be named 'svn'

    * Warn about incompatible Bazaar versions (#66993)

bzr-svn 0.1
 
 Initial release.<|MERGE_RESOLUTION|>--- conflicted
+++ resolved
@@ -7,11 +7,9 @@
    * Support initializing Subversion repositories. 
      `bzr init-repo --format=subversion` now works.
 
-<<<<<<< HEAD
    * Raise proper exception when repository can't be found remotely.
-=======
+
    * Use knits to store file id maps.
->>>>>>> 4921c06e
 
 bzr-svn 0.4.0	2007-08-04	
   
