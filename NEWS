####################
Bazaar Release Notes
####################


.. contents:: List of Releases
   :depth: 1

In Development
##############

Compatibility Breaks
********************

* ``bzr register-branch`` from the Launchpad plugin now refers to "project"
  instead of "product" which is the correct Launchpad terminology.  The
  --product option is deprecated and users should switch to using --project.
  (Neil Martinsen-Burrell, #238764)


New Features
************

* ``bzr push`` now aborts if uncommitted changes (including pending merges)
  are present in the working tree (if one is present) and no revision is
  speified. The configuration option ``push_strict`` can be used to set the
  default for this behavior.  (Vincent Ladeuil, #284038, #322808, #65286)

* ``bzr revno`` and ``bzr revision-info`` now have a ``--tree`` option to
  show revision info for the working tree instead of the branch.
  (Matthew Fuller, John Arbash Meinel)

* ``bzr send`` now aborts if uncommitted changes (including pending merges)
  are present in the working tree and no revision is specified. The
  configuration option ``send_strict`` can be used to set the default for this
  behavior.
  (Vincent Ladeuil, #206577)


Bug Fixes
*********

* Accept uppercase "Y/N" to prompts such as from break lock. 
  (#335182, Tim Powell, Martin Pool)

* Add documentation about diverged branches and how to fix them in the
  centralized workflow with local commits.  Mention ``bzr help
  diverged-branches`` when a push fails because the branches have
  diverged.  (Neil Martinsen-Burrell, #269477)

* Automatic format upgrades triggered by default stacking policies on a
  1.16rc1 (or later) smart server work again.
  (Andrew Bennetts, #388675)

* Avoid progress bar artifacts being left behind on the screen.
  (Martin Pool, #321935)

* Better message in ``bzr split`` error suggesting a rich root format.
  (Neil Martinsen-Burrell, #220067)

* ``Branch.set_append_revisions_only`` now works with branches on a smart
  server. (Andrew Bennetts, #365865)

* By default, ``bzr branch`` will fail if the target directory exists, but
  does not already have a control directory.  The flag ``--use-existing-dir``
  will allow operation to proceed.  (Alexander Belchenko, #307554)

* ``bzr ls DIR --from-root`` now shows only things in DIR, not everything.
  (Ian Clatworthy)

* Fetch between repositories does not error if they have inconsistent data
  that should be irrelevant to the fetch operation. (Aaron Bentley)

* Fix ``AttributeError`` exception when reconfiguring lightweight checkout 
  of a remote repository.
  (Jelmer Vernooij, #332194)

* Force deletion of readonly files during merge, update and other tree
  transforms.
  (Craig Hewetson, Martin Pool, #218206)

<<<<<<< HEAD
* ``LRUCache`` will maintain the linked list pointers even if a nodes
  cleanup function raises an exception. (John Arbash Meinel, #396838)
=======
* Force socket shutdown in threaded http test servers to avoid client hangs
  (pycurl).  (Vincent Ladeuil, #383920).

* The ``log+`` decorator, useful in debugging or profiling, could cause
  "AttributeError: 'list' object has no attribute 'next'".  This is now
  fixed.  The log decorator no longer shows the elapsed time or transfer
  rate because they're available in the log prefixes and the transport
  activity display respectively.
  (Martin Pool, #340347)
>>>>>>> 89b39c81

* Progress bars are now suppressed again when the environment variable
  ``BZR_PROGRESS_BAR`` is set to ``none``.
  (Martin Pool, #339385)

* Reduced memory consumption during ``bzr commit`` of large files. For
  pre 2a formats, should be down to ~3x the size of a file.
  For ``--2a`` format repositories, it is down to the size of the file
  content plus the size of the compressed text.  Related to bug #109114.
  (John Arbash Meinel)

* Set hidden attribute on .bzr directory below unicode path should never
  fail with error. The operation should succeed even if bzr unable to set 
  the attribute.  (Alexander Belchenko, related to bug #335362).
  
* Stacking will no longer accept requests to stack on the same
  branch/repository. Existing branches that incorrectly reference the same
  repository in a stacking configuration will now raise
  UnstackableLocationError when the branch is opened. This can be fixed by
  removing the stacking location inside ``.bzr/branch``.
  (Robert Collins, #376243)

* The ``log+`` decorator, useful in debugging or profiling, could cause
  "AttributeError: 'list' object has no attribute 'next'".  This is now
  fixed.  The log decorator no longer shows the elapsed time or transfer
  rate because they're available in the log prefixes and the transport
  activity display respectively.
  (Martin Pool, #340347)

* Unshelve works correctly when multiple zero-length files are present on
  the shelf. (Aaron Bentley, #363444)

* Progress bars no longer show the network transport scheme or direction.
  (Martin Pool)

* launchpad-login now respects the 'verbose' option.
  (Jonathan Lange, #217031)


Internals
*********

* ``bzrlib.user_encoding`` is now officially deprecated. It is not
  possible to write a deprecation wrapper, but the variable will be
  removed in the near future. Use ``bzrlib.osutils.get_user_encoding()``
  instead. (Alexander Belchenko)

* Command lookup has had hooks added. ``bzrlib.Command.hooks`` has
  three new hook points: ``get_command``, ``get_missing_command`` and
  ``list_commands``, which allow just-in-time command name provision
  rather than requiring all command names be known a-priori.
  (Robert Collins)

* ``get_app_path`` from win32utils.py now supports REG_EXPAND_SZ data type
  and can read path to wordpad.exe. (Alexander Belchenko, #392046)

* ``graph.KnownGraph`` has been added. This is a class that can give
  answers to ``heads()`` very quickly. However, it has the assumption that
  the whole graph has already been loaded. This is true during
  ``annotate`` so it is used there with good success (as much as 2x faster
  for files with long ancestry and 'cherrypicked' changes.)
  (John Arbash Meinel, Vincent Ladeuil)

* OS file locks are now taken out using ``CreateFile`` rather than
  ``LockFileEx`` on Windows. The locking remains exclusive with
  ``LockFileEx`` but now it also works on older versions of Windows (such
  as Win98). (Martin <gzlist>)

* pack <=> pack fetching is now done via a ``PackStreamSource`` rather
  than the ``Packer`` code. The user visible change is that we now
  properly fetch the minimum number of texts for non-smart fetching.
  (John Arbash Meinel)


* ``VersionedFiles._add_text`` is a new api that lets us insert text into
  the repository as a single string, rather than a list of lines. This can
  improve memory overhead and performance of committing large files.
  (Currently a private api, used only by commit). (John Arbash Meinel)


Improvements
************

``bzr ls`` is now faster. On OpenOffice.org, the time drops from 2.4
  to 1.1 seconds. The improvement for ``bzr ls -r-1`` is more
  substantial dropping from 54.3 to 1.1 seconds. (Ian Clatworthy)

* Improve "Path(s) are not versioned" error reporting for some commands.
  (Benoît PIERRE)

* Initial commit performance in ``--2a`` repositories has been improved by
  making it cheaper to build the initial CHKMap. (John Arbash Meinel)

* Resolving a revno to a revision id on a branch accessed via ``bzr://``
  or ``bzr+ssh://`` is now much faster and involves no VFS operations.
  This speeds up commands like ``bzr pull -r 123``.  (Andrew Bennetts)

* ``revision-info`` now properly aligns the revnos/revids in the output
  and doesn't traceback when given revisions not in the current branch.
  Performance is also significantly improved when requesting multiple revs
  at once.  (Matthew Fuller, John Arbash Meinel)

* Tildes are no longer escaped by Transports. (Andy Kilner)


Documentation
*************

* Avoid bad text wrapping in generated documentation.  Slightly better
  formatting in the user reference.
  (Martin Pool, #249908)

* Minor clarifications to the help for End-Of-Line conversions.
  (Ian Clatworthy)

API Changes
***********

* Removed overspecific error class ``InvalidProgressBarType``.
  (Martin Pool)

* The method ``ProgressView._show_transport_activity`` is now
  ``show_transport_activity`` because it's part of the contract between
  this class and the UI.  (Martin Pool)


bzr 1.16.1 2009-06-26
#####################

End user testing of the 2a format revealed two serious bugs. The first,
#365615, caused bzr to raise AbsentContentFactory errors when autopacking.
This meant that commits or pushes to 2a-format repositories failed
intermittently.

The second bug, #390563, caused the smart server to raise AbsentContentFactory
when streaming 2a stacked 2a-format branches. This particularly affected
branches stored on Launchpad in the 2a format.

Both of these bugs cause command failures only, neither of them cause data
corruption or data loss. And, of course, both of these bugs are now fixed.

Bug Fixes
*********

* We now properly request a more minimal set of file texts when fetching
  multiple revisions. (Robert Collins, John Arbash Meinel, #390563)

* Repositories using CHK pages (which includes the new 2a format) will no
  longer error during commit or push operations when an autopack operation
  is triggered. (Robert Collins, #365615)

* ``chk_map.iter_interesting_nodes`` now properly uses the *intersection*
  of referenced nodes rather than the *union* to determine what
  uninteresting pages we still need to look at. Prior to this,
  incrementally pushing to stacked branch would push the minimal data, but
  fetching everything would request extra texts. There are some unhandled
  cases wrt trees of different depths, but this fixes the common cases.
  (Robert Collins, John Arbash Meinel, #390563)

* ``GroupCompress`` repositories now take advantage of the pack hints
  parameter to permit cross-format fetching to incrementally pack the
  converted data. (Robert Collins)

* ``Repository.commit_write_group`` now returns opaque data about what
  was committed, for passing to the ``Repository.pack``. Repositories
  without atomic commits will still return None. (Robert Collins)

* ``Repository.pack`` now takes an optional ``hint`` parameter
  which will support doing partial packs for repositories that can do
  that. (Robert Collins)

* RepositoryFormat has a new attribute 'pack_compresses' which is True
  when doing a pack operation changes the compression of content in the
  repository. (Robert Collins)

* ``StreamSink`` and ``InterDifferingSerialiser`` will call
  ``Repository.pack`` with the hint returned by
  ``Repository.commit_write_group`` if the formats were different and the
  repository can increase compression by doing a pack operation.
  (Robert Collins, #376748)


bzr 1.16 "It's yesterday in California" 2009-06-18
##################################################
:Codename: yesterday-in-california
:1.16rc1: 2009-06-11
:1.16: 2009-06-18

This version of Bazaar contains the beta release of the new ``2a`` repository
format, suitable for testing by fearless, advanced users. This format or an
updated version of it will become the default format in Bazaar 2.0. Please
read the NEWS entry before even thinking about upgrading to the new format.

Also included are speedups for many operations on huge projects, a bug fix for
pushing stacked new stacked branches to smart servers and the usual bevy of
bug fixes and improvements.


Changes from 1.16rc1 to 1.16final
*********************************

* Fix the nested tree flag check so that upgrade from development formats to
  2a can work correctly.
  (Jelmer Vernooij, #388727)

* Automatic format upgrades triggered by default stacking policies on a
  1.16rc1 (or later) smart server work again.
  (Andrew Bennetts, #388675)


Compatibility Breaks
********************

* Display prompt on stderr (instead of stdout) when querying users so
  that the output of commands can be safely redirected.
  (Vincent Ladeuil, #376582)


New Features
************

* A new repository format ``2a`` has been added.  This is a beta release
  of the the brisbane-core (aka group-compress) project.  This format now
  suitable for wider testing by advanced users willing to deal with some
  bugs.  We would appreciate test reports, either positive or negative.
  Format 2a is substantially smaller and faster for many operations on
  many trees.  This format or an updated version will become the default
  in bzr 2.0.

  This is a rich-root format, so this repository format can be used with
  bzr-svn.  Bazaar branches in previous non-rich-root formats can be
  converted (including by merge, push and pull) to format 2a, but not vice
  versa.  We recommend upgrading previous development formats to 2a.

  Upgrading to this format can take considerable time because it expands
  and more concisely repacks the full history.

  If you use stacked branches, you must upgrade the stacked branches
  before the stacked-on branches.  (See <https://bugs.launchpad.net/bugs/374735>)

* ``--development7-rich-root`` is a new dev format, similar to ``--dev6``
  but using a Revision serializer using bencode rather than XML.
  (Jelmer Vernooij, John Arbash Meinel)

* mail_client=claws now supports --body (and message body hooks).  Also uses
  configured from address.  (Barry Warsaw)

Improvements
************


* ``--development6-rich-root`` can now stack. (Modulo some smart-server
  bugs with stacking and non default formats.)
  (John Arbash Meinel, #373455)

* ``--development6-rich-root`` delays generating a delta index for the
  first object inserted into a group. This has a beneficial impact on
  ``bzr commit`` since each committed texts goes to its own group. For
  committing a 90MB file, it drops peak memory by about 200MB, and speeds
  up commit from 7s => 4s. (John Arbash Meinel)

* Numerous operations are now faster for huge projects, i.e. those
  with a large number of files and/or a large number of revisions,
  particularly when the latest development format is used. These
  operations (and improvements on OpenOffice.org) include:

  * branch in a shared repository (2X faster)
  * branch --no-tree (100X faster)
  * diff (2X faster)
  * tags (70X faster)

  (Ian Clatworthy)

* Pyrex version of ``bencode`` support. This provides optimized support
  for both encoding and decoding, and is now found at ``bzrlib.bencode``.
  ``bzrlib.utils.bencode`` is now deprecated.
  (Alexander Belchenko, Jelmer Vernooij, John Arbash Meinel)


Bug Fixes
*********

* Bazaar can now pass attachment files to the mutt email client.
  (Edwin Grubbs, #384158)

* Better message in ``bzr add`` output suggesting using ``bzr ignored`` to
  see which files can also be added.  (Jason Spashett, #76616)

* ``bzr pull -r 123`` from a stacked branch on a smart server no longer fails.
  Also, the ``Branch.revision_history()`` API now works in the same
  situation.  (Andrew Bennetts, #380314)
  
* ``bzr serve`` on Windows no longer displays a traceback simply because a
  TCP client disconnected. (Andrew Bennetts)

* Clarify the rules for locking and fallback repositories. Fix bugs in how
  ``RemoteRepository`` was handling fallbacks along with the
  ``_real_repository``. (Andrew Bennetts, John Arbash Meinel, #375496)

* Fix a small bug with fetching revisions w/ ghosts into a new stacked
  branch. Not often triggered, because it required ghosts to be part of
  the fetched revisions, not in the stacked-on ancestry.
  (John Arbash Meinel)

* Fix status and commit to work with content filtered trees, addressing
  numerous bad bugs with line-ending support. (Ian Clatworthy, #362030)

* Fix problem of "directory not empty" when contending for a lock over
  sftp.  (Martin Pool, #340352)

* Fix rule handling so that eol is optional, not mandatory.
  (Ian Clatworthy, #379370)

* Pushing a new stacked branch to a 1.15 smart server was broken due to a
  bug in the ``BzrDirFormat.initialize_ex`` smart verb.  This is fixed in
  1.16, but required changes to the network protocol, so the
  ``BzrDirFormat.initialize_ex`` verb has been removed and replaced with a
  corrected ``BzrDirFormat.initialize_ex_1.16`` verb.  1.15 clients will
  still work with a 1.16 server as they will fallback to slower (and
  bug-free) methods.
  (Jonathan Lange, Robert Collins, Andrew Bennetts, #385132)

* Reconcile can now deal with text revisions that originated in revisions 
  that are ghosts. (Jelmer Vernooij, #336749)

* Support cloning of branches with ghosts in the left hand side history.
  (Jelmer Vernooij, #248540)

* The ''bzr diff'' now catches OSError from osutils.rmtree and logs a
  helpful message to the trace file, unless the temp directory really was
  removed (which would be very strange).  Since the diff operation has
  succeeded from the user's perspective, no output is written to stderr 
  or stdout.  (Maritza Mendez, #363837)

* Translate errors received from a smart server in response to a
  ``BzrDirFormat.initialize`` or ``BzrDirFormat.initialize_ex`` request.
  This was causing tracebacks even for mundane errors like
  ``PermissionDenied``.  (Andrew Bennetts, #381329)

Documentation
*************

* Added directory structure and started translation of docs in Russian.
  (Alexey Shtokalo, Alexander Iljin, Alexander Belchenko, Dmitry Vasiliev,
  Volodymyr Kotulskyi)

API Changes
***********

* Added osutils.parent_directories(). (Ian Clatworthy)

* ``bzrlib.progress.ProgressBar``, ``ChildProgress``, ``DotsProgressBar``,
  ``TTYProgressBar`` and ``child_progress`` are now deprecated; use
  ``ui_factory.nested_progress_bar`` instead.  (Martin Pool)

* ``graph.StackedParentsProvider`` is now a public API, replacing
  ``graph._StackedParentsProvider``. The api is now considered stable and ready
  for external users. (Gary van der Merwe)

* ``bzrlib.user_encoding`` is deprecated in favor of
  ``get_user_encoding``.  (Alexander Belchenko)

* TreeTransformBase no longer assumes that limbo is provided via disk.
  DiskTreeTransform now provides disk functionality.  (Aaron Bentley)

Internals
*********

* Remove ``weave.py`` script for accessing internals of old weave-format
  repositories.  (Martin Pool)

Testing
*******

* The number of cores is now correctly detected on OSX. (John Szakmeister)

* The number of cores is also detected on Solaris and win32. (Vincent Ladeuil)

* The number of cores is also detected on FreeBSD. (Matthew Fuller)


bzr 1.15
########
:1.15rc1: 2009-05-16
:1.15: 2009-05-22
:1.15.1: 2009-06-09

The smart server will no longer raise 'NoSuchRevision' when streaming content
with a size mismatch in a reconstructed graph search. New command ``bzr
dpush``. Plugins can now define their own annotation tie-breaker when two
revisions introduce the exact same line.

Changes from 1.15.1 to 1.15.2
*****************************

* Use zdll on Windows to build ``_chk_map_pyx`` extension.
  (Alexander Belchenko)

Changes from 1.15final to 1.15.1
*********************************

* Translate errors received from a smart server in response to a
  ``BzrDirFormat.initialize`` or ``BzrDirFormat.initialize_ex`` request.
  This was causing tracebacks even for mundane errors like
  ``PermissionDenied``.  (Andrew Bennetts, #381329)

Changes from 1.15rc1 to 1.15final
*********************************

* No changes

Compatibility Breaks
********************

* ``bzr ls`` is no longer recursive by default. To recurse, use the
  new ``-R`` option. The old ``--non-recursive`` option has been removed.
  If you alias ``ls`` to ``ls -R``, you can disable recursion using
  ``--no-recursive`` instead.  (Ian Clatworthy)

New Features
************

* New command ``bzr dpush`` that can push changes to foreign 
  branches (svn, git) without setting custom bzr-specific metadata.
  (Jelmer Vernooij)

* The new development format ``--development6-rich-root`` now supports
  stacking. We chose not to use a new format marker, since old clients
  will just fail to open stacked branches, the same as if we used a new
  format flag. (John Arbash Meinel, #373455)

* Plugins can now define their own annotation tie-breaker when two revisions
  introduce the exact same line. See ``bzrlib.annotate._break_annotation_tie``
  Be aware though that this is temporary, private (as indicated by the leading
  '_') and a first step to address the problem. (Vincent Ladeuil, #348459)

* New command ``bzr dpush`` that can push changes to foreign 
  branches (svn, git) without setting custom bzr-specific metadata.
  (Jelmer Vernooij)

* ``bzr send`` will now check the ``child_submit_format`` setting in
  the submit branch to determine what format to use, if none was 
  specified on the command-line.  (Jelmer Vernooij)

Improvements
************

* -Dhpss output now includes the number of VFS calls made to the remote
  server. (Jonathan Lange)

* ``--coverage`` works for code running in threads too.
  (Andrew Bennets, Vincent Ladeuil)

* ``bzr pull`` now has a ``--local`` option to only make changes to the
  local branch, and not the bound master branch.
  (Gary van der Merwe, #194716)

* ``bzr rm *`` is now as fast as ``bzr rm * --keep``. (Johan Walles, #180116)

Bug Fixes
*********

* Adding now works properly when path contains a symbolic link.
  (Geoff Bache, #183831)

* An error is now raised for unknown eol values. (Brian de Alwis, #358199)

* ``bzr merge --weave`` will now generate a conflict if one side deletes a
  line, and the other side modifies the line. (John Arbash Meinel, #328171)

* ``bzr reconfigure --standalone`` no longer raises IncompatibleRepositories.
  (Martin von Gagern, #248932)

* ``bzr send`` works to send emails again using MAPI.
  (Neil Martinsen-Burrell, #346998)

* Check for missing parent inventories in StreamSink.  This prevents
  incomplete stacked branches being created by 1.13 bzr:// and
  bzr+ssh:// clients (which have bug #354036).  Instead, the server now
  causes those clients to send the missing records.  (Andrew Bennetts)

* Correctly handle http servers proposing multiple authentication schemes.
  (Vincent Ladeuil, #366107)

* End-Of-Line content filters are now loaded correctly.
  (Ian Clatworthy, Brian de Alwis, #355280)

* Fix a bug in the pure-python ``GroupCompress`` code when handling copies
  longer than 64KiB. (John Arbash Meinel, #364900)

* Fix TypeError in running ``bzr break-lock`` on some URLs.
  (Alexander Belchenko, Martin Pool, #365891)

* Non-recursive ``bzr ls`` now works properly when a path is specified.
  (Jelmer Vernooij, #357863)

* ssh usernames (defined in ~/.ssh/config) are honoured for bzr+ssh connections.
  (Vincent Ladeuil, #367726)

* Several bugs related to unicode symlinks have been fixed and the test suite
  enhanced to better catch regressions for them. (Vincent Ladeuil)

* The smart server will no longer raise 'NoSuchRevision' when streaming
  content with a size mismatch in a reconstructed graph search: it assumes
  that the client will make sure it is happy with what it got, and this
  sort of mismatch is normal for stacked environments.
  bzr 1.13.0/1 will stream from unstacked branches only - in that case not
  getting all the content expected would be a bug. However the graph
  search is how we figured out what we wanted, so a mismatch is both odd
  and unrecoverable without starting over, and starting over will end up
  with the same data as if we just permitted the mismatch. If data is
  gc'd, doing a new search will find only the truncated data, so sending
  only the truncated data seems reasonable. bzr versions newer than this
  will stream from stacked branches and check the stream to find missing
  content in the stacked-on branch, and thus will handle the situation
  implicitly.  (Robert Collins, #360791)

* Upgrading to, or fetching into a 'rich-root' format will now correctly
  set the root data the same way that reconcile does.
  (Robert Collins, #368921)

* Using unicode Windows API to obtain command-line arguments.
  (Alexander Belchenko, #375934)

Documentation
*************

API Changes
***********

* ``InterPackRepo.fetch`` and ``RepoFetcher`` now raise ``NoSuchRevision``
  instead of ``InstallFailed`` when they detect a missing revision.
  ``InstallFailed`` itself has been deleted. (Jonathan Lange)

* Not passing arguments to ``bzrlib.commands.main()`` will now grab the
  arguments from ``osutils.get_unicode_argv()`` which has proper support
  for unicode arguments on windows. Further, the supplied arguments are now 
  required to be unicode strings, rather than user_encoded strings.
  (Alexander Belchenko)

Internals
*********

* ``bzrlib.branch.Branch.set_parent`` is now present on the base branch
  class and will call ``_set_parent_location`` after doing unicode 
  encoding. (Robert Collins)

* ``bzrlib.remote.RemoteBranch._set_parent_location`` will use a new verb
  ``Branch.set_parent_location`` removing further VFS operations.
  (Robert Collins)

* ``bzrlib.bzrdir.BzrDir._get_config`` now returns a ``TransportConfig``
  or similar when the dir supports configuration settings. The base class
  defaults to None. There is a matching new server verb
  ``BzrDir.get-config_file`` to reduce roundtrips for getting BzrDir
  configuration. (Robert Collins)

* ``bzrlib.tests.ExtendedTestResult`` has new methods ``startTests``
  called before the first test is started, ``done`` called after the last
  test completes, and a new parameter ``strict``. (Robert Collins)

* ``-Dhpss`` when passed to bzr will cause a backtrace to be printed when
  VFS operations are started on a smart server repository. This should not
  occur on regular push and pull operations, and is a key indicator for
  performance regressions. (Robert Collins)

* ``-Dlock`` when passed to the selftest (e.g. ``bzr -Dlock selftest``) will
  cause mismatched physical locks to cause test errors rather than just
  reporting to the screen. (Robert Collins)

* Fallback ``CredentialStore`` instances registered with ``fallback=True``
  are now be able to provide credentials if obtaining credentials 
  via ~/.bazaar/authentication.conf fails. (Jelmer Vernooij, 
  Vincent Ladeuil, #321918)

* New hook ``Lock.lock_broken`` which runs when a lock is
  broken. This is mainly for testing that lock/unlock are
  balanced in tests. (Vincent Ladeuil)

* New MergeDirective hook 'merge_request_body' allows hooks to supply or
  alter a body for the message produced by ``bzr send``.

* New smart server verb ``BzrDir.initialize_ex`` which implements a
  refactoring to the core of clone allowing less round trips on new
  branches. (Robert Collins)

* New method ``Tags.rename_revisions`` that can rename revision ids tags
  are pointing at. (Jelmer Vernooij)

* Updated the bundled ``ConfigObj`` library to 4.6.0 (Matt Nordhoff)

Testing
*******

* ``bzr selftest`` will now fail if lock/unlock are not correctly balanced in
  tests. Using ``-Dlock`` will turn the related failures into warnings.
  (Vincent Ladeuil, Robert Collins)

bzr 1.14
###########
:Codename: brisbane-core
:1.14rc1: 2009-04-06
:1.14rc2: 2009-04-19
:1.14: 2009-04-28
:1.14.1: 2009-05-01

New formats 1.14 and 1.14-rich-root supporting End-Of-Line (EOL) conversions,
keyword templating (via the bzr-keywords plugin) and generic content filtering.
End-of-line conversion is now supported for formats supporting content
filtering.

Changes from 1.14final to 1.14.1
********************************

* Change api_minimum_version back to api_minimum_version = (1, 13, 0)

Changes from 1.14rc2 to 1.14final
*********************************

* Fix a bug in the pure-python ``GroupCompress`` code when handling copies
  longer than 64KiB. (John Arbash Meinel, #364900)

Changes from 1.14rc1 to 1.14rc2
*******************************

* Fix for bug 358037 Revision not in
  bzrlib.groupcompress.GroupCompressVersionedFiles (Brian de Alwis, 
  John A Meinel)

* Fix for bug 354036 ErrorFromSmartServer - AbsentContentFactory object has no
  attribute 'get_bytes_as' exception while pulling from Launchpad 
  (Jean-Francois Roy, Andrew Bennetts, Robert Collins)

* Fix for bug 355280 eol content filters are never loaded and thus never
  applied (Brian de Alwis, Ian Clatworthy)
 
* bzr.dev -r4280  Change _fetch_uses_deltas = False for CHK repos until we can
  write a better fix. (John Arbash Meinel, Robert Collins)

* Fix for bug 361574 uncommit recommends undefined --levels and -n options
  (Marius Kruger, Ian Clatworthy)

* bzr.dev r4289 as cherrypicked at lp:~spiv/bzr/stacking-cherrypick-1.14 
  (Andrew Bennetts, Robert Collins)

Compatibility Breaks
********************

* A previously disabled code path to accelerate getting configuration
  settings from a smart server has been reinstated. We think this *may*
  cause a incompatibility with servers older than bzr 0.15. We intend
  to issue a point release to address this if it turns out to be a
  problem. (Robert Collins, Andrew Bennetts)

* bzr no longer autodetects nested trees as 'tree-references'.  They
  must now be explicitly added tree references.  At the commandline, use
  join --reference instead of add.  (Aaron Bentley)

* The ``--long`` log format (the default) no longer shows merged
  revisions implicitly, making it consistent with the ``short`` and
  ``line`` log formats.  To see merged revisions for just a given
  revision, use ``bzr log -n0 -rX``. To see every merged revision,
  use ``bzr log -n0``.  (Ian Clatworthy)

New Features
************

* New formats ``1.14`` and ``1.14-rich-root`` supporting End-Of-Line
  (EOL) conversions, keyword templating (via the bzr-keywords plugin)
  and generic content filtering. These formats replace the experimental
  ``development-wt5`` and ``development-wt5-rich-root`` formats
  respectively, but have support for filtered views disabled.
  (Ian Clatworthy)

* New ``mv --auto`` option recognizes renames after they occur.
  (Aaron Bentley)

* ``bzr`` can now get passwords from stdin without requiring a controlling
  terminal (i.e. by redirecting stdin). (Vincent Ladeuil)

* ``bzr log`` now supports filtering of multiple files and directories
  and will show changes that touch any of them. Furthermore,
  directory filtering now shows the changes to any children of that
  directory, not just the directory object itself.
  (Ian Clatworthy, #97715)

* ``bzr shelve`` can now apply changes without storing anything on the
  shelf, via the new --destroy option.  (Aaron Bentley)

* ``bzr send`` now accepts --body to specify an initial message body.
  (Aaron bentley)

* ``bzr xxx --usage`` where xxx is a command now shows a usage
  message and the options without the descriptive help sections
  (like Description and Examples). A message is also given
  explaining how to see the complete help, i.e. ``bzr help xxx``.
  (Ian Clatworthy)

* Content filters can now be used to provide custom conversion
  between the canonical format of content (i.e. as stored) and
  the convenience format of content (i.e. as created in working
  trees). See ``bzr help content-filters`` for further details.
  (Ian Clatworthy, Alexander Belchenko)

* End-of-line conversion is now supported for formats supporting
  content filtering. See ``bzr help eol`` for details.
  (Ian Clatworthy)

* Newly-blessed `join` command allows combining two trees into one.
  (Aaron Bentley)

Improvements
************

* A new format name alias ``default-rich-root`` has been added and
  points at the closest relative of the default format that supports 
  rich roots. (Jelmer Vernooij, #338061)

* Branching from a stacked branch using ``bzr*://`` will now stream
  the data when the target repository does not need topological
  ordering, reducing round trips and network overhead. This uses the
  existing smart server methods added in 1.13, so will work on any
  1.13 or newer server. (Robert Collins, Andrew Bennetts)

* ``bzr cat`` and ``bzr export`` now supports a ``--filters`` option
  that displays/saves the content after content filters are applied.
  (Ian Clatworthy)

* ``bzr ignore`` gives a more informative message when existing
  version controlled files match the ignore pattern. (Neil
  Martinsen-Burrell, #248895)

* ``bzr log`` now has ``--include-merges`` as an alias for ``--levels 0``.
  (Ian Clatworthy)

* ``bzr send`` is faster on repositories with deep histories.
  (Ian Clatworthy)

* IPv6 literals are accepted in URLs.
  (stlman, Martin Pool, Jelmer Vernooij, #165014)

* Progress bars now show the rate of network activity for
  ``bzr+ssh://`` and ``bzr://`` connections.  (Andrew Bennetts)

* Prompt for user names if they are not in the configuration. 
  (Jelmer Vernooij, #256612)

* Pushing to a stacked pack-format branch on a 1.12 or older smart server
  now takes many less round trips.  (Andrew Bennetts, Robert Collins,
  #294479)
  
* Streaming push can be done to older repository formats.  This is
  implemented using a new ``Repository.insert_stream_locked`` RPC.
  (Andrew Bennetts, Robert Collins)

* The "ignoring files outside view: .." message has been re-worded
  to "Ignoring files outside view. View is .." to reduce confusion
  about what was being considered and what was being ignored.
  (Ian Clatworthy)

* The ``long`` log formatter now shows [merge] indicators. If
  only one level of revisions is displayed and merges are found,
  the ``long`` and ``short`` log formatters now tell the user
  how to see the hidden merged revisions.  (Ian Clatworthy)

* The ``brisbane-core`` project has delivered its beta format
  ``development6-rich-root``. This format is suitable for judicious
  testing by early adopters. In particular if you are benchmarking bzr
  performance please be sure to test using this format. At this stage
  more information is best obtained by contacting the Bazaar mailing list
  or IRC channel if you are interested in using this format. We will make
  end user documentation available closer to blessing the format as
  production ready. (Robert Collins, John Arbash Meinel, Ian Clatworthy,
  Vincent Ladeuil, Andrew Bennetts, Martin Pool)

* Tildes are no longer escaped. No more %7Euser/project/branch!
  (Jonathan Lange)

Bug Fixes
*********

* Pushing a new stacked branch will also push the parent inventories for
  revisions at the stacking boundary.  This makes sure that the stacked
  branch has enough data to calculate inventory deltas for all of its
  revisions (without requiring the fallback branch).  This avoids
  "'AbsentContentFactory' object has no attribute 'get_bytes_as'" errors
  when fetching the stacked branch from a 1.13 (or later) smart server.
  This partially fixes #354036.  (Andrew Bennetts, Robert Collins)

* End-Of-Line content filters are now loaded correctly.
  (Ian Clatworthy, Brian de Alwis, #355280)

* Authentication plugins now receive all the parameters from the request
  itself (aka host, port, realm, path, etc). Previously, only the 
  authentication section name, username and encoded password were 
  provided. (Jean-Francois Roy)

* bzr gives a better message if an invalid regexp is passed to ``bzr log
  -m``.  (Anne Mohsen, Martin Pool)

* ``bzr split`` now says "See also: join" (Aaron Bentley, #335015)

* ``bzr version-info`` now works in empty branches. (Jelmer Vernooij,
  #313028)

* Fix "is not a stackable format" error when pushing a
  stackable-format branch with an unstackable-format repository to a
  destination with a default stacking policy.  (Andrew Bennetts)

* Fixed incorrect "Source format does not support stacking" warning
  when pushing to a smart server.  (Andrew Bennetts, #334114)

* Fix 'make check-dist-tarball' failure by converting paths to unicode when
  needed. (Vincent Ladeuil, #355454)

* Fixed "Specified file 'x/y/z' is outside current view: " occurring
  on ``bzr add x/y/z`` in formats supporting views when no view is
  defined.  (Ian Clatworthy, #344708)

* It is no longer possible to fetch between repositories while the
  target repository is in a write group. This prevents race conditions
  that prevent the use of RPC's to perform fetch, and thus allows
  optimising more operations. (Robert Collins, Andrew Bennetts)

* ``merge --force`` works again. (Robert Collins, #342105)

* No more warnings are issued about ``sha`` being deprecated under python-2.6.
  (Vincent Ladeuil, #346593)

* Pushing a new branch to a server that has a stacking policy will now
  upgrade from the local branch format when the stacking policy points at
  a branch which is itself stackable, because we know the client can read
  both branches, we know that the trunk for the project can be read too,
  so the upgrade will not inconvenience users. (Robert Collins, #345169)

* Pushing a new stacked branch will also push the parent inventories for
  revisions at the stacking boundary.  This makes sure that the stacked
  branch has enough data to calculate inventory deltas for all of its
  revisions (without requiring the fallback branch).  This avoids
  "'AbsentContentFactory' object has no attribute 'get_bytes_as'" errors
  when fetching the stacked branch from a 1.13 (or later) smart server.
  This partially fixes #354036.  (Andrew Bennetts, Robert Collins)

* The full test suite is passing again on OSX. Several minor issues (mostly
  test related) have been fixed. (Vincent Ladeuil, #355273).

* The GNU Changelog formatter is slightly improved in the case where
  the delta is empty, and now correctly claims not to support tags.
  (Andrea Bolognani)

* Shelve can now shelve changes to a symlink target.
  (James Westby, #341558)

* The help for the ``info`` command has been corrected.
  (Ian Clatworthy, #351931)

* Upgrade will now use a sensible default format if the source repository
  uses rich roots.  (Jelmer Vernooij, #252908)

Documentation
*************

* Expanded the index of the developer documentation. (Eric Siegerman)

* New topic `bzr help debug-flags`.  (Martin Pool)

* The generated manpage now explicitly lists aliases as commands.
  (James Westby, #336998)

API Changes
***********

* APIs deprecated in 1.6 and previous versions of bzr are now removed.
  (Martin Pool)

* ``CommitReporter`` is no longer called with ``unchanged`` status during
  commit - this was a full-tree overhead that bzr no longer performs.
  (Robert Collins)

* New abstract ``UIFactory`` method ``get_username`` which will be called to 
  obtain the username to use when connecting to remote machines. 
  (Jelmer Vernooij)

* New API ``Inventory.filter()`` added that filters an inventory by
  a set of file-ids so that only those fileids, their parents and
  their children are included.  (Ian Clatworthy)

* New sort order for ``get_record_stream`` ``groupcompress`` which
  sorts optimally for use with groupcompress compressors. (John Arbash
  Meinel, Robert Collins)

* Repository APIs ``get_deltas_for_revisions()`` and
  ``get_revision_delta()`` now support an optional ``specific_fileids``
  parameter. If provided, the deltas are filtered so that only those
  file-ids, their parents and their children are included.
  (Ian Clatworthy)

* The ``get_credentials`` and ``set_credentials`` methods of 
  ``AuthenticationConfig`` now accept an optional realm argument.
  (Jean-Francois Roy)

* The ``pb`` argument to ``fetch()`` is deprecated.
  (Martin Pool)

* The ``Serializer`` class and the serializer ``format registry`` have moved
  from ``bzrlib.xml_serializer`` to ``bzrlib.serializer``. (Jelmer Vernooij)

* The smart server jail now hooks into BzrDir.open to prevent any BzrDir
  that is not inside the backing transport from being opened.  See the
  module documentation for ``bzrlib.smart.request`` for details.
  (Andrew Bennetts, Robert Collins)

* ``Tree.get_symlink_target`` now always returns a unicode string result
  or None. Previously it would return the bytes from reading the link
  which could be in any arbitrary encoding. (Robert Collins)

Testing
*******

* ``bzrlib.tests.TestCase`` now fails the test if its own ``setUp``
  and ``tearDown`` weren't called.  This catches faulty tests that
  forget to upcall when overriding ``setUp`` and ``tearDown``.  Those
  faulty tests were not properly isolated.
  (Andrew Bennetts, Robert Collins)

* Fix test_msgeditor.MsgEditorTest test isolation.
  (Vincent Ladeuil, #347130)

* ``medusa`` is not used anymore as an FTP test server starting with
  python2.6. A new FTP test server based on ``pyftplib`` can be used
  instead. This new server is a soft dependency as medusa which is still
  preferred if both are available (modulo python version).
  (Vincent Ladeuil)

Internals
*********

* Added ``chk_map`` for fast, trie-based storage of tuple to string maps.
  (Robert Collins, John Arbash Meinel, Vincent Ladeuil)

* Added ``bzrlib.chk_map`` for fast, trie-based storage of tuple to string
  maps.  (Robert Collins, John Arbash Meinel, Vincent Ladeuil)

* Added ``bzrlib.inventory_delta`` module.  This will be used for
  serializing and deserializing inventory deltas for more efficient
  streaming on the the network.  (Robert Collins, Andrew Bennetts)

* ``Branch._get_config`` has been added, which splits out access to the
  specific config file from the branch. This is used to let RemoteBranch
  avoid constructing real branch objects to access configuration settings.
  (Robert Collins, Andrew Bennetts)

* ``Branch`` now implements ``set_stacked_on_url`` in the base class as
  the implementation is generic and should impact foreign formats. This
  helps performance for ``RemoteBranch`` push operations to new stacked
  branches. (Robert Collins, Andrew Bennetts)

* ``BtreeIndex._spill_mem_keys_to_disk()`` now generates disk index with
  optmizations turned off. This only has effect when processing > 100,000
  keys during something like ``bzr pack``. (John Arbash Meinel)

* ``bzr selftest`` now accepts ``--subunit`` to run in subunit output
  mode. Requires ``lp:subunit`` installed to work, but is not a hard
  dependency. (Robert Collins)

* ``BzrDir.open_branch`` now takes an optional ``ignore_fallbacks``
  parameter for controlling opening of stacked branches.
  (Andrew Bennetts, Robert Collins)
  
* ``CommitBuilder`` has a new method, ``record_iter_changes`` which works
  in terms of an iter_changes iterator rather than full tree scanning.
  (Robert Collins)

* ``DirState`` can now be passed a custom ``SHA1Provider`` object
  enabling it to store the SHA1 and stat of the canonical (post
  content filtered) form. (Ian Clatworthy)

* New ``assertLength`` method based on one Martin has squirreled away
  somewhere. (Robert Collins, Martin Pool)

* New hook ``BzrDir.pre_open`` which runs before opening ``BzrDir``
  objects, allowing better enforcement of the smart server jail when
  dealing with stacked branches. (Robert Collins, Andrew Bennetts)

* New hook ``RioVersionInfoBuilder.revision``, allowing extra entries 
  to be added to the stanza that is printed for a particular revision.
  (Jelmer Vernooij)

* New repository method ``refresh_data`` to cause any repository to
  make visible data inserted into the repository by a smart server
  fetch operation. (Robert Collins, Andrew Bennetts)

* ``register_filter_stack_map`` now takes an optional fallback parameter,
  a callable to invoke if a preference has a value not in the map
  of filter stacks. This enhancement allows, for example,  bzr-svn to
  handle existing svn properties that define a list of keywords to be
  expanded.  (Ian Clatworthy)

* ``RemoteBranchConfig`` will use a new verb ``Branch.set_config_option``
  to write config settings to smart servers that support this, saving
  5 round trips on the stacked streaming acceptance test.
  (Robert Collins, Andrew Bennetts)

* ``RemoteBranch`` now provides ``_get_config`` for access to just the
  branch specific configuration from a remote server, which uses the 
  already existing ``Branch.get_config_file`` smart verb.
  (Robert Collins, Andrew Bennetts)

* ``RemoteRepository`` will now negatively cache missing revisions during
  ``get_parent_map`` while read-locked. Write-locks are unaffected.
  (Robert Collins, Andrew Bennetts)

* Removed ``InterRemoteToOther``, ``InterOtherToRemote`` and
  ``InterPackToRemotePack`` classes, as they are now unnecessary.
  (Andrew Bennetts)

* ``RepositoryFormat`` as a new attribute ``fast_deltas`` to indicate
  whether the repository can efficiently generate deltas between trees
  regardless of tree size. (Robert Collins)

* ``Repository.iter_files_bytes()`` now properly returns an "iterable of
  byte strings" (aka 'chunked') for the content. It previously was
  returning a plain string, which worked, but performed very poorly when
  building a working tree (file.writelines(str) is very inefficient). This
  can have a large effect on ``bzr checkout`` times. (John Arbash Meinel)

* selftest now supports a --parallel option, with values of 'fork' or
  'subprocess' to run the test suite in parallel. Currently only linux
  machine work, other platforms need patches submitted. (Robert Collins,
  Vincent Ladeuil)

* ``tests.run_suite`` has a new parameter ``suite_decorators``, a list of 
  callables to use to decorate the test suite. Such decorators can add or
  remove tests, or even remote the test suite to another machine if
  desired. (Robert Collins)

* The smart server verb ``Repository.get_parent_map`` can now include
  information about ghosts when the special revision ``include-missing:``
  is in the requested parents map list. With this flag, ghosts are
  included as ``missing:REVISION_ID``. (Robert Collins, Andrew Bennetts)

* ``_walk_to_common_revisions`` will now batch up at least 50
  revisions before calling ``get_parent_map`` on the target,
  regardless of ``InterRepository``.
  (Andrew Bennetts, Robert Collins)

bzr 1.13
########

:Codename: paraskavedekatriaphobia
:1.13: 2009-03-14
:1.13rc1: 2009-03-10
:1.13.1: 2009-03-23
:1.13.2: 2009-04-27

GNU Changelog output can now be produced by ``bzr log --gnu-changelog``.  Debug
flags can now be set in ``~/.bazaar/bazaar.conf``.  Lightweight checkouts and
stacked branches should both be much faster over remote connections.  

Changes From 1.13.1 to 1.13.2
*****************************

A regression was found in the 1.13.1 release. When bzr 1.13.1 and earlier push
a stacked branch they do not take care to push all the parent inventories for
the transferred revisions. This means that a smart server serving that branch
often cannot calculate inventory deltas for the branch (because smart server
does not/cannot open fallback repositories). Prior to 1.13 the server did not
have a verb to stream revisions out of a repository, so that's why this bug has
appeared now.

Bug Fixes
*********

* Fix for bug 354036 ErrorFromSmartServer - AbsentContentFactory object has no
  attribute 'get_bytes_as' exception while pulling from Launchpad 
  (Jean-Francois Roy, Andrew Bennetts, Robert Collins)

Changes From 1.13final to 1.13.1
********************************

A couple regessions where found in the 1.13 release. The pyrex-generated C
extensions are missing from the .tar.gz and .zip files.  Documentation on how
to generate GNU ChangeLogs is wrong.

Bug Fixes
*********

* Change ``./bzr``'s ``_script_version`` to match ./bzrlib/__init__.py
  version_info. (Bob Tanner, Martin Pool, #345232)

* Distribution archives for 1.13 do not contain generated C extension modules
  (Jean-Francois Roy, Bob Tanner, #344465)

* GNU ChangeLog output can now be produced by bzr log --format gnu-changelog is
  incorrect (Deejay, Bob Tanner, Martin Pool, Robert Collins, #343928)

* ``merge --force`` works again. (Robert Collins, #342105)

Changes From 1.13rc1 to 1.13final
*********************************

* Fix "is not a stackable format" error when pushing a
  stackable-format branch with an unstackable-format repository to a
  destination with a default stacking policy.  (Andrew Bennetts)

* Progress bars now show the rate of network activity for
  ``bzr+ssh://`` and ``bzr://`` connections.  (Andrew Bennetts)

Compatibility Breaks
********************

* ``bzr log --line`` now indicates which revisions are merges with
  `[merge]` after the date.  Scripts which parse the output of this
  command may need to be adjusted.
  (Neil Martinsen-Burrell)

New Features
************

* ``bzr reconfigure`` now supports --with-trees and --with-no-trees
  options to change the default tree-creation policy of shared
  repositories.  (Matthew Fuller, Marius Kruger, #145033)

* Debug flags can now be set in ``~/.bazaar/bazaar.conf``.
  (Martin Pool)

* Filtered views provide a mask over the tree so that users can focus
  on a subset of a tree when doing their work. See ``Filtered views``
  in chapter 7 of the User Guide and ``bzr help view`` for details.
  (Ian Clatworthy)

* GNU Changelog output can now be produced by ``bzr log --gnu-changelog``.
  (Andrea Bolognani, Martin Pool)

* The ``-Dmemory`` flag now gives memory information on Windows.
  (John Arbash Meinel)

* Multiple authors for a commit can now be recorded by using the "--author"
  option multiple times. (James Westby, #185772)

* New clean-tree command, from bzrtools.  (Aaron Bentley, Jelmer Vernoij)

* New command ``bzr launchpad-open`` opens a Launchpad web page for that
  branch in your web browser, as long as the branch is on Launchpad at all.
  (Jonathan Lange)

* New API for getting bugs fixed by a revision: Revision.iter_bugs().
  (Jonathan Lange)

Improvements
************

* All bzr ``Hooks`` classes are now registered in
  ``bzrlib.hooks.known_hooks``. This removes the separate list from
  ``bzrlib.tests`` and ensures that all hooks registered there are
  correctly isolated by the test suite (previously
  ``MutableTreeHooks`` were not being isolated correctly). Further, 
  documentation for hooks is now dynamically generated from the
  present HookPoints. ``bzr hooks`` will now also report on all the
  hooks present in the ``bzrlib.hooks.known_hooks`` registry.
  (Robert Collins)

* ``bzr add`` no longer prints ``add completed`` on success. Failure
  still prints an error message. (Robert Collins)

* ``bzr branch`` now has a ``--no-tree`` option which turns off the
  generation of a working tree in the new branch.
  (Daniel Watkins, John Klinger, #273993)

* Bazaar will now point out ``bzr+ssh://`` to the user when they 
  use ssh://. (Jelmer Vernooij, #330535)

* ``bzr -v info`` now omits the number of committers branch statistic,
  making it many times faster for large projects. To include that
  statistic in the output, use ``bzr -vv info``.
  (Ian Clatworthy)

* ``bzr push`` to a ``bzr`` url (``bzr://``, ``bzr+ssh://`` etc) will
  stream if the server is version 1.13 or greater, reducing roundtrips
  significantly. (Andrew Bennetts, Robert Collins)

* Lightweight Checkouts and Stacked Branches should both be much
  faster over remote connections. Building the working tree now
  batches up requests into approx 5MB requests, rather than a separate
  request for each file. (John Arbash Meinel)

* Support for GSSAPI authentication when using HTTP or HTTPS. 
  (Jelmer Vernooij)

* The ``bzr shelve`` prompt now includes a '?' help option to explain the
  short options better. (Daniel Watkins, #327429)

* ``bzr lp-open`` now falls back to the push location if it cannot find a
  public location. (Jonathan Lange, #332372)

* ``bzr lp-open`` will try to find the Launchpad URL for the location
  passed on the command line. This makes ``bzr lp-open lp:foo`` work as
  expected. (Jonathan Lange, #332705)

* ``bzr send`` now supports MH-E via ``emacsclient``. (Eric Gillespie)

Bug Fixes
*********

* Allows ``bzr log <FILE>`` to be called in an empty branch without
  backtracing. (Vincent Ladeuil, #346431)

* Bazaar now gives a better message including the filename if it's
  unable to read a file in the working directory, for example because
  of a permission error.  (Martin Pool, #338653)

* ``bzr cat -r<old> <path>`` doesn't traceback anymore when <path> has a
  file id in the working tree different from the one in revision <old>.
  (Vincent Ladeuil, #341517, #253806)

* ``bzr send`` help is more specific about how to apply merge
  directives.  (Neil Martinsen-Burrell, #253470)

* ``bzr missing`` now uses ``Repository.get_revision_delta()`` rather
  than fetching trees and determining a delta itself. (Jelmer
  Vernooij, #315048)

* ``bzr push`` to a smart server no longer causes "Revision
  {set([('null:',)])} not present ..." errors when the branch has
  multiple root revisions. (Andrew Bennetts, #317654)

* ``bzr shelve`` now properly handle patches with no terminating newline.
  (Benoît PIERRE, #303569)

* ``bzr unshelve`` gives a more palatable error if passed a non-integer
  shelf id. (Daniel Watkins)

* Export now handles files that are not present in the tree.
  (James Westby, #174539)

* Fixed incorrect "Source format does not support stacking" warning
  when pushing to a smart server.  (Andrew Bennetts, #334114)
  
* Fixed "sprout() got an unexpected keyword argument 'source_branch'"
  error branching from old repositories.
  (Martin Pool, #321695)

* Make ``bzr push --quiet <non-local location>`` less chatty.
  (Kent Gibson, #221461)

* Many Branch hooks would not fire with ``bzr://`` and ``bzr+ssh://``
  branches, and this was not noticed due to a bug in the test logic
  for branches. This is now fixed and a test added to prevent it
  reoccuring. (Robert Collins, Andrew Bennetts)

* Restore the progress bar on Windows. We were disabling it when TERM
  wasn't set, but Windows doesn't set TERM. (Alexander Belchenko,
  #334808)

* ``setup.py build_ext`` now gives a proper error when an extension
  fails to build. (John Arbash Meinel)

* Symlinks to non ascii file names are now supported.
  (Robert Collins, Vincent Ladeuil, #339055, #272444)    

* Under rare circumstances (aka nobody reported a bug about it), the ftp
  transport could revert to ascii mode. It now stays in binary mode except
  when needed.  (Vincent Ladeuil)

* Unshelve does not generate warnings about progress bars.
  (Aaron Bentley, #328148)

* shelve cleans up properly when unversioned files are specified.
  (Benoît Pierre, Aaron Bentley)

Documentation
*************

* Added ``Organizing your workspace`` to the User Guide appendices,
  summarizing some common ways of organizing trees, branches and
  repositories and the processes/workflows implied/enabled by each.
  (Ian Clatworthy)

* Hooks can now be self documenting. ``bzrlib.hooks.Hooks.create_hook``
  is the entry point for this feature. (Robert Collins)

* The documentation for ``shelve`` and ``unshelve`` has been clarified.
  (Daniel Watkins, #327421, #327425)

API Changes
***********

* ``bzr selftest`` now fails if the bazaar sources contain trailing
  whitespace, non-unix style line endings and files not ending in a
  newline. About 372 files and 3243 lines with trailing whitespace was
  updated to comply with this. The code already complied with the other
  criteria, but now it is enforced. (Marius Kruger)

* ``bzrlib.branch.PushResult`` was renamed to 
  ``bzrlib.branch.BranchPushResult``. (Jelmer Vernooij)

* ``Branch.fetch`` and ``Repository.fetch`` now return None rather
  than a count of copied revisions and failed revisions. A while back
  we stopped ever reporting failed revisions because we started
  erroring instead, and the copied revisions count is not used in the
  UI at all - indeed it only reflects the repository status not
  changes to the branch itself. (Robert Collins)

* ``Inventory.apply_delta`` now raises an AssertionError if a file-id
  appears multiple times within the delta. (Ian Clatworthy)

* MutableTree.commit now favours the "authors" argument, with the old
  "author" argument being deprecated.

* Remove deprecated EmptyTree.  (Martin Pool)

* ``Repository.fetch`` now accepts an optional ``fetch_spec``
  parameter.  A ``SearchResult`` or ``MiniSearchResult`` may be passed
  to ``fetch_spec`` instead of a ``last_revision`` to specify exactly
  which revisions to fetch. (Andrew Bennetts)

* ``RepositoryAcquisitionPolicy.acquire_repository`` now returns a
  tuple of ``(repository, is_new_flag)``, rather than just the
  repository.  (Andrew Bennetts)

* Revision.get_apparent_author() is now deprecated, replaced by
  Revision.get_apparent_authors(), which returns a list. The former
  now returns the first item that would be returned from the second.

* The ``BranchBuilder`` test helper now accepts a ``timestamp``
  parameter to ``build_commit`` and ``build_snapshot``.  (Martin Pool)

* The ``_fetch_*`` attributes on ``Repository`` are now on
  ``RepositoryFormat``, more accurately reflecting their intent (they
  describe a disk format capability, not state of a particular
  repository of that format). (Robert Collins)

Internals
*********

* Branching from a non-stacked branch on a smart protocol is now
  free of virtual file system methods.
  (Robert Collins, Andrew Bennetts)

* Branch and Repository creation on a bzr+ssh://server are now done
  via RPC calls rather than VFS calls, reducing round trips for
  pushing new branches substantially. (Robert Collins)

* ``Branch.clone`` now takes the ``repository_policy`` formerly used
  inside ``BzrDir.clone_on_transport``, allowing stacking to be
  configured before the branch tags and revision tip are set. This
  fixes a race condition cloning stacked branches that would cause
  plugins to have hooks called on non-stacked instances.
  (Robert Collins, #334187)

* ``BzrDir.cloning_metadir`` now has a RPC call. (Robert Collins)

* ``BzrDirFormat.__str__`` now uses the human readable description
  rather than the sometimes-absent disk label. (Robert Collins)

* ``bzrlib.fetch`` is now composed of a sender and a sink component
  allowing for decoupling over a network connection. Fetching from
  or into a RemoteRepository with a 1.13 server will use this to
  stream the operation.
  (Andrew Bennetts, Robert Collins)

* ``bzrlib.tests.run_suite`` accepts a runner_class parameter
  supporting the use of different runners. (Robert Collins)

* Change how file_ids and revision_ids are interned as part of
  inventory deserialization. Now we use the real ``intern()``, rather
  than our own workaround that would also cache a Unicode copy of the
  string, and never emptied the cache. This should slightly reduce
  memory consumption. (John Arbash Meinel)

* New branch method ``create_clone_on_transport`` that returns a
  branch object. (Robert Collins)

* New hook Commands['extend_command'] to allow plugins to access a
  command object before the command is run (or help generated from
  it), without overriding the command. (Robert Collins)

* New version of the ``BzrDir.find_repository`` verb supporting
  ``_network_name`` to support removing more _ensure_real calls.
  (Robert Collins)

* ``RemoteBranchFormat`` no longer claims to have a disk format string.
  (Robert Collins)

* ``Repository`` objects now have ``suspend_write_group`` and
  ``resume_write_group`` methods.  These are currently only useful
  with pack repositories. (Andrew Bennetts, Robert Collins)

* ``BzrDirFormat``, ``BranchFormat`` and ``RepositoryFormat`` objects
  now have a ``network_name`` for passing the format across RPC calls.
  (Robert Collins, Andrew Bennetts)

* ``RepositoryFormat`` objects now all have a new attribute
  ``_serializer`` used by fetch when reserialising is required.
  (Robert Collins, Andrew Bennetts)

* Some methods have been pulled up from ``BzrBranch`` to ``Branch``
  to aid branch types that are not bzr branch objects (like
  RemoteBranch). (Robert Collins, Andrew Bennetts)

* Test adaptation has been made consistent throughout the built in
  tests. ``TestScenarioApplier``, ``multiply_tests_from_modules``,
  ``adapt_tests``, ``adapt_modules`` have all been deleted. Please
  use ``multiply_tests``, or for lower level needs ``apply_scenarios``
  and ``apply_scenario``. (Robert Collins)

* ``TestSkipped`` is now detected by TestCase and passed to the
  ``TestResult`` by calling ``addSkip``. For older TestResult objects,
  where ``addSkip`` is not available, ``addError`` is still called.
  This permits test filtering in subunit to strip out skipped tests
  resulting in a faster fix-shrink-list-run cycle. This is compatible
  with the testtools protocol for skips. (Robert Collins)

* The ``_index`` of ``KnitVersionedFiles`` now supports the ability
  to scan an underlying index that is going to be incorporated into
  the ``KnitVersionedFiles`` object, to determine if it has missing
  delta references. The method is ``scan_unvalidated_index``.
  (Andrew Bennetts, Robert Collins)

* There is a RemoteSink object which handles pushing to smart servers.
  (Andrew Bennetts, Robert Collins)

* ``TransportTraceDecorator`` now logs ``put_bytes_non_atomic`` and
  ``rmdir`` calls. (Robert Collins)

* ``VersionedFiles`` record adapters have had their signature change
  from ``(record, record.get_bytes_as(record.storage_kind))`` to
  ``(record)`` reducing excess duplication and allowing adapters
  to access private data in record to obtain content more
  efficiently. (Robert Collins)

* We no longer probe to see if we should create a working tree during
  clone if we cannot get a local_abspath for the new bzrdir.
  (Robert Collins)


bzr 1.12
########

:Codename: 1234567890
:1.12: 2009-02-13
:1.12rc1: 2009-02-10

This release of Bazaar contains many improvements to the speed,
documentation and functionality of ``bzr log`` and the display of logged
revisions by ``bzr status``.  bzr now also gives a better indication of
progress, both in the way operations are drawn onto a text terminal, and
by showing the rate of network IO.

Changes from RC1 to Final
*************************

* ``bzr init --development-wt5[-rich-root]`` would fail because of
  circular import errors. (John Arbash Meinel, #328135)

* Expanded the help for log and added a new help topic called
  ``log-formats``.  (Ian Clatworthy)

Compatibility Breaks
********************

* By default, ``bzr status`` after a merge now shows just the pending
  merge tip revisions. This improves the signal-to-noise ratio after
  merging from trunk and completes much faster. To see all merged
  revisions, use the new ``-v`` flag.  (Ian Clatworthy)

* ``bzr log --line`` now shows any tags after the date and before
  the commit message. If you have scripts which parse the output
  from this command, you may need to adjust them accordingly.
  (Ian Clatworthy)

* ``bzr log --short`` now shows any additional revision properties
  after the date and before the commit message.  Scripts that parse 
  output of the log command in this situation may need to adjust.
  (Neil Martinsen-Burrell)

* The experimental formats ``1.12-preview`` and ``1.12-preview-rich-root``
  have been renamed ``development-wt5`` and ``development-wt5-rich-root``
  respectively, given they are not ready for release in 1.12.
  (Ian Clatworthy)

* ``read_bundle_from_url`` has been deprecated. (Vincent Ladeuil)

New Features
************

* Add support for filtering ``bzr missing`` on revisions.  Remote revisions
  can be filtered using ``bzr missing -r -20..-10`` and local revisions can
  be filtered using ``bzr missing --my-revision -20..-10``.
  (Marius Kruger)

* ``bzr log -p`` displays the patch diff for each revision.
  When logging a file, the diff only includes changes to that file.
  (Ian Clatworthy, #202331, #227335)

* ``bzr log`` supports a new option called ``-n N`` or ``--level N``.
  A value of 0 (zero) means "show all nested merge revisions" while
  a value of 1 (one) means "show just the top level". Values above
  1 can be used to see a limited amount of nesting. That can be
  useful for seeing the level or two below PQM submits for example.
  To force the ``--short`` and ``--line`` formats to display all nested
  merge revisions just like ``--long`` does by default, use a command
  like ``bzr log --short -n0``. To display just the mainline using
  ``--long`` format, ``bzr log --long -n1``.
  (Ian Clatworthy)

Improvements
************

* ``bzr add`` more clearly communicates success vs failure.
  (Daniel Watkins)

* ``bzr init`` will now print a little less verbose output.
  (Marius Kruger)

* ``bzr log`` is now much faster in many use cases, particularly
  at incrementally displaying results and filtering by a
  revision range. (Ian Clatworthy)

* ``bzr log --short`` and ``bzr log --line`` now show tags, if any,
  for each revision. The tags are shown comma-separated inside
  ``{}``. For short format, the tags appear at the end of line
  before the optional ``[merge]`` indicator. For line format,
  the tags appear after the date. (Ian Clatworthy)

* Progress bars now show the rate of activity for some sftp 
  operations, and they are drawn different.  (Martin Pool, #172741)

* Progress bars now show the rate of activity for urllib and pycurl based
  http client implementations. The operations are tracked at the socket
  level for better precision.
  (Vincent Ladeuil)

* Rule-based preferences can now accept multiple patterns for a set of
  rules.  (Marius Kruger)

* The ``ancestor:`` revision spec will now default to referring to the
  parent of the branch if no other location is given.
  (Daniel Watkins, #198417)

* The debugger started as a result of setting ``$BZR_PDB`` works
  around a bug in ``pdb``, http://bugs.python.org/issue4150.  The bug
  can cause truncated tracebacks in Python versions before 2.6.
  (Andrew Bennetts)

* VirtualVersionedFiles now implements
  ``iter_lines_added_or_present_in_keys``. This allows the creation of 
  new branches based on stacked bzr-svn branches. (#311997)

Bug Fixes
*********

* ``bzr annotate --show-ids`` doesn't give a backtrace on empty files
  anymore.
  (Anne Mohsen, Vincent Ladeuil, #314525)

* ``bzr log FILE`` now correctly shows mainline revisions merging
  a change to FILE when the ``--short`` and ``--line`` log formats
  are used. (Ian Clatworthy, #317417)

* ``bzr log -rX..Y FILE`` now shows the history of FILE provided
  it existed in Y or X, even if the file has since been deleted or
  renamed. If no range is given, the current/basis tree and
  initial tree are searched in that order. More generally, log
  now interprets filenames in their historical context.
  (Ian Clatworthy, #175520)

* ``bzr status`` now reports nonexistent files and continues, then
  errors (with code 3) at the end.  (Karl Fogel, #306394)

* Don't require the present compression base in knits to be the same
  when adding records in knits. (Jelmer Vernooij, #307394)

* Fix a problem with CIFS client/server lag on Windows colliding with
  an invariant-per-process algorithm for generating AtomicFile names
  (Adrian Wilkins, #304023)

* Many socket operations now handle EINTR by retrying the operation.
  Previously EINTR was treated as an unrecoverable failure.  There is
  a new ``until_no_eintr`` helper function in ``bzrlib.osutils``.
  (Andrew Bennetts)

* Support symlinks with non-ascii characters in the symlink filename.
  (Jelmer Vernooij, #319323)

* There was a bug in how we handled resolving when a file is deleted
  in one branch, and modified in the other. If there was a criss-cross
  merge, we would cause the deletion to conflict a second time.
  (Vincent Ladeuil, John Arbash Meinel)

* There was another bug in how we chose the correct intermediate LCA in
  criss-cross merges leading to several kind of changes be incorrectly
  handled.
  (John Arbash Meinel, Vincent Ladeuil)

* Unshelve now handles deleted paths without crashing. (Robert Collins)

Documentation
*************

* Improved plugin developer documentation.  (Martin Pool)

API Changes
***********

* ``ProgressBarStack`` is deprecated; instead use
  ``ui_factory.nested_progress_bar`` to create new progress bars.
  (Martin Pool)

* ForeignVcsMapping() now requires a ForeignVcs object as first
  argument. (Jelmer Vernooij)

* ForeignVcsMapping.show_foreign_revid() has been moved to
  ForeignVcs. (Jelmer Vernooij)

* ``read_bundle_from_url`` is deprecated in favor of
  ``read_mergeable_from_url``.  (Vincent Ladeuil)

* Revision specifiers are now registered in
  ``bzrlib.revisionspec.revspec_registry``, and the old list of 
  revisionspec classes (``bzrlib.revisionspec.SPEC_TYPES``) has been
  deprecated. (Jelmer Vernooij, #321183)

* The progress and UI classes have changed; the main APIs remain the
  same but code that provides a new UI or progress bar class may
  need to be updated.  (Martin Pool)

Internals
*********

* Default User Interface (UI) is CLIUIFactory when bzr runs in a dumb
  terminal. It is sometimes desirable do override this default by forcing
  bzr to use TextUIFactory. This can be achieved by setting the
  BZR_USE_TEXT_UI environment variable (emacs shells, as opposed to
  compile buffers, are such an example).
  (Vincent Ladeuil)

* New API ``Branch.iter_merge_sorted_revisions()`` that iterates over
  ``(revision_id, depth, revno, end_of_merge)`` tuples.
  (Ian Clatworthy)

* New ``Branch.dotted_revno_to_revision_id()`` and
  ``Branch.revision_id_to_dotted_revno()`` APIs that pick the most
  efficient way of doing the mapping.
  (Ian Clatworthy)

* Refactor cmd_serve so that it's a little easier to build commands that
  extend it, and perhaps even a bit easier to read.  (Jonathan Lange)

* ``TreeDelta.show()`` now accepts a ``filter`` parameter allowing log
  formatters to retrict the output.
  (Vincent Ladeuil)


bzr 1.11 "Eyes up!" 2009-01-19
##############################

This first monthly release of Bazaar for 2009 improves Bazaar's operation
in Windows, Mac OS X, and other situations where file names are matched
without regard to capitalization: Bazaar tries to match the case of an
existing file.  This release of Bazaar also improves the efficiency of
Tortoise Windows Shell integration and lets it work on 64-bit platforms.

The UI through which Bazaar supports historic formats has been improved,
so 'bzr help formats' now gives a simpler and shorter list, with clear
advice.

This release also fixes a number of bugs, particularly a glitch that can
occur when there are concurrent writes to a pack repository.

Bug Fixes
*********

* Fix failing test when CompiledChunksToLines is not available.
  (Vincent Ladeuil)

* Stacked branches don't repeatedly open their transport connection.
  (John Arbash Meinel)



bzr 1.11rc1 "Eyes up!" 2009-01-09
#################################

Changes
*******

* Formats using Knit-based repository formats are now explicitly
  marked as deprecated. (Ian Clatworthy)

New Features
************

* Add support for `bzr tags -r 1..2`, that is we now support showing
  tags applicable for a specified revision range. (Marius Kruger)

* ``authentication.conf`` now accepts pluggable read-only credential
  stores. Such a plugin (``netrc_credential_store``) is now included,
  handles the ``$HOME/.netrc`` file and can server as an example to
  implement other plugins.
  (Vincent Ladeuil)

* ``shelve --list`` can now be used to list shelved changes.
  (Aaron Bentley)

Improvements
************

* Add trailing slash to directories in all output of ``bzr ls``, except
  ``bzr ls --null``. (Gordon P. Hemsley, #306424)

* ``bzr revision-info`` now supports a -d option to specify an
  alternative branch. (Michael Hudson)

* Add connection to a C++ implementation of the Windows Shell Extension
  which is able to fully replace the current Python implemented one.
  Advantages include 64bit support and reduction in overhead for
  processes which drag in shell extensions.
  (Mark Hammond)

* Support the Claws mail client directly, rather than via
  xdg-email. This prevents the display of an unnecessary modal
  dialog in Claws, informing the user that a file has been
  attached to the message, and works around bug #291847 in
  xdg-utils which corrupts the destination address.

* When working on a case-insensitive case-preserving file-system, as
  commonly found with Windows, bzr will often ignore the case of the
  arguments specified by the user in preference to the case of an existing
  item on the file-system or in the inventory to help prevent
  counter-intuitive behaviour on Windows. (Mark Hammond)

Bug Fixes
*********
  
* Allow BzrDir implementation to implement backing up of 
  control directory. (#139691)

* ``bzr push`` creating a new stacked branch will now only open a
  single connection to the target machine. (John Arbash Meinel)

* Don't call iteritems on transport_list_registry, because it may
  change during iteration.  (Martin Pool, #277048)

* Don't make a broken branch when pushing an unstackable-format branch
  that's in a stackable shared repository to a location with default
  stack-on location.  (Andrew Bennetts, #291046)

* Don't require embedding user in HTTP(S) URLs do use authentication.conf.
  (Ben Jansen, Vincent Ladeuil, #300347)

* Fix a problem with CIFS client/server lag on windows colliding with
  an invariant-per-process algorithm for generating AtomicFile names
  (Adrian Wilkins, #304023)

* Fix bogus setUp signature in UnavailableFTPServer.
  (Gary van der Merwe, #313498)

* Fix compilation error in ``_dirstate_helpers_c`` on SunOS/Solaris.
  (Jari Aalto)

* Fix SystemError in ``_patiencediff_c`` module by calling
  PyErr_NoMemory() before returning NULL in PatienceSequenceMatcher_new.
  (Andrew Bennetts, #303206)

* Give proper error message for diff with non-existent dotted revno.
  (Marius Kruger, #301969)

* Handle EACCES (permission denied) errors when launching a message
  editor, and emit warnings when a configured editor cannot be
  started. (Andrew Bennetts)

* ``$HOME/.netrc`` file is now recognized as a read-only credential store
  if configured in ``authentication.conf`` with 'password_encoding=netrc'
  in the appropriate sections.
  (Vincent Ladeuil, #103029)

* Opening a stacked branch now properly shares the connection, rather
  than opening a new connection for the stacked-on branch.
  (John Arbash meinel)

* Preserve transport decorators while following redirections.
  (Vincent Ladeuil, #245964, #270863)

* Provides a finer and more robust filter for accepted redirections.
  (Vincent Ladeuil, #303959, #265070)

* ``shelve`` paths are now interpreted relative to the current working
  tree.  (Aaron Bentley)

* ``Transport.readv()`` defaults to not reading more than 100MB in a
  single array. Further ``RemoteTransport.readv`` sets this to 5MB to
  work better with how it splits its requests.
  (John Arbash Meinel, #303538)

* Pack repositories are now able to reload the pack listing and retry
  the current operation if another action causes the data to be
  repacked.  (John Arbash Meinel, #153786)

* ``pull -v`` now respects the log_format configuration variable.
  (Aaron Bentley)

* ``push -v`` now works on non-initial pushes.  (Aaron Bentley)

* Use the short status format when the short format is used for log.
  (Vincent Ladeuil, #87179)

* Allow files to be renamed or moved via remove + add-by-id. (Charles
  Duffy, #314251)

Documentation
*************

* Improved the formats help topic to explain why multiple formats
  exist and to provide guidelines in selecting one. Introduced
  two new supporting help topics: current-formats and other-formats.
  (Ian Clatworthy)

API Changes
***********

* ``LRUCache(after_cleanup_size)`` was renamed to
  ``after_cleanup_count`` and the old name deprecated. The new name is
  used for clarity, and to avoid confusion with
  ``LRUSizeCache(after_cleanup_size)``. (John Arbash Meinel)

* New ``ForeignRepository`` base class, to help with foreign branch 
  support (e.g. svn).  (Jelmer Vernooij)

* ``node_distances`` and ``select_farthest`` can no longer be imported
  from ``bzrlib.graph``.  They can still be imported from
  ``bzrlib.deprecated_graph``, which has been the preferred way to
  import them since before 1.0.  (Andrew Bennetts)
  
* The logic in commit now delegates inventory basis calculations to
  the ``CommitBuilder`` object; this requires that the commit builder
  in use has been updated to support the new ``recording_deletes`` and
  ``record_delete`` methods. (Robert Collins)

Testing
*******

* An HTTPS server is now available (it requires python-2.6). Future bzr
  versions will allow the use of the python-2.6 ssl module that can be
  installed for 2.5 and 2.4.

* ``bzr selftest`` now fails if new trailing white space is added to
  the bazaar sources. It only checks changes not committed yet. This
  means that PQM will now reject changes that introduce new trailing
  whitespace. (Marius Kruger)

* Introduced new experimental formats called ``1.12-preview`` and
  ``1.12-preview-rich-root`` to enable testing of related pending
  features, namely content filtering and filtered views.
  (Ian Clatworthy)

Internals
*********

* Added an ``InventoryEntry`` cache when deserializing inventories.
  Can cut the time to iterate over multiple RevisionsTrees in half.
  (John Arbash Meinel)

* Added ``bzrlib.fifo_cache.FIFOCache`` which is designed to have
  minimal overhead versus using a plain dict for cache hits, at the
  cost of not preserving the 'active' set as well as an ``LRUCache``.
  (John Arbash Meinel)

* ``bzrlib.patience_diff.unified_diff`` now properly uses a tab
  character to separate the filename from the date stamp, and doesn't
  add trailing whitespace when a date stamp is not supplied.
  (Adeodato Simó, John Arbash Meinel)

* ``DirStateWorkingTree`` and ``DirStateWorkingTreeFormat`` added
  as base classes of ``WorkingTree4`` and ``WorkingTreeFormat4``
  respectively. (Ian Clatworthy)

* ``KnitVersionedFiles._check_should_delta()`` now uses the
  ``get_build_details`` api to avoid multiple hits to the index, and
  to properly follow the ``compression_parent`` rather than assuming
  it is the left-hand parent. (John Arbash Meinel)

* ``KnitVersionedFiles.get_record_stream()`` will now chose a
  more optimal ordering when the keys are requested 'unordered'.
  Previously the order was fully random, now the records should be
  returned from each pack in turn, in forward I/O order.
  (John Arbash Meinel)
    
* ``mutter()`` will now flush the ``~/.bzr.log`` if it has been more
  than 2s since the last time it flushed. (John Arbash Meinel)

* New method ``bzrlib.repository.Repository.add_inventory_by_delta``
  allows adding an inventory via an inventory delta, which can be
  more efficient for some repository types. (Robert Collins)

* Repository ``CommitBuilder`` objects can now accumulate an inventory
  delta. To enable this functionality call ``builder.recording_deletes``
  and additionally call ``builder.record_delete`` when a delete
  against the basis occurs. (Robert Collins)

* The default http handler has been changed from pycurl to urllib.
  The default is still pycurl for https connections. (The only
  advantage of pycurl is that it checks ssl certificates.)
  (John Arbash Meinel)

* ``VersionedFiles.get_record_stream()`` can now return objects with a
  storage_kind of ``chunked``. This is a collection (list/tuple) of
  strings. You can use ``osutils.chunks_to_lines()`` to turn them into
  guaranteed 'lines' or you can use ``''.join(chunks)`` to turn it
  into a fulltext. This allows for some very good memory savings when
  asking for many texts that share ancestry, as the individual chunks
  can be shared between versions of the file. (John Arbash Meinel)

* ``pull -v`` and ``push -v`` use new function
  ``bzrlib.log.show_branch_change`` (Aaron Bentley)



bzr 1.10 2008-12-05
###################

Bazaar 1.10 has several performance improvements for copying revisions
(especially for small updates to large projects).  There has also been a
significant amount of effort in polishing stacked branches.  The commands
``shelve`` and ``unshelve`` have become core commands, with an improved
implementation.

The only changes versus bzr-1.10rc1 are bugfixes for stacked branches.

bug Fixes
*********

* Don't set a pack write cache size from RepoFetcher, because the
  cache is not coherent with reads and causes ShortReadvErrors.
  This reverses the change that fixed #294479.
  (Martin Pool, #303856)

* Properly handle when a revision can be inserted as a delta versus
  when it needs to be expanded to a fulltext for stacked branches.
  There was a bug involving merge revisions. As a method to help
  prevent future difficulties, also make stacked fetches sort
  topologically. (John Arbash Meinel, #304841)


bzr 1.10rc1 2008-11-28
######################

This release of Bazaar focuses on performance improvements when pushing
and pulling revisions, both locally and to remote networks.  The popular
``shelve`` and ``unshelve`` commands, used to interactively revert and
restore work in progress, have been merged from bzrtools into the bzr
core.  There are also bug fixes for portability, and for stacked branches.

New Features
************

* New ``commit_message_template`` hook that is called by the commit
  code to generate a template commit message. (Jelmer Vernooij)

* New `shelve` and `unshelve` commands allow undoing and redoing changes.
  (Aaron Bentley)

Improvements
************

* ``(Remote)Branch.copy_content_into`` no longer generates the full revision
  history just to set the last revision info.
  (Andrew Bennetts, John Arbash Meinel)

* Fetches between formats with different serializers (such as
  pack-0.92-subtree and 1.9-rich-root) are faster now.  This is due to
  operating on batches of 100 revisions at time rather than
  one-by-one.  (Andrew Bennetts, John Arbash Meinel)

* Search index files corresponding to pack files we've already used
  before searching others, because they are more likely to have the
  keys we're looking for.  This reduces the number of iix and tix
  files accessed when pushing 1 new revision, for instance.
  (John Arbash Meinel)

* Signatures to transfer are calculated more efficiently in
  ``item_keys_introduced_by``.  (Andrew Bennetts, John Arbash Meinel)

* The generic fetch code can once again copy revisions and signatures
  without extracting them completely to fulltexts and then serializing
  them back down into byte strings. This is a significant performance
  improvement when fetching from a stacked branch.
  (John Arbash Meinel, #300289)

* When making a large readv() request over ``bzr+ssh``, break up the
  request into more manageable chunks. Because the RPC is not yet able
  to stream, this helps keep us from buffering too much information at
  once. (John Arbash Meinel)

Bug Fixes
*********

* Better message when the user needs to set their Launchpad ID.
  (Martin Pool, #289148)

* ``bzr commit --local`` doesn't access the master branch anymore.
  This fixes a regression introduced in 1.9.  (Marius Kruger, #299313)

* Don't call the system ``chdir()`` with an empty path. Sun OS seems
  to give an error in that case.  Also, don't count on ``getcwd()``
  being able to allocate a new buffer, which is a gnu extension.
  (John Arbash Meinel, Martin Pool, Harry Hirsch, #297831)

* Don't crash when requesting log --forward <file> for a revision range
  starting with a dotted revno.
  (Vincent Ladeuil, #300055)

* Don't create text deltas spanning stacked repositories; this could
  cause "Revision X not present in Y" when later accessing them.
  (Martin Pool, #288751)

* Pack repositories are now able to reload the pack listing and retry
  the current operation if another action causes the data to be
  repacked.  (John Arbash Meinel, #153786)

* PermissionDenied errors from smart servers no longer cause
  "PermissionDenied: "None"" on the client.
  (Andrew Bennetts, #299254)

* Pushing to a stacked pack repository now batches writes, the same
  way writes are batched to ordinary pack repository.  This makes
  pushing to a stacked branch over the network much faster.
  (Andrew Bennetts, #294479)

* TooManyConcurrentRequests no longer occur when a fetch fails and
  tries to abort a write group.  This allows the root cause (e.g. a
  network interruption) to be reported.  (Andrew Bennetts, #297014)

* RemoteRepository.get_parent_map now uses fallback repositories.
  (Aaron Bentley, #297991?, #293679?)

API Changes
***********

* ``CommitBuilder`` now validates the strings it will be committing,
  to ensure that they do not have characters that will not be properly
  round-tripped. For now, it just checks for characters that are
  invalid in the XML form. (John Arbash Meinel, #295161)

* Constructor parameters for NewPack (internal to pack repositories)
  have changed incompatibly.

* ``Repository.abort_write_group`` now accepts an optional
  ``suppress_errors`` flag.  Repository implementations that override
  ``abort_write_group`` will need to be updated to accept the new
  argument.  Subclasses that only override ``_abort_write_group``
  don't need to change.

* Transport implementations must provide copy_tree_to_transport.  A default
  implementation is provided for Transport subclasses.

Testing
*******

* ``bzr selftest`` now fails if no doctests are found in a module
  that's expected to have them.  (Martin Pool)

* Doctests now only report the first failure.  (Martin Pool)


bzr 1.9 2008-11-07
##################

This release of Bazaar adds a new repository format, ``1.9``, with smaller
and more efficient index files.  This format can be specified when
creating a new repository, or used to losslessly upgrade an existing
repository.  bzr 1.9 also speeds most operations over the smart server
protocol, makes annotate faster, and uses less memory when making
checkouts or pulling large amounts of data.

Bug Fixes
*********

* Fix "invalid property value 'branch-nick' for None" regression with
  branches bound to svn branches.  (Martin Pool, #293440)

* Fix SSL/https on Python2.6.  (Vincent Ladeuil, #293054)

* ``SFTPTransport.readv()`` had a bug when requests were out-of-order.
  This only triggers some-of-the-time on Knit format repositories.
  (John Arbash Meinel, #293746)


bzr 1.9rc1 2008-10-31
#####################

New Features
************

* New Branch hook ``transform_fallback_location`` allows a function to
  be called when looking up the stacked source. (Michael Hudson)

* New repository formats ``1.9`` and ``1.9-rich-root``. These have all
  the functionality of ``1.6``, but use the new btree indexes.
  These indexes are both smaller and faster for access to historical
  information.  (John Arbash Meinel)

Improvements
************

* ``BTreeIndex`` code now is able to prefetch extra pages to help tune
  the tradeoff between bandwidth and latency. Should be tuned
  appropriately to not impact commands which need minimal information,
  but provide a significant boost to ones that need more context. Only
  has a direct impact on the ``--development2`` format which uses
  btree's for the indexes. (John Arbash Meinel)

* ``bzr dump-btree`` is a hidden command introduced to allow dumping
  the contents of a compressed btree file.  (John Arbash Meinel)

* ``bzr pack`` now tells the index builders to optimize for size. For
  btree index repositories, this can save 25% of the index size
  (mostly in the text indexes). (John Arbash Meinel)

* ``bzr push`` to an existing branch or repository on a smart server
  is faster, due to Bazaar making more use of the ``get_parent_map``
  RPC when querying the remote branch's revision graph.
  (Andrew Bennetts)

* default username for bzr+ssh and sftp can be configured in
  authentication.conf. (Aaron Bentley)

* launchpad-login now provides a default username for bzr+ssh and sftp
  URLs, allowing username-free URLs to work for everyone. (Aaron Bentley)

* ``lp:`` lookups no longer include usernames, making them shareable and
  shorter. (Aaron Bentley)

* New ``PackRepository.autopack`` smart server RPC, which does
  autopacking entirely on the server.  This is much faster than
  autopacking via plain file methods, which downloads a large amount
  of pack data and then re-uploads the same pack data into a single
  file.  This fixes a major (although infrequent) cause of lengthy
  delays when using a smart server.  For example, pushing the 10th
  revision to a repository with 9 packs now takes 44 RPCs rather than
  179, and much less bandwidth too.  This requires Bazaar 1.9 on both
  the client and the server, otherwise the client will fallback to the
  slower method.  (Andrew Bennetts)

Bug Fixes
*********

* A failure to load a plugin due to an IncompatibleAPI exception is
  now correctly reported. (Robert Collins, #279451)

* API versioning support now has a multiple-version checking api
  ``require_any_api``. (Robert Collins, #279447)

* ``bzr branch --stacked`` from a smart server to a standalone branch
  works again.  This fixes a regression in 1.7 and 1.8.
  (Andrew Bennetts, #270397)

* ``bzr co`` uses less memory. It used to unpack the entire WT into
  memory before writing it to disk. This was a little bit faster, but
  consumed lots of memory. (John Arbash Meinel, #269456)

* ``bzr missing --quiet`` no longer prints messages about whether
  there are missing revisions.  The exit code indicates whether there
  were or not.  (Martin Pool, #284748)

* Fixes to the ``annotate`` code. The fast-path which re-used the
  stored deltas was accidentally disabled all the time, instead of
  only when a branch was stacked. Second, the code would accidentally
  re-use a delta even if it wasn't against the left-parent, this
  could only happen if ``bzr reconcile`` decided that the parent
  ordering was incorrect in the file graph.  (John Arbash Meinel)

* "Permission denied" errors that occur when pushing a new branch to a
  smart server no longer cause tracebacks.  (Andrew Bennetts, #278673)

* Some compatibility fixes for building the extensions with MSVC and
  for python2.4. (John Arbash Meinel, #277484)

* The index logic is now able to reload the list of pack files if and
  index ends up disappearing. We still don't reload if the pack data
  itself goes missing after checking the index. This bug appears as a
  transient failure (file not found) when another process is writing
  to the repository.  (John Arbash Meinel, #153786)

* ``bzr switch`` and ``bzr bind`` will now update the branch nickname if
  it was previously set. All checkouts will now refer to the bound branch
  for a nickname if one was not explicitly set.
  (Marius Kruger, #230903)

Documentation
*************

* Improved hook documentation. (Michael Ernst)

API Changes
***********

* commands.plugins_cmds is now a CommandRegistry, not a dict.

Internals
*********

* New AuthenticationConfig.set_credentials method allows easy programmatic
  configuration of authetication credentials.


bzr 1.8 2008-10-16
##################

Bazaar 1.8 includes several fixes that improve working tree performance,
display of revision logs, and merges.  The bzr testsuite now passes on OS
X and Python 2.6, and almost completely passes on Windows.  The
smartserver code has gained several bug fixes and performance
improvements, and can now run server-side hooks within an http server.

Bug Fixes
*********

* Fix "Must end write group" error when another error occurs during
  ``bzr push``.  (Andrew Bennetts, #230902)

Portability
***********

* Some Pyrex versions require the WIN32 macro defined to compile on
  that platform.  (Alexander Belchenko, Martin Pool, #277481)


bzr 1.8rc1 2008-10-07
#####################

Changes
*******

* ``bzr log file`` has been changed. It now uses a different method
  for determining which revisions to show as merging the changes to
  the file. It now only shows revisions which merged the change
  towards your mainline. This simplifies the output, makes it faster,
  and reduces memory consumption.  (John Arbash Meinel)

* ``bzr merge`` now defaults to having ``--reprocess`` set, whenever
  ``--show-base`` is not supplied.  (John Arbash Meinel)

* ``bzr+http//`` will now optionally load plugins and write logs on the
  server. (Marius Kruger)

* ``bzrlib._dirstate_helpers_c.pyx`` does not compile correctly with
  Pyrex 0.9.4.1 (it generates C code which causes segfaults). We
  explicitly blacklist that version of the compiler for that
  extension. Packaged versions will include .c files created with
  pyrex >= 0.9.6 so it doesn't effect releases, only users running
  from the source tree. (John Arbash Meinel, #276868)

Features
********

* bzr is now compatible with python-2.6. python-2.6 is not yet officially
  supported (nor released, tests were conducted with the dev version of
  python-2.6rc2), but all known problems have been fixed.  Feedback
  welcome.
  (Vincent Ladeuil, #269535)

Improvements
************

* ``bzr annotate`` will now include uncommitted changes from the local
  working tree by default. Such uncommitted changes are given the
  revision number they would get if a commit was done, followed with a
  ? to indicate that its not actually known. (Robert Collins, #3439)

* ``bzr branch`` now accepts a ``--standalone`` option, which creates a
  standalone branch regardless of the presence of shared repositories.
  (Daniel Watkins)

* ``bzr push`` is faster in the case there are no new revisions to
  push.  It is also faster if there are no tags in the local branch.
  (Andrew Bennetts)

* File changes during a commit will update the tree stat cache.
  (Robert Collins)

* Location aliases can now accept a trailing path.  (Micheal Hudson)

* New hooks ``Lock.hooks`` when LockDirs are acquired and released.
  (Robert Collins, MartinPool)

* Switching in heavyweight checkouts uses the master branch's context, not
  the checkout's context.  (Adrian Wilkins)

* ``status`` on large trees is now faster, due to optimisations in the
  walkdirs code. Of particular note, the walkdirs code now performs
  a temporary ``chdir()`` while reading a single directory; if your
  platform has non thread-local current working directories (and is
  not windows which has its own implementation), this may introduce a
  race condition during concurrent uses of bzrlib. The bzrlib CLI
  will not encounter this as it is single threaded for working tree
  operations. (Robert Collins)

* The C extensions now build on python 2.4 (Robert Collins, #271939)

* The ``-Dhpss`` debug flag now reports the number of smart server
  calls per medium to stderr.  This is in addition to the existing
  detailed logging to the .bzr.log trace file.  (Andrew Bennetts)

Bug Fixes
*********

* Avoid random failures arising from misinterpreted ``errno`` values
  in ``_readdir_pyx.read_dir``.
  (Martin Pool, #279381)

* Branching from a shared repository on a smart server into a new
  repository now preserves the repository format.
  (Andrew Bennetts, #269214)

* ``bzr log`` now accepts a ``--change`` option.
  (Vincent Ladeuil, #248427)

* ``bzr missing`` now accepts an ``--include-merges`` option.
  (Vincent Ladeuil, #233817)

* Don't try to filter (internally) '.bzr' from the files to be deleted if
  it's not there.
  (Vincent Ladeuil, #272648)

* Fix '_in_buffer' AttributeError when using the -Dhpss debug flag.
  (Andrew Bennetts)

* Fix TooManyConcurrentRequests errors caused by a connection failure
  when doing ``bzr pull`` or ``bzr merge`` from a ``bzr+ssh`` URL.
  (Andrew Bennetts, #246233)

* Fixed ``bzr st -r branch:PATH_TO_BRANCH`` where the other branch
  is in a different repository than the current one.
  (Lukáš Lalinský, #144421)

* Make the first line of the manpage preamble a comment again.
  (David Futcher, #242106)

* Remove use of optional parameter in GSSAPI FTP support, since
  it breaks newer versions of Python-Kerberos. (Jelmer Vernooij)

* The autopacking logic will now always create a single new pack from
  all of the content which it deems is worth moving. This avoids the
  'repack a single pack' bug and should result in better packing
  overall.  (John Arbash Meinel, #242510, #172644)

* Trivial documentation fix.
  (John Arbash Meinel, #270471)

* ``bzr switch`` and ``bzr bind`` will now update the branch nickname if
  it was previously set. All checkouts will now refer to the bound branch
  for a nickname if one was not explicitly set.
  (Marius Kruger, #230903)

Documentation
*************

* Explain revision/range identifiers. (Daniel Clemente)

API Changes
***********

* ``CommitBuilder.record_entry_contents`` returns one more element in
  its result tuple - an optional file system hash for the hash cache
  to use. (Robert Collins)

* ``dirstate.DirState.update_entry`` will now only calculate the sha1
  of a file if it is likely to be needed in determining the output
  of iter_changes. (Robert Collins)

* The PackRepository, RepositoryPackCollection, NewPack classes have a
  slightly changed interface to support different index types; as a
  result other users of these classes need to supply the index types
  they want. (Robert Collins)

Testing
*******

* ``bzrlib.tests.repository_implementations`` has been renamed to
  ``bzrlib.tests.per_repository`` so that we have a common structure
  (and it is shorter). (John Arbash Meinel, #239343)

* ``LocalTransport.abspath()`` now returns a drive letter if the
  transport has one, fixing numerous tests on Windows.
  (Mark Hammond)

* PreviewTree is now tested via intertree_implementations.
  (Aaron Bentley)

* The full test suite is passing again on OSX.
  (Guillermo Gonzalez, Vincent Ladeuil)

* The full test suite passes when run with ``-Eallow_debug``.
  (Andrew Bennetts)

Internals
*********

* A new hook, ``Branch.open``, has been added, which is called when
  branch objects are opened. (Robert Collins)

* ``bzrlib.osutils._walkdirs_utf8`` has been refactored into common
  tree walking, and modular directory listing code to aid future
  performance optimisations and refactoring. (Robert Collins)

* ``bzrlib.trace.debug_memory`` can be used to get a quick memory dump
  in the middle of processing. It only reports memory if
  ``/proc/PID/status`` is available. (John Arbash Meinel)

* New method ``RevisionSpec.as_tree`` for representing the revision
  specifier as a revision tree object. (Lukáš Lalinský)

* New race-free method on MutableTree ``get_file_with_stat`` for use
  when generating stat cache results. (Robert Collins)

* New win32utils.get_local_appdata_location() provides access to a local
  directory for storing data.  (Mark Hammond)

* To be compatible with python-2.6 a few new rules should be
  observed. 'message' attribute can't be used anymore in exception
  classes, 'sha' and 'md5' modules have been deprecated (use
  osutils.[md5|sha]), object__init__ and object.__new__ don't accept
  parameters anymore.
  (Vincent Ladeuil)


bzr 1.7.1 2008-10-01
####################

No changes from 1.7.1rc1.


bzr 1.7.1rc1 2008-09-24
#######################

This release just includes an update to how the merge algorithm handles
file paths when we encounter complex history.

Features
********

* If we encounter a criss-cross in history, use information from
  direct Least Common Ancestors to resolve inventory shape (locations
  of files, adds, deletes, etc). This is similar in concept to using
  ``--lca`` for merging file texts, only applied to paths.
  (John Arbash Meinel)


bzr 1.7 2008-09-23
##################

This release includes many bug fixes and a few performance and feature
improvements.  ``bzr rm`` will now scan for missing files and remove them,
like how ``bzr add`` scans for unknown files and adds them. A bit more
polish has been applied to the stacking code. The b-tree indexing code has
been brought in, with an eye on using it in a future repository format.
There are only minor installer changes since bzr-1.7rc2.

Features
********

* Some small updates to the win32 installer. Include localization
  files found in plugins, and include the builtin distutils as part of
  packaging qbzr. (Mark Hammond)


bzr 1.7rc2 2008-09-17
#####################

A few bug fixes from 1.7rc1. The biggest change is a new
``RemoteBranch.get_stacked_on_url`` rpc. This allows clients that are
trying to access a Stacked branch over the smart protocol, to properly
connect to the stacked-on location.

Bug Fixes
*********

* Branching from a shared repository on a smart server into a new
  repository now preserves the repository format.
  (Andrew Bennetts, #269214)

* Branching from a stacked branch via ``bzr+ssh`` can properly connect
  to the stacked-on branch.  (Martin Pool, #261315)

* ``bzr init`` no longer re-opens the BzrDir multiple times.
  (Vincent Ladeuil)

* Fix '_in_buffer' AttributeError when using the -Dhpss debug flag.
  (Andrew Bennetts)


bzr 1.7rc1 2008-09-09
#####################

This release candidate for bzr 1.7 has several bug fixes and a few
performance and feature improvements.  ``bzr rm`` will now scan for
missing files and remove them, like how ``bzr add`` scans for unknown
files and adds them. A bit more polish has been applied to the stacking
code. The b-tree indexing code has been brought in, with an eye on using
it in a future repository format.


Changes
*******

* ``bzr export`` can now export a subdirectory of a project.
  (Robert Collins)

* ``bzr remove-tree`` will now refuse to remove a tree with uncommitted
  changes, unless the ``--force`` option is specified.
  (Lukáš Lalinský, #74101)

* ``bzr rm`` will now scan for files that are missing and remove just
  them automatically, much as ``bzr add`` scans for new files that
  are not ignored and adds them automatically. (Robert Collins)

Features
********

* Support for GSSAPI authentication when using FTP as documented in
  RFC2228. (Jelmer Vernooij, #49623)

* Add support for IPv6 in the smart server. (Jelmer Vernooij, #165014)

Improvements
************

* A url like ``log+file:///tmp`` will log all access to that Transport
  to ``.bzr.log``, which may help in debugging or profiling.
  (Martin Pool)

* ``bzr branch`` and ``bzr push`` use the default stacking policy if the
  branch format supports it. (Aaron Bentley)

* ``bzr init`` and ``bzr init-repo`` will now print out the same as
  ``bzr info`` if it completed successfully.
  (Marius Kruger)

* ``bzr uncommit`` logs the old tip revision id, and displays how to
  restore the branch to that tip using ``bzr pull``.  This allows you
  to recover if you realize you uncommitted the wrong thing.
  (John Arbash Meinel)

* Fix problems in accessing stacked repositories over ``bzr://``.
  (Martin Pool, #261315)

* ``SFTPTransport.readv()`` was accidentally using ``list += string``,
  which 'works', but adds each character separately to the list,
  rather than using ``list.append(string)``. Fixing this makes the
  SFTP transport a little bit faster (~20%) and use a bit less memory.
  (John Arbash Meinel)

* When reading index files, if we happen to read the whole file in a
  single request treat it as a ``_buffer_all`` request. This happens
  most often on small indexes over remote transports, where we default
  to reading 64kB. It saves a round trip for each small index during
  fetch operations. Also, if we have read more than 50% of an index
  file, trigger a ``_buffer_all`` on the next request. This works
  around some inefficiencies because reads don't fall neatly on page
  boundaries, so we would ignore those bytes, but request them again
  later. This could trigger a total read size of more than the whole
  file. (John Arbash Meinel)

Bug Fixes
*********

* ``bzr rm`` is now aliased to ``bzr del`` for the convenience of svn
  users. (Robert Collins, #205416)

* Catch the infamous "select/poll returned error" which occurs when
  pycurl try to send a body request to an HTTP/1.0 server which has
  already refused to handle the request. (Vincent Ladeuil, #225020)

* Fix ``ObjectNotLocked`` errors when using various commands
  (including ``bzr cat`` and ``bzr annotate``) in combination with a
  smart server URL.  (Andrew Bennetts, #237067)

* ``FTPTransport.stat()`` would return ``0000`` as the permission bits
  for the containing ``.bzr/`` directory (it does not implement
  permissions). This would cause us to set all subdirectories to
  ``0700`` and files to ``0600`` rather than leaving them unmodified.
  Now we ignore ``0000`` as the permissions and assume they are
  invalid. (John Arbash Meinel, #259855)

* Merging from a previously joined branch will no longer cause
  a traceback. (Jelmer Vernooij, #203376)

* Pack operations on windows network shares will work even with large
  files. (Robert Collins, #255656)

* Running ``bzr st PATH_TO_TREE`` will no longer suppress merge
  status. Status is also about 7% faster on mozilla sized trees
  when the path to the root of the tree has been given. Users of
  the internal ``show_tree_status`` function should be aware that
  the show_pending flag is now authoritative for showing pending
  merges, as it was originally. (Robert Collins, #225204)

* Set valid default _param_name for Option so that ListOption can embed
  '-' in names. (Vincent Ladeuil, #263249)

* Show proper error rather than traceback when an unknown revision
  id is specified to ``bzr cat-revision``. (Jelmer Vernooij, #175569)

* Trailing text in the dirstate file could cause the C dirstate parser
  to try to allocate an invalid amount of memory. We now properly
  check and test for parsing a dirstate with invalid trailing data.
  (John Arbash Meinel, #186014)

* Unexpected error responses from a smart server no longer cause the
  client to traceback.  (Andrew Bennetts, #263527)

* Use a Windows api function to get a Unicode host name, rather than
  assuming the host name is ascii.
  (Mark Hammond, John Arbash Meinel, #256550)

* ``WorkingTree4`` trees will now correctly report missing-and-new
  paths in the output of ``iter_changes``. (Robert Collins)

Documentation
*************

* Updated developer documentation.  (Martin Pool)

API Changes
***********

* Exporters now take 4 parameters. (Robert Collins)

* ``Tree.iter_changes`` will now return False for the content change
  field when a file is missing in the basis tree and not present in
  the target tree. Previously it returned True unconditionally.
  (Robert Collins)

* The deprecated ``Branch.abspath`` and unimplemented
  ``Branch.rename_one`` and ``Branch.move`` were removed. (Jelmer Vernooij)

* BzrDir.clone_on_transport implementations must now accept a stacked_on
  parameter.  (Aaron Bentley)

* BzrDir.cloning_metadir implementations must now take a require_stacking
  parameter.  (Aaron Bentley)

Testing
*******

* ``addCleanup`` now takes ``*arguments`` and ``**keyword_arguments``
  which are then passed to the cleanup callable as it is run. In
  addition, addCleanup no longer requires that the callables passed to
  it be unique. (Jonathan Lange)

* Fix some tests that fail on Windows because files are deleted while
  still in use.
  (Mark Hammond)

* ``selftest``'s ``--starting-with`` option can now use predefined
  prefixes so that one can say ``bzr selftest -s bp.loom`` instead of
  ``bzr selftest -s bzrlib.plugins.loom``. (Vincent Ladeuil)

* ``selftest``'s ``--starting-with`` option now accepts multiple values.
  (Vincent Ladeuil)

Internals
*********

* A new plugin interface, ``bzrlib.log.log_adapters``, has been added.
  This allows dynamic log output filtering by plugins.
  (Robert Collins)

* ``bzrlib.btree_index`` is now available, providing a b-tree index
  layer. The design is memory conservative (limited memory cache),
  faster to seek (approx 100 nodes per page, gives 100-way fan out),
  and stores compressed pages allowing more keys per page.
  (Robert Collins, John Arbash Meinel)

* ``bzrlib.diff.DiffTree.show_diff`` now skips changes where the kind
  is unknown in both source and target.
  (Robert Collins, Aaron Bentley)

* ``GraphIndexBuilder.add_node`` and ``BTreeBuilder`` have been
  streamlined a bit. This should make creating large indexes faster.
  (In benchmarking, it now takes less time to create a BTree index than
  it takes to read the GraphIndex one.) (John Arbash Meinel)

* Mail clients for `bzr send` are now listed in a registry.  This
  allows plugins to add new clients by registering them with
  ``bzrlib.mail_client.mail_client_registry``.  All of the built-in
  clients now use this mechanism.  (Neil Martinsen-Burrell)


bzr 1.6.1 2008-09-05
####################

A couple regressions were found in the 1.6 release. There was a
performance issue when using ``bzr+ssh`` to branch large repositories,
and some problems with stacking and ``rich-root`` capable repositories.


bzr 1.6.1rc2 2008-09-03
#######################

Bug Fixes
*********

* Copying between ``rich-root`` and ``rich-root-pack`` (and vice
  versa) was accidentally using the inter-model fetcher, instead of
  recognizing that both were 'rich root' formats.
  (John Arbash Meinel, #264321)


bzr 1.6.1rc1 2008-08-29
#######################

This release fixes a few regressions found in the 1.6 client. Fetching
changes was using an O(N^2) buffering algorithm, so for large projects it
would cause memory thrashing. There is also a specific problem with the
``--1.6-rich-root`` format, which prevented stacking on top of
``--rich-root-pack`` repositories, and could allow users to accidentally
fetch experimental data (``-subtree``) without representing it properly.
The ``--1.6-rich-root`` format has been deprecated and users are
recommended to upgrade to ``--1.6.1-rich-root`` immediately.  Also we
re-introduced a workaround for users who have repositories with incorrect
nodes (not possible if you only used official releases).
I should also clarify that none of this is data loss level issues, but
still sufficient enough to warrant an updated release.

Bug Fixes
*********

* ``RemoteTransport.readv()`` was being inefficient about how it
  buffered the readv data and processed it. It would keep appending to
  the same string (causing many copies) and then pop bytes out of the
  start of the string (causing more copies).
  With this patch "bzr+ssh://local" can improve dramatically,
  especially for projects with large files.
  (John Arbash Meinel)

* Revision texts were always meant to be stored as fulltexts. There
  was a bug in a bzr.dev version that would accidentally create deltas
  when copying from a Pack repo to a Knit repo. This has been fixed,
  but to support those repositories, we know always request full texts
  for Revision texts. (John Arbash Meinel, #261339)

* The previous ``--1.6-rich-root`` format used an incorrect xml
  serializer, which would accidentally support fetching from a
  repository that supported subtrees, even though the local one would
  not. We deprecated that format, and introduced a new one that uses
  the correct serializer ``--1.6.1-rich-root``.
  (John Arbash Meinel, #262333)


bzr 1.6 2008-08-25
##################

Finally, the long awaited bzr 1.6 has been released. This release includes
new features like Stacked Branches, improved weave merge, and an updated
server protocol (now on v3) which will allow for better cross version
compatibility. With this release we have deprecated Knit format
repositories, and recommend that users upgrade them, we will continue to
support reading and writing them for the forseeable future, but we will
not be tuning them for performance as pack repositories have proven to be
better at scaling. This will also be the first release to bundle
TortoiseBzr in the standalone Windows installer.


bzr 1.6rc5 2008-08-19
#####################

Bug Fixes
*********

* Disable automatic detection of stacking based on a containing
  directory of the target. It interacted badly with push, and needs a
  bit more work to get the edges polished before it should happen
  automatically. (John Arbash Meinel, #259275)
  (This change was reverted when merged to bzr.dev)


bzr 1.6rc4 2008-08-18
#####################

Bug Fixes
*********

* Fix a regression in knit => pack fetching.  We had a logic
  inversion, causing the fetch to insert fulltexts in random order,
  rather than preserving deltas.  (John Arbash Meinel, #256757)


bzr 1.6rc3 2008-08-14
#####################

Changes
*******

* Disable reading ``.bzrrules`` as a per-branch rule preferences
  file. The feature was not quite ready for a full release.
  (Robert Collins)

Improvements
************

* Update the windows installer to bundle TortoiseBzr and ``qbzr``
  into the standalone installer. This will be the first official
  windows release that installs Tortoise by default.
  (Mark Hammond)

Bug Fixes
*********

* Fix a regression in ``bzr+http`` support. There was a missing
  function (``_read_line``) that needed to be carried over from
  ``bzr+ssh`` support. (Andrew Bennetts)

* ``GraphIndex`` objects will internally read an entire index if more
  than 1/20th of their keyspace is requested in a single operation.
  This largely mitigates a performance regression in ``bzr log FILE``
  and completely corrects the performance regression in ``bzr log``.
  The regression was caused by removing an accomodation which had been
  supporting the index format in use. A newer index format is in
  development which is substantially faster. (Robert Collins)


bzr 1.6rc2 2008-08-13
#####################

This release candidate has a few minor bug fixes, and some regression
fixes for Windows.

Bug Fixes
*********

* ``bzr upgrade`` on remote branches accessed via bzr:// and
  bzr+ssh:// now works.  (Andrew Bennetts)

* Change the ``get_format_description()`` strings for
  ``RepositoryFormatKnitPack5`` et al to be single line messages.
  (Aaron Bentley)

* Fix for a regression on Win32 where we would try to call
  ``os.listdir()`` on a file and not catch the exception properly.
  (Windows raises a different exception.) This would manifest in
  places like ``bzr rm file`` or ``bzr switch``.
  (Mark Hammond, John Arbash Meinel)

* ``Inventory.copy()`` was failing to set the revision property for
  the root entry. (Jelmer Vernooij)

* sftp transport: added missing ``FileExists`` case to
  ``_translate_io_exception`` (Christophe Troestler, #123475)

* The help for ``bzr ignored`` now suggests ``bzr ls --ignored`` for
  scripting use. (Robert Collins, #3834)

* The default ``annotate`` logic will now always assign the
  last-modified value of a line to one of the revisions that modified
  it, rather than a merge revision. This would happen when both sides
  claimed to have modified the line resulting in the same text. The
  choice is arbitrary but stable, so merges in different directions
  will get the same results.  (John Arbash Meinel, #232188)


bzr 1.6rc1 2008-08-06
#####################

This release candidate for bzr 1.6 solidifies the new branch stacking
feature.  Bazaar now recommends that users upgrade all knit repositories,
because later formats are much faster.  However, we plan to continue read/write and
upgrade support for knit repostories for the forseeable future.  Several
other bugs and performance issues were fixed.

Changes
*******

* Knit format repositories are deprecated and bzr will now emit
  warnings whenever it encounters one.  Use ``bzr upgrade`` to upgrade
  knit repositories to pack format.  (Andrew Bennetts)

Improvements
************

* ``bzr check`` can now be told which elements at a location it should
  check.  (Daniel Watkins)

* Commit now supports ``--exclude`` (or ``-x``) to exclude some files
  from the commit. (Robert Collins, #3117)

* Fetching data between repositories that have the same model but no
  optimised fetcher will not reserialise all the revisions, increasing
  performance. (Robert Collins, John Arbash Meinel)

* Give a more specific error when target branch is not reachable.
  (James Westby)

* Implemented a custom ``walkdirs_utf8`` implementation for win32.
  This uses a pyrex extension to get direct access to the
  ``FindFirstFileW`` style apis, rather than using ``listdir`` +
  ``lstat``. Shows a very strong improvement in commands like
  ``status`` and ``diff`` which have to iterate the working tree.
  Anywhere from 2x-6x faster depending on the size of the tree (bigger
  trees, bigger benefit.) (John Arbash Meinel)

* New registry for log properties handles  and the method in
  LongLogFormatter to display the custom properties returned by the
  registered handlers. (Guillermo Gonzalez, #162469)

Bug Fixes
*********

* Add more tests that stacking does not create deltas spanning
  physical repository boundaries.
  (Martin Pool, #252428)

* Better message about incompatible repositories.
  (Martin Pool, #206258)

* ``bzr branch --stacked`` ensures the destination branch format can
  support stacking, even if the origin does not.
  (Martin Pool)

* ``bzr export`` no longer exports ``.bzrrules``.
  (Ian Clatworthy)

* ``bzr serve --directory=/`` now correctly allows the whole
  filesystem to be accessed on Windows, not just the root of the drive
  that Python is running from.
  (Adrian Wilkins, #240910)

* Deleting directories by hand before running ``bzr rm`` will not
  cause subsequent errors in ``bzr st`` and ``bzr commit``.
  (Robert Collins, #150438)

* Fix a test case that was failing if encoding wasn't UTF-8.
  (John Arbash Meinel, #247585)

* Fix "no buffer space available" error when branching with the new
  smart server protocol to or from Windows.
  (Andrew Bennetts, #246180)

* Fixed problem in branching from smart server.
  (#249256, Michael Hudson, Martin Pool)

* Handle a file turning in to a directory in TreeTransform.
  (James Westby, #248448)

API Changes
***********

* ``MutableTree.commit`` has an extra optional keywork parameter
  ``exclude`` that will be unconditionally supplied by the command
  line UI - plugins that add tree formats may need an update.
  (Robert Collins)

* The API minimum version for plugin compatibility has been raised to
  1.6 - there are significant changes throughout the code base.
  (Robert Collins)

* The generic fetch code now uses three attributes on Repository objects
  to control fetch. The streams requested are controlled via :
  ``_fetch_order`` and ``_fetch_uses_deltas``. Setting these
  appropriately allows different repository implementations to recieve
  data in their optimial form. If the ``_fetch_reconcile`` is set then
  a reconcile operation is triggered at the end of the fetch.
  (Robert Collins)

* The ``put_on_disk`` and ``get_tar_item`` methods in
  ``InventoryEntry`` were deprecated. (Ian Clatworthy)

* ``Repository.is_shared`` doesn't take a read lock. It didn't
  need one in the first place (nobody cached the value, and
  ``RemoteRepository`` wasn't taking one either). This saves a round
  trip when probing Pack repositories, as they read the ``pack-names``
  file when locked. And during probe, locking the repo isn't very
  useful. (John Arbash Meinel)

Internals
*********

* ``bzrlib.branchbuilder.BranchBuilder`` is now much more capable of
  putting together a real history without having to create a full
  WorkingTree. It is recommended that tests that are not directly
  testing the WorkingTree use BranchBuilder instead.  See
  ``BranchBuilder.build_snapshot`` or
  ``TestCaseWithMemoryTree.make_branch_builder``.  (John Arbash Meinel)

* ``bzrlib.builtins.internal_tree_files`` broken into two giving a new
  helper ``safe_relpath_files`` - used by the new ``exclude``
  parameter to commit. (Robert Collins)

* Make it easier to introduce new WorkingTree formats.
  (Ian Clatworthy)

* The code for exporting trees was refactored not to use the
  deprecated ``InventoryEntry`` methods. (Ian Clatworthy)

* RuleSearchers return () instead of [] now when there are no matches.
  (Ian Clatworthy)


bzr 1.6beta3 2008-07-17
#######################

This release adds a new 'stacked branches' feature allowing branches to
share storage without being in the same repository or on the same machine.
(See the user guide for more details.)  It also adds a new hook, improved
weaves, aliases for related locations, faster bzr+ssh push, and several
bug fixes.

Features
********

* New ``pre_change_branch_tip`` hook that is called before the
  branch tip is moved, while the branch is write-locked.  See the User
  Reference for signature details.  (Andrew Bennetts)

* Rule-based preferences can now be defined for selected files in
  selected branches, allowing commands and plugins to provide
  custom behaviour for files matching defined patterns.
  See ``Rule-based preferences`` (part of ``Configuring Bazaar``)
  in the User Guide and ``bzr help rules`` for more information.
  (Ian Clatworthy)

* Sites may suggest a branch to stack new branches on.  (Aaron Bentley)

* Stacked branches are now supported. See ``bzr help branch`` and
  ``bzr help push``.  Branches must be in the ``development1`` format
  to stack, though the stacked-on branch can be of any format.
  (Robert Collins)

Improvements
************

* ``bzr export --format=tgz --root=NAME -`` to export a gzipped tarball
  to stdout; also ``tar`` and ``tbz2``.
  (Martin Pool)

* ``bzr (re)merge --weave`` will now use a standard Weave algorithm,
  rather than the annotation-based merge it was using. It does so by
  building up a Weave of the important texts, without needing to build
  the full ancestry. (John Arbash Meinel, #238895)

* ``bzr send`` documents and better supports ``emacsclient`` (proper
  escaping of mail headers and handling of the MUA Mew).
  (Christophe Troestler)

* Remembered locations can be specified by aliases, e.g. :parent, :public,
  :submit.  (Aaron Bentley)

* The smart protocol now has improved support for setting branches'
  revision info directly.  This makes operations like push
  faster.  The new request method name is
  ``Branch.set_last_revision_ex``.  (Andrew Bennetts)

Bug Fixes
*********

* Bazaar is now able to be a client to the web server of IIS 6 and 7.
  The broken implementations of RFC822 in Python and RFC2046 in IIS
  combined with boundary-line checking in Bazaar previously made this
  impossible. (NB, IIS 5 does not suffer from this problem).
  (Adrian Wilkins, #247585)

* ``bzr log --long`` with a ghost in your mainline now handles that
  ghost properly. (John Arbash Meinel, #243536)

* ``check`` handles the split-up .bzr layout correctly, so no longer
  requires a branch to be present.
  (Daniel Watkins, #64783)

* Clearer message about how to set the PYTHONPATH if bzrlib can't be
  loaded.
  (Martin Pool, #205230)

* Errors about missing libraries are now shown without a traceback,
  and with a suggestion to install the library.  The full traceback is
  still in ``.bzr.log`` and can be shown with ``-Derror``.
  (Martin Pool, #240161)

* Fetch from a stacked branch copies all required data.
  (Aaron Bentley, #248506)

* Handle urls such as ftp://user@host.com@www.host.com where the user
  name contains an @.
  (Neil Martinsen-Burrell, #228058)

* ``needs_read_lock`` and ``needs_write_lock`` now suppress an error during
  ``unlock`` if there was an error in the original function. This helps
  most when there is a failure with a smart server action, since often the
  connection closes and we cannot unlock.
  (Andrew Bennetts, John Arbash Meinel, #125784)

* Obsolete hidden command ``bzr fetch`` removed.
  (Martin Pool, #172870)

* Raise the correct exception when doing ``-rbefore:0`` or ``-c0``.
  (John Arbash Meinel, #239933)

* You can now compare file revisions in Windows diff programs from
  Cygwin Bazaar.
  (Matt McClure, #209281)

* revision_history now tolerates mainline ghosts for Branch format 6.
  (Aaron Bentley, #235055)

* Set locale from environment for third party libs.
  (Martin von Gagern, #128496)

Documentation
*************

* Added *Using stacked branches* to the User Guide.
  (Ian Clatworthy)

* Updated developer documentation.
  (Martin Pool)

Testing
*******

* ``-Dmemory`` will cause /proc/PID/status to be catted before bzr
  exits, allowing low-key analysis of peak memory use. (Robert Collins)

* ``TestCaseWithTransport.make_branch_and_tree`` tries harder to return
  a tree with a ``branch`` attribute of the right format.  This was
  preventing some ``RemoteBranch`` tests from actually running with
  ``RemoteBranch`` instances.  (Andrew Bennetts)

API Changes
***********

* Removed ``Repository.text_store``, ``control_store``, etc.  Instead,
  there are new attributes ``texts, inventories, revisions,
  signatures``, each of which is a ``VersionedFiles``.  See the
  Repository docstring for more details.
  (Robert Collins)

* ``Branch.pull`` now accepts an ``_override_hook_target`` optional
  parameter.  If you have a subclass of ``Branch`` that overrides
  ``pull`` then you should add this parameter.  (Andrew Bennetts)

* ``bzrlib.check.check()`` has been deprecated in favour of the more
  aptly-named ``bzrlib.check.check_branch()``.
  (Daniel Watkins)

* ``Tree.print_file`` and ``Repository.print_file`` are deprecated.
  These methods are bad APIs because they write directly to sys.stdout.
  bzrlib does not use them internally, and there are no direct tests
  for them. (Alexander Belchenko)

Internals
*********

* ``cat`` command no longer uses ``Tree.print_file()`` internally.
  (Alexander Belchenko)

* New class method ``BzrDir.open_containing_tree_branch_or_repository``
  which eases the discovery of the tree, the branch and the repository
  containing a given location.
  (Daniel Watkins)

* New ``versionedfile.KeyMapper`` interface to abstract out the access to
  underlying .knit/.kndx etc files in repositories with partitioned
  storage. (Robert Collins)

* Obsolete developer-use command ``weave-join`` has been removed.
  (Robert Collins)

* ``RemoteToOtherFetcher`` and ``get_data_stream_for_search`` removed,
  to support new ``VersionedFiles`` layering.
  (Robert Collins)


bzr 1.6beta2 2008-06-10
#######################

This release contains further progress towards our 1.6 goals of shallow
repositories, and contains a fix for some user-affecting bugs in the
repository layer.  Building working trees during checkout and branch is
now faster.

Bug Fixes
*********

* Avoid KnitCorrupt error extracting inventories from some repositories.
  (The data is not corrupt; an internal check is detecting a problem
  reading from the repository.)
  (Martin Pool, Andrew Bennetts, Robert Collins, #234748)

* ``bzr status`` was breaking if you merged the same revision twice.
  (John Arbash Meinel, #235407)

* Fix infinite loop consuming 100% CPU when a connection is lost while
  reading a response body via the smart protocol v1 or v2.
  (Andrew Bennetts)

* Inserting a bundle which changes the contents of a file with no trailing
  end of line, causing a knit snapshot in a 'knits' repository will no longer
  cause KnitCorrupt. (Robert Collins)

* ``RemoteBranch.pull`` needs to return the ``self._real_branch``'s
  pull result. It was instead just returning None, which breaks ``bzr
  pull``. (John Arbash Meinel, #238149)

* Sanitize branch nick before using it as an attachment filename in
  ``bzr send``. (Lukáš Lalinský, #210218)

* Squash ``inv_entry.symlink_target`` to a plain string when
  generating DirState details. This prevents from getting a
  ``UnicodeError`` when you have symlinks and non-ascii filenames.
  (John Arbash Meinel, #135320)

Improvements
************

* Added the 'alias' command to set/unset and display aliases. (Tim Penhey)

* ``added``, ``modified``, and ``unknowns`` behaviour made consistent (all three
  now quote paths where required). Added ``--null`` option to ``added`` and
  ``modified`` (for null-separated unknowns, use ``ls --unknown --null``)
  (Adrian Wilkins)

* Faster branching (1.09x) and lightweight checkouts (1.06x) on large trees.
  (Ian Clatworthy, Aaron Bentley)

Documentation
*************

* Added *Bazaar Zen* section to the User Guide. (Ian Clatworthy)

Testing
*******

* Fix the test HTTPServer to be isolated from chdir calls made while it is
  running, allowing it to be used in blackbox tests. (Robert Collins)

API Changes
***********

* ``WorkingTree.set_parent_(ids/trees)`` will now filter out revisions
  which are in the ancestry of other revisions. So if you merge the same
  tree twice, or merge an ancestor of an existing merge, it will only
  record the newest. (If you merge a descendent, it will replace its
  ancestor). (John Arbash Meinel, #235407)

* ``RepositoryPolicy.__init__`` now requires stack_on and stack_on_pwd,
  through the derived classes do not.  (Aaron Bentley)

Internals
*********

* ``bzrlib.bzrdir.BzrDir.sprout`` now accepts ``stacked`` to control
  creating stacked branches. (Robert Collins)

* Knit record serialisation is now stricter on what it will accept, to
  guard against potential internal bugs, or broken input. (Robert Collins)

bzr 1.6beta1 2008-06-02
#######################


Commands that work on the revision history such as push, pull, missing,
uncommit and log are now substantially faster.  This release adds a
translation of some of the user documentation into Spanish.  (Contributions of
other translations would be very welcome.)  Bazaar 1.6beta1 adds a new network
protocol which is used by default and which allows for more efficient transfers
and future extensions.


Notes When Upgrading
********************

* There is a new version of the network protocol used for bzr://, bzr+ssh://
  and bzr+http:// connections.  This will allow more efficient requests and
  responses, and more graceful fallback when a server is too old to
  recognise a request from a more recent client.  Bazaar 1.6 will
  interoperate with 0.16 and later versions, but servers should be upgraded
  when possible.  Bazaar 1.6 no longer interoperates with 0.15 and earlier via
  these protocols.  Use alternatives like SFTP or upgrade those servers.
  (Andrew Bennetts, #83935)

Changes
*******

* Deprecation warnings will not be suppressed when running ``bzr selftest``
  so that developers can see if their code is using deprecated functions.
  (John Arbash Meinel)

Features
********

* Adding ``-Derror`` will now display a traceback when a plugin fails to
  load. (James Westby)

Improvements
************

* ``bzr branch/push/pull -r XXX`` now have a helper function for finding
  the revno of the new revision (``Graph.find_distance_to_null``). This
  should make something like ``bzr branch -r -100`` in a shared, no-trees
  repository much snappier. (John Arbash Meinel)

* ``bzr log --short -r X..Y`` no longer needs to access the full revision
  history. This makes it noticeably faster when logging the last few
  revisions. (John Arbash Meinel)

* ``bzr ls`` now accepts ``-V`` as an alias for ``--versioned``.
  (Jerad Cramp, #165086)

* ``bzr missing`` uses the new ``Graph.find_unique_ancestors`` and
  ``Graph.find_differences`` to determine missing revisions without having
  to search the whole ancestry. (John Arbash Meinel, #174625)

* ``bzr uncommit`` now uses partial history access, rather than always
  extracting the full revision history for a branch. This makes it
  resolve the appropriate revisions much faster (in testing it drops
  uncommit from 1.5s => 0.4s). It also means ``bzr log --short`` is one
  step closer to not using full revision history.
  (John Arbash Meinel, #172649)

Bugfixes
********

* ``bzr merge --lca`` should handle when two revisions have no common
  ancestor other than NULL_REVISION. (John Arbash Meinel, #235715)

* ``bzr status`` was breaking if you merged the same revision twice.
  (John Arbash Meinel, #235407)

* ``bzr push`` with both ``--overwrite`` and ``-r NNN`` options no longer
  fails.  (Andrew Bennetts, #234229)

* Correctly track the base URL of a smart medium when using bzr+http://
  URLs, which was causing spurious "No repository present" errors with
  branches in shared repositories accessed over bzr+http.
  (Andrew Bennetts, #230550)

* Define ``_remote_is_at_least_1_2`` on ``SmartClientMedium`` so that all
  implementations have the attribute.  Fixes 'PyCurlTransport' object has no
  attribute '_remote_is_at_least_1_2' attribute errors.
  (Andrew Bennetts, #220806)

* Failure to delete an obsolete pack file should just give a warning
  message, not a fatal error.  It may for example fail if the file is still
  in use by another process.
  (Martin Pool)

* Fix MemoryError during large fetches over HTTP by limiting the amount of
  data we try to read per ``recv`` call.  The problem was observed with
  Windows and a proxy, but might affect other environments as well.
  (Eric Holmberg, #215426)

* Handle old merge directives correctly in Merger.from_mergeable.  Stricter
  get_parent_map requirements exposed a latent bug here.  (Aaron Bentley)

* Issue a warning and ignore passwords declared in authentication.conf when
  used for an ssh scheme (sftp or bzr+ssh).
  (Vincent Ladeuil, #203186)

* Make both http implementations raise appropriate exceptions on 403
  Forbidden when POSTing smart requests.
  (Vincent Ladeuil, #230223)

* Properly *title* header names in http requests instead of capitalizing
  them.
  (Vincent Ladeuil, #229076)

* The "Unable to obtain lock" error message now also suggests using
  ``bzr break-lock`` to fix it.  (Martin Albisetti, #139202)

* Treat an encoding of '' as ascii; this can happen when bzr is run
  under vim on Mac OS X.
  (Neil Martinsen-Burrell)

* ``VersionedFile.make_mpdiffs()`` was raising an exception that wasn't in
  scope. (Daniel Fischer #235687)

Documentation
*************

* Added directory structure and started translation of docs in spanish.
  (Martin Albisetti, Lucio Albenga)

* Incorporate feedback from Jelmer Vernooij and Neil Martinsen-Burrell
  on the plugin and integration chapters of the User Guide.
  (Ian Clatworthy)

* More Bazaar developer documentation about packaging and release process,
  and about use of Python reprs.
  (Martin Pool, Martin Albisetti)

* Updated Tortise strategy document. (Mark Hammond)

Testing
*******

* ``bzrlib.tests.adapt_tests`` was broken and unused - it has been fixed.
  (Robert Collins)

* Fix the test HTTPServer to be isolated from chdir calls made while it is
  running, allowing it to be used in blackbox tests. (Robert Collins)

* New helper function for splitting test suites
  ``split_suite_by_condition``. (Robert Collins)

Internals
*********

* ``Branch.missing_revisions`` has been deprecated. Similar functionality
  can be obtained using ``bzrlib.missing.find_unmerged``. The api was
  fairly broken, and the function was unused, so we are getting rid of it.
  (John Arbash Meinel)

API Changes
***********

* ``Branch.abspath`` is deprecated; use the Tree or Transport
  instead.  (Martin Pool)

* ``Branch.update_revisions`` now takes an optional ``Graph``
  object. This can be used by ``update_revisions`` when it is
  checking ancestry, and allows callers to prefer request to go to a
  local branch.  (John Arbash Meinel)

* Branch, Repository, Tree and BzrDir should expose a Transport as an
  attribute if they have one, rather than having it indirectly accessible
  as ``.control_files._transport``.  This doesn't add a requirement
  to support a Transport in cases where it was not needed before;
  it just simplifies the way it is reached.  (Martin Pool)

* ``bzr missing --mine-only`` will return status code 0 if you have no
  new revisions, but the remote does. Similarly for ``--theirs-only``.
  The new code only checks one side, so it doesn't know if the other
  side has changes. This seems more accurate with the request anyway.
  It also changes the output to print '[This|Other] branch is up to
  date.' rather than displaying nothing.  (John Arbash Meinel)

* ``LockableFiles.put_utf8``, ``put_bytes`` and ``controlfilename``
  are now deprecated in favor of using Transport operations.
  (Martin Pool)

* Many methods on ``VersionedFile``, ``Repository`` and in
  ``bzrlib.revision``  deprecated before bzrlib 1.5 have been removed.
  (Robert Collins)

* ``RevisionSpec.wants_revision_history`` can be set to False for a given
  ``RevisionSpec``. This will disable the existing behavior of passing in
  the full revision history to ``self._match_on``. Useful for specs that
  don't actually need access to the full history. (John Arbash Meinel)

* The constructors of ``SmartClientMedium`` and its subclasses now require a
  ``base`` parameter.  ``SmartClientMedium`` implementations now also need
  to provide a ``remote_path_from_transport`` method.  (Andrew Bennetts)

* The default permissions for creating new files and directories
  should now be obtained from ``BzrDir._get_file_mode()`` and
  ``_get_dir_mode()``, rather than from LockableFiles.  The ``_set_file_mode``
  and ``_set_dir_mode`` variables on LockableFiles which were advertised
  as a way for plugins to control this are no longer consulted.
  (Martin Pool)

* ``VersionedFile.join`` is deprecated. This method required local
  instances of both versioned file objects and was thus hostile to being
  used for streaming from a smart server. The new get_record_stream and
  insert_record_stream are meant to efficiently replace this method.
  (Robert Collins)

* ``WorkingTree.set_parent_(ids/trees)`` will now filter out revisions
  which are in the ancestry of other revisions. So if you merge the same
  tree twice, or merge an ancestor of an existing merge, it will only
  record the newest. (If you merge a descendent, it will replace its
  ancestor). (John Arbash Meinel, #235407)

* ``WorkingTreeFormat2.stub_initialize_remote`` is now private.
  (Martin Pool)


bzr 1.5 2008-05-16
##################

This release of Bazaar includes several updates to the documentation, and fixes
to prepare for making rich root support the default format. Many bugs have been
squashed, including fixes to log, bzr+ssh inter-operation with older servers.

Changes
*******

* Suppress deprecation warnings when bzrlib is a 'final' release. This way
  users of packaged software won't be bothered with DeprecationWarnings,
  but developers and testers will still see them. (John Arbash Meinel)

Documentation
*************

* Incorporate feedback from Jelmer Vernooij and Neil Martinsen-Burrell
  on the plugin and integration chapters of the User Guide.
  (Ian Clatworthy)


bzr 1.5rc1 2008-05-09
#####################

Changes
*******

* Broader support of GNU Emacs mail clients. Set
  ``mail_client=emacsclient`` in your bazaar.conf and ``send`` will pop the
  bundle in a mail buffer according to the value of ``mail-user-agent``
  variable. (Xavier Maillard)

Improvements
************

* Diff now handles revision specs like "branch:" and "submit:" more
  efficiently.  (Aaron Bentley, #202928)

* More friendly error given when attempt to start the smart server
  on an address already in use. (Andrea Corbellini, #200575)

* Pull completes much faster when there is nothing to pull.
  (Aaron Bentley)

Bugfixes
********

* Authentication.conf can define sections without password.
  (Vincent Ladeuil, #199440)

* Avoid muttering every time a child update does not cause a progress bar
  update. (John Arbash Meinel, #213771)

* ``Branch.reconcile()`` is now implemented. This allows ``bzr reconcile``
  to fix when a Branch has a non-canonical mainline history. ``bzr check``
  also detects this condition. (John Arbash Meinel, #177855)

* ``bzr log -r ..X bzr://`` was failing, because it was getting a request
  for ``revision_id=None`` which was not a string.
  (John Arbash Meinel, #211661)

* ``bzr commit`` now works with Microsoft's FTP service.
  (Andreas Deininger)

* Catch definitions outside sections in authentication.conf.
  (Vincent Ladeuil, #217650)

* Conversion from non-rich-root to rich-root(-pack) updates inventory
  sha1s, even when bundles are used.  (Aaron Bentley, #181391)

* Conversion from non-rich-root to rich-root(-pack) works correctly even
  though search keys are not topologically sorted.  (Aaron Bentley)

* Conversion from non-rich-root to rich-root(-pack) works even when a
  parent revision has a different root id.  (Aaron Bentley, #177874)

* Disable strace testing until strace is fixed (see bug #103133) and emit a
  warning when selftest ends to remind us of leaking tests.
  (Vincent Ladeuil, #226769)

* Fetching all revisions from a repository does not cause pack collisions.
  (Robert Collins, Aaron Bentley, #212908)

* Fix error about "attempt to add line-delta in non-delta knit".
  (Andrew Bennetts, #217701)

* Pushing a branch in "dirstate" format (Branch5) over bzr+ssh would break
  if the remote server was < version 1.2. This was due to a bug in the
  RemoteRepository.get_parent_map() fallback code.
  (John Arbash Meinel, #214894)

* Remove leftover code in ``bzr_branch`` that inappropriately creates
  a ``branch-name`` file in the branch control directory.
  (Martin Pool)

* Set SO_REUSEADDR on server sockets of ``bzr serve`` to avoid problems
  rebinding the socket when starting the server a second time.
  (John Arbash Meinel, Martin Pool, #164288)

* Severe performance degradation in fetching from knit repositories to
  knits and packs due to parsing the entire revisions.kndx on every graph
  walk iteration fixed by using the Repository.get_graph API.  There was
  another regression in knit => knit fetching which re-read the index for
  every revision each side had in common.
  (Robert Collins, John Arbash Meinel)

* When logging the changes to a particular file, there was a bug if there
  were ghosts in the revision ancestry. (John Arbash Meinel, #209948)

* xs4all's ftp server returns a temporary error when trying to list an
  empty directory, rather than returning an empty list. Adding a
  workaround so that we don't get spurious failures.
  (John Arbash Meinel, #215522)

Documentation
*************

* Expanded the User Guide to include new chapters on popular plugins and
  integrating Bazaar into your environment. The *Best practices* chapter
  was renamed to *Miscellaneous topics* as suggested by community
  feedback as well. (Ian Clatworthy)

* Document outlining strategies for TortoiseBzr. (Mark Hammond)

* Improved the documentation on hooks. (Ian Clatworthy)

* Update authentication docs regarding ssh agents.
  (Vincent Ladeuil, #183705)

Testing
*******

* Add ``thread_name_suffix`` parameter to SmartTCPServer_for_testing, to
  make it easy to identify which test spawned a thread with an unhandled
  exception. (Andrew Bennetts)

* New ``--debugflag``/``-E`` option to ``bzr selftest`` for setting
  options for debugging tests, these are complementary to the the -D
  options.  The ``-Dselftest_debug`` global option has been replaced by the
  ``-E=allow_debug`` option for selftest. (Andrew Bennetts)

* Parameterised test ids are preserved correctly to aid diagnosis of test
  failures. (Robert Collins, Andrew Bennetts)

* selftest now accepts --starting-with <id> to load only the tests whose id
  starts with the one specified. This greatly speeds up running the test
  suite on a limited set of tests and can be used to run the tests for a
  single module, a single class or even a single test.  (Vincent Ladeuil)

* The test suite modules have been modified to define load_tests() instead
  of test_suite(). That speeds up selective loading (via --load-list)
  significantly and provides many examples on how to migrate (grep for
  load_tests).  (Vincent Ladeuil)

Internals
*********

* ``Hooks.install_hook`` is now deprecated in favour of
  ``Hooks.install_named_hook`` which adds a required ``name`` parameter, to
  avoid having to call ``Hooks.name_hook``. (Daniel Watkins)

* Implement xml8 serializer.  (Aaron Bentley)

* New form ``@deprecated_method(deprecated_in(1, 5, 0))`` for making
  deprecation wrappers.  (Martin Pool)

* ``Repository.revision_parents`` is now deprecated in favour of
  ``Repository.get_parent_map([revid])[revid]``. (Jelmer Vernooij)

* The Python ``assert`` statement is no longer used in Bazaar source, and
  a test checks this.  (Martin Pool)

API Changes
***********

* ``bzrlib.status.show_pending_merges`` requires the repository to be
  locked by the caller. Callers should have been doing it anyway, but it
  will now raise an exception if they do not. (John Arbash Meinel)

* Repository.get_data_stream, Repository.get_data_stream_for_search(),
  Repository.get_deltas_for_revsions(), Repository.revision_trees(),
  Repository.item_keys_introduced_by() no longer take read locks.
  (Aaron Bentley)

* ``LockableFiles.get_utf8`` and ``.get`` are deprecated, as a start
  towards removing LockableFiles and ``.control_files`` entirely.
  (Martin Pool)

* Methods deprecated prior to 1.1 have been removed.
  (Martin Pool)


bzr 1.4 2008-04-28
##################

This release of Bazaar includes handy improvements to the speed of log and
status, new options for several commands, improved documentation, and better
hooks, including initial code for server-side hooks.  A number of bugs have
been fixed, particularly in interoperability between different formats or
different releases of Bazaar over there network.  There's been substantial
internal work in both the repository and network code to enable new features
and faster performance.

Bug Fixes
*********

* Pushing a branch in "dirstate" format (Branch5) over bzr+ssh would break
  if the remote server was < version 1.2.  This was due to a bug in the
  RemoteRepository.get_parent_map() fallback code.
  (John Arbash Meinel, Andrew Bennetts, #214894)


bzr 1.4rc2 2008-04-21
#####################

Bug Fixes
*********

* ``bzr log -r ..X bzr://`` was failing, because it was getting a request
  for ``revision_id=None`` which was not a string.
  (John Arbash Meinel, #211661)

* Fixed a bug in handling ghost revisions when logging changes in a
  particular file.  (John Arbash Meinel, #209948)

* Fix error about "attempt to add line-delta in non-delta knit".
  (Andrew Bennetts, #205156)

* Fixed performance degradation in fetching from knit repositories to
  knits and packs due to parsing the entire revisions.kndx on every graph
  walk iteration fixed by using the Repository.get_graph API.  There was
  another regression in knit => knit fetching which re-read the index for
  every revision each side had in common.
  (Robert Collins, John Arbash Meinel)


bzr 1.4rc1 2008-04-11
#####################

Changes
*******

* bzr main script cannot be imported (Benjamin Peterson)

* On Linux bzr additionally looks for plugins in arch-independent site
  directory. (Toshio Kuratomi)

* The ``set_rh`` branch hook is now deprecated. Please migrate
  any plugins using this hook to use an alternative, e.g.
  ``post_change_branch_tip``. (Ian Clatworthy)

* When a plugin cannot be loaded as the file path is not a valid
  python module name bzr will now strip a ``bzr_`` prefix from the
  front of the suggested name, as many plugins (e.g. bzr-svn)
  want to be installed without this prefix. It is a common mistake
  to have a folder named "bzr-svn" for that plugin, especially
  as this is what bzr branch lp:bzr-svn will give you. (James Westby,
  Andrew Cowie)

* UniqueIntegerBugTracker now appends bug-ids instead of joining
  them to the base URL. Plugins that register bug trackers may
  need a trailing / added to the base URL if one is not already there.
  (James Wesby, Andrew Cowie)

Features
********

* Added start_commit hook for mutable trees. (Jelmer Vernooij, #186422)

* ``status`` now accepts ``--no-pending`` to show the status without
  listing pending merges, which speeds up the command a lot on large
  histories.  (James Westby, #202830)

* New ``post_change_branch_tip`` hook that is called after the
  branch tip is moved but while the branch is still write-locked.
  See the User Reference for signature details.
  (Ian Clatworthy, James Henstridge)

* Reconfigure can convert a branch to be standalone or to use a shared
  repository.  (Aaron Bentley)

Improvements
************

* The smart protocol now has support for setting branches' revision info
  directly.  This should make operations like push slightly faster, and is a
  step towards server-side hooks.  The new request method name is
  ``Branch.set_last_revision_info``.  (Andrew Bennetts)

* ``bzr commit --fixes`` now recognises "gnome" as a tag by default.
  (James Westby, Andrew Cowie)

* ``bzr switch`` will attempt to find branches to switch to relative to the
  current branch. E.g. ``bzr switch branchname`` will look for
  ``current_branch/../branchname``. (Robert Collins, Jelmer Vernooij,
  Wouter van Heyst)

* Diff is now more specific about execute-bit changes it describes
  (Chad Miller)

* Fetching data over HTTP is a bit faster when urllib is used.  This is done
  by forcing it to recv 64k at a time when reading lines in HTTP headers,
  rather than just 1 byte at a time.  (Andrew Bennetts)

* Log --short and --line are much faster when -r is not specified.
  (Aaron Bentley)

* Merge is faster.  We no longer check a file's existence unnecessarily
  when merging the execute bit.  (Aaron Bentley)

* ``bzr status`` on an explicit list of files no longer shows pending
  merges, making it much faster on large trees. (John Arbash Meinel)

* The launchpad directory service now warns the user if they have not set
  their launchpad login and are trying to resolve a URL using it, just
  in case they want to do a write operation with it.  (James Westby)

* The smart protocol client is slightly faster, because it now only queries
  the server for the protocol version once per connection.  Also, the HTTP
  transport will now automatically probe for and use a smart server if
  one is present.  You can use the new ``nosmart+`` transport decorator
  to get the old behaviour.  (Andrew Bennetts)

* The ``version`` command takes a ``--short`` option to print just the
  version number, for easier use in scripts.  (Martin Pool)

* Various operations with revision specs and commands that calculate
  revnos and revision ids are faster.  (John A. Meinel, Aaron Bentley)

Bugfixes
********

* Add ``root_client_path`` parameter to SmartWSGIApp and
  SmartServerRequest.  This makes it possible to publish filesystem
  locations that don't exactly match URL paths. SmartServerRequest
  subclasses should use the new ``translate_client_path`` and
  ``transport_from_client_path`` methods when dealing with paths received
  from a client to take this into account.  (Andrew Bennetts, #124089)

* ``bzr mv a b`` can be now used also to rename previously renamed
  directories, not only files. (Lukáš Lalinský, #107967)

* ``bzr uncommit --local`` can now remove revisions from the local
  branch to be symmetric with ``bzr commit --local``.
  (John Arbash Meinel, #93412)

* Don't ask for a password if there is no real terminal.
  (Alexander Belchenko, #69851)

* Fix a bug causing a ValueError crash in ``parse_line_delta_iter`` when
  fetching revisions from a knit to pack repository or vice versa using
  bzr:// (including over http or ssh).
  (#208418, Andrew Bennetts, Martin Pool, Robert Collins)

* Fixed ``_get_line`` in ``bzrlib.smart.medium``, which was buggy.  Also
  fixed ``_get_bytes`` in the same module to use the push back buffer.
  These bugs had no known impact in normal use, but were problematic for
  developers working on the code, and were likely to cause real bugs sooner
  or later.  (Andrew Bennetts)

* Implement handling of basename parameter for DefaultMail.  (James Westby)

* Incompatibility with Paramiko versions newer than 1.7.2 was fixed.
  (Andrew Bennetts, #213425)

* Launchpad locations (lp: URLs) can be pulled.  (Aaron Bentley, #181945)

* Merges that add files to deleted root directories complete.  They
  do create conflicts.  (Aaron Bentley, #210092)

* vsftp's return ``550 RNFR command failed.`` supported.
  (Marcus Trautwig, #129786)

Documentation
*************

* Improved documentation on send/merge relationship. (Peter Schuller)

* Minor fixes to the User Guide. (Matthew Fuller)

* Reduced the evangelism in the User Guide. (Ian Clatworthy)

* Added Integrating with Bazaar document for developers (Martin Albisetti)

API Breaks
**********

* Attempting to pull data from a ghost aware repository (e.g. knits) into a
  non-ghost aware repository such as weaves will now fail if there are
  ghosts.  (Robert Collins)

* ``KnitVersionedFile`` no longer accepts an ``access_mode`` parameter, and
  now requires the ``index`` and ``access_method`` parameters to be
  supplied. A compatible shim has been kept in the new function
  ``knit.make_file_knit``. (Robert Collins)

* Log formatters must now provide log_revision instead of show and
  show_merge_revno methods. The latter had been deprecated since the 0.17
  release. (James Westby)

* ``LoopbackSFTP`` is now called ``SocketAsChannelAdapter``.
  (Andrew Bennetts)

* ``osutils.backup_file`` is removed. (Alexander Belchenko)

* ``Repository.get_revision_graph`` is deprecated, with no replacement
  method. The method was size(history) and not desirable. (Robert Collins)

* ``revision.revision_graph`` is deprecated, with no replacement function.
  The function was size(history) and not desirable. (Robert Collins)

* ``Transport.get_shared_medium`` is deprecated.  Use
  ``Transport.get_smart_medium`` instead.  (Andrew Bennetts)

* ``VersionedFile`` factories now accept a get_scope parameter rather
  than using a call to ``transaction_finished``, allowing the removal of
  the fixed list of versioned files per repository. (Robert Collins)

* ``VersionedFile.annotate_iter`` is deprecated. While in principle this
  allowed lower memory use, all users of annotations wanted full file
  annotations, and there is no storage format suitable for incremental
  line-by-line annotation. (Robert Collins)

* ``VersionedFile.clone_text`` is deprecated. This performance optimisation
  is no longer used - reading the content of a file that is undergoing a
  file level merge to identical state on two branches is rare enough, and
  not expensive enough to special case. (Robert Collins)

* ``VersionedFile.clear_cache`` and ``enable_cache`` are deprecated.
  These methods added significant complexity to the ``VersionedFile``
  implementation, but were only used for optimising fetches from knits -
  which can be done from outside the knit layer, or via a caching
  decorator. As knits are not the default format, the complexity is no
  longer worth paying. (Robert Collins)

* ``VersionedFile.create_empty`` is removed. This method presupposed a
  sensible mapping to a transport for individual files, but pack backed
  versioned files have no such mapping. (Robert Collins)

* ``VersionedFile.get_graph`` is deprecated, with no replacement method.
  The method was size(history) and not desirable. (Robert Collins)

* ``VersionedFile.get_graph_with_ghosts`` is deprecated, with no
  replacement method.  The method was size(history) and not desirable.
  (Robert Collins)

* ``VersionedFile.get_parents`` is deprecated, please use
  ``VersionedFile.get_parent_map``. (Robert Collins)

* ``VersionedFile.get_sha1`` is deprecated, please use
  ``VersionedFile.get_sha1s``. (Robert Collins)

* ``VersionedFile.has_ghost`` is now deprecated, as it is both expensive
  and unused outside of a single test. (Robert Collins)

* ``VersionedFile.iter_parents`` is now deprecated in favour of
  ``get_parent_map`` which can be used to instantiate a Graph on a
  VersionedFile. (Robert Collins)

* ``VersionedFileStore`` no longer uses the transaction parameter given
  to most methods; amongst other things this means that the
  get_weave_or_empty method no longer guarantees errors on a missing weave
  in a readonly transaction, and no longer caches versioned file instances
  which reduces memory pressure (but requires more careful management by
  callers to preserve performance). (Robert Collins)

Testing
*******

* New -Dselftest_debug flag disables clearing of the debug flags during
  tests.  This is useful if you want to use e.g. -Dhpss to help debug a
  failing test.  Be aware that using this feature is likely to cause
  spurious test failures if used with the full suite. (Andrew Bennetts)

* selftest --load-list now uses a new more agressive test loader that will
  avoid loading unneeded modules and building their tests. Plugins can use
  this new loader by defining a load_tests function instead of a test_suite
  function. (a forthcoming patch will provide many examples on how to
  implement this).
  (Vincent Ladeuil)

* selftest --load-list now does some sanity checks regarding duplicate test
  IDs and tests present in the list but not found in the actual test suite.
  (Vincent Ladeuil)

* Slightly more concise format for the selftest progress bar, so there's
  more space to show the test name.  (Martin Pool) ::

    [2500/10884, 1fail, 3miss in 1m29s] test_revisionnamespaces.TestRev

* The test suite takes much less memory to run, and is a bit faster.  This
  is done by clearing most attributes of TestCases after running them, if
  they succeeded.  (Andrew Bennetts)

Internals
*********

* Added ``_build_client_protocol`` to ``_SmartClient``.  (Andrew Bennetts)

* Added basic infrastructure for automatic plugin suggestion.
  (Martin Albisetti)

* If a ``LockableFiles`` object is not explicitly unlocked (for example
  because of a missing ``try/finally`` block, it will give a warning but
  not automatically unlock itself.  (Previously they did.)  This
  sometimes caused knock-on errors if for example the network connection
  had already failed, and should not be relied upon by code.
  (Martin Pool, #109520)

* ``make dist`` target to build a release tarball, and also
  ``check-dist-tarball`` and ``dist-upload-escudero``.  (Martin Pool)

* The ``read_response_tuple`` method of ``SmartClientRequestProtocol*``
  classes will now raise ``UnknownSmartMethod`` when appropriate, so that
  callers don't need to try distinguish unknown request errors from other
  errors.  (Andrew Bennetts)

* ``set_make_working_trees`` is now implemented provided on all repository
  implementations (Aaron Bentley)

* ``VersionedFile`` now has a new method ``get_parent_map`` which, like
  ``Graph.get_parent_map`` returns a dict of key:parents. (Robert Collins)


bzr 1.3.1 2008-04-09
####################

No changes from 1.3.1rc1.


bzr 1.3.1rc1 2008-04-04
#######################

Bug Fixes
*********

* Fix a bug causing a ValueError crash in ``parse_line_delta_iter`` when
  fetching revisions from a knit to pack repository or vice versa using
  bzr:// (including over http or ssh).
  (#208418, Andrew Bennetts, Martin Pool, Robert Collins)


bzr 1.3 2008-03-20
##################

Bazaar has become part of the GNU project <http://www.gnu.org>

Many operations that act on history, including ``log`` and ``annotate`` are now
substantially faster.  Several bugs have been fixed and several new options and
features have been added.

Testing
*******

* Avoid spurious failure of ``TestVersion.test_version`` matching
  directory names.
  (#202778, Martin Pool)


bzr 1.3rc1 2008-03-16
#####################

Notes When Upgrading
********************

* The backup directory created by ``upgrade`` is now called
  ``backup.bzr``, not ``.bzr.backup``. (Martin Albisetti)

Changes
*******

* A new repository format 'development' has been added. This format will
  represent the latest 'in-progress' format that the bzr developers are
  interested in getting early-adopter testing and feedback on.
  ``doc/developers/development-repo.txt`` has detailed information.
  (Robert Collins)

* BZR_LOG environment variable controls location of .bzr.log trace file.
  User can suppress writing messages to .bzr.log by using '/dev/null'
  filename (on Linux) or 'NUL' (on Windows). If BZR_LOG variable
  is not defined but BZR_HOME is defined then default location
  for .bzr.log trace file is ``$BZR_HOME/.bzr.log``.
  (Alexander Belchenko, #106117)

* ``launchpad`` builtin plugin now shipped as separate part in standalone
  bzr.exe, installed to ``C:\Program Files\Bazaar\plugins`` directory,
  and standalone installer allows user to skip installation of this plugin.
  (Alexander Belchenko)

* Restore auto-detection of plink.exe on Windows. (Dmitry Vasiliev)

* Version number is now shown as "1.2" or "1.2pr2", without zeroed or
  missing final fields.  (Martin Pool)

Features
********

* ``branch`` and ``checkout`` can hard-link working tree files, which is
  faster and saves space.  (Aaron Bentley)

* ``bzr send`` will now also look at the ``child_submit_to`` setting in
  the submit branch to determine the email address to send to.
  (Jelmer Vernooij)

Improvements
************

* BzrBranch._lefthand_history is faster on pack repos.  (Aaron Bentley)

* Branch6.generate_revision_history is faster.  (Aaron Bentley)

* Directory services can now be registered, allowing special URLs to be
  dereferenced into real URLs.  This is a generalization and cleanup of
  the lp: transport lookup.  (Aaron Bentley)

* Merge directives that are automatically attached to emails have nicer
  filenames, based on branch-nick + revno. (Aaron Bentley)

* ``push`` has a ``--revision`` option, to specify what revision to push up
  to.  (Daniel Watkins)

* Significantly reducing execution time and network traffic for trivial
  case of running ``bzr missing`` command for two identical branches.
  (Alexander Belchenko)

* Speed up operations that look at the revision graph (such as 'bzr log').
  ``KnitPackRepositor.get_revision_graph`` uses ``Graph.iter_ancestry`` to
  extract the revision history. This allows filtering ghosts while
  stepping instead of needing to peek ahead. (John Arbash Meinel)

* The ``hooks`` command lists installed hooks, to assist in debugging.
  (Daniel Watkins)

* Updates to how ``annotate`` work. Should see a measurable improvement in
  performance and memory consumption for file with a lot of merges.
  Also, correctly handle when a line is introduced by both parents (it
  should be attributed to the first merge which notices this, and not
  to all subsequent merges.) (John Arbash Meinel)

Bugfixes
********

* Autopacking no longer holds the full set of inventory lines in
  memory while copying. For large repositories, this can amount to
  hundreds of MB of ram consumption.
  (Ian Clatworthy, John Arbash Meinel)

* Cherrypicking when using ``--format=merge3`` now explictly excludes
  BASE lines. (John Arbash Meinel, #151731)

* Disable plink's interactive prompt for password.
  (#107593, Dmitry Vasiliev)

* Encode command line arguments from unicode to user_encoding before
  invoking external mail client in `bzr send` command.
  (#139318, Alexander Belchenko)

* Fixed problem connecting to ``bzr+https://`` servers.
  (#198793, John Ferlito)

* Improved error reporting in the Launchpad plugin. (Daniel Watkins,
  #196618)

* Include quick-start-summary.svg file to python-based installer(s)
  for Windows. (#192924, Alexander Belchenko)

* lca merge now respects specified files. (Aaron Bentley)

* Make version-info --custom imply --all. (#195560, James Westby)

* ``merge --preview`` now works for merges that add or modify
  symlinks (James Henstridge)

* Redirecting the output from ``bzr merge`` (when the remembered
  location is used) now works. (John Arbash Meinel)

* setup.py script explicitly checks for Python version.
  (Jari Aalto, Alexander Belchenko, #200569)

* UnknownFormatErrors no longer refer to branches regardless of kind of
  unknown format. (Daniel Watkins, #173980)

* Upgrade bundled ConfigObj to version 4.5.2, which properly quotes #
  signs, among other small improvements. (Matt Nordhoff, #86838)

* Use correct indices when emitting LCA conflicts.  This fixes IndexError
  errors.  (Aaron Bentley, #196780)

Documentation
*************

* Explained how to use ``version-info --custom`` in the User Guide.
  (Neil Martinsen-Burrell)

API Breaks
**********

* Support for loading plugins from zip files and
  ``bzrlib.plugin.load_from_zip()`` function are deprecated.
  (Alexander Belchenko)

Testing
*******

* Added missing blackbox tests for ``modified`` (Adrian Wilkins)

* The branch interface tests were invalid for branches using rich-root
  repositories because the empty string is not a valid file-id.
  (Robert Collins)

Internals
*********

* ``Graph.iter_ancestry`` returns the ancestry of revision ids. Similar to
  ``Repository.get_revision_graph()`` except it includes ghosts and you can
  stop part-way through. (John Arbash Meinel)

* New module ``tools/package_mf.py`` provide custom module finder for
  python packages (improves standard python library's modulefinder.py)
  used by ``setup.py`` script while building standalone bzr.exe.
  (Alexander Belchenko)

* New remote method ``RemoteBzrDir.find_repositoryV2`` adding support for
  detecting external lookup support on remote repositories. This method is
  now attempted first when lookup up repositories, leading to an extra
  round trip on older bzr smart servers. (Robert Collins)

* Repository formats have a new supported-feature attribute
  ``supports_external_lookups`` used to indicate repositories which support
  falling back to other repositories when they have partial data.
  (Robert Collins)

* ``Repository.get_revision_graph_with_ghosts`` and
  ``bzrlib.revision.(common_ancestor,MultipleRevisionSources,common_graph)``
  have been deprecated.  (John Arbash Meinel)

* ``Tree.iter_changes`` is now a public API, replacing the work-in-progress
  ``Tree._iter_changes``. The api is now considered stable and ready for
  external users.  (Aaron Bentley)

* The bzrdir format registry now accepts an ``alias`` keyword to
  register_metadir, used to indicate that a format name is an alias for
  some other format and thus should not be reported when describing the
  format. (Robert Collins)


bzr 1.2 2008-02-15
##################

Bug Fixes
*********

* Fix failing test in Launchpad plugin. (Martin Pool)


bzr 1.2rc1 2008-02-13
#####################

Notes When Upgrading
********************

* Fetching via the smart protocol may need to reconnect once during a fetch
  if the remote server is running Bazaar 1.1 or earlier, because the client
  attempts to use more efficient requests that confuse older servers.  You
  may be required to re-enter a password or passphrase when this happens.
  This won't happen if the server is upgraded to Bazaar 1.2.
  (Andrew Bennetts)

Changes
*******

* Fetching via bzr+ssh will no longer fill ghosts by default (this is
  consistent with pack-0.92 fetching over SFTP). (Robert Collins)

* Formatting of ``bzr plugins`` output is changed to be more human-
  friendly. Full path of plugins locations will be shown only with
  ``--verbose`` command-line option. (Alexander Belchenko)

* ``merge`` now prefers to use the submit branch, but will fall back to
  parent branch.  For many users, this has no effect.  But some users who
  pull and merge on the same branch will notice a change.  This change
  makes it easier to work on a branch on two different machines, pulling
  between the machines, while merging from the upstream.
  ``merge --remember`` can now be used to set the submit_branch.
  (Aaron Bentley)

Features
********

* ``merge --preview`` produces a diff of the changes merge would make,
  but does not actually perform the merge.  (Aaron Bentley)

* New smart method ``Repository.get_parent_map`` for getting revision
  parent data. This returns additional parent information topologically
  adjacent to the requested data to reduce round trip latency impacts.
  (Robert Collins)

* New smart method, ``Repository.stream_revisions_chunked``, for fetching
  revision data that streams revision data via a chunked encoding.  This
  avoids buffering large amounts of revision data on the server and on the
  client, and sends less data to the server to request the revisions.
  (Andrew Bennetts, Robert Collins, #178353)

* The launchpad plugin now handles lp urls of the form
  ``lp://staging/``, ``lp://demo/``, ``lp://dev/`` to use the appropriate
  launchpad instance to do the resolution of the branch identities.
  This is primarily of use to Launchpad developers, but can also
  be used by other users who want to try out Launchpad as
  a branch location without messing up their public Launchpad
  account.  Branches that are pushed to the staging environment
  have an expected lifetime of one day. (Tim Penhey)

Improvements
************

* Creating a new branch no longer tries to read the entire revision-history
  unnecessarily over smart server operations. (Robert Collins)

* Fetching between different repository formats with compatible models now
  takes advantage of the smart method to stream revisions.  (Andrew Bennetts)

* The ``--coverage`` option is now global, rather specific to ``bzr
  selftest``.  (Andrew Bennetts)

* The ``register-branch`` command will now use the public url of the branch
  containing the current directory, if one has been set and no explicit
  branch is provided.  (Robert Collins)

* Tweak the ``reannotate`` code path to optimize the 2-parent case.
  Speeds up ``bzr annotate`` with a pack repository by approx 3:2.
  (John Arbash Meinel)

Bugfixes
********

* Calculate remote path relative to the shared medium in _SmartClient.  This
  is related to the problem in bug #124089.  (Andrew Bennetts)

* Cleanly handle connection errors in smart protocol version two, the same
  way as they are handled by version one.  (Andrew Bennetts)

* Clearer error when ``version-info --custom`` is used without
  ``--template`` (Lukáš Lalinský)

* Don't raise UnavailableFeature during test setup when medusa is not
  available or tearDown is never called leading to nasty side effects.
  (#137823, Vincent Ladeuil)

* If a plugin's test suite cannot be loaded, for example because of a syntax
  error in the tests, then ``selftest`` fails, rather than just printing
  a warning.  (Martin Pool, #189771)

* List possible values for BZR_SSH environment variable in env-variables
  help topic. (Alexander Belchenko, #181842)

* New methods ``push_log_file`` and ``pop_log_file`` to intercept messages:
  popping the log redirection now precisely restores the previous state,
  which makes it easier to use bzr log output from other programs.
  TestCaseInTempDir no longer depends on a log redirection being established
  by the test framework, which lets bzr tests cleanly run from a normal
  unittest runner.
  (#124153, #124849, Martin Pool, Jonathan Lange)

* ``pull --quiet`` is now more quiet, in particular a message is no longer
  printed when the remembered pull location is used. (James Westby,
  #185907)

* ``reconfigure`` can safely be interrupted while fetching.
  (Aaron Bentley, #179316)

* ``reconfigure`` preserves tags when converting to and from lightweight
  checkouts.  (Aaron Bentley, #182040)

* Stop polluting /tmp when running selftest.
  (Vincent Ladeuil, #123623)

* Switch from NFKC => NFC for normalization checks. NFC allows a few
  more characters which should be considered valid.
  (John Arbash Meinel, #185458)

* The launchpad plugin now uses the ``edge`` xmlrpc server to avoid
  interacting badly with a bug on the launchpad side. (Robert Collins)

* Unknown hostnames when connecting to a ``bzr://`` URL no longer cause
  tracebacks.  (Andrew Bennetts, #182849)

API Breaks
**********

* Classes implementing Merge types like Merge3Merger must now accept (and
  honour) a do_merge flag in their constructor.  (Aaron Bentley)

* ``Repository.add_inventory`` and ``add_revision`` now require the caller
  to previously take a write lock (and start a write group.)
  (Martin Pool)

Testing
*******

* selftest now accepts --load-list <file> to load a test id list. This
  speeds up running the test suite on a limited set of tests.
  (Vincent Ladeuil)

Internals
*********

* Add a new method ``get_result`` to graph search objects. The resulting
  ``SearchResult`` can be used to recreate the search later, which will
  be useful in reducing network traffic. (Robert Collins)

* Use convenience function to check whether two repository handles
  are referring to the same repository in ``Repository.get_graph``.
  (Jelmer Vernooij, #187162)

* Fetching now passes the find_ghosts flag through to the
  ``InterRepository.missing_revision_ids`` call consistently for all
  repository types. This will enable faster missing revision discovery with
  bzr+ssh. (Robert Collins)

* Fix error handling in Repository.insert_data_stream. (Lukas Lalinsky)

* ``InterRepository.missing_revision_ids`` is now deprecated in favour of
  ``InterRepository.search_missing_revision_ids`` which returns a
  ``bzrlib.graph.SearchResult`` suitable for making requests from the smart
  server. (Robert Collins)

* New error ``NoPublicBranch`` for commands that need a public branch to
  operate. (Robert Collins)

* New method ``iter_inventories`` on Repository for access to many
  inventories. This is primarily used by the ``revision_trees`` method, as
  direct access to inventories is discouraged. (Robert Collins)

* New method ``next_with_ghosts`` on the Graph breadth-first-search objects
  which will split out ghosts and present parents into two separate sets,
  useful for code which needs to be aware of ghosts (e.g. fetching data
  cares about ghosts during revision selection). (Robert Collins)

* Record a timestamp against each mutter to the trace file, relative to the
  first import of bzrlib.  (Andrew Bennetts)

* ``Repository.get_data_stream`` is now deprecated in favour of
  ``Repository.get_data_stream_for_search`` which allows less network
  traffic when requesting data streams over a smart server. (Robert Collins)

* ``RemoteBzrDir._get_tree_branch`` no longer triggers ``_ensure_real``,
  removing one round trip on many network operations. (Robert Collins)

* RemoteTransport's ``recommended_page_size`` method now returns 64k, like
  SFTPTransport and HttpTransportBase.  (Andrew Bennetts)

* Repository has a new method ``has_revisions`` which signals the presence
  of many revisions by returning a set of the revisions listed which are
  present. This can be done by index queries without reading data for parent
  revision names etc. (Robert Collins)


bzr 1.1 2008-01-15
##################

(no changes from 1.1rc1)

bzr 1.1rc1 2008-01-05
#####################

Changes
*******

* Dotted revision numbers have been revised. Instead of growing longer with
  nested branches the branch number just increases. (eg instead of 1.1.1.1.1
  we now report 1.2.1.) This helps scale long lived branches which have many
  feature branches merged between them. (John Arbash Meinel)

* The syntax ``bzr diff branch1 branch2`` is no longer supported.
  Use ``bzr diff branch1 --new branch2`` instead. This change has
  been made to remove the ambiguity where ``branch2`` is in fact a
  specific file to diff within ``branch1``.

Features
********

* New option to use custom template-based formats in  ``bzr version-info``.
  (Lukáš Lalinský)

* diff '--using' allows an external diff tool to be used for files.
  (Aaron Bentley)

* New "lca" merge-type for fast everyday merging that also supports
  criss-cross merges.  (Aaron Bentley)

Improvements
************

* ``annotate`` now doesn't require a working tree. (Lukáš Lalinský,
  #90049)

* ``branch`` and ``checkout`` can now use files from a working tree to
  to speed up the process.  For checkout, this requires the new
  --files-from flag.  (Aaron Bentley)

* ``bzr diff`` now sorts files in alphabetical order.  (Aaron Bentley)

* ``bzr diff`` now works on branches without working trees. Tree-less
  branches can also be compared to each other and to working trees using
  the new diff options ``--old`` and ``--new``. Diffing between branches,
  with or without trees, now supports specific file filtering as well.
  (Ian Clatworthy, #6700)

* ``bzr pack`` now orders revision texts in topological order, with newest
  at the start of the file, promoting linear reads for ``bzr log`` and the
  like. This partially fixes #154129. (Robert Collins)

* Merge directives now fetch prerequisites from the target branch if
  needed.  (Aaron Bentley)

* pycurl now handles digest authentication.
  (Vincent Ladeuil)

* ``reconfigure`` can now convert from repositories.  (Aaron Bentley)

* ``-l`` is now a short form for ``--limit`` in ``log``.  (Matt Nordhoff)

* ``merge`` now warns when merge directives cause cherrypicks.
  (Aaron Bentley)

* ``split`` now supported, to enable splitting large trees into smaller
  pieces.  (Aaron Bentley)

Bugfixes
********

* Avoid AttributeError when unlocking a pack repository when an error occurs.
  (Martin Pool, #180208)

* Better handle short reads when processing multiple range requests.
  (Vincent Ladeuil, #179368)

* build_tree acceleration uses the correct path when a file has been moved.
  (Aaron Bentley)

* ``commit`` now succeeds when a checkout and its master branch share a
  repository.  (Aaron Bentley, #177592)

* Fixed error reporting of unsupported timezone format in
  ``log --timezone``. (Lukáš Lalinský, #178722)

* Fixed Unicode encoding error in ``ignored`` when the output is
  redirected to a pipe. (Lukáš Lalinský)

* Fix traceback when sending large response bodies over the smart protocol
  on Windows. (Andrew Bennetts, #115781)

* Fix ``urlutils.relative_url`` for the case of two ``file:///`` URLs
  pointed to different logical drives on Windows.
  (Alexander Belchenko, #90847)

* HTTP test servers are now compatible with the http protocol version 1.1.
  (Vincent Ladeuil, #175524)

* _KnitParentsProvider.get_parent_map now handles requests for ghosts
  correctly, instead of erroring or attributing incorrect parents to ghosts.
  (Aaron Bentley)

* ``merge --weave --uncommitted`` now works.  (Aaron Bentley)

* pycurl authentication handling was broken and incomplete. Fix handling of
  user:pass embedded in the urls.
  (Vincent Ladeuil, #177643)

* Files inside non-directories are now handled like other conflict types.
  (Aaron Bentley, #177390)

* ``reconfigure`` is able to convert trees into lightweight checkouts.
  (Aaron Bentley)

* Reduce lockdir timeout to 0 when running ``bzr serve``.  (Andrew Bennetts,
  #148087)

* Test that the old ``version_info_format`` functions still work, even
  though they are deprecated. (John Arbash Meinel, ShenMaq, #177872)

* Transform failures no longer cause ImmortalLimbo errors (Aaron Bentley,
  #137681)

* ``uncommit`` works even when the commit messages of revisions to be
  removed use characters not supported in the terminal encoding.
  (Aaron Bentley)

* When dumb http servers return whole files instead of the requested ranges,
  read the remaining bytes by chunks to avoid overflowing network buffers.
  (Vincent Ladeuil, #175886)

Documentation
*************

* Minor tweaks made to the bug tracker integration documentation.
  (Ian Clatworthy)

* Reference material has now be moved out of the User Guide and added
  to the User Reference. The User Reference has gained 4 sections as
  a result: Authenication Settings, Configuration Settings, Conflicts
  and Hooks. All help topics are now dumped into text format in the
  doc/en/user-reference directory for those who like browsing that
  information in their editor. (Ian Clatworthy)

* *Using Bazaar with Launchpad* tutorial added. (Ian Clatworthy)

Internals
*********

* find_* methods available for BzrDirs, Branches and WorkingTrees.
  (Aaron Bentley)

* Help topics can now be loaded from files.
  (Ian Clatworthy, Alexander Belchenko)

* get_parent_map now always provides tuples as its output.  (Aaron Bentley)

* Parent Providers should now implement ``get_parent_map`` returning a
  dictionary instead of ``get_parents`` returning a list.
  ``Graph.get_parents`` is now deprecated. (John Arbash Meinel,
  Robert Collins)

* Patience Diff now supports arbitrary python objects, as long as they
  support ``hash()``. (John Arbash Meinel)

* Reduce selftest overhead to establish test names by memoization.
  (Vincent Ladeuil)

API Breaks
**********

Testing
*******

* Modules can now customise their tests by defining a ``load_tests``
  attribute. ``pydoc bzrlib.tests.TestUtil.TestLoader.loadTestsFromModule``
  for the documentation on this attribute. (Robert Collins)

* New helper function ``bzrlib.tests.condition_id_re`` which helps
  filter tests based on a regular expression search on the tests id.
  (Robert Collins)

* New helper function ``bzrlib.tests.condition_isinstance`` which helps
  filter tests based on class. (Robert Collins)

* New helper function ``bzrlib.tests.exclude_suite_by_condition`` which
  generalises the ``exclude_suite_by_re`` function. (Robert Collins)

* New helper function ``bzrlib.tests.filter_suite_by_condition`` which
  generalises the ``filter_suite_by_re`` function. (Robert Collins)

* New helper method ``bzrlib.tests.exclude_tests_by_re`` which gives a new
  TestSuite that does not contain tests from the input that matched a
  regular expression. (Robert Collins)

* New helper method ``bzrlib.tests.randomize_suite`` which returns a
  randomized copy of the input suite. (Robert Collins)

* New helper method ``bzrlib.tests.split_suite_by_re`` which splits a test
  suite into two according to a regular expression. (Robert Collins)

* Parametrize all http tests for the transport implementations, the http
  protocol versions (1.0 and 1.1) and the authentication schemes.
  (Vincent Ladeuil)

* The ``exclude_pattern`` and ``random_order`` parameters to the function
  ``bzrlib.tests.filter_suite_by_re`` have been deprecated. (Robert Collins)

* The method ``bzrlib.tests.sort_suite_by_re`` has been deprecated. It is
  replaced by the new helper methods added in this release. (Robert Collins)


bzr 1.0 2007-12-14
##################

Documentation
*************

* More improvements and fixes to the User Guide.  (Ian Clatworthy)

* Add information on cherrypicking/rebasing to the User Guide.
  (Ian Clatworthy)

* Improve bug tracker integration documentation. (Ian Clatworthy)

* Minor edits to ``Bazaar in five minutes`` from David Roberts and
  to the rebasing section of the User Guide from Aaron Bentley.
  (Ian Clatworthy)


bzr 1.0rc3 2007-12-11
#####################

Changes
*******

* If a traceback occurs, users are now asked to report the bug
  through Launchpad (https://bugs.launchpad.net/bzr/), rather than
  by mail to the mailing list.
  (Martin Pool)

Bugfixes
********

* Fix Makefile rules for doc generation. (Ian Clatworthy, #175207)

* Give more feedback during long http downloads by making readv deliver data
  as it arrives for urllib, and issue more requests for pycurl. High latency
  networks are better handled by urllib, the pycurl implementation give more
  feedback but also incur more latency.
  (Vincent Ladeuil, #173010)

* Implement _make_parents_provider on RemoteRepository, allowing generating
  bundles against branches on a smart server.  (Andrew Bennetts, #147836)

Documentation
*************

* Improved user guide.  (Ian Clatworthy)

* The single-page quick reference guide is now available as a PDF.
  (Ian Clatworthy)

Internals
*********

* readv urllib http implementation is now a real iterator above the
  underlying socket and deliver data as soon as it arrives. 'get' still
  wraps its output in a StringIO.
  (Vincent Ladeuil)


bzr 1.0rc2 2007-12-07
#####################

Improvements
************

* Added a --coverage option to selftest. (Andrew Bennetts)

* Annotate merge (merge-type=weave) now supports cherrypicking.
  (Aaron Bentley)

* ``bzr commit`` now doesn't print the revision number twice. (Matt
  Nordhoff, #172612)

* New configuration option ``bugtracker_<tracker_abbrevation>_url`` to
  define locations of bug trackers that are not directly supported by
  bzr or a plugin. The URL will be treated as a template and ``{id}``
  placeholders will be replaced by specific bug IDs.  (Lukáš Lalinský)

* Support logging single merge revisions with short and line log formatters.
  (Kent Gibson)

* User Guide enhanced with suggested readability improvements from
  Matt Revell and corrections from John Arbash Meinel. (Ian Clatworthy)

* Quick Start Guide renamed to Quick Start Card, moved down in
  the catalog, provided in pdf and png format and updated to refer
  to ``send`` instead of ``bundle``. (Ian Clatworthy, #165080)

* ``switch`` can now be used on heavyweight checkouts as well as
  lightweight ones. After switching a heavyweight checkout, the
  local branch is a mirror/cache of the new bound branch and
  uncommitted changes in the working tree are merged. As a safety
  check, if there are local commits in a checkout which have not
  been committed to the previously bound branch, then ``switch``
  fails unless the ``--force`` option is given. This option is
  now also required if the branch a lightweight checkout is pointing
  to has been moved. (Ian Clatworthy)

Internals
*********

* New -Dhttp debug option reports http connections, requests and responses.
  (Vincent Ladeuil)

* New -Dmerge debug option, which emits merge plans for merge-type=weave.

Bugfixes
********

* Better error message when running ``bzr cat`` on a non-existant branch.
  (Lukáš Lalinský, #133782)

* Catch OSError 17 (file exists) in final phase of tree transform and show
  filename to user.
  (Alexander Belchenko, #111758)

* Catch ShortReadvErrors while using pycurl. Also make readv more robust by
  allowing multiple GET requests to be issued if too many ranges are
  required.
  (Vincent Ladeuil, #172701)

* Check for missing basis texts when fetching from packs to packs.
  (John Arbash Meinel, #165290)

* Fall back to showing e-mail in ``log --short/--line`` if the
  committer/author has only e-mail. (Lukáš Lalinský, #157026)

API Breaks
**********

* Deprecate not passing a ``location`` argument to commit reporters'
  ``started`` methods. (Matt Nordhoff)


bzr 1.0rc1 2007-11-30
#####################

Notes When Upgrading
********************

* The default repository format is now ``pack-0.92``.  This
  default is used when creating new repositories with ``init`` and
  ``init-repo``, and when branching over bzr+ssh or bzr+hpss.
  (See https://bugs.launchpad.net/bugs/164626)

  This format can be read and written by Bazaar 0.92 and later, and
  data can be transferred to and from older formats.

  To upgrade, please reconcile your repository (``bzr reconcile``), and then
  upgrade (``bzr upgrade``).

  ``pack-0.92`` offers substantially better scaling and performance than the
  previous knits format. Some operations are slower where the code already
  had bad scaling characteristics under knits, the pack format makes such
  operations more visible as part of being more scalable overall. We will
  correct such operations over the coming releases and encourage the filing
  of bugs on any operation which you observe to be slower in a packs
  repository. One particular case that we do not intend to fix is pulling
  data from a pack repository into a knit repository over a high latency
  link;  downgrading such data requires reinsertion of the file texts, and
  this is a classic space/time tradeoff. The current implementation is
  conservative on memory usage because we need to support converting data
  from any tree without problems.
  (Robert Collins, Martin Pool, #164476)

Changes
*******

* Disable detection of plink.exe as possible ssh vendor. Plink vendor
  still available if user selects it explicitly with BZR_SSH environment
  variable. (Alexander Belchenko, workaround for bug #107593)

* The pack format is now accessible as "pack-0.92", or "pack-0.92-subtree"
  to enable the subtree functions (for example, for bzr-svn).
  (Martin Pool)

Features
********

* New ``authentication.conf`` file holding the password or other credentials
  for remote servers. This can be used for ssh, sftp, smtp and other
  supported transports.
  (Vincent Ladeuil)

* New rich-root and rich-root-pack formats, recording the same data about
  tree roots that's recorded for all other directories.
  (Aaron Bentley, #164639)

* ``pack-0.92`` repositories can now be reconciled.
  (Robert Collins, #154173)

* ``switch`` command added for changing the branch a lightweight checkout
  is associated with and updating the tree to reflect the latest content
  accordingly. This command was previously part of the BzrTools plug-in.
  (Ian Clatworthy, Aaron Bentley, David Allouche)

* ``reconfigure`` command can now convert branches, trees, or checkouts to
  lightweight checkouts.  (Aaron Bentley)

Performance
***********

* Commit updates the state of the working tree via a delta rather than
  supplying entirely new basis trees. For commit of a single specified file
  this reduces the wall clock time for commit by roughly a 30%.
  (Robert Collins, Martin Pool)

* Commit with many automatically found deleted paths no longer performs
  linear scanning for the children of those paths during inventory
  iteration. This should fix commit performance blowing out when many such
  paths occur during commit. (Robert Collins, #156491)

* Fetch with pack repositories will no longer read the entire history graph.
  (Robert Collins, #88319)

* Revert takes out an appropriate lock when reverting to a basis tree, and
  does not read the basis inventory twice. (Robert Collins)

* Diff does not require an inventory to be generated on dirstate trees.
  (Aaron Bentley, #149254)

* New annotate merge (--merge-type=weave) implementation is fast on
  versionedfiles withough cached annotations, e.g. pack-0.92.
  (Aaron Bentley)

Improvements
************

* ``bzr merge`` now warns when it encounters a criss-cross merge.
  (Aaron Bentley)

* ``bzr send`` now doesn't require the target e-mail address to be
  specified on the command line if an interactive e-mail client is used.
  (Lukáš Lalinský)

* ``bzr tags`` now prints the revision number for each tag, instead of
  the revision id, unless --show-ids is passed. In addition, tags can be
  sorted chronologically instead of lexicographically with --sort=time.
  (Adeodato Simó, #120231)

* Windows standalone version of bzr is able to load system-wide plugins from
  "plugins" subdirectory in installation directory. In addition standalone
  installer write to the registry (HKLM\SOFTWARE\Bazaar) useful info
  about paths and bzr version. (Alexander Belchenko, #129298)

Documentation
*************

Bug Fixes
*********

* A progress bar has been added for knitpack -> knitpack fetching.
  (Robert Collins, #157789, #159147)

* Branching from a branch via smart server now preserves the repository
  format. (Andrew Bennetts,  #164626)

* ``commit`` is now able to invoke an external editor in a non-ascii
  directory. (Daniel Watkins, #84043)

* Catch connection errors for ftp.
  (Vincent Ladeuil, #164567)

* ``check`` no longer reports spurious unreferenced text versions.
  (Robert Collins, John A Meinel, #162931, #165071)

* Conflicts are now resolved recursively by ``revert``.
  (Aaron Bentley, #102739)

* Detect invalid transport reuse attempts by catching invalid URLs.
  (Vincent Ladeuil, #161819)

* Deleting a file without removing it shows a correct diff, not a traceback.
  (Aaron Bentley)

* Do no use timeout in HttpServer anymore.
  (Vincent Ladeuil, #158972).

* Don't catch the exceptions related to the http pipeline status before
  retrying an http request or some programming errors may be masked.
  (Vincent Ladeuil, #160012)

* Fix ``bzr rm`` to not delete modified and ignored files.
  (Lukáš Lalinský, #172598)

* Fix exception when revisionspec contains merge revisons but log
  formatter doesn't support merge revisions. (Kent Gibson, #148908)

* Fix exception when ScopeReplacer is assigned to before any members have
  been retrieved.  (Aaron Bentley)

* Fix multiple connections during checkout --lightweight.
  (Vincent Ladeuil, #159150)

* Fix possible error in insert_data_stream when copying between
  pack repositories over bzr+ssh or bzr+http.
  KnitVersionedFile.get_data_stream now makes sure that requested
  compression parents are sent before any delta hunks that depend
  on them.
  (Martin Pool, #164637)

* Fix typo in limiting offsets coalescing for http, leading to
  whole files being downloaded instead of parts.
  (Vincent Ladeuil, #165061)

* FTP server errors don't error in the error handling code.
  (Robert Collins, #161240)

* Give a clearer message when a pull fails because the source needs
  to be reconciled.
  (Martin Pool, #164443)

* It is clearer when a plugin cannot be loaded because of its name, and a
  suggestion for an acceptable name is given. (Daniel Watkins, #103023)

* Leave port as None in transport objects if user doesn't
  specify a port in urls.
  (vincent Ladeuil, #150860)

* Make sure Repository.fetch(self) is properly a no-op for all
  Repository implementations. (John Arbash Meinel, #158333)

* Mark .bzr directories as "hidden" on Windows.
  (Alexander Belchenko, #71147)

* ``merge --uncommitted`` can now operate on a single file.
  (Aaron Bentley, Lukáš Lalinský, #136890)

* Obsolete packs are now cleaned up by pack and autopack operations.
  (Robert Collins, #153789)

* Operations pulling data from a smart server where the underlying
  repositories are not both annotated/both unannotated will now work.
  (Robert Collins, #165304).

* Reconcile now shows progress bars. (Robert Collins, #159351)

* ``RemoteBranch`` was not initializing ``self._revision_id_to_revno_map``
  properly. (John Arbash Meinel, #162486)

* Removing an already-removed file reports the file does not exist. (Daniel
  Watkins, #152811)

* Rename on Windows is able to change filename case.
  (Alexander Belchenko, #77740)

* Return error instead of a traceback for ``bzr log -r0``.
  (Kent Gibson, #133751)

* Return error instead of a traceback when bzr is unable to create
  symlink on some platforms (e.g. on Windows).
  (Alexander Belchenko, workaround for #81689)

* Revert doesn't crash when restoring a single file from a deleted
  directory. (Aaron Bentley)

* Stderr output via logging mechanism now goes through encoded wrapper
  and no more uses utf-8, but terminal encoding instead. So all unicode
  strings now should be readable in non-utf-8 terminal.
  (Alexander Belchenko, #54173)

* The error message when ``move --after`` should be used makes how to do so
  clearer. (Daniel Watkins, #85237)

* Unicode-safe output from ``bzr info``. The output will be encoded
  using the terminal encoding and unrepresentable characters will be
  replaced by '?'. (Lukáš Lalinský, #151844)

* Working trees are no longer created when pushing into a local no-trees
  repo. (Daniel Watkins, #50582)

* Upgrade util/configobj to version 4.4.0.
  (Vincent Ladeuil, #151208).

* Wrap medusa ftp test server as an FTPServer feature.
  (Vincent Ladeuil, #157752)

API Breaks
**********

* ``osutils.backup_file`` is deprecated. Actually it's not used in bzrlib
  during very long time. (Alexander Belchenko)

* The return value of
  ``VersionedFile.iter_lines_added_or_present_in_versions`` has been
  changed. Previously it was an iterator of lines, now it is an iterator of
  (line, version_id) tuples. This change has been made to aid reconcile and
  fetch operations. (Robert Collins)

* ``bzrlib.repository.get_versioned_file_checker`` is now private.
  (Robert Collins)

* The Repository format registry default has been removed; it was previously
  obsoleted by the bzrdir format default, which implies a default repository
  format.
  (Martin Pool)

Internals
*********

* Added ``ContainerSerialiser`` and ``ContainerPushParser`` to
  ``bzrlib.pack``.  These classes provide more convenient APIs for generating
  and parsing containers from streams rather than from files.  (Andrew
  Bennetts)

* New module ``lru_cache`` providing a cache for use by tasks that need
  semi-random access to large amounts of data. (John A Meinel)

* InventoryEntry.diff is now deprecated.  Please use diff.DiffTree instead.


bzr 0.92 2007-11-05
###################

Changes
*******

  * New uninstaller on Win32.  (Alexander Belchenko)


bzr 0.92rc1 2007-10-29
######################

Changes
*******

* ``bzr`` now returns exit code 4 if an internal error occurred, and
  3 if a normal error occurred.  (Martin Pool)

* ``pull``, ``merge`` and ``push`` will no longer silently correct some
  repository index errors that occured as a result of the Weave disk format.
  Instead the ``reconcile`` command needs to be run to correct those
  problems if they exist (and it has been able to fix most such problems
  since bzr 0.8). Some new problems have been identified during this release
  and you should run ``bzr check`` once on every repository to see if you
  need to reconcile. If you cannot ``pull`` or ``merge`` from a remote
  repository due to mismatched parent errors - a symptom of index errors -
  you should simply take a full copy of that remote repository to a clean
  directory outside any local repositories, then run reconcile on it, and
  finally pull from it locally. (And naturally email the repositories owner
  to ask them to upgrade and run reconcile).
  (Robert Collins)

Features
********

* New ``knitpack-experimental`` repository format. This is interoperable with
  the ``dirstate-tags`` format but uses a smarter storage design that greatly
  speeds up many operations, both local and remote. This new format can be
  used as an option to the ``init``, ``init-repository`` and ``upgrade``
  commands. (Robert Collins)

* For users of bzr-svn (and those testing the prototype subtree support) that
  wish to try packs, a new ``knitpack-subtree-experimental`` format has also
  been added. This is interoperable with the ``dirstate-subtrees`` format.
  (Robert Collins)

* New ``reconfigure`` command. (Aaron Bentley)

* New ``revert --forget-merges`` command, which removes the record of a pending
  merge without affecting the working tree contents.  (Martin Pool)

* New ``bzr_remote_path`` configuration variable allows finer control of
  remote bzr locations than BZR_REMOTE_PATH environment variable.
  (Aaron Bentley)

* New ``launchpad-login`` command to tell Bazaar your Launchpad
  user ID.  This can then be used by other functions of the
  Launchpad plugin. (James Henstridge)

Performance
***********

* Commit in quiet mode is now slightly faster as the information to
  output is no longer calculated. (Ian Clatworthy)

* Commit no longer checks for new text keys during insertion when the
  revision id was deterministically unique. (Robert Collins)

* Committing a change which is not a merge and does not change the number of
  files in the tree is faster by utilising the data about whether files are
  changed to determine if the tree is unchanged rather than recalculating
  it at the end of the commit process. (Robert Collins)

* Inventory serialisation no longer double-sha's the content.
  (Robert Collins)

* Knit text reconstruction now avoids making copies of the lines list for
  interim texts when building a single text. The new ``apply_delta`` method
  on ``KnitContent`` aids this by allowing modification of the revision id
  such objects represent. (Robert Collins)

* Pack indices are now partially parsed for specific key lookup using a
  bisection approach. (Robert Collins)

* Partial commits are now approximately 40% faster by walking over the
  unselected current tree more efficiently. (Robert Collins)

* XML inventory serialisation takes 20% less time while being stricter about
  the contents. (Robert Collins)

* Graph ``heads()`` queries have been fixed to no longer access all history
  unnecessarily. (Robert Collins)

Improvements
************

* ``bzr+https://`` smart server across https now supported.
  (John Ferlito, Martin Pool, #128456)

* Mutt is now a supported mail client; set ``mail_client=mutt`` in your
  bazaar.conf and ``send`` will use mutt. (Keir Mierle)

* New option ``-c``/``--change`` for ``merge`` command for cherrypicking
  changes from one revision. (Alexander Belchenko, #141368)

* Show encodings, locale and list of plugins in the traceback message.
  (Martin Pool, #63894)

* Experimental directory formats can now be marked with
  ``experimental = True`` during registration. (Ian Clatworthy)

Documentation
*************

* New *Bazaar in Five Minutes* guide.  (Matthew Revell)

* The hooks reference documentation is now converted to html as expected.
  (Ian Clatworthy)

Bug Fixes
*********

* Connection error reporting for the smart server has been fixed to
  display a user friendly message instead of a traceback.
  (Ian Clatworthy, #115601)

* Make sure to use ``O_BINARY`` when opening files to check their
  sha1sum. (Alexander Belchenko, John Arbash Meinel, #153493)

* Fix a problem with Win32 handling of the executable bit.
  (John Arbash Meinel, #149113)

* ``bzr+ssh://`` and ``sftp://`` URLs that do not specify ports explicitly
  no longer assume that means port 22.  This allows people using OpenSSH to
  override the default port in their ``~/.ssh/config`` if they wish.  This
  fixes a bug introduced in bzr 0.91.  (Andrew Bennetts, #146715)

* Commands reporting exceptions can now be profiled and still have their
  data correctly dumped to a file. For example, a ``bzr commit`` with
  no changes still reports the operation as pointless but doing so no
  longer throws away the profiling data if this command is run with
  ``--lsprof-file callgrind.out.ci`` say. (Ian Clatworthy)

* Fallback to ftp when paramiko is not installed and sftp can't be used for
  ``tests/commands`` so that the test suite is still usable without
  paramiko.
  (Vincent Ladeuil, #59150)

* Fix commit ordering in corner case. (Aaron Bentley, #94975)

* Fix long standing bug in partial commit when there are renames
  left in tree. (Robert Collins, #140419)

* Fix selftest semi-random noise during http related tests.
  (Vincent Ladeuil, #140614)

* Fix typo in ftp.py making the reconnection fail on temporary errors.
  (Vincent Ladeuil, #154259)

* Fix failing test by comparing real paths to cover the case where the TMPDIR
  contains a symbolic link.
  (Vincent Ladeuil, #141382).

* Fix log against smart server branches that don't support tags.
  (James Westby, #140615)

* Fix pycurl http implementation by defining error codes from
  pycurl instead of relying on an old curl definition.
  (Vincent Ladeuil, #147530)

* Fix 'unprintable error' message when displaying BzrCheckError and
  some other exceptions on Python 2.5.
  (Martin Pool, #144633)

* Fix ``Inventory.copy()`` and add test for it. (Jelmer Vernooij)

* Handles default value for ListOption in cmd_commit.
  (Vincent Ladeuil, #140432)

* HttpServer and FtpServer need to be closed properly or a listening socket
  will remain opened.
  (Vincent Ladeuil, #140055)

* Monitor the .bzr directory created in the top level test
  directory to detect leaking tests.
  (Vincent Ladeuil, #147986)

* The basename, not the full path, is now used when checking whether
  the profiling dump file begins with ``callgrind.out`` or not. This
  fixes a bug reported by Aaron Bentley on IRC. (Ian Clatworthy)

* Trivial fix for invoking command ``reconfigure`` without arguments.
  (Rob Weir, #141629)

* ``WorkingTree.rename_one`` will now raise an error if normalisation of the
  new path causes bzr to be unable to access the file. (Robert Collins)

* Correctly detect a NoSuchFile when using a filezilla server. (Gary van der
  Merwe)

API Breaks
**********

* ``bzrlib.index.GraphIndex`` now requires a size parameter to the
  constructor, for enabling bisection searches. (Robert Collins)

* ``CommitBuilder.record_entry_contents`` now requires the root entry of a
  tree be supplied to it, previously failing to do so would trigger a
  deprecation warning. (Robert Collins)

* ``KnitVersionedFile.add*`` will no longer cache added records even when
  enable_cache() has been called - the caching feature is now exclusively for
  reading existing data. (Robert Collins)

* ``ReadOnlyLockError`` is deprecated; ``LockFailed`` is usually more
  appropriate.  (Martin Pool)

* Removed ``bzrlib.transport.TransportLogger`` - please see the new
  ``trace+`` transport instead. (Robert Collins)

* Removed previously deprecated varargs interface to ``TestCase.run_bzr`` and
  deprecated methods ``TestCase.capture`` and ``TestCase.run_bzr_captured``.
  (Martin Pool)

* Removed previous deprecated ``basis_knit`` parameter to the
  ``KnitVersionedFile`` constructor. (Robert Collins)

* Special purpose method ``TestCase.run_bzr_decode`` is moved to the test_non_ascii
  class that needs it.
  (Martin Pool)

* The class ``bzrlib.repofmt.knitrepo.KnitRepository3`` has been folded into
  ``KnitRepository`` by parameters to the constructor. (Robert Collins)

* The ``VersionedFile`` interface now allows content checks to be bypassed
  by supplying check_content=False.  This saves nearly 30% of the minimum
  cost to store a version of a file. (Robert Collins)

* Tree's with bad state such as files with no length or sha will no longer
  be silently accepted by the repository XML serialiser. To serialise
  inventories without such data, pass working=True to write_inventory.
  (Robert Collins)

* ``VersionedFile.fix_parents`` has been removed as a harmful API.
  ``VersionedFile.join`` will no longer accept different parents on either
  side of a join - it will either ignore them, or error, depending on the
  implementation. See notes when upgrading for more information.
  (Robert Collins)

Internals
*********

* ``bzrlib.transport.Transport.put_file`` now returns the number of bytes
  put by the method call, to allow avoiding stat-after-write or
  housekeeping in callers. (Robert Collins)

* ``bzrlib.xml_serializer.Serializer`` is now responsible for checking that
  mandatory attributes are present on serialisation and deserialisation.
  This fixes some holes in API usage and allows better separation between
  physical storage and object serialisation. (Robert Collins)

* New class ``bzrlib.errors.InternalBzrError`` which is just a convenient
  shorthand for deriving from BzrError and setting internal_error = True.
  (Robert Collins)

* New method ``bzrlib.mutabletree.update_to_one_parent_via_delta`` for
  moving the state of a parent tree to a new version via a delta rather than
  a complete replacement tree. (Robert Collins)

* New method ``bzrlib.osutils.minimum_path_selection`` useful for removing
  duplication from user input, when a user mentions both a path and an item
  contained within that path. (Robert Collins)

* New method ``bzrlib.repository.Repository.is_write_locked`` useful for
  determining if a repository is write locked. (Robert Collins)

* New method on ``bzrlib.tree.Tree`` ``path_content_summary`` provides a
  tuple containing the key information about a path for commit processing
  to complete. (Robert Collins)

* New method on xml serialisers, write_inventory_to_lines, which matches the
  API used by knits for adding content. (Robert Collins)

* New module ``bzrlib.bisect_multi`` with generic multiple-bisection-at-once
  logic, currently only available for byte-based lookup
  (``bisect_multi_bytes``). (Robert Collins)

* New helper ``bzrlib.tuned_gzip.bytes_to_gzip`` which takes a byte string
  and returns a gzipped version of the same. This is used to avoid a bunch
  of api friction during adding of knit hunks. (Robert Collins)

* New parameter on ``bzrlib.transport.Transport.readv``
  ``adjust_for_latency`` which changes readv from returning strictly the
  requested data to inserted return larger ranges and in forward read order
  to reduce the effect of network latency. (Robert Collins)

* New parameter yield_parents on ``Inventory.iter_entries_by_dir`` which
  causes the parents of a selected id to be returned recursively, so all the
  paths from the root down to each element of selected_file_ids are
  returned. (Robert Collins)

* Knit joining has been enhanced to support plain to annotated conversion
  and annotated to plain conversion. (Ian Clatworthy)

* The CommitBuilder method ``record_entry_contents`` now returns summary
  information about the effect of the commit on the repository. This tuple
  contains an inventory delta item if the entry changed from the basis, and a
  boolean indicating whether a new file graph node was recorded.
  (Robert Collins)

* The python path used in the Makefile can now be overridden.
  (Andrew Bennetts, Ian Clatworthy)

Testing
*******

* New transport implementation ``trace+`` which is useful for testing,
  logging activity taken to its _activity attribute. (Robert Collins)

* When running bzr commands within the test suite, internal exceptions are
  not caught and reported in the usual way, but rather allowed to propagate
  up and be visible to the test suite.  A new API ``run_bzr_catch_user_errors``
  makes this behavior available to other users.
  (Martin Pool)

* New method ``TestCase.call_catch_warnings`` for testing methods that
  raises a Python warning.  (Martin Pool)


bzr 0.91 2007-09-26
###################

Bug Fixes
*********

* Print a warning instead of aborting the ``python setup.py install``
  process if building of a C extension is not possible.
  (Lukáš Lalinský, Alexander Belchenko)

* Fix commit ordering in corner case (Aaron Bentley, #94975)

* Fix ''bzr info bzr://host/'' and other operations on ''bzr://' URLs with
  an implicit port.  We were incorrectly raising PathNotChild due to
  inconsistent treatment of the ''_port'' attribute on the Transport object.
  (Andrew Bennetts, #133965)

* Make RemoteRepository.sprout cope gracefully with servers that don't
  support the ``Repository.tarball`` request.
  (Andrew Bennetts)


bzr 0.91rc2 2007-09-11
######################

* Replaced incorrect tarball for previous release; a debug statement was left
  in bzrlib/remote.py.


bzr 0.91rc1 2007-09-11
######################

Changes
*******

* The default branch and repository format has changed to
  ``dirstate-tags``, so tag commands are active by default.
  This format is compatible with Bazaar 0.15 and later.
  This incidentally fixes bug #126141.
  (Martin Pool)

* ``--quiet`` or ``-q`` is no longer a global option. If present, it
  must now appear after the command name. Scripts doing things like
  ``bzr -q missing`` need to be rewritten as ``bzr missing -q``.
  (Ian Clatworthy)

Features
********

* New option ``--author`` in ``bzr commit`` to specify the author of the
  change, if it's different from the committer. ``bzr log`` and
  ``bzr annotate`` display the author instead of the committer.
  (Lukáš Lalinský)

* In addition to global options and command specific options, a set of
  standard options are now supported. Standard options are legal for
  all commands. The initial set of standard options are:

  * ``--help`` or ``-h`` - display help message
  * ``--verbose`` or ``-v`` - display additional information
  * ``--quiet``  or ``-q`` - only output warnings and errors.

  Unlike global options, standard options can be used in aliases and
  may have command-specific help. (Ian Clatworthy)

* Verbosity level processing has now been unified. If ``--verbose``
  or ``-v`` is specified on the command line multiple times, the
  verbosity level is made positive the first time then increased.
  If ``--quiet`` or ``-q`` is specified on the command line
  multiple times, the verbosity level is made negative the first
  time then decreased. To get the default verbosity level of zero,
  either specify none of the above , ``--no-verbose`` or ``--no-quiet``.
  Note that most commands currently ignore the magnitude of the
  verbosity level but do respect *quiet vs normal vs verbose* when
  generating output. (Ian Clatworthy)

* ``Branch.hooks`` now supports ``pre_commit`` hook. The hook's signature
  is documented in BranchHooks constructor. (Nam T. Nguyen, #102747)

* New ``Repository.stream_knit_data_for_revisions`` request added to the
  network protocol for greatly reduced roundtrips when retrieving a set of
  revisions. (Andrew Bennetts)

Bug Fixes
*********

* ``bzr plugins`` now lists the version number for each plugin in square
  brackets after the path. (Robert Collins, #125421)

* Pushing, pulling and branching branches with subtree references was not
  copying the subtree weave, preventing the file graph from being accessed
  and causing errors in commits in clones. (Robert Collins)

* Suppress warning "integer argument expected, got float" from Paramiko,
  which sometimes caused false test failures.  (Martin Pool)

* Fix bug in bundle 4 that could cause attempts to write data to wrong
  versionedfile.  (Aaron Bentley)

* Diffs generated using "diff -p" no longer break the patch parser.
  (Aaron Bentley)

* get_transport treats an empty possible_transports list the same as a non-
  empty one.  (Aaron Bentley)

* patch verification for merge directives is reactivated, and works with
  CRLF and CR files.  (Aaron Bentley)

* Accept ..\ as a path in revision specifiers. This fixes for example
  "-r branch:..\other-branch" on Windows.  (Lukáš Lalinský)

* ``BZR_PLUGIN_PATH`` may now contain trailing slashes.
  (Blake Winton, #129299)

* man page no longer lists hidden options (#131667, Aaron Bentley)

* ``uncommit --help`` now explains the -r option adequately.  (Daniel
  Watkins, #106726)

* Error messages are now better formatted with parameters (such as
  filenames) quoted when necessary. This avoids confusion when directory
  names ending in a '.' at the end of messages were confused with a
  full stop that may or not have been there. (Daniel Watkins, #129791)

* Fix ``status FILE -r X..Y``. (Lukáš Lalinský)

* If a particular command is an alias, ``help`` will show the alias
  instead of claiming there is no help for said alias. (Daniel Watkins,
  #133548)

* TreeTransform-based operations, like pull, merge, revert, and branch,
  now roll back if they encounter an error.  (Aaron Bentley, #67699)

* ``bzr commit`` now exits cleanly if a character unsupported by the
  current encoding is used in the commit message.  (Daniel Watkins,
  #116143)

* bzr send uses default values for ranges when only half of an elipsis
  is specified ("-r..5" or "-r5..").  (#61685, Aaron Bentley)

* Avoid trouble when Windows ssh calls itself 'plink' but no plink
  binary is present.  (Martin Albisetti, #107155)

* ``bzr remove`` should remove clean subtrees.  Now it will remove (without
  needing ``--force``) subtrees that contain no files with text changes or
  modified files.  With ``--force`` it removes the subtree regardless of
  text changes or unknown files. Directories with renames in or out (but
  not changed otherwise) will now be removed without needing ``--force``.
  Unknown ignored files will be deleted without needing ``--force``.
  (Marius Kruger, #111665)

* When two plugins conflict, the source of both the losing and now the
  winning definition is shown.  (Konstantin Mikhaylov, #5454)

* When committing to a branch, the location being committed to is
  displayed.  (Daniel Watkins, #52479)

* ``bzr --version`` takes care about encoding of stdout, especially
  when output is redirected. (Alexander Belchenko, #131100)

* Prompt for an ftp password if none is provided.
  (Vincent Ladeuil, #137044)

* Reuse bound branch associated transport to avoid multiple
  connections.
  (Vincent Ladeuil, #128076, #131396)

* Overwrite conflicting tags by ``push`` and ``pull`` if the
  ``--overwrite`` option is specified.  (Lukáš Lalinský, #93947)

* In checkouts, tags are copied into the master branch when created,
  changed or deleted, and are copied into the checkout when it is
  updated.  (Martin Pool, #93856, #93860)

* Print a warning instead of aborting the ``python setup.py install``
  process if building of a C extension is not possible.
  (Lukáš Lalinský, Alexander Belchenko)

Improvements
************

* Add the option "--show-diff" to the commit command in order to display
  the diff during the commit log creation. (Goffredo Baroncelli)

* ``pull`` and ``merge`` are much faster at installing bundle format 4.
  (Aaron Bentley)

* ``pull -v`` no longer includes deltas, making it much faster.
  (Aaron Bentley)

* ``send`` now sends the directive as an attachment by default.
  (Aaron Bentley, Lukáš Lalinský, Alexander Belchenko)

* Documentation updates (Martin Albisetti)

* Help on debug flags is now included in ``help global-options``.
  (Daniel Watkins, #124853)

* Parameters passed on the command line are checked to ensure they are
  supported by the encoding in use. (Daniel Watkins)

* The compression used within the bzr repository has changed from zlib
  level 9 to the zlib default level. This improves commit performance with
  only a small increase in space used (and in some cases a reduction in
  space). (Robert Collins)

* Initial commit no longer SHAs files twice and now reuses the path
  rather than looking it up again, making it faster.
  (Ian Clatworthy)

* New option ``-c``/``--change`` for ``diff`` and ``status`` to show
  changes in one revision.  (Lukáš Lalinský)

* If versioned files match a given ignore pattern, a warning is now
  given. (Daniel Watkins, #48623)

* ``bzr status`` now has -S as a short name for --short and -V as a
  short name for --versioned. These have been added to assist users
  migrating from Subversion: ``bzr status -SV`` is now like
  ``svn status -q``.  (Daniel Watkins, #115990)

* Added C implementation of  ``PatienceSequenceMatcher``, which is about
  10x faster than the Python version. This speeds up commands that
  need file diffing, such as ``bzr commit`` or ``bzr diff``.
  (Lukáš Lalinský)

* HACKING has been extended with a large section on core developer tasks.
  (Ian Clatworthy)

* Add ``branches`` and ``standalone-trees`` as online help topics and
  include them as Concepts within the User Reference.
  (Paul Moore, Ian Clatworthy)

* ``check`` can detect versionedfile parent references that are
  inconsistent with revision and inventory info, and ``reconcile`` can fix
  them.  These faulty references were generated by 0.8-era releases,
  so repositories which were manipulated by old bzrs should be
  checked, and possibly reconciled ASAP.  (Aaron Bentley, Andrew Bennetts)

API Breaks
**********

* ``Branch.append_revision`` is removed altogether; please use
  ``Branch.set_last_revision_info`` instead.  (Martin Pool)

* CommitBuilder now advertises itself as requiring the root entry to be
  supplied. This only affects foreign repository implementations which reuse
  CommitBuilder directly and have changed record_entry_contents to require
  that the root not be supplied. This should be precisely zero plugins
  affected. (Robert Collins)

* The ``add_lines`` methods on ``VersionedFile`` implementations has changed
  its return value to include the sha1 and length of the inserted text. This
  allows the avoidance of double-sha1 calculations during commit.
  (Robert Collins)

* ``Transport.should_cache`` has been removed.  It was not called in the
  previous release.  (Martin Pool)

Testing
*******

* Tests may now raise TestNotApplicable to indicate they shouldn't be
  run in a particular scenario.  (Martin Pool)

* New function multiply_tests_from_modules to give a simpler interface
  to test parameterization.  (Martin Pool, Robert Collins)

* ``Transport.should_cache`` has been removed.  It was not called in the
  previous release.  (Martin Pool)

* NULL_REVISION is returned to indicate the null revision, not None.
  (Aaron Bentley)

* Use UTF-8 encoded StringIO for log tests to avoid failures on
  non-ASCII committer names.  (Lukáš Lalinský)

Internals
*********

* ``bzrlib.plugin.all_plugins`` has been deprecated in favour of
  ``bzrlib.plugin.plugins()`` which returns PlugIn objects that provide
  useful functionality for determining the path of a plugin, its tests, and
  its version information. (Robert Collins)

* Add the option user_encoding to the function 'show_diff_trees()'
  in order to move the user encoding at the UI level. (Goffredo Baroncelli)

* Add the function make_commit_message_template_encoded() and the function
  edit_commit_message_encoded() which handle encoded strings.
  This is done in order to mix the commit messages (which is a unicode
  string), and the diff which is a raw string. (Goffredo Baroncelli)

* CommitBuilder now defaults to using add_lines_with_ghosts, reducing
  overhead on non-weave repositories which don't require all parents to be
  present. (Robert Collins)

* Deprecated method ``find_previous_heads`` on
  ``bzrlib.inventory.InventoryEntry``. This has been superseded by the use
  of ``parent_candidates`` and a separate heads check via the repository
  API. (Robert Collins)

* New trace function ``mutter_callsite`` will print out a subset of the
  stack to the log, which can be useful for gathering debug details.
  (Robert Collins)

* ``bzrlib.pack.ContainerWriter`` now tracks how many records have been
  added via a public attribute records_written. (Robert Collins)

* New method ``bzrlib.transport.Transport.get_recommended_page_size``.
  This provides a hint to users of transports as to the reasonable
  minimum data to read. In principle this can take latency and
  bandwidth into account on a per-connection basis, but for now it
  just has hard coded values based on the url. (e.g. http:// has a large
  page size, file:// has a small one.) (Robert Collins)

* New method on ``bzrlib.transport.Transport`` ``open_write_stream`` allows
  incremental addition of data to a file without requiring that all the
  data be buffered in memory. (Robert Collins)

* New methods on ``bzrlib.knit.KnitVersionedFile``:
  ``get_data_stream(versions)``, ``insert_data_stream(stream)`` and
  ``get_format_signature()``.  These provide some infrastructure for
  efficiently streaming the knit data for a set of versions over the smart
  protocol.

* Knits with no annotation cache still produce correct annotations.
  (Aaron Bentley)

* Three new methods have been added to ``bzrlib.trace``:
  ``set_verbosity_level``, ``get_verbosity_level`` and ``is_verbose``.
  ``set_verbosity_level`` expects a numeric value: negative for quiet,
  zero for normal, positive for verbose. The size of the number can be
  used to determine just how quiet or verbose the application should be.
  The existing ``be_quiet`` and ``is_quiet`` routines have been
  integrated into this new scheme. (Ian Clatworthy)

* Options can now be delcared with a ``custom_callback`` parameter. If
  set, this routine is called after the option is processed. This feature
  is now used by the standard options ``verbose`` and ``quiet`` so that
  setting one implicitly resets the other. (Ian Clatworthy)

* Rather than declaring a new option from scratch in order to provide
  custom help, a centrally registered option can be decorated using the
  new ``bzrlib.Option.custom_help`` routine. In particular, this routine
  is useful when declaring better help for the ``verbose`` and ``quiet``
  standard options as the base definition of these is now more complex
  than before thanks to their use of a custom callback. (Ian Clatworthy)

* Tree._iter_changes(specific_file=[]) now iterates through no files,
  instead of iterating through all files.  None is used to iterate through
  all files.  (Aaron Bentley)

* WorkingTree.revert() now accepts None to revert all files.  The use of
  [] to revert all files is deprecated.  (Aaron Bentley)


bzr 0.90 2007-08-28
###################

Improvements
************

* Documentation is now organized into multiple directories with a level
  added for different languages or locales. Added the Mini Tutorial
  and Quick Start Summary (en) documents from the Wiki, improving the
  content and readability of the former. Formatted NEWS as Release Notes
  complete with a Table of Conents, one heading per release. Moved the
  Developer Guide into the main document catalog and provided a link
  from the developer document catalog back to the main one.
  (Ian Clatworthy, Sabin Iacob, Alexander Belchenko)


API Changes
***********

* The static convenience method ``BzrDir.create_repository``
  is deprecated.  Callers should instead create a ``BzrDir`` instance
  and call ``create_repository`` on that.  (Martin Pool)


bzr 0.90rc1 2007-08-14
######################

Bugfixes
********

* ``bzr init`` should connect to the remote location one time only.  We
  have been connecting several times because we forget to pass around the
  Transport object. This modifies ``BzrDir.create_branch_convenience``,
  so that we can give it the Transport we already have.
  (John Arbash Meinel, Vincent Ladeuil, #111702)

* Get rid of sftp connection cache (get rid of the FTP one too).
  (Vincent Ladeuil, #43731)

* bzr branch {local|remote} remote don't try to create a working tree
  anymore.
  (Vincent Ladeuil, #112173)

* All identified multiple connections for a single bzr command have been
  fixed. See bzrlib/tests/commands directory.
  (Vincent Ladeuil)

* ``bzr rm`` now does not insist on ``--force`` to delete files that
  have been renamed but not otherwise modified.  (Marius Kruger,
  #111664)

* ``bzr selftest --bench`` no longer emits deprecation warnings
  (Lukáš Lalinský)

* ``bzr status`` now honours FILE parameters for conflict lists
  (Aaron Bentley, #127606)

* ``bzr checkout`` now honours -r when reconstituting a working tree.
  It also honours -r 0.  (Aaron Bentley, #127708)

* ``bzr add *`` no more fails on Windows if working tree contains
  non-ascii file names. (Kuno Meyer, #127361)

* allow ``easy_install bzr`` runs without fatal errors.
  (Alexander Belchenko, #125521)

* Graph._filter_candidate_lca does not raise KeyError if a candidate
  is eliminated just before it would normally be examined.  (Aaron Bentley)

* SMTP connection failures produce a nice message, not a traceback.
  (Aaron Bentley)

Improvements
************

* Don't show "dots" progress indicators when run non-interactively, such
  as from cron.  (Martin Pool)

* ``info`` now formats locations more nicely and lists "submit" and
  "public" branches (Aaron Bentley)

* New ``pack`` command that will trigger database compression within
  the repository (Robert Collins)

* Implement ``_KnitIndex._load_data`` in a pyrex extension. The pyrex
  version is approximately 2-3x faster at parsing a ``.kndx`` file.
  Which yields a measurable improvement for commands which have to
  read from the repository, such as a 1s => 0.75s improvement in
  ``bzr diff`` when there are changes to be shown.  (John Arbash Meinel)

* Merge is now faster.  Depending on the scenario, it can be more than 2x
  faster. (Aaron Bentley)

* Give a clearer warning, and allow ``python setup.py install`` to
  succeed even if pyrex is not available.
  (John Arbash Meinel)

* ``DirState._read_dirblocks`` now has an optional Pyrex
  implementation. This improves the speed of any command that has to
  read the entire DirState. (``diff``, ``status``, etc, improve by
  about 10%).
  ``bisect_dirblocks`` has also been improved, which helps all
  ``_get_entry`` type calls (whenever we are searching for a
  particular entry in the in-memory DirState).
  (John Arbash Meinel)

* ``bzr pull`` and ``bzr push`` no longer do a complete walk of the
  branch revision history for ui display unless -v is supplied.
  (Robert Collins)

* ``bzr log -rA..B`` output shifted to the left margin if the log only
  contains merge revisions. (Kent Gibson)

* The ``plugins`` command is now public with improved help.
  (Ian Clatworthy)

* New bundle and merge directive formats are faster to generate, and

* Annotate merge now works when there are local changes. (Aaron Bentley)

* Commit now only shows the progress in terms of directories instead of
  entries. (Ian Clatworthy)

* Fix ``KnitRepository.get_revision_graph`` to not request the graph 2
  times. This makes ``get_revision_graph`` 2x faster. (John Arbash
  Meinel)

* Fix ``VersionedFile.get_graph()`` to avoid using
  ``set.difference_update(other)``, which has bad scaling when
  ``other`` is large. This improves ``VF.get_graph([version_id])`` for
  a 12.5k graph from 2.9s down to 200ms. (John Arbash Meinel)

* The ``--lsprof-file`` option now generates output for KCacheGrind if
  the file starts with ``callgrind.out``. This matches the default file
  filtering done by KCacheGrind's Open Dialog. (Ian Clatworthy)

* Fix ``bzr update`` to avoid an unnecessary
  ``branch.get_master_branch`` call, which avoids 1 extra connection
  to the remote server. (Partial fix for #128076, John Arbash Meinel)

* Log errors from the smart server in the trace file, to make debugging
  test failures (and live failures!) easier.  (Andrew Bennetts)

* The HTML version of the man page has been superceded by a more
  comprehensive manual called the Bazaar User Reference. This manual
  is completed generated from the online help topics. As part of this
  change, limited reStructuredText is now explicitly supported in help
  topics and command help with 'unnatural' markup being removed prior
  to display by the online help or inclusion in the man page.
  (Ian Clatworthy)

* HTML documentation now use files extension ``*.html``
  (Alexander Belchenko)

* The cache of ignore definitions is now cleared in WorkingTree.unlock()
  so that changes to .bzrignore aren't missed. (#129694, Daniel Watkins)

* ``bzr selftest --strict`` fails if there are any missing features or
  expected test failures. (Daniel Watkins, #111914)

* Link to registration survey added to README. (Ian Clatworthy)

* Windows standalone installer show link to registration survey
  when installation finished. (Alexander Belchenko)

Library API Breaks
******************

* Deprecated dictionary ``bzrlib.option.SHORT_OPTIONS`` removed.
  Options are now required to provide a help string and it must
  comply with the style guide by being one or more sentences with an
  initial capital and final period. (Martin Pool)

* KnitIndex.get_parents now returns tuples. (Robert Collins)

* Ancient unused ``Repository.text_store`` attribute has been removed.
  (Robert Collins)

* The ``bzrlib.pack`` interface has changed to use tuples of bytestrings
  rather than just bytestrings, making it easier to represent multiple
  element names. As this interface was not used by any internal facilities
  since it was introduced in 0.18 no API compatibility is being preserved.
  The serialised form of these packs is identical with 0.18 when a single
  element tuple is in use. (Robert Collins)

Internals
*********

* merge now uses ``iter_changes`` to calculate changes, which makes room for
  future performance increases.  It is also more consistent with other
  operations that perform comparisons, and reduces reliance on
  Tree.inventory.  (Aaron Bentley)

* Refactoring of transport classes connected to a remote server.
  ConnectedTransport is a new class that serves as a basis for all
  transports needing to connect to a remote server.  transport.split_url
  have been deprecated, use the static method on the object instead. URL
  tests have been refactored too.
  (Vincent Ladeuil)

* Better connection sharing for ConnectedTransport objects.
  transport.get_transport() now accepts a 'possible_transports' parameter.
  If a newly requested transport can share a connection with one of the
  list, it will.
  (Vincent Ladeuil)

* Most functions now accept ``bzrlib.revision.NULL_REVISION`` to indicate
  the null revision, and consider using ``None`` for this purpose
  deprecated.  (Aaron Bentley)

* New ``index`` module with abstract index functionality. This will be
  used during the planned changes in the repository layer. Currently the
  index layer provides a graph aware immutable index, a builder for the
  same index type to allow creating them, and finally a composer for
  such indices to allow the use of many indices in a single query. The
  index performance is not optimised, however the API is stable to allow
  development on top of the index. (Robert Collins)

* ``bzrlib.dirstate.cmp_by_dirs`` can be used to compare two paths by
  their directory sections. This is equivalent to comparing
  ``path.split('/')``, only without having to split the paths.
  This has a Pyrex implementation available.
  (John Arbash Meinel)

* New transport decorator 'unlistable+' which disables the list_dir
  functionality for testing.

* Deprecated ``change_entry`` in transform.py. (Ian Clatworthy)

* RevisionTree.get_weave is now deprecated.  Tree.plan_merge is now used
  for performing annotate-merge.  (Aaron Bentley)

* New EmailMessage class to create email messages. (Adeodato Simó)

* Unused functions on the private interface KnitIndex have been removed.
  (Robert Collins)

* New ``knit.KnitGraphIndex`` which provides a ``KnitIndex`` layered on top
  of a ``index.GraphIndex``. (Robert Collins)

* New ``knit.KnitVersionedFile.iter_parents`` method that allows querying
  the parents of many knit nodes at once, reducing round trips to the
  underlying index. (Robert Collins)

* Graph now has an is_ancestor method, various bits use it.
  (Aaron Bentley)

* The ``-Dhpss`` flag now includes timing information. As well as
  logging when a new connection is opened. (John Arbash Meinel)

* ``bzrlib.pack.ContainerWriter`` now returns an offset, length tuple to
  callers when inserting data, allowing generation of readv style access
  during pack creation, without needing a separate pass across the output
  pack to gather such details. (Robert Collins)

* ``bzrlib.pack.make_readv_reader`` allows readv based access to pack
  files that are stored on a transport. (Robert Collins)

* New ``Repository.has_same_location`` method that reports if two
  repository objects refer to the same repository (although with some risk
  of false negatives).  (Andrew Bennetts)

* InterTree.compare now passes require_versioned on correctly.
  (Marius Kruger)

* New methods on Repository - ``start_write_group``,
  ``commit_write_group``, ``abort_write_group`` and ``is_in_write_group`` -
  which provide a clean hook point for transactional Repositories - ones
  where all the data for a fetch or commit needs to be made atomically
  available in one step. This allows the write lock to remain while making
  a series of data insertions.  (e.g. data conversion). (Robert Collins)

* In ``bzrlib.knit`` the internal interface has been altered to use
  3-tuples (index, pos, length) rather than two-tuples (pos, length) to
  describe where data in a knit is, allowing knits to be split into
  many files. (Robert Collins)

* ``bzrlib.knit._KnitData`` split into cache management and physical access
  with two access classes - ``_PackAccess`` and ``_KnitAccess`` defined.
  The former provides access into a .pack file, and the latter provides the
  current production repository form of .knit files. (Robert Collins)

Testing
*******

* Remove selftest ``--clean-output``, ``--numbered-dirs`` and
  ``--keep-output`` options, which are obsolete now that tests
  are done within directories in $TMPDIR.  (Martin Pool)

* The SSH_AUTH_SOCK environment variable is now reset to avoid
  interaction with any running ssh agents.  (Jelmer Vernooij, #125955)

* run_bzr_subprocess handles parameters the same way as run_bzr:
  either a string or a list of strings should be passed as the first
  parameter.  Varargs-style parameters are deprecated. (Aaron Bentley)


bzr 0.18  2007-07-17
####################

Bugfixes
********

* Fix 'bzr add' crash under Win32 (Kuno Meyer)


bzr 0.18rc1  2007-07-10
#######################

Bugfixes
********

* Do not suppress pipe errors, etc. in non-display commands
  (Alexander Belchenko, #87178)

* Display a useful error message when the user requests to annotate
  a file that is not present in the specified revision.
  (James Westby, #122656)

* Commands that use status flags now have a reference to 'help
  status-flags'.  (Daniel Watkins, #113436)

* Work around python-2.4.1 inhability to correctly parse the
  authentication header.
  (Vincent Ladeuil, #121889)

* Use exact encoding for merge directives. (Adeodato Simó, #120591)

* Fix tempfile permissions error in smart server tar bundling under
  Windows. (Martin _, #119330)

* Fix detection of directory entries in the inventory. (James Westby)

* Fix handling of http code 400: Bad Request When issuing too many ranges.
  (Vincent Ladeuil, #115209)

* Issue a CONNECT request when connecting to an https server
  via a proxy to enable SSL tunneling.
  (Vincent Ladeuil, #120678)

* Fix ``bzr log -r`` to support selecting merge revisions, both
  individually and as part of revision ranges.
  (Kent Gibson, #4663)

* Don't leave cruft behind when failing to acquire a lockdir.
  (Martin Pool, #109169)

* Don't use the '-f' strace option during tests.
  (Vincent Ladeuil, #102019).

* Warn when setting ``push_location`` to a value that will be masked by
  locations.conf.  (Aaron Bentley, #122286)

* Fix commit ordering in corner case (Aaron Bentley, #94975)

*  Make annotate behave in a non-ASCII world (Adeodato Simó).

Improvements
************

* The --lsprof-file option now dumps a text rendering of the profiling
  information if the filename ends in ".txt". It will also convert the
  profiling information to a format suitable for KCacheGrind if the
  output filename ends in ".callgrind". Fixes to the lsprofcalltree
  conversion process by Jean Paul Calderone and Itamar were also merged.
  See http://ddaa.net/blog/python/lsprof-calltree. (Ian Clatworthy)

* ``info`` now defaults to non-verbose mode, displaying only paths and
  abbreviated format info.  ``info -v`` displays all the information
  formerly displayed by ``info``.  (Aaron Bentley, Adeodato Simó)

* ``bzr missing`` now has better option names ``--this`` and ``--other``.
  (Elliot Murphy)

* The internal ``weave-list`` command has become ``versionedfile-list``,
  and now lists knits as well as weaves.  (Aaron Bentley)

* Automatic merge base selection uses a faster algorithm that chooses
  better bases in criss-cross merge situations (Aaron Bentley)

* Progress reporting in ``commit`` has been improved. The various logical
  stages are now reported on as follows, namely:

  * Collecting changes [Entry x/y] - Stage n/m
  * Saving data locally - Stage n/m
  * Uploading data to master branch - Stage n/m
  * Updating the working tree - Stage n/m
  * Running post commit hooks - Stage n/m

  If there is no master branch, the 3rd stage is omitted and the total
  number of stages is adjusted accordingly.

  Each hook that is run after commit is listed with a name (as hooks
  can be slow it is useful feedback).
  (Ian Clatworthy, Robert Collins)

* Various operations that are now faster due to avoiding unnecessary
  topological sorts. (Aaron Bentley)

* Make merge directives robust against broken bundles. (Aaron Bentley)

* The lsprof filename note is emitted via trace.note(), not standard
  output.  (Aaron Bentley)

* ``bzrlib`` now exports explicit API compatibility information to assist
  library users and plugins. See the ``bzrlib.api`` module for details.
  (Robert Collins)

* Remove unnecessary lock probes when acquiring a lockdir.
  (Martin Pool)

* ``bzr --version`` now shows the location of the bzr log file, which
  is especially useful on Windows.  (Martin Pool)

* -D now supports hooks to get debug tracing of hooks (though its currently
  minimal in nature). (Robert Collins)

* Long log format reports deltas on merge revisions.
  (John Arbash Meinel, Kent Gibson)

* Make initial push over ftp more resilient. (John Arbash Meinel)

* Print a summary of changes for update just like pull does.
  (Daniel Watkins, #113990)

* Add a -Dhpss option to trace smart protocol requests and responses.
  (Andrew Bennetts)

Library API Breaks
******************

* Testing cleanups -
  ``bzrlib.repository.RepositoryTestProviderAdapter`` has been moved
  to ``bzrlib.tests.repository_implementations``;
  ``bzrlib.repository.InterRepositoryTestProviderAdapter`` has been moved
  to ``bzrlib.tests.interrepository_implementations``;
  ``bzrlib.transport.TransportTestProviderAdapter`` has moved to
  ``bzrlib.tests.test_transport_implementations``.
  ``bzrlib.branch.BranchTestProviderAdapter`` has moved to
  ``bzrlib.tests.branch_implementations``.
  ``bzrlib.bzrdir.BzrDirTestProviderAdapter`` has moved to
  ``bzrlib.tests.bzrdir_implementations``.
  ``bzrlib.versionedfile.InterVersionedFileTestProviderAdapter`` has moved
  to ``bzrlib.tests.interversionedfile_implementations``.
  ``bzrlib.store.revision.RevisionStoreTestProviderAdapter`` has moved to
  ``bzrlib.tests.revisionstore_implementations``.
  ``bzrlib.workingtree.WorkingTreeTestProviderAdapter`` has moved to
  ``bzrlib.tests.workingtree_implementations``.
  These changes are an API break in the testing infrastructure only.
  (Robert Collins)

* Relocate TestCaseWithRepository to be more central. (Robert Collins)

* ``bzrlib.add.smart_add_tree`` will no longer perform glob expansion on
  win32. Callers of the function should do this and use the new
  ``MutableTree.smart_add`` method instead. (Robert Collins)

* ``bzrlib.add.glob_expand_for_win32`` is now
  ``bzrlib.win32utils.glob_expand``.  (Robert Collins)

* ``bzrlib.add.FastPath`` is now private and moved to
  ``bzrlib.mutabletree._FastPath``. (Robert Collins, Martin Pool)

* ``LockDir.wait`` removed.  (Martin Pool)

* The ``SmartServer`` hooks API has changed for the ``server_started`` and
  ``server_stopped`` hooks. The first parameter is now an iterable of
  backing URLs rather than a single URL. This is to reflect that many
  URLs may map to the external URL of the server. E.g. the server interally
  may have a chrooted URL but also the local file:// URL will be at the
  same location. (Robert Collins)

Internals
*********

* New SMTPConnection class to unify email handling.  (Adeodato Simó)

* Fix documentation of BzrError. (Adeodato Simó)

* Make BzrBadParameter an internal error. (Adeodato Simó)

* Remove use of 'assert False' to raise an exception unconditionally.
  (Martin Pool)

* Give a cleaner error when failing to decode knit index entry.
  (Martin Pool)

* TreeConfig would mistakenly search the top level when asked for options
  from a section. It now respects the section argument and only
  searches the specified section. (James Westby)

* Improve ``make api-docs`` output. (John Arbash Meinel)

* Use os.lstat rather than os.stat for osutils.make_readonly and
  osutils.make_writeable. This makes the difftools plugin more
  robust when dangling symlinks are found. (Elliot Murphy)

* New ``-Dlock`` option to log (to ~/.bzr.log) information on when
  lockdirs are taken or released.  (Martin Pool)

* ``bzrlib`` Hooks are now nameable using ``Hooks.name_hook``. This
  allows a nicer UI when hooks are running as the current hook can
  be displayed. (Robert Collins)

* ``Transport.get`` has had its interface made more clear for ease of use.
  Retrieval of a directory must now fail with either 'PathError' at open
  time, or raise 'ReadError' on a read. (Robert Collins)

* New method ``_maybe_expand_globs`` on the ``Command`` class for
  dealing with unexpanded glob lists - e.g. on the win32 platform. This
  was moved from ``bzrlib.add._prepare_file_list``. (Robert Collins)

* ``bzrlib.add.smart_add`` and ``bzrlib.add.smart_add_tree`` are now
  deprecated in favour of ``MutableTree.smart_add``. (Robert Collins,
  Martin Pool)

* New method ``external_url`` on Transport for obtaining the url to
  hand to external processes. (Robert Collins)

* Teach windows installers to build pyrex/C extensions.
  (Alexander Belchenko)

Testing
*******

* Removed the ``--keep-output`` option from selftest and clean up test
  directories as they're used.  This reduces the IO load from
  running the test suite and cuts the time by about half.
  (Andrew Bennetts, Martin Pool)

* Add scenarios as a public attribute on the TestAdapter classes to allow
  modification of the generated scenarios before adaption and easier
  testing. (Robert Collins)

* New testing support class ``TestScenarioApplier`` which multiplies
  out a single teste by a list of supplied scenarios. (RobertCollins)

* Setting ``repository_to_test_repository`` on a repository_implementations
  test will cause it to be called during repository creation, allowing the
  testing of repository classes which are not based around the Format
  concept. For example a repository adapter can be tested in this manner,
  by altering the repository scenarios to include a scenario that sets this
  attribute during the test parameterisation in
  ``bzrlib.tests.repository.repository_implementations``. (Robert Collins)

* Clean up many of the APIs for blackbox testing of Bazaar.  The standard
  interface is now self.run_bzr.  The command to run can be passed as
  either a list of parameters, a string containing the command line, or
  (deprecated) varargs parameters.  (Martin Pool)

* The base TestCase now isolates tests from -D parameters by clearing
  ``debug.debug_flags`` and restores it afterwards. (Robert Collins)

* Add a relpath parameter to get_transport methods in test framework to
  avoid useless cloning.
  (Vincent Ladeuil, #110448)


bzr 0.17  2007-06-18
####################

Bugfixes
********

* Fix crash of commit due to wrong lookup of filesystem encoding.
  (Colin Watson, #120647)

* Revert logging just to stderr in commit as broke unicode filenames.
  (Aaron Bentley, Ian Clatworthy, #120930)


bzr 0.17rc1  2007-06-12
#######################

Notes When Upgrading
********************

* The kind() and is_executable() APIs on the WorkingTree interface no
  longer implicitly (read) locks and unlocks the tree. This *might*
  impact some plug-ins and tools using this part of the API. If you find
  an issue that may be caused by this change, please let us know,
  particularly the plug-in/tool maintainer. If encountered, the API
  fix is to surround kind() and is_executable() calls with lock_read()
  and unlock() like so::

    work_tree.lock_read()
    try:
        kind = work_tree.kind(...)
    finally:
        work_tree.unlock()

Internals
*********
* Rework of LogFormatter API to provide beginning/end of log hooks and to
  encapsulate the details of the revision to be logged in a LogRevision
  object.
  In long log formats, merge revision ids are only shown when --show-ids
  is specified, and are labelled "revision-id:", as per mainline
  revisions, instead of "merged:". (Kent Gibson)

* New ``BranchBuilder`` API which allows the construction of particular
  histories quickly. Useful for testing and potentially other applications
  too. (Robert Collins)

Improvements
************

* There are two new help topics, working-trees and repositories that
  attempt to explain these concepts. (James Westby, John Arbash Meinel,
  Aaron Bentley)

* Added ``bzr log --limit`` to report a limited number of revisions.
  (Kent Gibson, #3659)

* Revert does not try to preserve file contents that were originally
  produced by reverting to a historical revision.  (Aaron Bentley)

* ``bzr log --short`` now includes ``[merge]`` for revisions which
  have more than one parent. This is a small improvement to help
  understanding what changes have occurred
  (John Arbash Meinel, #83887)

* TreeTransform avoids many renames when contructing large trees,
  improving speed.  3.25x speedups have been observed for construction of
  kernel-sized-trees, and checkouts are 1.28x faster.  (Aaron Bentley)

* Commit on large trees is now faster. In my environment, a commit of
  a small change to the Mozilla tree (55k files) has dropped from
  66 seconds to 32 seconds. For a small tree of 600 files, commit of a
  small change is 33% faster. (Ian Clatworthy)

* New --create-prefix option to bzr init, like for push.  (Daniel Watkins,
  #56322)

Bugfixes
********

* ``bzr push`` should only connect to the remote location one time.
  We have been connecting 3 times because we forget to pass around
  the Transport object. This adds ``BzrDir.clone_on_transport()``, so
  that we can pass in the Transport that we already have.
  (John Arbash Meinel, #75721)

* ``DirState.set_state_from_inventory()`` needs to properly order
  based on split paths, not just string paths.
  (John Arbash Meinel, #115947)

* Let TestUIFactoy encode the password prompt with its own stdout.
  (Vincent Ladeuil, #110204)

* pycurl should take use the range header that takes the range hint
  into account.
  (Vincent Ladeuil, #112719)

* WorkingTree4.get_file_sha1 no longer raises an exception when invoked
  on a missing file.  (Aaron Bentley, #118186)

* WorkingTree.remove works correctly with tree references, and when pwd is
  not the tree root. (Aaron Bentley)

* Merge no longer fails when a file is renamed in one tree and deleted
  in the other. (Aaron Bentley, #110279)

* ``revision-info`` now accepts dotted revnos, doesn't require a tree,
  and defaults to the last revision (Matthew Fuller, #90048)

* Tests no longer fail when BZR_REMOTE_PATH is set in the environment.
  (Daniel Watkins, #111958)

* ``bzr branch -r revid:foo`` can be used to branch any revision in
  your repository. (Previously Branch6 only supported revisions in your
  mainline). (John Arbash Meinel, #115343)

bzr 0.16  2007-05-07
####################

Bugfixes
********

* Handle when you have 2 directories with similar names, but one has a
  hyphen. (``'abc'`` versus ``'abc-2'``). The WT4._iter_changes
  iterator was using direct comparison and ``'abc/a'`` sorts after
  ``'abc-2'``, but ``('abc', 'a')`` sorts before ``('abc-2',)``.
  (John Arbash Meinel, #111227)

* Handle when someone renames a file on disk without telling bzr.
  Previously we would report the first file as missing, but not show
  the new unknown file. (John Arbash Meinel, #111288)

* Avoid error when running hooks after pulling into or pushing from
  a branch bound to a smartserver branch.  (Martin Pool, #111968)

Improvements
************

* Move developer documentation to doc/developers/. This reduces clutter in
  the root of the source tree and allows HACKING to be split into multiple
  files. (Robert Collins, Alexander Belchenko)

* Clean up the ``WorkingTree4._iter_changes()`` internal loops as well as
  ``DirState.update_entry()``. This optimizes the core logic for ``bzr
  diff`` and ``bzr status`` significantly improving the speed of
  both. (John Arbash Meinel)

bzr 0.16rc2  2007-04-30
#######################

Bugfixes
********

* Handle the case when you delete a file, and then rename another file
  on top of it. Also handle the case of ``bzr rm --keep foo``. ``bzr
  status`` should show the removed file and an unknown file in its
  place. (John Arbash Meinel, #109993)

* Bundles properly read and write revision properties that have an
  empty value. And when the value is not ASCII.
  (John Arbash Meinel, #109613)

* Fix the bzr commit message to be in text mode.
  (Alexander Belchenko, #110901)

* Also handle when you rename a file and create a file where it used
  to be. (John Arbash Meinel, #110256)

* ``WorkingTree4._iter_changes`` should not descend into unversioned
  directories. (John Arbash Meinel, #110399)

bzr 0.16rc1  2007-04-26
#######################

Notes When Upgrading
********************

* ``bzr remove`` and ``bzr rm`` will now remove the working file, if
  it could be recovered again.
  This has been done for consistency with svn and the unix rm command.
  The old ``remove`` behaviour has been retained in the new option
  ``bzr remove --keep``, which will just stop versioning the file,
  but not delete it.
  ``bzr remove --force`` have been added which will always delete the
  files.
  ``bzr remove`` is also more verbose.
  (Marius Kruger, #82602)

Improvements
************

* Merge directives can now be supplied as input to `merge` and `pull`,
  like bundles can.  (Aaron Bentley)

* Sending the SIGQUIT signal to bzr, which can be done on Unix by
  pressing Control-Backslash, drops bzr into a debugger.  Type ``'c'``
  to continue.  This can be disabled by setting the environment variable
  ``BZR_SIGQUIT_PDB=0``.  (Martin Pool)

* selftest now supports --list-only to list tests instead of running
  them. (Ian Clatworthy)

* selftest now supports --exclude PATTERN (or -x PATTERN) to exclude
  tests with names that match that regular expression.
  (Ian Clatworthy, #102679)

* selftest now supports --randomize SEED to run tests in a random order.
  SEED is typically the value 'now' meaning 'use the current time'.
  (Ian Clatworthy, #102686)

* New option ``--fixes`` to commit, which stores bug fixing annotations as
  revision properties. Built-in support for Launchpad, Debian, Trac and
  Bugzilla bug trackers. (Jonathan Lange, James Henstridge, Robert Collins)

* New API, ``bzrlib.bugtracker.tracker_registry``, for adding support for
  other bug trackers to ``fixes``. (Jonathan Lange, James Henstridge,
  Robert Collins)

* ``selftest`` has new short options ``-f`` and ``-1``.  (Martin
  Pool)

* ``bzrlib.tsort.MergeSorter`` optimizations. Change the inner loop
  into using local variables instead of going through ``self._var``.
  Improves the time to ``merge_sort`` a 10k revision graph by
  approximately 40% (~700->400ms).  (John Arbash Meinel)

* ``make docs`` now creates a man page at ``man1/bzr.1`` fixing bug 107388.
  (Robert Collins)

* ``bzr help`` now provides cross references to other help topics using
  the _see_also facility on command classes. Likewise the bzr_man
  documentation, and the bzr.1 man page also include this information.
  (Robert Collins)

* Tags are now included in logs, that use the long log formatter.
  (Erik Bågfors, Alexander Belchenko)

* ``bzr help`` provides a clearer message when a help topic cannot be
  found. (Robert Collins, #107656)

* ``bzr help`` now accepts optional prefixes for command help. The help
  for all commands can now be found at ``bzr help commands/COMMANDNAME``
  as well as ``bzr help COMMANDNAME`` (which only works for commands
  where the name is not the same as a more general help topic).
  (Robert Collins)

* ``bzr help PLUGINNAME`` will now return the module docstring from the
  plugin PLUGINNAME. (Robert Collins, #50408)

* New help topic ``urlspec`` which lists the availables transports.
  (Goffredo Baroncelli)

* doc/server.txt updated to document the default bzr:// port
  and also update the blurb about the hpss' current status.
  (Robert Collins, #107125).

* ``bzr serve`` now listens on interface 0.0.0.0 by default, making it
  serve out to the local LAN (and anyone in the world that can reach the
  machine running ``bzr serve``. (Robert Collins, #98918)

* A new smart server protocol version has been added.  It prefixes requests
  and responses with an explicit version identifier so that future protocol
  revisions can be dealt with gracefully.  (Andrew Bennetts, Robert Collins)

* The bzr protocol version 2 indicates success or failure in every response
  without depending on particular commands encoding that consistently,
  allowing future client refactorings to be much more robust about error
  handling. (Robert Collins, Martin Pool, Andrew Bennetts)

* The smart protocol over HTTP client has been changed to always post to the
  same ``.bzr/smart`` URL under the original location when it can.  This allows
  HTTP servers to only have to pass URLs ending in .bzr/smart to the smart
  server handler, and not arbitrary ``.bzr/*/smart`` URLs.  (Andrew Bennetts)

* digest authentication is now supported for proxies and HTTP by the urllib
  based http implementation. Tested against Apache 2.0.55 and Squid
  2.6.5. Basic and digest authentication are handled coherently for HTTP
  and proxy: if the user is provided in the url (bzr command line for HTTP,
  proxy environment variables for proxies), the password is prompted for
  (only once). If the password is provided, it is taken into account. Once
  the first authentication is successful, all further authentication
  roundtrips are avoided by preventively setting the right authentication
  header(s).
  (Vincent Ladeuil).

Internals
*********

* bzrlib API compatability with 0.8 has been dropped, cleaning up some
  code paths. (Robert Collins)

* Change the format of chroot urls so that they can be safely manipulated
  by generic url utilities without causing the resulting urls to have
  escaped the chroot. A side effect of this is that creating a chroot
  requires an explicit action using a ChrootServer.
  (Robert Collins, Andrew Bennetts)

* Deprecate ``Branch.get_root_id()`` because branches don't have root ids,
  rather than fixing bug #96847.  (Aaron Bentley)

* ``WorkingTree.apply_inventory_delta`` provides a better alternative to
  ``WorkingTree._write_inventory``.  (Aaron Bentley)

* Convenience method ``TestCase.expectFailure`` ensures that known failures
  do not silently pass.  (Aaron Bentley)

* ``Transport.local_abspath`` now raises ``NotLocalUrl`` rather than
  ``TransportNotPossible``. (Martin Pool, Ian Clatworthy)

* New SmartServer hooks facility. There are two initial hooks documented
  in ``bzrlib.transport.smart.SmartServerHooks``. The two initial hooks allow
  plugins to execute code upon server startup and shutdown.
  (Robert Collins).

* SmartServer in standalone mode will now close its listening socket
  when it stops, rather than waiting for garbage collection. This primarily
  fixes test suite hangs when a test tries to connect to a shutdown server.
  It may also help improve behaviour when dealing with a server running
  on a specific port (rather than dynamically assigned ports).
  (Robert Collins)

* Move most SmartServer code into a new package, bzrlib/smart.
  bzrlib/transport/remote.py contains just the Transport classes that used
  to be in bzrlib/transport/smart.py.  (Andrew Bennetts)

* urllib http implementation avoid roundtrips associated with
  401 (and 407) errors once the authentication succeeds.
  (Vincent Ladeuil).

* urlib http now supports querying the user for a proxy password if
  needed. Realm is shown in the prompt for both HTTP and proxy
  authentication when the user is required to type a password.
  (Vincent Ladeuil).

* Renamed SmartTransport (and subclasses like SmartTCPTransport) to
  RemoteTransport (and subclasses to RemoteTCPTransport, etc).  This is more
  consistent with its new home in ``bzrlib/transport/remote.py``, and because
  it's not really a "smart" transport, just one that does file operations
  via remote procedure calls.  (Andrew Bennetts)

* The ``lock_write`` method of ``LockableFiles``, ``Repository`` and
  ``Branch`` now accept a ``token`` keyword argument, so that separate
  instances of those objects can share a lock if it has the right token.
  (Andrew Bennetts, Robert Collins)

* New method ``get_branch_reference`` on ``BzrDir`` allows the detection of
  branch references - which the smart server component needs.

* The Repository API ``make_working_trees`` is now permitted to return
  False when ``set_make_working_trees`` is not implemented - previously
  an unimplemented ``set_make_working_trees`` implied the result True
  from ``make_working_trees``. This has been changed to accomodate the
  smart server, where it does not make sense (at this point) to ever
  make working trees by default. (Robert Collins)

* Command objects can now declare related help topics by having _see_also
  set to a list of related topic. (Robert Collins)

* ``bzrlib.help`` now delegates to the Command class for Command specific
  help. (Robert Collins)

* New class ``TransportListRegistry``, derived from the Registry class, which
  simplifies tracking the available Transports. (Goffredo Baroncelli)

* New function ``Branch.get_revision_id_to_revno_map`` which will
  return a dictionary mapping revision ids to dotted revnos. Since
  dotted revnos are defined in the context of the branch tip, it makes
  sense to generate them from a ``Branch`` object.
  (John Arbash Meinel)

* Fix the 'Unprintable error' message display to use the repr of the
  exception that prevented printing the error because the str value
  for it is often not useful in debugging (e.g. KeyError('foo') has a
  str() of 'foo' but a repr of 'KeyError('foo')' which is much more
  useful. (Robert Collins)

* ``urlutils.normalize_url`` now unescapes unreserved characters, such as "~".
  (Andrew Bennetts)

Bugfixes
********

* Don't fail bundle selftest if email has 'two' embedded.
  (Ian Clatworthy, #98510)

* Remove ``--verbose`` from ``bzr bundle``. It didn't work anyway.
  (Robert Widhopf-Fenk, #98591)

* Remove ``--basis`` from the checkout/branch commands - it didn't work
  properly and is no longer beneficial.
  (Robert Collins, #53675, #43486)

* Don't produce encoding error when adding duplicate files.
  (Aaron Bentley)

* Fix ``bzr log <file>`` so it only logs the revisions that changed
  the file, and does it faster.
  (Kent Gibson, John Arbash Meinel, #51980, #69477)

* Fix ``InterDirstateTre._iter_changes`` to handle when we come across
  an empty versioned directory, which now has files in it.
  (John Arbash Meinel, #104257)

* Teach ``common_ancestor`` to shortcut when the tip of one branch is
  inside the ancestry of the other. Saves a lot of graph processing
  (with an ancestry of 16k revisions, ``bzr merge ../already-merged``
  changes from 2m10s to 13s).  (John Arbash Meinel, #103757)

* Fix ``show_diff_trees`` to handle the case when a file is modified,
  and the containing directory is renamed. (The file path is different
  in this versus base, but it isn't marked as a rename).
  (John Arbash Meinel, #103870)

* FTP now works even when the FTP server does not support atomic rename.
  (Aaron Bentley, #89436)

* Correct handling in bundles and merge directives of timezones with
  that are not an integer number of hours offset from UTC.  Always
  represent the epoch time in UTC to avoid problems with formatting
  earlier times on win32.  (Martin Pool, Alexander Belchenko, John
  Arbash Meinel)

* Typo in the help for ``register-branch`` fixed. (Robert Collins, #96770)

* "dirstate" and "dirstate-tags" formats now produce branches compatible
  with old versions of bzr. (Aaron Bentley, #107168))

* Handle moving a directory when children have been added, removed,
  and renamed. (John Arbash Meinel, #105479)

* Don't preventively use basic authentication for proxy before receiving a
  407 error. Otherwise people willing to use other authentication schemes
  may expose their password in the clear (or nearly). This add one
  roundtrip in case basic authentication should be used, but plug the
  security hole.
  (Vincent Ladeuil)

* Handle http and proxy digest authentication.
  (Vincent Ladeuil, #94034).

Testing
*******

* Added ``bzrlib.strace.strace`` which will strace a single callable and
  return a StraceResult object which contains just the syscalls involved
  in running it. (Robert Collins)

* New test method ``reduceLockdirTimeout`` to drop the default (ui-centric)
  default time down to one suitable for tests. (Andrew Bennetts)

* Add new ``vfs_transport_factory`` attribute on tests which provides the
  common vfs backing for both the readonly and readwrite transports.
  This allows the RemoteObject tests to back onto local disk or memory,
  and use the existing ``transport_server`` attribute all tests know about
  to be the smart server transport. This in turn allows tests to
  differentiate between 'transport to access the branch', and
  'transport which is a VFS' - which matters in Remote* tests.
  (Robert Collins, Andrew Bennetts)

* The ``make_branch_and_tree`` method for tests will now create a
  lightweight checkout for the tree if the ``vfs_transport_factory`` is not
  a LocalURLServer. (Robert Collins, Andrew Bennetts)

* Branch implementation tests have been audited to ensure that all urls
  passed to Branch APIs use proper urls, except when local-disk paths
  are intended. This is so that tests correctly access the test transport
  which is often not equivalent to local disk in Remote* tests. As part
  of this many tests were adjusted to remove dependencies on local disk
  access.
  (Robert Collins, Andrew Bennetts)

* Mark bzrlib.tests and bzrlib.tests.TestUtil as providing assertFOO helper
  functions by adding a ``__unittest`` global attribute. (Robert Collins,
  Andrew Bennetts, Martin Pool, Jonathan Lange)

* Refactored proxy and authentication handling to simplify the
  implementation of new auth schemes for both http and proxy.
  (Vincent Ladeuil)

bzr 0.15 2007-04-01
###################

Bugfixes
********

* Handle incompatible repositories as a user issue when fetching.
  (Aaron Bentley)

* Don't give a recommendation to upgrade when branching or
  checking out a branch that contains an old-format working tree.
  (Martin Pool)

bzr 0.15rc3  2007-03-26
#######################

Changes
*******

* A warning is now displayed when opening working trees in older
  formats, to encourage people to upgrade to WorkingTreeFormat4.
  (Martin Pool)

Improvements
************

* HTTP redirections are now taken into account when a branch (or a
  bundle) is accessed for the first time. A message is issued at each
  redirection to inform the user. In the past, http redirections were
  silently followed for each request which significantly degraded the
  performances. The http redirections are not followed anymore by
  default, instead a RedirectRequested exception is raised. For bzrlib
  users needing to follow http redirections anyway,
  ``bzrlib.transport.do_catching_redirections`` provide an easy transition
  path.  (vila)

Internals
*********

* Added ``ReadLock.temporary_write_lock()`` to allow upgrading an OS read
  lock to an OS write lock. Linux can do this without unlocking, Win32
  needs to unlock in between. (John Arbash Meinel)

* New parameter ``recommend_upgrade`` to ``BzrDir.open_workingtree``
  to silence (when false) warnings about opening old formats.
  (Martin Pool)

* Fix minor performance regression with bzr-0.15 on pre-dirstate
  trees. (We were reading the working inventory too many times).
  (John Arbash Meinel)

* Remove ``Branch.get_transaction()`` in favour of a simple cache of
  ``revision_history``.  Branch subclasses should override
  ``_gen_revision_history`` rather than ``revision_history`` to make use of
  this cache, and call ``_clear_revision_history_cache`` and
  ``_cache_revision_history`` at appropriate times. (Andrew Bennetts)

Bugfixes
********

* Take ``smtp_server`` from user config into account.
  (vila, #92195)

* Restore Unicode filename handling for versioned and unversioned files.
  (John Arbash Meinel, #92608)

* Don't fail during ``bzr commit`` if a file is marked removed, and
  the containing directory is auto-removed.  (John Arbash Meinel, #93681)

* ``bzr status FILENAME`` failed on Windows because of an uncommon
  errno. (``ERROR_DIRECTORY == 267 != ENOTDIR``).
  (Wouter van Heyst, John Arbash Meinel, #90819)

* ``bzr checkout source`` should create a local branch in the same
  format as source. (John Arbash Meinel, #93854)

* ``bzr commit`` with a kind change was failing to update the
  last-changed-revision for directories.  The
  InventoryDirectory._unchanged only looked at the ``parent_id`` and name,
  ignoring the fact that the kind could have changed, too.
  (John Arbash Meinel, #90111)

* ``bzr mv dir/subdir other`` was incorrectly updating files inside
  the directory. So that there was a chance it would break commit,
  etc. (John Arbash Meinel, #94037)

* Correctly handles mutiple permanent http redirections.
  (vila, #88780)

bzr 0.15rc2  2007-03-14
#######################

Notes When Upgrading
********************

* Release 0.15rc2 of bzr changes the ``bzr init-repo`` command to
  default to ``--trees`` instead of ``--no-trees``.
  Existing shared repositories are not affected.

Improvements
************

* New ``merge-directive`` command to generate machine- and human-readable
  merge requests.  (Aaron Bentley)

* New ``submit:`` revision specifier makes it easy to diff against the
  common ancestor with the submit location (Aaron Bentley)

* Added support for Putty's SSH implementation. (Dmitry Vasiliev)

* Added ``bzr status --versioned`` to report only versioned files,
  not unknowns. (Kent Gibson)

* Merge now autodetects the correct line-ending style for its conflict
  markers.  (Aaron Bentley)

Internals
*********

* Refactored SSH vendor registration into SSHVendorManager class.
  (Dmitry Vasiliev)

Bugfixes
********

* New ``--numbered-dirs`` option to ``bzr selftest`` to use
  numbered dirs for TestCaseInTempDir. This is default behavior
  on Windows. Anyone can force named dirs on Windows
  with ``--no-numbered-dirs``. (Alexander Belchenko)

* Fix ``RevisionSpec_revid`` to handle the Unicode strings passed in
  from the command line. (Marien Zwart, #90501)

* Fix ``TreeTransform._iter_changes`` when both the source and
  destination are missing. (Aaron Bentley, #88842)

* Fix commit of merges with symlinks in dirstate trees.
  (Marien Zwart)

* Switch the ``bzr init-repo`` default from --no-trees to --trees.
  (Wouter van Heyst, #53483)


bzr 0.15rc1  2007-03-07
#######################

Surprises
*********

* The default disk format has changed. Please run 'bzr upgrade' in your
  working trees to upgrade. This new default is compatible for network
  operations, but not for local operations. That is, if you have two
  versions of bzr installed locally, after upgrading you can only use the
  bzr 0.15 version. This new default does not enable tags or nested-trees
  as they are incompatible with bzr versions before 0.15 over the network.

* For users of bzrlib: Two major changes have been made to the working tree
  api in bzrlib. The first is that many methods and attributes, including
  the inventory attribute, are no longer valid for use until one of
  ``lock_read``/``lock_write``/``lock_tree_write`` has been called,
  and become invalid again after unlock is called. This has been done
  to improve performance and correctness as part of the dirstate
  development.
  (Robert Collins, John A Meinel, Martin Pool, and others).

* For users of bzrlib: The attribute 'tree.inventory' should be considered
  readonly. Previously it was possible to directly alter this attribute, or
  its contents, and have the tree notice this. This has been made
  unsupported - it may work in some tree formats, but in the newer dirstate
  format such actions will have no effect and will be ignored, or even
  cause assertions. All operations possible can still be carried out by a
  combination of the tree API, and the bzrlib.transform API. (Robert
  Collins, John A Meinel, Martin Pool, and others).

Improvements
************

* Support for OS Windows 98. Also .bzr.log on any windows system
  saved in My Documents folder. (Alexander Belchenko)

* ``bzr mv`` enhanced to support already moved files.
  In the past the mv command would have failed if the source file doesn't
  exist. In this situation ``bzr mv`` would now detect that the file has
  already moved and update the repository accordingly, if the target file
  does exist.
  A new option ``--after`` has been added so that if two files already
  exist, you could notify Bazaar that you have moved a (versioned) file
  and replaced it with another. Thus in this case ``bzr move --after``
  will only update the Bazaar identifier.
  (Steffen Eichenberg, Marius Kruger)

* ``ls`` now works on treeless branches and remote branches.
  (Aaron Bentley)

* ``bzr help global-options`` describes the global options.
  (Aaron Bentley)

* ``bzr pull --overwrite`` will now correctly overwrite checkouts.
  (Robert Collins)

* Files are now allowed to change kind (e.g. from file to symlink).
  Supported by ``commit``, ``revert`` and ``status``
  (Aaron Bentley)

* ``inventory`` and ``unknowns`` hidden in favour of ``ls``
  (Aaron Bentley)

* ``bzr help checkouts`` descibes what checkouts are and some possible
  uses of them. (James Westby, Aaron Bentley)

* A new ``-d`` option to push, pull and merge overrides the default
  directory.  (Martin Pool)

* Branch format 6: smaller, and potentially faster than format 5.  Supports
  ``append_history_only`` mode, where the log view and revnos do not change,
  except by being added to.  Stores policy settings in
  ".bzr/branch/branch.conf".

* ``append_only`` branches:  Format 6 branches may be configured so that log
  view and revnos are always consistent.  Either create the branch using
  "bzr init --append-revisions-only" or edit the config file as descriped
  in docs/configuration.txt.

* rebind: Format 6 branches retain the last-used bind location, so if you
  "bzr unbind", you can "bzr bind" to bind to the previously-selected
  bind location.

* Builtin tags support, created and deleted by the ``tag`` command and
  stored in the branch.  Tags can be accessed with the revisionspec
  ``-rtag:``, and listed with ``bzr tags``.  Tags are not versioned
  at present. Tags require a network incompatible upgrade. To perform this
  upgrade, run ``bzr upgrade --dirstate-tags`` in your branch and
  repositories. (Martin Pool)

* The ``bzr://`` transport now has a well-known port number, 4155,
  which it will use by default.  (Andrew Bennetts, Martin Pool)

* Bazaar now looks for user-installed plugins before looking for site-wide
  plugins. (Jonathan Lange)

* ``bzr resolve`` now detects and marks resolved text conflicts.
  (Aaron Bentley)

Internals
*********

* Internally revision ids and file ids are now passed around as utf-8
  bytestrings, rather than treating them as Unicode strings. This has
  performance benefits for Knits, since we no longer need to decode the
  revision id for each line of content, nor for each entry in the index.
  This will also help with the future dirstate format.
  (John Arbash Meinel)

* Reserved ids (any revision-id ending in a colon) are rejected by
  versionedfiles, repositories, branches, and working trees
  (Aaron Bentley)

* Minor performance improvement by not creating a ProgressBar for
  every KnitIndex we create. (about 90ms for a bzr.dev tree)
  (John Arbash Meinel)

* New easier to use Branch hooks facility. There are five initial hooks,
  all documented in bzrlib.branch.BranchHooks.__init__ - ``'set_rh'``,
  ``'post_push'``, ``'post_pull'``, ``'post_commit'``,
  ``'post_uncommit'``. These hooks fire after the matching operation
  on a branch has taken place, and were originally added for the
  branchrss plugin. (Robert Collins)

* New method ``Branch.push()`` which should be used when pushing from a
  branch as it makes performance and policy decisions to match the UI
  level command ``push``. (Robert Collins).

* Add a new method ``Tree.revision_tree`` which allows access to cached
  trees for arbitrary revisions. This allows the in development dirstate
  tree format to provide access to the callers to cached copies of
  inventory data which are cheaper to access than inventories from the
  repository.
  (Robert Collins, Martin Pool)

* New ``Branch.last_revision_info`` method, this is being done to allow
  optimization of requests for both the number of revisions and the last
  revision of a branch with smartservers and potentially future branch
  formats. (Wouter van Heyst, Robert Collins)

* Allow ``'import bzrlib.plugins.NAME'`` to work when the plugin NAME has not
  yet been loaded by ``load_plugins()``. This allows plugins to depend on each
  other for code reuse without requiring users to perform file-renaming
  gymnastics. (Robert Collins)

* New Repository method ``'gather_stats'`` for statistic data collection.
  This is expected to grow to cover a number of related uses mainly
  related to bzr info. (Robert Collins)

* Log formatters are now managed with a registry.
  ``log.register_formatter`` continues to work, but callers accessing
  the FORMATTERS dictionary directly will not.

* Allow a start message to be passed to the ``edit_commit_message``
  function.  This will be placed in the message offered to the user
  for editing above the separator. It allows a template commit message
  to be used more easily. (James Westby)

* ``GPGStrategy.sign()`` will now raise ``BzrBadParameterUnicode`` if
  you pass a Unicode string rather than an 8-bit string. Callers need
  to be updated to encode first. (John Arbash Meinel)

* Branch.push, pull, merge now return Result objects with information
  about what happened, rather than a scattering of various methods.  These
  are also passed to the post hooks.  (Martin Pool)

* File formats and architecture is in place for managing a forest of trees
  in bzr, and splitting up existing trees into smaller subtrees, and
  finally joining trees to make a larger tree. This is the first iteration
  of this support, and the user-facing aspects still require substantial
  work.  If you wish to experiment with it, use ``bzr upgrade
  --dirstate-with-subtree`` in your working trees and repositories.
  You can use the hidden commands ``split`` and ``join`` and to create
  and manipulate nested trees, but please consider using the nested-trees
  branch, which contains substantial UI improvements, instead.
  http://code.aaronbentley.com/bzr/bzrrepo/nested-trees/
  (Aaron Bentley, Martin Pool, Robert Collins).

Bugfixes
********

* ``bzr annotate`` now uses dotted revnos from the viewpoint of the
  branch, rather than the last changed revision of the file.
  (John Arbash Meinel, #82158)

* Lock operations no longer hang if they encounter a permission problem.
  (Aaron Bentley)

* ``bzr push`` can resume a push that was canceled before it finished.
  Also, it can push even if the target directory exists if you supply
  the ``--use-existing-dir`` flag.
  (John Arbash Meinel, #30576, #45504)

* Fix http proxy authentication when user and an optional
  password appears in the ``*_proxy`` vars. (Vincent Ladeuil,
  #83954).

* ``bzr log branch/file`` works for local treeless branches
  (Aaron Bentley, #84247)

* Fix problem with UNC paths on Windows 98. (Alexander Belchenko, #84728)

* Searching location of CA bundle for PyCurl in env variable
  (``CURL_CA_BUNDLE``), and on win32 along the PATH.
  (Alexander Belchenko, #82086)

* ``bzr init`` works with unicode argument LOCATION.
  (Alexander Belchenko, #85599)

* Raise ``DependencyNotPresent`` if pycurl do not support https.
  (Vincent Ladeuil, #85305)

* Invalid proxy env variables should not cause a traceback.
  (Vincent Ladeuil, #87765)

* Ignore patterns normalised to use '/' path separator.
  (Kent Gibson, #86451)

* bzr rocks. It sure does! Fix case. (Vincent Ladeuil, #78026)

* Fix bzrtools shelve command for removed lines beginning with "--"
  (Johan Dahlberg, #75577)

Testing
*******

* New ``--first`` option to ``bzr selftest`` to run specified tests
  before the rest of the suite.  (Martin Pool)


bzr 0.14  2007-01-23
####################

Improvements
************

* ``bzr help global-options`` describes the global options. (Aaron Bentley)

Bug Fixes
*********

* Skip documentation generation tests if the tools to do so are not
  available. Fixes running selftest for installled copies of bzr.
  (John Arbash Meinel, #80330)

* Fix the code that discovers whether bzr is being run from it's
  working tree to handle the case when it isn't but the directory
  it is in is below a repository. (James Westby, #77306)


bzr 0.14rc1  2007-01-16
#######################

Improvements
************

* New connection: ``bzr+http://`` which supports tunnelling the smart
  protocol over an HTTP connection. If writing is enabled on the bzr
  server, then you can write over the http connection.
  (Andrew Bennetts, John Arbash Meinel)

* Aliases now support quotation marks, so they can contain whitespace
  (Marius Kruger)

* PyCurlTransport now use a single curl object. By specifying explicitly
  the 'Range' header, we avoid the need to use two different curl objects
  (and two connections to the same server). (Vincent Ladeuil)

* ``bzr commit`` does not prompt for a message until it is very likely to
  succeed.  (Aaron Bentley)

* ``bzr conflicts`` now takes --text to list pathnames of text conflicts
  (Aaron Bentley)

* Fix ``iter_lines_added_or_present_in_versions`` to use a set instead
  of a list while checking if a revision id was requested. Takes 10s
  off of the ``fileids_affected_by_revision_ids`` time, which is 10s
  of the ``bzr branch`` time. Also improve ``fileids_...`` time by
  filtering lines with a regex rather than multiple ``str.find()``
  calls. (saves another 300ms) (John Arbash Meinel)

* Policy can be set for each configuration key. This allows keys to be
  inherited properly across configuration entries. For example, this
  should enable you to do::

    [/home/user/project]
    push_location = sftp://host/srv/project/
    push_location:policy = appendpath

  And then a branch like ``/home/user/project/mybranch`` should get an
  automatic push location of ``sftp://host/srv/project/mybranch``.
  (James Henstridge)

* Added ``bzr status --short`` to make status report svn style flags
  for each file.  For example::

    $ bzr status --short
    A  foo
    A  bar
    D  baz
    ?  wooley

* 'bzr selftest --clean-output' allows easily clean temporary tests
  directories without running tests. (Alexander Belchenko)

* ``bzr help hidden-commands`` lists all hidden commands. (Aaron Bentley)

* ``bzr merge`` now has an option ``--pull`` to fall back to pull if
  local is fully merged into remote. (Jan Hudec)

* ``bzr help formats`` describes available directory formats. (Aaron Bentley)

Internals
*********

* A few tweaks directly to ``fileids_affected_by_revision_ids`` to
  help speed up processing, as well allowing to extract unannotated
  lines. Between the two ``fileids_affected_by_revision_ids`` is
  improved by approx 10%. (John Arbash Meinel)

* Change Revision serialization to only write out millisecond
  resolution. Rather than expecting floating point serialization to
  preserve more resolution than we need. (Henri Weichers, Martin Pool)

* Test suite ends cleanly on Windows.  (Vincent Ladeuil)

* When ``encoding_type`` attribute of class Command is equal to 'exact',
  force sys.stdout to be a binary stream on Windows, and therefore
  keep exact line-endings (without LF -> CRLF conversion).
  (Alexander Belchenko)

* Single-letter short options are no longer globally declared.  (Martin
  Pool)

* Before using detected user/terminal encoding bzr should check
  that Python has corresponding codec. (Alexander Belchenko)

* Formats for end-user selection are provided via a FormatRegistry (Aaron Bentley)

Bug Fixes
*********

* ``bzr missing --verbose`` was showing adds/removals in the wrong
  direction. (John Arbash Meinel)

* ``bzr annotate`` now defaults to showing dotted revnos for merged
  revisions. It cuts them off at a depth of 12 characters, but you can
  supply ``--long`` to see the full number. You can also use
  ``--show-ids`` to display the original revision ids, rather than
  revision numbers and committer names. (John Arbash Meinel, #75637)

* bzr now supports Win32 UNC path (e.g. ``\HOST\path``.
  (Alexander Belchenko, #57869)

* Win32-specific: output of cat, bundle and diff commands don't mangle
  line-endings (Alexander Belchenko, #55276)

* Replace broken fnmatch based ignore pattern matching with custom pattern
  matcher.
  (Kent Gibson, Jan Hudec #57637)

* pycurl and urllib can detect short reads at different places. Update
  the test suite to test more cases. Also detect http error code 416
  which was raised for that specific bug. Also enhance the urllib
  robustness by detecting invalid ranges (and pycurl's one by detecting
  short reads during the initial GET). (Vincent Ladeuil, #73948)

* The urllib connection sharing interacts badly with urllib2
  proxy setting (the connections didn't go thru the proxy
  anymore). Defining a proper ProxyHandler solves the
  problem.  (Vincent Ladeuil, #74759)

* Use urlutils to generate relative URLs, not osutils
  (Aaron Bentley, #76229)

* ``bzr status`` in a readonly directory should work without giving
  lots of errors. (John Arbash Meinel, #76299)

* Mention the revisionspec topic for the revision option help.
  (Wouter van Heyst, #31663)

* Allow plugins import from zip archives.
  (Alexander Belchenko, #68124)


bzr 0.13  2006-12-05
####################

No changes from 0.13rc


bzr 0.13rc1  2006-11-27
#######################

Improvements
************

* New command ``bzr remove-tree`` allows the removal of the working
  tree from a branch.
  (Daniel Silverstone)

* urllib uses shared keep-alive connections, so http
  operations are substantially faster.
  (Vincent Ladeuil, #53654)

* ``bzr export`` allows an optional branch parameter, to export a bzr
  tree from some other url. For example:
  ``bzr export bzr.tar.gz http://bazaar-vcs.org/bzr/bzr.dev``
  (Daniel Silverstone)

* Added ``bzr help topics`` to the bzr help system. This gives a
  location for general information, outside of a specific command.
  This includes updates for ``bzr help revisionspec`` the first topic
  included. (Goffredo Baroncelli, John Arbash Meinel, #42714)

* WSGI-compatible HTTP smart server.  See ``doc/http_smart_server.txt``.
  (Andrew Bennetts)

* Knit files will now cache full texts only when the size of the
  deltas is as large as the size of the fulltext. (Or after 200
  deltas, whichever comes first). This has the most benefit on large
  files with small changes, such as the inventory for a large project.
  (eg For a project with 2500 files, and 7500 revisions, it changes
  the size of inventory.knit from 11MB to 5.4MB) (John Arbash Meinel)

Internals
*********

* New -D option given before the command line turns on debugging output
  for particular areas.  -Derror shows tracebacks on all errors.
  (Martin Pool)

* Clean up ``bzr selftest --benchmark bundle`` to correct an import,
  and remove benchmarks that take longer than 10min to run.
  (John Arbash Meinel)

* Use ``time.time()`` instead of ``time.clock()`` to decide on
  progress throttling. Because ``time.clock()`` is actually CPU time,
  so over a high-latency connection, too many updates get throttled.
  (John Arbash Meinel)

* ``MemoryTransport.list_dir()`` would strip the first character for
  files or directories in root directory. (John Arbash Meinel)

* New method ``get_branch_reference`` on 'BzrDir' allows the detection of
  branch references - which the smart server component needs.

* New ``ChrootTransportDecorator``, accessible via the ``chroot+`` url
  prefix.  It disallows any access to locations above a set URL.  (Andrew
  Bennetts)

Bug Fixes
*********

* Now ``_KnitIndex`` properly decode revision ids when loading index data.
  And optimize the knit index parsing code.
  (Dmitry Vasiliev, John Arbash Meinel)

* ``bzrlib/bzrdir.py`` was directly referencing ``bzrlib.workingtree``,
  without importing it. This prevented ``bzr upgrade`` from working
  unless a plugin already imported ``bzrlib.workingtree``
  (John Arbash Meinel, #70716)

* Suppress the traceback on invalid URLs (Vincent Ladeuil, #70803).

* Give nicer error message when an http server returns a 403
  error code. (Vincent Ladeuil, #57644).

* When a multi-range http GET request fails, try a single
  range one. If it fails too, forget about ranges. Remember that until
  the death of the transport and propagates that to the clones.
  (Vincent Ladeuil, #62276, #62029).

* Handles user/passwords supplied in url from command
  line (for the urllib implementation). Don't request already
  known passwords (Vincent Ladeuil, #42383, #44647, #48527)

* ``_KnitIndex.add_versions()`` dictionary compresses revision ids as they
  are added. This fixes bug where fetching remote revisions records
  them as full references rather than integers.
  (John Arbash Meinel, #64789)

* ``bzr ignore`` strips trailing slashes in patterns.
  Also ``bzr ignore`` rejects absolute paths. (Kent Gibson, #4559)

* ``bzr ignore`` takes multiple arguments. (Cheuksan Edward Wang, #29488)

* mv correctly handles paths that traverse symlinks.
  (Aaron Bentley, #66964)

* Give nicer looking error messages when failing to connect over ssh.
  (John Arbash Meinel, #49172)

* Pushing to a remote branch does not currently update the remote working
  tree. After a remote push, ``bzr status`` and ``bzr diff`` on the remote
  machine now show that the working tree is out of date.
  (Cheuksan Edward Wang #48136)

* Use patiencediff instead of difflib for determining deltas to insert
  into knits. This avoids the O(N^3) behavior of difflib. Patience
  diff should be O(N^2). (Cheuksan Edward Wang, #65714)

* Running ``bzr log`` on nonexistent file gives an error instead of the
  entire log history. (Cheuksan Edward Wang #50793)

* ``bzr cat`` can look up contents of removed or renamed files. If the
  pathname is ambiguous, i.e. the files in the old and new trees have
  different id's, the default is the file in the new tree. The user can
  use "--name-from-revision" to select the file in the old tree.
  (Cheuksan Edward Wang, #30190)

Testing
*******

* TestingHTTPRequestHandler really handles the Range header
  (previously it was ignoring it and returning the whole file,).

bzr 0.12  2006-10-30
####################

Internals
*********

* Clean up ``bzr selftest --benchmark bundle`` to correct an import,
  and remove benchmarks that take longer than 10min to run.
  (John Arbash Meinel)

bzr 0.12rc1  2006-10-23
#######################

Improvements
************

* ``bzr log`` now shows dotted-decimal revision numbers for all revisions,
  rather than just showing a decimal revision number for revisions on the
  mainline. These revision numbers are not yet accepted as input into bzr
  commands such as log, diff etc. (Robert Collins)

* revisions can now be specified using dotted-decimal revision numbers.
  For instance, ``bzr diff -r 1.2.1..1.2.3``. (Robert Collins)

* ``bzr help commands`` output is now shorter (Aaron Bentley)

* ``bzr`` now uses lazy importing to reduce the startup time. This has
  a moderate effect on lots of actions, especially ones that have
  little to do. For example ``bzr rocks`` time is down to 116ms from
  283ms. (John Arbash Meinel)

* New Registry class to provide name-to-object registry-like support,
  for example for schemes where plugins can register new classes to
  do certain tasks (e.g. log formatters). Also provides lazy registration
  to allow modules to be loaded on request.
  (John Arbash Meinel, Adeodato Simó)

API Incompatability
*******************

* LogFormatter subclasses show now expect the 'revno' parameter to
  show() to be a string rather than an int. (Robert Collins)

Internals
*********

* ``TestCase.run_bzr``, ``run_bzr_captured``, and ``run_bzr_subprocess``
  can take a ``working_dir='foo'`` parameter, which will change directory
  for the command. (John Arbash Meinel)

* ``bzrlib.lazy_regex.lazy_compile`` can be used to create a proxy
  around a regex, which defers compilation until first use.
  (John Arbash Meinel)

* ``TestCase.run_bzr_subprocess`` defaults to supplying the
  ``--no-plugins`` parameter to ensure test reproducability, and avoid
  problems with system-wide installed plugins. (John Arbash Meinel)

* Unique tree root ids are now supported. Newly created trees still
  use the common root id for compatibility with bzr versions before 0.12.
  (Aaron Bentley)

* ``WorkingTree.set_root_id(None)`` is now deprecated. Please
  pass in ``inventory.ROOT_ID`` if you want the default root id value.
  (Robert Collins, John Arbash Meinel)

* New method ``WorkingTree.flush()`` which will write the current memory
  inventory out to disk. At the same time, ``read_working_inventory`` will
  no longer trash the current tree inventory if it has been modified within
  the current lock, and the tree will now ``flush()`` automatically on
  ``unlock()``. ``WorkingTree.set_root_id()`` has been updated to take
  advantage of this functionality. (Robert Collins, John Arbash Meinel)

* ``bzrlib.tsort.merge_sorted`` now accepts ``generate_revnos``. This
  parameter will cause it to add another column to its output, which
  contains the dotted-decimal revno for each revision, as a tuple.
  (Robert Collins)

* ``LogFormatter.show_merge`` is deprecated in favour of
  ``LogFormatter.show_merge_revno``. (Robert Collins)

Bug Fixes
*********

* Avoid circular imports by creating a deprecated function for
  ``bzrlib.tree.RevisionTree``. Callers should have been using
  ``bzrlib.revisontree.RevisionTree`` anyway. (John Arbash Meinel,
  #63360, #66349)

* Don't use ``socket.MSG_WAITALL`` as it doesn't exist on all
  platforms. (Martin Pool, #66356)

* Don't require ``Content-Type`` in range responses. Assume they are a
  single range if ``Content-Type`` does not exist.
  (John Arbash Meinel, #62473)

* bzr branch/pull no longer complain about progress bar cleanup when
  interrupted during fetch.  (Aaron Bentley, #54000)

* ``WorkingTree.set_parent_trees()`` uses the trees to directly write
  the basis inventory, rather than going through the repository. This
  allows us to have 1 inventory read, and 2 inventory writes when
  committing a new tree. (John Arbash Meinel)

* When reverting, files that are not locally modified that do not exist
  in the target are deleted, not just unversioned (Aaron Bentley)

* When trying to acquire a lock, don't fail immediately. Instead, try
  a few times (up to 1 hour) before timing out. Also, report why the
  lock is unavailable (John Arbash Meinel, #43521, #49556)

* Leave HttpTransportBase daughter classes decides how they
  implement cloning. (Vincent Ladeuil, #61606)

* diff3 does not indicate conflicts on clean merge. (Aaron Bentley)

* If a commit fails, the commit message is stored in a file at the root of
  the tree for later commit. (Cheuksan Edward Wang, Stefan Metzmacher,
  #32054)

Testing
*******

* New test base class TestCaseWithMemoryTransport offers memory-only
  testing facilities: its not suitable for tests that need to mutate disk
  state, but most tests should not need that and should be converted to
  TestCaseWithMemoryTransport. (Robert Collins)

* ``TestCase.make_branch_and_memory_tree`` now takes a format
  option to set the BzrDir, Repository and Branch formats of the
  created objects. (Robert Collins, John Arbash Meinel)

bzr 0.11  2006-10-02
####################

* Smart server transport test failures on windows fixed. (Lukáš Lalinský).

bzr 0.11rc2  2006-09-27
#######################

Bug Fixes
*********

* Test suite hangs on windows fixed. (Andrew Bennets, Alexander Belchenko).

* Commit performance regression fixed. (Aaron Bentley, Robert Collins, John
  Arbash Meinel).

bzr 0.11rc1  2006-09-25
#######################

Improvements
************

* Knit files now wait to create their contents until the first data is
  added. The old code used to create an empty .knit and a .kndx with just
  the header. However, this caused a lot of extra round trips over sftp.
  This can change the time for ``bzr push`` to create a new remote branch
  from 160s down to 100s. This also affects ``bzr commit`` performance when
  adding new files, ``bzr commit`` on a new kernel-like tree drops from 50s
  down to 40s (John Arbash Meinel, #44692)

* When an entire subtree has been deleted, commit will now report that
  just the top of the subtree has been deleted, rather than reporting
  all the individual items. (Robert Collins)

* Commit performs one less XML parse. (Robert Collins)

* ``bzr checkout`` now operates on readonly branches as well
  as readwrite branches. This fixes bug #39542. (Robert Collins)

* ``bzr bind`` no longer synchronises history with the master branch.
  Binding should be followed by an update or push to synchronise the
  two branches. This is closely related to the fix for bug #39542.
  (Robert Collins)

* ``bzrlib.lazy_import.lazy_import`` function to create on-demand
  objects.  This allows all imports to stay at the global scope, but
  modules will not actually be imported if they are not used.
  (John Arbash Meinel)

* Support ``bzr://`` and ``bzr+ssh://`` urls to work with the new RPC-based
  transport which will be used with the upcoming high-performance smart
  server. The new command ``bzr serve`` will invoke bzr in server mode,
  which processes these requests. (Andrew Bennetts, Robert Collins, Martin
  Pool)

* New command ``bzr version-info`` which can be used to get a summary
  of the current state of the tree. This is especially useful as part
  of a build commands. See ``doc/version_info.txt`` for more information
  (John Arbash Meinel)

Bug Fixes
*********

* ``'bzr inventory [FILE...]'`` allows restricting the file list to a
  specific set of files. (John Arbash Meinel, #3631)

* Don't abort when annotating empty files (John Arbash Meinel, #56814)

* Add ``Stanza.to_unicode()`` which can be passed to another Stanza
  when nesting stanzas. Also, add ``read_stanza_unicode`` to handle when
  reading a nested Stanza. (John Arbash Meinel)

* Transform._set_mode() needs to stat the right file.
  (John Arbash Meinel, #56549)

* Raise WeaveFormatError rather than StopIteration when trying to read
  an empty Weave file. (John Arbash Meinel, #46871)

* Don't access e.code for generic URLErrors, only HTTPErrors have .code.
  (Vincent Ladeuil, #59835)

* Handle boundary="" lines properly to allow access through a Squid proxy.
  (John Arbash Meinel, #57723)

* revert now removes newly-added directories (Aaron Bentley, #54172)

* ``bzr upgrade sftp://`` shouldn't fail to upgrade v6 branches if there
  isn't a working tree. (David Allouche, #40679)

* Give nicer error messages when a user supplies an invalid --revision
  parameter. (John Arbash Meinel, #55420)

* Handle when LANG is not recognized by python. Emit a warning, but
  just revert to using 'ascii'. (John Arbash Meinel, #35392)

* Don't use ``preexec_fn`` on win32, as it is not supported by subprocess.
  (John Arbash Meinel)

* Skip specific tests when the dependencies aren't met. This includes
  some ``setup.py`` tests when ``python-dev`` is not available, and
  some tests that depend on paramiko. (John Arbash Meinel, Mattheiu Moy)

* Fallback to Paramiko properly, if no ``ssh`` executable exists on
  the system. (Andrew Bennetts, John Arbash Meinel)

* ``Branch.bind(other_branch)`` no longer takes a write lock on the
  other branch, and will not push or pull between the two branches.
  API users will need to perform a push or pull or update operation if they
  require branch synchronisation to take place. (Robert Collins, #47344)

* When creating a tarball or zipfile export, export unicode names as utf-8
  paths. This may not work perfectly on all platforms, but has the best
  chance of working in the common case. (John Arbash Meinel, #56816)

* When committing, only files that exist in working tree or basis tree
  may be specified (Aaron Bentley, #50793)

Portability
***********

* Fixes to run on Python 2.5 (Brian M. Carlson, Martin Pool, Marien Zwart)

Internals
*********

* TestCaseInTempDir now creates a separate directory for HOME, rather
  than having HOME set to the same location as the working directory.
  (John Arbash Meinel)

* ``run_bzr_subprocess()`` can take an optional ``env_changes={}`` parameter,
  which will update os.environ inside the spawned child. It also can
  take a ``universal_newlines=True``, which helps when checking the output
  of the command. (John Arbash Meinel)

* Refactor SFTP vendors to allow easier re-use when ssh is used.
  (Andrew Bennetts)

* ``Transport.list_dir()`` and ``Transport.iter_files_recursive()`` should always
  return urlescaped paths. This is now tested (there were bugs in a few
  of the transports) (Andrew Bennetts, David Allouche, John Arbash Meinel)

* New utility function ``symbol_versioning.deprecation_string``. Returns the
  formatted string for a callable, deprecation format pair. (Robert Collins)

* New TestCase helper applyDeprecated. This allows you to call a callable
  which is deprecated without it spewing to the screen, just by supplying
  the deprecation format string issued for it. (Robert Collins)

* Transport.append and Transport.put have been deprecated in favor of
  ``.append_bytes``, ``.append_file``, ``.put_bytes``, and
  ``.put_file``. This removes the ambiguity in what type of object the
  functions take.  ``Transport.non_atomic_put_{bytes,file}`` has also
  been added. Which works similarly to ``Transport.append()`` except for
  SFTP, it doesn't have a round trip when opening the file. Also, it
  provides functionality for creating a parent directory when trying
  to create a file, rather than raise NoSuchFile and forcing the
  caller to repeat their request.
  (John Arbash Meinel)

* WorkingTree has a new api ``unversion`` which allow the unversioning of
  entries by their file id. (Robert Collins)

* ``WorkingTree.pending_merges`` is deprecated.  Please use the
  ``get_parent_ids`` (introduced in 0.10) method instead. (Robert Collins)

* WorkingTree has a new ``lock_tree_write`` method which locks the branch for
  read rather than write. This is appropriate for actions which only need
  the branch data for reference rather than mutation. A new decorator
  ``needs_tree_write_lock`` is provided in the workingtree module. Like the
  ``needs_read_lock`` and ``needs_write_lock`` decorators this allows static
  declaration of the locking requirements of a function to ensure that
  a lock is taken out for casual scripts. (Robert Collins, #54107)

* All WorkingTree methods which write to the tree, but not to the branch
  have been converted to use ``needs_tree_write_lock`` rather than
  ``needs_write_lock``. Also converted is the revert, conflicts and tree
  transform modules. This provides a modest performance improvement on
  metadir style trees, due to the reduce lock-acquisition, and a more
  significant performance improvement on lightweight checkouts from
  remote branches, where trivial operations used to pay a significant
  penalty. It also provides the basis for allowing readonly checkouts.
  (Robert Collins)

* Special case importing the standard library 'copy' module. This shaves
  off 40ms of startup time, while retaining compatibility. See:
  ``bzrlib/inspect_for_copy.py`` for more details. (John Arbash Meinel)

* WorkingTree has a new parent class MutableTree which represents the
  specialisations of Tree which are able to be altered. (Robert Collins)

* New methods mkdir and ``put_file_bytes_non_atomic`` on MutableTree that
  mutate the tree and its contents. (Robert Collins)

* Transport behaviour at the root of the URL is now defined and tested.
  (Andrew Bennetts, Robert Collins)

Testing
*******

* New test helper classs MemoryTree. This is typically accessed via
  ``self.make_branch_and_memory_tree()`` in test cases. (Robert Collins)

* Add ``start_bzr_subprocess`` and ``stop_bzr_subprocess`` to allow test
  code to continue running concurrently with a subprocess of bzr.
  (Andrew Bennetts, Robert Collins)

* Add a new method ``Transport.get_smart_client()``. This is provided to
  allow upgrades to a richer interface than the VFS one provided by
  Transport. (Andrew Bennetts, Martin Pool)

bzr 0.10  2006-08-29
####################

Improvements
************
* 'merge' now takes --uncommitted, to apply uncommitted changes from a
  tree.  (Aaron Bentley)

* 'bzr add --file-ids-from' can be used to specify another path to use
  for creating file ids, rather than generating all new ones. Internally,
  the 'action' passed to ``smart_add_tree()`` can return ``file_ids`` that
  will be used, rather than having bzrlib generate new ones.
  (John Arbash Meinel, #55781)

* ``bzr selftest --benchmark`` now allows a ``--cache-dir`` parameter.
  This will cache some of the intermediate trees, and decrease the
  setup time for benchmark tests. (John Arbash Meinel)

* Inverse forms are provided for all boolean options.  For example,
  --strict has --no-strict, --no-recurse has --recurse (Aaron Bentley)

* Serialize out Inventories directly, rather than using ElementTree.
  Writing out a kernel sized inventory drops from 2s down to ~350ms.
  (Robert Collins, John Arbash Meinel)

Bug Fixes
*********

* Help diffutils 2.8.4 get along with binary tests (Marien Zwart: #57614)

* Change LockDir so that if the lock directory doesn't exist when
  ``lock_write()`` is called, an attempt will be made to create it.
  (John Arbash Meinel, #56974)

* ``bzr uncommit`` preserves pending merges. (John Arbash Meinel, #57660)

* Active FTP transport now works as intended. (ghozzy, #56472)

* Really fix mutter() so that it won't ever raise a UnicodeError.
  It means it is possible for ~/.bzr.log to contain non UTF-8 characters.
  But it is a debugging log, not a real user file.
  (John Arbash Meinel, #56947, #53880)

* Change Command handle to allow Unicode command and options.
  At present we cannot register Unicode command names, so we will get
  BzrCommandError('unknown command'), or BzrCommandError('unknown option')
  But that is better than a UnicodeError + a traceback.
  (John Arbash Meinel, #57123)

* Handle TZ=UTC properly when reading/writing revisions.
  (John Arbash Meinel, #55783, #56290)

* Use ``GPG_TTY`` to allow gpg --cl to work with gpg-agent in a pipeline,
  (passing text to sign in on stdin). (John Arbash Meinel, #54468)

* External diff does the right thing for binaries even in foreign
  languages. (John Arbash Meinel, #56307)

* Testament handles more cases when content is unicode. Specific bug was
  in handling of revision properties.
  (John Arbash Meinel, Holger Krekel, #54723)

* The bzr selftest was failing on installed versions due to a bug in a new
  test helper. (John Arbash Meinel, Robert Collins, #58057)

Internals
*********

* ``bzrlib.cache_utf8`` contains ``encode()`` and ``decode()`` functions
  which can be used to cache the conversion between utf8 and Unicode.
  Especially helpful for some of the knit annotation code, which has to
  convert revision ids to utf8 to annotate lines in storage.
  (John Arbash Meinel)

* ``setup.py`` now searches the filesystem to find all packages which
  need to be installed. This should help make the life of packagers
  easier. (John Arbash Meinel)

bzr 0.9.0  2006-08-11
#####################

Surprises
*********

* The hard-coded built-in ignore rules have been removed. There are
  now two rulesets which are enforced. A user global one in
  ``~/.bazaar/ignore`` which will apply to every tree, and the tree
  specific one '.bzrignore'.
  ``~/.bazaar/ignore`` will be created if it does not exist, but with
  a more conservative list than the old default.
  This fixes bugs with default rules being enforced no matter what.
  The old list of ignore rules from bzr is available by
  running 'bzr ignore --old-default-rules'.
  (Robert Collins, Martin Pool, John Arbash Meinel)

* 'branches.conf' has been changed to 'locations.conf', since it can apply
  to more locations than just branch locations.
  (Aaron Bentley)

Improvements
************

* The revision specifier "revno:" is extended to accept the syntax
  revno:N:branch. For example,
  revno:42:http://bazaar-vcs.org/bzr/bzr.dev/ means revision 42 in
  bzr.dev.  (Matthieu Moy)

* Tests updates to ensure proper URL handling, UNICODE support, and
  proper printing when the user's terminal encoding cannot display
  the path of a file that has been versioned.
  ``bzr branch`` can take a target URL rather than only a local directory.
  ``Branch.get_parent()/set_parent()`` now save a relative path if possible,
  and normalize the parent based on root, allowing access across
  different transports. (John Arbash Meinel, Wouter van Heyst, Martin Pool)
  (Malone #48906, #42699, #40675, #5281, #3980, #36363, #43689,
  #42517, #42514)

* On Unix, detect terminal width using an ioctl not just $COLUMNS.
  Use terminal width for single-line logs from ``bzr log --line`` and
  pending-merge display.  (Robert Widhopf-Fenk, Gustavo Niemeyer)
  (Malone #3507)

* On Windows, detect terminal width using GetConsoleScreenBufferInfo.
  (Alexander Belchenko)

* Speedup improvement for 'date:'-revision search. (Guillaume Pinot).

* Show the correct number of revisions pushed when pushing a new branch.
  (Robert Collins).

* 'bzr selftest' now shows a progress bar with the number of tests, and
  progress made. 'make check' shows tests in -v mode, to be more useful
  for the PQM status window. (Robert Collins).
  When using a progress bar, failed tests are printed out, rather than
  being overwritten by the progress bar until the suite finishes.
  (John Arbash Meinel)

* 'bzr selftest --benchmark' will run a new benchmarking selftest.
  'bzr selftest --benchmark --lsprof-timed' will use lsprofile to generate
  profile data for the individual profiled calls, allowing for fine
  grained analysis of performance.
  (Robert Collins, Martin Pool).

* 'bzr commit' shows a progress bar. This is useful for commits over sftp
  where commit can take an appreciable time. (Robert Collins)

* 'bzr add' is now less verbose in telling you what ignore globs were
  matched by files being ignored. Instead it just tells you how many
  were ignored (because you might reasonably be expecting none to be
  ignored). 'bzr add -v' is unchanged and will report every ignored
  file. (Robert Collins).

* ftp now has a test server if medusa is installed. As part of testing,
  ftp support has been improved, including support for supplying a
  non-standard port. (John Arbash Meinel).

* 'bzr log --line' shows the revision number, and uses only the
  first line of the log message (#5162, Alexander Belchenko;
  Matthieu Moy)

* 'bzr status' has had the --all option removed. The 'bzr ls' command
  should be used to retrieve all versioned files. (Robert Collins)

* 'bzr bundle OTHER/BRANCH' will create a bundle which can be sent
  over email, and applied on the other end, while maintaining ancestry.
  This bundle can be applied with either 'bzr merge' or 'bzr pull',
  the same way you would apply another branch.
  (John Arbash Meinel, Aaron Bentley)

* 'bzr whoami' can now be used to set your identity from the command line,
  for a branch or globally.  (Robey Pointer)

* 'bzr checkout' now aliased to 'bzr co', and 'bzr annotate' to 'bzr ann'.
  (Michael Ellerman)

* 'bzr revert DIRECTORY' now reverts the contents of the directory as well.
  (Aaron Bentley)

* 'bzr get sftp://foo' gives a better error when paramiko is not present.
  Also updates things like 'http+pycurl://' if pycurl is not present.
  (John Arbash Meinel) (Malone #47821, #52204)

* New env variable ``BZR_PROGRESS_BAR``, sets the default progress bar type.
  Can be set to 'none' or 'dummy' to disable the progress bar, 'dots' or
  'tty' to create the respective type. (John Arbash Meinel, #42197, #51107)

* Improve the help text for 'bzr diff' to explain what various options do.
  (John Arbash Meinel, #6391)

* 'bzr uncommit -r 10' now uncommits revisions 11.. rather than uncommitting
  revision 10. This makes -r10 more in line with what other commands do.
  'bzr uncommit' also now saves the pending merges of the revisions that
  were removed. So it is safe to uncommit after a merge, fix something,
  and commit again. (John Arbash Meinel, #32526, #31426)

* 'bzr init' now also works on remote locations.
  (Wouter van Heyst, #48904)

* HTTP support has been updated. When using pycurl we now support
  connection keep-alive, which reduces dns requests and round trips.
  And for both urllib and pycurl we support multi-range requests,
  which decreases the number of round-trips. Performance results for
  ``bzr branch http://bazaar-vcs.org/bzr/bzr.dev/`` indicate
  http branching is now 2-3x faster, and ``bzr pull`` in an existing
  branch is as much as 4x faster.
  (Michael Ellerman, Johan Rydberg, John Arbash Meinel, #46768)

* Performance improvements for sftp. Branching and pulling are now up to
  2x faster. Utilize paramiko.readv() support for async requests if it
  is available (paramiko > 1.6) (John Arbash Meinel)

Bug Fixes
*********

* Fix shadowed definition of TestLocationConfig that caused some
  tests not to run.
  (Erik Bågfors, Michael Ellerman, Martin Pool, #32587)

* Fix unnecessary requirement of sign-my-commits that it be run from
  a working directory.  (Martin Pool, Robert Collins)

* 'bzr push location' will only remember the push location if it succeeds
  in connecting to the remote location. (John Arbash Meinel, #49742)

* 'bzr revert' no longer toggles the executable bit on win32
  (John Arbash Meinel, #45010)

* Handle broken pipe under win32 correctly. (John Arbash Meinel)

* sftp tests now work correctly on win32 if you have a newer paramiko
  (John Arbash Meinel)

* Cleanup win32 test suite, and general cleanup of places where
  file handles were being held open. (John Arbash Meinel)

* When specifying filenames for 'diff -r x..y', the name of the file in the
  working directory can be used, even if its name is different in both x
  and y.

* File-ids containing single- or double-quotes are handled correctly by
  push. (Aaron Bentley, #52227)

* Normalize unicode filenames to ensure cross-platform consistency.
  (John Arbash Meinel, #43689)

* The argument parser can now handle '-' as an argument. Currently
  no code interprets it specially (it is mostly handled as a file named
  '-'). But plugins, and future operations can use it.
  (John Arbash meinel, #50984)

* Bundles can properly read binary files with a plain '\r' in them.
  (John Arbash Meinel, #51927)

* Tuning ``iter_entries()`` to be more efficient (John Arbash Meinel, #5444)

* Lots of win32 fixes (the test suite passes again).
  (John Arbash Meinel, #50155)

* Handle openbsd returning None for sys.getfilesystemencoding() (#41183)

* Support ftp APPE (append) to allow Knits to be used over ftp (#42592)

* Removals are only committed if they match the filespec (or if there is
  no filespec).  (#46635, Aaron Bentley)

* smart-add recurses through all supplied directories
  (John Arbash Meinel, #52578)

* Make the bundle reader extra lines before and after the bundle text.
  This allows you to parse an email with the bundle inline.
  (John Arbash Meinel, #49182)

* Change the file id generator to squash a little bit more. Helps when
  working with long filenames on windows. (Also helps for unicode filenames
  not generating hidden files). (John Arbash Meinel, #43801)

* Restore terminal mode on C-c while reading sftp password.  (#48923,
  Nicholas Allen, Martin Pool)

* Timestamps are rounded to 1ms, and revision entries can be recreated
  exactly. (John Arbash Meinel, Jamie Wilkinson, #40693)

* Branch.base has changed to a URL, but ~/.bazaar/locations.conf should
  use local paths, since it is user visible (John Arbash Meinel, #53653)

* ``bzr status foo`` when foo was unversioned used to cause a full delta
  to be generated (John Arbash Meinel, #53638)

* When reading revision properties, an empty value should be considered
  the empty string, not None (John Arbash Meinel, #47782)

* ``bzr diff --diff-options`` can now handle binary files being changed.
  Also, the output is consistent when --diff-options is not supplied.
  (John Arbash Meinel, #54651, #52930)

* Use the right suffixes for loading plugins (John Arbash Meinel, #51810)

* Fix ``Branch.get_parent()`` to handle the case when the parent is not
  accessible (John Arbash Meinel, #52976)

Internals
*********

* Combine the ignore rules into a single regex rather than looping over
  them to reduce the threshold where  N^2 behaviour occurs in operations
  like status. (Jan Hudec, Robert Collins).

* Appending to ``bzrlib.DEFAULT_IGNORE`` is now deprecated. Instead, use
  one of the add functions in bzrlib.ignores. (John Arbash Meinel)

* 'bzr push' should only push the ancestry of the current revision, not
  all of the history in the repository. This is especially important for
  shared repositories. (John Arbash Meinel)

* ``bzrlib.delta.compare_trees`` now iterates in alphabetically sorted order,
  rather than randomly walking the inventories. (John Arbash Meinel)

* Doctests are now run in temporary directories which are cleaned up when
  they finish, rather than using special ScratchDir/ScratchBranch objects.
  (Martin Pool)

* Split ``check`` into separate methods on the branch and on the repository,
  so that it can be specialized in ways that are useful or efficient for
  different formats.  (Martin Pool, Robert Collins)

* Deprecate ``Repository.all_revision_ids``; most methods don't really need
  the global revision graph but only that part leading up to a particular
  revision.  (Martin Pool, Robert Collins)

* Add a BzrDirFormat ``control_formats`` list which allows for control formats
  that do not use '.bzr' to store their data - i.e. '.svn', '.hg' etc.
  (Robert Collins, Jelmer Vernooij).

* ``bzrlib.diff.external_diff`` can be redirected to any file-like object.
  Uses subprocess instead of spawnvp.
  (James Henstridge, John Arbash Meinel, #4047, #48914)

* New command line option '--profile-imports', which will install a custom
  importer to log time to import modules and regex compilation time to
  sys.stderr (John Arbash Meinel)

* 'EmptyTree' is now deprecated, please use ``repository.revision_tree(None)``
  instead. (Robert Collins)

* "RevisionTree" is now in bzrlib/revisiontree.py. (Robert Collins)

bzr 0.8.2  2006-05-17
#####################

Bug Fixes
*********

* setup.py failed to install launchpad plugin.  (Martin Pool)

bzr 0.8.1  2006-05-16
#####################

Bug Fixes
*********

* Fix failure to commit a merge in a checkout.  (Martin Pool,
  Robert Collins, Erik Bågfors, #43959)

* Nicer messages from 'commit' in the case of renames, and correct
  messages when a merge has occured. (Robert Collins, Martin Pool)

* Separate functionality from assert statements as they are skipped in
  optimized mode of python. Add the same check to pending merges.
  (Olaf Conradi, #44443)

Changes
*******

* Do not show the None revision in output of bzr ancestry. (Olaf Conradi)

* Add info on standalone branches without a working tree.
  (Olaf Conradi, #44155)

* Fix bug in knits when raising InvalidRevisionId. (Olaf Conradi, #44284)

Changes
*******

* Make editor invocation comply with Debian Policy. First check
  environment variables VISUAL and EDITOR, then try editor from
  alternatives system. If that all fails, fall back to the pre-defined
  list of editors. (Olaf Conradi, #42904)

New Features
************

* New 'register-branch' command registers a public branch into
  Launchpad.net, where it can be associated with bugs, etc.
  (Martin Pool, Bjorn Tillenius, Robert Collins)

Internals
*********

* New public api in InventoryEntry - ``describe_change(old, new)`` which
  provides a human description of the changes between two old and
  new. (Robert Collins, Martin Pool)

Testing
*******

* Fix test case for bzr info in upgrading a standalone branch to metadir,
  uses bzrlib api now. (Olaf Conradi)

bzr 0.8  2006-05-08
###################

Notes When Upgrading
********************

Release 0.8 of bzr introduces a new format for history storage, called
'knit', as an evolution of to the 'weave' format used in 0.7.  Local
and remote operations are faster using knits than weaves.  Several
operations including 'init', 'init-repo', and 'upgrade' take a
--format option that controls this.  Branching from an existing branch
will keep the same format.

It is possible to merge, pull and push between branches of different
formats but this is slower than moving data between homogenous
branches.  It is therefore recommended (but not required) that you
upgrade all branches for a project at the same time.  Information on
formats is shown by 'bzr info'.

bzr 0.8 now allows creation of 'repositories', which hold the history
of files and revisions for several branches.  Previously bzr kept all
the history for a branch within the .bzr directory at the root of the
branch, and this is still the default.  To create a repository, use
the new 'bzr init-repo' command.  Branches exist as directories under
the repository and contain just a small amount of information
indicating the current revision of the branch.

bzr 0.8 also supports 'checkouts', which are similar to in cvs and
subversion.  Checkouts are associated with a branch (optionally in a
repository), which contains all the historical information.  The
result is that a checkout can be deleted without losing any
already-committed revisions.  A new 'update' command is also available.

Repositories and checkouts are not supported with the 0.7 storage
format.  To use them you must upgrad to either knits, or to the
'metaweave' format, which uses weaves but changes the .bzr directory
arrangement.


Improvements
************

* sftp paths can now be relative, or local, according to the lftp
  convention. Paths now take the form::

      sftp://user:pass@host:port/~/relative/path
      or
      sftp://user:pass@host:port/absolute/path

* The FTP transport now tries to reconnect after a temporary
  failure. ftp put is made atomic. (Matthieu Moy)

* The FTP transport now maintains a pool of connections, and
  reuses them to avoid multiple connections to the same host (like
  sftp did). (Daniel Silverstone)

* The ``bzr_man.py`` file has been removed. To create the man page now,
  use ``./generate_docs.py man``. The new program can also create other files.
  Run ``python generate_docs.py --help`` for usage information.
  (Hans Ulrich Niedermann & James Blackwell).

* Man Page now gives full help (James Blackwell).
  Help also updated to reflect user config now being stored in .bazaar
  (Hans Ulrich Niedermann)

* It's now possible to set aliases in bazaar.conf (Erik Bågfors)

* Pull now accepts a --revision argument (Erik Bågfors)

* ``bzr re-sign`` now allows multiple revisions to be supplied on the command
  line. You can now use the following command to sign all of your old
  commits::

    find .bzr/revision-store// -name my@email-* \
      | sed 's/.*\/\/..\///' \
      | xargs bzr re-sign

* Upgrade can now upgrade over the network. (Robert Collins)

* Two new commands 'bzr checkout' and 'bzr update' allow for CVS/SVN-alike
  behaviour.  By default they will cache history in the checkout, but
  with --lightweight almost all data is kept in the master branch.
  (Robert Collins)

* 'revert' unversions newly-versioned files, instead of deleting them.

* 'merge' is more robust.  Conflict messages have changed.

* 'merge' and 'revert' no longer clobber existing files that end in '~' or
  '.moved'.

* Default log format can be set in configuration and plugins can register
  their own formatters. (Erik Bågfors)

* New 'reconcile' command will check branch consistency and repair indexes
  that can become out of sync in pre 0.8 formats. (Robert Collins,
  Daniel Silverstone)

* New 'bzr init --format' and 'bzr upgrade --format' option to control
  what storage format is created or produced.  (Robert Collins,
  Martin Pool)

* Add parent location to 'bzr info', if there is one.  (Olaf Conradi)

* New developer commands 'weave-list' and 'weave-join'.  (Martin Pool)

* New 'init-repository' command, plus support for repositories in 'init'
  and 'branch' (Aaron Bentley, Erik Bågfors, Robert Collins)

* Improve output of 'info' command. Show all relevant locations related to
  working tree, branch and repository. Use kibibytes for binary quantities.
  Fix off-by-one error in missing revisions of working tree.  Make 'info'
  work on branches, repositories and remote locations.  Show locations
  relative to the shared repository, if applicable.  Show locking status
  of locations.  (Olaf Conradi)

* Diff and merge now safely handle binary files. (Aaron Bentley)

* 'pull' and 'push' now normalise the revision history, so that any two
  branches with the same tip revision will have the same output from 'log'.
  (Robert Collins)

* 'merge' accepts --remember option to store parent location, like 'push'
  and 'pull'. (Olaf Conradi)

* bzr status and diff when files given as arguments do not exist
  in the relevant trees.  (Martin Pool, #3619)

* Add '.hg' to the default ignore list.  (Martin Pool)

* 'knit' is now the default disk format. This improves disk performance and
  utilization, increases incremental pull performance, robustness with SFTP
  and allows checkouts over SFTP to perform acceptably.
  The initial Knit code was contributed by Johan Rydberg based on a
  specification by Martin Pool.
  (Robert Collins, Aaron Bentley, Johan Rydberg, Martin Pool).

* New tool to generate all-in-one html version of the manual.  (Alexander
  Belchenko)

* Hitting CTRL-C while doing an SFTP push will no longer cause stale locks
  to be left in the SFTP repository. (Robert Collins, Martin Pool).

* New option 'diff --prefix' to control how files are named in diff
  output, with shortcuts '-p0' and '-p1' corresponding to the options for
  GNU patch.  (Alexander Belchenko, Goffredo Baroncelli, Martin Pool)

* Add --revision option to 'annotate' command.  (Olaf Conradi)

* If bzr shows an unexpected revision-history after pulling (perhaps due
  to a reweave) it can now be corrected by 'bzr reconcile'.
  (Robert Collins)

Changes
*******

* Commit is now verbose by default, and shows changed filenames and the
  new revision number.  (Robert Collins, Martin Pool)

* Unify 'mv', 'move', 'rename'.  (Matthew Fuller, #5379)

* 'bzr -h' shows help.  (Martin Pool, Ian Bicking, #35940)

* Make 'pull' and 'push' remember location on failure using --remember.
  (Olaf Conradi)

* For compatibility, make old format for using weaves inside metadir
  available as 'metaweave' format.  Rename format 'metadir' to 'default'.
  Clean up help for option --format in commands 'init', 'init-repo' and
  'upgrade'.  (Olaf Conradi)

Internals
*********

* The internal storage of history, and logical branch identity have now
  been split into Branch, and Repository. The common locking and file
  management routines are now in bzrlib.lockablefiles.
  (Aaron Bentley, Robert Collins, Martin Pool)

* Transports can now raise DependencyNotPresent if they need a library
  which is not installed, and then another implementation will be
  tried.  (Martin Pool)

* Remove obsolete (and no-op) `decode` parameter to `Transport.get`.
  (Martin Pool)

* Using Tree Transform for merge, revert, tree-building

* WorkingTree.create, Branch.create, ``WorkingTree.create_standalone``,
  Branch.initialize are now deprecated. Please see ``BzrDir.create_*`` for
  replacement API's. (Robert Collins)

* New BzrDir class represents the .bzr control directory and manages
  formatting issues. (Robert Collins)

* New repository.InterRepository class encapsulates Repository to
  Repository actions and allows for clean selection of optimised code
  paths. (Robert Collins)

* ``bzrlib.fetch.fetch`` and ``bzrlib.fetch.greedy_fetch`` are now
  deprecated, please use ``branch.fetch`` or ``repository.fetch``
  depending on your needs. (Robert Collins)

* deprecated methods now have a ``is_deprecated`` flag on them that can
  be checked, if you need to determine whether a given callable is
  deprecated at runtime. (Robert Collins)

* Progress bars are now nested - see
  ``bzrlib.ui.ui_factory.nested_progress_bar``.
  (Robert Collins, Robey Pointer)

* New API call ``get_format_description()`` for each type of format.
  (Olaf Conradi)

* Changed ``branch.set_parent()`` to accept None to remove parent.
  (Olaf Conradi)

* Deprecated BzrError AmbiguousBase.  (Olaf Conradi)

* WorkingTree.branch is now a read only property.  (Robert Collins)

* bzrlib.ui.text.TextUIFactory now accepts a ``bar_type`` parameter which
  can be None or a factory that will create a progress bar. This is
  useful for testing or for overriding the bzrlib.progress heuristic.
  (Robert Collins)

* New API method ``get_physical_lock_status()`` to query locks present on a
  transport.  (Olaf Conradi)

* Repository.reconcile now takes a thorough keyword parameter to allow
  requesting an indepth reconciliation, rather than just a data-loss
  check. (Robert Collins)

* ``bzrlib.ui.ui_factory protocol`` now supports ``get_boolean`` to prompt
  the user for yes/no style input. (Robert Collins)

Testing
*******

* SFTP tests now shortcut the SSH negotiation, reducing test overhead
  for testing SFTP protocol support. (Robey Pointer)

* Branch formats are now tested once per implementation (see ``bzrlib.
  tests.branch_implementations``. This is analagous to the transport
  interface tests, and has been followed up with working tree,
  repository and BzrDir tests. (Robert Collins)

* New test base class TestCaseWithTransport provides a transport aware
  test environment, useful for testing any transport-interface using
  code. The test suite option --transport controls the transport used
  by this class (when its not being used as part of implementation
  contract testing). (Robert Collins)

* Close logging handler on disabling the test log. This will remove the
  handler from the internal list inside python's logging module,
  preventing shutdown from closing it twice.  (Olaf Conradi)

* Move test case for uncommit to blackbox tests.  (Olaf Conradi)

* ``run_bzr`` and ``run_bzr_captured`` now accept a 'stdin="foo"'
  parameter which will provide String("foo") to the command as its stdin.

bzr 0.7 2006-01-09
##################

Changes
*******

* .bzrignore is excluded from exports, on the grounds that it's a bzr
  internal-use file and may not be wanted.  (Jamie Wilkinson)

* The "bzr directories" command were removed in favor of the new
  --kind option to the "bzr inventory" command.  To list all
  versioned directories, now use "bzr inventory --kind directory".
  (Johan Rydberg)

* Under Windows configuration directory is now ``%APPDATA%\bazaar\2.0``
  by default. (John Arbash Meinel)

* The parent of Bzr configuration directory can be set by ``BZR_HOME``
  environment variable. Now the path for it is searched in ``BZR_HOME``,
  then in HOME. Under Windows the order is: ``BZR_HOME``, ``APPDATA``
  (usually points to ``C:\Documents and Settings\User Name\Application Data``),
  ``HOME``. (John Arbash Meinel)

* Plugins with the same name in different directories in the bzr plugin
  path are no longer loaded: only the first successfully loaded one is
  used. (Robert Collins)

* Use systems' external ssh command to open connections if possible.
  This gives better integration with user settings such as ProxyCommand.
  (James Henstridge)

* Permissions on files underneath .bzr/ are inherited from the .bzr
  directory. So for a shared repository, simply doing 'chmod -R g+w .bzr/'
  will mean that future file will be created with group write permissions.

* configure.in and config.guess are no longer in the builtin default
  ignore list.

* '.sw[nop]' pattern ignored, to ignore vim swap files for nameless
  files.  (John Arbash Meinel, Martin Pool)

Improvements
************

* "bzr INIT dir" now initializes the specified directory, and creates
  it if it does not exist.  (John Arbash Meinel)

* New remerge command (Aaron Bentley)

* Better zsh completion script.  (Steve Borho)

* 'bzr diff' now returns 1 when there are changes in the working
  tree. (Robert Collins)

* 'bzr push' now exists and can push changes to a remote location.
  This uses the transport infrastructure, and can store the remote
  location in the ~/.bazaar/branches.conf configuration file.
  (Robert Collins)

* Test directories are only kept if the test fails and the user requests
  that they be kept.

* Tweaks to short log printing

* Added branch nicks, new nick command, printing them in log output.
  (Aaron Bentley)

* If ``$BZR_PDB`` is set, pop into the debugger when an uncaught exception
  occurs.  (Martin Pool)

* Accept 'bzr resolved' (an alias for 'bzr resolve'), as this is
  the same as Subversion.  (Martin Pool)

* New ftp transport support (on ftplib), for ftp:// and aftp://
  URLs.  (Daniel Silverstone)

* Commit editor temporary files now start with ``bzr_log.``, to allow
  text editors to match the file name and set up appropriate modes or
  settings.  (Magnus Therning)

* Improved performance when integrating changes from a remote weave.
  (Goffredo Baroncelli)

* Sftp will attempt to cache the connection, so it is more likely that
  a connection will be reused, rather than requiring multiple password
  requests.

* bzr revno now takes an optional argument indicating the branch whose
  revno should be printed.  (Michael Ellerman)

* bzr cat defaults to printing the last version of the file.
  (Matthieu Moy, #3632)

* New global option 'bzr --lsprof COMMAND' runs bzr under the lsprof
  profiler.  (Denys Duchier)

* Faster commits by reading only the headers of affected weave files.
  (Denys Duchier)

* 'bzr add' now takes a --dry-run parameter which shows you what would be
  added, but doesn't actually add anything. (Michael Ellerman)

* 'bzr add' now lists how many files were ignored per glob.  add --verbose
  lists the specific files.  (Aaron Bentley)

* 'bzr missing' now supports displaying changes in diverged trees and can
  be limited to show what either end of the comparison is missing.
  (Aaron Bently, with a little prompting from Daniel Silverstone)

Bug Fixes
*********

* SFTP can walk up to the root path without index errors. (Robert Collins)

* Fix bugs in running bzr with 'python -O'.  (Martin Pool)

* Error when run with -OO

* Fix bug in reporting http errors that don't have an http error code.
  (Martin Pool)

* Handle more cases of pipe errors in display commands

* Change status to 3 for all errors

* Files that are added and unlinked before committing are completely
  ignored by diff and status

* Stores with some compressed texts and some uncompressed texts are now
  able to be used. (John A Meinel)

* Fix for bzr pull failing sometimes under windows

* Fix for sftp transport under windows when using interactive auth

* Show files which are both renamed and modified as such in 'bzr
  status' output.  (Daniel Silverstone, #4503)

* Make annotate cope better with revisions committed without a valid
  email address.  (Marien Zwart)

* Fix representation of tab characters in commit messages.
  (Harald Meland)

* List of plugin directories in ``BZR_PLUGIN_PATH`` environment variable is
  now parsed properly under Windows. (Alexander Belchenko)

* Show number of revisions pushed/pulled/merged. (Robey Pointer)

* Keep a cached copy of the basis inventory to speed up operations
  that need to refer to it.  (Johan Rydberg, Martin Pool)

* Fix bugs in bzr status display of non-ascii characters.
  (Martin Pool)

* Remove Makefile.in from default ignore list.
  (Tollef Fog Heen, Martin Pool, #6413)

* Fix failure in 'bzr added'.  (Nathan McCallum, Martin Pool)

Testing
*******

* Fix selftest asking for passwords when there are no SFTP keys.
  (Robey Pointer, Jelmer Vernooij)

* Fix selftest run with 'python -O'.  (Martin Pool)

* Fix HTTP tests under Windows. (John Arbash Meinel)

* Make tests work even if HOME is not set (Aaron Bentley)

* Updated ``build_tree`` to use fixed line-endings for tests which read
  the file cotents and compare. Make some tests use this to pass under
  Windows. (John Arbash Meinel)

* Skip stat and symlink tests under Windows. (Alexander Belchenko)

* Delay in selftest/testhashcash is now issued under win32 and Cygwin.
  (John Arbash Meinel)

* Use terminal width to align verbose test output.  (Martin Pool)

* Blackbox tests are maintained within the bzrlib.tests.blackbox directory.
  If adding a new test script please add that to
  ``bzrlib.tests.blackbox.__init__``. (Robert Collins)

* Much better error message if one of the test suites can't be
  imported.  (Martin Pool)

* Make check now runs the test suite twice - once with the default locale,
  and once with all locales forced to C, to expose bugs. This is not
  trivially done within python, so for now its only triggered by running
  Make check. Integrators and packagers who wish to check for full
  platform support should run 'make check' to test the source.
  (Robert Collins)

* Tests can now run TestSkipped if they can't execute for any reason.
  (Martin Pool) (NB: TestSkipped should only be raised for correctable
  reasons - see the wiki spec ImprovingBzrTestSuite).

* Test sftp with relative, absolute-in-homedir and absolute-not-in-homedir
  paths for the transport tests. Introduce blackbox remote sftp tests that
  test the same permutations. (Robert Collins, Robey Pointer)

* Transport implementation tests are now independent of the local file
  system, which allows tests for esoteric transports, and for features
  not available in the local file system. They also repeat for variations
  on the URL scheme that can introduce issues in the transport code,
  see bzrlib.transport.TransportTestProviderAdapter() for this.
  (Robert Collins).

* ``TestCase.build_tree`` uses the transport interface to build trees,
  pass in a transport parameter to give it an existing connection.
  (Robert Collins).

Internals
*********

* WorkingTree.pull has been split across Branch and WorkingTree,
  to allow Branch only pulls. (Robert Collins)

* ``commands.display_command`` now returns the result of the decorated
  function. (Robert Collins)

* LocationConfig now has a ``set_user_option(key, value)`` call to save
  a setting in its matching location section (a new one is created
  if needed). (Robert Collins)

* Branch has two new methods, ``get_push_location`` and
  ``set_push_location`` to respectively, get and set the push location.
  (Robert Collins)

* ``commands.register_command`` now takes an optional flag to signal that
  the registrant is planning to decorate an existing command. When
  given multiple plugins registering a command is not an error, and
  the original command class (whether built in or a plugin based one) is
  returned to the caller. There is a new error 'MustUseDecorated' for
  signalling when a wrapping command should switch to the original
  version. (Robert Collins)

* Some option parsing errors will raise 'BzrOptionError', allowing
  granular detection for decorating commands. (Robert Collins).

* ``Branch.read_working_inventory`` has moved to
  ``WorkingTree.read_working_inventory``. This necessitated changes to
  ``Branch.get_root_id``, and a move of ``Branch.set_inventory`` to
  WorkingTree as well. To make it clear that a WorkingTree cannot always
  be obtained ``Branch.working_tree()`` will raise
  ``errors.NoWorkingTree`` if one cannot be obtained. (Robert Collins)

* All pending merges operations from Branch are now on WorkingTree.
  (Robert Collins)

* The follow operations from Branch have moved to WorkingTree::

      add()
      commit()
      move()
      rename_one()
      unknowns()

  (Robert Collins)

* ``bzrlib.add.smart_add_branch`` is now ``smart_add_tree``. (Robert Collins)

* New "rio" serialization format, similar to rfc-822. (Martin Pool)

* Rename selftests to ``bzrlib.tests.test_foo``.  (John A Meinel, Martin
  Pool)

* ``bzrlib.plugin.all_plugins`` has been changed from an attribute to a
  query method. (Robert Collins)

* New options to read only the table-of-contents of a weave.
  (Denys Duchier)

* Raise NoSuchFile when someone tries to add a non-existant file.
  (Michael Ellerman)

* Simplify handling of DivergedBranches in ``cmd_pull()``.
  (Michael Ellerman)

* Branch.controlfile* logic has moved to lockablefiles.LockableFiles, which
  is exposed as ``Branch().control_files``. Also this has been altered with the
  controlfile pre/suffix replaced by simple method names like 'get' and
  'put'. (Aaron Bentley, Robert Collins).

* Deprecated functions and methods can now be marked as such using the
  ``bzrlib.symbol_versioning`` module. Marked method have their docstring
  updated and will issue a DeprecationWarning using the warnings module
  when they are used. (Robert Collins)

* ``bzrlib.osutils.safe_unicode`` now exists to provide parameter coercion
  for functions that need unicode strings. (Robert Collins)

bzr 0.6 2005-10-28
##################

Improvements
************

* pull now takes --verbose to show you what revisions are added or removed
  (John A Meinel)

* merge now takes a --show-base option to include the base text in
  conflicts.
  (Aaron Bentley)

* The config files are now read using ConfigObj, so '=' should be used as
  a separator, not ':'.
  (Aaron Bentley)

* New 'bzr commit --strict' option refuses to commit if there are
  any unknown files in the tree.  To commit, make sure all files are
  either ignored, added, or deleted.  (Michael Ellerman)

* The config directory is now ~/.bazaar, and there is a single file
  ~/.bazaar/bazaar.conf storing email, editor and other preferences.
  (Robert Collins)

* 'bzr add' no longer takes a --verbose option, and a --quiet option
  has been added that suppresses all output.

* Improved zsh completion support in contrib/zsh, from Clint
  Adams.

* Builtin 'bzr annotate' command, by Martin Pool with improvements from
  Goffredo Baroncelli.

* 'bzr check' now accepts -v for verbose reporting, and checks for
  ghosts in the branch. (Robert Collins)

* New command 're-sign' which will regenerate the gpg signature for
  a revision. (Robert Collins)

* If you set ``check_signatures=require`` for a path in
  ``~/.bazaar/branches.conf`` then bzr will invoke your
  ``gpg_signing_command`` (defaults to gpg) and record a digital signature
  of your commit. (Robert Collins)

* New sftp transport, based on Paramiko.  (Robey Pointer)

* 'bzr pull' now accepts '--clobber' which will discard local changes
  and make this branch identical to the source branch. (Robert Collins)

* Just give a quieter warning if a plugin can't be loaded, and
  put the details in .bzr.log.  (Martin Pool)

* 'bzr branch' will now set the branch-name to the last component of the
  output directory, if one was supplied.

* If the option ``post_commit`` is set to one (or more) python function
  names (must be in the bzrlib namespace), then they will be invoked
  after the commit has completed, with the branch and ``revision_id`` as
  parameters. (Robert Collins)

* Merge now has a retcode of 1 when conflicts occur. (Robert Collins)

* --merge-type weave is now supported for file contents.  Tree-shape
  changes are still three-way based.  (Martin Pool, Aaron Bentley)

* 'bzr check' allows the first revision on revision-history to have
  parents - something that is expected for cheap checkouts, and occurs
  when conversions from baz do not have all history.  (Robert Collins).

* 'bzr merge' can now graft unrelated trees together, if your specify
  0 as a base. (Aaron Bentley)

* 'bzr commit branch' and 'bzr commit branch/file1 branch/file2' now work
  (Aaron Bentley)

* Add '.sconsign*' to default ignore list.  (Alexander Belchenko)

* 'bzr merge --reprocess' minimizes conflicts

Testing
*******

* The 'bzr selftest --pattern' option for has been removed, now
  test specifiers on the command line can be simple strings, or
  regexps, or both. (Robert Collins)

* Passing -v to selftest will now show the time each test took to
  complete, which will aid in analysing performance regressions and
  related questions. (Robert Collins)

* 'bzr selftest' runs all tests, even if one fails, unless '--one'
  is given. (Martin Pool)

* There is a new method for TestCaseInTempDir, assertFileEqual, which
  will check that a given content is equal to the content of the named
  file. (Robert Collins)

* Fix test suite's habit of leaving many temporary log files in $TMPDIR.
  (Martin Pool)

Internals
*********

* New 'testament' command and concept for making gpg-signatures
  of revisions that are not tied to a particular internal
  representation.  (Martin Pool).

* Per-revision properties ('revprops') as key-value associated
  strings on each revision created when the revision is committed.
  Intended mainly for the use of external tools.  (Martin Pool).

* Config options have moved from bzrlib.osutils to bzrlib.config.
  (Robert Collins)

* Improved command line option definitions allowing explanations
  for individual options, among other things.  Contributed by
  Magnus Therning.

* Config options have moved from bzrlib.osutils to bzrlib.config.
  Configuration is now done via the config.Config interface:
  Depending on whether you have a Branch, a Location or no information
  available, construct a ``*Config``, and use its ``signature_checking``,
  ``username`` and ``user_email`` methods. (Robert Collins)

* Plugins are now loaded under bzrlib.plugins, not bzrlib.plugin, and
  they are made available for other plugins to use. You should not
  import other plugins during the ``__init__`` of your plugin though, as
  no ordering is guaranteed, and the plugins directory is not on the
  python path. (Robert Collins)

* Branch.relpath has been moved to WorkingTree.relpath. WorkingTree no
  no longer takes an inventory, rather it takes an option branch
  parameter, and if None is given will open the branch at basedir
  implicitly. (Robert Collins)

* Cleaner exception structure and error reporting.  Suggested by
  Scott James Remnant.  (Martin Pool)

* Branch.remove has been moved to WorkingTree, which has also gained
  ``lock_read``, ``lock_write`` and ``unlock`` methods for convenience.
  (Robert Collins)

* Two decorators, ``needs_read_lock`` and ``needs_write_lock`` have been
  added to the branch module. Use these to cause a function to run in a
  read or write lock respectively. (Robert Collins)

* ``Branch.open_containing`` now returns a tuple (Branch, relative-path),
  which allows direct access to the common case of 'get me this file
  from its branch'. (Robert Collins)

* Transports can register using ``register_lazy_transport``, and they
  will be loaded when first used.  (Martin Pool)

* 'pull' has been factored out of the command as ``WorkingTree.pull()``.
  A new option to WorkingTree.pull has been added, clobber, which will
  ignore diverged history and pull anyway.
  (Robert Collins)

* config.Config has a ``get_user_option`` call that accepts an option name.
  This will be looked up in branches.conf and bazaar.conf as normal.
  It is intended that this be used by plugins to support options -
  options of built in programs should have specific methods on the config.
  (Robert Collins)

* ``merge.merge_inner`` now has tempdir as an optional parameter.
  (Robert Collins)

* Tree.kind is not recorded at the top level of the hierarchy, as it was
  missing on EmptyTree, leading to a bug with merge on EmptyTrees.
  (Robert Collins)

* ``WorkingTree.__del__`` has been removed, it was non deterministic and not
  doing what it was intended to. See ``WorkingTree.__init__`` for a comment
  about future directions. (Robert Collins/Martin Pool)

* bzrlib.transport.http has been modified so that only 404 urllib errors
  are returned as NoSuchFile. Other exceptions will propagate as normal.
  This allows debuging of actual errors. (Robert Collins)

* bzrlib.transport.Transport now accepts *ONLY* url escaped relative paths
  to apis like 'put', 'get' and 'has'. This is to provide consistent
  behaviour - it operates on url's only. (Robert Collins)

* Transports can register using ``register_lazy_transport``, and they
  will be loaded when first used.  (Martin Pool)

* ``merge_flex`` no longer calls ``conflict_handler.finalize()``, instead that
  is called by ``merge_inner``. This is so that the conflict count can be
  retrieved (and potentially manipulated) before returning to the caller
  of ``merge_inner``. Likewise 'merge' now returns the conflict count to the
  caller. (Robert Collins)

* ``revision.revision_graph`` can handle having only partial history for
  a revision - that is no revisions in the graph with no parents.
  (Robert Collins).

* New ``builtins.branch_files`` uses the standard ``file_list`` rules to
  produce a branch and a list of paths, relative to that branch
  (Aaron Bentley)

* New TestCase.addCleanup facility.

* New ``bzrlib.version_info`` tuple (similar to ``sys.version_info``),
  which can be used by programs importing bzrlib.

Bug Fixes
*********

* Better handling of branches in directories with non-ascii names.
  (Joel Rosdahl, Panagiotis Papadakos)

* Upgrades of trees with no commits will not fail due to accessing
  [-1] in the revision-history. (Andres Salomon)


bzr 0.1.1 2005-10-12
####################

Bug Fixes
*********

* Fix problem in pulling over http from machines that do not
  allow directories to be listed.

* Avoid harmless warning about invalid hash cache after
  upgrading branch format.

Performance
***********

* Avoid some unnecessary http operations in branch and pull.


bzr 0.1 2005-10-11
##################

Notes
*****

* 'bzr branch' over http initially gives a very high estimate
  of completion time but it should fall as the first few
  revisions are pulled in.  branch is still slow on
  high-latency connections.

Bug Fixes
*********

* bzr-man.py has been updated to work again. Contributed by
  Rob Weir.

* Locking is now done with fcntl.lockf which works with NFS
  file systems. Contributed by Harald Meland.

* When a merge encounters a file that has been deleted on
  one side and modified on the other, the old contents are
  written out to foo.BASE and foo.SIDE, where SIDE is this
  or OTHER. Contributed by Aaron Bentley.

* Export was choosing incorrect file paths for the content of
  the tarball, this has been fixed by Aaron Bentley.

* Commit will no longer commit without a log message, an
  error is returned instead. Contributed by Jelmer Vernooij.

* If you commit a specific file in a sub directory, any of its
  parent directories that are added but not listed will be
  automatically included. Suggested by Michael Ellerman.

* bzr commit and upgrade did not correctly record new revisions
  for files with only a change to their executable status.
  bzr will correct this when it encounters it. Fixed by
  Robert Collins

* HTTP tests now force off the use of ``http_proxy`` for the duration.
  Contributed by Gustavo Niemeyer.

* Fix problems in merging weave-based branches that have
  different partial views of history.

* Symlink support: working with symlinks when not in the root of a
  bzr tree was broken, patch from Scott James Remnant.

Improvements
************

* 'branch' now accepts a --basis parameter which will take advantage
  of local history when making a new branch. This allows faster
  branching of remote branches. Contributed by Aaron Bentley.

* New tree format based on weave files, called version 5.
  Existing branches can be upgraded to this format using
  'bzr upgrade'.

* Symlinks are now versionable. Initial patch by
  Erik Toubro Nielsen, updated to head by Robert Collins.

* Executable bits are tracked on files. Patch from Gustavo
  Niemeyer.

* 'bzr status' now shows unknown files inside a selected directory.
  Patch from Heikki Paajanen.

* Merge conflicts are recorded in .bzr. Two new commands 'conflicts'
  and 'resolve' have needed added, which list and remove those
  merge conflicts respectively. A conflicted tree cannot be committed
  in. Contributed by Aaron Bentley.

* 'rm' is now an alias for 'remove'.

* Stores now split out their content in a single byte prefixed hash,
  dropping the density of files per directory by 256. Contributed by
  Gustavo Niemeyer.

* 'bzr diff -r branch:URL' will now perform a diff between two branches.
  Contributed by Robert Collins.

* 'bzr log' with the default formatter will show merged revisions,
  indented to the right. Initial implementation contributed by Gustavo
  Niemeyer, made incremental by Robert Collins.


Internals
*********

* Test case failures have the exception printed after the log
  for your viewing pleasure.

* InventoryEntry is now an abstract base class, use one of the
  concrete InventoryDirectory etc classes instead.

* Branch raises an UnsupportedFormatError when it detects a
  bzr branch it cannot understand. This allows for precise
  handling of such circumstances.

* Remove RevisionReference class; ``Revision.parent_ids`` is now simply a
  list of their ids and ``parent_sha1s`` is a list of their corresponding
  sha1s (for old branches only at the moment.)

* New method-object style interface for Commit() and Fetch().

* Renamed ``Branch.last_patch()`` to ``Branch.last_revision()``, since
  we call them revisions not patches.

* Move ``copy_branch`` to ``bzrlib.clone.copy_branch``.  The destination
  directory is created if it doesn't exist.

* Inventories now identify the files which were present by
  giving the revision *of that file*.

* Inventory and Revision XML contains a version identifier.
  This must be consistent with the overall branch version
  but allows for more flexibility in future upgrades.

Testing
*******

* Removed testsweet module so that tests can be run after
  bzr installed by 'bzr selftest'.

* 'bzr selftest' command-line arguments can now be partial ids
  of tests to run, e.g. ``bzr selftest test_weave``


bzr 0.0.9 2005-09-23
####################

Bug Fixes
*********

* Fixed "branch -r" option.

* Fix remote access to branches containing non-compressed history.
  (Robert Collins).

* Better reliability of http server tests.  (John Arbash-Meinel)

* Merge graph maximum distance calculation fix.  (Aaron Bentley)

* Various minor bug in windows support have been fixed, largely in the
  test suite. Contributed by Alexander Belchenko.

Improvements
************

* Status now accepts a -r argument to give status between chosen
  revisions. Contributed by Heikki Paajanen.

* Revision arguments no longer use +/-/= to control ranges, instead
  there is a 'before' namespace, which limits the successive namespace.
  For example '$ bzr log -r date:yesterday..before:date:today' will
  select everything from yesterday and before today. Contributed by
  Robey Pointer

* There is now a bzr.bat file created by distutils when building on
  Windows. Contributed by Alexander Belchenko.

Internals
*********

* Removed uuid() as it was unused.

* Improved 'fetch' code for pulling revisions from one branch into
  another (used by pull, merged, etc.)


bzr 0.0.8 2005-09-20
####################

Improvements
************

* Adding a file whose parent directory is not versioned will
  implicitly add the parent, and so on up to the root. This means
  you should never need to explictly add a directory, they'll just
  get added when you add a file in the directory.  Contributed by
  Michael Ellerman.

* Ignore ``.DS_Store`` (contains Mac metadata) by default.
  (Nir Soffer)

* If you set ``BZR_EDITOR`` in the environment, it is checked in
  preference to EDITOR and the config file for the interactive commit
  editing program. Related to this is a bugfix where a missing program
  set in EDITOR would cause editing to fail, now the fallback program
  for the operating system is still tried.

* Files that are not directories/symlinks/regular files will no longer
  cause bzr to fail, it will just ignore them by default. You cannot add
  them to the tree though - they are not versionable.


Internals
*********

* Refactor xml packing/unpacking.

Bug Fixes
*********

* Fixed 'bzr mv' by Ollie Rutherfurd.

* Fixed strange error when trying to access a nonexistent http
  branch.

* Make sure that the hashcache gets written out if it can't be
  read.


Portability
***********

* Various Windows fixes from Ollie Rutherfurd.

* Quieten warnings about locking; patch from Matt Lavin.


bzr-0.0.7 2005-09-02
####################

New Features
************

* ``bzr shell-complete`` command contributed by Clint Adams to
  help with intelligent shell completion.

* New expert command ``bzr find-merge-base`` for debugging merges.


Enhancements
************

* Much better merge support.

* merge3 conflicts are now reported with markers like '<<<<<<<'
  (seven characters) which is the same as CVS and pleases things
  like emacs smerge.


Bug Fixes
*********

* ``bzr upgrade`` no longer fails when trying to fix trees that
  mention revisions that are not present.

* Fixed bugs in listing plugins from ``bzr plugins``.

* Fix case of $EDITOR containing options for the editor.

* Fix log -r refusing to show the last revision.
  (Patch from Goffredo Baroncelli.)


Changes
*******

* ``bzr log --show-ids`` shows the revision ids of all parents.

* Externally provided commands on your $BZRPATH no longer need
  to recognize --bzr-usage to work properly, and can just handle
  --help themselves.


Library
*******

* Changed trace messages to go through the standard logging
  framework, so that they can more easily be redirected by
  libraries.



bzr-0.0.6 2005-08-18
####################

New Features
************

* Python plugins, automatically loaded from the directories on
  ``BZR_PLUGIN_PATH`` or ``~/.bzr.conf/plugins`` by default.

* New 'bzr mkdir' command.

* Commit mesage is fetched from an editor if not given on the
  command line; patch from Torsten Marek.

* ``bzr log -m FOO`` displays commits whose message matches regexp
  FOO.

* ``bzr add`` with no arguments adds everything under the current directory.

* ``bzr mv`` does move or rename depending on its arguments, like
  the Unix command.

* ``bzr missing`` command shows a summary of the differences
  between two trees.  (Merged from John Arbash-Meinel.)

* An email address for commits to a particular tree can be
  specified by putting it into .bzr/email within a branch.  (Based
  on a patch from Heikki Paajanen.)


Enhancements
************

* Faster working tree operations.


Changes
*******

* 3rd-party modules shipped with bzr are copied within the bzrlib
  python package, so that they can be installed by the setup
  script without clashing with anything already existing on the
  system.  (Contributed by Gustavo Niemeyer.)

* Moved plugins directory to bzrlib/, so that there's a standard
  plugin directory which is not only installed with bzr itself but
  is also available when using bzr from the development tree.
  ``BZR_PLUGIN_PATH`` and ``DEFAULT_PLUGIN_PATH`` are then added to the
  standard plugins directory.

* When exporting to a tarball with ``bzr export --format tgz``, put
  everything under a top directory rather than dumping it into the
  current directory.   This can be overridden with the ``--root``
  option.  Patch from William Dodé and John Meinel.

* New ``bzr upgrade`` command to upgrade the format of a branch,
  replacing ``bzr check --update``.

* Files within store directories are no longer marked readonly on
  disk.

* Changed ``bzr log`` output to a more compact form suggested by
  John A Meinel.  Old format is available with the ``--long`` or
  ``-l`` option, patched by William Dodé.

* By default the commit command refuses to record a revision with
  no changes unless the ``--unchanged`` option is given.

* The ``--no-plugins``, ``--profile`` and ``--builtin`` command
  line options must come before the command name because they
  affect what commands are available; all other options must come
  after the command name because their interpretation depends on
  it.

* ``branch`` and ``clone`` added as aliases for ``branch``.

* Default log format is back to the long format; the compact one
  is available with ``--short``.


Bug Fixes
*********

* Fix bugs in committing only selected files or within a subdirectory.


bzr-0.0.5  2005-06-15
#####################

Changes
*******

* ``bzr`` with no command now shows help rather than giving an
  error.  Suggested by Michael Ellerman.

* ``bzr status`` output format changed, because svn-style output
  doesn't really match the model of bzr.  Now files are grouped by
  status and can be shown with their IDs.  ``bzr status --all``
  shows all versioned files and unknown files but not ignored files.

* ``bzr log`` runs from most-recent to least-recent, the reverse
  of the previous order.  The previous behaviour can be obtained
  with the ``--forward`` option.

* ``bzr inventory`` by default shows only filenames, and also ids
  if ``--show-ids`` is given, in which case the id is the second
  field.


Enhancements
************

* New 'bzr whoami --email' option shows only the email component
  of the user identification, from Jo Vermeulen.

* New ``bzr ignore PATTERN`` command.

* Nicer error message for broken pipe, interrupt and similar
  conditions that don't indicate an internal error.

* Add ``.*.sw[nop] .git .*.tmp *,v`` to default ignore patterns.

* Per-branch locks keyed on ``.bzr/branch-lock``, available in
  either read or write mode.

* New option ``bzr log --show-ids`` shows revision and file ids.

* New usage ``bzr log FILENAME`` shows only revisions that
  affected that file.

* Changed format for describing changes in ``bzr log -v``.

* New option ``bzr commit --file`` to take a message from a file,
  suggested by LarstiQ.

* New syntax ``bzr status [FILE...]`` contributed by Bartosz
  Oler.  File may be in a branch other than the working directory.

* ``bzr log`` and ``bzr root`` can be given an http URL instead of
  a filename.

* Commands can now be defined by external programs or scripts
  in a directory on $BZRPATH.

* New "stat cache" avoids reading the contents of files if they
  haven't changed since the previous time.

* If the Python interpreter is too old, try to find a better one
  or give an error.  Based on a patch from Fredrik Lundh.

* New optional parameter ``bzr info [BRANCH]``.

* New form ``bzr commit SELECTED`` to commit only selected files.

* New form ``bzr log -r FROM:TO`` shows changes in selected
  range; contributed by John A Meinel.

* New option ``bzr diff --diff-options 'OPTS'`` allows passing
  options through to an external GNU diff.

* New option ``bzr add --no-recurse`` to add a directory but not
  their contents.

* ``bzr --version`` now shows more information if bzr is being run
  from a branch.


Bug Fixes
*********

* Fixed diff format so that added and removed files will be
  handled properly by patch.  Fix from Lalo Martins.

* Various fixes for files whose names contain spaces or other
  metacharacters.


Testing
*******

* Converted black-box test suites from Bourne shell into Python;
  now run using ``./testbzr``.  Various structural improvements to
  the tests.

* testbzr by default runs the version of bzr found in the same
  directory as the tests, or the one given as the first parameter.

* testbzr also runs the internal tests, so the only command
  required to check is just ``./testbzr``.

* testbzr requires python2.4, but can be used to test bzr running
  under a different version.

* Tests added for many other changes in this release.


Internal
********

* Included ElementTree library upgraded to 1.2.6 by Fredrik Lundh.

* Refactor command functions into Command objects based on HCT by
  Scott James Remnant.

* Better help messages for many commands.

* Expose ``bzrlib.open_tracefile()`` to start the tracefile; until
  this is called trace messages are just discarded.

* New internal function ``find_touching_revisions()`` and hidden
  command touching-revisions trace the changes to a given file.

* Simpler and faster ``compare_inventories()`` function.

* ``bzrlib.open_tracefile()`` takes a tracefilename parameter.

* New AtomicFile class.

* New developer commands ``added``, ``modified``.


Portability
***********

* Cope on Windows on python2.3 by using the weaker random seed.
  2.4 is now only recommended.


bzr-0.0.4  2005-04-22
#####################

Enhancements
************

* 'bzr diff' optionally takes a list of files to diff.  Still a bit
  basic.  Patch from QuantumG.

* More default ignore patterns.

* New 'bzr log --verbose' shows a list of files changed in the
  changeset.  Patch from Sebastian Cote.

* Roll over ~/.bzr.log if it gets too large.

* Command abbreviations 'ci', 'st', 'stat', '?' based on a patch
  by Jason Diamon.

* New 'bzr help commands' based on a patch from Denys Duchier.


Changes
*******

* User email is determined by looking at $BZREMAIL or ~/.bzr.email
  or $EMAIL.  All are decoded by the locale preferred encoding.
  If none of these are present user@hostname is used.  The host's
  fully-qualified name is not used because that tends to fail when
  there are DNS problems.

* New 'bzr whoami' command instead of username user-email.


Bug Fixes
*********

* Make commit safe for hardlinked bzr trees.

* Some Unicode/locale fixes.

* Partial workaround for ``difflib.unified_diff`` not handling
  trailing newlines properly.


Internal
********

* Allow docstrings for help to be in PEP0257 format.  Patch from
  Matt Brubeck.

* More tests in test.sh.

* Write profile data to a temporary file not into working
  directory and delete it when done.

* Smaller .bzr.log with process ids.


Portability
***********

* Fix opening of ~/.bzr.log on Windows.  Patch from Andrew
  Bennetts.

* Some improvements in handling paths on Windows, based on a patch
  from QuantumG.


bzr-0.0.3  2005-04-06
#####################

Enhancements
************

* New "directories" internal command lists versioned directories
  in the tree.

* Can now say "bzr commit --help".

* New "rename" command to rename one file to a different name
  and/or directory.

* New "move" command to move one or more files into a different
  directory.

* New "renames" command lists files renamed since base revision.

* New cat command contributed by janmar.

Changes
*******

* .bzr.log is placed in $HOME (not pwd) and is always written in
  UTF-8.  (Probably not a completely good long-term solution, but
  will do for now.)

Portability
***********

* Workaround for difflib bug in Python 2.3 that causes an
  exception when comparing empty files.  Reported by Erik Toubro
  Nielsen.

Internal
********

* Refactored inventory storage to insert a root entry at the top.

Testing
*******

* Start of shell-based black-box testing in test.sh.


bzr-0.0.2.1
###########

Portability
***********

* Win32 fixes from Steve Brown.


bzr-0.0.2  "black cube"  2005-03-31
###################################

Enhancements
************

* Default ignore list extended (see bzrlib/__init__.py).

* Patterns in .bzrignore are now added to the default ignore list,
  rather than replacing it.

* Ignore list isn't reread for every file.

* More help topics.

* Reinstate the 'bzr check' command to check invariants of the
  branch.

* New 'ignored' command lists which files are ignored and why;
  'deleted' lists files deleted in the current working tree.

* Performance improvements.

* New global --profile option.

* Ignore patterns like './config.h' now correctly match files in
  the root directory only.


bzr-0.0.1  2005-03-26
#####################

Enhancements
************

* More information from info command.

* Can now say "bzr help COMMAND" for more detailed help.

* Less file flushing and faster performance when writing logs and
  committing to stores.

* More useful verbose output from some commands.

Bug Fixes
*********

* Fix inverted display of 'R' and 'M' during 'commit -v'.

Portability
***********

* Include a subset of ElementTree-1.2.20040618 to make
  installation easier.

* Fix time.localtime call to work with Python 2.3 (the minimum
  supported).


bzr-0.0.0.69  2005-03-22
########################

Enhancements
************

* First public release.

* Storage of local versions: init, add, remove, rm, info, log,
  diff, status, etc.

..
   vim: tw=74 ft=rst ff=unix<|MERGE_RESOLUTION|>--- conflicted
+++ resolved
@@ -79,20 +79,11 @@
   transforms.
   (Craig Hewetson, Martin Pool, #218206)
 
-<<<<<<< HEAD
+* Force socket shutdown in threaded http test servers to avoid client hangs
+  (pycurl).  (Vincent Ladeuil, #383920).
+
 * ``LRUCache`` will maintain the linked list pointers even if a nodes
   cleanup function raises an exception. (John Arbash Meinel, #396838)
-=======
-* Force socket shutdown in threaded http test servers to avoid client hangs
-  (pycurl).  (Vincent Ladeuil, #383920).
-
-* The ``log+`` decorator, useful in debugging or profiling, could cause
-  "AttributeError: 'list' object has no attribute 'next'".  This is now
-  fixed.  The log decorator no longer shows the elapsed time or transfer
-  rate because they're available in the log prefixes and the transport
-  activity display respectively.
-  (Martin Pool, #340347)
->>>>>>> 89b39c81
 
 * Progress bars are now suppressed again when the environment variable
   ``BZR_PROGRESS_BAR`` is set to ``none``.
