--------------------
Bazaar Release Notes
--------------------

.. contents::

IN DEVELOPMENT
--------------

  NOTES WHEN UPGRADING:
  
  CHANGES:

    * A new repository format 'development' has been added. This format will
      represent the latest 'in-progress' format that the bzr developers are
      interested in getting early-adopter testing and feedback on.
      ``doc/developers/development-repo.txt`` has detailed information.
      (Robert Collins)

    * BZR_LOG environment variable controls location of .bzr.log trace file. 
      User can suppress writing messages to .bzr.log by using '/dev/null'
      filename (on Linux) or 'NUL' (on Windows). If BZR_LOG variable 
      is not defined but BZR_HOME is defined then default location
      for .bzr.log trace file is ``$BZR_HOME/.bzr.log``.
      (Alexander Belchenko)

    * ``launchpad`` builtin plugin now shipped as separate part in standalone
      bzr.exe, installed to ``C:\Program Files\Bazaar\plugins`` directory, 
      and standalone installer allows user to skip installation of this plugin.
      (Alexander Belchenko)
 
    * Restore auto-detection of plink.exe on Windows. (Dmitry Vasiliev)

  FEATURES:

   * ``branch`` and ``checkout`` can hard-link working tree files, which is
     faster and saves space.  (Aaron Bentley)

  IMPROVEMENTS:

  BUGFIXES:

    * Disable plink's interactive prompt for password.
      (#107593, Dmitry Vasiliev)

    * Include quick-start-summary.svg file to python-based installer(s)
      for Windows. (#192924, Alexander Belchenko)

    * ``merge --preview`` now works for merges that add or modify
      symlinks (James Henstridge)

  API BREAKS:

    * Support for loading plugins from zip files and
      ``bzrlib.plugin.load_from_zip()`` function are deprecated.
      (Alexander Belchenko)

  TESTING:

    * ``bzrlib.tests.adapt_tests`` was broken and unused - it has been fixed.
      (Robert Collins)

<<<<<<< HEAD
=======
    * Fix the test HTTPServer to be isolated from chdir calls made while it is
      running, allowing it to be used in blackbox tests. (Robert Collins)

>>>>>>> e3c11098
    * The branch interface tests were invalid for branches using subtree
      repositories by default. This has been fixed. (Robert Collins)

  INTERNALS:

    * New module ``tools/package_mf.py`` provide custom module finder for
      python packages (improves standard python library's modulefinder.py)
      used by ``setup.py`` script while building standalone bzr.exe.
      (Alexander Belchenko)

    * New remote method ``RemoteBzrDir.find_repositoryV2`` adding support for
      detecting external lookup support on remote repositories. This method is
      now attempted first when lookup up repositories, leading to an extra 
      round trip on older bzr smart servers. (Robert Collins)
 
    * Repository formats have a new supported-feature attribute
      ``supports_external_lookups`` used to indicate repositories which support
      falling back to other repositories when they have partial data.
      (Robert Collins)

    * The bzrdir format registry now accepts an ``alias`` keyword to
      register_metadir, used to indicate that a format name is an alias for
      some other format and thus should not be reported when describing the
      format. (Robert Collins)


bzr 1.2 2008-02-15
------------------

  BUG FIXES:

    * Fix failing test in Launchpad plugin. (Martin Pool)


bzr 1.2rc1 2008-02-13
---------------------

  NOTES WHEN UPGRADING:
  
    * Fetching via the smart protocol may need to reconnect once during a fetch
      if the remote server is running Bazaar 1.1 or earlier, because the client
      attempts to use more efficient requests that confuse older servers.  You
      may be required to re-enter a password or passphrase when this happens.
      This won't happen if the server is upgraded to Bazaar 1.2.
      (Andrew Bennetts)

  CHANGES:

    * Fetching via bzr+ssh will no longer fill ghosts by default (this is
      consistent with pack-0.92 fetching over SFTP). (Robert Collins)

    * Formatting of ``bzr plugins`` output is changed to be more human-
      friendly. Full path of plugins locations will be shown only with
      ``--verbose`` command-line option. (Alexander Belchenko)

    * ``merge`` now prefers to use the submit branch, but will fall back to
      parent branch.  For many users, this has no effect.  But some users who
      pull and merge on the same branch will notice a change.  This change
      makes it easier to work on a branch on two different machines, pulling
      between the machines, while merging from the upstream.
      ``merge --remember`` can now be used to set the submit_branch.
      (Aaron Bentley)

  FEATURES:

    * ``merge --preview`` produces a diff of the changes merge would make,
      but does not actually perform the merge.  (Aaron Bentley)

    * New smart method ``Repository.get_parent_map`` for getting revision
      parent data. This returns additional parent information topologically
      adjacent to the requested data to reduce round trip latency impacts.
      (Robert Collins)

    * New smart method, ``Repository.stream_revisions_chunked``, for fetching
      revision data that streams revision data via a chunked encoding.  This
      avoids buffering large amounts of revision data on the server and on the
      client, and sends less data to the server to request the revisions.
      (Andrew Bennetts, Robert Collins, #178353)

    * The launchpad plugin now handles lp urls of the form
      ``lp://staging/``, ``lp://demo/``, ``lp://dev/`` to use the appropriate
      launchpad instance to do the resolution of the branch identities.
      This is primarily of use to Launchpad developers, but can also
      be used by other users who want to try out Launchpad as
      a branch location without messing up their public Launchpad
      account.  Branches that are pushed to the staging environment
      have an expected lifetime of one day. (Tim Penhey)

  IMPROVEMENTS:

    * Creating a new branch no longer tries to read the entire revision-history
      unnecessarily over smart server operations. (Robert Collins)

    * Fetching between different repository formats with compatible models now
      takes advantage of the smart method to stream revisions.  (Andrew Bennetts)

    * The ``--coverage`` option is now global, rather specific to ``bzr
      selftest``.  (Andrew Bennetts)

    * The ``register-branch`` command will now use the public url of the branch
      containing the current directory, if one has been set and no explicit
      branch is provided.  (Robert Collins)

    * Tweak the ``reannotate`` code path to optimize the 2-parent case.
      Speeds up ``bzr annotate`` with a pack repository by approx 3:2.
      (John Arbash Meinel)

  BUGFIXES:

    * Calculate remote path relative to the shared medium in _SmartClient.  This
      is related to the problem in bug #124089.  (Andrew Bennetts)

    * Cleanly handle connection errors in smart protocol version two, the same
      way as they are handled by version one.  (Andrew Bennetts)

    * Clearer error when ``version-info --custom`` is used without
      ``--template`` (Lukáš Lalinský)

    * Don't raise UnavailableFeature during test setup when medusa is not
      available or tearDown is never called leading to nasty side effects.
      (#137823, Vincent Ladeuil)

    * If a plugin's test suite cannot be loaded, for example because of a syntax
      error in the tests, then ``selftest`` fails, rather than just printing 
      a warning.  (Martin Pool, #189771)
      
    * List possible values for BZR_SSH environment variable in env-variables
      help topic. (Alexander Belchenko, #181842)

    * New methods ``push_log_file`` and ``pop_log_file`` to intercept messages:
      popping the log redirection now precisely restores the previous state,
      which makes it easier to use bzr log output from other programs.
      TestCaseInTempDir no longer depends on a log redirection being established
      by the test framework, which lets bzr tests cleanly run from a normal
      unittest runner.
      (#124153, #124849, Martin Pool, Jonathan Lange)

    * ``pull --quiet`` is now more quiet, in particular a message is no longer
      printed when the remembered pull location is used. (James Westby,
      #185907)

    * ``reconfigure`` can safely be interrupted while fetching.
      (Aaron Bentley, #179316)

    * ``reconfigure`` preserves tags when converting to and from lightweight
      checkouts.  (Aaron Bentley, #182040)

    * Stop polluting /tmp when running selftest.
      (Vincent Ladeuil, #123623)

    * Switch from NFKC => NFC for normalization checks. NFC allows a few
      more characters which should be considered valid.
      (John Arbash Meinel, #185458)

    * The launchpad plugin now uses the ``edge`` xmlrpc server to avoid
      interacting badly with a bug on the launchpad side. (Robert Collins)

    * Unknown hostnames when connecting to a ``bzr://`` URL no longer cause
      tracebacks.  (Andrew Bennetts, #182849)

  API BREAKS:

    * Classes implementing Merge types like Merge3Merger must now accept (and
      honour) a do_merge flag in their constructor.  (Aaron Bentley)

    * ``Repository.add_inventory`` and ``add_revision`` now require the caller
      to previously take a write lock (and start a write group.)
      (Martin Pool)

  TESTING:

    * selftest now accepts --load-list <file> to load a test id list. This
      speeds up running the test suite on a limited set of tests.
      (Vincent Ladeuil)

  INTERNALS:

    * Add a new method ``get_result`` to graph search objects. The resulting
      ``SearchResult`` can be used to recreate the search later, which will
      be useful in reducing network traffic. (Robert Collins)

    * Use convenience function to check whether two repository handles 
      are referring to the same repository in ``Repository.get_graph``. 
      (Jelmer Vernooij, #187162)

    * Fetching now passes the find_ghosts flag through to the 
      ``InterRepository.missing_revision_ids`` call consistently for all
      repository types. This will enable faster missing revision discovery with
      bzr+ssh. (Robert Collins)

    * Fix error handling in Repository.insert_data_stream. (Lukas Lalinsky)

    * ``InterRepository.missing_revision_ids`` is now deprecated in favour of
      ``InterRepository.search_missing_revision_ids`` which returns a 
      ``bzrlib.graph.SearchResult`` suitable for making requests from the smart
      server. (Robert Collins)

    * New error ``NoPublicBranch`` for commands that need a public branch to
      operate. (Robert Collins)
 
    * New method ``iter_inventories`` on Repository for access to many
      inventories. This is primarily used by the ``revision_trees`` method, as
      direct access to inventories is discouraged. (Robert Collins)
 
    * New method ``next_with_ghosts`` on the Graph breadth-first-search objects
      which will split out ghosts and present parents into two separate sets,
      useful for code which needs to be aware of ghosts (e.g. fetching data
      cares about ghosts during revision selection). (Robert Collins)

    * Record a timestamp against each mutter to the trace file, relative to the
      first import of bzrlib.  (Andrew Bennetts)

    * ``Repository.get_data_stream`` is now deprecated in favour of
      ``Repository.get_data_stream_for_search`` which allows less network
      traffic when requesting data streams over a smart server. (Robert Collins)

    * ``RemoteBzrDir._get_tree_branch`` no longer triggers ``_ensure_real``,
      removing one round trip on many network operations. (Robert Collins)

    * RemoteTransport's ``recommended_page_size`` method now returns 64k, like
      SFTPTransport and HttpTransportBase.  (Andrew Bennetts)

    * Repository has a new method ``has_revisions`` which signals the presence
      of many revisions by returning a set of the revisions listed which are
      present. This can be done by index queries without reading data for parent
      revision names etc. (Robert Collins)


bzr 1.1 2008-01-15
------------------

(no changes from 1.1rc1)

bzr 1.1rc1 2008-01-05
---------------------

  CHANGES:
   
   * Dotted revision numbers have been revised. Instead of growing longer with
     nested branches the branch number just increases. (eg instead of 1.1.1.1.1
     we now report 1.2.1.) This helps scale long lived branches which have many
     feature branches merged between them. (John Arbash Meinel)

   * The syntax ``bzr diff branch1 branch2`` is no longer supported.
     Use ``bzr diff branch1 --new branch2`` instead. This change has
     been made to remove the ambiguity where ``branch2`` is in fact a
     specific file to diff within ``branch1``.

  FEATURES:

   * New option to use custom template-based formats in  ``bzr version-info``.
     (Lukáš Lalinský)

   * diff '--using' allows an external diff tool to be used for files.
     (Aaron Bentley)

   * New "lca" merge-type for fast everyday merging that also supports
     criss-cross merges.  (Aaron Bentley)

  IMPROVEMENTS:

   * ``annotate`` now doesn't require a working tree. (Lukáš Lalinský,
     #90049)

   * ``branch`` and ``checkout`` can now use files from a working tree to
     to speed up the process.  For checkout, this requires the new
     --files-from flag.  (Aaron Bentley)

   * ``bzr diff`` now sorts files in alphabetical order.  (Aaron Bentley)

   * ``bzr diff`` now works on branches without working trees. Tree-less
     branches can also be compared to each other and to working trees using
     the new diff options ``--old`` and ``--new``. Diffing between branches,
     with or without trees, now supports specific file filtering as well.
     (Ian Clatworthy, #6700)

   * ``bzr pack`` now orders revision texts in topological order, with newest
     at the start of the file, promoting linear reads for ``bzr log`` and the
     like. This partially fixes #154129. (Robert Collins)

   * Merge directives now fetch prerequisites from the target branch if
     needed.  (Aaron Bentley)

   * pycurl now handles digest authentication.
     (Vincent Ladeuil)

   * ``reconfigure`` can now convert from repositories.  (Aaron Bentley)

   * ``-l`` is now a short form for ``--limit`` in ``log``.  (Matt Nordhoff)

   * ``merge`` now warns when merge directives cause cherrypicks.
     (Aaron Bentley)

   * ``split`` now supported, to enable splitting large trees into smaller
     pieces.  (Aaron Bentley)

  BUGFIXES:

   * Avoid AttributeError when unlocking a pack repository when an error occurs.
     (Martin Pool, #180208)

   * Better handle short reads when processing multiple range requests.
     (Vincent Ladeuil, #179368)

   * build_tree acceleration uses the correct path when a file has been moved.
     (Aaron Bentley)

   * ``commit`` now succeeds when a checkout and its master branch share a
     repository.  (Aaron Bentley, #177592)

   * Fixed error reporting of unsupported timezone format in
     ``log --timezone``. (Lukáš Lalinský, #178722)

   * Fixed Unicode encoding error in ``ignored`` when the output is
     redirected to a pipe. (Lukáš Lalinský)

   * Fix traceback when sending large response bodies over the smart protocol
     on Windows. (Andrew Bennetts, #115781)

   * Fix ``urlutils.relative_url`` for the case of two ``file:///`` URLs
     pointed to different logical drives on Windows.
     (Alexander Belchenko, #90847)

   * HTTP test servers are now compatible with the http protocol version 1.1.
     (Vincent Ladeuil, #175524)

   * _KnitParentsProvider.get_parent_map now handles requests for ghosts
     correctly, instead of erroring or attributing incorrect parents to ghosts.
     (Aaron Bentley)

   * ``merge --weave --uncommitted`` now works.  (Aaron Bentley)

   * pycurl authentication handling was broken and incomplete. Fix handling of
     user:pass embedded in the urls.
     (Vincent Ladeuil, #177643)

   * Files inside non-directories are now handled like other conflict types.
     (Aaron Bentley, #177390)

   * ``reconfigure`` is able to convert trees into lightweight checkouts.
     (Aaron Bentley)

   * Reduce lockdir timeout to 0 when running ``bzr serve``.  (Andrew Bennetts,
     #148087)

   * Test that the old ``version_info_format`` functions still work, even
     though they are deprecated. (John Arbash Meinel, ShenMaq, #177872)

   * Transform failures no longer cause ImmortalLimbo errors (Aaron Bentley,
     #137681)

   * ``uncommit`` works even when the commit messages of revisions to be
     removed use characters not supported in the terminal encoding.
     (Aaron Bentley)

   * When dumb http servers return whole files instead of the requested ranges,
     read the remaining bytes by chunks to avoid overflowing network buffers.
     (Vincent Ladeuil, #175886)

  DOCUMENTATION:

   * Minor tweaks made to the bug tracker integration documentation.
     (Ian Clatworthy)

   * Reference material has now be moved out of the User Guide and added
     to the User Reference. The User Reference has gained 4 sections as
     a result: Authenication Settings, Configuration Settings, Conflicts
     and Hooks. All help topics are now dumped into text format in the
     doc/en/user-reference directory for those who like browsing that
     information in their editor. (Ian Clatworthy)

   * *Using Bazaar with Launchpad* tutorial added. (Ian Clatworthy)

  INTERNALS:

    * find_* methods available for BzrDirs, Branches and WorkingTrees.
      (Aaron Bentley)

    * Help topics can now be loaded from files. 
      (Ian Clatworthy, Alexander Belchenko)

    * get_parent_map now always provides tuples as its output.  (Aaron Bentley)

    * Parent Providers should now implement ``get_parent_map`` returning a
      dictionary instead of ``get_parents`` returning a list.
      ``Graph.get_parents`` is now deprecated. (John Arbash Meinel,
      Robert Collins)

    * Patience Diff now supports arbitrary python objects, as long as they
      support ``hash()``. (John Arbash Meinel)

    * Reduce selftest overhead to establish test names by memoization.
      (Vincent Ladeuil)

  API BREAKS:

  TESTING:

   * Modules can now customise their tests by defining a ``load_tests``
     attribute. ``pydoc bzrlib.tests.TestUtil.TestLoader.loadTestsFromModule``
     for the documentation on this attribute. (Robert Collins)

   * New helper function ``bzrlib.tests.condition_id_re`` which helps
     filter tests based on a regular expression search on the tests id.
     (Robert Collins)
    
   * New helper function ``bzrlib.tests.condition_isinstance`` which helps
     filter tests based on class. (Robert Collins)
    
   * New helper function ``bzrlib.tests.exclude_suite_by_condition`` which
     generalises the ``exclude_suite_by_re`` function. (Robert Collins)

   * New helper function ``bzrlib.tests.filter_suite_by_condition`` which
     generalises the ``filter_suite_by_re`` function. (Robert Collins)

   * New helper method ``bzrlib.tests.exclude_tests_by_re`` which gives a new
     TestSuite that does not contain tests from the input that matched a
     regular expression. (Robert Collins)

   * New helper method ``bzrlib.tests.randomize_suite`` which returns a
     randomized copy of the input suite. (Robert Collins)

   * New helper method ``bzrlib.tests.split_suite_by_re`` which splits a test
     suite into two according to a regular expression. (Robert Collins)

   * Parametrize all http tests for the transport implementations, the http
     protocol versions (1.0 and 1.1) and the authentication schemes.
     (Vincent Ladeuil) 

   * The ``exclude_pattern`` and ``random_order`` parameters to the function
     ``bzrlib.tests.filter_suite_by_re`` have been deprecated. (Robert Collins)

   * The method ``bzrlib.tests.sort_suite_by_re`` has been deprecated. It is 
     replaced by the new helper methods added in this release. (Robert Collins)


bzr 1.0 2007-12-14
------------------

  DOCUMENTATION:

   * More improvements and fixes to the User Guide.  (Ian Clatworthy)

   * Add information on cherrypicking/rebasing to the User Guide.
     (Ian Clatworthy)

   * Improve bug tracker integration documentation. (Ian Clatworthy)

   * Minor edits to ``Bazaar in five minutes`` from David Roberts and
     to the rebasing section of the User Guide from Aaron Bentley.
     (Ian Clatworthy)


bzr 1.0rc3 2007-12-11
---------------------

  CHANGES:
   
   * If a traceback occurs, users are now asked to report the bug 
     through Launchpad (https://bugs.launchpad.net/bzr/), rather than 
     by mail to the mailing list.
     (Martin Pool)

  BUGFIXES:

   * Fix Makefile rules for doc generation. (Ian Clatworthy, #175207)

   * Give more feedback during long http downloads by making readv deliver data
     as it arrives for urllib, and issue more requests for pycurl. High latency
     networks are better handled by urllib, the pycurl implementation give more
     feedback but also incur more latency.
     (Vincent Ladeuil, #173010)

   * Implement _make_parents_provider on RemoteRepository, allowing generating
     bundles against branches on a smart server.  (Andrew Bennetts, #147836)

  DOCUMENTATION:

   * Improved user guide.  (Ian Clatworthy)

   * The single-page quick reference guide is now available as a PDF.
     (Ian Clatworthy)

  INTERNALS:

    * readv urllib http implementation is now a real iterator above the
      underlying socket and deliver data as soon as it arrives. 'get' still
      wraps its output in a StringIO.
      (Vincent Ladeuil)


bzr 1.0rc2 2007-12-07
---------------------

  IMPROVEMENTS:

   * Added a --coverage option to selftest. (Andrew Bennetts)

   * Annotate merge (merge-type=weave) now supports cherrypicking.
     (Aaron Bentley)

   * ``bzr commit`` now doesn't print the revision number twice. (Matt
     Nordhoff, #172612)

   * New configuration option ``bugtracker_<tracker_abbrevation>_url`` to
     define locations of bug trackers that are not directly supported by
     bzr or a plugin. The URL will be treated as a template and ``{id}``
     placeholders will be replaced by specific bug IDs.  (Lukáš Lalinský)

   * Support logging single merge revisions with short and line log formatters.
     (Kent Gibson)

   * User Guide enhanced with suggested readability improvements from
     Matt Revell and corrections from John Arbash Meinel. (Ian Clatworthy)

   * Quick Start Guide renamed to Quick Start Card, moved down in
     the catalog, provided in pdf and png format and updated to refer
     to ``send`` instead of ``bundle``. (Ian Clatworthy, #165080)

   * ``switch`` can now be used on heavyweight checkouts as well as
     lightweight ones. After switching a heavyweight checkout, the
     local branch is a mirror/cache of the new bound branch and
     uncommitted changes in the working tree are merged. As a safety
     check, if there are local commits in a checkout which have not
     been committed to the previously bound branch, then ``switch``
     fails unless the ``--force`` option is given. This option is
     now also required if the branch a lightweight checkout is pointing
     to has been moved. (Ian Clatworthy)

  INTERNALS:

    * New -Dhttp debug option reports http connections, requests and responses.
      (Vincent Ladeuil)

    * New -Dmerge debug option, which emits merge plans for merge-type=weave.

  BUGFIXES:

   * Better error message when running ``bzr cat`` on a non-existant branch.
     (Lukáš Lalinský, #133782)

   * Catch OSError 17 (file exists) in final phase of tree transform and show
     filename to user.
     (Alexander Belchenko, #111758)

   * Catch ShortReadvErrors while using pycurl. Also make readv more robust by
     allowing multiple GET requests to be issued if too many ranges are
     required.
     (Vincent Ladeuil, #172701)

   * Check for missing basis texts when fetching from packs to packs.
     (John Arbash Meinel, #165290)

   * Fall back to showing e-mail in ``log --short/--line`` if the 
     committer/author has only e-mail. (Lukáš Lalinský, #157026)

  API BREAKS:

   * Deprecate not passing a ``location`` argument to commit reporters'
     ``started`` methods. (Matt Nordhoff)


bzr 1.0rc1 2007-11-30
---------------------

  NOTES WHEN UPGRADING:

   * The default repository format is now ``pack-0.92``.  This 
     default is used when creating new repositories with ``init`` and 
     ``init-repo``, and when branching over bzr+ssh or bzr+hpss. 
     (See https://bugs.launchpad.net/bugs/164626)

     This format can be read and written by Bazaar 0.92 and later, and 
     data can be transferred to and from older formats.

     To upgrade, please reconcile your repository (``bzr reconcile``), and then
     upgrade (``bzr upgrade``). 
     
     ``pack-0.92`` offers substantially better scaling and performance than the
     previous knits format. Some operations are slower where the code already
     had bad scaling characteristics under knits, the pack format makes such
     operations more visible as part of being more scalable overall. We will
     correct such operations over the coming releases and encourage the filing
     of bugs on any operation which you observe to be slower in a packs
     repository. One particular case that we do not intend to fix is pulling
     data from a pack repository into a knit repository over a high latency
     link;  downgrading such data requires reinsertion of the file texts, and
     this is a classic space/time tradeoff. The current implementation is
     conservative on memory usage because we need to support converting data
     from any tree without problems.  
     (Robert Collins, Martin Pool, #164476)

  CHANGES:

   * Disable detection of plink.exe as possible ssh vendor. Plink vendor
     still available if user selects it explicitly with BZR_SSH environment
     variable. (Alexander Belchenko, workaround for bug #107593)

   * The pack format is now accessible as "pack-0.92", or "pack-0.92-subtree" 
     to enable the subtree functions (for example, for bzr-svn).  
     See http://doc.bazaar-vcs.org/latest/developer/packrepo.html
     (Martin Pool)

  FEATURES:

   * New ``authentication.conf`` file holding the password or other credentials
     for remote servers. This can be used for ssh, sftp, smtp and other 
     supported transports.
     (Vincent Ladeuil)

   * New rich-root and rich-root-pack formats, recording the same data about
     tree roots that's recorded for all other directories.
     (Aaron Bentley, #164639)

   * ``pack-0.92`` repositories can now be reconciled.
     (Robert Collins, #154173)

   * ``switch`` command added for changing the branch a lightweight checkout
     is associated with and updating the tree to reflect the latest content
     accordingly. This command was previously part of the BzrTools plug-in.
     (Ian Clatworthy, Aaron Bentley, David Allouche)

   * ``reconfigure`` command can now convert branches, trees, or checkouts to
     lightweight checkouts.  (Aaron Bentley)

  PERFORMANCE:

   * Commit updates the state of the working tree via a delta rather than
     supplying entirely new basis trees. For commit of a single specified file
     this reduces the wall clock time for commit by roughly a 30%.
     (Robert Collins, Martin Pool)

   * Commit with many automatically found deleted paths no longer performs
     linear scanning for the children of those paths during inventory
     iteration. This should fix commit performance blowing out when many such
     paths occur during commit. (Robert Collins, #156491)

   * Fetch with pack repositories will no longer read the entire history graph.
     (Robert Collins, #88319)

   * Revert takes out an appropriate lock when reverting to a basis tree, and
     does not read the basis inventory twice. (Robert Collins)

   * Diff does not require an inventory to be generated on dirstate trees.
     (Aaron Bentley, #149254)

   * New annotate merge (--merge-type=weave) implementation is fast on
     versionedfiles withough cached annotations, e.g. pack-0.92.
     (Aaron Bentley)

  IMPROVEMENTS:

   * ``bzr merge`` now warns when it encounters a criss-cross merge.
     (Aaron Bentley)

   * ``bzr send`` now doesn't require the target e-mail address to be
     specified on the command line if an interactive e-mail client is used.
     (Lukáš Lalinský)

   * ``bzr tags`` now prints the revision number for each tag, instead of
     the revision id, unless --show-ids is passed. In addition, tags can be
     sorted chronologically instead of lexicographically with --sort=time.
     (Adeodato Simó, #120231)

   * Windows standalone version of bzr is able to load system-wide plugins from
     "plugins" subdirectory in installation directory. In addition standalone
     installer write to the registry (HKLM\SOFTWARE\Bazaar) useful info 
     about paths and bzr version. (Alexander Belchenko, #129298)

  DOCUMENTATION:

  BUG FIXES:

   * A progress bar has been added for knitpack -> knitpack fetching.
     (Robert Collins, #157789, #159147)

   * Branching from a branch via smart server now preserves the repository
     format. (Andrew Bennetts,  #164626)
     
   * ``commit`` is now able to invoke an external editor in a non-ascii
     directory. (Daniel Watkins, #84043)

   * Catch connection errors for ftp.
     (Vincent Ladeuil, #164567)

   * ``check`` no longer reports spurious unreferenced text versions.
     (Robert Collins, John A Meinel, #162931, #165071)

   * Conflicts are now resolved recursively by ``revert``.
     (Aaron Bentley, #102739)

   * Detect invalid transport reuse attempts by catching invalid URLs.
     (Vincent Ladeuil, #161819)

   * Deleting a file without removing it shows a correct diff, not a traceback.
     (Aaron Bentley)

   * Do no use timeout in HttpServer anymore.
     (Vincent Ladeuil, #158972).

   * Don't catch the exceptions related to the http pipeline status before
     retrying an http request or some programming errors may be masked.
     (Vincent Ladeuil, #160012)

   * Fix ``bzr rm`` to not delete modified and ignored files.
     (Lukáš Lalinský, #172598)

   * Fix exception when revisionspec contains merge revisons but log
     formatter doesn't support merge revisions. (Kent Gibson, #148908)

   * Fix exception when ScopeReplacer is assigned to before any members have
     been retrieved.  (Aaron Bentley)

   * Fix multiple connections during checkout --lightweight.
     (Vincent Ladeuil, #159150)

   * Fix possible error in insert_data_stream when copying between 
     pack repositories over bzr+ssh or bzr+http.  
     KnitVersionedFile.get_data_stream now makes sure that requested
     compression parents are sent before any delta hunks that depend 
     on them.
     (Martin Pool, #164637)

   * Fix typo in limiting offsets coalescing for http, leading to
     whole files being downloaded instead of parts.
     (Vincent Ladeuil, #165061)

   * FTP server errors don't error in the error handling code.
     (Robert Collins, #161240)

   * Give a clearer message when a pull fails because the source needs
     to be reconciled.
     (Martin Pool, #164443)

   * It is clearer when a plugin cannot be loaded because of its name, and a
     suggestion for an acceptable name is given. (Daniel Watkins, #103023)

   * Leave port as None in transport objects if user doesn't
     specify a port in urls.
     (vincent Ladeuil, #150860)

   * Make sure Repository.fetch(self) is properly a no-op for all
     Repository implementations. (John Arbash Meinel, #158333)

   * Mark .bzr directories as "hidden" on Windows.
     (Alexander Belchenko, #71147)

   * ``merge --uncommitted`` can now operate on a single file.
     (Aaron Bentley, Lukáš Lalinský, #136890)

   * Obsolete packs are now cleaned up by pack and autopack operations.
     (Robert Collins, #153789)

   * Operations pulling data from a smart server where the underlying
     repositories are not both annotated/both unannotated will now work.
     (Robert Collins, #165304).

   * Reconcile now shows progress bars. (Robert Collins, #159351)

   * ``RemoteBranch`` was not initializing ``self._revision_id_to_revno_map``
     properly. (John Arbash Meinel, #162486)

   * Removing an already-removed file reports the file does not exist. (Daniel
     Watkins, #152811)

   * Rename on Windows is able to change filename case.
     (Alexander Belchenko, #77740)

   * Return error instead of a traceback for ``bzr log -r0``.
     (Kent Gibson, #133751)

   * Return error instead of a traceback when bzr is unable to create
     symlink on some platforms (e.g. on Windows).
     (Alexander Belchenko, workaround for #81689)

   * Revert doesn't crash when restoring a single file from a deleted
     directory. (Aaron Bentley)

   * Stderr output via logging mechanism now goes through encoded wrapper
     and no more uses utf-8, but terminal encoding instead. So all unicode
     strings now should be readable in non-utf-8 terminal.
     (Alexander Belchenko, #54173)

   * The error message when ``move --after`` should be used makes how to do so
     clearer. (Daniel Watkins, #85237)

   * Unicode-safe output from ``bzr info``. The output will be encoded
     using the terminal encoding and unrepresentable characters will be
     replaced by '?'. (Lukáš Lalinský, #151844)

   * Working trees are no longer created when pushing into a local no-trees
     repo. (Daniel Watkins, #50582)

   * Upgrade util/configobj to version 4.4.0.
     (Vincent Ladeuil, #151208).

   * Wrap medusa ftp test server as an FTPServer feature.
     (Vincent Ladeuil, #157752)

  API BREAKS:

   * ``osutils.backup_file`` is deprecated. Actually it's not used in bzrlib
     during very long time. (Alexander Belchenko)

   * The return value of
     ``VersionedFile.iter_lines_added_or_present_in_versions`` has been
     changed. Previously it was an iterator of lines, now it is an iterator of
     (line, version_id) tuples. This change has been made to aid reconcile and
     fetch operations. (Robert Collins)

   * ``bzrlib.repository.get_versioned_file_checker`` is now private.
     (Robert Collins)

   * The Repository format registry default has been removed; it was previously
     obsoleted by the bzrdir format default, which implies a default repository
     format.
     (Martin Pool)

  INTERNALS:

   * Added ``ContainerSerialiser`` and ``ContainerPushParser`` to
     ``bzrlib.pack``.  These classes provide more convenient APIs for generating
     and parsing containers from streams rather than from files.  (Andrew
     Bennetts)

   * New module ``lru_cache`` providing a cache for use by tasks that need
     semi-random access to large amounts of data. (John A Meinel)

   * InventoryEntry.diff is now deprecated.  Please use diff.DiffTree instead.

  TESTING:


bzr 0.92 2007-11-05
-------------------

  CHANGES:

  * New uninstaller on Win32.  (Alexander Belchenko)


bzr 0.92rc1 2007-10-29
----------------------

  NOTES WHEN UPGRADING:

  CHANGES:
  
   * ``bzr`` now returns exit code 4 if an internal error occurred, and 
     3 if a normal error occurred.  (Martin Pool)

   * ``pull``, ``merge`` and ``push`` will no longer silently correct some
     repository index errors that occured as a result of the Weave disk format.
     Instead the ``reconcile`` command needs to be run to correct those
     problems if they exist (and it has been able to fix most such problems
     since bzr 0.8). Some new problems have been identified during this release
     and you should run ``bzr check`` once on every repository to see if you
     need to reconcile. If you cannot ``pull`` or ``merge`` from a remote
     repository due to mismatched parent errors - a symptom of index errors -
     you should simply take a full copy of that remote repository to a clean
     directory outside any local repositories, then run reconcile on it, and
     finally pull from it locally. (And naturally email the repositories owner
     to ask them to upgrade and run reconcile).
     (Robert Collins)

  FEATURES:

   * New ``knitpack-experimental`` repository format. This is interoperable with
     the ``dirstate-tags`` format but uses a smarter storage design that greatly
     speeds up many operations, both local and remote. This new format can be
     used as an option to the ``init``, ``init-repository`` and ``upgrade``
     commands. See http://doc.bazaar-vcs.org/0.92/developers/knitpack.html
     for further details. (Robert Collins)

   * For users of bzr-svn (and those testing the prototype subtree support) that
     wish to try packs, a new ``knitpack-subtree-experimental`` format has also
     been added. This is interoperable with the ``dirstate-subtrees`` format.
     (Robert Collins)

   * New ``reconfigure`` command. (Aaron Bentley)

   * New ``revert --forget-merges`` command, which removes the record of a pending 
     merge without affecting the working tree contents.  (Martin Pool)

   * New ``bzr_remote_path`` configuration variable allows finer control of
     remote bzr locations than BZR_REMOTE_PATH environment variable.
     (Aaron Bentley)

   * New ``launchpad-login`` command to tell Bazaar your Launchpad
     user ID.  This can then be used by other functions of the
     Launchpad plugin. (James Henstridge)

  PERFORMANCE:

   * Commit in quiet mode is now slightly faster as the information to
     output is no longer calculated. (Ian Clatworthy)

   * Commit no longer checks for new text keys during insertion when the
     revision id was deterministically unique. (Robert Collins)

   * Committing a change which is not a merge and does not change the number of
     files in the tree is faster by utilising the data about whether files are
     changed to determine if the tree is unchanged rather than recalculating
     it at the end of the commit process. (Robert Collins)

   * Inventory serialisation no longer double-sha's the content.
     (Robert Collins)

   * Knit text reconstruction now avoids making copies of the lines list for
     interim texts when building a single text. The new ``apply_delta`` method
     on ``KnitContent`` aids this by allowing modification of the revision id
     such objects represent. (Robert Collins)

   * Pack indices are now partially parsed for specific key lookup using a
     bisection approach. (Robert Collins)

   * Partial commits are now approximately 40% faster by walking over the
     unselected current tree more efficiently. (Robert Collins)

   * XML inventory serialisation takes 20% less time while being stricter about
     the contents. (Robert Collins)

   * Graph ``heads()`` queries have been fixed to no longer access all history
     unnecessarily. (Robert Collins)

  IMPROVEMENTS:

   * ``bzr+https://`` smart server across https now supported. 
     (John Ferlito, Martin Pool, #128456)

   * Mutt is now a supported mail client; set ``mail_client=mutt`` in your
     bazaar.conf and ``send`` will use mutt. (Keir Mierle)

   * New option ``-c``/``--change`` for ``merge`` command for cherrypicking 
     changes from one revision. (Alexander Belchenko, #141368)

   * Show encodings, locale and list of plugins in the traceback message.
     (Martin Pool, #63894)

   * Experimental directory formats can now be marked with
     ``experimental = True`` during registration. (Ian Clatworthy)

  DOCUMENTATION:

   * New *Bazaar in Five Minutes* guide.  (Matthew Revell)

   * The hooks reference documentation is now converted to html as expected.
     (Ian Clatworthy)

  BUG FIXES:

   * Connection error reporting for the smart server has been fixed to
     display a user friendly message instead of a traceback.
     (Ian Clatworthy, #115601)

   * Make sure to use ``O_BINARY`` when opening files to check their
     sha1sum. (Alexander Belchenko, John Arbash Meinel, #153493)

   * Fix a problem with Win32 handling of the executable bit.
     (John Arbash Meinel, #149113)

   * ``bzr+ssh://`` and ``sftp://`` URLs that do not specify ports explicitly
     no longer assume that means port 22.  This allows people using OpenSSH to
     override the default port in their ``~/.ssh/config`` if they wish.  This
     fixes a bug introduced in bzr 0.91.  (Andrew Bennetts, #146715)

   * Commands reporting exceptions can now be profiled and still have their
     data correctly dumped to a file. For example, a ``bzr commit`` with
     no changes still reports the operation as pointless but doing so no
     longer throws away the profiling data if this command is run with
     ``--lsprof-file callgrind.out.ci`` say. (Ian Clatworthy)

   * Fallback to ftp when paramiko is not installed and sftp can't be used for
     ``tests/commands`` so that the test suite is still usable without
     paramiko.
     (Vincent Ladeuil, #59150)

   * Fix commit ordering in corner case. (Aaron Bentley, #94975)

   * Fix long standing bug in partial commit when there are renames 
     left in tree. (Robert Collins, #140419)

   * Fix selftest semi-random noise during http related tests.
     (Vincent Ladeuil, #140614)

   * Fix typo in ftp.py making the reconnection fail on temporary errors.
     (Vincent Ladeuil, #154259)

   * Fix failing test by comparing real paths to cover the case where the TMPDIR
     contains a symbolic link.
     (Vincent Ladeuil, #141382).

   * Fix log against smart server branches that don't support tags.
     (James Westby, #140615)

   * Fix pycurl http implementation by defining error codes from
     pycurl instead of relying on an old curl definition.
     (Vincent Ladeuil, #147530)

   * Fix 'unprintable error' message when displaying BzrCheckError and 
     some other exceptions on Python 2.5.
     (Martin Pool, #144633)

   * Fix ``Inventory.copy()`` and add test for it. (Jelmer Vernooij)

   * Handles default value for ListOption in cmd_commit.
     (Vincent Ladeuil, #140432)

   * HttpServer and FtpServer need to be closed properly or a listening socket
     will remain opened.
     (Vincent Ladeuil, #140055)

   * Monitor the .bzr directory created in the top level test
     directory to detect leaking tests.
     (Vincent Ladeuil, #147986)

   * The basename, not the full path, is now used when checking whether
     the profiling dump file begins with ``callgrind.out`` or not. This
     fixes a bug reported by Aaron Bentley on IRC. (Ian Clatworthy)

   * Trivial fix for invoking command ``reconfigure`` without arguments.
     (Rob Weir, #141629)

   * ``WorkingTree.rename_one`` will now raise an error if normalisation of the
     new path causes bzr to be unable to access the file. (Robert Collins)

   * Correctly detect a NoSuchFile when using a filezilla server. (Gary van der
     Merwe)

  API BREAKS:

   * ``bzrlib.index.GraphIndex`` now requires a size parameter to the
     constructor, for enabling bisection searches. (Robert Collins)

   * ``CommitBuilder.record_entry_contents`` now requires the root entry of a
     tree be supplied to it, previously failing to do so would trigger a
     deprecation warning. (Robert Collins)

   * ``KnitVersionedFile.add*`` will no longer cache added records even when
     enable_cache() has been called - the caching feature is now exclusively for
     reading existing data. (Robert Collins)

   * ``ReadOnlyLockError`` is deprecated; ``LockFailed`` is usually more 
     appropriate.  (Martin Pool)

   * Removed ``bzrlib.transport.TransportLogger`` - please see the new
     ``trace+`` transport instead. (Robert Collins)

   * Removed previously deprecated varargs interface to ``TestCase.run_bzr`` and
     deprecated methods ``TestCase.capture`` and ``TestCase.run_bzr_captured``.
     (Martin Pool)

   * Removed previous deprecated ``basis_knit`` parameter to the
     ``KnitVersionedFile`` constructor. (Robert Collins)

   * Special purpose method ``TestCase.run_bzr_decode`` is moved to the test_non_ascii 
     class that needs it.
     (Martin Pool)

   * The class ``bzrlib.repofmt.knitrepo.KnitRepository3`` has been folded into
     ``KnitRepository`` by parameters to the constructor. (Robert Collins)

   * The ``VersionedFile`` interface now allows content checks to be bypassed
     by supplying check_content=False.  This saves nearly 30% of the minimum
     cost to store a version of a file. (Robert Collins)

   * Tree's with bad state such as files with no length or sha will no longer
     be silently accepted by the repository XML serialiser. To serialise
     inventories without such data, pass working=True to write_inventory.
     (Robert Collins)

   * ``VersionedFile.fix_parents`` has been removed as a harmful API.
     ``VersionedFile.join`` will no longer accept different parents on either
     side of a join - it will either ignore them, or error, depending on the
     implementation. See notes when upgrading for more information.
     (Robert Collins)

  INTERNALS:

   * ``bzrlib.transport.Transport.put_file`` now returns the number of bytes
     put by the method call, to allow avoiding stat-after-write or
     housekeeping in callers. (Robert Collins)

   * ``bzrlib.xml_serializer.Serializer`` is now responsible for checking that
     mandatory attributes are present on serialisation and deserialisation.
     This fixes some holes in API usage and allows better separation between
     physical storage and object serialisation. (Robert Collins)

   * New class ``bzrlib.errors.InternalBzrError`` which is just a convenient
     shorthand for deriving from BzrError and setting internal_error = True.
     (Robert Collins)

   * New method ``bzrlib.mutabletree.update_to_one_parent_via_delta`` for
     moving the state of a parent tree to a new version via a delta rather than
     a complete replacement tree. (Robert Collins)

   * New method ``bzrlib.osutils.minimum_path_selection`` useful for removing
     duplication from user input, when a user mentions both a path and an item
     contained within that path. (Robert Collins)

   * New method ``bzrlib.repository.Repository.is_write_locked`` useful for
     determining if a repository is write locked. (Robert Collins)

   * New method on ``bzrlib.tree.Tree`` ``path_content_summary`` provides a
     tuple containing the key information about a path for commit processing
     to complete. (Robert Collins)

   * New method on xml serialisers, write_inventory_to_lines, which matches the
     API used by knits for adding content. (Robert Collins)

   * New module ``bzrlib.bisect_multi`` with generic multiple-bisection-at-once
     logic, currently only available for byte-based lookup
     (``bisect_multi_bytes``). (Robert Collins)

   * New helper ``bzrlib.tuned_gzip.bytes_to_gzip`` which takes a byte string
     and returns a gzipped version of the same. This is used to avoid a bunch
     of api friction during adding of knit hunks. (Robert Collins)

   * New parameter on ``bzrlib.transport.Transport.readv``
     ``adjust_for_latency`` which changes readv from returning strictly the
     requested data to inserted return larger ranges and in forward read order
     to reduce the effect of network latency. (Robert Collins)

   * New parameter yield_parents on ``Inventory.iter_entries_by_dir`` which
     causes the parents of a selected id to be returned recursively, so all the
     paths from the root down to each element of selected_file_ids are
     returned. (Robert Collins)

   * Knit joining has been enhanced to support plain to annotated conversion
     and annotated to plain conversion. (Ian Clatworthy)

   * The CommitBuilder method ``record_entry_contents`` now returns summary
     information about the effect of the commit on the repository. This tuple
     contains an inventory delta item if the entry changed from the basis, and a
     boolean indicating whether a new file graph node was recorded.
     (Robert Collins)

   * The python path used in the Makefile can now be overridden.
     (Andrew Bennetts, Ian Clatworthy)

  TESTING:

   * New transport implementation ``trace+`` which is useful for testing,
     logging activity taken to its _activity attribute. (Robert Collins)

   * When running bzr commands within the test suite, internal exceptions are
     not caught and reported in the usual way, but rather allowed to propagate
     up and be visible to the test suite.  A new API ``run_bzr_catch_user_errors``
     makes this behavior available to other users.
     (Martin Pool)

   * New method ``TestCase.call_catch_warnings`` for testing methods that 
     raises a Python warning.  (Martin Pool)


bzr 0.91 2007-09-26
-------------------

  BUG FIXES:

   * Print a warning instead of aborting the ``python setup.py install``
     process if building of a C extension is not possible.
     (Lukáš Lalinský, Alexander Belchenko)

   * Fix commit ordering in corner case (Aaron Bentley, #94975)

   * Fix ''bzr info bzr://host/'' and other operations on ''bzr://' URLs with
     an implicit port.  We were incorrectly raising PathNotChild due to
     inconsistent treatment of the ''_port'' attribute on the Transport object.
     (Andrew Bennetts, #133965)

   * Make RemoteRepository.sprout cope gracefully with servers that don't
     support the ``Repository.tarball`` request.
     (Andrew Bennetts)


bzr 0.91rc2 2007-09-11
----------------------

   * Replaced incorrect tarball for previous release; a debug statement was left 
     in bzrlib/remote.py.


bzr 0.91rc1 2007-09-11
----------------------

  CHANGES:

   * The default branch and repository format has changed to 
     ``dirstate-tags``, so tag commands are active by default.
     This format is compatible with Bazaar 0.15 and later.
     This incidentally fixes bug #126141.
     (Martin Pool)

   * ``--quiet`` or ``-q`` is no longer a global option. If present, it
     must now appear after the command name. Scripts doing things like
     ``bzr -q missing`` need to be rewritten as ``bzr missing -q``.
     (Ian Clatworthy)

  FEATURES:

   * New option ``--author`` in ``bzr commit`` to specify the author of the
     change, if it's different from the committer. ``bzr log`` and
     ``bzr annotate`` display the author instead of the committer.
     (Lukáš Lalinský)

   * In addition to global options and command specific options, a set of
     standard options are now supported. Standard options are legal for
     all commands. The initial set of standard options are:
     
     * ``--help`` or ``-h`` - display help message
     * ``--verbose`` or ``-v`` - display additional information
     * ``--quiet``  or ``-q`` - only output warnings and errors.

     Unlike global options, standard options can be used in aliases and
     may have command-specific help. (Ian Clatworthy)

   * Verbosity level processing has now been unified. If ``--verbose``
     or ``-v`` is specified on the command line multiple times, the
     verbosity level is made positive the first time then increased.
     If ``--quiet`` or ``-q`` is specified on the command line
     multiple times, the verbosity level is made negative the first
     time then decreased. To get the default verbosity level of zero,
     either specify none of the above , ``--no-verbose`` or ``--no-quiet``.
     Note that most commands currently ignore the magnitude of the
     verbosity level but do respect *quiet vs normal vs verbose* when
     generating output. (Ian Clatworthy)

   * ``Branch.hooks`` now supports ``pre_commit`` hook. The hook's signature
     is documented in BranchHooks constructor. (Nam T. Nguyen, #102747)

   * New ``Repository.stream_knit_data_for_revisions`` request added to the
     network protocol for greatly reduced roundtrips when retrieving a set of
     revisions. (Andrew Bennetts)

  BUG FIXES:

   * ``bzr plugins`` now lists the version number for each plugin in square
     brackets after the path. (Robert Collins, #125421)

   * Pushing, pulling and branching branches with subtree references was not
     copying the subtree weave, preventing the file graph from being accessed
     and causing errors in commits in clones. (Robert Collins)

   * Suppress warning "integer argument expected, got float" from Paramiko,
     which sometimes caused false test failures.  (Martin Pool)

   * Fix bug in bundle 4 that could cause attempts to write data to wrong
     versionedfile.  (Aaron Bentley)

   * Diffs generated using "diff -p" no longer break the patch parser.
     (Aaron Bentley)

   * get_transport treats an empty possible_transports list the same as a non-
     empty one.  (Aaron Bentley)

   * patch verification for merge directives is reactivated, and works with
     CRLF and CR files.  (Aaron Bentley)

   * Accept ..\ as a path in revision specifiers. This fixes for example
     "-r branch:..\other-branch" on Windows.  (Lukáš Lalinský) 

   * ``BZR_PLUGIN_PATH`` may now contain trailing slashes.
     (Blake Winton, #129299)

   * man page no longer lists hidden options (#131667, Aaron Bentley)

   * ``uncommit --help`` now explains the -r option adequately.  (Daniel
     Watkins, #106726)

   * Error messages are now better formatted with parameters (such as
     filenames) quoted when necessary. This avoids confusion when directory
     names ending in a '.' at the end of messages were confused with a
     full stop that may or not have been there. (Daniel Watkins, #129791)

   * Fix ``status FILE -r X..Y``. (Lukáš Lalinský)

   * If a particular command is an alias, ``help`` will show the alias
     instead of claiming there is no help for said alias. (Daniel Watkins,
     #133548)

   * TreeTransform-based operations, like pull, merge, revert, and branch,
     now roll back if they encounter an error.  (Aaron Bentley, #67699)

   * ``bzr commit`` now exits cleanly if a character unsupported by the
     current encoding is used in the commit message.  (Daniel Watkins,
     #116143)

   * bzr send uses default values for ranges when only half of an elipsis
     is specified ("-r..5" or "-r5..").  (#61685, Aaron Bentley)

   * Avoid trouble when Windows ssh calls itself 'plink' but no plink
     binary is present.  (Martin Albisetti, #107155)

   * ``bzr remove`` should remove clean subtrees.  Now it will remove (without
     needing ``--force``) subtrees that contain no files with text changes or
     modified files.  With ``--force`` it removes the subtree regardless of
     text changes or unknown files. Directories with renames in or out (but
     not changed otherwise) will now be removed without needing ``--force``.
     Unknown ignored files will be deleted without needing ``--force``.
     (Marius Kruger, #111665)

   * When two plugins conflict, the source of both the losing and now the
     winning definition is shown.  (Konstantin Mikhaylov, #5454)

   * When committing to a branch, the location being committed to is
     displayed.  (Daniel Watkins, #52479)

   * ``bzr --version`` takes care about encoding of stdout, especially
     when output is redirected. (Alexander Belchenko, #131100)

   * Prompt for an ftp password if none is provided.
     (Vincent Ladeuil, #137044)

   * Reuse bound branch associated transport to avoid multiple
     connections.
     (Vincent Ladeuil, #128076, #131396)

   * Overwrite conflicting tags by ``push`` and ``pull`` if the
     ``--overwrite`` option is specified.  (Lukáš Lalinský, #93947)

   * In checkouts, tags are copied into the master branch when created,
     changed or deleted, and are copied into the checkout when it is 
     updated.  (Martin Pool, #93856, #93860)

   * Print a warning instead of aborting the ``python setup.py install``
     process if building of a C extension is not possible.
     (Lukáš Lalinský, Alexander Belchenko)

  IMPROVEMENTS:

   * Add the option "--show-diff" to the commit command in order to display
     the diff during the commit log creation. (Goffredo Baroncelli)

   * ``pull`` and ``merge`` are much faster at installing bundle format 4.
     (Aaron Bentley)

   * ``pull -v`` no longer includes deltas, making it much faster.
     (Aaron Bentley)

   * ``send`` now sends the directive as an attachment by default.
     (Aaron Bentley, Lukáš Lalinský, Alexander Belchenko)

   * Documentation updates (Martin Albisetti)

   * Help on debug flags is now included in ``help global-options``.
     (Daniel Watkins, #124853)

   * Parameters passed on the command line are checked to ensure they are
     supported by the encoding in use. (Daniel Watkins)

   * The compression used within the bzr repository has changed from zlib
     level 9 to the zlib default level. This improves commit performance with
     only a small increase in space used (and in some cases a reduction in
     space). (Robert Collins)

   * Initial commit no longer SHAs files twice and now reuses the path
     rather than looking it up again, making it faster.
     (Ian Clatworthy)

   * New option ``-c``/``--change`` for ``diff`` and ``status`` to show
     changes in one revision.  (Lukáš Lalinský)

   * If versioned files match a given ignore pattern, a warning is now
     given. (Daniel Watkins, #48623)

   * ``bzr status`` now has -S as a short name for --short and -V as a
     short name for --versioned. These have been added to assist users
     migrating from Subversion: ``bzr status -SV`` is now like
     ``svn status -q``.  (Daniel Watkins, #115990)

   * Added C implementation of  ``PatienceSequenceMatcher``, which is about
     10x faster than the Python version. This speeds up commands that
     need file diffing, such as ``bzr commit`` or ``bzr diff``.
     (Lukáš Lalinský)

   * HACKING has been extended with a large section on core developer tasks.
     (Ian Clatworthy)

   * Add ``branches`` and ``standalone-trees`` as online help topics and
     include them as Concepts within the User Reference.
     (Paul Moore, Ian Clatworthy)

    * ``check`` can detect versionedfile parent references that are
      inconsistent with revision and inventory info, and ``reconcile`` can fix
      them.  These faulty references were generated by 0.8-era releases,
      so repositories which were manipulated by old bzrs should be
      checked, and possibly reconciled ASAP.  (Aaron Bentley, Andrew Bennetts)

  API BREAKS:

   * ``Branch.append_revision`` is removed altogether; please use 
     ``Branch.set_last_revision_info`` instead.  (Martin Pool)

   * CommitBuilder now advertises itself as requiring the root entry to be
     supplied. This only affects foreign repository implementations which reuse
     CommitBuilder directly and have changed record_entry_contents to require
     that the root not be supplied. This should be precisely zero plugins
     affected. (Robert Collins)

   * The ``add_lines`` methods on ``VersionedFile`` implementations has changed
     its return value to include the sha1 and length of the inserted text. This
     allows the avoidance of double-sha1 calculations during commit.
     (Robert Collins)

   * ``Transport.should_cache`` has been removed.  It was not called in the
     previous release.  (Martin Pool)

  TESTING:

   * Tests may now raise TestNotApplicable to indicate they shouldn't be 
     run in a particular scenario.  (Martin Pool)

   * New function multiply_tests_from_modules to give a simpler interface
     to test parameterization.  (Martin Pool, Robert Collins)

   * ``Transport.should_cache`` has been removed.  It was not called in the
     previous release.  (Martin Pool)

   * NULL_REVISION is returned to indicate the null revision, not None.
     (Aaron Bentley)

   * Use UTF-8 encoded StringIO for log tests to avoid failures on
     non-ASCII committer names.  (Lukáš Lalinský)

  INTERNALS:

   * ``bzrlib.plugin.all_plugins`` has been deprecated in favour of
     ``bzrlib.plugin.plugins()`` which returns PlugIn objects that provide
     useful functionality for determining the path of a plugin, its tests, and
     its version information. (Robert Collins)

   * Add the option user_encoding to the function 'show_diff_trees()'
     in order to move the user encoding at the UI level. (Goffredo Baroncelli)

   * Add the function make_commit_message_template_encoded() and the function
     edit_commit_message_encoded() which handle encoded strings.
     This is done in order to mix the commit messages (which is a unicode
     string), and the diff which is a raw string. (Goffredo Baroncelli)

   * CommitBuilder now defaults to using add_lines_with_ghosts, reducing
     overhead on non-weave repositories which don't require all parents to be
     present. (Robert Collins)

   * Deprecated method ``find_previous_heads`` on
     ``bzrlib.inventory.InventoryEntry``. This has been superseded by the use
     of ``parent_candidates`` and a separate heads check via the repository
     API. (Robert Collins)

   * New trace function ``mutter_callsite`` will print out a subset of the
     stack to the log, which can be useful for gathering debug details.
     (Robert Collins)

   * ``bzrlib.pack.ContainerWriter`` now tracks how many records have been
     added via a public attribute records_written. (Robert Collins)

   * New method ``bzrlib.transport.Transport.get_recommended_page_size``.
     This provides a hint to users of transports as to the reasonable
     minimum data to read. In principle this can take latency and
     bandwidth into account on a per-connection basis, but for now it
     just has hard coded values based on the url. (e.g. http:// has a large
     page size, file:// has a small one.) (Robert Collins)

   * New method on ``bzrlib.transport.Transport`` ``open_write_stream`` allows
     incremental addition of data to a file without requiring that all the
     data be buffered in memory. (Robert Collins)

   * New methods on ``bzrlib.knit.KnitVersionedFile``:
     ``get_data_stream(versions)``, ``insert_data_stream(stream)`` and
     ``get_format_signature()``.  These provide some infrastructure for
     efficiently streaming the knit data for a set of versions over the smart
     protocol.

   * Knits with no annotation cache still produce correct annotations.
     (Aaron Bentley)

   * Three new methods have been added to ``bzrlib.trace``:
     ``set_verbosity_level``, ``get_verbosity_level`` and ``is_verbose``.
     ``set_verbosity_level`` expects a numeric value: negative for quiet,
     zero for normal, positive for verbose. The size of the number can be
     used to determine just how quiet or verbose the application should be.
     The existing ``be_quiet`` and ``is_quiet`` routines have been
     integrated into this new scheme. (Ian Clatworthy)

   * Options can now be delcared with a ``custom_callback`` parameter. If
     set, this routine is called after the option is processed. This feature
     is now used by the standard options ``verbose`` and ``quiet`` so that
     setting one implicitly resets the other. (Ian Clatworthy)

   * Rather than declaring a new option from scratch in order to provide
     custom help, a centrally registered option can be decorated using the
     new ``bzrlib.Option.custom_help`` routine. In particular, this routine
     is useful when declaring better help for the ``verbose`` and ``quiet``
     standard options as the base definition of these is now more complex
     than before thanks to their use of a custom callback. (Ian Clatworthy)
      
    * Tree._iter_changes(specific_file=[]) now iterates through no files,
      instead of iterating through all files.  None is used to iterate through
      all files.  (Aaron Bentley)

    * WorkingTree.revert() now accepts None to revert all files.  The use of
      [] to revert all files is deprecated.  (Aaron Bentley)


bzr 0.90 2007-08-28
-------------------

  IMPROVEMENTS:

    * Documentation is now organized into multiple directories with a level
      added for different languages or locales. Added the Mini Tutorial
      and Quick Start Summary (en) documents from the Wiki, improving the
      content and readability of the former. Formatted NEWS as Release Notes
      complete with a Table of Conents, one heading per release. Moved the
      Developer Guide into the main document catalog and provided a link
      from the developer document catalog back to the main one.
      (Ian Clatworthy, Sabin Iacob, Alexander Belchenko)


  API CHANGES:

    * The static convenience method ``BzrDir.create_repository``
      is deprecated.  Callers should instead create a ``BzrDir`` instance
      and call ``create_repository`` on that.  (Martin Pool)


bzr 0.90rc1 2007-08-14
----------------------

  BUGFIXES:

    * ``bzr init`` should connect to the remote location one time only.  We
      have been connecting several times because we forget to pass around the
      Transport object. This modifies ``BzrDir.create_branch_convenience``,
      so that we can give it the Transport we already have.
      (John Arbash Meinel, Vincent Ladeuil, #111702)

    * Get rid of sftp connection cache (get rid of the FTP one too).
      (Vincent Ladeuil, #43731)

    * bzr branch {local|remote} remote don't try to create a working tree
      anymore.
      (Vincent Ladeuil, #112173)

    * All identified multiple connections for a single bzr command have been
      fixed. See bzrlib/tests/commands directory.
      (Vincent Ladeuil)

    * ``bzr rm`` now does not insist on ``--force`` to delete files that
      have been renamed but not otherwise modified.  (Marius Kruger,
      #111664)

    * ``bzr selftest --bench`` no longer emits deprecation warnings
      (Lukáš Lalinský)

    * ``bzr status`` now honours FILE parameters for conflict lists
      (Aaron Bentley, #127606)

    * ``bzr checkout`` now honours -r when reconstituting a working tree.
      It also honours -r 0.  (Aaron Bentley, #127708)

    * ``bzr add *`` no more fails on Windows if working tree contains
      non-ascii file names. (Kuno Meyer, #127361)

    * allow ``easy_install bzr`` runs without fatal errors. 
      (Alexander Belchenko, #125521)

    * Graph._filter_candidate_lca does not raise KeyError if a candidate
      is eliminated just before it would normally be examined.  (Aaron Bentley)

    * SMTP connection failures produce a nice message, not a traceback.
      (Aaron Bentley)

  IMPROVEMENTS:

    * Don't show "dots" progress indicators when run non-interactively, such
      as from cron.  (Martin Pool)

    * ``info`` now formats locations more nicely and lists "submit" and
      "public" branches (Aaron Bentley)

    * New ``pack`` command that will trigger database compression within
      the repository (Robert Collins)

    * Implement ``_KnitIndex._load_data`` in a pyrex extension. The pyrex
      version is approximately 2-3x faster at parsing a ``.kndx`` file.
      Which yields a measurable improvement for commands which have to
      read from the repository, such as a 1s => 0.75s improvement in
      ``bzr diff`` when there are changes to be shown.  (John Arbash Meinel)

    * Merge is now faster.  Depending on the scenario, it can be more than 2x
      faster. (Aaron Bentley)

    * Give a clearer warning, and allow ``python setup.py install`` to
      succeed even if pyrex is not available.
      (John Arbash Meinel)

    * ``DirState._read_dirblocks`` now has an optional Pyrex
      implementation. This improves the speed of any command that has to
      read the entire DirState. (``diff``, ``status``, etc, improve by
      about 10%).
      ``bisect_dirblocks`` has also been improved, which helps all
      ``_get_entry`` type calls (whenever we are searching for a
      particular entry in the in-memory DirState).
      (John Arbash Meinel)

    * ``bzr pull`` and ``bzr push`` no longer do a complete walk of the 
      branch revision history for ui display unless -v is supplied.
      (Robert Collins)

    * ``bzr log -rA..B`` output shifted to the left margin if the log only 
      contains merge revisions. (Kent Gibson) 

    * The ``plugins`` command is now public with improved help.
      (Ian Clatworthy)

    * New bundle and merge directive formats are faster to generate, and

    * Annotate merge now works when there are local changes. (Aaron Bentley)

    * Commit now only shows the progress in terms of directories instead of
      entries. (Ian Clatworthy)

    * Fix ``KnitRepository.get_revision_graph`` to not request the graph 2
      times. This makes ``get_revision_graph`` 2x faster. (John Arbash
      Meinel)

    * Fix ``VersionedFile.get_graph()`` to avoid using
      ``set.difference_update(other)``, which has bad scaling when
      ``other`` is large. This improves ``VF.get_graph([version_id])`` for
      a 12.5k graph from 2.9s down to 200ms. (John Arbash Meinel)

    * The ``--lsprof-file`` option now generates output for KCacheGrind if
      the file starts with ``callgrind.out``. This matches the default file
      filtering done by KCacheGrind's Open Dialog. (Ian Clatworthy)

    * Fix ``bzr update`` to avoid an unnecessary
      ``branch.get_master_branch`` call, which avoids 1 extra connection
      to the remote server. (Partial fix for #128076, John Arbash Meinel)

    * Log errors from the smart server in the trace file, to make debugging 
      test failures (and live failures!) easier.  (Andrew Bennetts)

    * The HTML version of the man page has been superceded by a more
      comprehensive manual called the Bazaar User Reference. This manual
      is completed generated from the online help topics. As part of this
      change, limited reStructuredText is now explicitly supported in help
      topics and command help with 'unnatural' markup being removed prior
      to display by the online help or inclusion in the man page.
      (Ian Clatworthy)

    * HTML documentation now use files extension ``*.html``
      (Alexander Belchenko)

    * The cache of ignore definitions is now cleared in WorkingTree.unlock()
      so that changes to .bzrignore aren't missed. (#129694, Daniel Watkins)

    * ``bzr selftest --strict`` fails if there are any missing features or
      expected test failures. (Daniel Watkins, #111914)

    * Link to registration survey added to README. (Ian Clatworthy)

    * Windows standalone installer show link to registration survey
      when installation finished. (Alexander Belchenko)

  LIBRARY API BREAKS:

    * Deprecated dictionary ``bzrlib.option.SHORT_OPTIONS`` removed.
      Options are now required to provide a help string and it must
      comply with the style guide by being one or more sentences with an
      initial capital and final period. (Martin Pool)

    * KnitIndex.get_parents now returns tuples. (Robert Collins)

    * Ancient unused ``Repository.text_store`` attribute has been removed.
      (Robert Collins)

    * The ``bzrlib.pack`` interface has changed to use tuples of bytestrings
      rather than just bytestrings, making it easier to represent multiple
      element names. As this interface was not used by any internal facilities
      since it was introduced in 0.18 no API compatibility is being preserved.
      The serialised form of these packs is identical with 0.18 when a single
      element tuple is in use. (Robert Collins)

  INTERNALS:

    * merge now uses ``iter_changes`` to calculate changes, which makes room for
      future performance increases.  It is also more consistent with other
      operations that perform comparisons, and reduces reliance on
      Tree.inventory.  (Aaron Bentley)

    * Refactoring of transport classes connected to a remote server.
      ConnectedTransport is a new class that serves as a basis for all
      transports needing to connect to a remote server.  transport.split_url
      have been deprecated, use the static method on the object instead. URL
      tests have been refactored too.
      (Vincent Ladeuil)

    * Better connection sharing for ConnectedTransport objects.
      transport.get_transport() now accepts a 'possible_transports' parameter.
      If a newly requested transport can share a connection with one of the
      list, it will.
      (Vincent Ladeuil)

    * Most functions now accept ``bzrlib.revision.NULL_REVISION`` to indicate
      the null revision, and consider using ``None`` for this purpose
      deprecated.  (Aaron Bentley)

    * New ``index`` module with abstract index functionality. This will be
      used during the planned changes in the repository layer. Currently the
      index layer provides a graph aware immutable index, a builder for the
      same index type to allow creating them, and finally a composer for
      such indices to allow the use of many indices in a single query. The
      index performance is not optimised, however the API is stable to allow
      development on top of the index. (Robert Collins)

    * ``bzrlib.dirstate.cmp_by_dirs`` can be used to compare two paths by
      their directory sections. This is equivalent to comparing
      ``path.split('/')``, only without having to split the paths.
      This has a Pyrex implementation available.
      (John Arbash Meinel)

    * New transport decorator 'unlistable+' which disables the list_dir
      functionality for testing.

    * Deprecated ``change_entry`` in transform.py. (Ian Clatworthy)

    * RevisionTree.get_weave is now deprecated.  Tree.plan_merge is now used
      for performing annotate-merge.  (Aaron Bentley)

    * New EmailMessage class to create email messages. (Adeodato Simó)

    * Unused functions on the private interface KnitIndex have been removed.
      (Robert Collins)

    * New ``knit.KnitGraphIndex`` which provides a ``KnitIndex`` layered on top
      of a ``index.GraphIndex``. (Robert Collins)

    * New ``knit.KnitVersionedFile.iter_parents`` method that allows querying
      the parents of many knit nodes at once, reducing round trips to the 
      underlying index. (Robert Collins)

    * Graph now has an is_ancestor method, various bits use it.
      (Aaron Bentley)

    * The ``-Dhpss`` flag now includes timing information. As well as
      logging when a new connection is opened. (John Arbash Meinel)

    * ``bzrlib.pack.ContainerWriter`` now returns an offset, length tuple to
      callers when inserting data, allowing generation of readv style access
      during pack creation, without needing a separate pass across the output
      pack to gather such details. (Robert Collins)

    * ``bzrlib.pack.make_readv_reader`` allows readv based access to pack
      files that are stored on a transport. (Robert Collins)

    * New ``Repository.has_same_location`` method that reports if two
      repository objects refer to the same repository (although with some risk
      of false negatives).  (Andrew Bennetts)

    * InterTree.compare now passes require_versioned on correctly.
      (Marius Kruger)

    * New methods on Repository - ``start_write_group``,
      ``commit_write_group``, ``abort_write_group`` and ``is_in_write_group`` -
      which provide a clean hook point for transactional Repositories - ones
      where all the data for a fetch or commit needs to be made atomically
      available in one step. This allows the write lock to remain while making
      a series of data insertions.  (e.g. data conversion). (Robert Collins)

    * In ``bzrlib.knit`` the internal interface has been altered to use
      3-tuples (index, pos, length) rather than two-tuples (pos, length) to
      describe where data in a knit is, allowing knits to be split into 
      many files. (Robert Collins)

    * ``bzrlib.knit._KnitData`` split into cache management and physical access
      with two access classes - ``_PackAccess`` and ``_KnitAccess`` defined.
      The former provides access into a .pack file, and the latter provides the
      current production repository form of .knit files. (Robert Collins)

  TESTING:

    * Remove selftest ``--clean-output``, ``--numbered-dirs`` and
      ``--keep-output`` options, which are obsolete now that tests
      are done within directories in $TMPDIR.  (Martin Pool)

    * The SSH_AUTH_SOCK environment variable is now reset to avoid 
      interaction with any running ssh agents.  (Jelmer Vernooij, #125955)

    * run_bzr_subprocess handles parameters the same way as run_bzr:
      either a string or a list of strings should be passed as the first
      parameter.  Varargs-style parameters are deprecated. (Aaron Bentley)


bzr 0.18  2007-07-17
--------------------

  BUGFIXES:

    * Fix 'bzr add' crash under Win32 (Kuno Meyer)


bzr 0.18rc1  2007-07-10
-----------------------

  BUGFIXES:

    * Do not suppress pipe errors, etc. in non-display commands
      (Alexander Belchenko, #87178)

    * Display a useful error message when the user requests to annotate
      a file that is not present in the specified revision.
      (James Westby, #122656)

    * Commands that use status flags now have a reference to 'help
      status-flags'.  (Daniel Watkins, #113436)

    * Work around python-2.4.1 inhability to correctly parse the
      authentication header.
      (Vincent Ladeuil, #121889)

    * Use exact encoding for merge directives. (Adeodato Simó, #120591)

    * Fix tempfile permissions error in smart server tar bundling under
      Windows. (Martin _, #119330)

    * Fix detection of directory entries in the inventory. (James Westby)

    * Fix handling of http code 400: Bad Request When issuing too many ranges.
      (Vincent Ladeuil, #115209)

    * Issue a CONNECT request when connecting to an https server
      via a proxy to enable SSL tunneling.
      (Vincent Ladeuil, #120678)

    * Fix ``bzr log -r`` to support selecting merge revisions, both 
      individually and as part of revision ranges.
      (Kent Gibson, #4663)
 
    * Don't leave cruft behind when failing to acquire a lockdir.
      (Martin Pool, #109169)

    * Don't use the '-f' strace option during tests.
      (Vincent Ladeuil, #102019).

    * Warn when setting ``push_location`` to a value that will be masked by
      locations.conf.  (Aaron Bentley, #122286)

    * Fix commit ordering in corner case (Aaron Bentley, #94975)

    *  Make annotate behave in a non-ASCII world (Adeodato Simó).

  IMPROVEMENTS:

    * The --lsprof-file option now dumps a text rendering of the profiling
      information if the filename ends in ".txt". It will also convert the
      profiling information to a format suitable for KCacheGrind if the
      output filename ends in ".callgrind". Fixes to the lsprofcalltree
      conversion process by Jean Paul Calderone and Itamar were also merged.
      See http://ddaa.net/blog/python/lsprof-calltree. (Ian Clatworthy)

    * ``info`` now defaults to non-verbose mode, displaying only paths and
      abbreviated format info.  ``info -v`` displays all the information
      formerly displayed by ``info``.  (Aaron Bentley, Adeodato Simó)

    * ``bzr missing`` now has better option names ``--this`` and ``--other``.
      (Elliot Murphy)

    * The internal ``weave-list`` command has become ``versionedfile-list``,
      and now lists knits as well as weaves.  (Aaron Bentley)

    * Automatic merge base selection uses a faster algorithm that chooses
      better bases in criss-cross merge situations (Aaron Bentley)

    * Progress reporting in ``commit`` has been improved. The various logical
      stages are now reported on as follows, namely:

      * Collecting changes [Entry x/y] - Stage n/m
      * Saving data locally - Stage n/m
      * Uploading data to master branch - Stage n/m
      * Updating the working tree - Stage n/m
      * Running post commit hooks - Stage n/m
      
      If there is no master branch, the 3rd stage is omitted and the total
      number of stages is adjusted accordingly.

      Each hook that is run after commit is listed with a name (as hooks
      can be slow it is useful feedback).
      (Ian Clatworthy, Robert Collins)

    * Various operations that are now faster due to avoiding unnecessary
      topological sorts. (Aaron Bentley)

    * Make merge directives robust against broken bundles. (Aaron Bentley)

    * The lsprof filename note is emitted via trace.note(), not standard
      output.  (Aaron Bentley)

    * ``bzrlib`` now exports explicit API compatibility information to assist
      library users and plugins. See the ``bzrlib.api`` module for details.
      (Robert Collins)

    * Remove unnecessary lock probes when acquiring a lockdir.
      (Martin Pool)

    * ``bzr --version`` now shows the location of the bzr log file, which
      is especially useful on Windows.  (Martin Pool)

    * -D now supports hooks to get debug tracing of hooks (though its currently
      minimal in nature). (Robert Collins)

    * Long log format reports deltas on merge revisions. 
      (John Arbash Meinel, Kent Gibson)

    * Make initial push over ftp more resilient. (John Arbash Meinel)

    * Print a summary of changes for update just like pull does.
      (Daniel Watkins, #113990)

    * Add a -Dhpss option to trace smart protocol requests and responses.
      (Andrew Bennetts)

  LIBRARY API BREAKS:

    * Testing cleanups - 
      ``bzrlib.repository.RepositoryTestProviderAdapter`` has been moved
      to ``bzrlib.tests.repository_implementations``;
      ``bzrlib.repository.InterRepositoryTestProviderAdapter`` has been moved
      to ``bzrlib.tests.interrepository_implementations``;
      ``bzrlib.transport.TransportTestProviderAdapter`` has moved to 
      ``bzrlib.tests.test_transport_implementations``.
      ``bzrlib.branch.BranchTestProviderAdapter`` has moved to
      ``bzrlib.tests.branch_implementations``.
      ``bzrlib.bzrdir.BzrDirTestProviderAdapter`` has moved to 
      ``bzrlib.tests.bzrdir_implementations``.
      ``bzrlib.versionedfile.InterVersionedFileTestProviderAdapter`` has moved
      to ``bzrlib.tests.interversionedfile_implementations``.
      ``bzrlib.store.revision.RevisionStoreTestProviderAdapter`` has moved to
      ``bzrlib.tests.revisionstore_implementations``.
      ``bzrlib.workingtree.WorkingTreeTestProviderAdapter`` has moved to
      ``bzrlib.tests.workingtree_implementations``.
      These changes are an API break in the testing infrastructure only.
      (Robert Collins)

    * Relocate TestCaseWithRepository to be more central. (Robert Collins)

    * ``bzrlib.add.smart_add_tree`` will no longer perform glob expansion on
      win32. Callers of the function should do this and use the new
      ``MutableTree.smart_add`` method instead. (Robert Collins)

    * ``bzrlib.add.glob_expand_for_win32`` is now
      ``bzrlib.win32utils.glob_expand``.  (Robert Collins)

    * ``bzrlib.add.FastPath`` is now private and moved to 
      ``bzrlib.mutabletree._FastPath``. (Robert Collins, Martin Pool)

    * ``LockDir.wait`` removed.  (Martin Pool)

    * The ``SmartServer`` hooks API has changed for the ``server_started`` and
      ``server_stopped`` hooks. The first parameter is now an iterable of
      backing URLs rather than a single URL. This is to reflect that many
      URLs may map to the external URL of the server. E.g. the server interally
      may have a chrooted URL but also the local file:// URL will be at the 
      same location. (Robert Collins)

  INTERNALS:

    * New SMTPConnection class to unify email handling.  (Adeodato Simó)

    * Fix documentation of BzrError. (Adeodato Simó)

    * Make BzrBadParameter an internal error. (Adeodato Simó)

    * Remove use of 'assert False' to raise an exception unconditionally.
      (Martin Pool)

    * Give a cleaner error when failing to decode knit index entry.
      (Martin Pool)

    * TreeConfig would mistakenly search the top level when asked for options
      from a section. It now respects the section argument and only
      searches the specified section. (James Westby)

    * Improve ``make api-docs`` output. (John Arbash Meinel)

    * Use os.lstat rather than os.stat for osutils.make_readonly and
      osutils.make_writeable. This makes the difftools plugin more
      robust when dangling symlinks are found. (Elliot Murphy)

    * New ``-Dlock`` option to log (to ~/.bzr.log) information on when 
      lockdirs are taken or released.  (Martin Pool)

    * ``bzrlib`` Hooks are now nameable using ``Hooks.name_hook``. This 
      allows a nicer UI when hooks are running as the current hook can
      be displayed. (Robert Collins)

    * ``Transport.get`` has had its interface made more clear for ease of use.
      Retrieval of a directory must now fail with either 'PathError' at open
      time, or raise 'ReadError' on a read. (Robert Collins)

    * New method ``_maybe_expand_globs`` on the ``Command`` class for 
      dealing with unexpanded glob lists - e.g. on the win32 platform. This
      was moved from ``bzrlib.add._prepare_file_list``. (Robert Collins)

    * ``bzrlib.add.smart_add`` and ``bzrlib.add.smart_add_tree`` are now
      deprecated in favour of ``MutableTree.smart_add``. (Robert Collins,
      Martin Pool)

    * New method ``external_url`` on Transport for obtaining the url to
      hand to external processes. (Robert Collins)

    * Teach windows installers to build pyrex/C extensions.
      (Alexander Belchenko)

  TESTING:

    * Removed the ``--keep-output`` option from selftest and clean up test
      directories as they're used.  This reduces the IO load from 
      running the test suite and cuts the time by about half.
      (Andrew Bennetts, Martin Pool)

    * Add scenarios as a public attribute on the TestAdapter classes to allow
      modification of the generated scenarios before adaption and easier
      testing. (Robert Collins)

    * New testing support class ``TestScenarioApplier`` which multiplies
      out a single teste by a list of supplied scenarios. (RobertCollins)

    * Setting ``repository_to_test_repository`` on a repository_implementations
      test will cause it to be called during repository creation, allowing the
      testing of repository classes which are not based around the Format
      concept. For example a repository adapter can be tested in this manner,
      by altering the repository scenarios to include a scenario that sets this
      attribute during the test parameterisation in
      ``bzrlib.tests.repository.repository_implementations``. (Robert Collins)

    * Clean up many of the APIs for blackbox testing of Bazaar.  The standard 
      interface is now self.run_bzr.  The command to run can be passed as
      either a list of parameters, a string containing the command line, or
      (deprecated) varargs parameters.  (Martin Pool)

    * The base TestCase now isolates tests from -D parameters by clearing
      ``debug.debug_flags`` and restores it afterwards. (Robert Collins)

    * Add a relpath parameter to get_transport methods in test framework to
      avoid useless cloning.
      (Vincent Ladeuil, #110448)


bzr 0.17  2007-06-18
--------------------

  BUGFIXES:

    * Fix crash of commit due to wrong lookup of filesystem encoding.
      (Colin Watson, #120647)

    * Revert logging just to stderr in commit as broke unicode filenames.
      (Aaron Bentley, Ian Clatworthy, #120930)


bzr 0.17rc1  2007-06-12
-----------------------

  NOTES WHEN UPGRADING:

    * The kind() and is_executable() APIs on the WorkingTree interface no
      longer implicitly (read) locks and unlocks the tree. This *might*
      impact some plug-ins and tools using this part of the API. If you find
      an issue that may be caused by this change, please let us know,
      particularly the plug-in/tool maintainer. If encountered, the API
      fix is to surround kind() and is_executable() calls with lock_read()
      and unlock() like so::

        work_tree.lock_read()
        try:
            kind = work_tree.kind(...)
        finally:
            work_tree.unlock()

  INTERNALS:
    * Rework of LogFormatter API to provide beginning/end of log hooks and to
      encapsulate the details of the revision to be logged in a LogRevision
      object.
      In long log formats, merge revision ids are only shown when --show-ids
      is specified, and are labelled "revision-id:", as per mainline
      revisions, instead of "merged:". (Kent Gibson)

    * New ``BranchBuilder`` API which allows the construction of particular
      histories quickly. Useful for testing and potentially other applications
      too. (Robert Collins)

  IMPROVEMENTS:
  
    * There are two new help topics, working-trees and repositories that
      attempt to explain these concepts. (James Westby, John Arbash Meinel,
      Aaron Bentley)

    * Added ``bzr log --limit`` to report a limited number of revisions.
      (Kent Gibson, #3659)

    * Revert does not try to preserve file contents that were originally
      produced by reverting to a historical revision.  (Aaron Bentley)

    * ``bzr log --short`` now includes ``[merge]`` for revisions which
      have more than one parent. This is a small improvement to help
      understanding what changes have occurred
      (John Arbash Meinel, #83887)

    * TreeTransform avoids many renames when contructing large trees,
      improving speed.  3.25x speedups have been observed for construction of
      kernel-sized-trees, and checkouts are 1.28x faster.  (Aaron Bentley)

    * Commit on large trees is now faster. In my environment, a commit of
      a small change to the Mozilla tree (55k files) has dropped from
      66 seconds to 32 seconds. For a small tree of 600 files, commit of a
      small change is 33% faster. (Ian Clatworthy)

    * New --create-prefix option to bzr init, like for push.  (Daniel Watkins,
      #56322)

  BUGFIXES:

    * ``bzr push`` should only connect to the remote location one time.
      We have been connecting 3 times because we forget to pass around
      the Transport object. This adds ``BzrDir.clone_on_transport()``, so
      that we can pass in the Transport that we already have.
      (John Arbash Meinel, #75721)

    * ``DirState.set_state_from_inventory()`` needs to properly order
      based on split paths, not just string paths.
      (John Arbash Meinel, #115947)

    * Let TestUIFactoy encode the password prompt with its own stdout.
      (Vincent Ladeuil, #110204)

    * pycurl should take use the range header that takes the range hint
      into account.
      (Vincent Ladeuil, #112719)

    * WorkingTree4.get_file_sha1 no longer raises an exception when invoked
      on a missing file.  (Aaron Bentley, #118186)

    * WorkingTree.remove works correctly with tree references, and when pwd is
      not the tree root. (Aaron Bentley)

    * Merge no longer fails when a file is renamed in one tree and deleted
      in the other. (Aaron Bentley, #110279)

    * ``revision-info`` now accepts dotted revnos, doesn't require a tree,
      and defaults to the last revision (Matthew Fuller, #90048)

    * Tests no longer fail when BZR_REMOTE_PATH is set in the environment.
      (Daniel Watkins, #111958)

    * ``bzr branch -r revid:foo`` can be used to branch any revision in
      your repository. (Previously Branch6 only supported revisions in your
      mainline). (John Arbash Meinel, #115343)

bzr 0.16  2007-05-07
--------------------
  
  BUGFIXES:

    * Handle when you have 2 directories with similar names, but one has a
      hyphen. (``'abc'`` versus ``'abc-2'``). The WT4._iter_changes
      iterator was using direct comparison and ``'abc/a'`` sorts after
      ``'abc-2'``, but ``('abc', 'a')`` sorts before ``('abc-2',)``.
      (John Arbash Meinel, #111227)

    * Handle when someone renames a file on disk without telling bzr.
      Previously we would report the first file as missing, but not show
      the new unknown file. (John Arbash Meinel, #111288)

    * Avoid error when running hooks after pulling into or pushing from
      a branch bound to a smartserver branch.  (Martin Pool, #111968)

  IMPROVEMENTS:

    * Move developer documentation to doc/developers/. This reduces clutter in
      the root of the source tree and allows HACKING to be split into multiple
      files. (Robert Collins, Alexander Belchenko)

    * Clean up the ``WorkingTree4._iter_changes()`` internal loops as well as
      ``DirState.update_entry()``. This optimizes the core logic for ``bzr
      diff`` and ``bzr status`` significantly improving the speed of
      both. (John Arbash Meinel)

bzr 0.16rc2  2007-04-30
-----------------------

  BUGFIXES:

    * Handle the case when you delete a file, and then rename another file
      on top of it. Also handle the case of ``bzr rm --keep foo``. ``bzr
      status`` should show the removed file and an unknown file in its
      place. (John Arbash Meinel, #109993)

    * Bundles properly read and write revision properties that have an
      empty value. And when the value is not ASCII.
      (John Arbash Meinel, #109613)

    * Fix the bzr commit message to be in text mode.
      (Alexander Belchenko, #110901)

    * Also handle when you rename a file and create a file where it used
      to be. (John Arbash Meinel, #110256)

    * ``WorkingTree4._iter_changes`` should not descend into unversioned
      directories. (John Arbash Meinel, #110399)

bzr 0.16rc1  2007-04-26
-----------------------

  NOTES WHEN UPGRADING:

    * ``bzr remove`` and ``bzr rm`` will now remove the working file, if
      it could be recovered again.
      This has been done for consistency with svn and the unix rm command.
      The old ``remove`` behaviour has been retained in the new option
      ``bzr remove --keep``, which will just stop versioning the file,
      but not delete it.
      ``bzr remove --force`` have been added which will always delete the
      files.
      ``bzr remove`` is also more verbose.
      (Marius Kruger, #82602)

  IMPROVEMENTS:

    * Merge directives can now be supplied as input to `merge` and `pull`,
      like bundles can.  (Aaron Bentley)

    * Sending the SIGQUIT signal to bzr, which can be done on Unix by
      pressing Control-Backslash, drops bzr into a debugger.  Type ``'c'``
      to continue.  This can be disabled by setting the environment variable
      ``BZR_SIGQUIT_PDB=0``.  (Martin Pool)

    * selftest now supports --list-only to list tests instead of running
      them. (Ian Clatworthy)

    * selftest now supports --exclude PATTERN (or -x PATTERN) to exclude
      tests with names that match that regular expression.
      (Ian Clatworthy, #102679)

    * selftest now supports --randomize SEED to run tests in a random order.
      SEED is typically the value 'now' meaning 'use the current time'.
      (Ian Clatworthy, #102686)

    * New option ``--fixes`` to commit, which stores bug fixing annotations as
      revision properties. Built-in support for Launchpad, Debian, Trac and
      Bugzilla bug trackers. (Jonathan Lange, James Henstridge, Robert Collins)

    * New API, ``bzrlib.bugtracker.tracker_registry``, for adding support for
      other bug trackers to ``fixes``. (Jonathan Lange, James Henstridge,
      Robert Collins)

    * ``selftest`` has new short options ``-f`` and ``-1``.  (Martin
      Pool)

    * ``bzrlib.tsort.MergeSorter`` optimizations. Change the inner loop
      into using local variables instead of going through ``self._var``.
      Improves the time to ``merge_sort`` a 10k revision graph by
      approximately 40% (~700->400ms).  (John Arbash Meinel)

    * ``make docs`` now creates a man page at ``man1/bzr.1`` fixing bug 107388.
      (Robert Collins)

    * ``bzr help`` now provides cross references to other help topics using
      the _see_also facility on command classes. Likewise the bzr_man
      documentation, and the bzr.1 man page also include this information.
      (Robert Collins)

    * Tags are now included in logs, that use the long log formatter. 
      (Erik Bågfors, Alexander Belchenko)

    * ``bzr help`` provides a clearer message when a help topic cannot be
      found. (Robert Collins, #107656)

    * ``bzr help`` now accepts optional prefixes for command help. The help
      for all commands can now be found at ``bzr help commands/COMMANDNAME``
      as well as ``bzr help COMMANDNAME`` (which only works for commands 
      where the name is not the same as a more general help topic). 
      (Robert Collins)

    * ``bzr help PLUGINNAME`` will now return the module docstring from the
      plugin PLUGINNAME. (Robert Collins, #50408)

    * New help topic ``urlspec`` which lists the availables transports.
      (Goffredo Baroncelli)

    * doc/server.txt updated to document the default bzr:// port
      and also update the blurb about the hpss' current status.
      (Robert Collins, #107125).

    * ``bzr serve`` now listens on interface 0.0.0.0 by default, making it
      serve out to the local LAN (and anyone in the world that can reach the
      machine running ``bzr serve``. (Robert Collins, #98918)

    * A new smart server protocol version has been added.  It prefixes requests
      and responses with an explicit version identifier so that future protocol
      revisions can be dealt with gracefully.  (Andrew Bennetts, Robert Collins)

    * The bzr protocol version 2 indicates success or failure in every response
      without depending on particular commands encoding that consistently,
      allowing future client refactorings to be much more robust about error
      handling. (Robert Collins, Martin Pool, Andrew Bennetts)

    * The smart protocol over HTTP client has been changed to always post to the
      same ``.bzr/smart`` URL under the original location when it can.  This allows
      HTTP servers to only have to pass URLs ending in .bzr/smart to the smart
      server handler, and not arbitrary ``.bzr/*/smart`` URLs.  (Andrew Bennetts)

    * digest authentication is now supported for proxies and HTTP by the urllib
      based http implementation. Tested against Apache 2.0.55 and Squid
      2.6.5. Basic and digest authentication are handled coherently for HTTP
      and proxy: if the user is provided in the url (bzr command line for HTTP,
      proxy environment variables for proxies), the password is prompted for
      (only once). If the password is provided, it is taken into account. Once
      the first authentication is successful, all further authentication
      roundtrips are avoided by preventively setting the right authentication
      header(s).
      (Vincent Ladeuil).

  INTERNALS:

    * bzrlib API compatability with 0.8 has been dropped, cleaning up some
      code paths. (Robert Collins)

    * Change the format of chroot urls so that they can be safely manipulated
      by generic url utilities without causing the resulting urls to have
      escaped the chroot. A side effect of this is that creating a chroot
      requires an explicit action using a ChrootServer.
      (Robert Collins, Andrew Bennetts)

    * Deprecate ``Branch.get_root_id()`` because branches don't have root ids,
      rather than fixing bug #96847.  (Aaron Bentley)

    * ``WorkingTree.apply_inventory_delta`` provides a better alternative to
      ``WorkingTree._write_inventory``.  (Aaron Bentley)

    * Convenience method ``TestCase.expectFailure`` ensures that known failures
      do not silently pass.  (Aaron Bentley)

    * ``Transport.local_abspath`` now raises ``NotLocalUrl`` rather than 
      ``TransportNotPossible``. (Martin Pool, Ian Clatworthy)

    * New SmartServer hooks facility. There are two initial hooks documented
      in ``bzrlib.transport.smart.SmartServerHooks``. The two initial hooks allow
      plugins to execute code upon server startup and shutdown.
      (Robert Collins).

    * SmartServer in standalone mode will now close its listening socket
      when it stops, rather than waiting for garbage collection. This primarily
      fixes test suite hangs when a test tries to connect to a shutdown server.
      It may also help improve behaviour when dealing with a server running
      on a specific port (rather than dynamically assigned ports).
      (Robert Collins)

    * Move most SmartServer code into a new package, bzrlib/smart.
      bzrlib/transport/remote.py contains just the Transport classes that used
      to be in bzrlib/transport/smart.py.  (Andrew Bennetts)

    * urllib http implementation avoid roundtrips associated with
      401 (and 407) errors once the authentication succeeds.
      (Vincent Ladeuil).

    * urlib http now supports querying the user for a proxy password if
      needed. Realm is shown in the prompt for both HTTP and proxy
      authentication when the user is required to type a password. 
      (Vincent Ladeuil).

    * Renamed SmartTransport (and subclasses like SmartTCPTransport) to
      RemoteTransport (and subclasses to RemoteTCPTransport, etc).  This is more
      consistent with its new home in ``bzrlib/transport/remote.py``, and because
      it's not really a "smart" transport, just one that does file operations
      via remote procedure calls.  (Andrew Bennetts)
 
    * The ``lock_write`` method of ``LockableFiles``, ``Repository`` and
      ``Branch`` now accept a ``token`` keyword argument, so that separate
      instances of those objects can share a lock if it has the right token.
      (Andrew Bennetts, Robert Collins)

    * New method ``get_branch_reference`` on ``BzrDir`` allows the detection of
      branch references - which the smart server component needs.

    * The Repository API ``make_working_trees`` is now permitted to return
      False when ``set_make_working_trees`` is not implemented - previously
      an unimplemented ``set_make_working_trees`` implied the result True
      from ``make_working_trees``. This has been changed to accomodate the
      smart server, where it does not make sense (at this point) to ever
      make working trees by default. (Robert Collins)

    * Command objects can now declare related help topics by having _see_also
      set to a list of related topic. (Robert Collins)

    * ``bzrlib.help`` now delegates to the Command class for Command specific
      help. (Robert Collins)

    * New class ``TransportListRegistry``, derived from the Registry class, which 
      simplifies tracking the available Transports. (Goffredo Baroncelli)

    * New function ``Branch.get_revision_id_to_revno_map`` which will
      return a dictionary mapping revision ids to dotted revnos. Since
      dotted revnos are defined in the context of the branch tip, it makes
      sense to generate them from a ``Branch`` object.
      (John Arbash Meinel)

    * Fix the 'Unprintable error' message display to use the repr of the 
      exception that prevented printing the error because the str value
      for it is often not useful in debugging (e.g. KeyError('foo') has a
      str() of 'foo' but a repr of 'KeyError('foo')' which is much more
      useful. (Robert Collins)

    * ``urlutils.normalize_url`` now unescapes unreserved characters, such as "~".
      (Andrew Bennetts)

  BUGFIXES:

    * Don't fail bundle selftest if email has 'two' embedded.  
      (Ian Clatworthy, #98510)

    * Remove ``--verbose`` from ``bzr bundle``. It didn't work anyway.
      (Robert Widhopf-Fenk, #98591)

    * Remove ``--basis`` from the checkout/branch commands - it didn't work
      properly and is no longer beneficial.
      (Robert Collins, #53675, #43486)

    * Don't produce encoding error when adding duplicate files.
      (Aaron Bentley)

    * Fix ``bzr log <file>`` so it only logs the revisions that changed
      the file, and does it faster.
      (Kent Gibson, John Arbash Meinel, #51980, #69477)
 
    * Fix ``InterDirstateTre._iter_changes`` to handle when we come across
      an empty versioned directory, which now has files in it.
      (John Arbash Meinel, #104257)

    * Teach ``common_ancestor`` to shortcut when the tip of one branch is
      inside the ancestry of the other. Saves a lot of graph processing
      (with an ancestry of 16k revisions, ``bzr merge ../already-merged``
      changes from 2m10s to 13s).  (John Arbash Meinel, #103757)

    * Fix ``show_diff_trees`` to handle the case when a file is modified,
      and the containing directory is renamed. (The file path is different
      in this versus base, but it isn't marked as a rename).
      (John Arbash Meinel, #103870)

    * FTP now works even when the FTP server does not support atomic rename.
      (Aaron Bentley, #89436)

    * Correct handling in bundles and merge directives of timezones with
      that are not an integer number of hours offset from UTC.  Always 
      represent the epoch time in UTC to avoid problems with formatting 
      earlier times on win32.  (Martin Pool, Alexander Belchenko, John
      Arbash Meinel)

    * Typo in the help for ``register-branch`` fixed. (Robert Collins, #96770)

    * "dirstate" and "dirstate-tags" formats now produce branches compatible
      with old versions of bzr. (Aaron Bentley, #107168))

    * Handle moving a directory when children have been added, removed,
      and renamed. (John Arbash Meinel, #105479)

    * Don't preventively use basic authentication for proxy before receiving a
      407 error. Otherwise people willing to use other authentication schemes
      may expose their password in the clear (or nearly). This add one
      roundtrip in case basic authentication should be used, but plug the
      security hole.
      (Vincent Ladeuil)

    * Handle http and proxy digest authentication.
      (Vincent Ladeuil, #94034).

  TESTING:

    * Added ``bzrlib.strace.strace`` which will strace a single callable and
      return a StraceResult object which contains just the syscalls involved
      in running it. (Robert Collins)

    * New test method ``reduceLockdirTimeout`` to drop the default (ui-centric)
      default time down to one suitable for tests. (Andrew Bennetts)

    * Add new ``vfs_transport_factory`` attribute on tests which provides the 
      common vfs backing for both the readonly and readwrite transports.
      This allows the RemoteObject tests to back onto local disk or memory,
      and use the existing ``transport_server`` attribute all tests know about
      to be the smart server transport. This in turn allows tests to 
      differentiate between 'transport to access the branch', and 
      'transport which is a VFS' - which matters in Remote* tests.
      (Robert Collins, Andrew Bennetts)

    * The ``make_branch_and_tree`` method for tests will now create a 
      lightweight checkout for the tree if the ``vfs_transport_factory`` is not
      a LocalURLServer. (Robert Collins, Andrew Bennetts)

    * Branch implementation tests have been audited to ensure that all urls 
      passed to Branch APIs use proper urls, except when local-disk paths
      are intended. This is so that tests correctly access the test transport
      which is often not equivalent to local disk in Remote* tests. As part
      of this many tests were adjusted to remove dependencies on local disk
      access.
      (Robert Collins, Andrew Bennetts)

    * Mark bzrlib.tests and bzrlib.tests.TestUtil as providing assertFOO helper
      functions by adding a ``__unittest`` global attribute. (Robert Collins,
      Andrew Bennetts, Martin Pool, Jonathan Lange)

    * Refactored proxy and authentication handling to simplify the
      implementation of new auth schemes for both http and proxy. 
      (Vincent Ladeuil)

bzr 0.15 2007-04-01
-------------------

  BUGFIXES:

    * Handle incompatible repositories as a user issue when fetching.
      (Aaron Bentley)

    * Don't give a recommendation to upgrade when branching or 
      checking out a branch that contains an old-format working tree.
      (Martin Pool)

bzr 0.15rc3  2007-03-26
-----------------------

  CHANGES:
 
    * A warning is now displayed when opening working trees in older 
      formats, to encourage people to upgrade to WorkingTreeFormat4.
      (Martin Pool)

  IMPROVEMENTS:

    * HTTP redirections are now taken into account when a branch (or a
      bundle) is accessed for the first time. A message is issued at each
      redirection to inform the user. In the past, http redirections were
      silently followed for each request which significantly degraded the
      performances. The http redirections are not followed anymore by
      default, instead a RedirectRequested exception is raised. For bzrlib
      users needing to follow http redirections anyway,
      ``bzrlib.transport.do_catching_redirections`` provide an easy transition
      path.  (vila)

  INTERNALS:

    * Added ``ReadLock.temporary_write_lock()`` to allow upgrading an OS read
      lock to an OS write lock. Linux can do this without unlocking, Win32
      needs to unlock in between. (John Arbash Meinel)
 
    * New parameter ``recommend_upgrade`` to ``BzrDir.open_workingtree``
      to silence (when false) warnings about opening old formats.
      (Martin Pool)

    * Fix minor performance regression with bzr-0.15 on pre-dirstate
      trees. (We were reading the working inventory too many times).
      (John Arbash Meinel)

    * Remove ``Branch.get_transaction()`` in favour of a simple cache of
      ``revision_history``.  Branch subclasses should override
      ``_gen_revision_history`` rather than ``revision_history`` to make use of
      this cache, and call ``_clear_revision_history_cache`` and
      ``_cache_revision_history`` at appropriate times. (Andrew Bennetts)

  BUGFIXES:

    * Take ``smtp_server`` from user config into account.
      (vila, #92195)

    * Restore Unicode filename handling for versioned and unversioned files.
      (John Arbash Meinel, #92608)

    * Don't fail during ``bzr commit`` if a file is marked removed, and
      the containing directory is auto-removed.  (John Arbash Meinel, #93681)

    * ``bzr status FILENAME`` failed on Windows because of an uncommon
      errno. (``ERROR_DIRECTORY == 267 != ENOTDIR``).
      (Wouter van Heyst, John Arbash Meinel, #90819)

    * ``bzr checkout source`` should create a local branch in the same
      format as source. (John Arbash Meinel, #93854)

    * ``bzr commit`` with a kind change was failing to update the
      last-changed-revision for directories.  The
      InventoryDirectory._unchanged only looked at the ``parent_id`` and name,
      ignoring the fact that the kind could have changed, too.
      (John Arbash Meinel, #90111)

    * ``bzr mv dir/subdir other`` was incorrectly updating files inside
      the directory. So that there was a chance it would break commit,
      etc. (John Arbash Meinel, #94037)
 
    * Correctly handles mutiple permanent http redirections.
      (vila, #88780)

bzr 0.15rc2  2007-03-14
-----------------------

  NOTES WHEN UPGRADING:
        
    * Release 0.15rc2 of bzr changes the ``bzr init-repo`` command to
      default to ``--trees`` instead of ``--no-trees``.
      Existing shared repositories are not affected.

  IMPROVEMENTS:

    * New ``merge-directive`` command to generate machine- and human-readable
      merge requests.  (Aaron Bentley)

    * New ``submit:`` revision specifier makes it easy to diff against the
      common ancestor with the submit location (Aaron Bentley)

    * Added support for Putty's SSH implementation. (Dmitry Vasiliev)

    * Added ``bzr status --versioned`` to report only versioned files, 
      not unknowns. (Kent Gibson)

    * Merge now autodetects the correct line-ending style for its conflict
      markers.  (Aaron Bentley)

  INTERNALS:

    * Refactored SSH vendor registration into SSHVendorManager class.
      (Dmitry Vasiliev)

  BUGFIXES:

    * New ``--numbered-dirs`` option to ``bzr selftest`` to use
      numbered dirs for TestCaseInTempDir. This is default behavior
      on Windows. Anyone can force named dirs on Windows
      with ``--no-numbered-dirs``. (Alexander Belchenko)

    * Fix ``RevisionSpec_revid`` to handle the Unicode strings passed in
      from the command line. (Marien Zwart, #90501)

    * Fix ``TreeTransform._iter_changes`` when both the source and
      destination are missing. (Aaron Bentley, #88842)

    * Fix commit of merges with symlinks in dirstate trees.
      (Marien Zwart)
    
    * Switch the ``bzr init-repo`` default from --no-trees to --trees. 
      (Wouter van Heyst, #53483)


bzr 0.15rc1  2007-03-07
-----------------------

  SURPRISES:

    * The default disk format has changed. Please run 'bzr upgrade' in your
      working trees to upgrade. This new default is compatible for network
      operations, but not for local operations. That is, if you have two
      versions of bzr installed locally, after upgrading you can only use the
      bzr 0.15 version. This new default does not enable tags or nested-trees
      as they are incompatible with bzr versions before 0.15 over the network.

    * For users of bzrlib: Two major changes have been made to the working tree
      api in bzrlib. The first is that many methods and attributes, including
      the inventory attribute, are no longer valid for use until one of
      ``lock_read``/``lock_write``/``lock_tree_write`` has been called,
      and become invalid again after unlock is called. This has been done
      to improve performance and correctness as part of the dirstate
      development.
      (Robert Collins, John A Meinel, Martin Pool, and others).

    * For users of bzrlib: The attribute 'tree.inventory' should be considered
      readonly. Previously it was possible to directly alter this attribute, or
      its contents, and have the tree notice this. This has been made
      unsupported - it may work in some tree formats, but in the newer dirstate
      format such actions will have no effect and will be ignored, or even
      cause assertions. All operations possible can still be carried out by a
      combination of the tree API, and the bzrlib.transform API. (Robert
      Collins, John A Meinel, Martin Pool, and others).

  IMPROVEMENTS:

    * Support for OS Windows 98. Also .bzr.log on any windows system
      saved in My Documents folder. (Alexander Belchenko)

    * ``bzr mv`` enhanced to support already moved files.
      In the past the mv command would have failed if the source file doesn't
      exist. In this situation ``bzr mv`` would now detect that the file has
      already moved and update the repository accordingly, if the target file
      does exist.
      A new option ``--after`` has been added so that if two files already
      exist, you could notify Bazaar that you have moved a (versioned) file
      and replaced it with another. Thus in this case ``bzr move --after``
      will only update the Bazaar identifier.
      (Steffen Eichenberg, Marius Kruger)

    * ``ls`` now works on treeless branches and remote branches.
      (Aaron Bentley)

    * ``bzr help global-options`` describes the global options.
      (Aaron Bentley)

    * ``bzr pull --overwrite`` will now correctly overwrite checkouts.
      (Robert Collins)

    * Files are now allowed to change kind (e.g. from file to symlink).
      Supported by ``commit``, ``revert`` and ``status``
      (Aaron Bentley)

    * ``inventory`` and ``unknowns`` hidden in favour of ``ls``
      (Aaron Bentley)

    * ``bzr help checkouts`` descibes what checkouts are and some possible
      uses of them. (James Westby, Aaron Bentley)

    * A new ``-d`` option to push, pull and merge overrides the default 
      directory.  (Martin Pool)

    * Branch format 6: smaller, and potentially faster than format 5.  Supports
      ``append_history_only`` mode, where the log view and revnos do not change,
      except by being added to.  Stores policy settings in
      ".bzr/branch/branch.conf".

    * ``append_only`` branches:  Format 6 branches may be configured so that log
      view and revnos are always consistent.  Either create the branch using
      "bzr init --append-revisions-only" or edit the config file as descriped
      in docs/configuration.txt.

    * rebind: Format 6 branches retain the last-used bind location, so if you
      "bzr unbind", you can "bzr bind" to bind to the previously-selected
      bind location.

    * Builtin tags support, created and deleted by the ``tag`` command and
      stored in the branch.  Tags can be accessed with the revisionspec
      ``-rtag:``, and listed with ``bzr tags``.  Tags are not versioned 
      at present. Tags require a network incompatible upgrade. To perform this
      upgrade, run ``bzr upgrade --dirstate-tags`` in your branch and
      repositories. (Martin Pool)

    * The ``bzr://`` transport now has a well-known port number, 4155,
      which it will use by default.  (Andrew Bennetts, Martin Pool)

    * Bazaar now looks for user-installed plugins before looking for site-wide
      plugins. (Jonathan Lange)

    * ``bzr resolve`` now detects and marks resolved text conflicts.
      (Aaron Bentley)

  INTERNALS:

    * Internally revision ids and file ids are now passed around as utf-8
      bytestrings, rather than treating them as Unicode strings. This has
      performance benefits for Knits, since we no longer need to decode the
      revision id for each line of content, nor for each entry in the index.
      This will also help with the future dirstate format.
      (John Arbash Meinel)

    * Reserved ids (any revision-id ending in a colon) are rejected by
      versionedfiles, repositories, branches, and working trees
      (Aaron Bentley)

    * Minor performance improvement by not creating a ProgressBar for
      every KnitIndex we create. (about 90ms for a bzr.dev tree)
      (John Arbash Meinel)

    * New easier to use Branch hooks facility. There are five initial hooks,
      all documented in bzrlib.branch.BranchHooks.__init__ - ``'set_rh'``,
      ``'post_push'``, ``'post_pull'``, ``'post_commit'``,
      ``'post_uncommit'``. These hooks fire after the matching operation
      on a branch has taken place, and were originally added for the
      branchrss plugin. (Robert Collins)

    * New method ``Branch.push()`` which should be used when pushing from a
      branch as it makes performance and policy decisions to match the UI
      level command ``push``. (Robert Collins).

    * Add a new method ``Tree.revision_tree`` which allows access to cached
      trees for arbitrary revisions. This allows the in development dirstate
      tree format to provide access to the callers to cached copies of 
      inventory data which are cheaper to access than inventories from the
      repository.
      (Robert Collins, Martin Pool)

    * New ``Branch.last_revision_info`` method, this is being done to allow
      optimization of requests for both the number of revisions and the last
      revision of a branch with smartservers and potentially future branch
      formats. (Wouter van Heyst, Robert Collins)

    * Allow ``'import bzrlib.plugins.NAME'`` to work when the plugin NAME has not
      yet been loaded by ``load_plugins()``. This allows plugins to depend on each
      other for code reuse without requiring users to perform file-renaming
      gymnastics. (Robert Collins)

    * New Repository method ``'gather_stats'`` for statistic data collection.
      This is expected to grow to cover a number of related uses mainly
      related to bzr info. (Robert Collins)

    * Log formatters are now managed with a registry.
      ``log.register_formatter`` continues to work, but callers accessing
      the FORMATTERS dictionary directly will not.

    * Allow a start message to be passed to the ``edit_commit_message``
      function.  This will be placed in the message offered to the user
      for editing above the separator. It allows a template commit message
      to be used more easily. (James Westby)

    * ``GPGStrategy.sign()`` will now raise ``BzrBadParameterUnicode`` if
      you pass a Unicode string rather than an 8-bit string. Callers need
      to be updated to encode first. (John Arbash Meinel)

    * Branch.push, pull, merge now return Result objects with information
      about what happened, rather than a scattering of various methods.  These
      are also passed to the post hooks.  (Martin Pool)

    * File formats and architecture is in place for managing a forest of trees
      in bzr, and splitting up existing trees into smaller subtrees, and
      finally joining trees to make a larger tree. This is the first iteration
      of this support, and the user-facing aspects still require substantial
      work.  If you wish to experiment with it, use ``bzr upgrade
      --dirstate-with-subtree`` in your working trees and repositories.
      You can use the hidden commands ``split`` and ``join`` and to create
      and manipulate nested trees, but please consider using the nested-trees
      branch, which contains substantial UI improvements, instead.
      http://code.aaronbentley.com/bzr/bzrrepo/nested-trees/
      (Aaron Bentley, Martin Pool, Robert Collins).

  BUGFIXES:

    * ``bzr annotate`` now uses dotted revnos from the viewpoint of the
      branch, rather than the last changed revision of the file.
      (John Arbash Meinel, #82158)

    * Lock operations no longer hang if they encounter a permission problem.
      (Aaron Bentley)

    * ``bzr push`` can resume a push that was canceled before it finished.
      Also, it can push even if the target directory exists if you supply
      the ``--use-existing-dir`` flag.
      (John Arbash Meinel, #30576, #45504)

    * Fix http proxy authentication when user and an optional
      password appears in the ``*_proxy`` vars. (Vincent Ladeuil,
      #83954).

    * ``bzr log branch/file`` works for local treeless branches
      (Aaron Bentley, #84247)

    * Fix problem with UNC paths on Windows 98. (Alexander Belchenko, #84728)

    * Searching location of CA bundle for PyCurl in env variable
      (``CURL_CA_BUNDLE``), and on win32 along the PATH.
      (Alexander Belchenko, #82086)

    * ``bzr init`` works with unicode argument LOCATION.
      (Alexander Belchenko, #85599)

    * Raise ``DependencyNotPresent`` if pycurl do not support https. 
      (Vincent Ladeuil, #85305)

    * Invalid proxy env variables should not cause a traceback.
      (Vincent Ladeuil, #87765)

    * Ignore patterns normalised to use '/' path separator.
      (Kent Gibson, #86451)

    * bzr rocks. It sure does! Fix case. (Vincent Ladeuil, #78026)

    * Fix bzrtools shelve command for removed lines beginning with "--"
      (Johan Dahlberg, #75577)

  TESTING:

    * New ``--first`` option to ``bzr selftest`` to run specified tests
      before the rest of the suite.  (Martin Pool)


bzr 0.14  2007-01-23
--------------------

  IMPROVEMENTS:

    * ``bzr help global-options`` describes the global options. (Aaron Bentley)

  BUG FIXES:
    
    * Skip documentation generation tests if the tools to do so are not
      available. Fixes running selftest for installled copies of bzr. 
      (John Arbash Meinel, #80330)

    * Fix the code that discovers whether bzr is being run from it's
      working tree to handle the case when it isn't but the directory
      it is in is below a repository. (James Westby, #77306)


bzr 0.14rc1  2007-01-16
-----------------------

  IMPROVEMENTS:

    * New connection: ``bzr+http://`` which supports tunnelling the smart
      protocol over an HTTP connection. If writing is enabled on the bzr
      server, then you can write over the http connection.
      (Andrew Bennetts, John Arbash Meinel)

    * Aliases now support quotation marks, so they can contain whitespace
      (Marius Kruger)

    * PyCurlTransport now use a single curl object. By specifying explicitly
      the 'Range' header, we avoid the need to use two different curl objects
      (and two connections to the same server). (Vincent Ladeuil)

    * ``bzr commit`` does not prompt for a message until it is very likely to
      succeed.  (Aaron Bentley)

    * ``bzr conflicts`` now takes --text to list pathnames of text conflicts
      (Aaron Bentley)

    * Fix ``iter_lines_added_or_present_in_versions`` to use a set instead
      of a list while checking if a revision id was requested. Takes 10s
      off of the ``fileids_affected_by_revision_ids`` time, which is 10s
      of the ``bzr branch`` time. Also improve ``fileids_...`` time by
      filtering lines with a regex rather than multiple ``str.find()``
      calls. (saves another 300ms) (John Arbash Meinel)

    * Policy can be set for each configuration key. This allows keys to be
      inherited properly across configuration entries. For example, this
      should enable you to do::
        
        [/home/user/project]
        push_location = sftp://host/srv/project/
        push_location:policy = appendpath

      And then a branch like ``/home/user/project/mybranch`` should get an
      automatic push location of ``sftp://host/srv/project/mybranch``.
      (James Henstridge)

    * Added ``bzr status --short`` to make status report svn style flags
      for each file.  For example::

        $ bzr status --short
        A  foo
        A  bar
        D  baz
        ?  wooley

    * 'bzr selftest --clean-output' allows easily clean temporary tests 
      directories without running tests. (Alexander Belchenko)

    * ``bzr help hidden-commands`` lists all hidden commands. (Aaron Bentley)

    * ``bzr merge`` now has an option ``--pull`` to fall back to pull if
      local is fully merged into remote. (Jan Hudec)

    * ``bzr help formats`` describes available directory formats. (Aaron Bentley)

  INTERNALS:

    * A few tweaks directly to ``fileids_affected_by_revision_ids`` to
      help speed up processing, as well allowing to extract unannotated
      lines. Between the two ``fileids_affected_by_revision_ids`` is
      improved by approx 10%. (John Arbash Meinel)

    * Change Revision serialization to only write out millisecond
      resolution. Rather than expecting floating point serialization to
      preserve more resolution than we need. (Henri Weichers, Martin Pool)

    * Test suite ends cleanly on Windows.  (Vincent Ladeuil)

    * When ``encoding_type`` attribute of class Command is equal to 'exact', 
      force sys.stdout to be a binary stream on Windows, and therefore
      keep exact line-endings (without LF -> CRLF conversion).
      (Alexander Belchenko)

    * Single-letter short options are no longer globally declared.  (Martin
      Pool)

    * Before using detected user/terminal encoding bzr should check
      that Python has corresponding codec. (Alexander Belchenko)

    * Formats for end-user selection are provided via a FormatRegistry (Aaron Bentley)

  BUG FIXES:

    * ``bzr missing --verbose`` was showing adds/removals in the wrong
      direction. (John Arbash Meinel)

    * ``bzr annotate`` now defaults to showing dotted revnos for merged
      revisions. It cuts them off at a depth of 12 characters, but you can
      supply ``--long`` to see the full number. You can also use
      ``--show-ids`` to display the original revision ids, rather than
      revision numbers and committer names. (John Arbash Meinel, #75637)

    * bzr now supports Win32 UNC path (e.g. ``\HOST\path``. 
      (Alexander Belchenko, #57869)

    * Win32-specific: output of cat, bundle and diff commands don't mangle
      line-endings (Alexander Belchenko, #55276)

    * Replace broken fnmatch based ignore pattern matching with custom pattern
      matcher.
      (Kent Gibson, Jan Hudec #57637)

    * pycurl and urllib can detect short reads at different places. Update
      the test suite to test more cases. Also detect http error code 416
      which was raised for that specific bug. Also enhance the urllib
      robustness by detecting invalid ranges (and pycurl's one by detecting
      short reads during the initial GET). (Vincent Ladeuil, #73948)

    * The urllib connection sharing interacts badly with urllib2
      proxy setting (the connections didn't go thru the proxy
      anymore). Defining a proper ProxyHandler solves the
      problem.  (Vincent Ladeuil, #74759)

    * Use urlutils to generate relative URLs, not osutils 
      (Aaron Bentley, #76229)

    * ``bzr status`` in a readonly directory should work without giving
      lots of errors. (John Arbash Meinel, #76299)

    * Mention the revisionspec topic for the revision option help.
      (Wouter van Heyst, #31663)

    * Allow plugins import from zip archives.
      (Alexander Belchenko, #68124)


bzr 0.13  2006-12-05
--------------------
    
  No changes from 0.13rc1
    
bzr 0.13rc1  2006-11-27
-----------------------

  IMPROVEMENTS:

    * New command ``bzr remove-tree`` allows the removal of the working
      tree from a branch.
      (Daniel Silverstone)

    * urllib uses shared keep-alive connections, so http 
      operations are substantially faster.
      (Vincent Ladeuil, #53654)

    * ``bzr export`` allows an optional branch parameter, to export a bzr
      tree from some other url. For example:
      ``bzr export bzr.tar.gz http://bazaar-vcs.org/bzr/bzr.dev``
      (Daniel Silverstone)

    * Added ``bzr help topics`` to the bzr help system. This gives a
      location for general information, outside of a specific command.
      This includes updates for ``bzr help revisionspec`` the first topic
      included. (Goffredo Baroncelli, John Arbash Meinel, #42714)

    * WSGI-compatible HTTP smart server.  See ``doc/http_smart_server.txt``.
      (Andrew Bennetts)

    * Knit files will now cache full texts only when the size of the
      deltas is as large as the size of the fulltext. (Or after 200
      deltas, whichever comes first). This has the most benefit on large
      files with small changes, such as the inventory for a large project.
      (eg For a project with 2500 files, and 7500 revisions, it changes
      the size of inventory.knit from 11MB to 5.4MB) (John Arbash Meinel)

  INTERNALS:

    * New -D option given before the command line turns on debugging output
      for particular areas.  -Derror shows tracebacks on all errors.
      (Martin Pool)

    * Clean up ``bzr selftest --benchmark bundle`` to correct an import,
      and remove benchmarks that take longer than 10min to run.
      (John Arbash Meinel)

    * Use ``time.time()`` instead of ``time.clock()`` to decide on
      progress throttling. Because ``time.clock()`` is actually CPU time,
      so over a high-latency connection, too many updates get throttled.
      (John Arbash Meinel)

    * ``MemoryTransport.list_dir()`` would strip the first character for
      files or directories in root directory. (John Arbash Meinel)

    * New method ``get_branch_reference`` on 'BzrDir' allows the detection of 
      branch references - which the smart server component needs.
  
    * New ``ChrootTransportDecorator``, accessible via the ``chroot+`` url
      prefix.  It disallows any access to locations above a set URL.  (Andrew
      Bennetts)

  BUG FIXES:

    * Now ``_KnitIndex`` properly decode revision ids when loading index data.
      And optimize the knit index parsing code. 
      (Dmitry Vasiliev, John Arbash Meinel)

    * ``bzrlib/bzrdir.py`` was directly referencing ``bzrlib.workingtree``,
      without importing it. This prevented ``bzr upgrade`` from working
      unless a plugin already imported ``bzrlib.workingtree``
      (John Arbash Meinel, #70716)

    * Suppress the traceback on invalid URLs (Vincent Ladeuil, #70803).

    * Give nicer error message when an http server returns a 403
      error code. (Vincent Ladeuil, #57644).

    * When a multi-range http GET request fails, try a single
      range one. If it fails too, forget about ranges. Remember that until 
      the death of the transport and propagates that to the clones.
      (Vincent Ladeuil, #62276, #62029).

    * Handles user/passwords supplied in url from command
      line (for the urllib implementation). Don't request already
      known passwords (Vincent Ladeuil, #42383, #44647, #48527)

    * ``_KnitIndex.add_versions()`` dictionary compresses revision ids as they
      are added. This fixes bug where fetching remote revisions records
      them as full references rather than integers.
      (John Arbash Meinel, #64789)

    * ``bzr ignore`` strips trailing slashes in patterns.
      Also ``bzr ignore`` rejects absolute paths. (Kent Gibson, #4559)

    * ``bzr ignore`` takes multiple arguments. (Cheuksan Edward Wang, #29488)

    * mv correctly handles paths that traverse symlinks. 
      (Aaron Bentley, #66964)

    * Give nicer looking error messages when failing to connect over ssh.
      (John Arbash Meinel, #49172)

    * Pushing to a remote branch does not currently update the remote working
      tree. After a remote push, ``bzr status`` and ``bzr diff`` on the remote
      machine now show that the working tree is out of date.
      (Cheuksan Edward Wang #48136)

    * Use patiencediff instead of difflib for determining deltas to insert
      into knits. This avoids the O(N^3) behavior of difflib. Patience
      diff should be O(N^2). (Cheuksan Edward Wang, #65714)

    * Running ``bzr log`` on nonexistent file gives an error instead of the
      entire log history. (Cheuksan Edward Wang #50793)

    * ``bzr cat`` can look up contents of removed or renamed files. If the
      pathname is ambiguous, i.e. the files in the old and new trees have
      different id's, the default is the file in the new tree. The user can
      use "--name-from-revision" to select the file in the old tree.
      (Cheuksan Edward Wang, #30190)

  TESTING:

    * TestingHTTPRequestHandler really handles the Range header
      (previously it was ignoring it and returning the whole file,).

bzr 0.12  2006-10-30
--------------------

  INTERNALS:

    * Clean up ``bzr selftest --benchmark bundle`` to correct an import,
      and remove benchmarks that take longer than 10min to run.
      (John Arbash Meinel)
  
bzr 0.12rc1  2006-10-23
-----------------------

  IMPROVEMENTS:

    * ``bzr log`` now shows dotted-decimal revision numbers for all revisions,
      rather than just showing a decimal revision number for revisions on the
      mainline. These revision numbers are not yet accepted as input into bzr
      commands such as log, diff etc. (Robert Collins)

    * revisions can now be specified using dotted-decimal revision numbers.
      For instance, ``bzr diff -r 1.2.1..1.2.3``. (Robert Collins)

    * ``bzr help commands`` output is now shorter (Aaron Bentley)

    * ``bzr`` now uses lazy importing to reduce the startup time. This has
      a moderate effect on lots of actions, especially ones that have
      little to do. For example ``bzr rocks`` time is down to 116ms from
      283ms. (John Arbash Meinel)

    * New Registry class to provide name-to-object registry-like support,
      for example for schemes where plugins can register new classes to
      do certain tasks (e.g. log formatters). Also provides lazy registration
      to allow modules to be loaded on request.
      (John Arbash Meinel, Adeodato Simó)

  API INCOMPATABILITY:
  
    * LogFormatter subclasses show now expect the 'revno' parameter to 
      show() to be a string rather than an int. (Robert Collins)

  INTERNALS:

    * ``TestCase.run_bzr``, ``run_bzr_captured``, and ``run_bzr_subprocess``
      can take a ``working_dir='foo'`` parameter, which will change directory 
      for the command. (John Arbash Meinel)

    * ``bzrlib.lazy_regex.lazy_compile`` can be used to create a proxy
      around a regex, which defers compilation until first use. 
      (John Arbash Meinel)

    * ``TestCase.run_bzr_subprocess`` defaults to supplying the
      ``--no-plugins`` parameter to ensure test reproducability, and avoid
      problems with system-wide installed plugins. (John Arbash Meinel)

    * Unique tree root ids are now supported. Newly created trees still
      use the common root id for compatibility with bzr versions before 0.12.
      (Aaron Bentley)

    * ``WorkingTree.set_root_id(None)`` is now deprecated. Please
      pass in ``inventory.ROOT_ID`` if you want the default root id value.
      (Robert Collins, John Arbash Meinel)

    * New method ``WorkingTree.flush()`` which will write the current memory
      inventory out to disk. At the same time, ``read_working_inventory`` will
      no longer trash the current tree inventory if it has been modified within
      the current lock, and the tree will now ``flush()`` automatically on
      ``unlock()``. ``WorkingTree.set_root_id()`` has been updated to take
      advantage of this functionality. (Robert Collins, John Arbash Meinel)

    * ``bzrlib.tsort.merge_sorted`` now accepts ``generate_revnos``. This
      parameter will cause it to add another column to its output, which
      contains the dotted-decimal revno for each revision, as a tuple.
      (Robert Collins)

    * ``LogFormatter.show_merge`` is deprecated in favour of
      ``LogFormatter.show_merge_revno``. (Robert Collins)

  BUG FIXES:

    * Avoid circular imports by creating a deprecated function for
      ``bzrlib.tree.RevisionTree``. Callers should have been using
      ``bzrlib.revisontree.RevisionTree`` anyway. (John Arbash Meinel,
      #63360, #66349)

    * Don't use ``socket.MSG_WAITALL`` as it doesn't exist on all
      platforms. (Martin Pool, #66356)

    * Don't require ``Content-Type`` in range responses. Assume they are a
      single range if ``Content-Type`` does not exist.
      (John Arbash Meinel, #62473)

    * bzr branch/pull no longer complain about progress bar cleanup when
      interrupted during fetch.  (Aaron Bentley, #54000)

    * ``WorkingTree.set_parent_trees()`` uses the trees to directly write
      the basis inventory, rather than going through the repository. This
      allows us to have 1 inventory read, and 2 inventory writes when
      committing a new tree. (John Arbash Meinel)

    * When reverting, files that are not locally modified that do not exist
      in the target are deleted, not just unversioned (Aaron Bentley)

    * When trying to acquire a lock, don't fail immediately. Instead, try
      a few times (up to 1 hour) before timing out. Also, report why the
      lock is unavailable (John Arbash Meinel, #43521, #49556)

    * Leave HttpTransportBase daughter classes decides how they
      implement cloning. (Vincent Ladeuil, #61606)

    * diff3 does not indicate conflicts on clean merge. (Aaron Bentley)

    * If a commit fails, the commit message is stored in a file at the root of
      the tree for later commit. (Cheuksan Edward Wang, Stefan Metzmacher,
      #32054)

  TESTING:

    * New test base class TestCaseWithMemoryTransport offers memory-only
      testing facilities: its not suitable for tests that need to mutate disk
      state, but most tests should not need that and should be converted to
      TestCaseWithMemoryTransport. (Robert Collins)

    * ``TestCase.make_branch_and_memory_tree`` now takes a format
      option to set the BzrDir, Repository and Branch formats of the
      created objects. (Robert Collins, John Arbash Meinel)

bzr 0.11  2006-10-02
--------------------

    * Smart server transport test failures on windows fixed. (Lukáš Lalinský).

bzr 0.11rc2  2006-09-27
-----------------------

  BUG FIXES:

    * Test suite hangs on windows fixed. (Andrew Bennets, Alexander Belchenko).
    
    * Commit performance regression fixed. (Aaron Bentley, Robert Collins, John
      Arbash Meinel).

bzr 0.11rc1  2006-09-25
-----------------------

  IMPROVEMENTS:

    * Knit files now wait to create their contents until the first data is
      added. The old code used to create an empty .knit and a .kndx with just
      the header. However, this caused a lot of extra round trips over sftp.
      This can change the time for ``bzr push`` to create a new remote branch
      from 160s down to 100s. This also affects ``bzr commit`` performance when
      adding new files, ``bzr commit`` on a new kernel-like tree drops from 50s
      down to 40s (John Arbash Meinel, #44692)

    * When an entire subtree has been deleted, commit will now report that
      just the top of the subtree has been deleted, rather than reporting
      all the individual items. (Robert Collins)

    * Commit performs one less XML parse. (Robert Collins)

    * ``bzr checkout`` now operates on readonly branches as well
      as readwrite branches. This fixes bug #39542. (Robert Collins)

    * ``bzr bind`` no longer synchronises history with the master branch.
      Binding should be followed by an update or push to synchronise the 
      two branches. This is closely related to the fix for bug #39542.
      (Robert Collins)

    * ``bzrlib.lazy_import.lazy_import`` function to create on-demand 
      objects.  This allows all imports to stay at the global scope, but
      modules will not actually be imported if they are not used.
      (John Arbash Meinel)

    * Support ``bzr://`` and ``bzr+ssh://`` urls to work with the new RPC-based
      transport which will be used with the upcoming high-performance smart
      server. The new command ``bzr serve`` will invoke bzr in server mode,
      which processes these requests. (Andrew Bennetts, Robert Collins, Martin
      Pool)

    * New command ``bzr version-info`` which can be used to get a summary
      of the current state of the tree. This is especially useful as part
      of a build commands. See ``doc/version_info.txt`` for more information 
      (John Arbash Meinel)

  BUG FIXES:

    * ``'bzr inventory [FILE...]'`` allows restricting the file list to a
      specific set of files. (John Arbash Meinel, #3631)

    * Don't abort when annotating empty files (John Arbash Meinel, #56814)

    * Add ``Stanza.to_unicode()`` which can be passed to another Stanza
      when nesting stanzas. Also, add ``read_stanza_unicode`` to handle when
      reading a nested Stanza. (John Arbash Meinel)

    * Transform._set_mode() needs to stat the right file. 
      (John Arbash Meinel, #56549)

    * Raise WeaveFormatError rather than StopIteration when trying to read
      an empty Weave file. (John Arbash Meinel, #46871)

    * Don't access e.code for generic URLErrors, only HTTPErrors have .code.
      (Vincent Ladeuil, #59835)

    * Handle boundary="" lines properly to allow access through a Squid proxy.
      (John Arbash Meinel, #57723)

    * revert now removes newly-added directories (Aaron Bentley, #54172)

    * ``bzr upgrade sftp://`` shouldn't fail to upgrade v6 branches if there 
      isn't a working tree. (David Allouche, #40679)

    * Give nicer error messages when a user supplies an invalid --revision
      parameter. (John Arbash Meinel, #55420)

    * Handle when LANG is not recognized by python. Emit a warning, but
      just revert to using 'ascii'. (John Arbash Meinel, #35392)

    * Don't use ``preexec_fn`` on win32, as it is not supported by subprocess.
      (John Arbash Meinel)

    * Skip specific tests when the dependencies aren't met. This includes
      some ``setup.py`` tests when ``python-dev`` is not available, and
      some tests that depend on paramiko. (John Arbash Meinel, Mattheiu Moy)

    * Fallback to Paramiko properly, if no ``ssh`` executable exists on
      the system. (Andrew Bennetts, John Arbash Meinel)

    * ``Branch.bind(other_branch)`` no longer takes a write lock on the
      other branch, and will not push or pull between the two branches.
      API users will need to perform a push or pull or update operation if they
      require branch synchronisation to take place. (Robert Collins, #47344)

    * When creating a tarball or zipfile export, export unicode names as utf-8
      paths. This may not work perfectly on all platforms, but has the best
      chance of working in the common case. (John Arbash Meinel, #56816)

    * When committing, only files that exist in working tree or basis tree
      may be specified (Aaron Bentley, #50793)

  PORTABILITY:

    * Fixes to run on Python 2.5 (Brian M. Carlson, Martin Pool, Marien Zwart)

  INTERNALS:

    * TestCaseInTempDir now creates a separate directory for HOME, rather
      than having HOME set to the same location as the working directory.
      (John Arbash Meinel)

    * ``run_bzr_subprocess()`` can take an optional ``env_changes={}`` parameter,
      which will update os.environ inside the spawned child. It also can
      take a ``universal_newlines=True``, which helps when checking the output
      of the command. (John Arbash Meinel)

    * Refactor SFTP vendors to allow easier re-use when ssh is used. 
      (Andrew Bennetts)

    * ``Transport.list_dir()`` and ``Transport.iter_files_recursive()`` should always
      return urlescaped paths. This is now tested (there were bugs in a few
      of the transports) (Andrew Bennetts, David Allouche, John Arbash Meinel)

    * New utility function ``symbol_versioning.deprecation_string``. Returns the
      formatted string for a callable, deprecation format pair. (Robert Collins)

    * New TestCase helper applyDeprecated. This allows you to call a callable
      which is deprecated without it spewing to the screen, just by supplying
      the deprecation format string issued for it. (Robert Collins)

    * Transport.append and Transport.put have been deprecated in favor of
      ``.append_bytes``, ``.append_file``, ``.put_bytes``, and
      ``.put_file``. This removes the ambiguity in what type of object the
      functions take.  ``Transport.non_atomic_put_{bytes,file}`` has also
      been added. Which works similarly to ``Transport.append()`` except for
      SFTP, it doesn't have a round trip when opening the file. Also, it
      provides functionality for creating a parent directory when trying
      to create a file, rather than raise NoSuchFile and forcing the
      caller to repeat their request.
      (John Arbash Meinel)

    * WorkingTree has a new api ``unversion`` which allow the unversioning of
      entries by their file id. (Robert Collins)

    * ``WorkingTree.pending_merges`` is deprecated.  Please use the
      ``get_parent_ids`` (introduced in 0.10) method instead. (Robert Collins)

    * WorkingTree has a new ``lock_tree_write`` method which locks the branch for
      read rather than write. This is appropriate for actions which only need
      the branch data for reference rather than mutation. A new decorator
      ``needs_tree_write_lock`` is provided in the workingtree module. Like the
      ``needs_read_lock`` and ``needs_write_lock`` decorators this allows static 
      declaration of the locking requirements of a function to ensure that
      a lock is taken out for casual scripts. (Robert Collins, #54107)

    * All WorkingTree methods which write to the tree, but not to the branch
      have been converted to use ``needs_tree_write_lock`` rather than 
      ``needs_write_lock``. Also converted is the revert, conflicts and tree
      transform modules. This provides a modest performance improvement on 
      metadir style trees, due to the reduce lock-acquisition, and a more
      significant performance improvement on lightweight checkouts from 
      remote branches, where trivial operations used to pay a significant 
      penalty. It also provides the basis for allowing readonly checkouts.
      (Robert Collins)

    * Special case importing the standard library 'copy' module. This shaves
      off 40ms of startup time, while retaining compatibility. See:
      ``bzrlib/inspect_for_copy.py`` for more details. (John Arbash Meinel)

    * WorkingTree has a new parent class MutableTree which represents the 
      specialisations of Tree which are able to be altered. (Robert Collins)

    * New methods mkdir and ``put_file_bytes_non_atomic`` on MutableTree that
      mutate the tree and its contents. (Robert Collins)

    * Transport behaviour at the root of the URL is now defined and tested.
      (Andrew Bennetts, Robert Collins)

  TESTING:

    * New test helper classs MemoryTree. This is typically accessed via
      ``self.make_branch_and_memory_tree()`` in test cases. (Robert Collins)
      
    * Add ``start_bzr_subprocess`` and ``stop_bzr_subprocess`` to allow test
      code to continue running concurrently with a subprocess of bzr.
      (Andrew Bennetts, Robert Collins)

    * Add a new method ``Transport.get_smart_client()``. This is provided to
      allow upgrades to a richer interface than the VFS one provided by
      Transport. (Andrew Bennetts, Martin Pool)

bzr 0.10  2006-08-29
--------------------
  
  IMPROVEMENTS:
    * 'merge' now takes --uncommitted, to apply uncommitted changes from a
      tree.  (Aaron Bentley)
  
    * 'bzr add --file-ids-from' can be used to specify another path to use
      for creating file ids, rather than generating all new ones. Internally,
      the 'action' passed to ``smart_add_tree()`` can return ``file_ids`` that
      will be used, rather than having bzrlib generate new ones.
      (John Arbash Meinel, #55781)

    * ``bzr selftest --benchmark`` now allows a ``--cache-dir`` parameter.
      This will cache some of the intermediate trees, and decrease the
      setup time for benchmark tests. (John Arbash Meinel)

    * Inverse forms are provided for all boolean options.  For example,
      --strict has --no-strict, --no-recurse has --recurse (Aaron Bentley)

    * Serialize out Inventories directly, rather than using ElementTree.
      Writing out a kernel sized inventory drops from 2s down to ~350ms.
      (Robert Collins, John Arbash Meinel)

  BUG FIXES:

    * Help diffutils 2.8.4 get along with binary tests (Marien Zwart: #57614)

    * Change LockDir so that if the lock directory doesn't exist when
      ``lock_write()`` is called, an attempt will be made to create it.
      (John Arbash Meinel, #56974)

    * ``bzr uncommit`` preserves pending merges. (John Arbash Meinel, #57660)

    * Active FTP transport now works as intended. (ghozzy, #56472)

    * Really fix mutter() so that it won't ever raise a UnicodeError.
      It means it is possible for ~/.bzr.log to contain non UTF-8 characters.
      But it is a debugging log, not a real user file.
      (John Arbash Meinel, #56947, #53880)

    * Change Command handle to allow Unicode command and options.
      At present we cannot register Unicode command names, so we will get
      BzrCommandError('unknown command'), or BzrCommandError('unknown option')
      But that is better than a UnicodeError + a traceback.
      (John Arbash Meinel, #57123)

    * Handle TZ=UTC properly when reading/writing revisions.
      (John Arbash Meinel, #55783, #56290)

    * Use ``GPG_TTY`` to allow gpg --cl to work with gpg-agent in a pipeline,
      (passing text to sign in on stdin). (John Arbash Meinel, #54468)

    * External diff does the right thing for binaries even in foreign 
      languages. (John Arbash Meinel, #56307)

    * Testament handles more cases when content is unicode. Specific bug was
      in handling of revision properties.
      (John Arbash Meinel, Holger Krekel, #54723)

    * The bzr selftest was failing on installed versions due to a bug in a new
      test helper. (John Arbash Meinel, Robert Collins, #58057)

  INTERNALS:

    * ``bzrlib.cache_utf8`` contains ``encode()`` and ``decode()`` functions
      which can be used to cache the conversion between utf8 and Unicode.
      Especially helpful for some of the knit annotation code, which has to
      convert revision ids to utf8 to annotate lines in storage.
      (John Arbash Meinel)

    * ``setup.py`` now searches the filesystem to find all packages which
      need to be installed. This should help make the life of packagers
      easier. (John Arbash Meinel)

bzr 0.9.0  2006-08-11
---------------------

  SURPRISES:

   * The hard-coded built-in ignore rules have been removed. There are
     now two rulesets which are enforced. A user global one in 
     ``~/.bazaar/ignore`` which will apply to every tree, and the tree
     specific one '.bzrignore'.
     ``~/.bazaar/ignore`` will be created if it does not exist, but with
     a more conservative list than the old default.
     This fixes bugs with default rules being enforced no matter what. 
     The old list of ignore rules from bzr is available by
     running 'bzr ignore --old-default-rules'.
     (Robert Collins, Martin Pool, John Arbash Meinel)

   * 'branches.conf' has been changed to 'locations.conf', since it can apply
     to more locations than just branch locations.
     (Aaron Bentley)
   
  IMPROVEMENTS:

   * The revision specifier "revno:" is extended to accept the syntax
     revno:N:branch. For example,
     revno:42:http://bazaar-vcs.org/bzr/bzr.dev/ means revision 42 in
     bzr.dev.  (Matthieu Moy)

   * Tests updates to ensure proper URL handling, UNICODE support, and
     proper printing when the user's terminal encoding cannot display 
     the path of a file that has been versioned.
     ``bzr branch`` can take a target URL rather than only a local directory.
     ``Branch.get_parent()/set_parent()`` now save a relative path if possible,
     and normalize the parent based on root, allowing access across
     different transports. (John Arbash Meinel, Wouter van Heyst, Martin Pool)
     (Malone #48906, #42699, #40675, #5281, #3980, #36363, #43689,
     #42517, #42514)

   * On Unix, detect terminal width using an ioctl not just $COLUMNS.
     Use terminal width for single-line logs from ``bzr log --line`` and
     pending-merge display.  (Robert Widhopf-Fenk, Gustavo Niemeyer)
     (Malone #3507)

   * On Windows, detect terminal width using GetConsoleScreenBufferInfo.
     (Alexander Belchenko)

   * Speedup improvement for 'date:'-revision search. (Guillaume Pinot).

   * Show the correct number of revisions pushed when pushing a new branch.
     (Robert Collins).

   * 'bzr selftest' now shows a progress bar with the number of tests, and 
     progress made. 'make check' shows tests in -v mode, to be more useful
     for the PQM status window. (Robert Collins).
     When using a progress bar, failed tests are printed out, rather than
     being overwritten by the progress bar until the suite finishes.
     (John Arbash Meinel)

   * 'bzr selftest --benchmark' will run a new benchmarking selftest.
     'bzr selftest --benchmark --lsprof-timed' will use lsprofile to generate
     profile data for the individual profiled calls, allowing for fine
     grained analysis of performance.
     (Robert Collins, Martin Pool).

   * 'bzr commit' shows a progress bar. This is useful for commits over sftp
     where commit can take an appreciable time. (Robert Collins)

   * 'bzr add' is now less verbose in telling you what ignore globs were
     matched by files being ignored. Instead it just tells you how many 
     were ignored (because you might reasonably be expecting none to be
     ignored). 'bzr add -v' is unchanged and will report every ignored
     file. (Robert Collins).

   * ftp now has a test server if medusa is installed. As part of testing,
     ftp support has been improved, including support for supplying a
     non-standard port. (John Arbash Meinel).

   * 'bzr log --line' shows the revision number, and uses only the
     first line of the log message (#5162, Alexander Belchenko;
     Matthieu Moy)

   * 'bzr status' has had the --all option removed. The 'bzr ls' command
     should be used to retrieve all versioned files. (Robert Collins)

   * 'bzr bundle OTHER/BRANCH' will create a bundle which can be sent
     over email, and applied on the other end, while maintaining ancestry.
     This bundle can be applied with either 'bzr merge' or 'bzr pull',
     the same way you would apply another branch.
     (John Arbash Meinel, Aaron Bentley)
  
   * 'bzr whoami' can now be used to set your identity from the command line,
     for a branch or globally.  (Robey Pointer)

   * 'bzr checkout' now aliased to 'bzr co', and 'bzr annotate' to 'bzr ann'.
     (Michael Ellerman)

   * 'bzr revert DIRECTORY' now reverts the contents of the directory as well.
     (Aaron Bentley)

   * 'bzr get sftp://foo' gives a better error when paramiko is not present.
     Also updates things like 'http+pycurl://' if pycurl is not present.
     (John Arbash Meinel) (Malone #47821, #52204)

   * New env variable ``BZR_PROGRESS_BAR``, sets the default progress bar type.
     Can be set to 'none' or 'dummy' to disable the progress bar, 'dots' or 
     'tty' to create the respective type. (John Arbash Meinel, #42197, #51107)

   * Improve the help text for 'bzr diff' to explain what various options do.
     (John Arbash Meinel, #6391)

   * 'bzr uncommit -r 10' now uncommits revisions 11.. rather than uncommitting
     revision 10. This makes -r10 more in line with what other commands do.
     'bzr uncommit' also now saves the pending merges of the revisions that
     were removed. So it is safe to uncommit after a merge, fix something,
     and commit again. (John Arbash Meinel, #32526, #31426)

   * 'bzr init' now also works on remote locations.
     (Wouter van Heyst, #48904)

   * HTTP support has been updated. When using pycurl we now support 
     connection keep-alive, which reduces dns requests and round trips.
     And for both urllib and pycurl we support multi-range requests, 
     which decreases the number of round-trips. Performance results for
     ``bzr branch http://bazaar-vcs.org/bzr/bzr.dev/`` indicate
     http branching is now 2-3x faster, and ``bzr pull`` in an existing 
     branch is as much as 4x faster.
     (Michael Ellerman, Johan Rydberg, John Arbash Meinel, #46768)

   * Performance improvements for sftp. Branching and pulling are now up to
     2x faster. Utilize paramiko.readv() support for async requests if it
     is available (paramiko > 1.6) (John Arbash Meinel)

  BUG FIXES:

    * Fix shadowed definition of TestLocationConfig that caused some 
      tests not to run.
      (Erik Bågfors, Michael Ellerman, Martin Pool, #32587)

    * Fix unnecessary requirement of sign-my-commits that it be run from
      a working directory.  (Martin Pool, Robert Collins)

    * 'bzr push location' will only remember the push location if it succeeds
      in connecting to the remote location. (John Arbash Meinel, #49742)

    * 'bzr revert' no longer toggles the executable bit on win32
      (John Arbash Meinel, #45010)

    * Handle broken pipe under win32 correctly. (John Arbash Meinel)
    
    * sftp tests now work correctly on win32 if you have a newer paramiko
      (John Arbash Meinel)

    * Cleanup win32 test suite, and general cleanup of places where
      file handles were being held open. (John Arbash Meinel)

    * When specifying filenames for 'diff -r x..y', the name of the file in the
      working directory can be used, even if its name is different in both x
      and y.

    * File-ids containing single- or double-quotes are handled correctly by
      push. (Aaron Bentley, #52227)

    * Normalize unicode filenames to ensure cross-platform consistency.
      (John Arbash Meinel, #43689)

    * The argument parser can now handle '-' as an argument. Currently
      no code interprets it specially (it is mostly handled as a file named 
      '-'). But plugins, and future operations can use it.
      (John Arbash meinel, #50984)

    * Bundles can properly read binary files with a plain '\r' in them.
      (John Arbash Meinel, #51927)

    * Tuning ``iter_entries()`` to be more efficient (John Arbash Meinel, #5444)

    * Lots of win32 fixes (the test suite passes again).
      (John Arbash Meinel, #50155)

    * Handle openbsd returning None for sys.getfilesystemencoding() (#41183) 

    * Support ftp APPE (append) to allow Knits to be used over ftp (#42592)

    * Removals are only committed if they match the filespec (or if there is
      no filespec).  (#46635, Aaron Bentley)

    * smart-add recurses through all supplied directories 
      (John Arbash Meinel, #52578)

    * Make the bundle reader extra lines before and after the bundle text.
      This allows you to parse an email with the bundle inline.
      (John Arbash Meinel, #49182)

    * Change the file id generator to squash a little bit more. Helps when
      working with long filenames on windows. (Also helps for unicode filenames
      not generating hidden files). (John Arbash Meinel, #43801)

    * Restore terminal mode on C-c while reading sftp password.  (#48923, 
      Nicholas Allen, Martin Pool)

    * Timestamps are rounded to 1ms, and revision entries can be recreated
      exactly. (John Arbash Meinel, Jamie Wilkinson, #40693)

    * Branch.base has changed to a URL, but ~/.bazaar/locations.conf should
      use local paths, since it is user visible (John Arbash Meinel, #53653)

    * ``bzr status foo`` when foo was unversioned used to cause a full delta
      to be generated (John Arbash Meinel, #53638)

    * When reading revision properties, an empty value should be considered
      the empty string, not None (John Arbash Meinel, #47782)

    * ``bzr diff --diff-options`` can now handle binary files being changed.
      Also, the output is consistent when --diff-options is not supplied.
      (John Arbash Meinel, #54651, #52930)

    * Use the right suffixes for loading plugins (John Arbash Meinel, #51810)

    * Fix ``Branch.get_parent()`` to handle the case when the parent is not 
      accessible (John Arbash Meinel, #52976)

  INTERNALS:

    * Combine the ignore rules into a single regex rather than looping over
      them to reduce the threshold where  N^2 behaviour occurs in operations
      like status. (Jan Hudec, Robert Collins).

    * Appending to ``bzrlib.DEFAULT_IGNORE`` is now deprecated. Instead, use
      one of the add functions in bzrlib.ignores. (John Arbash Meinel)

    * 'bzr push' should only push the ancestry of the current revision, not
      all of the history in the repository. This is especially important for
      shared repositories. (John Arbash Meinel)

    * ``bzrlib.delta.compare_trees`` now iterates in alphabetically sorted order,
      rather than randomly walking the inventories. (John Arbash Meinel)

    * Doctests are now run in temporary directories which are cleaned up when
      they finish, rather than using special ScratchDir/ScratchBranch objects.
      (Martin Pool)

    * Split ``check`` into separate methods on the branch and on the repository,
      so that it can be specialized in ways that are useful or efficient for
      different formats.  (Martin Pool, Robert Collins)

    * Deprecate ``Repository.all_revision_ids``; most methods don't really need
      the global revision graph but only that part leading up to a particular
      revision.  (Martin Pool, Robert Collins)

    * Add a BzrDirFormat ``control_formats`` list which allows for control formats
      that do not use '.bzr' to store their data - i.e. '.svn', '.hg' etc.
      (Robert Collins, Jelmer Vernooij).

    * ``bzrlib.diff.external_diff`` can be redirected to any file-like object.
      Uses subprocess instead of spawnvp.
      (James Henstridge, John Arbash Meinel, #4047, #48914)

    * New command line option '--profile-imports', which will install a custom
      importer to log time to import modules and regex compilation time to 
      sys.stderr (John Arbash Meinel)

    * 'EmptyTree' is now deprecated, please use ``repository.revision_tree(None)``
      instead. (Robert Collins)

    * "RevisionTree" is now in bzrlib/revisiontree.py. (Robert Collins)

bzr 0.8.2  2006-05-17
---------------------
  
  BUG FIXES:
   
    * setup.py failed to install launchpad plugin.  (Martin Pool)

bzr 0.8.1  2006-05-16
---------------------

  BUG FIXES:

    * Fix failure to commit a merge in a checkout.  (Martin Pool, 
      Robert Collins, Erik Bågfors, #43959)

    * Nicer messages from 'commit' in the case of renames, and correct
      messages when a merge has occured. (Robert Collins, Martin Pool)

    * Separate functionality from assert statements as they are skipped in
      optimized mode of python. Add the same check to pending merges.
      (Olaf Conradi, #44443)

  CHANGES:

    * Do not show the None revision in output of bzr ancestry. (Olaf Conradi)

    * Add info on standalone branches without a working tree.
      (Olaf Conradi, #44155)

    * Fix bug in knits when raising InvalidRevisionId. (Olaf Conradi, #44284)

  CHANGES:

    * Make editor invocation comply with Debian Policy. First check
      environment variables VISUAL and EDITOR, then try editor from
      alternatives system. If that all fails, fall back to the pre-defined
      list of editors. (Olaf Conradi, #42904)

  NEW FEATURES:

    * New 'register-branch' command registers a public branch into 
      Launchpad.net, where it can be associated with bugs, etc.
      (Martin Pool, Bjorn Tillenius, Robert Collins)

  INTERNALS:

    * New public api in InventoryEntry - ``describe_change(old, new)`` which
      provides a human description of the changes between two old and
      new. (Robert Collins, Martin Pool)

  TESTING:

    * Fix test case for bzr info in upgrading a standalone branch to metadir,
      uses bzrlib api now. (Olaf Conradi)

bzr 0.8  2006-05-08
-------------------

  NOTES WHEN UPGRADING:

    Release 0.8 of bzr introduces a new format for history storage, called
    'knit', as an evolution of to the 'weave' format used in 0.7.  Local 
    and remote operations are faster using knits than weaves.  Several
    operations including 'init', 'init-repo', and 'upgrade' take a 
    --format option that controls this.  Branching from an existing branch
    will keep the same format.

    It is possible to merge, pull and push between branches of different
    formats but this is slower than moving data between homogenous
    branches.  It is therefore recommended (but not required) that you
    upgrade all branches for a project at the same time.  Information on
    formats is shown by 'bzr info'.

    bzr 0.8 now allows creation of 'repositories', which hold the history 
    of files and revisions for several branches.  Previously bzr kept all
    the history for a branch within the .bzr directory at the root of the
    branch, and this is still the default.  To create a repository, use
    the new 'bzr init-repo' command.  Branches exist as directories under
    the repository and contain just a small amount of information
    indicating the current revision of the branch.

    bzr 0.8 also supports 'checkouts', which are similar to in cvs and
    subversion.  Checkouts are associated with a branch (optionally in a
    repository), which contains all the historical information.  The
    result is that a checkout can be deleted without losing any
    already-committed revisions.  A new 'update' command is also available. 

    Repositories and checkouts are not supported with the 0.7 storage
    format.  To use them you must upgrad to either knits, or to the
    'metaweave' format, which uses weaves but changes the .bzr directory
    arrangement.
    

  IMPROVEMENTS:

    * Sftp paths can now be relative, or local, according to the lftp
      convention. Paths now take the form::

          sftp://user:pass@host:port/~/relative/path
          or
          sftp://user:pass@host:port/absolute/path

    * The FTP transport now tries to reconnect after a temporary
      failure. ftp put is made atomic. (Matthieu Moy)

    * The FTP transport now maintains a pool of connections, and
      reuses them to avoid multiple connections to the same host (like
      sftp did). (Daniel Silverstone)

    * The ``bzr_man.py`` file has been removed. To create the man page now,
      use ``./generate_docs.py man``. The new program can also create other files.
      Run ``python generate_docs.py --help`` for usage information.
      (Hans Ulrich Niedermann & James Blackwell).

    * Man Page now gives full help (James Blackwell).
      Help also updated to reflect user config now being stored in .bazaar
      (Hans Ulrich Niedermann)

    * It's now possible to set aliases in bazaar.conf (Erik Bågfors)

    * Pull now accepts a --revision argument (Erik Bågfors)

    * ``bzr re-sign`` now allows multiple revisions to be supplied on the command
      line. You can now use the following command to sign all of your old
      commits::

        find .bzr/revision-store// -name my@email-* \
          | sed 's/.*\/\/..\///' \
          | xargs bzr re-sign

    * Upgrade can now upgrade over the network. (Robert Collins)

    * Two new commands 'bzr checkout' and 'bzr update' allow for CVS/SVN-alike
      behaviour.  By default they will cache history in the checkout, but
      with --lightweight almost all data is kept in the master branch.
      (Robert Collins)

    * 'revert' unversions newly-versioned files, instead of deleting them.

    * 'merge' is more robust.  Conflict messages have changed.

    * 'merge' and 'revert' no longer clobber existing files that end in '~' or
      '.moved'.

    * Default log format can be set in configuration and plugins can register
      their own formatters. (Erik Bågfors)

    * New 'reconcile' command will check branch consistency and repair indexes
      that can become out of sync in pre 0.8 formats. (Robert Collins,
      Daniel Silverstone)

    * New 'bzr init --format' and 'bzr upgrade --format' option to control 
      what storage format is created or produced.  (Robert Collins, 
      Martin Pool)

    * Add parent location to 'bzr info', if there is one.  (Olaf Conradi)

    * New developer commands 'weave-list' and 'weave-join'.  (Martin Pool)

    * New 'init-repository' command, plus support for repositories in 'init'
      and 'branch' (Aaron Bentley, Erik Bågfors, Robert Collins)

    * Improve output of 'info' command. Show all relevant locations related to
      working tree, branch and repository. Use kibibytes for binary quantities.
      Fix off-by-one error in missing revisions of working tree.  Make 'info'
      work on branches, repositories and remote locations.  Show locations
      relative to the shared repository, if applicable.  Show locking status
      of locations.  (Olaf Conradi)

    * Diff and merge now safely handle binary files. (Aaron Bentley)

    * 'pull' and 'push' now normalise the revision history, so that any two
      branches with the same tip revision will have the same output from 'log'.
      (Robert Collins)

    * 'merge' accepts --remember option to store parent location, like 'push'
      and 'pull'. (Olaf Conradi)

    * bzr status and diff when files given as arguments do not exist
      in the relevant trees.  (Martin Pool, #3619)

    * Add '.hg' to the default ignore list.  (Martin Pool)

    * 'knit' is now the default disk format. This improves disk performance and
      utilization, increases incremental pull performance, robustness with SFTP
      and allows checkouts over SFTP to perform acceptably. 
      The initial Knit code was contributed by Johan Rydberg based on a
      specification by Martin Pool.
      (Robert Collins, Aaron Bentley, Johan Rydberg, Martin Pool).

    * New tool to generate all-in-one html version of the manual.  (Alexander
      Belchenko)

    * Hitting CTRL-C while doing an SFTP push will no longer cause stale locks
      to be left in the SFTP repository. (Robert Collins, Martin Pool).

    * New option 'diff --prefix' to control how files are named in diff
      output, with shortcuts '-p0' and '-p1' corresponding to the options for 
      GNU patch.  (Alexander Belchenko, Goffredo Baroncelli, Martin Pool)

    * Add --revision option to 'annotate' command.  (Olaf Conradi)

    * If bzr shows an unexpected revision-history after pulling (perhaps due
      to a reweave) it can now be corrected by 'bzr reconcile'.
      (Robert Collins)

  CHANGES:

    * Commit is now verbose by default, and shows changed filenames and the 
      new revision number.  (Robert Collins, Martin Pool)

    * Unify 'mv', 'move', 'rename'.  (Matthew Fuller, #5379)

    * 'bzr -h' shows help.  (Martin Pool, Ian Bicking, #35940)

    * Make 'pull' and 'push' remember location on failure using --remember.
      (Olaf Conradi)

    * For compatibility, make old format for using weaves inside metadir
      available as 'metaweave' format.  Rename format 'metadir' to 'default'.
      Clean up help for option --format in commands 'init', 'init-repo' and
      'upgrade'.  (Olaf Conradi)

  INTERNALS:
  
    * The internal storage of history, and logical branch identity have now
      been split into Branch, and Repository. The common locking and file 
      management routines are now in bzrlib.lockablefiles. 
      (Aaron Bentley, Robert Collins, Martin Pool)

    * Transports can now raise DependencyNotPresent if they need a library
      which is not installed, and then another implementation will be 
      tried.  (Martin Pool)

    * Remove obsolete (and no-op) `decode` parameter to `Transport.get`.  
      (Martin Pool)

    * Using Tree Transform for merge, revert, tree-building

    * WorkingTree.create, Branch.create, ``WorkingTree.create_standalone``,
      Branch.initialize are now deprecated. Please see ``BzrDir.create_*`` for
      replacement API's. (Robert Collins)

    * New BzrDir class represents the .bzr control directory and manages
      formatting issues. (Robert Collins)

    * New repository.InterRepository class encapsulates Repository to 
      Repository actions and allows for clean selection of optimised code
      paths. (Robert Collins)

    * ``bzrlib.fetch.fetch`` and ``bzrlib.fetch.greedy_fetch`` are now
      deprecated, please use ``branch.fetch`` or ``repository.fetch``
      depending on your needs. (Robert Collins)

    * deprecated methods now have a ``is_deprecated`` flag on them that can
      be checked, if you need to determine whether a given callable is 
      deprecated at runtime. (Robert Collins)

    * Progress bars are now nested - see
      ``bzrlib.ui.ui_factory.nested_progress_bar``.
      (Robert Collins, Robey Pointer)

    * New API call ``get_format_description()`` for each type of format.
      (Olaf Conradi)

    * Changed ``branch.set_parent()`` to accept None to remove parent.
      (Olaf Conradi)

    * Deprecated BzrError AmbiguousBase.  (Olaf Conradi)

    * WorkingTree.branch is now a read only property.  (Robert Collins)

    * bzrlib.ui.text.TextUIFactory now accepts a ``bar_type`` parameter which
      can be None or a factory that will create a progress bar. This is
      useful for testing or for overriding the bzrlib.progress heuristic.
      (Robert Collins)

    * New API method ``get_physical_lock_status()`` to query locks present on a
      transport.  (Olaf Conradi)

    * Repository.reconcile now takes a thorough keyword parameter to allow
      requesting an indepth reconciliation, rather than just a data-loss 
      check. (Robert Collins)

    * ``bzrlib.ui.ui_factory protocol`` now supports ``get_boolean`` to prompt
      the user for yes/no style input. (Robert Collins)

  TESTING:

    * SFTP tests now shortcut the SSH negotiation, reducing test overhead
      for testing SFTP protocol support. (Robey Pointer)

    * Branch formats are now tested once per implementation (see ``bzrlib.
      tests.branch_implementations``. This is analagous to the transport
      interface tests, and has been followed up with working tree,
      repository and BzrDir tests. (Robert Collins)

    * New test base class TestCaseWithTransport provides a transport aware
      test environment, useful for testing any transport-interface using
      code. The test suite option --transport controls the transport used
      by this class (when its not being used as part of implementation
      contract testing). (Robert Collins)

    * Close logging handler on disabling the test log. This will remove the
      handler from the internal list inside python's logging module,
      preventing shutdown from closing it twice.  (Olaf Conradi)

    * Move test case for uncommit to blackbox tests.  (Olaf Conradi)

    * ``run_bzr`` and ``run_bzr_captured`` now accept a 'stdin="foo"'
      parameter which will provide String("foo") to the command as its stdin.

bzr 0.7 2006-01-09
------------------

  CHANGES:

    * .bzrignore is excluded from exports, on the grounds that it's a bzr 
      internal-use file and may not be wanted.  (Jamie Wilkinson)

    * The "bzr directories" command were removed in favor of the new
      --kind option to the "bzr inventory" command.  To list all 
      versioned directories, now use "bzr inventory --kind directory".  
      (Johan Rydberg)

    * Under Windows configuration directory is now ``%APPDATA%\bazaar\2.0``
      by default. (John Arbash Meinel)

    * The parent of Bzr configuration directory can be set by ``BZR_HOME``
      environment variable. Now the path for it is searched in ``BZR_HOME``,
      then in HOME. Under Windows the order is: ``BZR_HOME``, ``APPDATA``
      (usually points to ``C:\Documents and Settings\User Name\Application Data``),
      ``HOME``. (John Arbash Meinel)

    * Plugins with the same name in different directories in the bzr plugin
      path are no longer loaded: only the first successfully loaded one is
      used. (Robert Collins)

    * Use systems' external ssh command to open connections if possible.  
      This gives better integration with user settings such as ProxyCommand.
      (James Henstridge)

    * Permissions on files underneath .bzr/ are inherited from the .bzr 
      directory. So for a shared repository, simply doing 'chmod -R g+w .bzr/'
      will mean that future file will be created with group write permissions.

    * configure.in and config.guess are no longer in the builtin default 
      ignore list.

    * '.sw[nop]' pattern ignored, to ignore vim swap files for nameless
      files.  (John Arbash Meinel, Martin Pool)

  IMPROVEMENTS:

    * "bzr INIT dir" now initializes the specified directory, and creates 
      it if it does not exist.  (John Arbash Meinel)

    * New remerge command (Aaron Bentley)

    * Better zsh completion script.  (Steve Borho)

    * 'bzr diff' now returns 1 when there are changes in the working 
      tree. (Robert Collins)

    * 'bzr push' now exists and can push changes to a remote location. 
      This uses the transport infrastructure, and can store the remote
      location in the ~/.bazaar/branches.conf configuration file.
      (Robert Collins)

    * Test directories are only kept if the test fails and the user requests
      that they be kept.

    * Tweaks to short log printing

    * Added branch nicks, new nick command, printing them in log output. 
      (Aaron Bentley)

    * If ``$BZR_PDB`` is set, pop into the debugger when an uncaught exception 
      occurs.  (Martin Pool)

    * Accept 'bzr resolved' (an alias for 'bzr resolve'), as this is
      the same as Subversion.  (Martin Pool)

    * New ftp transport support (on ftplib), for ftp:// and aftp:// 
      URLs.  (Daniel Silverstone)

    * Commit editor temporary files now start with ``bzr_log.``, to allow 
      text editors to match the file name and set up appropriate modes or 
      settings.  (Magnus Therning)

    * Improved performance when integrating changes from a remote weave.  
      (Goffredo Baroncelli)

    * Sftp will attempt to cache the connection, so it is more likely that
      a connection will be reused, rather than requiring multiple password
      requests.

    * bzr revno now takes an optional argument indicating the branch whose
      revno should be printed.  (Michael Ellerman)

    * bzr cat defaults to printing the last version of the file.  
      (Matthieu Moy, #3632)

    * New global option 'bzr --lsprof COMMAND' runs bzr under the lsprof 
      profiler.  (Denys Duchier)

    * Faster commits by reading only the headers of affected weave files. 
      (Denys Duchier)

    * 'bzr add' now takes a --dry-run parameter which shows you what would be
      added, but doesn't actually add anything. (Michael Ellerman)

    * 'bzr add' now lists how many files were ignored per glob.  add --verbose
      lists the specific files.  (Aaron Bentley)

    * 'bzr missing' now supports displaying changes in diverged trees and can
      be limited to show what either end of the comparison is missing.
      (Aaron Bently, with a little prompting from Daniel Silverstone)

  BUG FIXES:

    * SFTP can walk up to the root path without index errors. (Robert Collins)

    * Fix bugs in running bzr with 'python -O'.  (Martin Pool)

    * Error when run with -OO

    * Fix bug in reporting http errors that don't have an http error code.
      (Martin Pool)

    * Handle more cases of pipe errors in display commands

    * Change status to 3 for all errors

    * Files that are added and unlinked before committing are completely
      ignored by diff and status

    * Stores with some compressed texts and some uncompressed texts are now
      able to be used. (John A Meinel)

    * Fix for bzr pull failing sometimes under windows

    * Fix for sftp transport under windows when using interactive auth

    * Show files which are both renamed and modified as such in 'bzr 
      status' output.  (Daniel Silverstone, #4503)

    * Make annotate cope better with revisions committed without a valid 
      email address.  (Marien Zwart)

    * Fix representation of tab characters in commit messages.
      (Harald Meland)

    * List of plugin directories in ``BZR_PLUGIN_PATH`` environment variable is
      now parsed properly under Windows. (Alexander Belchenko)

    * Show number of revisions pushed/pulled/merged. (Robey Pointer)

    * Keep a cached copy of the basis inventory to speed up operations 
      that need to refer to it.  (Johan Rydberg, Martin Pool)

    * Fix bugs in bzr status display of non-ascii characters.
      (Martin Pool)

    * Remove Makefile.in from default ignore list.
      (Tollef Fog Heen, Martin Pool, #6413)

    * Fix failure in 'bzr added'.  (Nathan McCallum, Martin Pool)

  TESTING:

    * Fix selftest asking for passwords when there are no SFTP keys.  
      (Robey Pointer, Jelmer Vernooij) 

    * Fix selftest run with 'python -O'.  (Martin Pool)

    * Fix HTTP tests under Windows. (John Arbash Meinel)

    * Make tests work even if HOME is not set (Aaron Bentley)

    * Updated ``build_tree`` to use fixed line-endings for tests which read 
      the file cotents and compare. Make some tests use this to pass under
      Windows. (John Arbash Meinel)

    * Skip stat and symlink tests under Windows. (Alexander Belchenko)

    * Delay in selftest/testhashcash is now issued under win32 and Cygwin.
      (John Arbash Meinel)

    * Use terminal width to align verbose test output.  (Martin Pool)

    * Blackbox tests are maintained within the bzrlib.tests.blackbox directory.
      If adding a new test script please add that to
      ``bzrlib.tests.blackbox.__init__``. (Robert Collins)

    * Much better error message if one of the test suites can't be 
      imported.  (Martin Pool)

    * Make check now runs the test suite twice - once with the default locale,
      and once with all locales forced to C, to expose bugs. This is not 
      trivially done within python, so for now its only triggered by running
      Make check. Integrators and packagers who wish to check for full 
      platform support should run 'make check' to test the source.
      (Robert Collins)

    * Tests can now run TestSkipped if they can't execute for any reason.
      (Martin Pool) (NB: TestSkipped should only be raised for correctable
      reasons - see the wiki spec ImprovingBzrTestSuite).

    * Test sftp with relative, absolute-in-homedir and absolute-not-in-homedir
      paths for the transport tests. Introduce blackbox remote sftp tests that
      test the same permutations. (Robert Collins, Robey Pointer)

    * Transport implementation tests are now independent of the local file
      system, which allows tests for esoteric transports, and for features
      not available in the local file system. They also repeat for variations
      on the URL scheme that can introduce issues in the transport code,
      see bzrlib.transport.TransportTestProviderAdapter() for this.
      (Robert Collins).

    * ``TestCase.build_tree`` uses the transport interface to build trees,
      pass in a transport parameter to give it an existing connection.
      (Robert Collins).

  INTERNALS:

    * WorkingTree.pull has been split across Branch and WorkingTree,
      to allow Branch only pulls. (Robert Collins)

    * ``commands.display_command`` now returns the result of the decorated 
      function. (Robert Collins)

    * LocationConfig now has a ``set_user_option(key, value)`` call to save
      a setting in its matching location section (a new one is created
      if needed). (Robert Collins)

    * Branch has two new methods, ``get_push_location`` and
      ``set_push_location`` to respectively, get and set the push location.
      (Robert Collins)

    * ``commands.register_command`` now takes an optional flag to signal that
      the registrant is planning to decorate an existing command. When 
      given multiple plugins registering a command is not an error, and
      the original command class (whether built in or a plugin based one) is
      returned to the caller. There is a new error 'MustUseDecorated' for
      signalling when a wrapping command should switch to the original
      version. (Robert Collins)

    * Some option parsing errors will raise 'BzrOptionError', allowing 
      granular detection for decorating commands. (Robert Collins).

    * ``Branch.read_working_inventory`` has moved to
      ``WorkingTree.read_working_inventory``. This necessitated changes to
      ``Branch.get_root_id``, and a move of ``Branch.set_inventory`` to
      WorkingTree as well. To make it clear that a WorkingTree cannot always
      be obtained ``Branch.working_tree()`` will raise
      ``errors.NoWorkingTree`` if one cannot be obtained. (Robert Collins)

    * All pending merges operations from Branch are now on WorkingTree.
      (Robert Collins)

    * The follow operations from Branch have moved to WorkingTree::

          add()
          commit()
          move()
          rename_one()
          unknowns()

      (Robert Collins)

    * ``bzrlib.add.smart_add_branch`` is now ``smart_add_tree``. (Robert Collins)

    * New "rio" serialization format, similar to rfc-822. (Martin Pool)

    * Rename selftests to ``bzrlib.tests.test_foo``.  (John A Meinel, Martin 
      Pool)

    * ``bzrlib.plugin.all_plugins`` has been changed from an attribute to a 
      query method. (Robert Collins)
 
    * New options to read only the table-of-contents of a weave.  
      (Denys Duchier)

    * Raise NoSuchFile when someone tries to add a non-existant file.
      (Michael Ellerman)

    * Simplify handling of DivergedBranches in ``cmd_pull()``.
      (Michael Ellerman)
   
    * Branch.controlfile* logic has moved to lockablefiles.LockableFiles, which
      is exposed as ``Branch().control_files``. Also this has been altered with the
      controlfile pre/suffix replaced by simple method names like 'get' and
      'put'. (Aaron Bentley, Robert Collins).

    * Deprecated functions and methods can now be marked as such using the 
      ``bzrlib.symbol_versioning`` module. Marked method have their docstring
      updated and will issue a DeprecationWarning using the warnings module
      when they are used. (Robert Collins)

    * ``bzrlib.osutils.safe_unicode`` now exists to provide parameter coercion
      for functions that need unicode strings. (Robert Collins)

bzr 0.6 2005-10-28
------------------

  IMPROVEMENTS:
  
    * pull now takes --verbose to show you what revisions are added or removed
      (John A Meinel)

    * merge now takes a --show-base option to include the base text in
      conflicts.
      (Aaron Bentley)

    * The config files are now read using ConfigObj, so '=' should be used as
      a separator, not ':'.
      (Aaron Bentley)

    * New 'bzr commit --strict' option refuses to commit if there are 
      any unknown files in the tree.  To commit, make sure all files are 
      either ignored, added, or deleted.  (Michael Ellerman)

    * The config directory is now ~/.bazaar, and there is a single file 
      ~/.bazaar/bazaar.conf storing email, editor and other preferences.
      (Robert Collins)

    * 'bzr add' no longer takes a --verbose option, and a --quiet option
      has been added that suppresses all output.

    * Improved zsh completion support in contrib/zsh, from Clint
      Adams.

    * Builtin 'bzr annotate' command, by Martin Pool with improvements from 
      Goffredo Baroncelli.
    
    * 'bzr check' now accepts -v for verbose reporting, and checks for
      ghosts in the branch. (Robert Collins)

    * New command 're-sign' which will regenerate the gpg signature for 
      a revision. (Robert Collins)

    * If you set ``check_signatures=require`` for a path in 
      ``~/.bazaar/branches.conf`` then bzr will invoke your
      ``gpg_signing_command`` (defaults to gpg) and record a digital signature
      of your commit. (Robert Collins)

    * New sftp transport, based on Paramiko.  (Robey Pointer)

    * 'bzr pull' now accepts '--clobber' which will discard local changes
      and make this branch identical to the source branch. (Robert Collins)

    * Just give a quieter warning if a plugin can't be loaded, and 
      put the details in .bzr.log.  (Martin Pool)

    * 'bzr branch' will now set the branch-name to the last component of the
      output directory, if one was supplied.

    * If the option ``post_commit`` is set to one (or more) python function
      names (must be in the bzrlib namespace), then they will be invoked
      after the commit has completed, with the branch and ``revision_id`` as
      parameters. (Robert Collins)

    * Merge now has a retcode of 1 when conflicts occur. (Robert Collins)

    * --merge-type weave is now supported for file contents.  Tree-shape
      changes are still three-way based.  (Martin Pool, Aaron Bentley)

    * 'bzr check' allows the first revision on revision-history to have
      parents - something that is expected for cheap checkouts, and occurs
      when conversions from baz do not have all history.  (Robert Collins).

   * 'bzr merge' can now graft unrelated trees together, if your specify
     0 as a base. (Aaron Bentley)

   * 'bzr commit branch' and 'bzr commit branch/file1 branch/file2' now work
     (Aaron Bentley)

    * Add '.sconsign*' to default ignore list.  (Alexander Belchenko)

   * 'bzr merge --reprocess' minimizes conflicts

  TESTING:

    * The 'bzr selftest --pattern' option for has been removed, now 
      test specifiers on the command line can be simple strings, or 
      regexps, or both. (Robert Collins)

    * Passing -v to selftest will now show the time each test took to 
      complete, which will aid in analysing performance regressions and
      related questions. (Robert Collins)

    * 'bzr selftest' runs all tests, even if one fails, unless '--one'
      is given. (Martin Pool)

    * There is a new method for TestCaseInTempDir, assertFileEqual, which
      will check that a given content is equal to the content of the named
      file. (Robert Collins)

    * Fix test suite's habit of leaving many temporary log files in $TMPDIR.
      (Martin Pool)

  INTERNALS:

    * New 'testament' command and concept for making gpg-signatures 
      of revisions that are not tied to a particular internal
      representation.  (Martin Pool).

    * Per-revision properties ('revprops') as key-value associated 
      strings on each revision created when the revision is committed.
      Intended mainly for the use of external tools.  (Martin Pool).

    * Config options have moved from bzrlib.osutils to bzrlib.config.
      (Robert Collins)

    * Improved command line option definitions allowing explanations
      for individual options, among other things.  Contributed by 
      Magnus Therning.

    * Config options have moved from bzrlib.osutils to bzrlib.config.
      Configuration is now done via the config.Config interface:
      Depending on whether you have a Branch, a Location or no information
      available, construct a ``*Config``, and use its ``signature_checking``,
      ``username`` and ``user_email`` methods. (Robert Collins)

    * Plugins are now loaded under bzrlib.plugins, not bzrlib.plugin, and
      they are made available for other plugins to use. You should not 
      import other plugins during the ``__init__`` of your plugin though, as 
      no ordering is guaranteed, and the plugins directory is not on the
      python path. (Robert Collins)

    * Branch.relpath has been moved to WorkingTree.relpath. WorkingTree no
      no longer takes an inventory, rather it takes an option branch
      parameter, and if None is given will open the branch at basedir 
      implicitly. (Robert Collins)

    * Cleaner exception structure and error reporting.  Suggested by 
      Scott James Remnant.  (Martin Pool)

    * Branch.remove has been moved to WorkingTree, which has also gained
      ``lock_read``, ``lock_write`` and ``unlock`` methods for convenience.
      (Robert Collins)

    * Two decorators, ``needs_read_lock`` and ``needs_write_lock`` have been
      added to the branch module. Use these to cause a function to run in a
      read or write lock respectively. (Robert Collins)

    * ``Branch.open_containing`` now returns a tuple (Branch, relative-path),
      which allows direct access to the common case of 'get me this file
      from its branch'. (Robert Collins)

    * Transports can register using ``register_lazy_transport``, and they 
      will be loaded when first used.  (Martin Pool)

    * 'pull' has been factored out of the command as ``WorkingTree.pull()``.
      A new option to WorkingTree.pull has been added, clobber, which will
      ignore diverged history and pull anyway.
      (Robert Collins)

    * config.Config has a ``get_user_option`` call that accepts an option name.
      This will be looked up in branches.conf and bazaar.conf as normal.
      It is intended that this be used by plugins to support options - 
      options of built in programs should have specific methods on the config.
      (Robert Collins)

    * ``merge.merge_inner`` now has tempdir as an optional parameter.
      (Robert Collins)

    * Tree.kind is not recorded at the top level of the hierarchy, as it was
      missing on EmptyTree, leading to a bug with merge on EmptyTrees.
      (Robert Collins)

    * ``WorkingTree.__del__`` has been removed, it was non deterministic and not 
      doing what it was intended to. See ``WorkingTree.__init__`` for a comment
      about future directions. (Robert Collins/Martin Pool)

    * bzrlib.transport.http has been modified so that only 404 urllib errors
      are returned as NoSuchFile. Other exceptions will propogate as normal.
      This allows debuging of actual errors. (Robert Collins)

    * bzrlib.transport.Transport now accepts *ONLY* url escaped relative paths
      to apis like 'put', 'get' and 'has'. This is to provide consistent
      behaviour - it operates on url's only. (Robert Collins)

    * Transports can register using ``register_lazy_transport``, and they 
      will be loaded when first used.  (Martin Pool)

    * ``merge_flex`` no longer calls ``conflict_handler.finalize()``, instead that
      is called by ``merge_inner``. This is so that the conflict count can be 
      retrieved (and potentially manipulated) before returning to the caller
      of ``merge_inner``. Likewise 'merge' now returns the conflict count to the
      caller. (Robert Collins)

    * ``revision.revision_graph`` can handle having only partial history for
      a revision - that is no revisions in the graph with no parents.
      (Robert Collins).

    * New ``builtins.branch_files`` uses the standard ``file_list`` rules to
      produce a branch and a list of paths, relative to that branch
      (Aaron Bentley)

    * New TestCase.addCleanup facility.

    * New ``bzrlib.version_info`` tuple (similar to ``sys.version_info``),
      which can be used by programs importing bzrlib.

  BUG FIXES:

    * Better handling of branches in directories with non-ascii names. 
      (Joel Rosdahl, Panagiotis Papadakos)

    * Upgrades of trees with no commits will not fail due to accessing
      [-1] in the revision-history. (Andres Salomon)


bzr 0.1.1 2005-10-12
--------------------

  BUG FIXES:

    * Fix problem in pulling over http from machines that do not 
      allow directories to be listed.

    * Avoid harmless warning about invalid hash cache after 
      upgrading branch format.

  PERFORMANCE: 
  
    * Avoid some unnecessary http operations in branch and pull.


bzr 0.1 2005-10-11
------------------

  NOTES:

    * 'bzr branch' over http initially gives a very high estimate
      of completion time but it should fall as the first few 
      revisions are pulled in.  branch is still slow on 
      high-latency connections.

  BUG FIXES:
  
    * bzr-man.py has been updated to work again. Contributed by
      Rob Weir.

    * Locking is now done with fcntl.lockf which works with NFS
      file systems. Contributed by Harald Meland.

    * When a merge encounters a file that has been deleted on
      one side and modified on the other, the old contents are
      written out to foo.BASE and foo.SIDE, where SIDE is this
      or OTHER. Contributed by Aaron Bentley.

    * Export was choosing incorrect file paths for the content of
      the tarball, this has been fixed by Aaron Bentley.

    * Commit will no longer commit without a log message, an 
      error is returned instead. Contributed by Jelmer Vernooij.

    * If you commit a specific file in a sub directory, any of its
      parent directories that are added but not listed will be 
      automatically included. Suggested by Michael Ellerman.

    * bzr commit and upgrade did not correctly record new revisions
      for files with only a change to their executable status.
      bzr will correct this when it encounters it. Fixed by
      Robert Collins

    * HTTP tests now force off the use of ``http_proxy`` for the duration.
      Contributed by Gustavo Niemeyer.

    * Fix problems in merging weave-based branches that have 
      different partial views of history.

    * Symlink support: working with symlinks when not in the root of a 
      bzr tree was broken, patch from Scott James Remnant.

  IMPROVEMENTS:

    * 'branch' now accepts a --basis parameter which will take advantage
      of local history when making a new branch. This allows faster 
      branching of remote branches. Contributed by Aaron Bentley.

    * New tree format based on weave files, called version 5.
      Existing branches can be upgraded to this format using 
      'bzr upgrade'.

    * Symlinks are now versionable. Initial patch by 
      Erik Toubro Nielsen, updated to head by Robert Collins.

    * Executable bits are tracked on files. Patch from Gustavo
      Niemeyer.

    * 'bzr status' now shows unknown files inside a selected directory.
      Patch from Heikki Paajanen.

    * Merge conflicts are recorded in .bzr. Two new commands 'conflicts'
      and 'resolve' have needed added, which list and remove those 
      merge conflicts respectively. A conflicted tree cannot be committed
      in. Contributed by Aaron Bentley.

    * 'rm' is now an alias for 'remove'.

    * Stores now split out their content in a single byte prefixed hash,
      dropping the density of files per directory by 256. Contributed by
      Gustavo Niemeyer.

    * 'bzr diff -r branch:URL' will now perform a diff between two branches.
      Contributed by Robert Collins.

    * 'bzr log' with the default formatter will show merged revisions,
      indented to the right. Initial implementation contributed by Gustavo
      Niemeyer, made incremental by Robert Collins.


  INTERNALS:

    * Test case failures have the exception printed after the log 
      for your viewing pleasure.

    * InventoryEntry is now an abstract base class, use one of the
      concrete InventoryDirectory etc classes instead.

    * Branch raises an UnsupportedFormatError when it detects a 
      bzr branch it cannot understand. This allows for precise
      handling of such circumstances.

    * Remove RevisionReference class; ``Revision.parent_ids`` is now simply a
      list of their ids and ``parent_sha1s`` is a list of their corresponding
      sha1s (for old branches only at the moment.)

    * New method-object style interface for Commit() and Fetch().

    * Renamed ``Branch.last_patch()`` to ``Branch.last_revision()``, since
      we call them revisions not patches.

    * Move ``copy_branch`` to ``bzrlib.clone.copy_branch``.  The destination
      directory is created if it doesn't exist.

    * Inventories now identify the files which were present by 
      giving the revision *of that file*.

    * Inventory and Revision XML contains a version identifier.  
      This must be consistent with the overall branch version
      but allows for more flexibility in future upgrades.

  TESTING:

    * Removed testsweet module so that tests can be run after 
      bzr installed by 'bzr selftest'.

    * 'bzr selftest' command-line arguments can now be partial ids
      of tests to run, e.g. ``bzr selftest test_weave``

      
bzr 0.0.9 2005-09-23
--------------------

  BUG FIXES:

    * Fixed "branch -r" option.

    * Fix remote access to branches containing non-compressed history.
      (Robert Collins).

    * Better reliability of http server tests.  (John Arbash-Meinel)

    * Merge graph maximum distance calculation fix.  (Aaron Bentley)
   
    * Various minor bug in windows support have been fixed, largely in the
      test suite. Contributed by Alexander Belchenko.

  IMPROVEMENTS:

    * Status now accepts a -r argument to give status between chosen
      revisions. Contributed by Heikki Paajanen.

    * Revision arguments no longer use +/-/= to control ranges, instead
      there is a 'before' namespace, which limits the successive namespace.
      For example '$ bzr log -r date:yesterday..before:date:today' will
      select everything from yesterday and before today. Contributed by
      Robey Pointer

    * There is now a bzr.bat file created by distutils when building on 
      Windows. Contributed by Alexander Belchenko.

  INTERNALS:

    * Removed uuid() as it was unused.

    * Improved 'fetch' code for pulling revisions from one branch into
      another (used by pull, merged, etc.)


bzr 0.0.8 2005-09-20
--------------------

  IMPROVEMENTS:

    * Adding a file whose parent directory is not versioned will
      implicitly add the parent, and so on up to the root. This means
      you should never need to explictly add a directory, they'll just
      get added when you add a file in the directory.  Contributed by
      Michael Ellerman.

    * Ignore ``.DS_Store`` (contains Mac metadata) by default.
      (Nir Soffer)

    * If you set ``BZR_EDITOR`` in the environment, it is checked in
      preference to EDITOR and the config file for the interactive commit
      editing program. Related to this is a bugfix where a missing program
      set in EDITOR would cause editing to fail, now the fallback program
      for the operating system is still tried.

    * Files that are not directories/symlinks/regular files will no longer
      cause bzr to fail, it will just ignore them by default. You cannot add
      them to the tree though - they are not versionable.


  INTERNALS:

    * Refactor xml packing/unpacking.

  BUG FIXES: 

    * Fixed 'bzr mv' by Ollie Rutherfurd.

    * Fixed strange error when trying to access a nonexistent http
      branch.

    * Make sure that the hashcache gets written out if it can't be
      read.


  PORTABILITY:

    * Various Windows fixes from Ollie Rutherfurd.

    * Quieten warnings about locking; patch from Matt Lavin.


bzr-0.0.7 2005-09-02
--------------------

  NEW FEATURES:

    * ``bzr shell-complete`` command contributed by Clint Adams to
      help with intelligent shell completion.

    * New expert command ``bzr find-merge-base`` for debugging merges.


  ENHANCEMENTS:

    * Much better merge support.

    * merge3 conflicts are now reported with markers like '<<<<<<<'
      (seven characters) which is the same as CVS and pleases things
      like emacs smerge.


  BUG FIXES:

    * ``bzr upgrade`` no longer fails when trying to fix trees that
      mention revisions that are not present.

    * Fixed bugs in listing plugins from ``bzr plugins``.

    * Fix case of $EDITOR containing options for the editor.

    * Fix log -r refusing to show the last revision.
      (Patch from Goffredo Baroncelli.)


  CHANGES:

    * ``bzr log --show-ids`` shows the revision ids of all parents.

    * Externally provided commands on your $BZRPATH no longer need
      to recognize --bzr-usage to work properly, and can just handle
      --help themselves.


  LIBRARY:

    * Changed trace messages to go through the standard logging
      framework, so that they can more easily be redirected by
      libraries.



bzr-0.0.6 2005-08-18
--------------------

  NEW FEATURES:

    * Python plugins, automatically loaded from the directories on
      ``BZR_PLUGIN_PATH`` or ``~/.bzr.conf/plugins`` by default.

    * New 'bzr mkdir' command.

    * Commit mesage is fetched from an editor if not given on the
      command line; patch from Torsten Marek.

    * ``bzr log -m FOO`` displays commits whose message matches regexp 
      FOO.
      
    * ``bzr add`` with no arguments adds everything under the current directory.

    * ``bzr mv`` does move or rename depending on its arguments, like
      the Unix command.

    * ``bzr missing`` command shows a summary of the differences
      between two trees.  (Merged from John Arbash-Meinel.)

    * An email address for commits to a particular tree can be
      specified by putting it into .bzr/email within a branch.  (Based
      on a patch from Heikki Paajanen.)


  ENHANCEMENTS:

    * Faster working tree operations.


  CHANGES:

    * 3rd-party modules shipped with bzr are copied within the bzrlib
      python package, so that they can be installed by the setup
      script without clashing with anything already existing on the
      system.  (Contributed by Gustavo Niemeyer.)

    * Moved plugins directory to bzrlib/, so that there's a standard
      plugin directory which is not only installed with bzr itself but
      is also available when using bzr from the development tree.
      ``BZR_PLUGIN_PATH`` and ``DEFAULT_PLUGIN_PATH`` are then added to the
      standard plugins directory.

    * When exporting to a tarball with ``bzr export --format tgz``, put 
      everything under a top directory rather than dumping it into the
      current directory.   This can be overridden with the ``--root`` 
      option.  Patch from William Dodé and John Meinel.

    * New ``bzr upgrade`` command to upgrade the format of a branch,
      replacing ``bzr check --update``.

    * Files within store directories are no longer marked readonly on
      disk.

    * Changed ``bzr log`` output to a more compact form suggested by
      John A Meinel.  Old format is available with the ``--long`` or
      ``-l`` option, patched by William Dodé.

    * By default the commit command refuses to record a revision with
      no changes unless the ``--unchanged`` option is given.

    * The ``--no-plugins``, ``--profile`` and ``--builtin`` command
      line options must come before the command name because they 
      affect what commands are available; all other options must come 
      after the command name because their interpretation depends on
      it.

    * ``branch`` and ``clone`` added as aliases for ``branch``.

    * Default log format is back to the long format; the compact one
      is available with ``--short``.
      
      
  BUG FIXES:
  
    * Fix bugs in committing only selected files or within a subdirectory.


bzr-0.0.5  2005-06-15
---------------------
  
  CHANGES:

    * ``bzr`` with no command now shows help rather than giving an
      error.  Suggested by Michael Ellerman.

    * ``bzr status`` output format changed, because svn-style output
      doesn't really match the model of bzr.  Now files are grouped by
      status and can be shown with their IDs.  ``bzr status --all``
      shows all versioned files and unknown files but not ignored files.

    * ``bzr log`` runs from most-recent to least-recent, the reverse
      of the previous order.  The previous behaviour can be obtained
      with the ``--forward`` option.
        
    * ``bzr inventory`` by default shows only filenames, and also ids
      if ``--show-ids`` is given, in which case the id is the second
      field.


  ENHANCEMENTS:

    * New 'bzr whoami --email' option shows only the email component
      of the user identification, from Jo Vermeulen.

    * New ``bzr ignore PATTERN`` command.

    * Nicer error message for broken pipe, interrupt and similar
      conditions that don't indicate an internal error.

    * Add ``.*.sw[nop] .git .*.tmp *,v`` to default ignore patterns.

    * Per-branch locks keyed on ``.bzr/branch-lock``, available in
      either read or write mode.

    * New option ``bzr log --show-ids`` shows revision and file ids.

    * New usage ``bzr log FILENAME`` shows only revisions that
      affected that file.

    * Changed format for describing changes in ``bzr log -v``.

    * New option ``bzr commit --file`` to take a message from a file,
      suggested by LarstiQ.

    * New syntax ``bzr status [FILE...]`` contributed by Bartosz
      Oler.  File may be in a branch other than the working directory.

    * ``bzr log`` and ``bzr root`` can be given an http URL instead of
      a filename.

    * Commands can now be defined by external programs or scripts
      in a directory on $BZRPATH.

    * New "stat cache" avoids reading the contents of files if they 
      haven't changed since the previous time.

    * If the Python interpreter is too old, try to find a better one
      or give an error.  Based on a patch from Fredrik Lundh.

    * New optional parameter ``bzr info [BRANCH]``.

    * New form ``bzr commit SELECTED`` to commit only selected files.

    * New form ``bzr log -r FROM:TO`` shows changes in selected
      range; contributed by John A Meinel.

    * New option ``bzr diff --diff-options 'OPTS'`` allows passing
      options through to an external GNU diff.

    * New option ``bzr add --no-recurse`` to add a directory but not
      their contents.

    * ``bzr --version`` now shows more information if bzr is being run
      from a branch.

  
  BUG FIXES:

    * Fixed diff format so that added and removed files will be
      handled properly by patch.  Fix from Lalo Martins.

    * Various fixes for files whose names contain spaces or other
      metacharacters.


  TESTING:

    * Converted black-box test suites from Bourne shell into Python;
      now run using ``./testbzr``.  Various structural improvements to
      the tests.

    * testbzr by default runs the version of bzr found in the same
      directory as the tests, or the one given as the first parameter.

    * testbzr also runs the internal tests, so the only command
      required to check is just ``./testbzr``.

    * testbzr requires python2.4, but can be used to test bzr running
      under a different version.

    * Tests added for many other changes in this release.


  INTERNAL:

    * Included ElementTree library upgraded to 1.2.6 by Fredrik Lundh.

    * Refactor command functions into Command objects based on HCT by
      Scott James Remnant.

    * Better help messages for many commands.

    * Expose ``bzrlib.open_tracefile()`` to start the tracefile; until
      this is called trace messages are just discarded.

    * New internal function ``find_touching_revisions()`` and hidden
      command touching-revisions trace the changes to a given file.

    * Simpler and faster ``compare_inventories()`` function.

    * ``bzrlib.open_tracefile()`` takes a tracefilename parameter.

    * New AtomicFile class.

    * New developer commands ``added``, ``modified``.


  PORTABILITY:

    * Cope on Windows on python2.3 by using the weaker random seed.
      2.4 is now only recommended.


bzr-0.0.4  2005-04-22
---------------------

  ENHANCEMENTS:

    * 'bzr diff' optionally takes a list of files to diff.  Still a bit
      basic.  Patch from QuantumG.

    * More default ignore patterns.

    * New 'bzr log --verbose' shows a list of files changed in the
      changeset.  Patch from Sebastian Cote.

    * Roll over ~/.bzr.log if it gets too large.

    * Command abbreviations 'ci', 'st', 'stat', '?' based on a patch
      by Jason Diamon.

    * New 'bzr help commands' based on a patch from Denys Duchier.


  CHANGES:

    * User email is determined by looking at $BZREMAIL or ~/.bzr.email
      or $EMAIL.  All are decoded by the locale preferred encoding.
      If none of these are present user@hostname is used.  The host's
      fully-qualified name is not used because that tends to fail when
      there are DNS problems.

    * New 'bzr whoami' command instead of username user-email.


  BUG FIXES: 

    * Make commit safe for hardlinked bzr trees.

    * Some Unicode/locale fixes.

    * Partial workaround for ``difflib.unified_diff`` not handling
      trailing newlines properly.


  INTERNAL:

    * Allow docstrings for help to be in PEP0257 format.  Patch from
      Matt Brubeck.

    * More tests in test.sh.

    * Write profile data to a temporary file not into working
      directory and delete it when done.

    * Smaller .bzr.log with process ids.


  PORTABILITY:

    * Fix opening of ~/.bzr.log on Windows.  Patch from Andrew
      Bennetts.

    * Some improvements in handling paths on Windows, based on a patch
      from QuantumG.


bzr-0.0.3  2005-04-06
---------------------

  ENHANCEMENTS:

    * New "directories" internal command lists versioned directories
      in the tree.

    * Can now say "bzr commit --help".

    * New "rename" command to rename one file to a different name
      and/or directory.

    * New "move" command to move one or more files into a different
      directory.

    * New "renames" command lists files renamed since base revision.

    * New cat command contributed by janmar.

  CHANGES:

    * .bzr.log is placed in $HOME (not pwd) and is always written in
      UTF-8.  (Probably not a completely good long-term solution, but
      will do for now.)

  PORTABILITY:

    * Workaround for difflib bug in Python 2.3 that causes an
      exception when comparing empty files.  Reported by Erik Toubro
      Nielsen.

  INTERNAL:

    * Refactored inventory storage to insert a root entry at the top.

  TESTING:

    * Start of shell-based black-box testing in test.sh.


bzr-0.0.2.1
-----------

  PORTABILITY:

    * Win32 fixes from Steve Brown.


bzr-0.0.2  "black cube"  2005-03-31
-----------------------------------

  ENHANCEMENTS:

    * Default ignore list extended (see bzrlib/__init__.py).

    * Patterns in .bzrignore are now added to the default ignore list,
      rather than replacing it.

    * Ignore list isn't reread for every file.

    * More help topics.

    * Reinstate the 'bzr check' command to check invariants of the
      branch.

    * New 'ignored' command lists which files are ignored and why;
      'deleted' lists files deleted in the current working tree.

    * Performance improvements.

    * New global --profile option.
    
    * Ignore patterns like './config.h' now correctly match files in
      the root directory only.


bzr-0.0.1  2005-03-26
---------------------

  ENHANCEMENTS:

    * More information from info command.

    * Can now say "bzr help COMMAND" for more detailed help.

    * Less file flushing and faster performance when writing logs and
      committing to stores.

    * More useful verbose output from some commands.

  BUG FIXES:

    * Fix inverted display of 'R' and 'M' during 'commit -v'.

  PORTABILITY:

    * Include a subset of ElementTree-1.2.20040618 to make
      installation easier.

    * Fix time.localtime call to work with Python 2.3 (the minimum
      supported).


bzr-0.0.0.69  2005-03-22
------------------------

  ENHANCEMENTS:

    * First public release.

    * Storage of local versions: init, add, remove, rm, info, log,
      diff, status, etc.<|MERGE_RESOLUTION|>--- conflicted
+++ resolved
@@ -60,12 +60,9 @@
     * ``bzrlib.tests.adapt_tests`` was broken and unused - it has been fixed.
       (Robert Collins)
 
-<<<<<<< HEAD
-=======
     * Fix the test HTTPServer to be isolated from chdir calls made while it is
       running, allowing it to be used in blackbox tests. (Robert Collins)
 
->>>>>>> e3c11098
     * The branch interface tests were invalid for branches using subtree
       repositories by default. This has been fixed. (Robert Collins)
 
