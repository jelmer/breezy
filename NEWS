--- conflicted
+++ resolved
@@ -4,8 +4,6 @@
 
 .. contents::
 
-
-<<<<<<< HEAD
 
 IN DEVELOPMENT
 --------------
@@ -127,20 +125,15 @@
       (Andrew Bennetts, Robert Collins)
 
 
-bzr 1.13rc1 "paraskavedekatriaphobia" 2009-03-10
-------------------------------------------------
-=======
 bzr 1.13 "paraskavedekatriaphobia" 2009-03-14
 ---------------------------------------------
->>>>>>> 3830b779
+
 This release includes bug fixes and a few performance and feature improvements.
-GNU Changelog output can now be produced by ``bzr log --format gnu-changelog``.
-Debug flags can now be set in ``~/.bazaar/bazaar.conf``. Lightweight Checkouts
-and Stacked Branches should both be much faster over remote connections.
+GNU Changelog output can now be produced by ``bzr log --log-format gnu-changelog``.
+Debug flags can now be set in ``~/.bazaar/bazaar.conf``.  Lightweight checkouts
+and stacked branches should both be much faster over remote connections.
 
   CHANGES FROM bzr 1.13rc1 2009-03-10:
-
-  BUG FIXES:
 
     * Fix "is not a stackable format" error when pushing a
       stackable-format branch with an unstackable-format repository to a
@@ -170,7 +163,7 @@
       in chapter 7 of the User Guide and ``bzr help view`` for details.
       (Ian Clatworthy)
 
-    * GNU Changelog output can now be produced by ``bzr log --format
+    * GNU Changelog output can now be produced by ``bzr log --log-format
       gnu-changelog``.  (Andrea Bolognani, Martin Pool)
 
     * The ``-Dmemory`` flag now gives memory information on Windows.
