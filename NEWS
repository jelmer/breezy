####################
Bazaar Release Notes
####################


.. contents:: List of Releases
   :depth: 1

In Development
##############

New Features
************

* ``bzr push`` now checks if uncommitted changes are present in the working
  tree if the ``--strict`` option is used.
  (Vincent Ladeuil, #284038)


Bug Fixes
*********

* Add documentation about diverged branches and how to fix them in the
  centralized workflow with local commits.  Mention ``bzr help
  diverged-branches`` when a push fails because the branches have
  diverged.  (Neil Martinsen-Burrell, #269477)

* Automatic format upgrades triggered by default stacking policies on a
  1.16rc1 (or later) smart server work again.
  (Andrew Bennetts, #388675)

* Better message in ``bzr split`` error suggesting a rich root format.
  (Neil Martinsen-Burrell, #220067)

* ``Branch.set_append_revisions_only`` now works with branches on a smart
  server. (Andrew Bennetts, #365865)

* ``bzr ls DIR --from-root`` now shows only things in DIR, not everything.
  (Ian Clatworthy)

* Progress bars are now suppressed again when the environment variable
  ``BZR_PROGRESS_BAR`` is set to ``none``.
  (Martin Pool, #339385)

Internals
*********

* Command lookup has had hooks added. ``bzrlib.Command.hooks`` has
  three new hook points: ``get_command``, ``get_missing_command`` and
  ``list_commands``, which allow just-in-time command name provision
  rather than requiring all command names be known a-priori.
  (Robert Collins)

* ``graph.KnownGraph`` has been added. This is a class that can give
  answers to ``heads()`` very quickly. However, it has the assumption that
  the whole graph has already been loaded. This is true during
  ``annotate`` so it is used there with good success (as much as 2x faster
  for files with long ancestry and 'cherrypicked' changes.)
  (John Arbash Meinel)

* pack <=> pack fetching is now done via a ``PackStreamSource`` rather
  than the ``Packer`` code. The user visible change is that we now
  properly fetch the minimum number of texts for non-smart fetching.
  (John Arbash Meinel)


Improvements
************

``bzr ls`` is now faster. On OpenOffice.org, the time drops from 2.4
  to 1.1 seconds. The improvement for ``bzr ls -r-1`` is more
  substantial dropping from 54.3 to 1.1 seconds. (Ian Clatworthy)

* Initial commit performance in ``--2a`` repositories has been improved by
  making it cheaper to build the initial CHKMap. (John Arbash Meinel)

* Resolving a revno to a revision id on a branch accessed via ``bzr://``
  or ``bzr+ssh://`` is now much faster and involves no VFS operations.
  This speeds up commands like ``bzr pull -r 123``.  (Andrew Bennetts)

Documentation
*************

* Minor clarifications to the help for End-Of-Line conversions.
  (Ian Clatworthy)

API Changes
***********

* Removed overspecific error class ``InvalidProgressBarType``.
  (Martin Pool)

* The method ``ProgressView._show_transport_activity`` is now
  ``show_transport_activity`` because it's part of the contract between
  this class and the UI.  (Martin Pool)


bzr 1.16rc1 "It's yesterday in California" 2009-06-11
#####################################################
:Codename: yesterday-in-california

This version of Bazaar contains the beta release of the new ``2a`` repository
format, suitable for testing by fearless, advanced users. This format or an
updated version of it will become the default format in Bazaar 2.0. Please
read the NEWS entry before even thinking about upgrading to the new format.

Also included are speedups for many operations on huge projects, a bug fix for
pushing stacked new stacked branches to smart servers and the usual bevy of
bug fixes and improvements.


Compatibility Breaks
********************

* Display prompt on stderr (instead of stdout) when querying users so
  that the output of commands can be safely redirected.
  (Vincent Ladeuil, #376582)


New Features
************

* A new repository format ``2a`` has been added.  This is a beta release
  of the the brisbane-core (aka group-compress) project.  This format now
  suitable for wider testing by advanced users willing to deal with some
  bugs.  We would appreciate test reports, either positive or negative.
  Format 2a is substantially smaller and faster for many operations on
  many trees.  This format or an updated version will become the default
  in bzr 2.0.

  This is a rich-root format, so this repository format can be used with
  bzr-svn.  Bazaar branches in previous non-rich-root formats can be
  converted (including by merge, push and pull) to format 2a, but not vice
  versa.  We recommend upgrading previous development formats to 2a.

  Upgrading to this format can take considerable time because it expands
  and more concisely repacks the full history.

  If you use stacked branches, you must upgrade the stacked branches
  before the stacked-on branches.  (See <https://bugs.launchpad.net/bugs/374735>)

* ``--development7-rich-root`` is a new dev format, similar to ``--dev6``
  but using a Revision serializer using bencode rather than XML.
  (Jelmer Vernooij, John Arbash Meinel)

* mail_client=claws now supports --body (and message body hooks).  Also uses
  configured from address.  (Barry Warsaw)

Improvements
************


* ``--development6-rich-root`` can now stack. (Modulo some smart-server
  bugs with stacking and non default formats.)
  (John Arbash Meinel, #373455)

* ``--development6-rich-root`` delays generating a delta index for the
  first object inserted into a group. This has a beneficial impact on
  ``bzr commit`` since each committed texts goes to its own group. For
  committing a 90MB file, it drops peak memory by about 200MB, and speeds
  up commit from 7s => 4s. (John Arbash Meinel)

* Numerous operations are now faster for huge projects, i.e. those
  with a large number of files and/or a large number of revisions,
  particularly when the latest development format is used. These
  operations (and improvements on OpenOffice.org) include:

  * branch in a shared repository (2X faster)
  * branch --no-tree (100X faster)
  * diff (2X faster)
  * tags (70X faster)

  (Ian Clatworthy)

* Pyrex version of ``bencode`` support. This provides optimized support
  for both encoding and decoding, and is now found at ``bzrlib.bencode``.
  ``bzrlib.utils.bencode`` is now deprecated.
  (Alexander Belchenko, Jelmer Vernooij, John Arbash Meinel)


Bug Fixes
*********

* Bazaar can now pass attachment files to the mutt email client.
  (Edwin Grubbs, #384158)

* Better message in ``bzr add`` output suggesting using ``bzr ignored`` to
  see which files can also be added.  (Jason Spashett, #76616)

* ``bzr pull -r 123`` from a stacked branch on a smart server no longer fails.
  Also, the ``Branch.revision_history()`` API now works in the same
  situation.  (Andrew Bennetts, #380314)
  
* ``bzr serve`` on Windows no longer displays a traceback simply because a
  TCP client disconnected. (Andrew Bennetts)

* Clarify the rules for locking and fallback repositories. Fix bugs in how
  ``RemoteRepository`` was handling fallbacks along with the
  ``_real_repository``. (Andrew Bennetts, John Arbash Meinel, #375496)

* Fix a small bug with fetching revisions w/ ghosts into a new stacked
  branch. Not often triggered, because it required ghosts to be part of
  the fetched revisions, not in the stacked-on ancestry.
  (John Arbash Meinel)

* Fix status and commit to work with content filtered trees, addressing
  numerous bad bugs with line-ending support. (Ian Clatworthy, #362030)

* Fix problem of "directory not empty" when contending for a lock over
  sftp.  (Martin Pool, #340352)

* Fix rule handling so that eol is optional, not mandatory.
  (Ian Clatworthy, #379370)

* Pushing a new stacked branch to a 1.15 smart server was broken due to a
  bug in the ``BzrDirFormat.initialize_ex`` smart verb.  This is fixed in
  1.16, but required changes to the network protocol, so the
  ``BzrDirFormat.initialize_ex`` verb has been removed and replaced with a
  corrected ``BzrDirFormat.initialize_ex_1.16`` verb.  1.15 clients will
  still work with a 1.16 server as they will fallback to slower (and
  bug-free) methods.
  (Jonathan Lange, Robert Collins, Andrew Bennetts, #385132)

* Reconcile can now deal with text revisions that originated in revisions 
  that are ghosts. (Jelmer Vernooij, #336749)

* Support cloning of branches with ghosts in the left hand side history.
  (Jelmer Vernooij, #248540)

* The ''bzr diff'' now catches OSError from osutils.rmtree and logs a
  helpful message to the trace file, unless the temp directory really was
  removed (which would be very strange).  Since the diff operation has
  succeeded from the user's perspective, no output is written to stderr 
  or stdout.  (Maritza Mendez, #363837)

* Translate errors received from a smart server in response to a
  ``BzrDirFormat.initialize`` or ``BzrDirFormat.initialize_ex`` request.
  This was causing tracebacks even for mundane errors like
  ``PermissionDenied``.  (Andrew Bennetts, #381329)

Documentation
*************

<<<<<<< HEAD
* Avoid bad text wrapping in generated documentation.  Slightly better
  formatting in the user reference.
  (Martin Pool, #249908)

 
=======
* Added directory structure and started translation of docs in Russian.
  (Alexey Shtokalo, Alexander Iljin, Alexander Belchenko, Dmitry Vasiliev,
  Volodymyr Kotulskyi)


>>>>>>> 92d00332
API Changes
***********

* Added osutils.parent_directories(). (Ian Clatworthy)

* ``bzrlib.progress.ProgressBar``, ``ChildProgress``, ``DotsProgressBar``,
  ``TTYProgressBar`` and ``child_progress`` are now deprecated; use
  ``ui_factory.nested_progress_bar`` instead.  (Martin Pool)

* ``graph.StackedParentsProvider`` is now a public API, replacing
  ``graph._StackedParentsProvider``. The api is now considered stable and ready
  for external users. (Gary van der Merwe)

* ``bzrlib.user_encoding`` is deprecated in favor of
  ``get_user_encoding``.  (Alexander Belchenko)

* TreeTransformBase no longer assumes that limbo is provided via disk.
  DiskTreeTransform now provides disk functionality.  (Aaron Bentley)

Internals
*********

* Remove ``weave.py`` script for accessing internals of old weave-format
  repositories.  (Martin Pool)

Testing
*******

* The number of cores is now correctly detected on OSX. (John Szakmeister)

* The number of cores is also detected on Solaris and win32. (Vincent Ladeuil)

* The number of cores is also detected on FreeBSD. (Matthew Fuller)


bzr 1.15
########
:1.15rc1: 2009-05-16
:1.15: 2009-05-22
:1.15.1: 2009-06-09

The smart server will no longer raise 'NoSuchRevision' when streaming content
with a size mismatch in a reconstructed graph search. New command ``bzr
dpush``. Plugins can now define their own annotation tie-breaker when two
revisions introduce the exact same line.

Changes from 1.15.1 to 1.15.2
*****************************

* Use zdll on Windows to build ``_chk_map_pyx`` extension.
  (Alexander Belchenko)

Changes from 1.15final to 1.15.1
*********************************

* Translate errors received from a smart server in response to a
  ``BzrDirFormat.initialize`` or ``BzrDirFormat.initialize_ex`` request.
  This was causing tracebacks even for mundane errors like
  ``PermissionDenied``.  (Andrew Bennetts, #381329)

Changes from 1.15rc1 to 1.15final
*********************************

* No changes

Compatibility Breaks
********************

* ``bzr ls`` is no longer recursive by default. To recurse, use the
  new ``-R`` option. The old ``--non-recursive`` option has been removed.
  If you alias ``ls`` to ``ls -R``, you can disable recursion using
  ``--no-recursive`` instead.  (Ian Clatworthy)

New Features
************

* New command ``bzr dpush`` that can push changes to foreign 
  branches (svn, git) without setting custom bzr-specific metadata.
  (Jelmer Vernooij)

* The new development format ``--development6-rich-root`` now supports
  stacking. We chose not to use a new format marker, since old clients
  will just fail to open stacked branches, the same as if we used a new
  format flag. (John Arbash Meinel, #373455)

* Plugins can now define their own annotation tie-breaker when two revisions
  introduce the exact same line. See ``bzrlib.annotate._break_annotation_tie``
  Be aware though that this is temporary, private (as indicated by the leading
  '_') and a first step to address the problem. (Vincent Ladeuil, #348459)

* New command ``bzr dpush`` that can push changes to foreign 
  branches (svn, git) without setting custom bzr-specific metadata.
  (Jelmer Vernooij)

* ``bzr send`` will now check the ``child_submit_format`` setting in
  the submit branch to determine what format to use, if none was 
  specified on the command-line.  (Jelmer Vernooij)

Improvements
************

* -Dhpss output now includes the number of VFS calls made to the remote
  server. (Jonathan Lange)

* ``--coverage`` works for code running in threads too.
  (Andrew Bennets, Vincent Ladeuil)

* ``bzr pull`` now has a ``--local`` option to only make changes to the
  local branch, and not the bound master branch.
  (Gary van der Merwe, #194716)

* ``bzr rm *`` is now as fast as ``bzr rm * --keep``. (Johan Walles, #180116)

Bug Fixes
*********

* Adding now works properly when path contains a symbolic link.
  (Geoff Bache, #183831)

* An error is now raised for unknown eol values. (Brian de Alwis, #358199)

* ``bzr merge --weave`` will now generate a conflict if one side deletes a
  line, and the other side modifies the line. (John Arbash Meinel, #328171)

* ``bzr reconfigure --standalone`` no longer raises IncompatibleRepositories.
  (Martin von Gagern, #248932)

* ``bzr send`` works to send emails again using MAPI.
  (Neil Martinsen-Burrell, #346998)

* Check for missing parent inventories in StreamSink.  This prevents
  incomplete stacked branches being created by 1.13 bzr:// and
  bzr+ssh:// clients (which have bug #354036).  Instead, the server now
  causes those clients to send the missing records.  (Andrew Bennetts)

* Correctly handle http servers proposing multiple authentication schemes.
  (Vincent Ladeuil, #366107)

* End-Of-Line content filters are now loaded correctly.
  (Ian Clatworthy, Brian de Alwis, #355280)

* Fix a bug in the pure-python ``GroupCompress`` code when handling copies
  longer than 64KiB. (John Arbash Meinel, #364900)

* Fix TypeError in running ``bzr break-lock`` on some URLs.
  (Alexander Belchenko, Martin Pool, #365891)

* Non-recursive ``bzr ls`` now works properly when a path is specified.
  (Jelmer Vernooij, #357863)

* ssh usernames (defined in ~/.ssh/config) are honoured for bzr+ssh connections.
  (Vincent Ladeuil, #367726)

* Several bugs related to unicode symlinks have been fixed and the test suite
  enhanced to better catch regressions for them. (Vincent Ladeuil)

* The smart server will no longer raise 'NoSuchRevision' when streaming
  content with a size mismatch in a reconstructed graph search: it assumes
  that the client will make sure it is happy with what it got, and this
  sort of mismatch is normal for stacked environments.
  bzr 1.13.0/1 will stream from unstacked branches only - in that case not
  getting all the content expected would be a bug. However the graph
  search is how we figured out what we wanted, so a mismatch is both odd
  and unrecoverable without starting over, and starting over will end up
  with the same data as if we just permitted the mismatch. If data is
  gc'd, doing a new search will find only the truncated data, so sending
  only the truncated data seems reasonable. bzr versions newer than this
  will stream from stacked branches and check the stream to find missing
  content in the stacked-on branch, and thus will handle the situation
  implicitly.  (Robert Collins, #360791)

* Upgrading to, or fetching into a 'rich-root' format will now correctly
  set the root data the same way that reconcile does.
  (Robert Collins, #368921)

* Using unicode Windows API to obtain command-line arguments.
  (Alexander Belchenko, #375934)

Documentation
*************

API Changes
***********

* ``InterPackRepo.fetch`` and ``RepoFetcher`` now raise ``NoSuchRevision``
  instead of ``InstallFailed`` when they detect a missing revision.
  ``InstallFailed`` itself has been deleted. (Jonathan Lange)

* Not passing arguments to ``bzrlib.commands.main()`` will now grab the
  arguments from ``osutils.get_unicode_argv()`` which has proper support
  for unicode arguments on windows. Further, the supplied arguments are now 
  required to be unicode strings, rather than user_encoded strings.
  (Alexander Belchenko)

Internals
*********

* ``bzrlib.branch.Branch.set_parent`` is now present on the base branch
  class and will call ``_set_parent_location`` after doing unicode 
  encoding. (Robert Collins)

* ``bzrlib.remote.RemoteBranch._set_parent_location`` will use a new verb
  ``Branch.set_parent_location`` removing further VFS operations.
  (Robert Collins)

* ``bzrlib.bzrdir.BzrDir._get_config`` now returns a ``TransportConfig``
  or similar when the dir supports configuration settings. The base class
  defaults to None. There is a matching new server verb
  ``BzrDir.get-config_file`` to reduce roundtrips for getting BzrDir
  configuration. (Robert Collins)

* ``bzrlib.tests.ExtendedTestResult`` has new methods ``startTests``
  called before the first test is started, ``done`` called after the last
  test completes, and a new parameter ``strict``. (Robert Collins)

* ``-Dhpss`` when passed to bzr will cause a backtrace to be printed when
  VFS operations are started on a smart server repository. This should not
  occur on regular push and pull operations, and is a key indicator for
  performance regressions. (Robert Collins)

* ``-Dlock`` when passed to the selftest (e.g. ``bzr -Dlock selftest``) will
  cause mismatched physical locks to cause test errors rather than just
  reporting to the screen. (Robert Collins)

* Fallback ``CredentialStore`` instances registered with ``fallback=True``
  are now be able to provide credentials if obtaining credentials 
  via ~/.bazaar/authentication.conf fails. (Jelmer Vernooij, 
  Vincent Ladeuil, #321918)

* New hook ``Lock.lock_broken`` which runs when a lock is
  broken. This is mainly for testing that lock/unlock are
  balanced in tests. (Vincent Ladeuil)

* New MergeDirective hook 'merge_request_body' allows hooks to supply or
  alter a body for the message produced by ``bzr send``.

* New smart server verb ``BzrDir.initialize_ex`` which implements a
  refactoring to the core of clone allowing less round trips on new
  branches. (Robert Collins)

* New method ``Tags.rename_revisions`` that can rename revision ids tags
  are pointing at. (Jelmer Vernooij)

* Updated the bundled ``ConfigObj`` library to 4.6.0 (Matt Nordhoff)

Testing
*******

* ``bzr selftest`` will now fail if lock/unlock are not correctly balanced in
  tests. Using ``-Dlock`` will turn the related failures into warnings.
  (Vincent Ladeuil, Robert Collins)

bzr 1.14
###########
:Codename: brisbane-core
:1.14rc1: 2009-04-06
:1.14rc2: 2009-04-19
:1.14: 2009-04-28
:1.14.1: 2009-05-01

New formats 1.14 and 1.14-rich-root supporting End-Of-Line (EOL) conversions,
keyword templating (via the bzr-keywords plugin) and generic content filtering.
End-of-line conversion is now supported for formats supporting content
filtering.

Changes from 1.14final to 1.14.1
********************************

* Change api_minimum_version back to api_minimum_version = (1, 13, 0)

Changes from 1.14rc2 to 1.14final
*********************************

* Fix a bug in the pure-python ``GroupCompress`` code when handling copies
  longer than 64KiB. (John Arbash Meinel, #364900)

Changes from 1.14rc1 to 1.14rc2
*******************************

* Fix for bug 358037 Revision not in
  bzrlib.groupcompress.GroupCompressVersionedFiles (Brian de Alwis, 
  John A Meinel)

* Fix for bug 354036 ErrorFromSmartServer - AbsentContentFactory object has no
  attribute 'get_bytes_as' exception while pulling from Launchpad 
  (Jean-Francois Roy, Andrew Bennetts, Robert Collins)

* Fix for bug 355280 eol content filters are never loaded and thus never
  applied (Brian de Alwis, Ian Clatworthy)
 
* bzr.dev -r4280  Change _fetch_uses_deltas = False for CHK repos until we can
  write a better fix. (John Arbash Meinel, Robert Collins)

* Fix for bug 361574 uncommit recommends undefined --levels and -n options
  (Marius Kruger, Ian Clatworthy)

* bzr.dev r4289 as cherrypicked at lp:~spiv/bzr/stacking-cherrypick-1.14 
  (Andrew Bennetts, Robert Collins)

Compatibility Breaks
********************

* A previously disabled code path to accelerate getting configuration
  settings from a smart server has been reinstated. We think this *may*
  cause a incompatibility with servers older than bzr 0.15. We intend
  to issue a point release to address this if it turns out to be a
  problem. (Robert Collins, Andrew Bennetts)

* bzr no longer autodetects nested trees as 'tree-references'.  They
  must now be explicitly added tree references.  At the commandline, use
  join --reference instead of add.  (Aaron Bentley)

* The ``--long`` log format (the default) no longer shows merged
  revisions implicitly, making it consistent with the ``short`` and
  ``line`` log formats.  To see merged revisions for just a given
  revision, use ``bzr log -n0 -rX``. To see every merged revision,
  use ``bzr log -n0``.  (Ian Clatworthy)

New Features
************

* New formats ``1.14`` and ``1.14-rich-root`` supporting End-Of-Line
  (EOL) conversions, keyword templating (via the bzr-keywords plugin)
  and generic content filtering. These formats replace the experimental
  ``development-wt5`` and ``development-wt5-rich-root`` formats
  respectively, but have support for filtered views disabled.
  (Ian Clatworthy)

* New ``mv --auto`` option recognizes renames after they occur.
  (Aaron Bentley)

* ``bzr`` can now get passwords from stdin without requiring a controlling
  terminal (i.e. by redirecting stdin). (Vincent Ladeuil)

* ``bzr log`` now supports filtering of multiple files and directories
  and will show changes that touch any of them. Furthermore,
  directory filtering now shows the changes to any children of that
  directory, not just the directory object itself.
  (Ian Clatworthy, #97715)

* ``bzr shelve`` can now apply changes without storing anything on the
  shelf, via the new --destroy option.  (Aaron Bentley)

* ``bzr send`` now accepts --body to specify an initial message body.
  (Aaron bentley)

* ``bzr xxx --usage`` where xxx is a command now shows a usage
  message and the options without the descriptive help sections
  (like Description and Examples). A message is also given
  explaining how to see the complete help, i.e. ``bzr help xxx``.
  (Ian Clatworthy)

* Content filters can now be used to provide custom conversion
  between the canonical format of content (i.e. as stored) and
  the convenience format of content (i.e. as created in working
  trees). See ``bzr help content-filters`` for further details.
  (Ian Clatworthy, Alexander Belchenko)

* End-of-line conversion is now supported for formats supporting
  content filtering. See ``bzr help eol`` for details.
  (Ian Clatworthy)

* Newly-blessed `join` command allows combining two trees into one.
  (Aaron Bentley)

Improvements
************

* A new format name alias ``default-rich-root`` has been added and
  points at the closest relative of the default format that supports 
  rich roots. (Jelmer Vernooij, #338061)

* Branching from a stacked branch using ``bzr*://`` will now stream
  the data when the target repository does not need topological
  ordering, reducing round trips and network overhead. This uses the
  existing smart server methods added in 1.13, so will work on any
  1.13 or newer server. (Robert Collins, Andrew Bennetts)

* ``bzr cat`` and ``bzr export`` now supports a ``--filters`` option
  that displays/saves the content after content filters are applied.
  (Ian Clatworthy)

* ``bzr ignore`` gives a more informative message when existing
  version controlled files match the ignore pattern. (Neil
  Martinsen-Burrell, #248895)

* ``bzr log`` now has ``--include-merges`` as an alias for ``--levels 0``.
  (Ian Clatworthy)

* ``bzr send`` is faster on repositories with deep histories.
  (Ian Clatworthy)

* IPv6 literals are accepted in URLs.
  (stlman, Martin Pool, Jelmer Vernooij, #165014)

* Progress bars now show the rate of network activity for
  ``bzr+ssh://`` and ``bzr://`` connections.  (Andrew Bennetts)

* Prompt for user names if they are not in the configuration. 
  (Jelmer Vernooij, #256612)

* Pushing to a stacked pack-format branch on a 1.12 or older smart server
  now takes many less round trips.  (Andrew Bennetts, Robert Collins,
  #294479)
  
* Streaming push can be done to older repository formats.  This is
  implemented using a new ``Repository.insert_stream_locked`` RPC.
  (Andrew Bennetts, Robert Collins)

* The "ignoring files outside view: .." message has been re-worded
  to "Ignoring files outside view. View is .." to reduce confusion
  about what was being considered and what was being ignored.
  (Ian Clatworthy)

* The ``long`` log formatter now shows [merge] indicators. If
  only one level of revisions is displayed and merges are found,
  the ``long`` and ``short`` log formatters now tell the user
  how to see the hidden merged revisions.  (Ian Clatworthy)

* The ``brisbane-core`` project has delivered its beta format
  ``development6-rich-root``. This format is suitable for judicious
  testing by early adopters. In particular if you are benchmarking bzr
  performance please be sure to test using this format. At this stage
  more information is best obtained by contacting the Bazaar mailing list
  or IRC channel if you are interested in using this format. We will make
  end user documentation available closer to blessing the format as
  production ready. (Robert Collins, John Arbash Meinel, Ian Clatworthy,
  Vincent Ladeuil, Andrew Bennetts, Martin Pool)

* Tildes are no longer escaped. No more %7Euser/project/branch!
  (Jonathan Lange)

Bug Fixes
*********

* Pushing a new stacked branch will also push the parent inventories for
  revisions at the stacking boundary.  This makes sure that the stacked
  branch has enough data to calculate inventory deltas for all of its
  revisions (without requiring the fallback branch).  This avoids
  "'AbsentContentFactory' object has no attribute 'get_bytes_as'" errors
  when fetching the stacked branch from a 1.13 (or later) smart server.
  This partially fixes #354036.  (Andrew Bennetts, Robert Collins)

* End-Of-Line content filters are now loaded correctly.
  (Ian Clatworthy, Brian de Alwis, #355280)

* Authentication plugins now receive all the parameters from the request
  itself (aka host, port, realm, path, etc). Previously, only the 
  authentication section name, username and encoded password were 
  provided. (Jean-Francois Roy)

* bzr gives a better message if an invalid regexp is passed to ``bzr log
  -m``.  (Anne Mohsen, Martin Pool)

* ``bzr split`` now says "See also: join" (Aaron Bentley, #335015)

* ``bzr version-info`` now works in empty branches. (Jelmer Vernooij,
  #313028)

* Fix "is not a stackable format" error when pushing a
  stackable-format branch with an unstackable-format repository to a
  destination with a default stacking policy.  (Andrew Bennetts)

* Fixed incorrect "Source format does not support stacking" warning
  when pushing to a smart server.  (Andrew Bennetts, #334114)

* Fix 'make check-dist-tarball' failure by converting paths to unicode when
  needed. (Vincent Ladeuil, #355454)

* Fixed "Specified file 'x/y/z' is outside current view: " occurring
  on ``bzr add x/y/z`` in formats supporting views when no view is
  defined.  (Ian Clatworthy, #344708)

* It is no longer possible to fetch between repositories while the
  target repository is in a write group. This prevents race conditions
  that prevent the use of RPC's to perform fetch, and thus allows
  optimising more operations. (Robert Collins, Andrew Bennetts)

* ``merge --force`` works again. (Robert Collins, #342105)

* No more warnings are issued about ``sha`` being deprecated under python-2.6.
  (Vincent Ladeuil, #346593)

* Pushing a new branch to a server that has a stacking policy will now
  upgrade from the local branch format when the stacking policy points at
  a branch which is itself stackable, because we know the client can read
  both branches, we know that the trunk for the project can be read too,
  so the upgrade will not inconvenience users. (Robert Collins, #345169)

* Pushing a new stacked branch will also push the parent inventories for
  revisions at the stacking boundary.  This makes sure that the stacked
  branch has enough data to calculate inventory deltas for all of its
  revisions (without requiring the fallback branch).  This avoids
  "'AbsentContentFactory' object has no attribute 'get_bytes_as'" errors
  when fetching the stacked branch from a 1.13 (or later) smart server.
  This partially fixes #354036.  (Andrew Bennetts, Robert Collins)

* The full test suite is passing again on OSX. Several minor issues (mostly
  test related) have been fixed. (Vincent Ladeuil, #355273).

* The GNU Changelog formatter is slightly improved in the case where
  the delta is empty, and now correctly claims not to support tags.
  (Andrea Bolognani)

* Shelve can now shelve changes to a symlink target.
  (James Westby, #341558)

* The help for the ``info`` command has been corrected.
  (Ian Clatworthy, #351931)

* Upgrade will now use a sensible default format if the source repository
  uses rich roots.  (Jelmer Vernooij, #252908)

Documentation
*************

* Expanded the index of the developer documentation. (Eric Siegerman)

* New topic `bzr help debug-flags`.  (Martin Pool)

* The generated manpage now explicitly lists aliases as commands.
  (James Westby, #336998)

API Changes
***********

* APIs deprecated in 1.6 and previous versions of bzr are now removed.
  (Martin Pool)

* ``CommitReporter`` is no longer called with ``unchanged`` status during
  commit - this was a full-tree overhead that bzr no longer performs.
  (Robert Collins)

* New abstract ``UIFactory`` method ``get_username`` which will be called to 
  obtain the username to use when connecting to remote machines. 
  (Jelmer Vernooij)

* New API ``Inventory.filter()`` added that filters an inventory by
  a set of file-ids so that only those fileids, their parents and
  their children are included.  (Ian Clatworthy)

* New sort order for ``get_record_stream`` ``groupcompress`` which
  sorts optimally for use with groupcompress compressors. (John Arbash
  Meinel, Robert Collins)

* Repository APIs ``get_deltas_for_revisions()`` and
  ``get_revision_delta()`` now support an optional ``specific_fileids``
  parameter. If provided, the deltas are filtered so that only those
  file-ids, their parents and their children are included.
  (Ian Clatworthy)

* The ``get_credentials`` and ``set_credentials`` methods of 
  ``AuthenticationConfig`` now accept an optional realm argument.
  (Jean-Francois Roy)

* The ``pb`` argument to ``fetch()`` is deprecated.
  (Martin Pool)

* The ``Serializer`` class and the serializer ``format registry`` have moved
  from ``bzrlib.xml_serializer`` to ``bzrlib.serializer``. (Jelmer Vernooij)

* The smart server jail now hooks into BzrDir.open to prevent any BzrDir
  that is not inside the backing transport from being opened.  See the
  module documentation for ``bzrlib.smart.request`` for details.
  (Andrew Bennetts, Robert Collins)

* ``Tree.get_symlink_target`` now always returns a unicode string result
  or None. Previously it would return the bytes from reading the link
  which could be in any arbitrary encoding. (Robert Collins)

Testing
*******

* ``bzrlib.tests.TestCase`` now fails the test if its own ``setUp``
  and ``tearDown`` weren't called.  This catches faulty tests that
  forget to upcall when overriding ``setUp`` and ``tearDown``.  Those
  faulty tests were not properly isolated.
  (Andrew Bennetts, Robert Collins)

* Fix test_msgeditor.MsgEditorTest test isolation.
  (Vincent Ladeuil, #347130)

* ``medusa`` is not used anymore as an FTP test server starting with
  python2.6. A new FTP test server based on ``pyftplib`` can be used
  instead. This new server is a soft dependency as medusa which is still
  preferred if both are available (modulo python version).
  (Vincent Ladeuil)

Internals
*********

* Added ``chk_map`` for fast, trie-based storage of tuple to string maps.
  (Robert Collins, John Arbash Meinel, Vincent Ladeuil)

* Added ``bzrlib.chk_map`` for fast, trie-based storage of tuple to string
  maps.  (Robert Collins, John Arbash Meinel, Vincent Ladeuil)

* Added ``bzrlib.inventory_delta`` module.  This will be used for
  serializing and deserializing inventory deltas for more efficient
  streaming on the the network.  (Robert Collins, Andrew Bennetts)

* ``Branch._get_config`` has been added, which splits out access to the
  specific config file from the branch. This is used to let RemoteBranch
  avoid constructing real branch objects to access configuration settings.
  (Robert Collins, Andrew Bennetts)

* ``Branch`` now implements ``set_stacked_on_url`` in the base class as
  the implementation is generic and should impact foreign formats. This
  helps performance for ``RemoteBranch`` push operations to new stacked
  branches. (Robert Collins, Andrew Bennetts)

* ``BtreeIndex._spill_mem_keys_to_disk()`` now generates disk index with
  optmizations turned off. This only has effect when processing > 100,000
  keys during something like ``bzr pack``. (John Arbash Meinel)

* ``bzr selftest`` now accepts ``--subunit`` to run in subunit output
  mode. Requires ``lp:subunit`` installed to work, but is not a hard
  dependency. (Robert Collins)

* ``BzrDir.open_branch`` now takes an optional ``ignore_fallbacks``
  parameter for controlling opening of stacked branches.
  (Andrew Bennetts, Robert Collins)
  
* ``CommitBuilder`` has a new method, ``record_iter_changes`` which works
  in terms of an iter_changes iterator rather than full tree scanning.
  (Robert Collins)

* ``DirState`` can now be passed a custom ``SHA1Provider`` object
  enabling it to store the SHA1 and stat of the canonical (post
  content filtered) form. (Ian Clatworthy)

* New ``assertLength`` method based on one Martin has squirreled away
  somewhere. (Robert Collins, Martin Pool)

* New hook ``BzrDir.pre_open`` which runs before opening ``BzrDir``
  objects, allowing better enforcement of the smart server jail when
  dealing with stacked branches. (Robert Collins, Andrew Bennetts)

* New hook ``RioVersionInfoBuilder.revision``, allowing extra entries 
  to be added to the stanza that is printed for a particular revision.
  (Jelmer Vernooij)

* New repository method ``refresh_data`` to cause any repository to
  make visible data inserted into the repository by a smart server
  fetch operation. (Robert Collins, Andrew Bennetts)

* ``register_filter_stack_map`` now takes an optional fallback parameter,
  a callable to invoke if a preference has a value not in the map
  of filter stacks. This enhancement allows, for example,  bzr-svn to
  handle existing svn properties that define a list of keywords to be
  expanded.  (Ian Clatworthy)

* ``RemoteBranchConfig`` will use a new verb ``Branch.set_config_option``
  to write config settings to smart servers that support this, saving
  5 round trips on the stacked streaming acceptance test.
  (Robert Collins, Andrew Bennetts)

* ``RemoteBranch`` now provides ``_get_config`` for access to just the
  branch specific configuration from a remote server, which uses the 
  already existing ``Branch.get_config_file`` smart verb.
  (Robert Collins, Andrew Bennetts)

* ``RemoteRepository`` will now negatively cache missing revisions during
  ``get_parent_map`` while read-locked. Write-locks are unaffected.
  (Robert Collins, Andrew Bennetts)

* Removed ``InterRemoteToOther``, ``InterOtherToRemote`` and
  ``InterPackToRemotePack`` classes, as they are now unnecessary.
  (Andrew Bennetts)

* ``RepositoryFormat`` as a new attribute ``fast_deltas`` to indicate
  whether the repository can efficiently generate deltas between trees
  regardless of tree size. (Robert Collins)

* ``Repository.iter_files_bytes()`` now properly returns an "iterable of
  byte strings" (aka 'chunked') for the content. It previously was
  returning a plain string, which worked, but performed very poorly when
  building a working tree (file.writelines(str) is very inefficient). This
  can have a large effect on ``bzr checkout`` times. (John Arbash Meinel)

* selftest now supports a --parallel option, with values of 'fork' or
  'subprocess' to run the test suite in parallel. Currently only linux
  machine work, other platforms need patches submitted. (Robert Collins,
  Vincent Ladeuil)

* ``tests.run_suite`` has a new parameter ``suite_decorators``, a list of 
  callables to use to decorate the test suite. Such decorators can add or
  remove tests, or even remote the test suite to another machine if
  desired. (Robert Collins)

* The smart server verb ``Repository.get_parent_map`` can now include
  information about ghosts when the special revision ``include-missing:``
  is in the requested parents map list. With this flag, ghosts are
  included as ``missing:REVISION_ID``. (Robert Collins, Andrew Bennetts)

* ``_walk_to_common_revisions`` will now batch up at least 50
  revisions before calling ``get_parent_map`` on the target,
  regardless of ``InterRepository``.
  (Andrew Bennetts, Robert Collins)

bzr 1.13
########

:Codename: paraskavedekatriaphobia
:1.13: 2009-03-14
:1.13rc1: 2009-03-10
:1.13.1: 2009-03-23
:1.13.2: 2009-04-27

GNU Changelog output can now be produced by ``bzr log --gnu-changelog``.  Debug
flags can now be set in ``~/.bazaar/bazaar.conf``.  Lightweight checkouts and
stacked branches should both be much faster over remote connections.  

Changes From 1.13.1 to 1.13.2
*****************************

A regression was found in the 1.13.1 release. When bzr 1.13.1 and earlier push
a stacked branch they do not take care to push all the parent inventories for
the transferred revisions. This means that a smart server serving that branch
often cannot calculate inventory deltas for the branch (because smart server
does not/cannot open fallback repositories). Prior to 1.13 the server did not
have a verb to stream revisions out of a repository, so that's why this bug has
appeared now.

Bug Fixes
*********

* Fix for bug 354036 ErrorFromSmartServer - AbsentContentFactory object has no
  attribute 'get_bytes_as' exception while pulling from Launchpad 
  (Jean-Francois Roy, Andrew Bennetts, Robert Collins)

Changes From 1.13final to 1.13.1
********************************

A couple regessions where found in the 1.13 release. The pyrex-generated C
extensions are missing from the .tar.gz and .zip files.  Documentation on how
to generate GNU ChangeLogs is wrong.

Bug Fixes
*********

* Change ``./bzr``'s ``_script_version`` to match ./bzrlib/__init__.py
  version_info. (Bob Tanner, Martin Pool, #345232)

* Distribution archives for 1.13 do not contain generated C extension modules
  (Jean-Francois Roy, Bob Tanner, #344465)

* GNU ChangeLog output can now be produced by bzr log --format gnu-changelog is
  incorrect (Deejay, Bob Tanner, Martin Pool, Robert Collins, #343928)

* ``merge --force`` works again. (Robert Collins, #342105)

Changes From 1.13rc1 to 1.13final
*********************************

* Fix "is not a stackable format" error when pushing a
  stackable-format branch with an unstackable-format repository to a
  destination with a default stacking policy.  (Andrew Bennetts)

* Progress bars now show the rate of network activity for
  ``bzr+ssh://`` and ``bzr://`` connections.  (Andrew Bennetts)

Compatibility Breaks
********************

* ``bzr log --line`` now indicates which revisions are merges with
  `[merge]` after the date.  Scripts which parse the output of this
  command may need to be adjusted.
  (Neil Martinsen-Burrell)

New Features
************

* ``bzr reconfigure`` now supports --with-trees and --with-no-trees
  options to change the default tree-creation policy of shared
  repositories.  (Matthew Fuller, Marius Kruger, #145033)

* Debug flags can now be set in ``~/.bazaar/bazaar.conf``.
  (Martin Pool)

* Filtered views provide a mask over the tree so that users can focus
  on a subset of a tree when doing their work. See ``Filtered views``
  in chapter 7 of the User Guide and ``bzr help view`` for details.
  (Ian Clatworthy)

* GNU Changelog output can now be produced by ``bzr log --gnu-changelog``.
  (Andrea Bolognani, Martin Pool)

* The ``-Dmemory`` flag now gives memory information on Windows.
  (John Arbash Meinel)

* Multiple authors for a commit can now be recorded by using the "--author"
  option multiple times. (James Westby, #185772)

* New clean-tree command, from bzrtools.  (Aaron Bentley, Jelmer Vernoij)

* New command ``bzr launchpad-open`` opens a Launchpad web page for that
  branch in your web browser, as long as the branch is on Launchpad at all.
  (Jonathan Lange)

* New API for getting bugs fixed by a revision: Revision.iter_bugs().
  (Jonathan Lange)

Improvements
************

* All bzr ``Hooks`` classes are now registered in
  ``bzrlib.hooks.known_hooks``. This removes the separate list from
  ``bzrlib.tests`` and ensures that all hooks registered there are
  correctly isolated by the test suite (previously
  ``MutableTreeHooks`` were not being isolated correctly). Further, 
  documentation for hooks is now dynamically generated from the
  present HookPoints. ``bzr hooks`` will now also report on all the
  hooks present in the ``bzrlib.hooks.known_hooks`` registry.
  (Robert Collins)

* ``bzr add`` no longer prints ``add completed`` on success. Failure
  still prints an error message. (Robert Collins)

* ``bzr branch`` now has a ``--no-tree`` option which turns off the
  generation of a working tree in the new branch.
  (Daniel Watkins, John Klinger, #273993)

* Bazaar will now point out ``bzr+ssh://`` to the user when they 
  use ssh://. (Jelmer Vernooij, #330535)

* ``bzr -v info`` now omits the number of committers branch statistic,
  making it many times faster for large projects. To include that
  statistic in the output, use ``bzr -vv info``.
  (Ian Clatworthy)

* ``bzr push`` to a ``bzr`` url (``bzr://``, ``bzr+ssh://`` etc) will
  stream if the server is version 1.13 or greater, reducing roundtrips
  significantly. (Andrew Bennetts, Robert Collins)

* Lightweight Checkouts and Stacked Branches should both be much
  faster over remote connections. Building the working tree now
  batches up requests into approx 5MB requests, rather than a separate
  request for each file. (John Arbash Meinel)

* Support for GSSAPI authentication when using HTTP or HTTPS. 
  (Jelmer Vernooij)

* The ``bzr shelve`` prompt now includes a '?' help option to explain the
  short options better. (Daniel Watkins, #327429)

* ``bzr lp-open`` now falls back to the push location if it cannot find a
  public location. (Jonathan Lange, #332372)

* ``bzr lp-open`` will try to find the Launchpad URL for the location
  passed on the command line. This makes ``bzr lp-open lp:foo`` work as
  expected. (Jonathan Lange, #332705)

* ``bzr send`` now supports MH-E via ``emacsclient``. (Eric Gillespie)

Bug Fixes
*********

* Allows ``bzr log <FILE>`` to be called in an empty branch without
  backtracing. (Vincent Ladeuil, #346431)

* Bazaar now gives a better message including the filename if it's
  unable to read a file in the working directory, for example because
  of a permission error.  (Martin Pool, #338653)

* ``bzr cat -r<old> <path>`` doesn't traceback anymore when <path> has a
  file id in the working tree different from the one in revision <old>.
  (Vincent Ladeuil, #341517, #253806)

* ``bzr send`` help is more specific about how to apply merge
  directives.  (Neil Martinsen-Burrell, #253470)

* ``bzr missing`` now uses ``Repository.get_revision_delta()`` rather
  than fetching trees and determining a delta itself. (Jelmer
  Vernooij, #315048)

* ``bzr push`` to a smart server no longer causes "Revision
  {set([('null:',)])} not present ..." errors when the branch has
  multiple root revisions. (Andrew Bennetts, #317654)

* ``bzr shelve`` now properly handle patches with no terminating newline.
  (Benoît PIERRE, #303569)

* ``bzr unshelve`` gives a more palatable error if passed a non-integer
  shelf id. (Daniel Watkins)

* Export now handles files that are not present in the tree.
  (James Westby, #174539)

* Fixed incorrect "Source format does not support stacking" warning
  when pushing to a smart server.  (Andrew Bennetts, #334114)
  
* Fixed "sprout() got an unexpected keyword argument 'source_branch'"
  error branching from old repositories.
  (Martin Pool, #321695)

* Make ``bzr push --quiet <non-local location>`` less chatty.
  (Kent Gibson, #221461)

* Many Branch hooks would not fire with ``bzr://`` and ``bzr+ssh://``
  branches, and this was not noticed due to a bug in the test logic
  for branches. This is now fixed and a test added to prevent it
  reoccuring. (Robert Collins, Andrew Bennetts)

* Restore the progress bar on Windows. We were disabling it when TERM
  wasn't set, but Windows doesn't set TERM. (Alexander Belchenko,
  #334808)

* ``setup.py build_ext`` now gives a proper error when an extension
  fails to build. (John Arbash Meinel)

* Symlinks to non ascii file names are now supported.
  (Robert Collins, Vincent Ladeuil, #339055, #272444)    

* Under rare circumstances (aka nobody reported a bug about it), the ftp
  transport could revert to ascii mode. It now stays in binary mode except
  when needed.  (Vincent Ladeuil)

* Unshelve does not generate warnings about progress bars.
  (Aaron Bentley, #328148)

* shelve cleans up properly when unversioned files are specified.
  (Benoît Pierre, Aaron Bentley)

Documentation
*************

* Added ``Organizing your workspace`` to the User Guide appendices,
  summarizing some common ways of organizing trees, branches and
  repositories and the processes/workflows implied/enabled by each.
  (Ian Clatworthy)

* Hooks can now be self documenting. ``bzrlib.hooks.Hooks.create_hook``
  is the entry point for this feature. (Robert Collins)

* The documentation for ``shelve`` and ``unshelve`` has been clarified.
  (Daniel Watkins, #327421, #327425)

API Changes
***********

* ``bzr selftest`` now fails if the bazaar sources contain trailing
  whitespace, non-unix style line endings and files not ending in a
  newline. About 372 files and 3243 lines with trailing whitespace was
  updated to comply with this. The code already complied with the other
  criteria, but now it is enforced. (Marius Kruger)

* ``bzrlib.branch.PushResult`` was renamed to 
  ``bzrlib.branch.BranchPushResult``. (Jelmer Vernooij)

* ``Branch.fetch`` and ``Repository.fetch`` now return None rather
  than a count of copied revisions and failed revisions. A while back
  we stopped ever reporting failed revisions because we started
  erroring instead, and the copied revisions count is not used in the
  UI at all - indeed it only reflects the repository status not
  changes to the branch itself. (Robert Collins)

* ``Inventory.apply_delta`` now raises an AssertionError if a file-id
  appears multiple times within the delta. (Ian Clatworthy)

* MutableTree.commit now favours the "authors" argument, with the old
  "author" argument being deprecated.

* Remove deprecated EmptyTree.  (Martin Pool)

* ``Repository.fetch`` now accepts an optional ``fetch_spec``
  parameter.  A ``SearchResult`` or ``MiniSearchResult`` may be passed
  to ``fetch_spec`` instead of a ``last_revision`` to specify exactly
  which revisions to fetch. (Andrew Bennetts)

* ``RepositoryAcquisitionPolicy.acquire_repository`` now returns a
  tuple of ``(repository, is_new_flag)``, rather than just the
  repository.  (Andrew Bennetts)

* Revision.get_apparent_author() is now deprecated, replaced by
  Revision.get_apparent_authors(), which returns a list. The former
  now returns the first item that would be returned from the second.

* The ``BranchBuilder`` test helper now accepts a ``timestamp``
  parameter to ``build_commit`` and ``build_snapshot``.  (Martin Pool)

* The ``_fetch_*`` attributes on ``Repository`` are now on
  ``RepositoryFormat``, more accurately reflecting their intent (they
  describe a disk format capability, not state of a particular
  repository of that format). (Robert Collins)

Internals
*********

* Branching from a non-stacked branch on a smart protocol is now
  free of virtual file system methods.
  (Robert Collins, Andrew Bennetts)

* Branch and Repository creation on a bzr+ssh://server are now done
  via RPC calls rather than VFS calls, reducing round trips for
  pushing new branches substantially. (Robert Collins)

* ``Branch.clone`` now takes the ``repository_policy`` formerly used
  inside ``BzrDir.clone_on_transport``, allowing stacking to be
  configured before the branch tags and revision tip are set. This
  fixes a race condition cloning stacked branches that would cause
  plugins to have hooks called on non-stacked instances.
  (Robert Collins, #334187)

* ``BzrDir.cloning_metadir`` now has a RPC call. (Robert Collins)

* ``BzrDirFormat.__str__`` now uses the human readable description
  rather than the sometimes-absent disk label. (Robert Collins)

* ``bzrlib.fetch`` is now composed of a sender and a sink component
  allowing for decoupling over a network connection. Fetching from
  or into a RemoteRepository with a 1.13 server will use this to
  stream the operation.
  (Andrew Bennetts, Robert Collins)

* ``bzrlib.tests.run_suite`` accepts a runner_class parameter
  supporting the use of different runners. (Robert Collins)

* Change how file_ids and revision_ids are interned as part of
  inventory deserialization. Now we use the real ``intern()``, rather
  than our own workaround that would also cache a Unicode copy of the
  string, and never emptied the cache. This should slightly reduce
  memory consumption. (John Arbash Meinel)

* New branch method ``create_clone_on_transport`` that returns a
  branch object. (Robert Collins)

* New hook Commands['extend_command'] to allow plugins to access a
  command object before the command is run (or help generated from
  it), without overriding the command. (Robert Collins)

* New version of the ``BzrDir.find_repository`` verb supporting
  ``_network_name`` to support removing more _ensure_real calls.
  (Robert Collins)

* ``RemoteBranchFormat`` no longer claims to have a disk format string.
  (Robert Collins)

* ``Repository`` objects now have ``suspend_write_group`` and
  ``resume_write_group`` methods.  These are currently only useful
  with pack repositories. (Andrew Bennetts, Robert Collins)

* ``BzrDirFormat``, ``BranchFormat`` and ``RepositoryFormat`` objects
  now have a ``network_name`` for passing the format across RPC calls.
  (Robert Collins, Andrew Bennetts)

* ``RepositoryFormat`` objects now all have a new attribute
  ``_serializer`` used by fetch when reserialising is required.
  (Robert Collins, Andrew Bennetts)

* Some methods have been pulled up from ``BzrBranch`` to ``Branch``
  to aid branch types that are not bzr branch objects (like
  RemoteBranch). (Robert Collins, Andrew Bennetts)

* Test adaptation has been made consistent throughout the built in
  tests. ``TestScenarioApplier``, ``multiply_tests_from_modules``,
  ``adapt_tests``, ``adapt_modules`` have all been deleted. Please
  use ``multiply_tests``, or for lower level needs ``apply_scenarios``
  and ``apply_scenario``. (Robert Collins)

* ``TestSkipped`` is now detected by TestCase and passed to the
  ``TestResult`` by calling ``addSkip``. For older TestResult objects,
  where ``addSkip`` is not available, ``addError`` is still called.
  This permits test filtering in subunit to strip out skipped tests
  resulting in a faster fix-shrink-list-run cycle. This is compatible
  with the testtools protocol for skips. (Robert Collins)

* The ``_index`` of ``KnitVersionedFiles`` now supports the ability
  to scan an underlying index that is going to be incorporated into
  the ``KnitVersionedFiles`` object, to determine if it has missing
  delta references. The method is ``scan_unvalidated_index``.
  (Andrew Bennetts, Robert Collins)

* There is a RemoteSink object which handles pushing to smart servers.
  (Andrew Bennetts, Robert Collins)

* ``TransportTraceDecorator`` now logs ``put_bytes_non_atomic`` and
  ``rmdir`` calls. (Robert Collins)

* ``VersionedFiles`` record adapters have had their signature change
  from ``(record, record.get_bytes_as(record.storage_kind))`` to
  ``(record)`` reducing excess duplication and allowing adapters
  to access private data in record to obtain content more
  efficiently. (Robert Collins)

* We no longer probe to see if we should create a working tree during
  clone if we cannot get a local_abspath for the new bzrdir.
  (Robert Collins)


bzr 1.12
########

:Codename: 1234567890
:1.12: 2009-02-13
:1.12rc1: 2009-02-10

This release of Bazaar contains many improvements to the speed,
documentation and functionality of ``bzr log`` and the display of logged
revisions by ``bzr status``.  bzr now also gives a better indication of
progress, both in the way operations are drawn onto a text terminal, and
by showing the rate of network IO.

Changes from RC1 to Final
*************************

* ``bzr init --development-wt5[-rich-root]`` would fail because of
  circular import errors. (John Arbash Meinel, #328135)

* Expanded the help for log and added a new help topic called
  ``log-formats``.  (Ian Clatworthy)

Compatibility Breaks
********************

* By default, ``bzr status`` after a merge now shows just the pending
  merge tip revisions. This improves the signal-to-noise ratio after
  merging from trunk and completes much faster. To see all merged
  revisions, use the new ``-v`` flag.  (Ian Clatworthy)

* ``bzr log --line`` now shows any tags after the date and before
  the commit message. If you have scripts which parse the output
  from this command, you may need to adjust them accordingly.
  (Ian Clatworthy)

* ``bzr log --short`` now shows any additional revision properties
  after the date and before the commit message.  Scripts that parse 
  output of the log command in this situation may need to adjust.
  (Neil Martinsen-Burrell)

* The experimental formats ``1.12-preview`` and ``1.12-preview-rich-root``
  have been renamed ``development-wt5`` and ``development-wt5-rich-root``
  respectively, given they are not ready for release in 1.12.
  (Ian Clatworthy)

* ``read_bundle_from_url`` has been deprecated. (Vincent Ladeuil)

New Features
************

* Add support for filtering ``bzr missing`` on revisions.  Remote revisions
  can be filtered using ``bzr missing -r -20..-10`` and local revisions can
  be filtered using ``bzr missing --my-revision -20..-10``.
  (Marius Kruger)

* ``bzr log -p`` displays the patch diff for each revision.
  When logging a file, the diff only includes changes to that file.
  (Ian Clatworthy, #202331, #227335)

* ``bzr log`` supports a new option called ``-n N`` or ``--level N``.
  A value of 0 (zero) means "show all nested merge revisions" while
  a value of 1 (one) means "show just the top level". Values above
  1 can be used to see a limited amount of nesting. That can be
  useful for seeing the level or two below PQM submits for example.
  To force the ``--short`` and ``--line`` formats to display all nested
  merge revisions just like ``--long`` does by default, use a command
  like ``bzr log --short -n0``. To display just the mainline using
  ``--long`` format, ``bzr log --long -n1``.
  (Ian Clatworthy)

Improvements
************

* ``bzr add`` more clearly communicates success vs failure.
  (Daniel Watkins)

* ``bzr init`` will now print a little less verbose output.
  (Marius Kruger)

* ``bzr log`` is now much faster in many use cases, particularly
  at incrementally displaying results and filtering by a
  revision range. (Ian Clatworthy)

* ``bzr log --short`` and ``bzr log --line`` now show tags, if any,
  for each revision. The tags are shown comma-separated inside
  ``{}``. For short format, the tags appear at the end of line
  before the optional ``[merge]`` indicator. For line format,
  the tags appear after the date. (Ian Clatworthy)

* Progress bars now show the rate of activity for some sftp 
  operations, and they are drawn different.  (Martin Pool, #172741)

* Progress bars now show the rate of activity for urllib and pycurl based
  http client implementations. The operations are tracked at the socket
  level for better precision.
  (Vincent Ladeuil)

* Rule-based preferences can now accept multiple patterns for a set of
  rules.  (Marius Kruger)

* The ``ancestor:`` revision spec will now default to referring to the
  parent of the branch if no other location is given.
  (Daniel Watkins, #198417)

* The debugger started as a result of setting ``$BZR_PDB`` works
  around a bug in ``pdb``, http://bugs.python.org/issue4150.  The bug
  can cause truncated tracebacks in Python versions before 2.6.
  (Andrew Bennetts)

* VirtualVersionedFiles now implements
  ``iter_lines_added_or_present_in_keys``. This allows the creation of 
  new branches based on stacked bzr-svn branches. (#311997)

Bug Fixes
*********

* ``bzr annotate --show-ids`` doesn't give a backtrace on empty files
  anymore.
  (Anne Mohsen, Vincent Ladeuil, #314525)

* ``bzr log FILE`` now correctly shows mainline revisions merging
  a change to FILE when the ``--short`` and ``--line`` log formats
  are used. (Ian Clatworthy, #317417)

* ``bzr log -rX..Y FILE`` now shows the history of FILE provided
  it existed in Y or X, even if the file has since been deleted or
  renamed. If no range is given, the current/basis tree and
  initial tree are searched in that order. More generally, log
  now interprets filenames in their historical context.
  (Ian Clatworthy, #175520)

* ``bzr status`` now reports nonexistent files and continues, then
  errors (with code 3) at the end.  (Karl Fogel, #306394)

* Don't require the present compression base in knits to be the same
  when adding records in knits. (Jelmer Vernooij, #307394)

* Fix a problem with CIFS client/server lag on Windows colliding with
  an invariant-per-process algorithm for generating AtomicFile names
  (Adrian Wilkins, #304023)

* Many socket operations now handle EINTR by retrying the operation.
  Previously EINTR was treated as an unrecoverable failure.  There is
  a new ``until_no_eintr`` helper function in ``bzrlib.osutils``.
  (Andrew Bennetts)

* Support symlinks with non-ascii characters in the symlink filename.
  (Jelmer Vernooij, #319323)

* There was a bug in how we handled resolving when a file is deleted
  in one branch, and modified in the other. If there was a criss-cross
  merge, we would cause the deletion to conflict a second time.
  (Vincent Ladeuil, John Arbash Meinel)

* There was another bug in how we chose the correct intermediate LCA in
  criss-cross merges leading to several kind of changes be incorrectly
  handled.
  (John Arbash Meinel, Vincent Ladeuil)

* Unshelve now handles deleted paths without crashing. (Robert Collins)

Documentation
*************

* Improved plugin developer documentation.  (Martin Pool)

API Changes
***********

* ``ProgressBarStack`` is deprecated; instead use
  ``ui_factory.nested_progress_bar`` to create new progress bars.
  (Martin Pool)

* ForeignVcsMapping() now requires a ForeignVcs object as first
  argument. (Jelmer Vernooij)

* ForeignVcsMapping.show_foreign_revid() has been moved to
  ForeignVcs. (Jelmer Vernooij)

* ``read_bundle_from_url`` is deprecated in favor of
  ``read_mergeable_from_url``.  (Vincent Ladeuil)

* Revision specifiers are now registered in
  ``bzrlib.revisionspec.revspec_registry``, and the old list of 
  revisionspec classes (``bzrlib.revisionspec.SPEC_TYPES``) has been
  deprecated. (Jelmer Vernooij, #321183)

* The progress and UI classes have changed; the main APIs remain the
  same but code that provides a new UI or progress bar class may
  need to be updated.  (Martin Pool)

Internals
*********

* Default User Interface (UI) is CLIUIFactory when bzr runs in a dumb
  terminal. It is sometimes desirable do override this default by forcing
  bzr to use TextUIFactory. This can be achieved by setting the
  BZR_USE_TEXT_UI environment variable (emacs shells, as opposed to
  compile buffers, are such an example).
  (Vincent Ladeuil)

* New API ``Branch.iter_merge_sorted_revisions()`` that iterates over
  ``(revision_id, depth, revno, end_of_merge)`` tuples.
  (Ian Clatworthy)

* New ``Branch.dotted_revno_to_revision_id()`` and
  ``Branch.revision_id_to_dotted_revno()`` APIs that pick the most
  efficient way of doing the mapping.
  (Ian Clatworthy)

* Refactor cmd_serve so that it's a little easier to build commands that
  extend it, and perhaps even a bit easier to read.  (Jonathan Lange)

* ``TreeDelta.show()`` now accepts a ``filter`` parameter allowing log
  formatters to retrict the output.
  (Vincent Ladeuil)


bzr 1.11 "Eyes up!" 2009-01-19
##############################

This first monthly release of Bazaar for 2009 improves Bazaar's operation
in Windows, Mac OS X, and other situations where file names are matched
without regard to capitalization: Bazaar tries to match the case of an
existing file.  This release of Bazaar also improves the efficiency of
Tortoise Windows Shell integration and lets it work on 64-bit platforms.

The UI through which Bazaar supports historic formats has been improved,
so 'bzr help formats' now gives a simpler and shorter list, with clear
advice.

This release also fixes a number of bugs, particularly a glitch that can
occur when there are concurrent writes to a pack repository.

Bug Fixes
*********

* Fix failing test when CompiledChunksToLines is not available.
  (Vincent Ladeuil)

* Stacked branches don't repeatedly open their transport connection.
  (John Arbash Meinel)



bzr 1.11rc1 "Eyes up!" 2009-01-09
#################################

Changes
*******

* Formats using Knit-based repository formats are now explicitly
  marked as deprecated. (Ian Clatworthy)

New Features
************

* Add support for `bzr tags -r 1..2`, that is we now support showing
  tags applicable for a specified revision range. (Marius Kruger)

* ``authentication.conf`` now accepts pluggable read-only credential
  stores. Such a plugin (``netrc_credential_store``) is now included,
  handles the ``$HOME/.netrc`` file and can server as an example to
  implement other plugins.
  (Vincent Ladeuil)

* ``shelve --list`` can now be used to list shelved changes.
  (Aaron Bentley)

Improvements
************

* Add trailing slash to directories in all output of ``bzr ls``, except
  ``bzr ls --null``. (Gordon P. Hemsley, #306424)

* ``bzr revision-info`` now supports a -d option to specify an
  alternative branch. (Michael Hudson)

* Add connection to a C++ implementation of the Windows Shell Extension
  which is able to fully replace the current Python implemented one.
  Advantages include 64bit support and reduction in overhead for
  processes which drag in shell extensions.
  (Mark Hammond)

* Support the Claws mail client directly, rather than via
  xdg-email. This prevents the display of an unnecessary modal
  dialog in Claws, informing the user that a file has been
  attached to the message, and works around bug #291847 in
  xdg-utils which corrupts the destination address.

* When working on a case-insensitive case-preserving file-system, as
  commonly found with Windows, bzr will often ignore the case of the
  arguments specified by the user in preference to the case of an existing
  item on the file-system or in the inventory to help prevent
  counter-intuitive behaviour on Windows. (Mark Hammond)

Bug Fixes
*********
  
* Allow BzrDir implementation to implement backing up of 
  control directory. (#139691)

* ``bzr push`` creating a new stacked branch will now only open a
  single connection to the target machine. (John Arbash Meinel)

* Don't call iteritems on transport_list_registry, because it may
  change during iteration.  (Martin Pool, #277048)

* Don't make a broken branch when pushing an unstackable-format branch
  that's in a stackable shared repository to a location with default
  stack-on location.  (Andrew Bennetts, #291046)

* Don't require embedding user in HTTP(S) URLs do use authentication.conf.
  (Ben Jansen, Vincent Ladeuil, #300347)

* Fix a problem with CIFS client/server lag on windows colliding with
  an invariant-per-process algorithm for generating AtomicFile names
  (Adrian Wilkins, #304023)

* Fix bogus setUp signature in UnavailableFTPServer.
  (Gary van der Merwe, #313498)

* Fix compilation error in ``_dirstate_helpers_c`` on SunOS/Solaris.
  (Jari Aalto)

* Fix SystemError in ``_patiencediff_c`` module by calling
  PyErr_NoMemory() before returning NULL in PatienceSequenceMatcher_new.
  (Andrew Bennetts, #303206)

* Give proper error message for diff with non-existent dotted revno.
  (Marius Kruger, #301969)

* Handle EACCES (permission denied) errors when launching a message
  editor, and emit warnings when a configured editor cannot be
  started. (Andrew Bennetts)

* ``$HOME/.netrc`` file is now recognized as a read-only credential store
  if configured in ``authentication.conf`` with 'password_encoding=netrc'
  in the appropriate sections.
  (Vincent Ladeuil, #103029)

* Opening a stacked branch now properly shares the connection, rather
  than opening a new connection for the stacked-on branch.
  (John Arbash meinel)

* Preserve transport decorators while following redirections.
  (Vincent Ladeuil, #245964, #270863)

* Provides a finer and more robust filter for accepted redirections.
  (Vincent Ladeuil, #303959, #265070)

* ``shelve`` paths are now interpreted relative to the current working
  tree.  (Aaron Bentley)

* ``Transport.readv()`` defaults to not reading more than 100MB in a
  single array. Further ``RemoteTransport.readv`` sets this to 5MB to
  work better with how it splits its requests.
  (John Arbash Meinel, #303538)

* Pack repositories are now able to reload the pack listing and retry
  the current operation if another action causes the data to be
  repacked.  (John Arbash Meinel, #153786)

* ``pull -v`` now respects the log_format configuration variable.
  (Aaron Bentley)

* ``push -v`` now works on non-initial pushes.  (Aaron Bentley)

* Use the short status format when the short format is used for log.
  (Vincent Ladeuil, #87179)

* Allow files to be renamed or moved via remove + add-by-id. (Charles
  Duffy, #314251)

Documentation
*************

* Improved the formats help topic to explain why multiple formats
  exist and to provide guidelines in selecting one. Introduced
  two new supporting help topics: current-formats and other-formats.
  (Ian Clatworthy)

API Changes
***********

* ``LRUCache(after_cleanup_size)`` was renamed to
  ``after_cleanup_count`` and the old name deprecated. The new name is
  used for clarity, and to avoid confusion with
  ``LRUSizeCache(after_cleanup_size)``. (John Arbash Meinel)

* New ``ForeignRepository`` base class, to help with foreign branch 
  support (e.g. svn).  (Jelmer Vernooij)

* ``node_distances`` and ``select_farthest`` can no longer be imported
  from ``bzrlib.graph``.  They can still be imported from
  ``bzrlib.deprecated_graph``, which has been the preferred way to
  import them since before 1.0.  (Andrew Bennetts)
  
* The logic in commit now delegates inventory basis calculations to
  the ``CommitBuilder`` object; this requires that the commit builder
  in use has been updated to support the new ``recording_deletes`` and
  ``record_delete`` methods. (Robert Collins)

Testing
*******

* An HTTPS server is now available (it requires python-2.6). Future bzr
  versions will allow the use of the python-2.6 ssl module that can be
  installed for 2.5 and 2.4.

* ``bzr selftest`` now fails if new trailing white space is added to
  the bazaar sources. It only checks changes not committed yet. This
  means that PQM will now reject changes that introduce new trailing
  whitespace. (Marius Kruger)

* Introduced new experimental formats called ``1.12-preview`` and
  ``1.12-preview-rich-root`` to enable testing of related pending
  features, namely content filtering and filtered views.
  (Ian Clatworthy)

Internals
*********

* Added an ``InventoryEntry`` cache when deserializing inventories.
  Can cut the time to iterate over multiple RevisionsTrees in half.
  (John Arbash Meinel)

* Added ``bzrlib.fifo_cache.FIFOCache`` which is designed to have
  minimal overhead versus using a plain dict for cache hits, at the
  cost of not preserving the 'active' set as well as an ``LRUCache``.
  (John Arbash Meinel)

* ``bzrlib.patience_diff.unified_diff`` now properly uses a tab
  character to separate the filename from the date stamp, and doesn't
  add trailing whitespace when a date stamp is not supplied.
  (Adeodato Simó, John Arbash Meinel)

* ``DirStateWorkingTree`` and ``DirStateWorkingTreeFormat`` added
  as base classes of ``WorkingTree4`` and ``WorkingTreeFormat4``
  respectively. (Ian Clatworthy)

* ``KnitVersionedFiles._check_should_delta()`` now uses the
  ``get_build_details`` api to avoid multiple hits to the index, and
  to properly follow the ``compression_parent`` rather than assuming
  it is the left-hand parent. (John Arbash Meinel)

* ``KnitVersionedFiles.get_record_stream()`` will now chose a
  more optimal ordering when the keys are requested 'unordered'.
  Previously the order was fully random, now the records should be
  returned from each pack in turn, in forward I/O order.
  (John Arbash Meinel)
    
* ``mutter()`` will now flush the ``~/.bzr.log`` if it has been more
  than 2s since the last time it flushed. (John Arbash Meinel)

* New method ``bzrlib.repository.Repository.add_inventory_by_delta``
  allows adding an inventory via an inventory delta, which can be
  more efficient for some repository types. (Robert Collins)

* Repository ``CommitBuilder`` objects can now accumulate an inventory
  delta. To enable this functionality call ``builder.recording_deletes``
  and additionally call ``builder.record_delete`` when a delete
  against the basis occurs. (Robert Collins)

* The default http handler has been changed from pycurl to urllib.
  The default is still pycurl for https connections. (The only
  advantage of pycurl is that it checks ssl certificates.)
  (John Arbash Meinel)

* ``VersionedFiles.get_record_stream()`` can now return objects with a
  storage_kind of ``chunked``. This is a collection (list/tuple) of
  strings. You can use ``osutils.chunks_to_lines()`` to turn them into
  guaranteed 'lines' or you can use ``''.join(chunks)`` to turn it
  into a fulltext. This allows for some very good memory savings when
  asking for many texts that share ancestry, as the individual chunks
  can be shared between versions of the file. (John Arbash Meinel)

* ``pull -v`` and ``push -v`` use new function
  ``bzrlib.log.show_branch_change`` (Aaron Bentley)



bzr 1.10 2008-12-05
###################

Bazaar 1.10 has several performance improvements for copying revisions
(especially for small updates to large projects).  There has also been a
significant amount of effort in polishing stacked branches.  The commands
``shelve`` and ``unshelve`` have become core commands, with an improved
implementation.

The only changes versus bzr-1.10rc1 are bugfixes for stacked branches.

bug Fixes
*********

* Don't set a pack write cache size from RepoFetcher, because the
  cache is not coherent with reads and causes ShortReadvErrors.
  This reverses the change that fixed #294479.
  (Martin Pool, #303856)

* Properly handle when a revision can be inserted as a delta versus
  when it needs to be expanded to a fulltext for stacked branches.
  There was a bug involving merge revisions. As a method to help
  prevent future difficulties, also make stacked fetches sort
  topologically. (John Arbash Meinel, #304841)


bzr 1.10rc1 2008-11-28
######################

This release of Bazaar focuses on performance improvements when pushing
and pulling revisions, both locally and to remote networks.  The popular
``shelve`` and ``unshelve`` commands, used to interactively revert and
restore work in progress, have been merged from bzrtools into the bzr
core.  There are also bug fixes for portability, and for stacked branches.

New Features
************

* New ``commit_message_template`` hook that is called by the commit
  code to generate a template commit message. (Jelmer Vernooij)

* New `shelve` and `unshelve` commands allow undoing and redoing changes.
  (Aaron Bentley)

Improvements
************

* ``(Remote)Branch.copy_content_into`` no longer generates the full revision
  history just to set the last revision info.
  (Andrew Bennetts, John Arbash Meinel)

* Fetches between formats with different serializers (such as
  pack-0.92-subtree and 1.9-rich-root) are faster now.  This is due to
  operating on batches of 100 revisions at time rather than
  one-by-one.  (Andrew Bennetts, John Arbash Meinel)

* Search index files corresponding to pack files we've already used
  before searching others, because they are more likely to have the
  keys we're looking for.  This reduces the number of iix and tix
  files accessed when pushing 1 new revision, for instance.
  (John Arbash Meinel)

* Signatures to transfer are calculated more efficiently in
  ``item_keys_introduced_by``.  (Andrew Bennetts, John Arbash Meinel)

* The generic fetch code can once again copy revisions and signatures
  without extracting them completely to fulltexts and then serializing
  them back down into byte strings. This is a significant performance
  improvement when fetching from a stacked branch.
  (John Arbash Meinel, #300289)

* When making a large readv() request over ``bzr+ssh``, break up the
  request into more manageable chunks. Because the RPC is not yet able
  to stream, this helps keep us from buffering too much information at
  once. (John Arbash Meinel)

Bug Fixes
*********

* Better message when the user needs to set their Launchpad ID.
  (Martin Pool, #289148)

* ``bzr commit --local`` doesn't access the master branch anymore.
  This fixes a regression introduced in 1.9.  (Marius Kruger, #299313)

* Don't call the system ``chdir()`` with an empty path. Sun OS seems
  to give an error in that case.  Also, don't count on ``getcwd()``
  being able to allocate a new buffer, which is a gnu extension.
  (John Arbash Meinel, Martin Pool, Harry Hirsch, #297831)

* Don't crash when requesting log --forward <file> for a revision range
  starting with a dotted revno.
  (Vincent Ladeuil, #300055)

* Don't create text deltas spanning stacked repositories; this could
  cause "Revision X not present in Y" when later accessing them.
  (Martin Pool, #288751)

* Pack repositories are now able to reload the pack listing and retry
  the current operation if another action causes the data to be
  repacked.  (John Arbash Meinel, #153786)

* PermissionDenied errors from smart servers no longer cause
  "PermissionDenied: "None"" on the client.
  (Andrew Bennetts, #299254)

* Pushing to a stacked pack repository now batches writes, the same
  way writes are batched to ordinary pack repository.  This makes
  pushing to a stacked branch over the network much faster.
  (Andrew Bennetts, #294479)

* TooManyConcurrentRequests no longer occur when a fetch fails and
  tries to abort a write group.  This allows the root cause (e.g. a
  network interruption) to be reported.  (Andrew Bennetts, #297014)

* RemoteRepository.get_parent_map now uses fallback repositories.
  (Aaron Bentley, #297991?, #293679?)

API Changes
***********

* ``CommitBuilder`` now validates the strings it will be committing,
  to ensure that they do not have characters that will not be properly
  round-tripped. For now, it just checks for characters that are
  invalid in the XML form. (John Arbash Meinel, #295161)

* Constructor parameters for NewPack (internal to pack repositories)
  have changed incompatibly.

* ``Repository.abort_write_group`` now accepts an optional
  ``suppress_errors`` flag.  Repository implementations that override
  ``abort_write_group`` will need to be updated to accept the new
  argument.  Subclasses that only override ``_abort_write_group``
  don't need to change.

* Transport implementations must provide copy_tree_to_transport.  A default
  implementation is provided for Transport subclasses.

Testing
*******

* ``bzr selftest`` now fails if no doctests are found in a module
  that's expected to have them.  (Martin Pool)

* Doctests now only report the first failure.  (Martin Pool)


bzr 1.9 2008-11-07
##################

This release of Bazaar adds a new repository format, ``1.9``, with smaller
and more efficient index files.  This format can be specified when
creating a new repository, or used to losslessly upgrade an existing
repository.  bzr 1.9 also speeds most operations over the smart server
protocol, makes annotate faster, and uses less memory when making
checkouts or pulling large amounts of data.

Bug Fixes
*********

* Fix "invalid property value 'branch-nick' for None" regression with
  branches bound to svn branches.  (Martin Pool, #293440)

* Fix SSL/https on Python2.6.  (Vincent Ladeuil, #293054)

* ``SFTPTransport.readv()`` had a bug when requests were out-of-order.
  This only triggers some-of-the-time on Knit format repositories.
  (John Arbash Meinel, #293746)


bzr 1.9rc1 2008-10-31
#####################

New Features
************

* New Branch hook ``transform_fallback_location`` allows a function to
  be called when looking up the stacked source. (Michael Hudson)

* New repository formats ``1.9`` and ``1.9-rich-root``. These have all
  the functionality of ``1.6``, but use the new btree indexes.
  These indexes are both smaller and faster for access to historical
  information.  (John Arbash Meinel)

Improvements
************

* ``BTreeIndex`` code now is able to prefetch extra pages to help tune
  the tradeoff between bandwidth and latency. Should be tuned
  appropriately to not impact commands which need minimal information,
  but provide a significant boost to ones that need more context. Only
  has a direct impact on the ``--development2`` format which uses
  btree's for the indexes. (John Arbash Meinel)

* ``bzr dump-btree`` is a hidden command introduced to allow dumping
  the contents of a compressed btree file.  (John Arbash Meinel)

* ``bzr pack`` now tells the index builders to optimize for size. For
  btree index repositories, this can save 25% of the index size
  (mostly in the text indexes). (John Arbash Meinel)

* ``bzr push`` to an existing branch or repository on a smart server
  is faster, due to Bazaar making more use of the ``get_parent_map``
  RPC when querying the remote branch's revision graph.
  (Andrew Bennetts)

* default username for bzr+ssh and sftp can be configured in
  authentication.conf. (Aaron Bentley)

* launchpad-login now provides a default username for bzr+ssh and sftp
  URLs, allowing username-free URLs to work for everyone. (Aaron Bentley)

* ``lp:`` lookups no longer include usernames, making them shareable and
  shorter. (Aaron Bentley)

* New ``PackRepository.autopack`` smart server RPC, which does
  autopacking entirely on the server.  This is much faster than
  autopacking via plain file methods, which downloads a large amount
  of pack data and then re-uploads the same pack data into a single
  file.  This fixes a major (although infrequent) cause of lengthy
  delays when using a smart server.  For example, pushing the 10th
  revision to a repository with 9 packs now takes 44 RPCs rather than
  179, and much less bandwidth too.  This requires Bazaar 1.9 on both
  the client and the server, otherwise the client will fallback to the
  slower method.  (Andrew Bennetts)

Bug Fixes
*********

* A failure to load a plugin due to an IncompatibleAPI exception is
  now correctly reported. (Robert Collins, #279451)

* API versioning support now has a multiple-version checking api
  ``require_any_api``. (Robert Collins, #279447)

* ``bzr branch --stacked`` from a smart server to a standalone branch
  works again.  This fixes a regression in 1.7 and 1.8.
  (Andrew Bennetts, #270397)

* ``bzr co`` uses less memory. It used to unpack the entire WT into
  memory before writing it to disk. This was a little bit faster, but
  consumed lots of memory. (John Arbash Meinel, #269456)

* ``bzr missing --quiet`` no longer prints messages about whether
  there are missing revisions.  The exit code indicates whether there
  were or not.  (Martin Pool, #284748)

* Fixes to the ``annotate`` code. The fast-path which re-used the
  stored deltas was accidentally disabled all the time, instead of
  only when a branch was stacked. Second, the code would accidentally
  re-use a delta even if it wasn't against the left-parent, this
  could only happen if ``bzr reconcile`` decided that the parent
  ordering was incorrect in the file graph.  (John Arbash Meinel)

* "Permission denied" errors that occur when pushing a new branch to a
  smart server no longer cause tracebacks.  (Andrew Bennetts, #278673)

* Some compatibility fixes for building the extensions with MSVC and
  for python2.4. (John Arbash Meinel, #277484)

* The index logic is now able to reload the list of pack files if and
  index ends up disappearing. We still don't reload if the pack data
  itself goes missing after checking the index. This bug appears as a
  transient failure (file not found) when another process is writing
  to the repository.  (John Arbash Meinel, #153786)

* ``bzr switch`` and ``bzr bind`` will now update the branch nickname if
  it was previously set. All checkouts will now refer to the bound branch
  for a nickname if one was not explicitly set.
  (Marius Kruger, #230903)

Documentation
*************

* Improved hook documentation. (Michael Ernst)

API Changes
***********

* commands.plugins_cmds is now a CommandRegistry, not a dict.

Internals
*********

* New AuthenticationConfig.set_credentials method allows easy programmatic
  configuration of authetication credentials.


bzr 1.8 2008-10-16
##################

Bazaar 1.8 includes several fixes that improve working tree performance,
display of revision logs, and merges.  The bzr testsuite now passes on OS
X and Python 2.6, and almost completely passes on Windows.  The
smartserver code has gained several bug fixes and performance
improvements, and can now run server-side hooks within an http server.

Bug Fixes
*********

* Fix "Must end write group" error when another error occurs during
  ``bzr push``.  (Andrew Bennetts, #230902)

Portability
***********

* Some Pyrex versions require the WIN32 macro defined to compile on
  that platform.  (Alexander Belchenko, Martin Pool, #277481)


bzr 1.8rc1 2008-10-07
#####################

Changes
*******

* ``bzr log file`` has been changed. It now uses a different method
  for determining which revisions to show as merging the changes to
  the file. It now only shows revisions which merged the change
  towards your mainline. This simplifies the output, makes it faster,
  and reduces memory consumption.  (John Arbash Meinel)

* ``bzr merge`` now defaults to having ``--reprocess`` set, whenever
  ``--show-base`` is not supplied.  (John Arbash Meinel)

* ``bzr+http//`` will now optionally load plugins and write logs on the
  server. (Marius Kruger)

* ``bzrlib._dirstate_helpers_c.pyx`` does not compile correctly with
  Pyrex 0.9.4.1 (it generates C code which causes segfaults). We
  explicitly blacklist that version of the compiler for that
  extension. Packaged versions will include .c files created with
  pyrex >= 0.9.6 so it doesn't effect releases, only users running
  from the source tree. (John Arbash Meinel, #276868)

Features
********

* bzr is now compatible with python-2.6. python-2.6 is not yet officially
  supported (nor released, tests were conducted with the dev version of
  python-2.6rc2), but all known problems have been fixed.  Feedback
  welcome.
  (Vincent Ladeuil, #269535)

Improvements
************

* ``bzr annotate`` will now include uncommitted changes from the local
  working tree by default. Such uncommitted changes are given the
  revision number they would get if a commit was done, followed with a
  ? to indicate that its not actually known. (Robert Collins, #3439)

* ``bzr branch`` now accepts a ``--standalone`` option, which creates a
  standalone branch regardless of the presence of shared repositories.
  (Daniel Watkins)

* ``bzr push`` is faster in the case there are no new revisions to
  push.  It is also faster if there are no tags in the local branch.
  (Andrew Bennetts)

* File changes during a commit will update the tree stat cache.
  (Robert Collins)

* Location aliases can now accept a trailing path.  (Micheal Hudson)

* New hooks ``Lock.hooks`` when LockDirs are acquired and released.
  (Robert Collins, MartinPool)

* Switching in heavyweight checkouts uses the master branch's context, not
  the checkout's context.  (Adrian Wilkins)

* ``status`` on large trees is now faster, due to optimisations in the
  walkdirs code. Of particular note, the walkdirs code now performs
  a temporary ``chdir()`` while reading a single directory; if your
  platform has non thread-local current working directories (and is
  not windows which has its own implementation), this may introduce a
  race condition during concurrent uses of bzrlib. The bzrlib CLI
  will not encounter this as it is single threaded for working tree
  operations. (Robert Collins)

* The C extensions now build on python 2.4 (Robert Collins, #271939)

* The ``-Dhpss`` debug flag now reports the number of smart server
  calls per medium to stderr.  This is in addition to the existing
  detailed logging to the .bzr.log trace file.  (Andrew Bennetts)

Bug Fixes
*********

* Avoid random failures arising from misinterpreted ``errno`` values
  in ``_readdir_pyx.read_dir``.
  (Martin Pool, #279381)

* Branching from a shared repository on a smart server into a new
  repository now preserves the repository format.
  (Andrew Bennetts, #269214)

* ``bzr log`` now accepts a ``--change`` option.
  (Vincent Ladeuil, #248427)

* ``bzr missing`` now accepts an ``--include-merges`` option.
  (Vincent Ladeuil, #233817)

* Don't try to filter (internally) '.bzr' from the files to be deleted if
  it's not there.
  (Vincent Ladeuil, #272648)

* Fix '_in_buffer' AttributeError when using the -Dhpss debug flag.
  (Andrew Bennetts)

* Fix TooManyConcurrentRequests errors caused by a connection failure
  when doing ``bzr pull`` or ``bzr merge`` from a ``bzr+ssh`` URL.
  (Andrew Bennetts, #246233)

* Fixed ``bzr st -r branch:PATH_TO_BRANCH`` where the other branch
  is in a different repository than the current one.
  (Lukáš Lalinský, #144421)

* Make the first line of the manpage preamble a comment again.
  (David Futcher, #242106)

* Remove use of optional parameter in GSSAPI FTP support, since
  it breaks newer versions of Python-Kerberos. (Jelmer Vernooij)

* The autopacking logic will now always create a single new pack from
  all of the content which it deems is worth moving. This avoids the
  'repack a single pack' bug and should result in better packing
  overall.  (John Arbash Meinel, #242510, #172644)

* Trivial documentation fix.
  (John Arbash Meinel, #270471)

* ``bzr switch`` and ``bzr bind`` will now update the branch nickname if
  it was previously set. All checkouts will now refer to the bound branch
  for a nickname if one was not explicitly set.
  (Marius Kruger, #230903)

Documentation
*************

* Explain revision/range identifiers. (Daniel Clemente)

API Changes
***********

* ``CommitBuilder.record_entry_contents`` returns one more element in
  its result tuple - an optional file system hash for the hash cache
  to use. (Robert Collins)

* ``dirstate.DirState.update_entry`` will now only calculate the sha1
  of a file if it is likely to be needed in determining the output
  of iter_changes. (Robert Collins)

* The PackRepository, RepositoryPackCollection, NewPack classes have a
  slightly changed interface to support different index types; as a
  result other users of these classes need to supply the index types
  they want. (Robert Collins)

Testing
*******

* ``bzrlib.tests.repository_implementations`` has been renamed to
  ``bzrlib.tests.per_repository`` so that we have a common structure
  (and it is shorter). (John Arbash Meinel, #239343)

* ``LocalTransport.abspath()`` now returns a drive letter if the
  transport has one, fixing numerous tests on Windows.
  (Mark Hammond)

* PreviewTree is now tested via intertree_implementations.
  (Aaron Bentley)

* The full test suite is passing again on OSX.
  (Guillermo Gonzalez, Vincent Ladeuil)

* The full test suite passes when run with ``-Eallow_debug``.
  (Andrew Bennetts)

Internals
*********

* A new hook, ``Branch.open``, has been added, which is called when
  branch objects are opened. (Robert Collins)

* ``bzrlib.osutils._walkdirs_utf8`` has been refactored into common
  tree walking, and modular directory listing code to aid future
  performance optimisations and refactoring. (Robert Collins)

* ``bzrlib.trace.debug_memory`` can be used to get a quick memory dump
  in the middle of processing. It only reports memory if
  ``/proc/PID/status`` is available. (John Arbash Meinel)

* New method ``RevisionSpec.as_tree`` for representing the revision
  specifier as a revision tree object. (Lukáš Lalinský)

* New race-free method on MutableTree ``get_file_with_stat`` for use
  when generating stat cache results. (Robert Collins)

* New win32utils.get_local_appdata_location() provides access to a local
  directory for storing data.  (Mark Hammond)

* To be compatible with python-2.6 a few new rules should be
  observed. 'message' attribute can't be used anymore in exception
  classes, 'sha' and 'md5' modules have been deprecated (use
  osutils.[md5|sha]), object__init__ and object.__new__ don't accept
  parameters anymore.
  (Vincent Ladeuil)


bzr 1.7.1 2008-10-01
####################

No changes from 1.7.1rc1.


bzr 1.7.1rc1 2008-09-24
#######################

This release just includes an update to how the merge algorithm handles
file paths when we encounter complex history.

Features
********

* If we encounter a criss-cross in history, use information from
  direct Least Common Ancestors to resolve inventory shape (locations
  of files, adds, deletes, etc). This is similar in concept to using
  ``--lca`` for merging file texts, only applied to paths.
  (John Arbash Meinel)


bzr 1.7 2008-09-23
##################

This release includes many bug fixes and a few performance and feature
improvements.  ``bzr rm`` will now scan for missing files and remove them,
like how ``bzr add`` scans for unknown files and adds them. A bit more
polish has been applied to the stacking code. The b-tree indexing code has
been brought in, with an eye on using it in a future repository format.
There are only minor installer changes since bzr-1.7rc2.

Features
********

* Some small updates to the win32 installer. Include localization
  files found in plugins, and include the builtin distutils as part of
  packaging qbzr. (Mark Hammond)


bzr 1.7rc2 2008-09-17
#####################

A few bug fixes from 1.7rc1. The biggest change is a new
``RemoteBranch.get_stacked_on_url`` rpc. This allows clients that are
trying to access a Stacked branch over the smart protocol, to properly
connect to the stacked-on location.

Bug Fixes
*********

* Branching from a shared repository on a smart server into a new
  repository now preserves the repository format.
  (Andrew Bennetts, #269214)

* Branching from a stacked branch via ``bzr+ssh`` can properly connect
  to the stacked-on branch.  (Martin Pool, #261315)

* ``bzr init`` no longer re-opens the BzrDir multiple times.
  (Vincent Ladeuil)

* Fix '_in_buffer' AttributeError when using the -Dhpss debug flag.
  (Andrew Bennetts)


bzr 1.7rc1 2008-09-09
#####################

This release candidate for bzr 1.7 has several bug fixes and a few
performance and feature improvements.  ``bzr rm`` will now scan for
missing files and remove them, like how ``bzr add`` scans for unknown
files and adds them. A bit more polish has been applied to the stacking
code. The b-tree indexing code has been brought in, with an eye on using
it in a future repository format.


Changes
*******

* ``bzr export`` can now export a subdirectory of a project.
  (Robert Collins)

* ``bzr remove-tree`` will now refuse to remove a tree with uncommitted
  changes, unless the ``--force`` option is specified.
  (Lukáš Lalinský, #74101)

* ``bzr rm`` will now scan for files that are missing and remove just
  them automatically, much as ``bzr add`` scans for new files that
  are not ignored and adds them automatically. (Robert Collins)

Features
********

* Support for GSSAPI authentication when using FTP as documented in
  RFC2228. (Jelmer Vernooij, #49623)

* Add support for IPv6 in the smart server. (Jelmer Vernooij, #165014)

Improvements
************

* A url like ``log+file:///tmp`` will log all access to that Transport
  to ``.bzr.log``, which may help in debugging or profiling.
  (Martin Pool)

* ``bzr branch`` and ``bzr push`` use the default stacking policy if the
  branch format supports it. (Aaron Bentley)

* ``bzr init`` and ``bzr init-repo`` will now print out the same as
  ``bzr info`` if it completed successfully.
  (Marius Kruger)

* ``bzr uncommit`` logs the old tip revision id, and displays how to
  restore the branch to that tip using ``bzr pull``.  This allows you
  to recover if you realize you uncommitted the wrong thing.
  (John Arbash Meinel)

* Fix problems in accessing stacked repositories over ``bzr://``.
  (Martin Pool, #261315)

* ``SFTPTransport.readv()`` was accidentally using ``list += string``,
  which 'works', but adds each character separately to the list,
  rather than using ``list.append(string)``. Fixing this makes the
  SFTP transport a little bit faster (~20%) and use a bit less memory.
  (John Arbash Meinel)

* When reading index files, if we happen to read the whole file in a
  single request treat it as a ``_buffer_all`` request. This happens
  most often on small indexes over remote transports, where we default
  to reading 64kB. It saves a round trip for each small index during
  fetch operations. Also, if we have read more than 50% of an index
  file, trigger a ``_buffer_all`` on the next request. This works
  around some inefficiencies because reads don't fall neatly on page
  boundaries, so we would ignore those bytes, but request them again
  later. This could trigger a total read size of more than the whole
  file. (John Arbash Meinel)

Bug Fixes
*********

* ``bzr rm`` is now aliased to ``bzr del`` for the convenience of svn
  users. (Robert Collins, #205416)

* Catch the infamous "select/poll returned error" which occurs when
  pycurl try to send a body request to an HTTP/1.0 server which has
  already refused to handle the request. (Vincent Ladeuil, #225020)

* Fix ``ObjectNotLocked`` errors when using various commands
  (including ``bzr cat`` and ``bzr annotate``) in combination with a
  smart server URL.  (Andrew Bennetts, #237067)

* ``FTPTransport.stat()`` would return ``0000`` as the permission bits
  for the containing ``.bzr/`` directory (it does not implement
  permissions). This would cause us to set all subdirectories to
  ``0700`` and files to ``0600`` rather than leaving them unmodified.
  Now we ignore ``0000`` as the permissions and assume they are
  invalid. (John Arbash Meinel, #259855)

* Merging from a previously joined branch will no longer cause
  a traceback. (Jelmer Vernooij, #203376)

* Pack operations on windows network shares will work even with large
  files. (Robert Collins, #255656)

* Running ``bzr st PATH_TO_TREE`` will no longer suppress merge
  status. Status is also about 7% faster on mozilla sized trees
  when the path to the root of the tree has been given. Users of
  the internal ``show_tree_status`` function should be aware that
  the show_pending flag is now authoritative for showing pending
  merges, as it was originally. (Robert Collins, #225204)

* Set valid default _param_name for Option so that ListOption can embed
  '-' in names. (Vincent Ladeuil, #263249)

* Show proper error rather than traceback when an unknown revision
  id is specified to ``bzr cat-revision``. (Jelmer Vernooij, #175569)

* Trailing text in the dirstate file could cause the C dirstate parser
  to try to allocate an invalid amount of memory. We now properly
  check and test for parsing a dirstate with invalid trailing data.
  (John Arbash Meinel, #186014)

* Unexpected error responses from a smart server no longer cause the
  client to traceback.  (Andrew Bennetts, #263527)

* Use a Windows api function to get a Unicode host name, rather than
  assuming the host name is ascii.
  (Mark Hammond, John Arbash Meinel, #256550)

* ``WorkingTree4`` trees will now correctly report missing-and-new
  paths in the output of ``iter_changes``. (Robert Collins)

Documentation
*************

* Updated developer documentation.  (Martin Pool)

API Changes
***********

* Exporters now take 4 parameters. (Robert Collins)

* ``Tree.iter_changes`` will now return False for the content change
  field when a file is missing in the basis tree and not present in
  the target tree. Previously it returned True unconditionally.
  (Robert Collins)

* The deprecated ``Branch.abspath`` and unimplemented
  ``Branch.rename_one`` and ``Branch.move`` were removed. (Jelmer Vernooij)

* BzrDir.clone_on_transport implementations must now accept a stacked_on
  parameter.  (Aaron Bentley)

* BzrDir.cloning_metadir implementations must now take a require_stacking
  parameter.  (Aaron Bentley)

Testing
*******

* ``addCleanup`` now takes ``*arguments`` and ``**keyword_arguments``
  which are then passed to the cleanup callable as it is run. In
  addition, addCleanup no longer requires that the callables passed to
  it be unique. (Jonathan Lange)

* Fix some tests that fail on Windows because files are deleted while
  still in use.
  (Mark Hammond)

* ``selftest``'s ``--starting-with`` option can now use predefined
  prefixes so that one can say ``bzr selftest -s bp.loom`` instead of
  ``bzr selftest -s bzrlib.plugins.loom``. (Vincent Ladeuil)

* ``selftest``'s ``--starting-with`` option now accepts multiple values.
  (Vincent Ladeuil)

Internals
*********

* A new plugin interface, ``bzrlib.log.log_adapters``, has been added.
  This allows dynamic log output filtering by plugins.
  (Robert Collins)

* ``bzrlib.btree_index`` is now available, providing a b-tree index
  layer. The design is memory conservative (limited memory cache),
  faster to seek (approx 100 nodes per page, gives 100-way fan out),
  and stores compressed pages allowing more keys per page.
  (Robert Collins, John Arbash Meinel)

* ``bzrlib.diff.DiffTree.show_diff`` now skips changes where the kind
  is unknown in both source and target.
  (Robert Collins, Aaron Bentley)

* ``GraphIndexBuilder.add_node`` and ``BTreeBuilder`` have been
  streamlined a bit. This should make creating large indexes faster.
  (In benchmarking, it now takes less time to create a BTree index than
  it takes to read the GraphIndex one.) (John Arbash Meinel)

* Mail clients for `bzr send` are now listed in a registry.  This
  allows plugins to add new clients by registering them with
  ``bzrlib.mail_client.mail_client_registry``.  All of the built-in
  clients now use this mechanism.  (Neil Martinsen-Burrell)


bzr 1.6.1 2008-09-05
####################

A couple regressions were found in the 1.6 release. There was a
performance issue when using ``bzr+ssh`` to branch large repositories,
and some problems with stacking and ``rich-root`` capable repositories.


bzr 1.6.1rc2 2008-09-03
#######################

Bug Fixes
*********

* Copying between ``rich-root`` and ``rich-root-pack`` (and vice
  versa) was accidentally using the inter-model fetcher, instead of
  recognizing that both were 'rich root' formats.
  (John Arbash Meinel, #264321)


bzr 1.6.1rc1 2008-08-29
#######################

This release fixes a few regressions found in the 1.6 client. Fetching
changes was using an O(N^2) buffering algorithm, so for large projects it
would cause memory thrashing. There is also a specific problem with the
``--1.6-rich-root`` format, which prevented stacking on top of
``--rich-root-pack`` repositories, and could allow users to accidentally
fetch experimental data (``-subtree``) without representing it properly.
The ``--1.6-rich-root`` format has been deprecated and users are
recommended to upgrade to ``--1.6.1-rich-root`` immediately.  Also we
re-introduced a workaround for users who have repositories with incorrect
nodes (not possible if you only used official releases).
I should also clarify that none of this is data loss level issues, but
still sufficient enough to warrant an updated release.

Bug Fixes
*********

* ``RemoteTransport.readv()`` was being inefficient about how it
  buffered the readv data and processed it. It would keep appending to
  the same string (causing many copies) and then pop bytes out of the
  start of the string (causing more copies).
  With this patch "bzr+ssh://local" can improve dramatically,
  especially for projects with large files.
  (John Arbash Meinel)

* Revision texts were always meant to be stored as fulltexts. There
  was a bug in a bzr.dev version that would accidentally create deltas
  when copying from a Pack repo to a Knit repo. This has been fixed,
  but to support those repositories, we know always request full texts
  for Revision texts. (John Arbash Meinel, #261339)

* The previous ``--1.6-rich-root`` format used an incorrect xml
  serializer, which would accidentally support fetching from a
  repository that supported subtrees, even though the local one would
  not. We deprecated that format, and introduced a new one that uses
  the correct serializer ``--1.6.1-rich-root``.
  (John Arbash Meinel, #262333)


bzr 1.6 2008-08-25
##################

Finally, the long awaited bzr 1.6 has been released. This release includes
new features like Stacked Branches, improved weave merge, and an updated
server protocol (now on v3) which will allow for better cross version
compatibility. With this release we have deprecated Knit format
repositories, and recommend that users upgrade them, we will continue to
support reading and writing them for the forseeable future, but we will
not be tuning them for performance as pack repositories have proven to be
better at scaling. This will also be the first release to bundle
TortoiseBzr in the standalone Windows installer.


bzr 1.6rc5 2008-08-19
#####################

Bug Fixes
*********

* Disable automatic detection of stacking based on a containing
  directory of the target. It interacted badly with push, and needs a
  bit more work to get the edges polished before it should happen
  automatically. (John Arbash Meinel, #259275)
  (This change was reverted when merged to bzr.dev)


bzr 1.6rc4 2008-08-18
#####################

Bug Fixes
*********

* Fix a regression in knit => pack fetching.  We had a logic
  inversion, causing the fetch to insert fulltexts in random order,
  rather than preserving deltas.  (John Arbash Meinel, #256757)


bzr 1.6rc3 2008-08-14
#####################

Changes
*******

* Disable reading ``.bzrrules`` as a per-branch rule preferences
  file. The feature was not quite ready for a full release.
  (Robert Collins)

Improvements
************

* Update the windows installer to bundle TortoiseBzr and ``qbzr``
  into the standalone installer. This will be the first official
  windows release that installs Tortoise by default.
  (Mark Hammond)

Bug Fixes
*********

* Fix a regression in ``bzr+http`` support. There was a missing
  function (``_read_line``) that needed to be carried over from
  ``bzr+ssh`` support. (Andrew Bennetts)

* ``GraphIndex`` objects will internally read an entire index if more
  than 1/20th of their keyspace is requested in a single operation.
  This largely mitigates a performance regression in ``bzr log FILE``
  and completely corrects the performance regression in ``bzr log``.
  The regression was caused by removing an accomodation which had been
  supporting the index format in use. A newer index format is in
  development which is substantially faster. (Robert Collins)


bzr 1.6rc2 2008-08-13
#####################

This release candidate has a few minor bug fixes, and some regression
fixes for Windows.

Bug Fixes
*********

* ``bzr upgrade`` on remote branches accessed via bzr:// and
  bzr+ssh:// now works.  (Andrew Bennetts)

* Change the ``get_format_description()`` strings for
  ``RepositoryFormatKnitPack5`` et al to be single line messages.
  (Aaron Bentley)

* Fix for a regression on Win32 where we would try to call
  ``os.listdir()`` on a file and not catch the exception properly.
  (Windows raises a different exception.) This would manifest in
  places like ``bzr rm file`` or ``bzr switch``.
  (Mark Hammond, John Arbash Meinel)

* ``Inventory.copy()`` was failing to set the revision property for
  the root entry. (Jelmer Vernooij)

* sftp transport: added missing ``FileExists`` case to
  ``_translate_io_exception`` (Christophe Troestler, #123475)

* The help for ``bzr ignored`` now suggests ``bzr ls --ignored`` for
  scripting use. (Robert Collins, #3834)

* The default ``annotate`` logic will now always assign the
  last-modified value of a line to one of the revisions that modified
  it, rather than a merge revision. This would happen when both sides
  claimed to have modified the line resulting in the same text. The
  choice is arbitrary but stable, so merges in different directions
  will get the same results.  (John Arbash Meinel, #232188)


bzr 1.6rc1 2008-08-06
#####################

This release candidate for bzr 1.6 solidifies the new branch stacking
feature.  Bazaar now recommends that users upgrade all knit repositories,
because later formats are much faster.  However, we plan to continue read/write and
upgrade support for knit repostories for the forseeable future.  Several
other bugs and performance issues were fixed.

Changes
*******

* Knit format repositories are deprecated and bzr will now emit
  warnings whenever it encounters one.  Use ``bzr upgrade`` to upgrade
  knit repositories to pack format.  (Andrew Bennetts)

Improvements
************

* ``bzr check`` can now be told which elements at a location it should
  check.  (Daniel Watkins)

* Commit now supports ``--exclude`` (or ``-x``) to exclude some files
  from the commit. (Robert Collins, #3117)

* Fetching data between repositories that have the same model but no
  optimised fetcher will not reserialise all the revisions, increasing
  performance. (Robert Collins, John Arbash Meinel)

* Give a more specific error when target branch is not reachable.
  (James Westby)

* Implemented a custom ``walkdirs_utf8`` implementation for win32.
  This uses a pyrex extension to get direct access to the
  ``FindFirstFileW`` style apis, rather than using ``listdir`` +
  ``lstat``. Shows a very strong improvement in commands like
  ``status`` and ``diff`` which have to iterate the working tree.
  Anywhere from 2x-6x faster depending on the size of the tree (bigger
  trees, bigger benefit.) (John Arbash Meinel)

* New registry for log properties handles  and the method in
  LongLogFormatter to display the custom properties returned by the
  registered handlers. (Guillermo Gonzalez, #162469)

Bug Fixes
*********

* Add more tests that stacking does not create deltas spanning
  physical repository boundaries.
  (Martin Pool, #252428)

* Better message about incompatible repositories.
  (Martin Pool, #206258)

* ``bzr branch --stacked`` ensures the destination branch format can
  support stacking, even if the origin does not.
  (Martin Pool)

* ``bzr export`` no longer exports ``.bzrrules``.
  (Ian Clatworthy)

* ``bzr serve --directory=/`` now correctly allows the whole
  filesystem to be accessed on Windows, not just the root of the drive
  that Python is running from.
  (Adrian Wilkins, #240910)

* Deleting directories by hand before running ``bzr rm`` will not
  cause subsequent errors in ``bzr st`` and ``bzr commit``.
  (Robert Collins, #150438)

* Fix a test case that was failing if encoding wasn't UTF-8.
  (John Arbash Meinel, #247585)

* Fix "no buffer space available" error when branching with the new
  smart server protocol to or from Windows.
  (Andrew Bennetts, #246180)

* Fixed problem in branching from smart server.
  (#249256, Michael Hudson, Martin Pool)

* Handle a file turning in to a directory in TreeTransform.
  (James Westby, #248448)

API Changes
***********

* ``MutableTree.commit`` has an extra optional keywork parameter
  ``exclude`` that will be unconditionally supplied by the command
  line UI - plugins that add tree formats may need an update.
  (Robert Collins)

* The API minimum version for plugin compatibility has been raised to
  1.6 - there are significant changes throughout the code base.
  (Robert Collins)

* The generic fetch code now uses three attributes on Repository objects
  to control fetch. The streams requested are controlled via :
  ``_fetch_order`` and ``_fetch_uses_deltas``. Setting these
  appropriately allows different repository implementations to recieve
  data in their optimial form. If the ``_fetch_reconcile`` is set then
  a reconcile operation is triggered at the end of the fetch.
  (Robert Collins)

* The ``put_on_disk`` and ``get_tar_item`` methods in
  ``InventoryEntry`` were deprecated. (Ian Clatworthy)

* ``Repository.is_shared`` doesn't take a read lock. It didn't
  need one in the first place (nobody cached the value, and
  ``RemoteRepository`` wasn't taking one either). This saves a round
  trip when probing Pack repositories, as they read the ``pack-names``
  file when locked. And during probe, locking the repo isn't very
  useful. (John Arbash Meinel)

Internals
*********

* ``bzrlib.branchbuilder.BranchBuilder`` is now much more capable of
  putting together a real history without having to create a full
  WorkingTree. It is recommended that tests that are not directly
  testing the WorkingTree use BranchBuilder instead.  See
  ``BranchBuilder.build_snapshot`` or
  ``TestCaseWithMemoryTree.make_branch_builder``.  (John Arbash Meinel)

* ``bzrlib.builtins.internal_tree_files`` broken into two giving a new
  helper ``safe_relpath_files`` - used by the new ``exclude``
  parameter to commit. (Robert Collins)

* Make it easier to introduce new WorkingTree formats.
  (Ian Clatworthy)

* The code for exporting trees was refactored not to use the
  deprecated ``InventoryEntry`` methods. (Ian Clatworthy)

* RuleSearchers return () instead of [] now when there are no matches.
  (Ian Clatworthy)


bzr 1.6beta3 2008-07-17
#######################

This release adds a new 'stacked branches' feature allowing branches to
share storage without being in the same repository or on the same machine.
(See the user guide for more details.)  It also adds a new hook, improved
weaves, aliases for related locations, faster bzr+ssh push, and several
bug fixes.

Features
********

* New ``pre_change_branch_tip`` hook that is called before the
  branch tip is moved, while the branch is write-locked.  See the User
  Reference for signature details.  (Andrew Bennetts)

* Rule-based preferences can now be defined for selected files in
  selected branches, allowing commands and plugins to provide
  custom behaviour for files matching defined patterns.
  See ``Rule-based preferences`` (part of ``Configuring Bazaar``)
  in the User Guide and ``bzr help rules`` for more information.
  (Ian Clatworthy)

* Sites may suggest a branch to stack new branches on.  (Aaron Bentley)

* Stacked branches are now supported. See ``bzr help branch`` and
  ``bzr help push``.  Branches must be in the ``development1`` format
  to stack, though the stacked-on branch can be of any format.
  (Robert Collins)

Improvements
************

* ``bzr export --format=tgz --root=NAME -`` to export a gzipped tarball
  to stdout; also ``tar`` and ``tbz2``.
  (Martin Pool)

* ``bzr (re)merge --weave`` will now use a standard Weave algorithm,
  rather than the annotation-based merge it was using. It does so by
  building up a Weave of the important texts, without needing to build
  the full ancestry. (John Arbash Meinel, #238895)

* ``bzr send`` documents and better supports ``emacsclient`` (proper
  escaping of mail headers and handling of the MUA Mew).
  (Christophe Troestler)

* Remembered locations can be specified by aliases, e.g. :parent, :public,
  :submit.  (Aaron Bentley)

* The smart protocol now has improved support for setting branches'
  revision info directly.  This makes operations like push
  faster.  The new request method name is
  ``Branch.set_last_revision_ex``.  (Andrew Bennetts)

Bug Fixes
*********

* Bazaar is now able to be a client to the web server of IIS 6 and 7.
  The broken implementations of RFC822 in Python and RFC2046 in IIS
  combined with boundary-line checking in Bazaar previously made this
  impossible. (NB, IIS 5 does not suffer from this problem).
  (Adrian Wilkins, #247585)

* ``bzr log --long`` with a ghost in your mainline now handles that
  ghost properly. (John Arbash Meinel, #243536)

* ``check`` handles the split-up .bzr layout correctly, so no longer
  requires a branch to be present.
  (Daniel Watkins, #64783)

* Clearer message about how to set the PYTHONPATH if bzrlib can't be
  loaded.
  (Martin Pool, #205230)

* Errors about missing libraries are now shown without a traceback,
  and with a suggestion to install the library.  The full traceback is
  still in ``.bzr.log`` and can be shown with ``-Derror``.
  (Martin Pool, #240161)

* Fetch from a stacked branch copies all required data.
  (Aaron Bentley, #248506)

* Handle urls such as ftp://user@host.com@www.host.com where the user
  name contains an @.
  (Neil Martinsen-Burrell, #228058)

* ``needs_read_lock`` and ``needs_write_lock`` now suppress an error during
  ``unlock`` if there was an error in the original function. This helps
  most when there is a failure with a smart server action, since often the
  connection closes and we cannot unlock.
  (Andrew Bennetts, John Arbash Meinel, #125784)

* Obsolete hidden command ``bzr fetch`` removed.
  (Martin Pool, #172870)

* Raise the correct exception when doing ``-rbefore:0`` or ``-c0``.
  (John Arbash Meinel, #239933)

* You can now compare file revisions in Windows diff programs from
  Cygwin Bazaar.
  (Matt McClure, #209281)

* revision_history now tolerates mainline ghosts for Branch format 6.
  (Aaron Bentley, #235055)

* Set locale from environment for third party libs.
  (Martin von Gagern, #128496)

Documentation
*************

* Added *Using stacked branches* to the User Guide.
  (Ian Clatworthy)

* Updated developer documentation.
  (Martin Pool)

Testing
*******

* ``-Dmemory`` will cause /proc/PID/status to be catted before bzr
  exits, allowing low-key analysis of peak memory use. (Robert Collins)

* ``TestCaseWithTransport.make_branch_and_tree`` tries harder to return
  a tree with a ``branch`` attribute of the right format.  This was
  preventing some ``RemoteBranch`` tests from actually running with
  ``RemoteBranch`` instances.  (Andrew Bennetts)

API Changes
***********

* Removed ``Repository.text_store``, ``control_store``, etc.  Instead,
  there are new attributes ``texts, inventories, revisions,
  signatures``, each of which is a ``VersionedFiles``.  See the
  Repository docstring for more details.
  (Robert Collins)

* ``Branch.pull`` now accepts an ``_override_hook_target`` optional
  parameter.  If you have a subclass of ``Branch`` that overrides
  ``pull`` then you should add this parameter.  (Andrew Bennetts)

* ``bzrlib.check.check()`` has been deprecated in favour of the more
  aptly-named ``bzrlib.check.check_branch()``.
  (Daniel Watkins)

* ``Tree.print_file`` and ``Repository.print_file`` are deprecated.
  These methods are bad APIs because they write directly to sys.stdout.
  bzrlib does not use them internally, and there are no direct tests
  for them. (Alexander Belchenko)

Internals
*********

* ``cat`` command no longer uses ``Tree.print_file()`` internally.
  (Alexander Belchenko)

* New class method ``BzrDir.open_containing_tree_branch_or_repository``
  which eases the discovery of the tree, the branch and the repository
  containing a given location.
  (Daniel Watkins)

* New ``versionedfile.KeyMapper`` interface to abstract out the access to
  underlying .knit/.kndx etc files in repositories with partitioned
  storage. (Robert Collins)

* Obsolete developer-use command ``weave-join`` has been removed.
  (Robert Collins)

* ``RemoteToOtherFetcher`` and ``get_data_stream_for_search`` removed,
  to support new ``VersionedFiles`` layering.
  (Robert Collins)


bzr 1.6beta2 2008-06-10
#######################

This release contains further progress towards our 1.6 goals of shallow
repositories, and contains a fix for some user-affecting bugs in the
repository layer.  Building working trees during checkout and branch is
now faster.

Bug Fixes
*********

* Avoid KnitCorrupt error extracting inventories from some repositories.
  (The data is not corrupt; an internal check is detecting a problem
  reading from the repository.)
  (Martin Pool, Andrew Bennetts, Robert Collins, #234748)

* ``bzr status`` was breaking if you merged the same revision twice.
  (John Arbash Meinel, #235407)

* Fix infinite loop consuming 100% CPU when a connection is lost while
  reading a response body via the smart protocol v1 or v2.
  (Andrew Bennetts)

* Inserting a bundle which changes the contents of a file with no trailing
  end of line, causing a knit snapshot in a 'knits' repository will no longer
  cause KnitCorrupt. (Robert Collins)

* ``RemoteBranch.pull`` needs to return the ``self._real_branch``'s
  pull result. It was instead just returning None, which breaks ``bzr
  pull``. (John Arbash Meinel, #238149)

* Sanitize branch nick before using it as an attachment filename in
  ``bzr send``. (Lukáš Lalinský, #210218)

* Squash ``inv_entry.symlink_target`` to a plain string when
  generating DirState details. This prevents from getting a
  ``UnicodeError`` when you have symlinks and non-ascii filenames.
  (John Arbash Meinel, #135320)

Improvements
************

* Added the 'alias' command to set/unset and display aliases. (Tim Penhey)

* ``added``, ``modified``, and ``unknowns`` behaviour made consistent (all three
  now quote paths where required). Added ``--null`` option to ``added`` and
  ``modified`` (for null-separated unknowns, use ``ls --unknown --null``)
  (Adrian Wilkins)

* Faster branching (1.09x) and lightweight checkouts (1.06x) on large trees.
  (Ian Clatworthy, Aaron Bentley)

Documentation
*************

* Added *Bazaar Zen* section to the User Guide. (Ian Clatworthy)

Testing
*******

* Fix the test HTTPServer to be isolated from chdir calls made while it is
  running, allowing it to be used in blackbox tests. (Robert Collins)

API Changes
***********

* ``WorkingTree.set_parent_(ids/trees)`` will now filter out revisions
  which are in the ancestry of other revisions. So if you merge the same
  tree twice, or merge an ancestor of an existing merge, it will only
  record the newest. (If you merge a descendent, it will replace its
  ancestor). (John Arbash Meinel, #235407)

* ``RepositoryPolicy.__init__`` now requires stack_on and stack_on_pwd,
  through the derived classes do not.  (Aaron Bentley)

Internals
*********

* ``bzrlib.bzrdir.BzrDir.sprout`` now accepts ``stacked`` to control
  creating stacked branches. (Robert Collins)

* Knit record serialisation is now stricter on what it will accept, to
  guard against potential internal bugs, or broken input. (Robert Collins)

bzr 1.6beta1 2008-06-02
#######################


Commands that work on the revision history such as push, pull, missing,
uncommit and log are now substantially faster.  This release adds a
translation of some of the user documentation into Spanish.  (Contributions of
other translations would be very welcome.)  Bazaar 1.6beta1 adds a new network
protocol which is used by default and which allows for more efficient transfers
and future extensions.


Notes When Upgrading
********************

* There is a new version of the network protocol used for bzr://, bzr+ssh://
  and bzr+http:// connections.  This will allow more efficient requests and
  responses, and more graceful fallback when a server is too old to
  recognise a request from a more recent client.  Bazaar 1.6 will
  interoperate with 0.16 and later versions, but servers should be upgraded
  when possible.  Bazaar 1.6 no longer interoperates with 0.15 and earlier via
  these protocols.  Use alternatives like SFTP or upgrade those servers.
  (Andrew Bennetts, #83935)

Changes
*******

* Deprecation warnings will not be suppressed when running ``bzr selftest``
  so that developers can see if their code is using deprecated functions.
  (John Arbash Meinel)

Features
********

* Adding ``-Derror`` will now display a traceback when a plugin fails to
  load. (James Westby)

Improvements
************

* ``bzr branch/push/pull -r XXX`` now have a helper function for finding
  the revno of the new revision (``Graph.find_distance_to_null``). This
  should make something like ``bzr branch -r -100`` in a shared, no-trees
  repository much snappier. (John Arbash Meinel)

* ``bzr log --short -r X..Y`` no longer needs to access the full revision
  history. This makes it noticeably faster when logging the last few
  revisions. (John Arbash Meinel)

* ``bzr ls`` now accepts ``-V`` as an alias for ``--versioned``.
  (Jerad Cramp, #165086)

* ``bzr missing`` uses the new ``Graph.find_unique_ancestors`` and
  ``Graph.find_differences`` to determine missing revisions without having
  to search the whole ancestry. (John Arbash Meinel, #174625)

* ``bzr uncommit`` now uses partial history access, rather than always
  extracting the full revision history for a branch. This makes it
  resolve the appropriate revisions much faster (in testing it drops
  uncommit from 1.5s => 0.4s). It also means ``bzr log --short`` is one
  step closer to not using full revision history.
  (John Arbash Meinel, #172649)

Bugfixes
********

* ``bzr merge --lca`` should handle when two revisions have no common
  ancestor other than NULL_REVISION. (John Arbash Meinel, #235715)

* ``bzr status`` was breaking if you merged the same revision twice.
  (John Arbash Meinel, #235407)

* ``bzr push`` with both ``--overwrite`` and ``-r NNN`` options no longer
  fails.  (Andrew Bennetts, #234229)

* Correctly track the base URL of a smart medium when using bzr+http://
  URLs, which was causing spurious "No repository present" errors with
  branches in shared repositories accessed over bzr+http.
  (Andrew Bennetts, #230550)

* Define ``_remote_is_at_least_1_2`` on ``SmartClientMedium`` so that all
  implementations have the attribute.  Fixes 'PyCurlTransport' object has no
  attribute '_remote_is_at_least_1_2' attribute errors.
  (Andrew Bennetts, #220806)

* Failure to delete an obsolete pack file should just give a warning
  message, not a fatal error.  It may for example fail if the file is still
  in use by another process.
  (Martin Pool)

* Fix MemoryError during large fetches over HTTP by limiting the amount of
  data we try to read per ``recv`` call.  The problem was observed with
  Windows and a proxy, but might affect other environments as well.
  (Eric Holmberg, #215426)

* Handle old merge directives correctly in Merger.from_mergeable.  Stricter
  get_parent_map requirements exposed a latent bug here.  (Aaron Bentley)

* Issue a warning and ignore passwords declared in authentication.conf when
  used for an ssh scheme (sftp or bzr+ssh).
  (Vincent Ladeuil, #203186)

* Make both http implementations raise appropriate exceptions on 403
  Forbidden when POSTing smart requests.
  (Vincent Ladeuil, #230223)

* Properly *title* header names in http requests instead of capitalizing
  them.
  (Vincent Ladeuil, #229076)

* The "Unable to obtain lock" error message now also suggests using
  ``bzr break-lock`` to fix it.  (Martin Albisetti, #139202)

* Treat an encoding of '' as ascii; this can happen when bzr is run
  under vim on Mac OS X.
  (Neil Martinsen-Burrell)

* ``VersionedFile.make_mpdiffs()`` was raising an exception that wasn't in
  scope. (Daniel Fischer #235687)

Documentation
*************

* Added directory structure and started translation of docs in spanish.
  (Martin Albisetti, Lucio Albenga)

* Incorporate feedback from Jelmer Vernooij and Neil Martinsen-Burrell
  on the plugin and integration chapters of the User Guide.
  (Ian Clatworthy)

* More Bazaar developer documentation about packaging and release process,
  and about use of Python reprs.
  (Martin Pool, Martin Albisetti)

* Updated Tortise strategy document. (Mark Hammond)

Testing
*******

* ``bzrlib.tests.adapt_tests`` was broken and unused - it has been fixed.
  (Robert Collins)

* Fix the test HTTPServer to be isolated from chdir calls made while it is
  running, allowing it to be used in blackbox tests. (Robert Collins)

* New helper function for splitting test suites
  ``split_suite_by_condition``. (Robert Collins)

Internals
*********

* ``Branch.missing_revisions`` has been deprecated. Similar functionality
  can be obtained using ``bzrlib.missing.find_unmerged``. The api was
  fairly broken, and the function was unused, so we are getting rid of it.
  (John Arbash Meinel)

API Changes
***********

* ``Branch.abspath`` is deprecated; use the Tree or Transport
  instead.  (Martin Pool)

* ``Branch.update_revisions`` now takes an optional ``Graph``
  object. This can be used by ``update_revisions`` when it is
  checking ancestry, and allows callers to prefer request to go to a
  local branch.  (John Arbash Meinel)

* Branch, Repository, Tree and BzrDir should expose a Transport as an
  attribute if they have one, rather than having it indirectly accessible
  as ``.control_files._transport``.  This doesn't add a requirement
  to support a Transport in cases where it was not needed before;
  it just simplifies the way it is reached.  (Martin Pool)

* ``bzr missing --mine-only`` will return status code 0 if you have no
  new revisions, but the remote does. Similarly for ``--theirs-only``.
  The new code only checks one side, so it doesn't know if the other
  side has changes. This seems more accurate with the request anyway.
  It also changes the output to print '[This|Other] branch is up to
  date.' rather than displaying nothing.  (John Arbash Meinel)

* ``LockableFiles.put_utf8``, ``put_bytes`` and ``controlfilename``
  are now deprecated in favor of using Transport operations.
  (Martin Pool)

* Many methods on ``VersionedFile``, ``Repository`` and in
  ``bzrlib.revision``  deprecated before bzrlib 1.5 have been removed.
  (Robert Collins)

* ``RevisionSpec.wants_revision_history`` can be set to False for a given
  ``RevisionSpec``. This will disable the existing behavior of passing in
  the full revision history to ``self._match_on``. Useful for specs that
  don't actually need access to the full history. (John Arbash Meinel)

* The constructors of ``SmartClientMedium`` and its subclasses now require a
  ``base`` parameter.  ``SmartClientMedium`` implementations now also need
  to provide a ``remote_path_from_transport`` method.  (Andrew Bennetts)

* The default permissions for creating new files and directories
  should now be obtained from ``BzrDir._get_file_mode()`` and
  ``_get_dir_mode()``, rather than from LockableFiles.  The ``_set_file_mode``
  and ``_set_dir_mode`` variables on LockableFiles which were advertised
  as a way for plugins to control this are no longer consulted.
  (Martin Pool)

* ``VersionedFile.join`` is deprecated. This method required local
  instances of both versioned file objects and was thus hostile to being
  used for streaming from a smart server. The new get_record_stream and
  insert_record_stream are meant to efficiently replace this method.
  (Robert Collins)

* ``WorkingTree.set_parent_(ids/trees)`` will now filter out revisions
  which are in the ancestry of other revisions. So if you merge the same
  tree twice, or merge an ancestor of an existing merge, it will only
  record the newest. (If you merge a descendent, it will replace its
  ancestor). (John Arbash Meinel, #235407)

* ``WorkingTreeFormat2.stub_initialize_remote`` is now private.
  (Martin Pool)


bzr 1.5 2008-05-16
##################

This release of Bazaar includes several updates to the documentation, and fixes
to prepare for making rich root support the default format. Many bugs have been
squashed, including fixes to log, bzr+ssh inter-operation with older servers.

Changes
*******

* Suppress deprecation warnings when bzrlib is a 'final' release. This way
  users of packaged software won't be bothered with DeprecationWarnings,
  but developers and testers will still see them. (John Arbash Meinel)

Documentation
*************

* Incorporate feedback from Jelmer Vernooij and Neil Martinsen-Burrell
  on the plugin and integration chapters of the User Guide.
  (Ian Clatworthy)


bzr 1.5rc1 2008-05-09
#####################

Changes
*******

* Broader support of GNU Emacs mail clients. Set
  ``mail_client=emacsclient`` in your bazaar.conf and ``send`` will pop the
  bundle in a mail buffer according to the value of ``mail-user-agent``
  variable. (Xavier Maillard)

Improvements
************

* Diff now handles revision specs like "branch:" and "submit:" more
  efficiently.  (Aaron Bentley, #202928)

* More friendly error given when attempt to start the smart server
  on an address already in use. (Andrea Corbellini, #200575)

* Pull completes much faster when there is nothing to pull.
  (Aaron Bentley)

Bugfixes
********

* Authentication.conf can define sections without password.
  (Vincent Ladeuil, #199440)

* Avoid muttering every time a child update does not cause a progress bar
  update. (John Arbash Meinel, #213771)

* ``Branch.reconcile()`` is now implemented. This allows ``bzr reconcile``
  to fix when a Branch has a non-canonical mainline history. ``bzr check``
  also detects this condition. (John Arbash Meinel, #177855)

* ``bzr log -r ..X bzr://`` was failing, because it was getting a request
  for ``revision_id=None`` which was not a string.
  (John Arbash Meinel, #211661)

* ``bzr commit`` now works with Microsoft's FTP service.
  (Andreas Deininger)

* Catch definitions outside sections in authentication.conf.
  (Vincent Ladeuil, #217650)

* Conversion from non-rich-root to rich-root(-pack) updates inventory
  sha1s, even when bundles are used.  (Aaron Bentley, #181391)

* Conversion from non-rich-root to rich-root(-pack) works correctly even
  though search keys are not topologically sorted.  (Aaron Bentley)

* Conversion from non-rich-root to rich-root(-pack) works even when a
  parent revision has a different root id.  (Aaron Bentley, #177874)

* Disable strace testing until strace is fixed (see bug #103133) and emit a
  warning when selftest ends to remind us of leaking tests.
  (Vincent Ladeuil, #226769)

* Fetching all revisions from a repository does not cause pack collisions.
  (Robert Collins, Aaron Bentley, #212908)

* Fix error about "attempt to add line-delta in non-delta knit".
  (Andrew Bennetts, #217701)

* Pushing a branch in "dirstate" format (Branch5) over bzr+ssh would break
  if the remote server was < version 1.2. This was due to a bug in the
  RemoteRepository.get_parent_map() fallback code.
  (John Arbash Meinel, #214894)

* Remove leftover code in ``bzr_branch`` that inappropriately creates
  a ``branch-name`` file in the branch control directory.
  (Martin Pool)

* Set SO_REUSEADDR on server sockets of ``bzr serve`` to avoid problems
  rebinding the socket when starting the server a second time.
  (John Arbash Meinel, Martin Pool, #164288)

* Severe performance degradation in fetching from knit repositories to
  knits and packs due to parsing the entire revisions.kndx on every graph
  walk iteration fixed by using the Repository.get_graph API.  There was
  another regression in knit => knit fetching which re-read the index for
  every revision each side had in common.
  (Robert Collins, John Arbash Meinel)

* When logging the changes to a particular file, there was a bug if there
  were ghosts in the revision ancestry. (John Arbash Meinel, #209948)

* xs4all's ftp server returns a temporary error when trying to list an
  empty directory, rather than returning an empty list. Adding a
  workaround so that we don't get spurious failures.
  (John Arbash Meinel, #215522)

Documentation
*************

* Expanded the User Guide to include new chapters on popular plugins and
  integrating Bazaar into your environment. The *Best practices* chapter
  was renamed to *Miscellaneous topics* as suggested by community
  feedback as well. (Ian Clatworthy)

* Document outlining strategies for TortoiseBzr. (Mark Hammond)

* Improved the documentation on hooks. (Ian Clatworthy)

* Update authentication docs regarding ssh agents.
  (Vincent Ladeuil, #183705)

Testing
*******

* Add ``thread_name_suffix`` parameter to SmartTCPServer_for_testing, to
  make it easy to identify which test spawned a thread with an unhandled
  exception. (Andrew Bennetts)

* New ``--debugflag``/``-E`` option to ``bzr selftest`` for setting
  options for debugging tests, these are complementary to the the -D
  options.  The ``-Dselftest_debug`` global option has been replaced by the
  ``-E=allow_debug`` option for selftest. (Andrew Bennetts)

* Parameterised test ids are preserved correctly to aid diagnosis of test
  failures. (Robert Collins, Andrew Bennetts)

* selftest now accepts --starting-with <id> to load only the tests whose id
  starts with the one specified. This greatly speeds up running the test
  suite on a limited set of tests and can be used to run the tests for a
  single module, a single class or even a single test.  (Vincent Ladeuil)

* The test suite modules have been modified to define load_tests() instead
  of test_suite(). That speeds up selective loading (via --load-list)
  significantly and provides many examples on how to migrate (grep for
  load_tests).  (Vincent Ladeuil)

Internals
*********

* ``Hooks.install_hook`` is now deprecated in favour of
  ``Hooks.install_named_hook`` which adds a required ``name`` parameter, to
  avoid having to call ``Hooks.name_hook``. (Daniel Watkins)

* Implement xml8 serializer.  (Aaron Bentley)

* New form ``@deprecated_method(deprecated_in(1, 5, 0))`` for making
  deprecation wrappers.  (Martin Pool)

* ``Repository.revision_parents`` is now deprecated in favour of
  ``Repository.get_parent_map([revid])[revid]``. (Jelmer Vernooij)

* The Python ``assert`` statement is no longer used in Bazaar source, and
  a test checks this.  (Martin Pool)

API Changes
***********

* ``bzrlib.status.show_pending_merges`` requires the repository to be
  locked by the caller. Callers should have been doing it anyway, but it
  will now raise an exception if they do not. (John Arbash Meinel)

* Repository.get_data_stream, Repository.get_data_stream_for_search(),
  Repository.get_deltas_for_revsions(), Repository.revision_trees(),
  Repository.item_keys_introduced_by() no longer take read locks.
  (Aaron Bentley)

* ``LockableFiles.get_utf8`` and ``.get`` are deprecated, as a start
  towards removing LockableFiles and ``.control_files`` entirely.
  (Martin Pool)

* Methods deprecated prior to 1.1 have been removed.
  (Martin Pool)


bzr 1.4 2008-04-28
##################

This release of Bazaar includes handy improvements to the speed of log and
status, new options for several commands, improved documentation, and better
hooks, including initial code for server-side hooks.  A number of bugs have
been fixed, particularly in interoperability between different formats or
different releases of Bazaar over there network.  There's been substantial
internal work in both the repository and network code to enable new features
and faster performance.

Bug Fixes
*********

* Pushing a branch in "dirstate" format (Branch5) over bzr+ssh would break
  if the remote server was < version 1.2.  This was due to a bug in the
  RemoteRepository.get_parent_map() fallback code.
  (John Arbash Meinel, Andrew Bennetts, #214894)


bzr 1.4rc2 2008-04-21
#####################

Bug Fixes
*********

* ``bzr log -r ..X bzr://`` was failing, because it was getting a request
  for ``revision_id=None`` which was not a string.
  (John Arbash Meinel, #211661)

* Fixed a bug in handling ghost revisions when logging changes in a
  particular file.  (John Arbash Meinel, #209948)

* Fix error about "attempt to add line-delta in non-delta knit".
  (Andrew Bennetts, #205156)

* Fixed performance degradation in fetching from knit repositories to
  knits and packs due to parsing the entire revisions.kndx on every graph
  walk iteration fixed by using the Repository.get_graph API.  There was
  another regression in knit => knit fetching which re-read the index for
  every revision each side had in common.
  (Robert Collins, John Arbash Meinel)


bzr 1.4rc1 2008-04-11
#####################

Changes
*******

* bzr main script cannot be imported (Benjamin Peterson)

* On Linux bzr additionally looks for plugins in arch-independent site
  directory. (Toshio Kuratomi)

* The ``set_rh`` branch hook is now deprecated. Please migrate
  any plugins using this hook to use an alternative, e.g.
  ``post_change_branch_tip``. (Ian Clatworthy)

* When a plugin cannot be loaded as the file path is not a valid
  python module name bzr will now strip a ``bzr_`` prefix from the
  front of the suggested name, as many plugins (e.g. bzr-svn)
  want to be installed without this prefix. It is a common mistake
  to have a folder named "bzr-svn" for that plugin, especially
  as this is what bzr branch lp:bzr-svn will give you. (James Westby,
  Andrew Cowie)

* UniqueIntegerBugTracker now appends bug-ids instead of joining
  them to the base URL. Plugins that register bug trackers may
  need a trailing / added to the base URL if one is not already there.
  (James Wesby, Andrew Cowie)

Features
********

* Added start_commit hook for mutable trees. (Jelmer Vernooij, #186422)

* ``status`` now accepts ``--no-pending`` to show the status without
  listing pending merges, which speeds up the command a lot on large
  histories.  (James Westby, #202830)

* New ``post_change_branch_tip`` hook that is called after the
  branch tip is moved but while the branch is still write-locked.
  See the User Reference for signature details.
  (Ian Clatworthy, James Henstridge)

* Reconfigure can convert a branch to be standalone or to use a shared
  repository.  (Aaron Bentley)

Improvements
************

* The smart protocol now has support for setting branches' revision info
  directly.  This should make operations like push slightly faster, and is a
  step towards server-side hooks.  The new request method name is
  ``Branch.set_last_revision_info``.  (Andrew Bennetts)

* ``bzr commit --fixes`` now recognises "gnome" as a tag by default.
  (James Westby, Andrew Cowie)

* ``bzr switch`` will attempt to find branches to switch to relative to the
  current branch. E.g. ``bzr switch branchname`` will look for
  ``current_branch/../branchname``. (Robert Collins, Jelmer Vernooij,
  Wouter van Heyst)

* Diff is now more specific about execute-bit changes it describes
  (Chad Miller)

* Fetching data over HTTP is a bit faster when urllib is used.  This is done
  by forcing it to recv 64k at a time when reading lines in HTTP headers,
  rather than just 1 byte at a time.  (Andrew Bennetts)

* Log --short and --line are much faster when -r is not specified.
  (Aaron Bentley)

* Merge is faster.  We no longer check a file's existence unnecessarily
  when merging the execute bit.  (Aaron Bentley)

* ``bzr status`` on an explicit list of files no longer shows pending
  merges, making it much faster on large trees. (John Arbash Meinel)

* The launchpad directory service now warns the user if they have not set
  their launchpad login and are trying to resolve a URL using it, just
  in case they want to do a write operation with it.  (James Westby)

* The smart protocol client is slightly faster, because it now only queries
  the server for the protocol version once per connection.  Also, the HTTP
  transport will now automatically probe for and use a smart server if
  one is present.  You can use the new ``nosmart+`` transport decorator
  to get the old behaviour.  (Andrew Bennetts)

* The ``version`` command takes a ``--short`` option to print just the
  version number, for easier use in scripts.  (Martin Pool)

* Various operations with revision specs and commands that calculate
  revnos and revision ids are faster.  (John A. Meinel, Aaron Bentley)

Bugfixes
********

* Add ``root_client_path`` parameter to SmartWSGIApp and
  SmartServerRequest.  This makes it possible to publish filesystem
  locations that don't exactly match URL paths. SmartServerRequest
  subclasses should use the new ``translate_client_path`` and
  ``transport_from_client_path`` methods when dealing with paths received
  from a client to take this into account.  (Andrew Bennetts, #124089)

* ``bzr mv a b`` can be now used also to rename previously renamed
  directories, not only files. (Lukáš Lalinský, #107967)

* ``bzr uncommit --local`` can now remove revisions from the local
  branch to be symmetric with ``bzr commit --local``.
  (John Arbash Meinel, #93412)

* Don't ask for a password if there is no real terminal.
  (Alexander Belchenko, #69851)

* Fix a bug causing a ValueError crash in ``parse_line_delta_iter`` when
  fetching revisions from a knit to pack repository or vice versa using
  bzr:// (including over http or ssh).
  (#208418, Andrew Bennetts, Martin Pool, Robert Collins)

* Fixed ``_get_line`` in ``bzrlib.smart.medium``, which was buggy.  Also
  fixed ``_get_bytes`` in the same module to use the push back buffer.
  These bugs had no known impact in normal use, but were problematic for
  developers working on the code, and were likely to cause real bugs sooner
  or later.  (Andrew Bennetts)

* Implement handling of basename parameter for DefaultMail.  (James Westby)

* Incompatibility with Paramiko versions newer than 1.7.2 was fixed.
  (Andrew Bennetts, #213425)

* Launchpad locations (lp: URLs) can be pulled.  (Aaron Bentley, #181945)

* Merges that add files to deleted root directories complete.  They
  do create conflicts.  (Aaron Bentley, #210092)

* vsftp's return ``550 RNFR command failed.`` supported.
  (Marcus Trautwig, #129786)

Documentation
*************

* Improved documentation on send/merge relationship. (Peter Schuller)

* Minor fixes to the User Guide. (Matthew Fuller)

* Reduced the evangelism in the User Guide. (Ian Clatworthy)

* Added Integrating with Bazaar document for developers (Martin Albisetti)

API Breaks
**********

* Attempting to pull data from a ghost aware repository (e.g. knits) into a
  non-ghost aware repository such as weaves will now fail if there are
  ghosts.  (Robert Collins)

* ``KnitVersionedFile`` no longer accepts an ``access_mode`` parameter, and
  now requires the ``index`` and ``access_method`` parameters to be
  supplied. A compatible shim has been kept in the new function
  ``knit.make_file_knit``. (Robert Collins)

* Log formatters must now provide log_revision instead of show and
  show_merge_revno methods. The latter had been deprecated since the 0.17
  release. (James Westby)

* ``LoopbackSFTP`` is now called ``SocketAsChannelAdapter``.
  (Andrew Bennetts)

* ``osutils.backup_file`` is removed. (Alexander Belchenko)

* ``Repository.get_revision_graph`` is deprecated, with no replacement
  method. The method was size(history) and not desirable. (Robert Collins)

* ``revision.revision_graph`` is deprecated, with no replacement function.
  The function was size(history) and not desirable. (Robert Collins)

* ``Transport.get_shared_medium`` is deprecated.  Use
  ``Transport.get_smart_medium`` instead.  (Andrew Bennetts)

* ``VersionedFile`` factories now accept a get_scope parameter rather
  than using a call to ``transaction_finished``, allowing the removal of
  the fixed list of versioned files per repository. (Robert Collins)

* ``VersionedFile.annotate_iter`` is deprecated. While in principle this
  allowed lower memory use, all users of annotations wanted full file
  annotations, and there is no storage format suitable for incremental
  line-by-line annotation. (Robert Collins)

* ``VersionedFile.clone_text`` is deprecated. This performance optimisation
  is no longer used - reading the content of a file that is undergoing a
  file level merge to identical state on two branches is rare enough, and
  not expensive enough to special case. (Robert Collins)

* ``VersionedFile.clear_cache`` and ``enable_cache`` are deprecated.
  These methods added significant complexity to the ``VersionedFile``
  implementation, but were only used for optimising fetches from knits -
  which can be done from outside the knit layer, or via a caching
  decorator. As knits are not the default format, the complexity is no
  longer worth paying. (Robert Collins)

* ``VersionedFile.create_empty`` is removed. This method presupposed a
  sensible mapping to a transport for individual files, but pack backed
  versioned files have no such mapping. (Robert Collins)

* ``VersionedFile.get_graph`` is deprecated, with no replacement method.
  The method was size(history) and not desirable. (Robert Collins)

* ``VersionedFile.get_graph_with_ghosts`` is deprecated, with no
  replacement method.  The method was size(history) and not desirable.
  (Robert Collins)

* ``VersionedFile.get_parents`` is deprecated, please use
  ``VersionedFile.get_parent_map``. (Robert Collins)

* ``VersionedFile.get_sha1`` is deprecated, please use
  ``VersionedFile.get_sha1s``. (Robert Collins)

* ``VersionedFile.has_ghost`` is now deprecated, as it is both expensive
  and unused outside of a single test. (Robert Collins)

* ``VersionedFile.iter_parents`` is now deprecated in favour of
  ``get_parent_map`` which can be used to instantiate a Graph on a
  VersionedFile. (Robert Collins)

* ``VersionedFileStore`` no longer uses the transaction parameter given
  to most methods; amongst other things this means that the
  get_weave_or_empty method no longer guarantees errors on a missing weave
  in a readonly transaction, and no longer caches versioned file instances
  which reduces memory pressure (but requires more careful management by
  callers to preserve performance). (Robert Collins)

Testing
*******

* New -Dselftest_debug flag disables clearing of the debug flags during
  tests.  This is useful if you want to use e.g. -Dhpss to help debug a
  failing test.  Be aware that using this feature is likely to cause
  spurious test failures if used with the full suite. (Andrew Bennetts)

* selftest --load-list now uses a new more agressive test loader that will
  avoid loading unneeded modules and building their tests. Plugins can use
  this new loader by defining a load_tests function instead of a test_suite
  function. (a forthcoming patch will provide many examples on how to
  implement this).
  (Vincent Ladeuil)

* selftest --load-list now does some sanity checks regarding duplicate test
  IDs and tests present in the list but not found in the actual test suite.
  (Vincent Ladeuil)

* Slightly more concise format for the selftest progress bar, so there's
  more space to show the test name.  (Martin Pool) ::

    [2500/10884, 1fail, 3miss in 1m29s] test_revisionnamespaces.TestRev

* The test suite takes much less memory to run, and is a bit faster.  This
  is done by clearing most attributes of TestCases after running them, if
  they succeeded.  (Andrew Bennetts)

Internals
*********

* Added ``_build_client_protocol`` to ``_SmartClient``.  (Andrew Bennetts)

* Added basic infrastructure for automatic plugin suggestion.
  (Martin Albisetti)

* If a ``LockableFiles`` object is not explicitly unlocked (for example
  because of a missing ``try/finally`` block, it will give a warning but
  not automatically unlock itself.  (Previously they did.)  This
  sometimes caused knock-on errors if for example the network connection
  had already failed, and should not be relied upon by code.
  (Martin Pool, #109520)

* ``make dist`` target to build a release tarball, and also
  ``check-dist-tarball`` and ``dist-upload-escudero``.  (Martin Pool)

* The ``read_response_tuple`` method of ``SmartClientRequestProtocol*``
  classes will now raise ``UnknownSmartMethod`` when appropriate, so that
  callers don't need to try distinguish unknown request errors from other
  errors.  (Andrew Bennetts)

* ``set_make_working_trees`` is now implemented provided on all repository
  implementations (Aaron Bentley)

* ``VersionedFile`` now has a new method ``get_parent_map`` which, like
  ``Graph.get_parent_map`` returns a dict of key:parents. (Robert Collins)


bzr 1.3.1 2008-04-09
####################

No changes from 1.3.1rc1.


bzr 1.3.1rc1 2008-04-04
#######################

Bug Fixes
*********

* Fix a bug causing a ValueError crash in ``parse_line_delta_iter`` when
  fetching revisions from a knit to pack repository or vice versa using
  bzr:// (including over http or ssh).
  (#208418, Andrew Bennetts, Martin Pool, Robert Collins)


bzr 1.3 2008-03-20
##################

Bazaar has become part of the GNU project <http://www.gnu.org>

Many operations that act on history, including ``log`` and ``annotate`` are now
substantially faster.  Several bugs have been fixed and several new options and
features have been added.

Testing
*******

* Avoid spurious failure of ``TestVersion.test_version`` matching
  directory names.
  (#202778, Martin Pool)


bzr 1.3rc1 2008-03-16
#####################

Notes When Upgrading
********************

* The backup directory created by ``upgrade`` is now called
  ``backup.bzr``, not ``.bzr.backup``. (Martin Albisetti)

Changes
*******

* A new repository format 'development' has been added. This format will
  represent the latest 'in-progress' format that the bzr developers are
  interested in getting early-adopter testing and feedback on.
  ``doc/developers/development-repo.txt`` has detailed information.
  (Robert Collins)

* BZR_LOG environment variable controls location of .bzr.log trace file.
  User can suppress writing messages to .bzr.log by using '/dev/null'
  filename (on Linux) or 'NUL' (on Windows). If BZR_LOG variable
  is not defined but BZR_HOME is defined then default location
  for .bzr.log trace file is ``$BZR_HOME/.bzr.log``.
  (Alexander Belchenko, #106117)

* ``launchpad`` builtin plugin now shipped as separate part in standalone
  bzr.exe, installed to ``C:\Program Files\Bazaar\plugins`` directory,
  and standalone installer allows user to skip installation of this plugin.
  (Alexander Belchenko)

* Restore auto-detection of plink.exe on Windows. (Dmitry Vasiliev)

* Version number is now shown as "1.2" or "1.2pr2", without zeroed or
  missing final fields.  (Martin Pool)

Features
********

* ``branch`` and ``checkout`` can hard-link working tree files, which is
  faster and saves space.  (Aaron Bentley)

* ``bzr send`` will now also look at the ``child_submit_to`` setting in
  the submit branch to determine the email address to send to.
  (Jelmer Vernooij)

Improvements
************

* BzrBranch._lefthand_history is faster on pack repos.  (Aaron Bentley)

* Branch6.generate_revision_history is faster.  (Aaron Bentley)

* Directory services can now be registered, allowing special URLs to be
  dereferenced into real URLs.  This is a generalization and cleanup of
  the lp: transport lookup.  (Aaron Bentley)

* Merge directives that are automatically attached to emails have nicer
  filenames, based on branch-nick + revno. (Aaron Bentley)

* ``push`` has a ``--revision`` option, to specify what revision to push up
  to.  (Daniel Watkins)

* Significantly reducing execution time and network traffic for trivial
  case of running ``bzr missing`` command for two identical branches.
  (Alexander Belchenko)

* Speed up operations that look at the revision graph (such as 'bzr log').
  ``KnitPackRepositor.get_revision_graph`` uses ``Graph.iter_ancestry`` to
  extract the revision history. This allows filtering ghosts while
  stepping instead of needing to peek ahead. (John Arbash Meinel)

* The ``hooks`` command lists installed hooks, to assist in debugging.
  (Daniel Watkins)

* Updates to how ``annotate`` work. Should see a measurable improvement in
  performance and memory consumption for file with a lot of merges.
  Also, correctly handle when a line is introduced by both parents (it
  should be attributed to the first merge which notices this, and not
  to all subsequent merges.) (John Arbash Meinel)

Bugfixes
********

* Autopacking no longer holds the full set of inventory lines in
  memory while copying. For large repositories, this can amount to
  hundreds of MB of ram consumption.
  (Ian Clatworthy, John Arbash Meinel)

* Cherrypicking when using ``--format=merge3`` now explictly excludes
  BASE lines. (John Arbash Meinel, #151731)

* Disable plink's interactive prompt for password.
  (#107593, Dmitry Vasiliev)

* Encode command line arguments from unicode to user_encoding before
  invoking external mail client in `bzr send` command.
  (#139318, Alexander Belchenko)

* Fixed problem connecting to ``bzr+https://`` servers.
  (#198793, John Ferlito)

* Improved error reporting in the Launchpad plugin. (Daniel Watkins,
  #196618)

* Include quick-start-summary.svg file to python-based installer(s)
  for Windows. (#192924, Alexander Belchenko)

* lca merge now respects specified files. (Aaron Bentley)

* Make version-info --custom imply --all. (#195560, James Westby)

* ``merge --preview`` now works for merges that add or modify
  symlinks (James Henstridge)

* Redirecting the output from ``bzr merge`` (when the remembered
  location is used) now works. (John Arbash Meinel)

* setup.py script explicitly checks for Python version.
  (Jari Aalto, Alexander Belchenko, #200569)

* UnknownFormatErrors no longer refer to branches regardless of kind of
  unknown format. (Daniel Watkins, #173980)

* Upgrade bundled ConfigObj to version 4.5.2, which properly quotes #
  signs, among other small improvements. (Matt Nordhoff, #86838)

* Use correct indices when emitting LCA conflicts.  This fixes IndexError
  errors.  (Aaron Bentley, #196780)

Documentation
*************

* Explained how to use ``version-info --custom`` in the User Guide.
  (Neil Martinsen-Burrell)

API Breaks
**********

* Support for loading plugins from zip files and
  ``bzrlib.plugin.load_from_zip()`` function are deprecated.
  (Alexander Belchenko)

Testing
*******

* Added missing blackbox tests for ``modified`` (Adrian Wilkins)

* The branch interface tests were invalid for branches using rich-root
  repositories because the empty string is not a valid file-id.
  (Robert Collins)

Internals
*********

* ``Graph.iter_ancestry`` returns the ancestry of revision ids. Similar to
  ``Repository.get_revision_graph()`` except it includes ghosts and you can
  stop part-way through. (John Arbash Meinel)

* New module ``tools/package_mf.py`` provide custom module finder for
  python packages (improves standard python library's modulefinder.py)
  used by ``setup.py`` script while building standalone bzr.exe.
  (Alexander Belchenko)

* New remote method ``RemoteBzrDir.find_repositoryV2`` adding support for
  detecting external lookup support on remote repositories. This method is
  now attempted first when lookup up repositories, leading to an extra
  round trip on older bzr smart servers. (Robert Collins)

* Repository formats have a new supported-feature attribute
  ``supports_external_lookups`` used to indicate repositories which support
  falling back to other repositories when they have partial data.
  (Robert Collins)

* ``Repository.get_revision_graph_with_ghosts`` and
  ``bzrlib.revision.(common_ancestor,MultipleRevisionSources,common_graph)``
  have been deprecated.  (John Arbash Meinel)

* ``Tree.iter_changes`` is now a public API, replacing the work-in-progress
  ``Tree._iter_changes``. The api is now considered stable and ready for
  external users.  (Aaron Bentley)

* The bzrdir format registry now accepts an ``alias`` keyword to
  register_metadir, used to indicate that a format name is an alias for
  some other format and thus should not be reported when describing the
  format. (Robert Collins)


bzr 1.2 2008-02-15
##################

Bug Fixes
*********

* Fix failing test in Launchpad plugin. (Martin Pool)


bzr 1.2rc1 2008-02-13
#####################

Notes When Upgrading
********************

* Fetching via the smart protocol may need to reconnect once during a fetch
  if the remote server is running Bazaar 1.1 or earlier, because the client
  attempts to use more efficient requests that confuse older servers.  You
  may be required to re-enter a password or passphrase when this happens.
  This won't happen if the server is upgraded to Bazaar 1.2.
  (Andrew Bennetts)

Changes
*******

* Fetching via bzr+ssh will no longer fill ghosts by default (this is
  consistent with pack-0.92 fetching over SFTP). (Robert Collins)

* Formatting of ``bzr plugins`` output is changed to be more human-
  friendly. Full path of plugins locations will be shown only with
  ``--verbose`` command-line option. (Alexander Belchenko)

* ``merge`` now prefers to use the submit branch, but will fall back to
  parent branch.  For many users, this has no effect.  But some users who
  pull and merge on the same branch will notice a change.  This change
  makes it easier to work on a branch on two different machines, pulling
  between the machines, while merging from the upstream.
  ``merge --remember`` can now be used to set the submit_branch.
  (Aaron Bentley)

Features
********

* ``merge --preview`` produces a diff of the changes merge would make,
  but does not actually perform the merge.  (Aaron Bentley)

* New smart method ``Repository.get_parent_map`` for getting revision
  parent data. This returns additional parent information topologically
  adjacent to the requested data to reduce round trip latency impacts.
  (Robert Collins)

* New smart method, ``Repository.stream_revisions_chunked``, for fetching
  revision data that streams revision data via a chunked encoding.  This
  avoids buffering large amounts of revision data on the server and on the
  client, and sends less data to the server to request the revisions.
  (Andrew Bennetts, Robert Collins, #178353)

* The launchpad plugin now handles lp urls of the form
  ``lp://staging/``, ``lp://demo/``, ``lp://dev/`` to use the appropriate
  launchpad instance to do the resolution of the branch identities.
  This is primarily of use to Launchpad developers, but can also
  be used by other users who want to try out Launchpad as
  a branch location without messing up their public Launchpad
  account.  Branches that are pushed to the staging environment
  have an expected lifetime of one day. (Tim Penhey)

Improvements
************

* Creating a new branch no longer tries to read the entire revision-history
  unnecessarily over smart server operations. (Robert Collins)

* Fetching between different repository formats with compatible models now
  takes advantage of the smart method to stream revisions.  (Andrew Bennetts)

* The ``--coverage`` option is now global, rather specific to ``bzr
  selftest``.  (Andrew Bennetts)

* The ``register-branch`` command will now use the public url of the branch
  containing the current directory, if one has been set and no explicit
  branch is provided.  (Robert Collins)

* Tweak the ``reannotate`` code path to optimize the 2-parent case.
  Speeds up ``bzr annotate`` with a pack repository by approx 3:2.
  (John Arbash Meinel)

Bugfixes
********

* Calculate remote path relative to the shared medium in _SmartClient.  This
  is related to the problem in bug #124089.  (Andrew Bennetts)

* Cleanly handle connection errors in smart protocol version two, the same
  way as they are handled by version one.  (Andrew Bennetts)

* Clearer error when ``version-info --custom`` is used without
  ``--template`` (Lukáš Lalinský)

* Don't raise UnavailableFeature during test setup when medusa is not
  available or tearDown is never called leading to nasty side effects.
  (#137823, Vincent Ladeuil)

* If a plugin's test suite cannot be loaded, for example because of a syntax
  error in the tests, then ``selftest`` fails, rather than just printing
  a warning.  (Martin Pool, #189771)

* List possible values for BZR_SSH environment variable in env-variables
  help topic. (Alexander Belchenko, #181842)

* New methods ``push_log_file`` and ``pop_log_file`` to intercept messages:
  popping the log redirection now precisely restores the previous state,
  which makes it easier to use bzr log output from other programs.
  TestCaseInTempDir no longer depends on a log redirection being established
  by the test framework, which lets bzr tests cleanly run from a normal
  unittest runner.
  (#124153, #124849, Martin Pool, Jonathan Lange)

* ``pull --quiet`` is now more quiet, in particular a message is no longer
  printed when the remembered pull location is used. (James Westby,
  #185907)

* ``reconfigure`` can safely be interrupted while fetching.
  (Aaron Bentley, #179316)

* ``reconfigure`` preserves tags when converting to and from lightweight
  checkouts.  (Aaron Bentley, #182040)

* Stop polluting /tmp when running selftest.
  (Vincent Ladeuil, #123623)

* Switch from NFKC => NFC for normalization checks. NFC allows a few
  more characters which should be considered valid.
  (John Arbash Meinel, #185458)

* The launchpad plugin now uses the ``edge`` xmlrpc server to avoid
  interacting badly with a bug on the launchpad side. (Robert Collins)

* Unknown hostnames when connecting to a ``bzr://`` URL no longer cause
  tracebacks.  (Andrew Bennetts, #182849)

API Breaks
**********

* Classes implementing Merge types like Merge3Merger must now accept (and
  honour) a do_merge flag in their constructor.  (Aaron Bentley)

* ``Repository.add_inventory`` and ``add_revision`` now require the caller
  to previously take a write lock (and start a write group.)
  (Martin Pool)

Testing
*******

* selftest now accepts --load-list <file> to load a test id list. This
  speeds up running the test suite on a limited set of tests.
  (Vincent Ladeuil)

Internals
*********

* Add a new method ``get_result`` to graph search objects. The resulting
  ``SearchResult`` can be used to recreate the search later, which will
  be useful in reducing network traffic. (Robert Collins)

* Use convenience function to check whether two repository handles
  are referring to the same repository in ``Repository.get_graph``.
  (Jelmer Vernooij, #187162)

* Fetching now passes the find_ghosts flag through to the
  ``InterRepository.missing_revision_ids`` call consistently for all
  repository types. This will enable faster missing revision discovery with
  bzr+ssh. (Robert Collins)

* Fix error handling in Repository.insert_data_stream. (Lukas Lalinsky)

* ``InterRepository.missing_revision_ids`` is now deprecated in favour of
  ``InterRepository.search_missing_revision_ids`` which returns a
  ``bzrlib.graph.SearchResult`` suitable for making requests from the smart
  server. (Robert Collins)

* New error ``NoPublicBranch`` for commands that need a public branch to
  operate. (Robert Collins)

* New method ``iter_inventories`` on Repository for access to many
  inventories. This is primarily used by the ``revision_trees`` method, as
  direct access to inventories is discouraged. (Robert Collins)

* New method ``next_with_ghosts`` on the Graph breadth-first-search objects
  which will split out ghosts and present parents into two separate sets,
  useful for code which needs to be aware of ghosts (e.g. fetching data
  cares about ghosts during revision selection). (Robert Collins)

* Record a timestamp against each mutter to the trace file, relative to the
  first import of bzrlib.  (Andrew Bennetts)

* ``Repository.get_data_stream`` is now deprecated in favour of
  ``Repository.get_data_stream_for_search`` which allows less network
  traffic when requesting data streams over a smart server. (Robert Collins)

* ``RemoteBzrDir._get_tree_branch`` no longer triggers ``_ensure_real``,
  removing one round trip on many network operations. (Robert Collins)

* RemoteTransport's ``recommended_page_size`` method now returns 64k, like
  SFTPTransport and HttpTransportBase.  (Andrew Bennetts)

* Repository has a new method ``has_revisions`` which signals the presence
  of many revisions by returning a set of the revisions listed which are
  present. This can be done by index queries without reading data for parent
  revision names etc. (Robert Collins)


bzr 1.1 2008-01-15
##################

(no changes from 1.1rc1)

bzr 1.1rc1 2008-01-05
#####################

Changes
*******

* Dotted revision numbers have been revised. Instead of growing longer with
  nested branches the branch number just increases. (eg instead of 1.1.1.1.1
  we now report 1.2.1.) This helps scale long lived branches which have many
  feature branches merged between them. (John Arbash Meinel)

* The syntax ``bzr diff branch1 branch2`` is no longer supported.
  Use ``bzr diff branch1 --new branch2`` instead. This change has
  been made to remove the ambiguity where ``branch2`` is in fact a
  specific file to diff within ``branch1``.

Features
********

* New option to use custom template-based formats in  ``bzr version-info``.
  (Lukáš Lalinský)

* diff '--using' allows an external diff tool to be used for files.
  (Aaron Bentley)

* New "lca" merge-type for fast everyday merging that also supports
  criss-cross merges.  (Aaron Bentley)

Improvements
************

* ``annotate`` now doesn't require a working tree. (Lukáš Lalinský,
  #90049)

* ``branch`` and ``checkout`` can now use files from a working tree to
  to speed up the process.  For checkout, this requires the new
  --files-from flag.  (Aaron Bentley)

* ``bzr diff`` now sorts files in alphabetical order.  (Aaron Bentley)

* ``bzr diff`` now works on branches without working trees. Tree-less
  branches can also be compared to each other and to working trees using
  the new diff options ``--old`` and ``--new``. Diffing between branches,
  with or without trees, now supports specific file filtering as well.
  (Ian Clatworthy, #6700)

* ``bzr pack`` now orders revision texts in topological order, with newest
  at the start of the file, promoting linear reads for ``bzr log`` and the
  like. This partially fixes #154129. (Robert Collins)

* Merge directives now fetch prerequisites from the target branch if
  needed.  (Aaron Bentley)

* pycurl now handles digest authentication.
  (Vincent Ladeuil)

* ``reconfigure`` can now convert from repositories.  (Aaron Bentley)

* ``-l`` is now a short form for ``--limit`` in ``log``.  (Matt Nordhoff)

* ``merge`` now warns when merge directives cause cherrypicks.
  (Aaron Bentley)

* ``split`` now supported, to enable splitting large trees into smaller
  pieces.  (Aaron Bentley)

Bugfixes
********

* Avoid AttributeError when unlocking a pack repository when an error occurs.
  (Martin Pool, #180208)

* Better handle short reads when processing multiple range requests.
  (Vincent Ladeuil, #179368)

* build_tree acceleration uses the correct path when a file has been moved.
  (Aaron Bentley)

* ``commit`` now succeeds when a checkout and its master branch share a
  repository.  (Aaron Bentley, #177592)

* Fixed error reporting of unsupported timezone format in
  ``log --timezone``. (Lukáš Lalinský, #178722)

* Fixed Unicode encoding error in ``ignored`` when the output is
  redirected to a pipe. (Lukáš Lalinský)

* Fix traceback when sending large response bodies over the smart protocol
  on Windows. (Andrew Bennetts, #115781)

* Fix ``urlutils.relative_url`` for the case of two ``file:///`` URLs
  pointed to different logical drives on Windows.
  (Alexander Belchenko, #90847)

* HTTP test servers are now compatible with the http protocol version 1.1.
  (Vincent Ladeuil, #175524)

* _KnitParentsProvider.get_parent_map now handles requests for ghosts
  correctly, instead of erroring or attributing incorrect parents to ghosts.
  (Aaron Bentley)

* ``merge --weave --uncommitted`` now works.  (Aaron Bentley)

* pycurl authentication handling was broken and incomplete. Fix handling of
  user:pass embedded in the urls.
  (Vincent Ladeuil, #177643)

* Files inside non-directories are now handled like other conflict types.
  (Aaron Bentley, #177390)

* ``reconfigure`` is able to convert trees into lightweight checkouts.
  (Aaron Bentley)

* Reduce lockdir timeout to 0 when running ``bzr serve``.  (Andrew Bennetts,
  #148087)

* Test that the old ``version_info_format`` functions still work, even
  though they are deprecated. (John Arbash Meinel, ShenMaq, #177872)

* Transform failures no longer cause ImmortalLimbo errors (Aaron Bentley,
  #137681)

* ``uncommit`` works even when the commit messages of revisions to be
  removed use characters not supported in the terminal encoding.
  (Aaron Bentley)

* When dumb http servers return whole files instead of the requested ranges,
  read the remaining bytes by chunks to avoid overflowing network buffers.
  (Vincent Ladeuil, #175886)

Documentation
*************

* Minor tweaks made to the bug tracker integration documentation.
  (Ian Clatworthy)

* Reference material has now be moved out of the User Guide and added
  to the User Reference. The User Reference has gained 4 sections as
  a result: Authenication Settings, Configuration Settings, Conflicts
  and Hooks. All help topics are now dumped into text format in the
  doc/en/user-reference directory for those who like browsing that
  information in their editor. (Ian Clatworthy)

* *Using Bazaar with Launchpad* tutorial added. (Ian Clatworthy)

Internals
*********

* find_* methods available for BzrDirs, Branches and WorkingTrees.
  (Aaron Bentley)

* Help topics can now be loaded from files.
  (Ian Clatworthy, Alexander Belchenko)

* get_parent_map now always provides tuples as its output.  (Aaron Bentley)

* Parent Providers should now implement ``get_parent_map`` returning a
  dictionary instead of ``get_parents`` returning a list.
  ``Graph.get_parents`` is now deprecated. (John Arbash Meinel,
  Robert Collins)

* Patience Diff now supports arbitrary python objects, as long as they
  support ``hash()``. (John Arbash Meinel)

* Reduce selftest overhead to establish test names by memoization.
  (Vincent Ladeuil)

API Breaks
**********

Testing
*******

* Modules can now customise their tests by defining a ``load_tests``
  attribute. ``pydoc bzrlib.tests.TestUtil.TestLoader.loadTestsFromModule``
  for the documentation on this attribute. (Robert Collins)

* New helper function ``bzrlib.tests.condition_id_re`` which helps
  filter tests based on a regular expression search on the tests id.
  (Robert Collins)

* New helper function ``bzrlib.tests.condition_isinstance`` which helps
  filter tests based on class. (Robert Collins)

* New helper function ``bzrlib.tests.exclude_suite_by_condition`` which
  generalises the ``exclude_suite_by_re`` function. (Robert Collins)

* New helper function ``bzrlib.tests.filter_suite_by_condition`` which
  generalises the ``filter_suite_by_re`` function. (Robert Collins)

* New helper method ``bzrlib.tests.exclude_tests_by_re`` which gives a new
  TestSuite that does not contain tests from the input that matched a
  regular expression. (Robert Collins)

* New helper method ``bzrlib.tests.randomize_suite`` which returns a
  randomized copy of the input suite. (Robert Collins)

* New helper method ``bzrlib.tests.split_suite_by_re`` which splits a test
  suite into two according to a regular expression. (Robert Collins)

* Parametrize all http tests for the transport implementations, the http
  protocol versions (1.0 and 1.1) and the authentication schemes.
  (Vincent Ladeuil)

* The ``exclude_pattern`` and ``random_order`` parameters to the function
  ``bzrlib.tests.filter_suite_by_re`` have been deprecated. (Robert Collins)

* The method ``bzrlib.tests.sort_suite_by_re`` has been deprecated. It is
  replaced by the new helper methods added in this release. (Robert Collins)


bzr 1.0 2007-12-14
##################

Documentation
*************

* More improvements and fixes to the User Guide.  (Ian Clatworthy)

* Add information on cherrypicking/rebasing to the User Guide.
  (Ian Clatworthy)

* Improve bug tracker integration documentation. (Ian Clatworthy)

* Minor edits to ``Bazaar in five minutes`` from David Roberts and
  to the rebasing section of the User Guide from Aaron Bentley.
  (Ian Clatworthy)


bzr 1.0rc3 2007-12-11
#####################

Changes
*******

* If a traceback occurs, users are now asked to report the bug
  through Launchpad (https://bugs.launchpad.net/bzr/), rather than
  by mail to the mailing list.
  (Martin Pool)

Bugfixes
********

* Fix Makefile rules for doc generation. (Ian Clatworthy, #175207)

* Give more feedback during long http downloads by making readv deliver data
  as it arrives for urllib, and issue more requests for pycurl. High latency
  networks are better handled by urllib, the pycurl implementation give more
  feedback but also incur more latency.
  (Vincent Ladeuil, #173010)

* Implement _make_parents_provider on RemoteRepository, allowing generating
  bundles against branches on a smart server.  (Andrew Bennetts, #147836)

Documentation
*************

* Improved user guide.  (Ian Clatworthy)

* The single-page quick reference guide is now available as a PDF.
  (Ian Clatworthy)

Internals
*********

* readv urllib http implementation is now a real iterator above the
  underlying socket and deliver data as soon as it arrives. 'get' still
  wraps its output in a StringIO.
  (Vincent Ladeuil)


bzr 1.0rc2 2007-12-07
#####################

Improvements
************

* Added a --coverage option to selftest. (Andrew Bennetts)

* Annotate merge (merge-type=weave) now supports cherrypicking.
  (Aaron Bentley)

* ``bzr commit`` now doesn't print the revision number twice. (Matt
  Nordhoff, #172612)

* New configuration option ``bugtracker_<tracker_abbrevation>_url`` to
  define locations of bug trackers that are not directly supported by
  bzr or a plugin. The URL will be treated as a template and ``{id}``
  placeholders will be replaced by specific bug IDs.  (Lukáš Lalinský)

* Support logging single merge revisions with short and line log formatters.
  (Kent Gibson)

* User Guide enhanced with suggested readability improvements from
  Matt Revell and corrections from John Arbash Meinel. (Ian Clatworthy)

* Quick Start Guide renamed to Quick Start Card, moved down in
  the catalog, provided in pdf and png format and updated to refer
  to ``send`` instead of ``bundle``. (Ian Clatworthy, #165080)

* ``switch`` can now be used on heavyweight checkouts as well as
  lightweight ones. After switching a heavyweight checkout, the
  local branch is a mirror/cache of the new bound branch and
  uncommitted changes in the working tree are merged. As a safety
  check, if there are local commits in a checkout which have not
  been committed to the previously bound branch, then ``switch``
  fails unless the ``--force`` option is given. This option is
  now also required if the branch a lightweight checkout is pointing
  to has been moved. (Ian Clatworthy)

Internals
*********

* New -Dhttp debug option reports http connections, requests and responses.
  (Vincent Ladeuil)

* New -Dmerge debug option, which emits merge plans for merge-type=weave.

Bugfixes
********

* Better error message when running ``bzr cat`` on a non-existant branch.
  (Lukáš Lalinský, #133782)

* Catch OSError 17 (file exists) in final phase of tree transform and show
  filename to user.
  (Alexander Belchenko, #111758)

* Catch ShortReadvErrors while using pycurl. Also make readv more robust by
  allowing multiple GET requests to be issued if too many ranges are
  required.
  (Vincent Ladeuil, #172701)

* Check for missing basis texts when fetching from packs to packs.
  (John Arbash Meinel, #165290)

* Fall back to showing e-mail in ``log --short/--line`` if the
  committer/author has only e-mail. (Lukáš Lalinský, #157026)

API Breaks
**********

* Deprecate not passing a ``location`` argument to commit reporters'
  ``started`` methods. (Matt Nordhoff)


bzr 1.0rc1 2007-11-30
#####################

Notes When Upgrading
********************

* The default repository format is now ``pack-0.92``.  This
  default is used when creating new repositories with ``init`` and
  ``init-repo``, and when branching over bzr+ssh or bzr+hpss.
  (See https://bugs.launchpad.net/bugs/164626)

  This format can be read and written by Bazaar 0.92 and later, and
  data can be transferred to and from older formats.

  To upgrade, please reconcile your repository (``bzr reconcile``), and then
  upgrade (``bzr upgrade``).

  ``pack-0.92`` offers substantially better scaling and performance than the
  previous knits format. Some operations are slower where the code already
  had bad scaling characteristics under knits, the pack format makes such
  operations more visible as part of being more scalable overall. We will
  correct such operations over the coming releases and encourage the filing
  of bugs on any operation which you observe to be slower in a packs
  repository. One particular case that we do not intend to fix is pulling
  data from a pack repository into a knit repository over a high latency
  link;  downgrading such data requires reinsertion of the file texts, and
  this is a classic space/time tradeoff. The current implementation is
  conservative on memory usage because we need to support converting data
  from any tree without problems.
  (Robert Collins, Martin Pool, #164476)

Changes
*******

* Disable detection of plink.exe as possible ssh vendor. Plink vendor
  still available if user selects it explicitly with BZR_SSH environment
  variable. (Alexander Belchenko, workaround for bug #107593)

* The pack format is now accessible as "pack-0.92", or "pack-0.92-subtree"
  to enable the subtree functions (for example, for bzr-svn).
  (Martin Pool)

Features
********

* New ``authentication.conf`` file holding the password or other credentials
  for remote servers. This can be used for ssh, sftp, smtp and other
  supported transports.
  (Vincent Ladeuil)

* New rich-root and rich-root-pack formats, recording the same data about
  tree roots that's recorded for all other directories.
  (Aaron Bentley, #164639)

* ``pack-0.92`` repositories can now be reconciled.
  (Robert Collins, #154173)

* ``switch`` command added for changing the branch a lightweight checkout
  is associated with and updating the tree to reflect the latest content
  accordingly. This command was previously part of the BzrTools plug-in.
  (Ian Clatworthy, Aaron Bentley, David Allouche)

* ``reconfigure`` command can now convert branches, trees, or checkouts to
  lightweight checkouts.  (Aaron Bentley)

Performance
***********

* Commit updates the state of the working tree via a delta rather than
  supplying entirely new basis trees. For commit of a single specified file
  this reduces the wall clock time for commit by roughly a 30%.
  (Robert Collins, Martin Pool)

* Commit with many automatically found deleted paths no longer performs
  linear scanning for the children of those paths during inventory
  iteration. This should fix commit performance blowing out when many such
  paths occur during commit. (Robert Collins, #156491)

* Fetch with pack repositories will no longer read the entire history graph.
  (Robert Collins, #88319)

* Revert takes out an appropriate lock when reverting to a basis tree, and
  does not read the basis inventory twice. (Robert Collins)

* Diff does not require an inventory to be generated on dirstate trees.
  (Aaron Bentley, #149254)

* New annotate merge (--merge-type=weave) implementation is fast on
  versionedfiles withough cached annotations, e.g. pack-0.92.
  (Aaron Bentley)

Improvements
************

* ``bzr merge`` now warns when it encounters a criss-cross merge.
  (Aaron Bentley)

* ``bzr send`` now doesn't require the target e-mail address to be
  specified on the command line if an interactive e-mail client is used.
  (Lukáš Lalinský)

* ``bzr tags`` now prints the revision number for each tag, instead of
  the revision id, unless --show-ids is passed. In addition, tags can be
  sorted chronologically instead of lexicographically with --sort=time.
  (Adeodato Simó, #120231)

* Windows standalone version of bzr is able to load system-wide plugins from
  "plugins" subdirectory in installation directory. In addition standalone
  installer write to the registry (HKLM\SOFTWARE\Bazaar) useful info
  about paths and bzr version. (Alexander Belchenko, #129298)

Documentation
*************

Bug Fixes
*********

* A progress bar has been added for knitpack -> knitpack fetching.
  (Robert Collins, #157789, #159147)

* Branching from a branch via smart server now preserves the repository
  format. (Andrew Bennetts,  #164626)

* ``commit`` is now able to invoke an external editor in a non-ascii
  directory. (Daniel Watkins, #84043)

* Catch connection errors for ftp.
  (Vincent Ladeuil, #164567)

* ``check`` no longer reports spurious unreferenced text versions.
  (Robert Collins, John A Meinel, #162931, #165071)

* Conflicts are now resolved recursively by ``revert``.
  (Aaron Bentley, #102739)

* Detect invalid transport reuse attempts by catching invalid URLs.
  (Vincent Ladeuil, #161819)

* Deleting a file without removing it shows a correct diff, not a traceback.
  (Aaron Bentley)

* Do no use timeout in HttpServer anymore.
  (Vincent Ladeuil, #158972).

* Don't catch the exceptions related to the http pipeline status before
  retrying an http request or some programming errors may be masked.
  (Vincent Ladeuil, #160012)

* Fix ``bzr rm`` to not delete modified and ignored files.
  (Lukáš Lalinský, #172598)

* Fix exception when revisionspec contains merge revisons but log
  formatter doesn't support merge revisions. (Kent Gibson, #148908)

* Fix exception when ScopeReplacer is assigned to before any members have
  been retrieved.  (Aaron Bentley)

* Fix multiple connections during checkout --lightweight.
  (Vincent Ladeuil, #159150)

* Fix possible error in insert_data_stream when copying between
  pack repositories over bzr+ssh or bzr+http.
  KnitVersionedFile.get_data_stream now makes sure that requested
  compression parents are sent before any delta hunks that depend
  on them.
  (Martin Pool, #164637)

* Fix typo in limiting offsets coalescing for http, leading to
  whole files being downloaded instead of parts.
  (Vincent Ladeuil, #165061)

* FTP server errors don't error in the error handling code.
  (Robert Collins, #161240)

* Give a clearer message when a pull fails because the source needs
  to be reconciled.
  (Martin Pool, #164443)

* It is clearer when a plugin cannot be loaded because of its name, and a
  suggestion for an acceptable name is given. (Daniel Watkins, #103023)

* Leave port as None in transport objects if user doesn't
  specify a port in urls.
  (vincent Ladeuil, #150860)

* Make sure Repository.fetch(self) is properly a no-op for all
  Repository implementations. (John Arbash Meinel, #158333)

* Mark .bzr directories as "hidden" on Windows.
  (Alexander Belchenko, #71147)

* ``merge --uncommitted`` can now operate on a single file.
  (Aaron Bentley, Lukáš Lalinský, #136890)

* Obsolete packs are now cleaned up by pack and autopack operations.
  (Robert Collins, #153789)

* Operations pulling data from a smart server where the underlying
  repositories are not both annotated/both unannotated will now work.
  (Robert Collins, #165304).

* Reconcile now shows progress bars. (Robert Collins, #159351)

* ``RemoteBranch`` was not initializing ``self._revision_id_to_revno_map``
  properly. (John Arbash Meinel, #162486)

* Removing an already-removed file reports the file does not exist. (Daniel
  Watkins, #152811)

* Rename on Windows is able to change filename case.
  (Alexander Belchenko, #77740)

* Return error instead of a traceback for ``bzr log -r0``.
  (Kent Gibson, #133751)

* Return error instead of a traceback when bzr is unable to create
  symlink on some platforms (e.g. on Windows).
  (Alexander Belchenko, workaround for #81689)

* Revert doesn't crash when restoring a single file from a deleted
  directory. (Aaron Bentley)

* Stderr output via logging mechanism now goes through encoded wrapper
  and no more uses utf-8, but terminal encoding instead. So all unicode
  strings now should be readable in non-utf-8 terminal.
  (Alexander Belchenko, #54173)

* The error message when ``move --after`` should be used makes how to do so
  clearer. (Daniel Watkins, #85237)

* Unicode-safe output from ``bzr info``. The output will be encoded
  using the terminal encoding and unrepresentable characters will be
  replaced by '?'. (Lukáš Lalinský, #151844)

* Working trees are no longer created when pushing into a local no-trees
  repo. (Daniel Watkins, #50582)

* Upgrade util/configobj to version 4.4.0.
  (Vincent Ladeuil, #151208).

* Wrap medusa ftp test server as an FTPServer feature.
  (Vincent Ladeuil, #157752)

API Breaks
**********

* ``osutils.backup_file`` is deprecated. Actually it's not used in bzrlib
  during very long time. (Alexander Belchenko)

* The return value of
  ``VersionedFile.iter_lines_added_or_present_in_versions`` has been
  changed. Previously it was an iterator of lines, now it is an iterator of
  (line, version_id) tuples. This change has been made to aid reconcile and
  fetch operations. (Robert Collins)

* ``bzrlib.repository.get_versioned_file_checker`` is now private.
  (Robert Collins)

* The Repository format registry default has been removed; it was previously
  obsoleted by the bzrdir format default, which implies a default repository
  format.
  (Martin Pool)

Internals
*********

* Added ``ContainerSerialiser`` and ``ContainerPushParser`` to
  ``bzrlib.pack``.  These classes provide more convenient APIs for generating
  and parsing containers from streams rather than from files.  (Andrew
  Bennetts)

* New module ``lru_cache`` providing a cache for use by tasks that need
  semi-random access to large amounts of data. (John A Meinel)

* InventoryEntry.diff is now deprecated.  Please use diff.DiffTree instead.


bzr 0.92 2007-11-05
###################

Changes
*******

  * New uninstaller on Win32.  (Alexander Belchenko)


bzr 0.92rc1 2007-10-29
######################

Changes
*******

* ``bzr`` now returns exit code 4 if an internal error occurred, and
  3 if a normal error occurred.  (Martin Pool)

* ``pull``, ``merge`` and ``push`` will no longer silently correct some
  repository index errors that occured as a result of the Weave disk format.
  Instead the ``reconcile`` command needs to be run to correct those
  problems if they exist (and it has been able to fix most such problems
  since bzr 0.8). Some new problems have been identified during this release
  and you should run ``bzr check`` once on every repository to see if you
  need to reconcile. If you cannot ``pull`` or ``merge`` from a remote
  repository due to mismatched parent errors - a symptom of index errors -
  you should simply take a full copy of that remote repository to a clean
  directory outside any local repositories, then run reconcile on it, and
  finally pull from it locally. (And naturally email the repositories owner
  to ask them to upgrade and run reconcile).
  (Robert Collins)

Features
********

* New ``knitpack-experimental`` repository format. This is interoperable with
  the ``dirstate-tags`` format but uses a smarter storage design that greatly
  speeds up many operations, both local and remote. This new format can be
  used as an option to the ``init``, ``init-repository`` and ``upgrade``
  commands. (Robert Collins)

* For users of bzr-svn (and those testing the prototype subtree support) that
  wish to try packs, a new ``knitpack-subtree-experimental`` format has also
  been added. This is interoperable with the ``dirstate-subtrees`` format.
  (Robert Collins)

* New ``reconfigure`` command. (Aaron Bentley)

* New ``revert --forget-merges`` command, which removes the record of a pending
  merge without affecting the working tree contents.  (Martin Pool)

* New ``bzr_remote_path`` configuration variable allows finer control of
  remote bzr locations than BZR_REMOTE_PATH environment variable.
  (Aaron Bentley)

* New ``launchpad-login`` command to tell Bazaar your Launchpad
  user ID.  This can then be used by other functions of the
  Launchpad plugin. (James Henstridge)

Performance
***********

* Commit in quiet mode is now slightly faster as the information to
  output is no longer calculated. (Ian Clatworthy)

* Commit no longer checks for new text keys during insertion when the
  revision id was deterministically unique. (Robert Collins)

* Committing a change which is not a merge and does not change the number of
  files in the tree is faster by utilising the data about whether files are
  changed to determine if the tree is unchanged rather than recalculating
  it at the end of the commit process. (Robert Collins)

* Inventory serialisation no longer double-sha's the content.
  (Robert Collins)

* Knit text reconstruction now avoids making copies of the lines list for
  interim texts when building a single text. The new ``apply_delta`` method
  on ``KnitContent`` aids this by allowing modification of the revision id
  such objects represent. (Robert Collins)

* Pack indices are now partially parsed for specific key lookup using a
  bisection approach. (Robert Collins)

* Partial commits are now approximately 40% faster by walking over the
  unselected current tree more efficiently. (Robert Collins)

* XML inventory serialisation takes 20% less time while being stricter about
  the contents. (Robert Collins)

* Graph ``heads()`` queries have been fixed to no longer access all history
  unnecessarily. (Robert Collins)

Improvements
************

* ``bzr+https://`` smart server across https now supported.
  (John Ferlito, Martin Pool, #128456)

* Mutt is now a supported mail client; set ``mail_client=mutt`` in your
  bazaar.conf and ``send`` will use mutt. (Keir Mierle)

* New option ``-c``/``--change`` for ``merge`` command for cherrypicking
  changes from one revision. (Alexander Belchenko, #141368)

* Show encodings, locale and list of plugins in the traceback message.
  (Martin Pool, #63894)

* Experimental directory formats can now be marked with
  ``experimental = True`` during registration. (Ian Clatworthy)

Documentation
*************

* New *Bazaar in Five Minutes* guide.  (Matthew Revell)

* The hooks reference documentation is now converted to html as expected.
  (Ian Clatworthy)

Bug Fixes
*********

* Connection error reporting for the smart server has been fixed to
  display a user friendly message instead of a traceback.
  (Ian Clatworthy, #115601)

* Make sure to use ``O_BINARY`` when opening files to check their
  sha1sum. (Alexander Belchenko, John Arbash Meinel, #153493)

* Fix a problem with Win32 handling of the executable bit.
  (John Arbash Meinel, #149113)

* ``bzr+ssh://`` and ``sftp://`` URLs that do not specify ports explicitly
  no longer assume that means port 22.  This allows people using OpenSSH to
  override the default port in their ``~/.ssh/config`` if they wish.  This
  fixes a bug introduced in bzr 0.91.  (Andrew Bennetts, #146715)

* Commands reporting exceptions can now be profiled and still have their
  data correctly dumped to a file. For example, a ``bzr commit`` with
  no changes still reports the operation as pointless but doing so no
  longer throws away the profiling data if this command is run with
  ``--lsprof-file callgrind.out.ci`` say. (Ian Clatworthy)

* Fallback to ftp when paramiko is not installed and sftp can't be used for
  ``tests/commands`` so that the test suite is still usable without
  paramiko.
  (Vincent Ladeuil, #59150)

* Fix commit ordering in corner case. (Aaron Bentley, #94975)

* Fix long standing bug in partial commit when there are renames
  left in tree. (Robert Collins, #140419)

* Fix selftest semi-random noise during http related tests.
  (Vincent Ladeuil, #140614)

* Fix typo in ftp.py making the reconnection fail on temporary errors.
  (Vincent Ladeuil, #154259)

* Fix failing test by comparing real paths to cover the case where the TMPDIR
  contains a symbolic link.
  (Vincent Ladeuil, #141382).

* Fix log against smart server branches that don't support tags.
  (James Westby, #140615)

* Fix pycurl http implementation by defining error codes from
  pycurl instead of relying on an old curl definition.
  (Vincent Ladeuil, #147530)

* Fix 'unprintable error' message when displaying BzrCheckError and
  some other exceptions on Python 2.5.
  (Martin Pool, #144633)

* Fix ``Inventory.copy()`` and add test for it. (Jelmer Vernooij)

* Handles default value for ListOption in cmd_commit.
  (Vincent Ladeuil, #140432)

* HttpServer and FtpServer need to be closed properly or a listening socket
  will remain opened.
  (Vincent Ladeuil, #140055)

* Monitor the .bzr directory created in the top level test
  directory to detect leaking tests.
  (Vincent Ladeuil, #147986)

* The basename, not the full path, is now used when checking whether
  the profiling dump file begins with ``callgrind.out`` or not. This
  fixes a bug reported by Aaron Bentley on IRC. (Ian Clatworthy)

* Trivial fix for invoking command ``reconfigure`` without arguments.
  (Rob Weir, #141629)

* ``WorkingTree.rename_one`` will now raise an error if normalisation of the
  new path causes bzr to be unable to access the file. (Robert Collins)

* Correctly detect a NoSuchFile when using a filezilla server. (Gary van der
  Merwe)

API Breaks
**********

* ``bzrlib.index.GraphIndex`` now requires a size parameter to the
  constructor, for enabling bisection searches. (Robert Collins)

* ``CommitBuilder.record_entry_contents`` now requires the root entry of a
  tree be supplied to it, previously failing to do so would trigger a
  deprecation warning. (Robert Collins)

* ``KnitVersionedFile.add*`` will no longer cache added records even when
  enable_cache() has been called - the caching feature is now exclusively for
  reading existing data. (Robert Collins)

* ``ReadOnlyLockError`` is deprecated; ``LockFailed`` is usually more
  appropriate.  (Martin Pool)

* Removed ``bzrlib.transport.TransportLogger`` - please see the new
  ``trace+`` transport instead. (Robert Collins)

* Removed previously deprecated varargs interface to ``TestCase.run_bzr`` and
  deprecated methods ``TestCase.capture`` and ``TestCase.run_bzr_captured``.
  (Martin Pool)

* Removed previous deprecated ``basis_knit`` parameter to the
  ``KnitVersionedFile`` constructor. (Robert Collins)

* Special purpose method ``TestCase.run_bzr_decode`` is moved to the test_non_ascii
  class that needs it.
  (Martin Pool)

* The class ``bzrlib.repofmt.knitrepo.KnitRepository3`` has been folded into
  ``KnitRepository`` by parameters to the constructor. (Robert Collins)

* The ``VersionedFile`` interface now allows content checks to be bypassed
  by supplying check_content=False.  This saves nearly 30% of the minimum
  cost to store a version of a file. (Robert Collins)

* Tree's with bad state such as files with no length or sha will no longer
  be silently accepted by the repository XML serialiser. To serialise
  inventories without such data, pass working=True to write_inventory.
  (Robert Collins)

* ``VersionedFile.fix_parents`` has been removed as a harmful API.
  ``VersionedFile.join`` will no longer accept different parents on either
  side of a join - it will either ignore them, or error, depending on the
  implementation. See notes when upgrading for more information.
  (Robert Collins)

Internals
*********

* ``bzrlib.transport.Transport.put_file`` now returns the number of bytes
  put by the method call, to allow avoiding stat-after-write or
  housekeeping in callers. (Robert Collins)

* ``bzrlib.xml_serializer.Serializer`` is now responsible for checking that
  mandatory attributes are present on serialisation and deserialisation.
  This fixes some holes in API usage and allows better separation between
  physical storage and object serialisation. (Robert Collins)

* New class ``bzrlib.errors.InternalBzrError`` which is just a convenient
  shorthand for deriving from BzrError and setting internal_error = True.
  (Robert Collins)

* New method ``bzrlib.mutabletree.update_to_one_parent_via_delta`` for
  moving the state of a parent tree to a new version via a delta rather than
  a complete replacement tree. (Robert Collins)

* New method ``bzrlib.osutils.minimum_path_selection`` useful for removing
  duplication from user input, when a user mentions both a path and an item
  contained within that path. (Robert Collins)

* New method ``bzrlib.repository.Repository.is_write_locked`` useful for
  determining if a repository is write locked. (Robert Collins)

* New method on ``bzrlib.tree.Tree`` ``path_content_summary`` provides a
  tuple containing the key information about a path for commit processing
  to complete. (Robert Collins)

* New method on xml serialisers, write_inventory_to_lines, which matches the
  API used by knits for adding content. (Robert Collins)

* New module ``bzrlib.bisect_multi`` with generic multiple-bisection-at-once
  logic, currently only available for byte-based lookup
  (``bisect_multi_bytes``). (Robert Collins)

* New helper ``bzrlib.tuned_gzip.bytes_to_gzip`` which takes a byte string
  and returns a gzipped version of the same. This is used to avoid a bunch
  of api friction during adding of knit hunks. (Robert Collins)

* New parameter on ``bzrlib.transport.Transport.readv``
  ``adjust_for_latency`` which changes readv from returning strictly the
  requested data to inserted return larger ranges and in forward read order
  to reduce the effect of network latency. (Robert Collins)

* New parameter yield_parents on ``Inventory.iter_entries_by_dir`` which
  causes the parents of a selected id to be returned recursively, so all the
  paths from the root down to each element of selected_file_ids are
  returned. (Robert Collins)

* Knit joining has been enhanced to support plain to annotated conversion
  and annotated to plain conversion. (Ian Clatworthy)

* The CommitBuilder method ``record_entry_contents`` now returns summary
  information about the effect of the commit on the repository. This tuple
  contains an inventory delta item if the entry changed from the basis, and a
  boolean indicating whether a new file graph node was recorded.
  (Robert Collins)

* The python path used in the Makefile can now be overridden.
  (Andrew Bennetts, Ian Clatworthy)

Testing
*******

* New transport implementation ``trace+`` which is useful for testing,
  logging activity taken to its _activity attribute. (Robert Collins)

* When running bzr commands within the test suite, internal exceptions are
  not caught and reported in the usual way, but rather allowed to propagate
  up and be visible to the test suite.  A new API ``run_bzr_catch_user_errors``
  makes this behavior available to other users.
  (Martin Pool)

* New method ``TestCase.call_catch_warnings`` for testing methods that
  raises a Python warning.  (Martin Pool)


bzr 0.91 2007-09-26
###################

Bug Fixes
*********

* Print a warning instead of aborting the ``python setup.py install``
  process if building of a C extension is not possible.
  (Lukáš Lalinský, Alexander Belchenko)

* Fix commit ordering in corner case (Aaron Bentley, #94975)

* Fix ''bzr info bzr://host/'' and other operations on ''bzr://' URLs with
  an implicit port.  We were incorrectly raising PathNotChild due to
  inconsistent treatment of the ''_port'' attribute on the Transport object.
  (Andrew Bennetts, #133965)

* Make RemoteRepository.sprout cope gracefully with servers that don't
  support the ``Repository.tarball`` request.
  (Andrew Bennetts)


bzr 0.91rc2 2007-09-11
######################

* Replaced incorrect tarball for previous release; a debug statement was left
  in bzrlib/remote.py.


bzr 0.91rc1 2007-09-11
######################

Changes
*******

* The default branch and repository format has changed to
  ``dirstate-tags``, so tag commands are active by default.
  This format is compatible with Bazaar 0.15 and later.
  This incidentally fixes bug #126141.
  (Martin Pool)

* ``--quiet`` or ``-q`` is no longer a global option. If present, it
  must now appear after the command name. Scripts doing things like
  ``bzr -q missing`` need to be rewritten as ``bzr missing -q``.
  (Ian Clatworthy)

Features
********

* New option ``--author`` in ``bzr commit`` to specify the author of the
  change, if it's different from the committer. ``bzr log`` and
  ``bzr annotate`` display the author instead of the committer.
  (Lukáš Lalinský)

* In addition to global options and command specific options, a set of
  standard options are now supported. Standard options are legal for
  all commands. The initial set of standard options are:

  * ``--help`` or ``-h`` - display help message
  * ``--verbose`` or ``-v`` - display additional information
  * ``--quiet``  or ``-q`` - only output warnings and errors.

  Unlike global options, standard options can be used in aliases and
  may have command-specific help. (Ian Clatworthy)

* Verbosity level processing has now been unified. If ``--verbose``
  or ``-v`` is specified on the command line multiple times, the
  verbosity level is made positive the first time then increased.
  If ``--quiet`` or ``-q`` is specified on the command line
  multiple times, the verbosity level is made negative the first
  time then decreased. To get the default verbosity level of zero,
  either specify none of the above , ``--no-verbose`` or ``--no-quiet``.
  Note that most commands currently ignore the magnitude of the
  verbosity level but do respect *quiet vs normal vs verbose* when
  generating output. (Ian Clatworthy)

* ``Branch.hooks`` now supports ``pre_commit`` hook. The hook's signature
  is documented in BranchHooks constructor. (Nam T. Nguyen, #102747)

* New ``Repository.stream_knit_data_for_revisions`` request added to the
  network protocol for greatly reduced roundtrips when retrieving a set of
  revisions. (Andrew Bennetts)

Bug Fixes
*********

* ``bzr plugins`` now lists the version number for each plugin in square
  brackets after the path. (Robert Collins, #125421)

* Pushing, pulling and branching branches with subtree references was not
  copying the subtree weave, preventing the file graph from being accessed
  and causing errors in commits in clones. (Robert Collins)

* Suppress warning "integer argument expected, got float" from Paramiko,
  which sometimes caused false test failures.  (Martin Pool)

* Fix bug in bundle 4 that could cause attempts to write data to wrong
  versionedfile.  (Aaron Bentley)

* Diffs generated using "diff -p" no longer break the patch parser.
  (Aaron Bentley)

* get_transport treats an empty possible_transports list the same as a non-
  empty one.  (Aaron Bentley)

* patch verification for merge directives is reactivated, and works with
  CRLF and CR files.  (Aaron Bentley)

* Accept ..\ as a path in revision specifiers. This fixes for example
  "-r branch:..\other-branch" on Windows.  (Lukáš Lalinský)

* ``BZR_PLUGIN_PATH`` may now contain trailing slashes.
  (Blake Winton, #129299)

* man page no longer lists hidden options (#131667, Aaron Bentley)

* ``uncommit --help`` now explains the -r option adequately.  (Daniel
  Watkins, #106726)

* Error messages are now better formatted with parameters (such as
  filenames) quoted when necessary. This avoids confusion when directory
  names ending in a '.' at the end of messages were confused with a
  full stop that may or not have been there. (Daniel Watkins, #129791)

* Fix ``status FILE -r X..Y``. (Lukáš Lalinský)

* If a particular command is an alias, ``help`` will show the alias
  instead of claiming there is no help for said alias. (Daniel Watkins,
  #133548)

* TreeTransform-based operations, like pull, merge, revert, and branch,
  now roll back if they encounter an error.  (Aaron Bentley, #67699)

* ``bzr commit`` now exits cleanly if a character unsupported by the
  current encoding is used in the commit message.  (Daniel Watkins,
  #116143)

* bzr send uses default values for ranges when only half of an elipsis
  is specified ("-r..5" or "-r5..").  (#61685, Aaron Bentley)

* Avoid trouble when Windows ssh calls itself 'plink' but no plink
  binary is present.  (Martin Albisetti, #107155)

* ``bzr remove`` should remove clean subtrees.  Now it will remove (without
  needing ``--force``) subtrees that contain no files with text changes or
  modified files.  With ``--force`` it removes the subtree regardless of
  text changes or unknown files. Directories with renames in or out (but
  not changed otherwise) will now be removed without needing ``--force``.
  Unknown ignored files will be deleted without needing ``--force``.
  (Marius Kruger, #111665)

* When two plugins conflict, the source of both the losing and now the
  winning definition is shown.  (Konstantin Mikhaylov, #5454)

* When committing to a branch, the location being committed to is
  displayed.  (Daniel Watkins, #52479)

* ``bzr --version`` takes care about encoding of stdout, especially
  when output is redirected. (Alexander Belchenko, #131100)

* Prompt for an ftp password if none is provided.
  (Vincent Ladeuil, #137044)

* Reuse bound branch associated transport to avoid multiple
  connections.
  (Vincent Ladeuil, #128076, #131396)

* Overwrite conflicting tags by ``push`` and ``pull`` if the
  ``--overwrite`` option is specified.  (Lukáš Lalinský, #93947)

* In checkouts, tags are copied into the master branch when created,
  changed or deleted, and are copied into the checkout when it is
  updated.  (Martin Pool, #93856, #93860)

* Print a warning instead of aborting the ``python setup.py install``
  process if building of a C extension is not possible.
  (Lukáš Lalinský, Alexander Belchenko)

Improvements
************

* Add the option "--show-diff" to the commit command in order to display
  the diff during the commit log creation. (Goffredo Baroncelli)

* ``pull`` and ``merge`` are much faster at installing bundle format 4.
  (Aaron Bentley)

* ``pull -v`` no longer includes deltas, making it much faster.
  (Aaron Bentley)

* ``send`` now sends the directive as an attachment by default.
  (Aaron Bentley, Lukáš Lalinský, Alexander Belchenko)

* Documentation updates (Martin Albisetti)

* Help on debug flags is now included in ``help global-options``.
  (Daniel Watkins, #124853)

* Parameters passed on the command line are checked to ensure they are
  supported by the encoding in use. (Daniel Watkins)

* The compression used within the bzr repository has changed from zlib
  level 9 to the zlib default level. This improves commit performance with
  only a small increase in space used (and in some cases a reduction in
  space). (Robert Collins)

* Initial commit no longer SHAs files twice and now reuses the path
  rather than looking it up again, making it faster.
  (Ian Clatworthy)

* New option ``-c``/``--change`` for ``diff`` and ``status`` to show
  changes in one revision.  (Lukáš Lalinský)

* If versioned files match a given ignore pattern, a warning is now
  given. (Daniel Watkins, #48623)

* ``bzr status`` now has -S as a short name for --short and -V as a
  short name for --versioned. These have been added to assist users
  migrating from Subversion: ``bzr status -SV`` is now like
  ``svn status -q``.  (Daniel Watkins, #115990)

* Added C implementation of  ``PatienceSequenceMatcher``, which is about
  10x faster than the Python version. This speeds up commands that
  need file diffing, such as ``bzr commit`` or ``bzr diff``.
  (Lukáš Lalinský)

* HACKING has been extended with a large section on core developer tasks.
  (Ian Clatworthy)

* Add ``branches`` and ``standalone-trees`` as online help topics and
  include them as Concepts within the User Reference.
  (Paul Moore, Ian Clatworthy)

* ``check`` can detect versionedfile parent references that are
  inconsistent with revision and inventory info, and ``reconcile`` can fix
  them.  These faulty references were generated by 0.8-era releases,
  so repositories which were manipulated by old bzrs should be
  checked, and possibly reconciled ASAP.  (Aaron Bentley, Andrew Bennetts)

API Breaks
**********

* ``Branch.append_revision`` is removed altogether; please use
  ``Branch.set_last_revision_info`` instead.  (Martin Pool)

* CommitBuilder now advertises itself as requiring the root entry to be
  supplied. This only affects foreign repository implementations which reuse
  CommitBuilder directly and have changed record_entry_contents to require
  that the root not be supplied. This should be precisely zero plugins
  affected. (Robert Collins)

* The ``add_lines`` methods on ``VersionedFile`` implementations has changed
  its return value to include the sha1 and length of the inserted text. This
  allows the avoidance of double-sha1 calculations during commit.
  (Robert Collins)

* ``Transport.should_cache`` has been removed.  It was not called in the
  previous release.  (Martin Pool)

Testing
*******

* Tests may now raise TestNotApplicable to indicate they shouldn't be
  run in a particular scenario.  (Martin Pool)

* New function multiply_tests_from_modules to give a simpler interface
  to test parameterization.  (Martin Pool, Robert Collins)

* ``Transport.should_cache`` has been removed.  It was not called in the
  previous release.  (Martin Pool)

* NULL_REVISION is returned to indicate the null revision, not None.
  (Aaron Bentley)

* Use UTF-8 encoded StringIO for log tests to avoid failures on
  non-ASCII committer names.  (Lukáš Lalinský)

Internals
*********

* ``bzrlib.plugin.all_plugins`` has been deprecated in favour of
  ``bzrlib.plugin.plugins()`` which returns PlugIn objects that provide
  useful functionality for determining the path of a plugin, its tests, and
  its version information. (Robert Collins)

* Add the option user_encoding to the function 'show_diff_trees()'
  in order to move the user encoding at the UI level. (Goffredo Baroncelli)

* Add the function make_commit_message_template_encoded() and the function
  edit_commit_message_encoded() which handle encoded strings.
  This is done in order to mix the commit messages (which is a unicode
  string), and the diff which is a raw string. (Goffredo Baroncelli)

* CommitBuilder now defaults to using add_lines_with_ghosts, reducing
  overhead on non-weave repositories which don't require all parents to be
  present. (Robert Collins)

* Deprecated method ``find_previous_heads`` on
  ``bzrlib.inventory.InventoryEntry``. This has been superseded by the use
  of ``parent_candidates`` and a separate heads check via the repository
  API. (Robert Collins)

* New trace function ``mutter_callsite`` will print out a subset of the
  stack to the log, which can be useful for gathering debug details.
  (Robert Collins)

* ``bzrlib.pack.ContainerWriter`` now tracks how many records have been
  added via a public attribute records_written. (Robert Collins)

* New method ``bzrlib.transport.Transport.get_recommended_page_size``.
  This provides a hint to users of transports as to the reasonable
  minimum data to read. In principle this can take latency and
  bandwidth into account on a per-connection basis, but for now it
  just has hard coded values based on the url. (e.g. http:// has a large
  page size, file:// has a small one.) (Robert Collins)

* New method on ``bzrlib.transport.Transport`` ``open_write_stream`` allows
  incremental addition of data to a file without requiring that all the
  data be buffered in memory. (Robert Collins)

* New methods on ``bzrlib.knit.KnitVersionedFile``:
  ``get_data_stream(versions)``, ``insert_data_stream(stream)`` and
  ``get_format_signature()``.  These provide some infrastructure for
  efficiently streaming the knit data for a set of versions over the smart
  protocol.

* Knits with no annotation cache still produce correct annotations.
  (Aaron Bentley)

* Three new methods have been added to ``bzrlib.trace``:
  ``set_verbosity_level``, ``get_verbosity_level`` and ``is_verbose``.
  ``set_verbosity_level`` expects a numeric value: negative for quiet,
  zero for normal, positive for verbose. The size of the number can be
  used to determine just how quiet or verbose the application should be.
  The existing ``be_quiet`` and ``is_quiet`` routines have been
  integrated into this new scheme. (Ian Clatworthy)

* Options can now be delcared with a ``custom_callback`` parameter. If
  set, this routine is called after the option is processed. This feature
  is now used by the standard options ``verbose`` and ``quiet`` so that
  setting one implicitly resets the other. (Ian Clatworthy)

* Rather than declaring a new option from scratch in order to provide
  custom help, a centrally registered option can be decorated using the
  new ``bzrlib.Option.custom_help`` routine. In particular, this routine
  is useful when declaring better help for the ``verbose`` and ``quiet``
  standard options as the base definition of these is now more complex
  than before thanks to their use of a custom callback. (Ian Clatworthy)

* Tree._iter_changes(specific_file=[]) now iterates through no files,
  instead of iterating through all files.  None is used to iterate through
  all files.  (Aaron Bentley)

* WorkingTree.revert() now accepts None to revert all files.  The use of
  [] to revert all files is deprecated.  (Aaron Bentley)


bzr 0.90 2007-08-28
###################

Improvements
************

* Documentation is now organized into multiple directories with a level
  added for different languages or locales. Added the Mini Tutorial
  and Quick Start Summary (en) documents from the Wiki, improving the
  content and readability of the former. Formatted NEWS as Release Notes
  complete with a Table of Conents, one heading per release. Moved the
  Developer Guide into the main document catalog and provided a link
  from the developer document catalog back to the main one.
  (Ian Clatworthy, Sabin Iacob, Alexander Belchenko)


API Changes
***********

* The static convenience method ``BzrDir.create_repository``
  is deprecated.  Callers should instead create a ``BzrDir`` instance
  and call ``create_repository`` on that.  (Martin Pool)


bzr 0.90rc1 2007-08-14
######################

Bugfixes
********

* ``bzr init`` should connect to the remote location one time only.  We
  have been connecting several times because we forget to pass around the
  Transport object. This modifies ``BzrDir.create_branch_convenience``,
  so that we can give it the Transport we already have.
  (John Arbash Meinel, Vincent Ladeuil, #111702)

* Get rid of sftp connection cache (get rid of the FTP one too).
  (Vincent Ladeuil, #43731)

* bzr branch {local|remote} remote don't try to create a working tree
  anymore.
  (Vincent Ladeuil, #112173)

* All identified multiple connections for a single bzr command have been
  fixed. See bzrlib/tests/commands directory.
  (Vincent Ladeuil)

* ``bzr rm`` now does not insist on ``--force`` to delete files that
  have been renamed but not otherwise modified.  (Marius Kruger,
  #111664)

* ``bzr selftest --bench`` no longer emits deprecation warnings
  (Lukáš Lalinský)

* ``bzr status`` now honours FILE parameters for conflict lists
  (Aaron Bentley, #127606)

* ``bzr checkout`` now honours -r when reconstituting a working tree.
  It also honours -r 0.  (Aaron Bentley, #127708)

* ``bzr add *`` no more fails on Windows if working tree contains
  non-ascii file names. (Kuno Meyer, #127361)

* allow ``easy_install bzr`` runs without fatal errors.
  (Alexander Belchenko, #125521)

* Graph._filter_candidate_lca does not raise KeyError if a candidate
  is eliminated just before it would normally be examined.  (Aaron Bentley)

* SMTP connection failures produce a nice message, not a traceback.
  (Aaron Bentley)

Improvements
************

* Don't show "dots" progress indicators when run non-interactively, such
  as from cron.  (Martin Pool)

* ``info`` now formats locations more nicely and lists "submit" and
  "public" branches (Aaron Bentley)

* New ``pack`` command that will trigger database compression within
  the repository (Robert Collins)

* Implement ``_KnitIndex._load_data`` in a pyrex extension. The pyrex
  version is approximately 2-3x faster at parsing a ``.kndx`` file.
  Which yields a measurable improvement for commands which have to
  read from the repository, such as a 1s => 0.75s improvement in
  ``bzr diff`` when there are changes to be shown.  (John Arbash Meinel)

* Merge is now faster.  Depending on the scenario, it can be more than 2x
  faster. (Aaron Bentley)

* Give a clearer warning, and allow ``python setup.py install`` to
  succeed even if pyrex is not available.
  (John Arbash Meinel)

* ``DirState._read_dirblocks`` now has an optional Pyrex
  implementation. This improves the speed of any command that has to
  read the entire DirState. (``diff``, ``status``, etc, improve by
  about 10%).
  ``bisect_dirblocks`` has also been improved, which helps all
  ``_get_entry`` type calls (whenever we are searching for a
  particular entry in the in-memory DirState).
  (John Arbash Meinel)

* ``bzr pull`` and ``bzr push`` no longer do a complete walk of the
  branch revision history for ui display unless -v is supplied.
  (Robert Collins)

* ``bzr log -rA..B`` output shifted to the left margin if the log only
  contains merge revisions. (Kent Gibson)

* The ``plugins`` command is now public with improved help.
  (Ian Clatworthy)

* New bundle and merge directive formats are faster to generate, and

* Annotate merge now works when there are local changes. (Aaron Bentley)

* Commit now only shows the progress in terms of directories instead of
  entries. (Ian Clatworthy)

* Fix ``KnitRepository.get_revision_graph`` to not request the graph 2
  times. This makes ``get_revision_graph`` 2x faster. (John Arbash
  Meinel)

* Fix ``VersionedFile.get_graph()`` to avoid using
  ``set.difference_update(other)``, which has bad scaling when
  ``other`` is large. This improves ``VF.get_graph([version_id])`` for
  a 12.5k graph from 2.9s down to 200ms. (John Arbash Meinel)

* The ``--lsprof-file`` option now generates output for KCacheGrind if
  the file starts with ``callgrind.out``. This matches the default file
  filtering done by KCacheGrind's Open Dialog. (Ian Clatworthy)

* Fix ``bzr update`` to avoid an unnecessary
  ``branch.get_master_branch`` call, which avoids 1 extra connection
  to the remote server. (Partial fix for #128076, John Arbash Meinel)

* Log errors from the smart server in the trace file, to make debugging
  test failures (and live failures!) easier.  (Andrew Bennetts)

* The HTML version of the man page has been superceded by a more
  comprehensive manual called the Bazaar User Reference. This manual
  is completed generated from the online help topics. As part of this
  change, limited reStructuredText is now explicitly supported in help
  topics and command help with 'unnatural' markup being removed prior
  to display by the online help or inclusion in the man page.
  (Ian Clatworthy)

* HTML documentation now use files extension ``*.html``
  (Alexander Belchenko)

* The cache of ignore definitions is now cleared in WorkingTree.unlock()
  so that changes to .bzrignore aren't missed. (#129694, Daniel Watkins)

* ``bzr selftest --strict`` fails if there are any missing features or
  expected test failures. (Daniel Watkins, #111914)

* Link to registration survey added to README. (Ian Clatworthy)

* Windows standalone installer show link to registration survey
  when installation finished. (Alexander Belchenko)

Library API Breaks
******************

* Deprecated dictionary ``bzrlib.option.SHORT_OPTIONS`` removed.
  Options are now required to provide a help string and it must
  comply with the style guide by being one or more sentences with an
  initial capital and final period. (Martin Pool)

* KnitIndex.get_parents now returns tuples. (Robert Collins)

* Ancient unused ``Repository.text_store`` attribute has been removed.
  (Robert Collins)

* The ``bzrlib.pack`` interface has changed to use tuples of bytestrings
  rather than just bytestrings, making it easier to represent multiple
  element names. As this interface was not used by any internal facilities
  since it was introduced in 0.18 no API compatibility is being preserved.
  The serialised form of these packs is identical with 0.18 when a single
  element tuple is in use. (Robert Collins)

Internals
*********

* merge now uses ``iter_changes`` to calculate changes, which makes room for
  future performance increases.  It is also more consistent with other
  operations that perform comparisons, and reduces reliance on
  Tree.inventory.  (Aaron Bentley)

* Refactoring of transport classes connected to a remote server.
  ConnectedTransport is a new class that serves as a basis for all
  transports needing to connect to a remote server.  transport.split_url
  have been deprecated, use the static method on the object instead. URL
  tests have been refactored too.
  (Vincent Ladeuil)

* Better connection sharing for ConnectedTransport objects.
  transport.get_transport() now accepts a 'possible_transports' parameter.
  If a newly requested transport can share a connection with one of the
  list, it will.
  (Vincent Ladeuil)

* Most functions now accept ``bzrlib.revision.NULL_REVISION`` to indicate
  the null revision, and consider using ``None`` for this purpose
  deprecated.  (Aaron Bentley)

* New ``index`` module with abstract index functionality. This will be
  used during the planned changes in the repository layer. Currently the
  index layer provides a graph aware immutable index, a builder for the
  same index type to allow creating them, and finally a composer for
  such indices to allow the use of many indices in a single query. The
  index performance is not optimised, however the API is stable to allow
  development on top of the index. (Robert Collins)

* ``bzrlib.dirstate.cmp_by_dirs`` can be used to compare two paths by
  their directory sections. This is equivalent to comparing
  ``path.split('/')``, only without having to split the paths.
  This has a Pyrex implementation available.
  (John Arbash Meinel)

* New transport decorator 'unlistable+' which disables the list_dir
  functionality for testing.

* Deprecated ``change_entry`` in transform.py. (Ian Clatworthy)

* RevisionTree.get_weave is now deprecated.  Tree.plan_merge is now used
  for performing annotate-merge.  (Aaron Bentley)

* New EmailMessage class to create email messages. (Adeodato Simó)

* Unused functions on the private interface KnitIndex have been removed.
  (Robert Collins)

* New ``knit.KnitGraphIndex`` which provides a ``KnitIndex`` layered on top
  of a ``index.GraphIndex``. (Robert Collins)

* New ``knit.KnitVersionedFile.iter_parents`` method that allows querying
  the parents of many knit nodes at once, reducing round trips to the
  underlying index. (Robert Collins)

* Graph now has an is_ancestor method, various bits use it.
  (Aaron Bentley)

* The ``-Dhpss`` flag now includes timing information. As well as
  logging when a new connection is opened. (John Arbash Meinel)

* ``bzrlib.pack.ContainerWriter`` now returns an offset, length tuple to
  callers when inserting data, allowing generation of readv style access
  during pack creation, without needing a separate pass across the output
  pack to gather such details. (Robert Collins)

* ``bzrlib.pack.make_readv_reader`` allows readv based access to pack
  files that are stored on a transport. (Robert Collins)

* New ``Repository.has_same_location`` method that reports if two
  repository objects refer to the same repository (although with some risk
  of false negatives).  (Andrew Bennetts)

* InterTree.compare now passes require_versioned on correctly.
  (Marius Kruger)

* New methods on Repository - ``start_write_group``,
  ``commit_write_group``, ``abort_write_group`` and ``is_in_write_group`` -
  which provide a clean hook point for transactional Repositories - ones
  where all the data for a fetch or commit needs to be made atomically
  available in one step. This allows the write lock to remain while making
  a series of data insertions.  (e.g. data conversion). (Robert Collins)

* In ``bzrlib.knit`` the internal interface has been altered to use
  3-tuples (index, pos, length) rather than two-tuples (pos, length) to
  describe where data in a knit is, allowing knits to be split into
  many files. (Robert Collins)

* ``bzrlib.knit._KnitData`` split into cache management and physical access
  with two access classes - ``_PackAccess`` and ``_KnitAccess`` defined.
  The former provides access into a .pack file, and the latter provides the
  current production repository form of .knit files. (Robert Collins)

Testing
*******

* Remove selftest ``--clean-output``, ``--numbered-dirs`` and
  ``--keep-output`` options, which are obsolete now that tests
  are done within directories in $TMPDIR.  (Martin Pool)

* The SSH_AUTH_SOCK environment variable is now reset to avoid
  interaction with any running ssh agents.  (Jelmer Vernooij, #125955)

* run_bzr_subprocess handles parameters the same way as run_bzr:
  either a string or a list of strings should be passed as the first
  parameter.  Varargs-style parameters are deprecated. (Aaron Bentley)


bzr 0.18  2007-07-17
####################

Bugfixes
********

* Fix 'bzr add' crash under Win32 (Kuno Meyer)


bzr 0.18rc1  2007-07-10
#######################

Bugfixes
********

* Do not suppress pipe errors, etc. in non-display commands
  (Alexander Belchenko, #87178)

* Display a useful error message when the user requests to annotate
  a file that is not present in the specified revision.
  (James Westby, #122656)

* Commands that use status flags now have a reference to 'help
  status-flags'.  (Daniel Watkins, #113436)

* Work around python-2.4.1 inhability to correctly parse the
  authentication header.
  (Vincent Ladeuil, #121889)

* Use exact encoding for merge directives. (Adeodato Simó, #120591)

* Fix tempfile permissions error in smart server tar bundling under
  Windows. (Martin _, #119330)

* Fix detection of directory entries in the inventory. (James Westby)

* Fix handling of http code 400: Bad Request When issuing too many ranges.
  (Vincent Ladeuil, #115209)

* Issue a CONNECT request when connecting to an https server
  via a proxy to enable SSL tunneling.
  (Vincent Ladeuil, #120678)

* Fix ``bzr log -r`` to support selecting merge revisions, both
  individually and as part of revision ranges.
  (Kent Gibson, #4663)

* Don't leave cruft behind when failing to acquire a lockdir.
  (Martin Pool, #109169)

* Don't use the '-f' strace option during tests.
  (Vincent Ladeuil, #102019).

* Warn when setting ``push_location`` to a value that will be masked by
  locations.conf.  (Aaron Bentley, #122286)

* Fix commit ordering in corner case (Aaron Bentley, #94975)

*  Make annotate behave in a non-ASCII world (Adeodato Simó).

Improvements
************

* The --lsprof-file option now dumps a text rendering of the profiling
  information if the filename ends in ".txt". It will also convert the
  profiling information to a format suitable for KCacheGrind if the
  output filename ends in ".callgrind". Fixes to the lsprofcalltree
  conversion process by Jean Paul Calderone and Itamar were also merged.
  See http://ddaa.net/blog/python/lsprof-calltree. (Ian Clatworthy)

* ``info`` now defaults to non-verbose mode, displaying only paths and
  abbreviated format info.  ``info -v`` displays all the information
  formerly displayed by ``info``.  (Aaron Bentley, Adeodato Simó)

* ``bzr missing`` now has better option names ``--this`` and ``--other``.
  (Elliot Murphy)

* The internal ``weave-list`` command has become ``versionedfile-list``,
  and now lists knits as well as weaves.  (Aaron Bentley)

* Automatic merge base selection uses a faster algorithm that chooses
  better bases in criss-cross merge situations (Aaron Bentley)

* Progress reporting in ``commit`` has been improved. The various logical
  stages are now reported on as follows, namely:

  * Collecting changes [Entry x/y] - Stage n/m
  * Saving data locally - Stage n/m
  * Uploading data to master branch - Stage n/m
  * Updating the working tree - Stage n/m
  * Running post commit hooks - Stage n/m

  If there is no master branch, the 3rd stage is omitted and the total
  number of stages is adjusted accordingly.

  Each hook that is run after commit is listed with a name (as hooks
  can be slow it is useful feedback).
  (Ian Clatworthy, Robert Collins)

* Various operations that are now faster due to avoiding unnecessary
  topological sorts. (Aaron Bentley)

* Make merge directives robust against broken bundles. (Aaron Bentley)

* The lsprof filename note is emitted via trace.note(), not standard
  output.  (Aaron Bentley)

* ``bzrlib`` now exports explicit API compatibility information to assist
  library users and plugins. See the ``bzrlib.api`` module for details.
  (Robert Collins)

* Remove unnecessary lock probes when acquiring a lockdir.
  (Martin Pool)

* ``bzr --version`` now shows the location of the bzr log file, which
  is especially useful on Windows.  (Martin Pool)

* -D now supports hooks to get debug tracing of hooks (though its currently
  minimal in nature). (Robert Collins)

* Long log format reports deltas on merge revisions.
  (John Arbash Meinel, Kent Gibson)

* Make initial push over ftp more resilient. (John Arbash Meinel)

* Print a summary of changes for update just like pull does.
  (Daniel Watkins, #113990)

* Add a -Dhpss option to trace smart protocol requests and responses.
  (Andrew Bennetts)

Library API Breaks
******************

* Testing cleanups -
  ``bzrlib.repository.RepositoryTestProviderAdapter`` has been moved
  to ``bzrlib.tests.repository_implementations``;
  ``bzrlib.repository.InterRepositoryTestProviderAdapter`` has been moved
  to ``bzrlib.tests.interrepository_implementations``;
  ``bzrlib.transport.TransportTestProviderAdapter`` has moved to
  ``bzrlib.tests.test_transport_implementations``.
  ``bzrlib.branch.BranchTestProviderAdapter`` has moved to
  ``bzrlib.tests.branch_implementations``.
  ``bzrlib.bzrdir.BzrDirTestProviderAdapter`` has moved to
  ``bzrlib.tests.bzrdir_implementations``.
  ``bzrlib.versionedfile.InterVersionedFileTestProviderAdapter`` has moved
  to ``bzrlib.tests.interversionedfile_implementations``.
  ``bzrlib.store.revision.RevisionStoreTestProviderAdapter`` has moved to
  ``bzrlib.tests.revisionstore_implementations``.
  ``bzrlib.workingtree.WorkingTreeTestProviderAdapter`` has moved to
  ``bzrlib.tests.workingtree_implementations``.
  These changes are an API break in the testing infrastructure only.
  (Robert Collins)

* Relocate TestCaseWithRepository to be more central. (Robert Collins)

* ``bzrlib.add.smart_add_tree`` will no longer perform glob expansion on
  win32. Callers of the function should do this and use the new
  ``MutableTree.smart_add`` method instead. (Robert Collins)

* ``bzrlib.add.glob_expand_for_win32`` is now
  ``bzrlib.win32utils.glob_expand``.  (Robert Collins)

* ``bzrlib.add.FastPath`` is now private and moved to
  ``bzrlib.mutabletree._FastPath``. (Robert Collins, Martin Pool)

* ``LockDir.wait`` removed.  (Martin Pool)

* The ``SmartServer`` hooks API has changed for the ``server_started`` and
  ``server_stopped`` hooks. The first parameter is now an iterable of
  backing URLs rather than a single URL. This is to reflect that many
  URLs may map to the external URL of the server. E.g. the server interally
  may have a chrooted URL but also the local file:// URL will be at the
  same location. (Robert Collins)

Internals
*********

* New SMTPConnection class to unify email handling.  (Adeodato Simó)

* Fix documentation of BzrError. (Adeodato Simó)

* Make BzrBadParameter an internal error. (Adeodato Simó)

* Remove use of 'assert False' to raise an exception unconditionally.
  (Martin Pool)

* Give a cleaner error when failing to decode knit index entry.
  (Martin Pool)

* TreeConfig would mistakenly search the top level when asked for options
  from a section. It now respects the section argument and only
  searches the specified section. (James Westby)

* Improve ``make api-docs`` output. (John Arbash Meinel)

* Use os.lstat rather than os.stat for osutils.make_readonly and
  osutils.make_writeable. This makes the difftools plugin more
  robust when dangling symlinks are found. (Elliot Murphy)

* New ``-Dlock`` option to log (to ~/.bzr.log) information on when
  lockdirs are taken or released.  (Martin Pool)

* ``bzrlib`` Hooks are now nameable using ``Hooks.name_hook``. This
  allows a nicer UI when hooks are running as the current hook can
  be displayed. (Robert Collins)

* ``Transport.get`` has had its interface made more clear for ease of use.
  Retrieval of a directory must now fail with either 'PathError' at open
  time, or raise 'ReadError' on a read. (Robert Collins)

* New method ``_maybe_expand_globs`` on the ``Command`` class for
  dealing with unexpanded glob lists - e.g. on the win32 platform. This
  was moved from ``bzrlib.add._prepare_file_list``. (Robert Collins)

* ``bzrlib.add.smart_add`` and ``bzrlib.add.smart_add_tree`` are now
  deprecated in favour of ``MutableTree.smart_add``. (Robert Collins,
  Martin Pool)

* New method ``external_url`` on Transport for obtaining the url to
  hand to external processes. (Robert Collins)

* Teach windows installers to build pyrex/C extensions.
  (Alexander Belchenko)

Testing
*******

* Removed the ``--keep-output`` option from selftest and clean up test
  directories as they're used.  This reduces the IO load from
  running the test suite and cuts the time by about half.
  (Andrew Bennetts, Martin Pool)

* Add scenarios as a public attribute on the TestAdapter classes to allow
  modification of the generated scenarios before adaption and easier
  testing. (Robert Collins)

* New testing support class ``TestScenarioApplier`` which multiplies
  out a single teste by a list of supplied scenarios. (RobertCollins)

* Setting ``repository_to_test_repository`` on a repository_implementations
  test will cause it to be called during repository creation, allowing the
  testing of repository classes which are not based around the Format
  concept. For example a repository adapter can be tested in this manner,
  by altering the repository scenarios to include a scenario that sets this
  attribute during the test parameterisation in
  ``bzrlib.tests.repository.repository_implementations``. (Robert Collins)

* Clean up many of the APIs for blackbox testing of Bazaar.  The standard
  interface is now self.run_bzr.  The command to run can be passed as
  either a list of parameters, a string containing the command line, or
  (deprecated) varargs parameters.  (Martin Pool)

* The base TestCase now isolates tests from -D parameters by clearing
  ``debug.debug_flags`` and restores it afterwards. (Robert Collins)

* Add a relpath parameter to get_transport methods in test framework to
  avoid useless cloning.
  (Vincent Ladeuil, #110448)


bzr 0.17  2007-06-18
####################

Bugfixes
********

* Fix crash of commit due to wrong lookup of filesystem encoding.
  (Colin Watson, #120647)

* Revert logging just to stderr in commit as broke unicode filenames.
  (Aaron Bentley, Ian Clatworthy, #120930)


bzr 0.17rc1  2007-06-12
#######################

Notes When Upgrading
********************

* The kind() and is_executable() APIs on the WorkingTree interface no
  longer implicitly (read) locks and unlocks the tree. This *might*
  impact some plug-ins and tools using this part of the API. If you find
  an issue that may be caused by this change, please let us know,
  particularly the plug-in/tool maintainer. If encountered, the API
  fix is to surround kind() and is_executable() calls with lock_read()
  and unlock() like so::

    work_tree.lock_read()
    try:
        kind = work_tree.kind(...)
    finally:
        work_tree.unlock()

Internals
*********
* Rework of LogFormatter API to provide beginning/end of log hooks and to
  encapsulate the details of the revision to be logged in a LogRevision
  object.
  In long log formats, merge revision ids are only shown when --show-ids
  is specified, and are labelled "revision-id:", as per mainline
  revisions, instead of "merged:". (Kent Gibson)

* New ``BranchBuilder`` API which allows the construction of particular
  histories quickly. Useful for testing and potentially other applications
  too. (Robert Collins)

Improvements
************

* There are two new help topics, working-trees and repositories that
  attempt to explain these concepts. (James Westby, John Arbash Meinel,
  Aaron Bentley)

* Added ``bzr log --limit`` to report a limited number of revisions.
  (Kent Gibson, #3659)

* Revert does not try to preserve file contents that were originally
  produced by reverting to a historical revision.  (Aaron Bentley)

* ``bzr log --short`` now includes ``[merge]`` for revisions which
  have more than one parent. This is a small improvement to help
  understanding what changes have occurred
  (John Arbash Meinel, #83887)

* TreeTransform avoids many renames when contructing large trees,
  improving speed.  3.25x speedups have been observed for construction of
  kernel-sized-trees, and checkouts are 1.28x faster.  (Aaron Bentley)

* Commit on large trees is now faster. In my environment, a commit of
  a small change to the Mozilla tree (55k files) has dropped from
  66 seconds to 32 seconds. For a small tree of 600 files, commit of a
  small change is 33% faster. (Ian Clatworthy)

* New --create-prefix option to bzr init, like for push.  (Daniel Watkins,
  #56322)

Bugfixes
********

* ``bzr push`` should only connect to the remote location one time.
  We have been connecting 3 times because we forget to pass around
  the Transport object. This adds ``BzrDir.clone_on_transport()``, so
  that we can pass in the Transport that we already have.
  (John Arbash Meinel, #75721)

* ``DirState.set_state_from_inventory()`` needs to properly order
  based on split paths, not just string paths.
  (John Arbash Meinel, #115947)

* Let TestUIFactoy encode the password prompt with its own stdout.
  (Vincent Ladeuil, #110204)

* pycurl should take use the range header that takes the range hint
  into account.
  (Vincent Ladeuil, #112719)

* WorkingTree4.get_file_sha1 no longer raises an exception when invoked
  on a missing file.  (Aaron Bentley, #118186)

* WorkingTree.remove works correctly with tree references, and when pwd is
  not the tree root. (Aaron Bentley)

* Merge no longer fails when a file is renamed in one tree and deleted
  in the other. (Aaron Bentley, #110279)

* ``revision-info`` now accepts dotted revnos, doesn't require a tree,
  and defaults to the last revision (Matthew Fuller, #90048)

* Tests no longer fail when BZR_REMOTE_PATH is set in the environment.
  (Daniel Watkins, #111958)

* ``bzr branch -r revid:foo`` can be used to branch any revision in
  your repository. (Previously Branch6 only supported revisions in your
  mainline). (John Arbash Meinel, #115343)

bzr 0.16  2007-05-07
####################

Bugfixes
********

* Handle when you have 2 directories with similar names, but one has a
  hyphen. (``'abc'`` versus ``'abc-2'``). The WT4._iter_changes
  iterator was using direct comparison and ``'abc/a'`` sorts after
  ``'abc-2'``, but ``('abc', 'a')`` sorts before ``('abc-2',)``.
  (John Arbash Meinel, #111227)

* Handle when someone renames a file on disk without telling bzr.
  Previously we would report the first file as missing, but not show
  the new unknown file. (John Arbash Meinel, #111288)

* Avoid error when running hooks after pulling into or pushing from
  a branch bound to a smartserver branch.  (Martin Pool, #111968)

Improvements
************

* Move developer documentation to doc/developers/. This reduces clutter in
  the root of the source tree and allows HACKING to be split into multiple
  files. (Robert Collins, Alexander Belchenko)

* Clean up the ``WorkingTree4._iter_changes()`` internal loops as well as
  ``DirState.update_entry()``. This optimizes the core logic for ``bzr
  diff`` and ``bzr status`` significantly improving the speed of
  both. (John Arbash Meinel)

bzr 0.16rc2  2007-04-30
#######################

Bugfixes
********

* Handle the case when you delete a file, and then rename another file
  on top of it. Also handle the case of ``bzr rm --keep foo``. ``bzr
  status`` should show the removed file and an unknown file in its
  place. (John Arbash Meinel, #109993)

* Bundles properly read and write revision properties that have an
  empty value. And when the value is not ASCII.
  (John Arbash Meinel, #109613)

* Fix the bzr commit message to be in text mode.
  (Alexander Belchenko, #110901)

* Also handle when you rename a file and create a file where it used
  to be. (John Arbash Meinel, #110256)

* ``WorkingTree4._iter_changes`` should not descend into unversioned
  directories. (John Arbash Meinel, #110399)

bzr 0.16rc1  2007-04-26
#######################

Notes When Upgrading
********************

* ``bzr remove`` and ``bzr rm`` will now remove the working file, if
  it could be recovered again.
  This has been done for consistency with svn and the unix rm command.
  The old ``remove`` behaviour has been retained in the new option
  ``bzr remove --keep``, which will just stop versioning the file,
  but not delete it.
  ``bzr remove --force`` have been added which will always delete the
  files.
  ``bzr remove`` is also more verbose.
  (Marius Kruger, #82602)

Improvements
************

* Merge directives can now be supplied as input to `merge` and `pull`,
  like bundles can.  (Aaron Bentley)

* Sending the SIGQUIT signal to bzr, which can be done on Unix by
  pressing Control-Backslash, drops bzr into a debugger.  Type ``'c'``
  to continue.  This can be disabled by setting the environment variable
  ``BZR_SIGQUIT_PDB=0``.  (Martin Pool)

* selftest now supports --list-only to list tests instead of running
  them. (Ian Clatworthy)

* selftest now supports --exclude PATTERN (or -x PATTERN) to exclude
  tests with names that match that regular expression.
  (Ian Clatworthy, #102679)

* selftest now supports --randomize SEED to run tests in a random order.
  SEED is typically the value 'now' meaning 'use the current time'.
  (Ian Clatworthy, #102686)

* New option ``--fixes`` to commit, which stores bug fixing annotations as
  revision properties. Built-in support for Launchpad, Debian, Trac and
  Bugzilla bug trackers. (Jonathan Lange, James Henstridge, Robert Collins)

* New API, ``bzrlib.bugtracker.tracker_registry``, for adding support for
  other bug trackers to ``fixes``. (Jonathan Lange, James Henstridge,
  Robert Collins)

* ``selftest`` has new short options ``-f`` and ``-1``.  (Martin
  Pool)

* ``bzrlib.tsort.MergeSorter`` optimizations. Change the inner loop
  into using local variables instead of going through ``self._var``.
  Improves the time to ``merge_sort`` a 10k revision graph by
  approximately 40% (~700->400ms).  (John Arbash Meinel)

* ``make docs`` now creates a man page at ``man1/bzr.1`` fixing bug 107388.
  (Robert Collins)

* ``bzr help`` now provides cross references to other help topics using
  the _see_also facility on command classes. Likewise the bzr_man
  documentation, and the bzr.1 man page also include this information.
  (Robert Collins)

* Tags are now included in logs, that use the long log formatter.
  (Erik Bågfors, Alexander Belchenko)

* ``bzr help`` provides a clearer message when a help topic cannot be
  found. (Robert Collins, #107656)

* ``bzr help`` now accepts optional prefixes for command help. The help
  for all commands can now be found at ``bzr help commands/COMMANDNAME``
  as well as ``bzr help COMMANDNAME`` (which only works for commands
  where the name is not the same as a more general help topic).
  (Robert Collins)

* ``bzr help PLUGINNAME`` will now return the module docstring from the
  plugin PLUGINNAME. (Robert Collins, #50408)

* New help topic ``urlspec`` which lists the availables transports.
  (Goffredo Baroncelli)

* doc/server.txt updated to document the default bzr:// port
  and also update the blurb about the hpss' current status.
  (Robert Collins, #107125).

* ``bzr serve`` now listens on interface 0.0.0.0 by default, making it
  serve out to the local LAN (and anyone in the world that can reach the
  machine running ``bzr serve``. (Robert Collins, #98918)

* A new smart server protocol version has been added.  It prefixes requests
  and responses with an explicit version identifier so that future protocol
  revisions can be dealt with gracefully.  (Andrew Bennetts, Robert Collins)

* The bzr protocol version 2 indicates success or failure in every response
  without depending on particular commands encoding that consistently,
  allowing future client refactorings to be much more robust about error
  handling. (Robert Collins, Martin Pool, Andrew Bennetts)

* The smart protocol over HTTP client has been changed to always post to the
  same ``.bzr/smart`` URL under the original location when it can.  This allows
  HTTP servers to only have to pass URLs ending in .bzr/smart to the smart
  server handler, and not arbitrary ``.bzr/*/smart`` URLs.  (Andrew Bennetts)

* digest authentication is now supported for proxies and HTTP by the urllib
  based http implementation. Tested against Apache 2.0.55 and Squid
  2.6.5. Basic and digest authentication are handled coherently for HTTP
  and proxy: if the user is provided in the url (bzr command line for HTTP,
  proxy environment variables for proxies), the password is prompted for
  (only once). If the password is provided, it is taken into account. Once
  the first authentication is successful, all further authentication
  roundtrips are avoided by preventively setting the right authentication
  header(s).
  (Vincent Ladeuil).

Internals
*********

* bzrlib API compatability with 0.8 has been dropped, cleaning up some
  code paths. (Robert Collins)

* Change the format of chroot urls so that they can be safely manipulated
  by generic url utilities without causing the resulting urls to have
  escaped the chroot. A side effect of this is that creating a chroot
  requires an explicit action using a ChrootServer.
  (Robert Collins, Andrew Bennetts)

* Deprecate ``Branch.get_root_id()`` because branches don't have root ids,
  rather than fixing bug #96847.  (Aaron Bentley)

* ``WorkingTree.apply_inventory_delta`` provides a better alternative to
  ``WorkingTree._write_inventory``.  (Aaron Bentley)

* Convenience method ``TestCase.expectFailure`` ensures that known failures
  do not silently pass.  (Aaron Bentley)

* ``Transport.local_abspath`` now raises ``NotLocalUrl`` rather than
  ``TransportNotPossible``. (Martin Pool, Ian Clatworthy)

* New SmartServer hooks facility. There are two initial hooks documented
  in ``bzrlib.transport.smart.SmartServerHooks``. The two initial hooks allow
  plugins to execute code upon server startup and shutdown.
  (Robert Collins).

* SmartServer in standalone mode will now close its listening socket
  when it stops, rather than waiting for garbage collection. This primarily
  fixes test suite hangs when a test tries to connect to a shutdown server.
  It may also help improve behaviour when dealing with a server running
  on a specific port (rather than dynamically assigned ports).
  (Robert Collins)

* Move most SmartServer code into a new package, bzrlib/smart.
  bzrlib/transport/remote.py contains just the Transport classes that used
  to be in bzrlib/transport/smart.py.  (Andrew Bennetts)

* urllib http implementation avoid roundtrips associated with
  401 (and 407) errors once the authentication succeeds.
  (Vincent Ladeuil).

* urlib http now supports querying the user for a proxy password if
  needed. Realm is shown in the prompt for both HTTP and proxy
  authentication when the user is required to type a password.
  (Vincent Ladeuil).

* Renamed SmartTransport (and subclasses like SmartTCPTransport) to
  RemoteTransport (and subclasses to RemoteTCPTransport, etc).  This is more
  consistent with its new home in ``bzrlib/transport/remote.py``, and because
  it's not really a "smart" transport, just one that does file operations
  via remote procedure calls.  (Andrew Bennetts)

* The ``lock_write`` method of ``LockableFiles``, ``Repository`` and
  ``Branch`` now accept a ``token`` keyword argument, so that separate
  instances of those objects can share a lock if it has the right token.
  (Andrew Bennetts, Robert Collins)

* New method ``get_branch_reference`` on ``BzrDir`` allows the detection of
  branch references - which the smart server component needs.

* The Repository API ``make_working_trees`` is now permitted to return
  False when ``set_make_working_trees`` is not implemented - previously
  an unimplemented ``set_make_working_trees`` implied the result True
  from ``make_working_trees``. This has been changed to accomodate the
  smart server, where it does not make sense (at this point) to ever
  make working trees by default. (Robert Collins)

* Command objects can now declare related help topics by having _see_also
  set to a list of related topic. (Robert Collins)

* ``bzrlib.help`` now delegates to the Command class for Command specific
  help. (Robert Collins)

* New class ``TransportListRegistry``, derived from the Registry class, which
  simplifies tracking the available Transports. (Goffredo Baroncelli)

* New function ``Branch.get_revision_id_to_revno_map`` which will
  return a dictionary mapping revision ids to dotted revnos. Since
  dotted revnos are defined in the context of the branch tip, it makes
  sense to generate them from a ``Branch`` object.
  (John Arbash Meinel)

* Fix the 'Unprintable error' message display to use the repr of the
  exception that prevented printing the error because the str value
  for it is often not useful in debugging (e.g. KeyError('foo') has a
  str() of 'foo' but a repr of 'KeyError('foo')' which is much more
  useful. (Robert Collins)

* ``urlutils.normalize_url`` now unescapes unreserved characters, such as "~".
  (Andrew Bennetts)

Bugfixes
********

* Don't fail bundle selftest if email has 'two' embedded.
  (Ian Clatworthy, #98510)

* Remove ``--verbose`` from ``bzr bundle``. It didn't work anyway.
  (Robert Widhopf-Fenk, #98591)

* Remove ``--basis`` from the checkout/branch commands - it didn't work
  properly and is no longer beneficial.
  (Robert Collins, #53675, #43486)

* Don't produce encoding error when adding duplicate files.
  (Aaron Bentley)

* Fix ``bzr log <file>`` so it only logs the revisions that changed
  the file, and does it faster.
  (Kent Gibson, John Arbash Meinel, #51980, #69477)

* Fix ``InterDirstateTre._iter_changes`` to handle when we come across
  an empty versioned directory, which now has files in it.
  (John Arbash Meinel, #104257)

* Teach ``common_ancestor`` to shortcut when the tip of one branch is
  inside the ancestry of the other. Saves a lot of graph processing
  (with an ancestry of 16k revisions, ``bzr merge ../already-merged``
  changes from 2m10s to 13s).  (John Arbash Meinel, #103757)

* Fix ``show_diff_trees`` to handle the case when a file is modified,
  and the containing directory is renamed. (The file path is different
  in this versus base, but it isn't marked as a rename).
  (John Arbash Meinel, #103870)

* FTP now works even when the FTP server does not support atomic rename.
  (Aaron Bentley, #89436)

* Correct handling in bundles and merge directives of timezones with
  that are not an integer number of hours offset from UTC.  Always
  represent the epoch time in UTC to avoid problems with formatting
  earlier times on win32.  (Martin Pool, Alexander Belchenko, John
  Arbash Meinel)

* Typo in the help for ``register-branch`` fixed. (Robert Collins, #96770)

* "dirstate" and "dirstate-tags" formats now produce branches compatible
  with old versions of bzr. (Aaron Bentley, #107168))

* Handle moving a directory when children have been added, removed,
  and renamed. (John Arbash Meinel, #105479)

* Don't preventively use basic authentication for proxy before receiving a
  407 error. Otherwise people willing to use other authentication schemes
  may expose their password in the clear (or nearly). This add one
  roundtrip in case basic authentication should be used, but plug the
  security hole.
  (Vincent Ladeuil)

* Handle http and proxy digest authentication.
  (Vincent Ladeuil, #94034).

Testing
*******

* Added ``bzrlib.strace.strace`` which will strace a single callable and
  return a StraceResult object which contains just the syscalls involved
  in running it. (Robert Collins)

* New test method ``reduceLockdirTimeout`` to drop the default (ui-centric)
  default time down to one suitable for tests. (Andrew Bennetts)

* Add new ``vfs_transport_factory`` attribute on tests which provides the
  common vfs backing for both the readonly and readwrite transports.
  This allows the RemoteObject tests to back onto local disk or memory,
  and use the existing ``transport_server`` attribute all tests know about
  to be the smart server transport. This in turn allows tests to
  differentiate between 'transport to access the branch', and
  'transport which is a VFS' - which matters in Remote* tests.
  (Robert Collins, Andrew Bennetts)

* The ``make_branch_and_tree`` method for tests will now create a
  lightweight checkout for the tree if the ``vfs_transport_factory`` is not
  a LocalURLServer. (Robert Collins, Andrew Bennetts)

* Branch implementation tests have been audited to ensure that all urls
  passed to Branch APIs use proper urls, except when local-disk paths
  are intended. This is so that tests correctly access the test transport
  which is often not equivalent to local disk in Remote* tests. As part
  of this many tests were adjusted to remove dependencies on local disk
  access.
  (Robert Collins, Andrew Bennetts)

* Mark bzrlib.tests and bzrlib.tests.TestUtil as providing assertFOO helper
  functions by adding a ``__unittest`` global attribute. (Robert Collins,
  Andrew Bennetts, Martin Pool, Jonathan Lange)

* Refactored proxy and authentication handling to simplify the
  implementation of new auth schemes for both http and proxy.
  (Vincent Ladeuil)

bzr 0.15 2007-04-01
###################

Bugfixes
********

* Handle incompatible repositories as a user issue when fetching.
  (Aaron Bentley)

* Don't give a recommendation to upgrade when branching or
  checking out a branch that contains an old-format working tree.
  (Martin Pool)

bzr 0.15rc3  2007-03-26
#######################

Changes
*******

* A warning is now displayed when opening working trees in older
  formats, to encourage people to upgrade to WorkingTreeFormat4.
  (Martin Pool)

Improvements
************

* HTTP redirections are now taken into account when a branch (or a
  bundle) is accessed for the first time. A message is issued at each
  redirection to inform the user. In the past, http redirections were
  silently followed for each request which significantly degraded the
  performances. The http redirections are not followed anymore by
  default, instead a RedirectRequested exception is raised. For bzrlib
  users needing to follow http redirections anyway,
  ``bzrlib.transport.do_catching_redirections`` provide an easy transition
  path.  (vila)

Internals
*********

* Added ``ReadLock.temporary_write_lock()`` to allow upgrading an OS read
  lock to an OS write lock. Linux can do this without unlocking, Win32
  needs to unlock in between. (John Arbash Meinel)

* New parameter ``recommend_upgrade`` to ``BzrDir.open_workingtree``
  to silence (when false) warnings about opening old formats.
  (Martin Pool)

* Fix minor performance regression with bzr-0.15 on pre-dirstate
  trees. (We were reading the working inventory too many times).
  (John Arbash Meinel)

* Remove ``Branch.get_transaction()`` in favour of a simple cache of
  ``revision_history``.  Branch subclasses should override
  ``_gen_revision_history`` rather than ``revision_history`` to make use of
  this cache, and call ``_clear_revision_history_cache`` and
  ``_cache_revision_history`` at appropriate times. (Andrew Bennetts)

Bugfixes
********

* Take ``smtp_server`` from user config into account.
  (vila, #92195)

* Restore Unicode filename handling for versioned and unversioned files.
  (John Arbash Meinel, #92608)

* Don't fail during ``bzr commit`` if a file is marked removed, and
  the containing directory is auto-removed.  (John Arbash Meinel, #93681)

* ``bzr status FILENAME`` failed on Windows because of an uncommon
  errno. (``ERROR_DIRECTORY == 267 != ENOTDIR``).
  (Wouter van Heyst, John Arbash Meinel, #90819)

* ``bzr checkout source`` should create a local branch in the same
  format as source. (John Arbash Meinel, #93854)

* ``bzr commit`` with a kind change was failing to update the
  last-changed-revision for directories.  The
  InventoryDirectory._unchanged only looked at the ``parent_id`` and name,
  ignoring the fact that the kind could have changed, too.
  (John Arbash Meinel, #90111)

* ``bzr mv dir/subdir other`` was incorrectly updating files inside
  the directory. So that there was a chance it would break commit,
  etc. (John Arbash Meinel, #94037)

* Correctly handles mutiple permanent http redirections.
  (vila, #88780)

bzr 0.15rc2  2007-03-14
#######################

Notes When Upgrading
********************

* Release 0.15rc2 of bzr changes the ``bzr init-repo`` command to
  default to ``--trees`` instead of ``--no-trees``.
  Existing shared repositories are not affected.

Improvements
************

* New ``merge-directive`` command to generate machine- and human-readable
  merge requests.  (Aaron Bentley)

* New ``submit:`` revision specifier makes it easy to diff against the
  common ancestor with the submit location (Aaron Bentley)

* Added support for Putty's SSH implementation. (Dmitry Vasiliev)

* Added ``bzr status --versioned`` to report only versioned files,
  not unknowns. (Kent Gibson)

* Merge now autodetects the correct line-ending style for its conflict
  markers.  (Aaron Bentley)

Internals
*********

* Refactored SSH vendor registration into SSHVendorManager class.
  (Dmitry Vasiliev)

Bugfixes
********

* New ``--numbered-dirs`` option to ``bzr selftest`` to use
  numbered dirs for TestCaseInTempDir. This is default behavior
  on Windows. Anyone can force named dirs on Windows
  with ``--no-numbered-dirs``. (Alexander Belchenko)

* Fix ``RevisionSpec_revid`` to handle the Unicode strings passed in
  from the command line. (Marien Zwart, #90501)

* Fix ``TreeTransform._iter_changes`` when both the source and
  destination are missing. (Aaron Bentley, #88842)

* Fix commit of merges with symlinks in dirstate trees.
  (Marien Zwart)

* Switch the ``bzr init-repo`` default from --no-trees to --trees.
  (Wouter van Heyst, #53483)


bzr 0.15rc1  2007-03-07
#######################

Surprises
*********

* The default disk format has changed. Please run 'bzr upgrade' in your
  working trees to upgrade. This new default is compatible for network
  operations, but not for local operations. That is, if you have two
  versions of bzr installed locally, after upgrading you can only use the
  bzr 0.15 version. This new default does not enable tags or nested-trees
  as they are incompatible with bzr versions before 0.15 over the network.

* For users of bzrlib: Two major changes have been made to the working tree
  api in bzrlib. The first is that many methods and attributes, including
  the inventory attribute, are no longer valid for use until one of
  ``lock_read``/``lock_write``/``lock_tree_write`` has been called,
  and become invalid again after unlock is called. This has been done
  to improve performance and correctness as part of the dirstate
  development.
  (Robert Collins, John A Meinel, Martin Pool, and others).

* For users of bzrlib: The attribute 'tree.inventory' should be considered
  readonly. Previously it was possible to directly alter this attribute, or
  its contents, and have the tree notice this. This has been made
  unsupported - it may work in some tree formats, but in the newer dirstate
  format such actions will have no effect and will be ignored, or even
  cause assertions. All operations possible can still be carried out by a
  combination of the tree API, and the bzrlib.transform API. (Robert
  Collins, John A Meinel, Martin Pool, and others).

Improvements
************

* Support for OS Windows 98. Also .bzr.log on any windows system
  saved in My Documents folder. (Alexander Belchenko)

* ``bzr mv`` enhanced to support already moved files.
  In the past the mv command would have failed if the source file doesn't
  exist. In this situation ``bzr mv`` would now detect that the file has
  already moved and update the repository accordingly, if the target file
  does exist.
  A new option ``--after`` has been added so that if two files already
  exist, you could notify Bazaar that you have moved a (versioned) file
  and replaced it with another. Thus in this case ``bzr move --after``
  will only update the Bazaar identifier.
  (Steffen Eichenberg, Marius Kruger)

* ``ls`` now works on treeless branches and remote branches.
  (Aaron Bentley)

* ``bzr help global-options`` describes the global options.
  (Aaron Bentley)

* ``bzr pull --overwrite`` will now correctly overwrite checkouts.
  (Robert Collins)

* Files are now allowed to change kind (e.g. from file to symlink).
  Supported by ``commit``, ``revert`` and ``status``
  (Aaron Bentley)

* ``inventory`` and ``unknowns`` hidden in favour of ``ls``
  (Aaron Bentley)

* ``bzr help checkouts`` descibes what checkouts are and some possible
  uses of them. (James Westby, Aaron Bentley)

* A new ``-d`` option to push, pull and merge overrides the default
  directory.  (Martin Pool)

* Branch format 6: smaller, and potentially faster than format 5.  Supports
  ``append_history_only`` mode, where the log view and revnos do not change,
  except by being added to.  Stores policy settings in
  ".bzr/branch/branch.conf".

* ``append_only`` branches:  Format 6 branches may be configured so that log
  view and revnos are always consistent.  Either create the branch using
  "bzr init --append-revisions-only" or edit the config file as descriped
  in docs/configuration.txt.

* rebind: Format 6 branches retain the last-used bind location, so if you
  "bzr unbind", you can "bzr bind" to bind to the previously-selected
  bind location.

* Builtin tags support, created and deleted by the ``tag`` command and
  stored in the branch.  Tags can be accessed with the revisionspec
  ``-rtag:``, and listed with ``bzr tags``.  Tags are not versioned
  at present. Tags require a network incompatible upgrade. To perform this
  upgrade, run ``bzr upgrade --dirstate-tags`` in your branch and
  repositories. (Martin Pool)

* The ``bzr://`` transport now has a well-known port number, 4155,
  which it will use by default.  (Andrew Bennetts, Martin Pool)

* Bazaar now looks for user-installed plugins before looking for site-wide
  plugins. (Jonathan Lange)

* ``bzr resolve`` now detects and marks resolved text conflicts.
  (Aaron Bentley)

Internals
*********

* Internally revision ids and file ids are now passed around as utf-8
  bytestrings, rather than treating them as Unicode strings. This has
  performance benefits for Knits, since we no longer need to decode the
  revision id for each line of content, nor for each entry in the index.
  This will also help with the future dirstate format.
  (John Arbash Meinel)

* Reserved ids (any revision-id ending in a colon) are rejected by
  versionedfiles, repositories, branches, and working trees
  (Aaron Bentley)

* Minor performance improvement by not creating a ProgressBar for
  every KnitIndex we create. (about 90ms for a bzr.dev tree)
  (John Arbash Meinel)

* New easier to use Branch hooks facility. There are five initial hooks,
  all documented in bzrlib.branch.BranchHooks.__init__ - ``'set_rh'``,
  ``'post_push'``, ``'post_pull'``, ``'post_commit'``,
  ``'post_uncommit'``. These hooks fire after the matching operation
  on a branch has taken place, and were originally added for the
  branchrss plugin. (Robert Collins)

* New method ``Branch.push()`` which should be used when pushing from a
  branch as it makes performance and policy decisions to match the UI
  level command ``push``. (Robert Collins).

* Add a new method ``Tree.revision_tree`` which allows access to cached
  trees for arbitrary revisions. This allows the in development dirstate
  tree format to provide access to the callers to cached copies of
  inventory data which are cheaper to access than inventories from the
  repository.
  (Robert Collins, Martin Pool)

* New ``Branch.last_revision_info`` method, this is being done to allow
  optimization of requests for both the number of revisions and the last
  revision of a branch with smartservers and potentially future branch
  formats. (Wouter van Heyst, Robert Collins)

* Allow ``'import bzrlib.plugins.NAME'`` to work when the plugin NAME has not
  yet been loaded by ``load_plugins()``. This allows plugins to depend on each
  other for code reuse without requiring users to perform file-renaming
  gymnastics. (Robert Collins)

* New Repository method ``'gather_stats'`` for statistic data collection.
  This is expected to grow to cover a number of related uses mainly
  related to bzr info. (Robert Collins)

* Log formatters are now managed with a registry.
  ``log.register_formatter`` continues to work, but callers accessing
  the FORMATTERS dictionary directly will not.

* Allow a start message to be passed to the ``edit_commit_message``
  function.  This will be placed in the message offered to the user
  for editing above the separator. It allows a template commit message
  to be used more easily. (James Westby)

* ``GPGStrategy.sign()`` will now raise ``BzrBadParameterUnicode`` if
  you pass a Unicode string rather than an 8-bit string. Callers need
  to be updated to encode first. (John Arbash Meinel)

* Branch.push, pull, merge now return Result objects with information
  about what happened, rather than a scattering of various methods.  These
  are also passed to the post hooks.  (Martin Pool)

* File formats and architecture is in place for managing a forest of trees
  in bzr, and splitting up existing trees into smaller subtrees, and
  finally joining trees to make a larger tree. This is the first iteration
  of this support, and the user-facing aspects still require substantial
  work.  If you wish to experiment with it, use ``bzr upgrade
  --dirstate-with-subtree`` in your working trees and repositories.
  You can use the hidden commands ``split`` and ``join`` and to create
  and manipulate nested trees, but please consider using the nested-trees
  branch, which contains substantial UI improvements, instead.
  http://code.aaronbentley.com/bzr/bzrrepo/nested-trees/
  (Aaron Bentley, Martin Pool, Robert Collins).

Bugfixes
********

* ``bzr annotate`` now uses dotted revnos from the viewpoint of the
  branch, rather than the last changed revision of the file.
  (John Arbash Meinel, #82158)

* Lock operations no longer hang if they encounter a permission problem.
  (Aaron Bentley)

* ``bzr push`` can resume a push that was canceled before it finished.
  Also, it can push even if the target directory exists if you supply
  the ``--use-existing-dir`` flag.
  (John Arbash Meinel, #30576, #45504)

* Fix http proxy authentication when user and an optional
  password appears in the ``*_proxy`` vars. (Vincent Ladeuil,
  #83954).

* ``bzr log branch/file`` works for local treeless branches
  (Aaron Bentley, #84247)

* Fix problem with UNC paths on Windows 98. (Alexander Belchenko, #84728)

* Searching location of CA bundle for PyCurl in env variable
  (``CURL_CA_BUNDLE``), and on win32 along the PATH.
  (Alexander Belchenko, #82086)

* ``bzr init`` works with unicode argument LOCATION.
  (Alexander Belchenko, #85599)

* Raise ``DependencyNotPresent`` if pycurl do not support https.
  (Vincent Ladeuil, #85305)

* Invalid proxy env variables should not cause a traceback.
  (Vincent Ladeuil, #87765)

* Ignore patterns normalised to use '/' path separator.
  (Kent Gibson, #86451)

* bzr rocks. It sure does! Fix case. (Vincent Ladeuil, #78026)

* Fix bzrtools shelve command for removed lines beginning with "--"
  (Johan Dahlberg, #75577)

Testing
*******

* New ``--first`` option to ``bzr selftest`` to run specified tests
  before the rest of the suite.  (Martin Pool)


bzr 0.14  2007-01-23
####################

Improvements
************

* ``bzr help global-options`` describes the global options. (Aaron Bentley)

Bug Fixes
*********

* Skip documentation generation tests if the tools to do so are not
  available. Fixes running selftest for installled copies of bzr.
  (John Arbash Meinel, #80330)

* Fix the code that discovers whether bzr is being run from it's
  working tree to handle the case when it isn't but the directory
  it is in is below a repository. (James Westby, #77306)


bzr 0.14rc1  2007-01-16
#######################

Improvements
************

* New connection: ``bzr+http://`` which supports tunnelling the smart
  protocol over an HTTP connection. If writing is enabled on the bzr
  server, then you can write over the http connection.
  (Andrew Bennetts, John Arbash Meinel)

* Aliases now support quotation marks, so they can contain whitespace
  (Marius Kruger)

* PyCurlTransport now use a single curl object. By specifying explicitly
  the 'Range' header, we avoid the need to use two different curl objects
  (and two connections to the same server). (Vincent Ladeuil)

* ``bzr commit`` does not prompt for a message until it is very likely to
  succeed.  (Aaron Bentley)

* ``bzr conflicts`` now takes --text to list pathnames of text conflicts
  (Aaron Bentley)

* Fix ``iter_lines_added_or_present_in_versions`` to use a set instead
  of a list while checking if a revision id was requested. Takes 10s
  off of the ``fileids_affected_by_revision_ids`` time, which is 10s
  of the ``bzr branch`` time. Also improve ``fileids_...`` time by
  filtering lines with a regex rather than multiple ``str.find()``
  calls. (saves another 300ms) (John Arbash Meinel)

* Policy can be set for each configuration key. This allows keys to be
  inherited properly across configuration entries. For example, this
  should enable you to do::

    [/home/user/project]
    push_location = sftp://host/srv/project/
    push_location:policy = appendpath

  And then a branch like ``/home/user/project/mybranch`` should get an
  automatic push location of ``sftp://host/srv/project/mybranch``.
  (James Henstridge)

* Added ``bzr status --short`` to make status report svn style flags
  for each file.  For example::

    $ bzr status --short
    A  foo
    A  bar
    D  baz
    ?  wooley

* 'bzr selftest --clean-output' allows easily clean temporary tests
  directories without running tests. (Alexander Belchenko)

* ``bzr help hidden-commands`` lists all hidden commands. (Aaron Bentley)

* ``bzr merge`` now has an option ``--pull`` to fall back to pull if
  local is fully merged into remote. (Jan Hudec)

* ``bzr help formats`` describes available directory formats. (Aaron Bentley)

Internals
*********

* A few tweaks directly to ``fileids_affected_by_revision_ids`` to
  help speed up processing, as well allowing to extract unannotated
  lines. Between the two ``fileids_affected_by_revision_ids`` is
  improved by approx 10%. (John Arbash Meinel)

* Change Revision serialization to only write out millisecond
  resolution. Rather than expecting floating point serialization to
  preserve more resolution than we need. (Henri Weichers, Martin Pool)

* Test suite ends cleanly on Windows.  (Vincent Ladeuil)

* When ``encoding_type`` attribute of class Command is equal to 'exact',
  force sys.stdout to be a binary stream on Windows, and therefore
  keep exact line-endings (without LF -> CRLF conversion).
  (Alexander Belchenko)

* Single-letter short options are no longer globally declared.  (Martin
  Pool)

* Before using detected user/terminal encoding bzr should check
  that Python has corresponding codec. (Alexander Belchenko)

* Formats for end-user selection are provided via a FormatRegistry (Aaron Bentley)

Bug Fixes
*********

* ``bzr missing --verbose`` was showing adds/removals in the wrong
  direction. (John Arbash Meinel)

* ``bzr annotate`` now defaults to showing dotted revnos for merged
  revisions. It cuts them off at a depth of 12 characters, but you can
  supply ``--long`` to see the full number. You can also use
  ``--show-ids`` to display the original revision ids, rather than
  revision numbers and committer names. (John Arbash Meinel, #75637)

* bzr now supports Win32 UNC path (e.g. ``\HOST\path``.
  (Alexander Belchenko, #57869)

* Win32-specific: output of cat, bundle and diff commands don't mangle
  line-endings (Alexander Belchenko, #55276)

* Replace broken fnmatch based ignore pattern matching with custom pattern
  matcher.
  (Kent Gibson, Jan Hudec #57637)

* pycurl and urllib can detect short reads at different places. Update
  the test suite to test more cases. Also detect http error code 416
  which was raised for that specific bug. Also enhance the urllib
  robustness by detecting invalid ranges (and pycurl's one by detecting
  short reads during the initial GET). (Vincent Ladeuil, #73948)

* The urllib connection sharing interacts badly with urllib2
  proxy setting (the connections didn't go thru the proxy
  anymore). Defining a proper ProxyHandler solves the
  problem.  (Vincent Ladeuil, #74759)

* Use urlutils to generate relative URLs, not osutils
  (Aaron Bentley, #76229)

* ``bzr status`` in a readonly directory should work without giving
  lots of errors. (John Arbash Meinel, #76299)

* Mention the revisionspec topic for the revision option help.
  (Wouter van Heyst, #31663)

* Allow plugins import from zip archives.
  (Alexander Belchenko, #68124)


bzr 0.13  2006-12-05
####################

No changes from 0.13rc


bzr 0.13rc1  2006-11-27
#######################

Improvements
************

* New command ``bzr remove-tree`` allows the removal of the working
  tree from a branch.
  (Daniel Silverstone)

* urllib uses shared keep-alive connections, so http
  operations are substantially faster.
  (Vincent Ladeuil, #53654)

* ``bzr export`` allows an optional branch parameter, to export a bzr
  tree from some other url. For example:
  ``bzr export bzr.tar.gz http://bazaar-vcs.org/bzr/bzr.dev``
  (Daniel Silverstone)

* Added ``bzr help topics`` to the bzr help system. This gives a
  location for general information, outside of a specific command.
  This includes updates for ``bzr help revisionspec`` the first topic
  included. (Goffredo Baroncelli, John Arbash Meinel, #42714)

* WSGI-compatible HTTP smart server.  See ``doc/http_smart_server.txt``.
  (Andrew Bennetts)

* Knit files will now cache full texts only when the size of the
  deltas is as large as the size of the fulltext. (Or after 200
  deltas, whichever comes first). This has the most benefit on large
  files with small changes, such as the inventory for a large project.
  (eg For a project with 2500 files, and 7500 revisions, it changes
  the size of inventory.knit from 11MB to 5.4MB) (John Arbash Meinel)

Internals
*********

* New -D option given before the command line turns on debugging output
  for particular areas.  -Derror shows tracebacks on all errors.
  (Martin Pool)

* Clean up ``bzr selftest --benchmark bundle`` to correct an import,
  and remove benchmarks that take longer than 10min to run.
  (John Arbash Meinel)

* Use ``time.time()`` instead of ``time.clock()`` to decide on
  progress throttling. Because ``time.clock()`` is actually CPU time,
  so over a high-latency connection, too many updates get throttled.
  (John Arbash Meinel)

* ``MemoryTransport.list_dir()`` would strip the first character for
  files or directories in root directory. (John Arbash Meinel)

* New method ``get_branch_reference`` on 'BzrDir' allows the detection of
  branch references - which the smart server component needs.

* New ``ChrootTransportDecorator``, accessible via the ``chroot+`` url
  prefix.  It disallows any access to locations above a set URL.  (Andrew
  Bennetts)

Bug Fixes
*********

* Now ``_KnitIndex`` properly decode revision ids when loading index data.
  And optimize the knit index parsing code.
  (Dmitry Vasiliev, John Arbash Meinel)

* ``bzrlib/bzrdir.py`` was directly referencing ``bzrlib.workingtree``,
  without importing it. This prevented ``bzr upgrade`` from working
  unless a plugin already imported ``bzrlib.workingtree``
  (John Arbash Meinel, #70716)

* Suppress the traceback on invalid URLs (Vincent Ladeuil, #70803).

* Give nicer error message when an http server returns a 403
  error code. (Vincent Ladeuil, #57644).

* When a multi-range http GET request fails, try a single
  range one. If it fails too, forget about ranges. Remember that until
  the death of the transport and propagates that to the clones.
  (Vincent Ladeuil, #62276, #62029).

* Handles user/passwords supplied in url from command
  line (for the urllib implementation). Don't request already
  known passwords (Vincent Ladeuil, #42383, #44647, #48527)

* ``_KnitIndex.add_versions()`` dictionary compresses revision ids as they
  are added. This fixes bug where fetching remote revisions records
  them as full references rather than integers.
  (John Arbash Meinel, #64789)

* ``bzr ignore`` strips trailing slashes in patterns.
  Also ``bzr ignore`` rejects absolute paths. (Kent Gibson, #4559)

* ``bzr ignore`` takes multiple arguments. (Cheuksan Edward Wang, #29488)

* mv correctly handles paths that traverse symlinks.
  (Aaron Bentley, #66964)

* Give nicer looking error messages when failing to connect over ssh.
  (John Arbash Meinel, #49172)

* Pushing to a remote branch does not currently update the remote working
  tree. After a remote push, ``bzr status`` and ``bzr diff`` on the remote
  machine now show that the working tree is out of date.
  (Cheuksan Edward Wang #48136)

* Use patiencediff instead of difflib for determining deltas to insert
  into knits. This avoids the O(N^3) behavior of difflib. Patience
  diff should be O(N^2). (Cheuksan Edward Wang, #65714)

* Running ``bzr log`` on nonexistent file gives an error instead of the
  entire log history. (Cheuksan Edward Wang #50793)

* ``bzr cat`` can look up contents of removed or renamed files. If the
  pathname is ambiguous, i.e. the files in the old and new trees have
  different id's, the default is the file in the new tree. The user can
  use "--name-from-revision" to select the file in the old tree.
  (Cheuksan Edward Wang, #30190)

Testing
*******

* TestingHTTPRequestHandler really handles the Range header
  (previously it was ignoring it and returning the whole file,).

bzr 0.12  2006-10-30
####################

Internals
*********

* Clean up ``bzr selftest --benchmark bundle`` to correct an import,
  and remove benchmarks that take longer than 10min to run.
  (John Arbash Meinel)

bzr 0.12rc1  2006-10-23
#######################

Improvements
************

* ``bzr log`` now shows dotted-decimal revision numbers for all revisions,
  rather than just showing a decimal revision number for revisions on the
  mainline. These revision numbers are not yet accepted as input into bzr
  commands such as log, diff etc. (Robert Collins)

* revisions can now be specified using dotted-decimal revision numbers.
  For instance, ``bzr diff -r 1.2.1..1.2.3``. (Robert Collins)

* ``bzr help commands`` output is now shorter (Aaron Bentley)

* ``bzr`` now uses lazy importing to reduce the startup time. This has
  a moderate effect on lots of actions, especially ones that have
  little to do. For example ``bzr rocks`` time is down to 116ms from
  283ms. (John Arbash Meinel)

* New Registry class to provide name-to-object registry-like support,
  for example for schemes where plugins can register new classes to
  do certain tasks (e.g. log formatters). Also provides lazy registration
  to allow modules to be loaded on request.
  (John Arbash Meinel, Adeodato Simó)

API Incompatability
*******************

* LogFormatter subclasses show now expect the 'revno' parameter to
  show() to be a string rather than an int. (Robert Collins)

Internals
*********

* ``TestCase.run_bzr``, ``run_bzr_captured``, and ``run_bzr_subprocess``
  can take a ``working_dir='foo'`` parameter, which will change directory
  for the command. (John Arbash Meinel)

* ``bzrlib.lazy_regex.lazy_compile`` can be used to create a proxy
  around a regex, which defers compilation until first use.
  (John Arbash Meinel)

* ``TestCase.run_bzr_subprocess`` defaults to supplying the
  ``--no-plugins`` parameter to ensure test reproducability, and avoid
  problems with system-wide installed plugins. (John Arbash Meinel)

* Unique tree root ids are now supported. Newly created trees still
  use the common root id for compatibility with bzr versions before 0.12.
  (Aaron Bentley)

* ``WorkingTree.set_root_id(None)`` is now deprecated. Please
  pass in ``inventory.ROOT_ID`` if you want the default root id value.
  (Robert Collins, John Arbash Meinel)

* New method ``WorkingTree.flush()`` which will write the current memory
  inventory out to disk. At the same time, ``read_working_inventory`` will
  no longer trash the current tree inventory if it has been modified within
  the current lock, and the tree will now ``flush()`` automatically on
  ``unlock()``. ``WorkingTree.set_root_id()`` has been updated to take
  advantage of this functionality. (Robert Collins, John Arbash Meinel)

* ``bzrlib.tsort.merge_sorted`` now accepts ``generate_revnos``. This
  parameter will cause it to add another column to its output, which
  contains the dotted-decimal revno for each revision, as a tuple.
  (Robert Collins)

* ``LogFormatter.show_merge`` is deprecated in favour of
  ``LogFormatter.show_merge_revno``. (Robert Collins)

Bug Fixes
*********

* Avoid circular imports by creating a deprecated function for
  ``bzrlib.tree.RevisionTree``. Callers should have been using
  ``bzrlib.revisontree.RevisionTree`` anyway. (John Arbash Meinel,
  #63360, #66349)

* Don't use ``socket.MSG_WAITALL`` as it doesn't exist on all
  platforms. (Martin Pool, #66356)

* Don't require ``Content-Type`` in range responses. Assume they are a
  single range if ``Content-Type`` does not exist.
  (John Arbash Meinel, #62473)

* bzr branch/pull no longer complain about progress bar cleanup when
  interrupted during fetch.  (Aaron Bentley, #54000)

* ``WorkingTree.set_parent_trees()`` uses the trees to directly write
  the basis inventory, rather than going through the repository. This
  allows us to have 1 inventory read, and 2 inventory writes when
  committing a new tree. (John Arbash Meinel)

* When reverting, files that are not locally modified that do not exist
  in the target are deleted, not just unversioned (Aaron Bentley)

* When trying to acquire a lock, don't fail immediately. Instead, try
  a few times (up to 1 hour) before timing out. Also, report why the
  lock is unavailable (John Arbash Meinel, #43521, #49556)

* Leave HttpTransportBase daughter classes decides how they
  implement cloning. (Vincent Ladeuil, #61606)

* diff3 does not indicate conflicts on clean merge. (Aaron Bentley)

* If a commit fails, the commit message is stored in a file at the root of
  the tree for later commit. (Cheuksan Edward Wang, Stefan Metzmacher,
  #32054)

Testing
*******

* New test base class TestCaseWithMemoryTransport offers memory-only
  testing facilities: its not suitable for tests that need to mutate disk
  state, but most tests should not need that and should be converted to
  TestCaseWithMemoryTransport. (Robert Collins)

* ``TestCase.make_branch_and_memory_tree`` now takes a format
  option to set the BzrDir, Repository and Branch formats of the
  created objects. (Robert Collins, John Arbash Meinel)

bzr 0.11  2006-10-02
####################

* Smart server transport test failures on windows fixed. (Lukáš Lalinský).

bzr 0.11rc2  2006-09-27
#######################

Bug Fixes
*********

* Test suite hangs on windows fixed. (Andrew Bennets, Alexander Belchenko).

* Commit performance regression fixed. (Aaron Bentley, Robert Collins, John
  Arbash Meinel).

bzr 0.11rc1  2006-09-25
#######################

Improvements
************

* Knit files now wait to create their contents until the first data is
  added. The old code used to create an empty .knit and a .kndx with just
  the header. However, this caused a lot of extra round trips over sftp.
  This can change the time for ``bzr push`` to create a new remote branch
  from 160s down to 100s. This also affects ``bzr commit`` performance when
  adding new files, ``bzr commit`` on a new kernel-like tree drops from 50s
  down to 40s (John Arbash Meinel, #44692)

* When an entire subtree has been deleted, commit will now report that
  just the top of the subtree has been deleted, rather than reporting
  all the individual items. (Robert Collins)

* Commit performs one less XML parse. (Robert Collins)

* ``bzr checkout`` now operates on readonly branches as well
  as readwrite branches. This fixes bug #39542. (Robert Collins)

* ``bzr bind`` no longer synchronises history with the master branch.
  Binding should be followed by an update or push to synchronise the
  two branches. This is closely related to the fix for bug #39542.
  (Robert Collins)

* ``bzrlib.lazy_import.lazy_import`` function to create on-demand
  objects.  This allows all imports to stay at the global scope, but
  modules will not actually be imported if they are not used.
  (John Arbash Meinel)

* Support ``bzr://`` and ``bzr+ssh://`` urls to work with the new RPC-based
  transport which will be used with the upcoming high-performance smart
  server. The new command ``bzr serve`` will invoke bzr in server mode,
  which processes these requests. (Andrew Bennetts, Robert Collins, Martin
  Pool)

* New command ``bzr version-info`` which can be used to get a summary
  of the current state of the tree. This is especially useful as part
  of a build commands. See ``doc/version_info.txt`` for more information
  (John Arbash Meinel)

Bug Fixes
*********

* ``'bzr inventory [FILE...]'`` allows restricting the file list to a
  specific set of files. (John Arbash Meinel, #3631)

* Don't abort when annotating empty files (John Arbash Meinel, #56814)

* Add ``Stanza.to_unicode()`` which can be passed to another Stanza
  when nesting stanzas. Also, add ``read_stanza_unicode`` to handle when
  reading a nested Stanza. (John Arbash Meinel)

* Transform._set_mode() needs to stat the right file.
  (John Arbash Meinel, #56549)

* Raise WeaveFormatError rather than StopIteration when trying to read
  an empty Weave file. (John Arbash Meinel, #46871)

* Don't access e.code for generic URLErrors, only HTTPErrors have .code.
  (Vincent Ladeuil, #59835)

* Handle boundary="" lines properly to allow access through a Squid proxy.
  (John Arbash Meinel, #57723)

* revert now removes newly-added directories (Aaron Bentley, #54172)

* ``bzr upgrade sftp://`` shouldn't fail to upgrade v6 branches if there
  isn't a working tree. (David Allouche, #40679)

* Give nicer error messages when a user supplies an invalid --revision
  parameter. (John Arbash Meinel, #55420)

* Handle when LANG is not recognized by python. Emit a warning, but
  just revert to using 'ascii'. (John Arbash Meinel, #35392)

* Don't use ``preexec_fn`` on win32, as it is not supported by subprocess.
  (John Arbash Meinel)

* Skip specific tests when the dependencies aren't met. This includes
  some ``setup.py`` tests when ``python-dev`` is not available, and
  some tests that depend on paramiko. (John Arbash Meinel, Mattheiu Moy)

* Fallback to Paramiko properly, if no ``ssh`` executable exists on
  the system. (Andrew Bennetts, John Arbash Meinel)

* ``Branch.bind(other_branch)`` no longer takes a write lock on the
  other branch, and will not push or pull between the two branches.
  API users will need to perform a push or pull or update operation if they
  require branch synchronisation to take place. (Robert Collins, #47344)

* When creating a tarball or zipfile export, export unicode names as utf-8
  paths. This may not work perfectly on all platforms, but has the best
  chance of working in the common case. (John Arbash Meinel, #56816)

* When committing, only files that exist in working tree or basis tree
  may be specified (Aaron Bentley, #50793)

Portability
***********

* Fixes to run on Python 2.5 (Brian M. Carlson, Martin Pool, Marien Zwart)

Internals
*********

* TestCaseInTempDir now creates a separate directory for HOME, rather
  than having HOME set to the same location as the working directory.
  (John Arbash Meinel)

* ``run_bzr_subprocess()`` can take an optional ``env_changes={}`` parameter,
  which will update os.environ inside the spawned child. It also can
  take a ``universal_newlines=True``, which helps when checking the output
  of the command. (John Arbash Meinel)

* Refactor SFTP vendors to allow easier re-use when ssh is used.
  (Andrew Bennetts)

* ``Transport.list_dir()`` and ``Transport.iter_files_recursive()`` should always
  return urlescaped paths. This is now tested (there were bugs in a few
  of the transports) (Andrew Bennetts, David Allouche, John Arbash Meinel)

* New utility function ``symbol_versioning.deprecation_string``. Returns the
  formatted string for a callable, deprecation format pair. (Robert Collins)

* New TestCase helper applyDeprecated. This allows you to call a callable
  which is deprecated without it spewing to the screen, just by supplying
  the deprecation format string issued for it. (Robert Collins)

* Transport.append and Transport.put have been deprecated in favor of
  ``.append_bytes``, ``.append_file``, ``.put_bytes``, and
  ``.put_file``. This removes the ambiguity in what type of object the
  functions take.  ``Transport.non_atomic_put_{bytes,file}`` has also
  been added. Which works similarly to ``Transport.append()`` except for
  SFTP, it doesn't have a round trip when opening the file. Also, it
  provides functionality for creating a parent directory when trying
  to create a file, rather than raise NoSuchFile and forcing the
  caller to repeat their request.
  (John Arbash Meinel)

* WorkingTree has a new api ``unversion`` which allow the unversioning of
  entries by their file id. (Robert Collins)

* ``WorkingTree.pending_merges`` is deprecated.  Please use the
  ``get_parent_ids`` (introduced in 0.10) method instead. (Robert Collins)

* WorkingTree has a new ``lock_tree_write`` method which locks the branch for
  read rather than write. This is appropriate for actions which only need
  the branch data for reference rather than mutation. A new decorator
  ``needs_tree_write_lock`` is provided in the workingtree module. Like the
  ``needs_read_lock`` and ``needs_write_lock`` decorators this allows static
  declaration of the locking requirements of a function to ensure that
  a lock is taken out for casual scripts. (Robert Collins, #54107)

* All WorkingTree methods which write to the tree, but not to the branch
  have been converted to use ``needs_tree_write_lock`` rather than
  ``needs_write_lock``. Also converted is the revert, conflicts and tree
  transform modules. This provides a modest performance improvement on
  metadir style trees, due to the reduce lock-acquisition, and a more
  significant performance improvement on lightweight checkouts from
  remote branches, where trivial operations used to pay a significant
  penalty. It also provides the basis for allowing readonly checkouts.
  (Robert Collins)

* Special case importing the standard library 'copy' module. This shaves
  off 40ms of startup time, while retaining compatibility. See:
  ``bzrlib/inspect_for_copy.py`` for more details. (John Arbash Meinel)

* WorkingTree has a new parent class MutableTree which represents the
  specialisations of Tree which are able to be altered. (Robert Collins)

* New methods mkdir and ``put_file_bytes_non_atomic`` on MutableTree that
  mutate the tree and its contents. (Robert Collins)

* Transport behaviour at the root of the URL is now defined and tested.
  (Andrew Bennetts, Robert Collins)

Testing
*******

* New test helper classs MemoryTree. This is typically accessed via
  ``self.make_branch_and_memory_tree()`` in test cases. (Robert Collins)

* Add ``start_bzr_subprocess`` and ``stop_bzr_subprocess`` to allow test
  code to continue running concurrently with a subprocess of bzr.
  (Andrew Bennetts, Robert Collins)

* Add a new method ``Transport.get_smart_client()``. This is provided to
  allow upgrades to a richer interface than the VFS one provided by
  Transport. (Andrew Bennetts, Martin Pool)

bzr 0.10  2006-08-29
####################

Improvements
************
* 'merge' now takes --uncommitted, to apply uncommitted changes from a
  tree.  (Aaron Bentley)

* 'bzr add --file-ids-from' can be used to specify another path to use
  for creating file ids, rather than generating all new ones. Internally,
  the 'action' passed to ``smart_add_tree()`` can return ``file_ids`` that
  will be used, rather than having bzrlib generate new ones.
  (John Arbash Meinel, #55781)

* ``bzr selftest --benchmark`` now allows a ``--cache-dir`` parameter.
  This will cache some of the intermediate trees, and decrease the
  setup time for benchmark tests. (John Arbash Meinel)

* Inverse forms are provided for all boolean options.  For example,
  --strict has --no-strict, --no-recurse has --recurse (Aaron Bentley)

* Serialize out Inventories directly, rather than using ElementTree.
  Writing out a kernel sized inventory drops from 2s down to ~350ms.
  (Robert Collins, John Arbash Meinel)

Bug Fixes
*********

* Help diffutils 2.8.4 get along with binary tests (Marien Zwart: #57614)

* Change LockDir so that if the lock directory doesn't exist when
  ``lock_write()`` is called, an attempt will be made to create it.
  (John Arbash Meinel, #56974)

* ``bzr uncommit`` preserves pending merges. (John Arbash Meinel, #57660)

* Active FTP transport now works as intended. (ghozzy, #56472)

* Really fix mutter() so that it won't ever raise a UnicodeError.
  It means it is possible for ~/.bzr.log to contain non UTF-8 characters.
  But it is a debugging log, not a real user file.
  (John Arbash Meinel, #56947, #53880)

* Change Command handle to allow Unicode command and options.
  At present we cannot register Unicode command names, so we will get
  BzrCommandError('unknown command'), or BzrCommandError('unknown option')
  But that is better than a UnicodeError + a traceback.
  (John Arbash Meinel, #57123)

* Handle TZ=UTC properly when reading/writing revisions.
  (John Arbash Meinel, #55783, #56290)

* Use ``GPG_TTY`` to allow gpg --cl to work with gpg-agent in a pipeline,
  (passing text to sign in on stdin). (John Arbash Meinel, #54468)

* External diff does the right thing for binaries even in foreign
  languages. (John Arbash Meinel, #56307)

* Testament handles more cases when content is unicode. Specific bug was
  in handling of revision properties.
  (John Arbash Meinel, Holger Krekel, #54723)

* The bzr selftest was failing on installed versions due to a bug in a new
  test helper. (John Arbash Meinel, Robert Collins, #58057)

Internals
*********

* ``bzrlib.cache_utf8`` contains ``encode()`` and ``decode()`` functions
  which can be used to cache the conversion between utf8 and Unicode.
  Especially helpful for some of the knit annotation code, which has to
  convert revision ids to utf8 to annotate lines in storage.
  (John Arbash Meinel)

* ``setup.py`` now searches the filesystem to find all packages which
  need to be installed. This should help make the life of packagers
  easier. (John Arbash Meinel)

bzr 0.9.0  2006-08-11
#####################

Surprises
*********

* The hard-coded built-in ignore rules have been removed. There are
  now two rulesets which are enforced. A user global one in
  ``~/.bazaar/ignore`` which will apply to every tree, and the tree
  specific one '.bzrignore'.
  ``~/.bazaar/ignore`` will be created if it does not exist, but with
  a more conservative list than the old default.
  This fixes bugs with default rules being enforced no matter what.
  The old list of ignore rules from bzr is available by
  running 'bzr ignore --old-default-rules'.
  (Robert Collins, Martin Pool, John Arbash Meinel)

* 'branches.conf' has been changed to 'locations.conf', since it can apply
  to more locations than just branch locations.
  (Aaron Bentley)

Improvements
************

* The revision specifier "revno:" is extended to accept the syntax
  revno:N:branch. For example,
  revno:42:http://bazaar-vcs.org/bzr/bzr.dev/ means revision 42 in
  bzr.dev.  (Matthieu Moy)

* Tests updates to ensure proper URL handling, UNICODE support, and
  proper printing when the user's terminal encoding cannot display
  the path of a file that has been versioned.
  ``bzr branch`` can take a target URL rather than only a local directory.
  ``Branch.get_parent()/set_parent()`` now save a relative path if possible,
  and normalize the parent based on root, allowing access across
  different transports. (John Arbash Meinel, Wouter van Heyst, Martin Pool)
  (Malone #48906, #42699, #40675, #5281, #3980, #36363, #43689,
  #42517, #42514)

* On Unix, detect terminal width using an ioctl not just $COLUMNS.
  Use terminal width for single-line logs from ``bzr log --line`` and
  pending-merge display.  (Robert Widhopf-Fenk, Gustavo Niemeyer)
  (Malone #3507)

* On Windows, detect terminal width using GetConsoleScreenBufferInfo.
  (Alexander Belchenko)

* Speedup improvement for 'date:'-revision search. (Guillaume Pinot).

* Show the correct number of revisions pushed when pushing a new branch.
  (Robert Collins).

* 'bzr selftest' now shows a progress bar with the number of tests, and
  progress made. 'make check' shows tests in -v mode, to be more useful
  for the PQM status window. (Robert Collins).
  When using a progress bar, failed tests are printed out, rather than
  being overwritten by the progress bar until the suite finishes.
  (John Arbash Meinel)

* 'bzr selftest --benchmark' will run a new benchmarking selftest.
  'bzr selftest --benchmark --lsprof-timed' will use lsprofile to generate
  profile data for the individual profiled calls, allowing for fine
  grained analysis of performance.
  (Robert Collins, Martin Pool).

* 'bzr commit' shows a progress bar. This is useful for commits over sftp
  where commit can take an appreciable time. (Robert Collins)

* 'bzr add' is now less verbose in telling you what ignore globs were
  matched by files being ignored. Instead it just tells you how many
  were ignored (because you might reasonably be expecting none to be
  ignored). 'bzr add -v' is unchanged and will report every ignored
  file. (Robert Collins).

* ftp now has a test server if medusa is installed. As part of testing,
  ftp support has been improved, including support for supplying a
  non-standard port. (John Arbash Meinel).

* 'bzr log --line' shows the revision number, and uses only the
  first line of the log message (#5162, Alexander Belchenko;
  Matthieu Moy)

* 'bzr status' has had the --all option removed. The 'bzr ls' command
  should be used to retrieve all versioned files. (Robert Collins)

* 'bzr bundle OTHER/BRANCH' will create a bundle which can be sent
  over email, and applied on the other end, while maintaining ancestry.
  This bundle can be applied with either 'bzr merge' or 'bzr pull',
  the same way you would apply another branch.
  (John Arbash Meinel, Aaron Bentley)

* 'bzr whoami' can now be used to set your identity from the command line,
  for a branch or globally.  (Robey Pointer)

* 'bzr checkout' now aliased to 'bzr co', and 'bzr annotate' to 'bzr ann'.
  (Michael Ellerman)

* 'bzr revert DIRECTORY' now reverts the contents of the directory as well.
  (Aaron Bentley)

* 'bzr get sftp://foo' gives a better error when paramiko is not present.
  Also updates things like 'http+pycurl://' if pycurl is not present.
  (John Arbash Meinel) (Malone #47821, #52204)

* New env variable ``BZR_PROGRESS_BAR``, sets the default progress bar type.
  Can be set to 'none' or 'dummy' to disable the progress bar, 'dots' or
  'tty' to create the respective type. (John Arbash Meinel, #42197, #51107)

* Improve the help text for 'bzr diff' to explain what various options do.
  (John Arbash Meinel, #6391)

* 'bzr uncommit -r 10' now uncommits revisions 11.. rather than uncommitting
  revision 10. This makes -r10 more in line with what other commands do.
  'bzr uncommit' also now saves the pending merges of the revisions that
  were removed. So it is safe to uncommit after a merge, fix something,
  and commit again. (John Arbash Meinel, #32526, #31426)

* 'bzr init' now also works on remote locations.
  (Wouter van Heyst, #48904)

* HTTP support has been updated. When using pycurl we now support
  connection keep-alive, which reduces dns requests and round trips.
  And for both urllib and pycurl we support multi-range requests,
  which decreases the number of round-trips. Performance results for
  ``bzr branch http://bazaar-vcs.org/bzr/bzr.dev/`` indicate
  http branching is now 2-3x faster, and ``bzr pull`` in an existing
  branch is as much as 4x faster.
  (Michael Ellerman, Johan Rydberg, John Arbash Meinel, #46768)

* Performance improvements for sftp. Branching and pulling are now up to
  2x faster. Utilize paramiko.readv() support for async requests if it
  is available (paramiko > 1.6) (John Arbash Meinel)

Bug Fixes
*********

* Fix shadowed definition of TestLocationConfig that caused some
  tests not to run.
  (Erik Bågfors, Michael Ellerman, Martin Pool, #32587)

* Fix unnecessary requirement of sign-my-commits that it be run from
  a working directory.  (Martin Pool, Robert Collins)

* 'bzr push location' will only remember the push location if it succeeds
  in connecting to the remote location. (John Arbash Meinel, #49742)

* 'bzr revert' no longer toggles the executable bit on win32
  (John Arbash Meinel, #45010)

* Handle broken pipe under win32 correctly. (John Arbash Meinel)

* sftp tests now work correctly on win32 if you have a newer paramiko
  (John Arbash Meinel)

* Cleanup win32 test suite, and general cleanup of places where
  file handles were being held open. (John Arbash Meinel)

* When specifying filenames for 'diff -r x..y', the name of the file in the
  working directory can be used, even if its name is different in both x
  and y.

* File-ids containing single- or double-quotes are handled correctly by
  push. (Aaron Bentley, #52227)

* Normalize unicode filenames to ensure cross-platform consistency.
  (John Arbash Meinel, #43689)

* The argument parser can now handle '-' as an argument. Currently
  no code interprets it specially (it is mostly handled as a file named
  '-'). But plugins, and future operations can use it.
  (John Arbash meinel, #50984)

* Bundles can properly read binary files with a plain '\r' in them.
  (John Arbash Meinel, #51927)

* Tuning ``iter_entries()`` to be more efficient (John Arbash Meinel, #5444)

* Lots of win32 fixes (the test suite passes again).
  (John Arbash Meinel, #50155)

* Handle openbsd returning None for sys.getfilesystemencoding() (#41183)

* Support ftp APPE (append) to allow Knits to be used over ftp (#42592)

* Removals are only committed if they match the filespec (or if there is
  no filespec).  (#46635, Aaron Bentley)

* smart-add recurses through all supplied directories
  (John Arbash Meinel, #52578)

* Make the bundle reader extra lines before and after the bundle text.
  This allows you to parse an email with the bundle inline.
  (John Arbash Meinel, #49182)

* Change the file id generator to squash a little bit more. Helps when
  working with long filenames on windows. (Also helps for unicode filenames
  not generating hidden files). (John Arbash Meinel, #43801)

* Restore terminal mode on C-c while reading sftp password.  (#48923,
  Nicholas Allen, Martin Pool)

* Timestamps are rounded to 1ms, and revision entries can be recreated
  exactly. (John Arbash Meinel, Jamie Wilkinson, #40693)

* Branch.base has changed to a URL, but ~/.bazaar/locations.conf should
  use local paths, since it is user visible (John Arbash Meinel, #53653)

* ``bzr status foo`` when foo was unversioned used to cause a full delta
  to be generated (John Arbash Meinel, #53638)

* When reading revision properties, an empty value should be considered
  the empty string, not None (John Arbash Meinel, #47782)

* ``bzr diff --diff-options`` can now handle binary files being changed.
  Also, the output is consistent when --diff-options is not supplied.
  (John Arbash Meinel, #54651, #52930)

* Use the right suffixes for loading plugins (John Arbash Meinel, #51810)

* Fix ``Branch.get_parent()`` to handle the case when the parent is not
  accessible (John Arbash Meinel, #52976)

Internals
*********

* Combine the ignore rules into a single regex rather than looping over
  them to reduce the threshold where  N^2 behaviour occurs in operations
  like status. (Jan Hudec, Robert Collins).

* Appending to ``bzrlib.DEFAULT_IGNORE`` is now deprecated. Instead, use
  one of the add functions in bzrlib.ignores. (John Arbash Meinel)

* 'bzr push' should only push the ancestry of the current revision, not
  all of the history in the repository. This is especially important for
  shared repositories. (John Arbash Meinel)

* ``bzrlib.delta.compare_trees`` now iterates in alphabetically sorted order,
  rather than randomly walking the inventories. (John Arbash Meinel)

* Doctests are now run in temporary directories which are cleaned up when
  they finish, rather than using special ScratchDir/ScratchBranch objects.
  (Martin Pool)

* Split ``check`` into separate methods on the branch and on the repository,
  so that it can be specialized in ways that are useful or efficient for
  different formats.  (Martin Pool, Robert Collins)

* Deprecate ``Repository.all_revision_ids``; most methods don't really need
  the global revision graph but only that part leading up to a particular
  revision.  (Martin Pool, Robert Collins)

* Add a BzrDirFormat ``control_formats`` list which allows for control formats
  that do not use '.bzr' to store their data - i.e. '.svn', '.hg' etc.
  (Robert Collins, Jelmer Vernooij).

* ``bzrlib.diff.external_diff`` can be redirected to any file-like object.
  Uses subprocess instead of spawnvp.
  (James Henstridge, John Arbash Meinel, #4047, #48914)

* New command line option '--profile-imports', which will install a custom
  importer to log time to import modules and regex compilation time to
  sys.stderr (John Arbash Meinel)

* 'EmptyTree' is now deprecated, please use ``repository.revision_tree(None)``
  instead. (Robert Collins)

* "RevisionTree" is now in bzrlib/revisiontree.py. (Robert Collins)

bzr 0.8.2  2006-05-17
#####################

Bug Fixes
*********

* setup.py failed to install launchpad plugin.  (Martin Pool)

bzr 0.8.1  2006-05-16
#####################

Bug Fixes
*********

* Fix failure to commit a merge in a checkout.  (Martin Pool,
  Robert Collins, Erik Bågfors, #43959)

* Nicer messages from 'commit' in the case of renames, and correct
  messages when a merge has occured. (Robert Collins, Martin Pool)

* Separate functionality from assert statements as they are skipped in
  optimized mode of python. Add the same check to pending merges.
  (Olaf Conradi, #44443)

Changes
*******

* Do not show the None revision in output of bzr ancestry. (Olaf Conradi)

* Add info on standalone branches without a working tree.
  (Olaf Conradi, #44155)

* Fix bug in knits when raising InvalidRevisionId. (Olaf Conradi, #44284)

Changes
*******

* Make editor invocation comply with Debian Policy. First check
  environment variables VISUAL and EDITOR, then try editor from
  alternatives system. If that all fails, fall back to the pre-defined
  list of editors. (Olaf Conradi, #42904)

New Features
************

* New 'register-branch' command registers a public branch into
  Launchpad.net, where it can be associated with bugs, etc.
  (Martin Pool, Bjorn Tillenius, Robert Collins)

Internals
*********

* New public api in InventoryEntry - ``describe_change(old, new)`` which
  provides a human description of the changes between two old and
  new. (Robert Collins, Martin Pool)

Testing
*******

* Fix test case for bzr info in upgrading a standalone branch to metadir,
  uses bzrlib api now. (Olaf Conradi)

bzr 0.8  2006-05-08
###################

Notes When Upgrading
********************

Release 0.8 of bzr introduces a new format for history storage, called
'knit', as an evolution of to the 'weave' format used in 0.7.  Local
and remote operations are faster using knits than weaves.  Several
operations including 'init', 'init-repo', and 'upgrade' take a
--format option that controls this.  Branching from an existing branch
will keep the same format.

It is possible to merge, pull and push between branches of different
formats but this is slower than moving data between homogenous
branches.  It is therefore recommended (but not required) that you
upgrade all branches for a project at the same time.  Information on
formats is shown by 'bzr info'.

bzr 0.8 now allows creation of 'repositories', which hold the history
of files and revisions for several branches.  Previously bzr kept all
the history for a branch within the .bzr directory at the root of the
branch, and this is still the default.  To create a repository, use
the new 'bzr init-repo' command.  Branches exist as directories under
the repository and contain just a small amount of information
indicating the current revision of the branch.

bzr 0.8 also supports 'checkouts', which are similar to in cvs and
subversion.  Checkouts are associated with a branch (optionally in a
repository), which contains all the historical information.  The
result is that a checkout can be deleted without losing any
already-committed revisions.  A new 'update' command is also available.

Repositories and checkouts are not supported with the 0.7 storage
format.  To use them you must upgrad to either knits, or to the
'metaweave' format, which uses weaves but changes the .bzr directory
arrangement.


Improvements
************

* sftp paths can now be relative, or local, according to the lftp
  convention. Paths now take the form::

      sftp://user:pass@host:port/~/relative/path
      or
      sftp://user:pass@host:port/absolute/path

* The FTP transport now tries to reconnect after a temporary
  failure. ftp put is made atomic. (Matthieu Moy)

* The FTP transport now maintains a pool of connections, and
  reuses them to avoid multiple connections to the same host (like
  sftp did). (Daniel Silverstone)

* The ``bzr_man.py`` file has been removed. To create the man page now,
  use ``./generate_docs.py man``. The new program can also create other files.
  Run ``python generate_docs.py --help`` for usage information.
  (Hans Ulrich Niedermann & James Blackwell).

* Man Page now gives full help (James Blackwell).
  Help also updated to reflect user config now being stored in .bazaar
  (Hans Ulrich Niedermann)

* It's now possible to set aliases in bazaar.conf (Erik Bågfors)

* Pull now accepts a --revision argument (Erik Bågfors)

* ``bzr re-sign`` now allows multiple revisions to be supplied on the command
  line. You can now use the following command to sign all of your old
  commits::

    find .bzr/revision-store// -name my@email-* \
      | sed 's/.*\/\/..\///' \
      | xargs bzr re-sign

* Upgrade can now upgrade over the network. (Robert Collins)

* Two new commands 'bzr checkout' and 'bzr update' allow for CVS/SVN-alike
  behaviour.  By default they will cache history in the checkout, but
  with --lightweight almost all data is kept in the master branch.
  (Robert Collins)

* 'revert' unversions newly-versioned files, instead of deleting them.

* 'merge' is more robust.  Conflict messages have changed.

* 'merge' and 'revert' no longer clobber existing files that end in '~' or
  '.moved'.

* Default log format can be set in configuration and plugins can register
  their own formatters. (Erik Bågfors)

* New 'reconcile' command will check branch consistency and repair indexes
  that can become out of sync in pre 0.8 formats. (Robert Collins,
  Daniel Silverstone)

* New 'bzr init --format' and 'bzr upgrade --format' option to control
  what storage format is created or produced.  (Robert Collins,
  Martin Pool)

* Add parent location to 'bzr info', if there is one.  (Olaf Conradi)

* New developer commands 'weave-list' and 'weave-join'.  (Martin Pool)

* New 'init-repository' command, plus support for repositories in 'init'
  and 'branch' (Aaron Bentley, Erik Bågfors, Robert Collins)

* Improve output of 'info' command. Show all relevant locations related to
  working tree, branch and repository. Use kibibytes for binary quantities.
  Fix off-by-one error in missing revisions of working tree.  Make 'info'
  work on branches, repositories and remote locations.  Show locations
  relative to the shared repository, if applicable.  Show locking status
  of locations.  (Olaf Conradi)

* Diff and merge now safely handle binary files. (Aaron Bentley)

* 'pull' and 'push' now normalise the revision history, so that any two
  branches with the same tip revision will have the same output from 'log'.
  (Robert Collins)

* 'merge' accepts --remember option to store parent location, like 'push'
  and 'pull'. (Olaf Conradi)

* bzr status and diff when files given as arguments do not exist
  in the relevant trees.  (Martin Pool, #3619)

* Add '.hg' to the default ignore list.  (Martin Pool)

* 'knit' is now the default disk format. This improves disk performance and
  utilization, increases incremental pull performance, robustness with SFTP
  and allows checkouts over SFTP to perform acceptably.
  The initial Knit code was contributed by Johan Rydberg based on a
  specification by Martin Pool.
  (Robert Collins, Aaron Bentley, Johan Rydberg, Martin Pool).

* New tool to generate all-in-one html version of the manual.  (Alexander
  Belchenko)

* Hitting CTRL-C while doing an SFTP push will no longer cause stale locks
  to be left in the SFTP repository. (Robert Collins, Martin Pool).

* New option 'diff --prefix' to control how files are named in diff
  output, with shortcuts '-p0' and '-p1' corresponding to the options for
  GNU patch.  (Alexander Belchenko, Goffredo Baroncelli, Martin Pool)

* Add --revision option to 'annotate' command.  (Olaf Conradi)

* If bzr shows an unexpected revision-history after pulling (perhaps due
  to a reweave) it can now be corrected by 'bzr reconcile'.
  (Robert Collins)

Changes
*******

* Commit is now verbose by default, and shows changed filenames and the
  new revision number.  (Robert Collins, Martin Pool)

* Unify 'mv', 'move', 'rename'.  (Matthew Fuller, #5379)

* 'bzr -h' shows help.  (Martin Pool, Ian Bicking, #35940)

* Make 'pull' and 'push' remember location on failure using --remember.
  (Olaf Conradi)

* For compatibility, make old format for using weaves inside metadir
  available as 'metaweave' format.  Rename format 'metadir' to 'default'.
  Clean up help for option --format in commands 'init', 'init-repo' and
  'upgrade'.  (Olaf Conradi)

Internals
*********

* The internal storage of history, and logical branch identity have now
  been split into Branch, and Repository. The common locking and file
  management routines are now in bzrlib.lockablefiles.
  (Aaron Bentley, Robert Collins, Martin Pool)

* Transports can now raise DependencyNotPresent if they need a library
  which is not installed, and then another implementation will be
  tried.  (Martin Pool)

* Remove obsolete (and no-op) `decode` parameter to `Transport.get`.
  (Martin Pool)

* Using Tree Transform for merge, revert, tree-building

* WorkingTree.create, Branch.create, ``WorkingTree.create_standalone``,
  Branch.initialize are now deprecated. Please see ``BzrDir.create_*`` for
  replacement API's. (Robert Collins)

* New BzrDir class represents the .bzr control directory and manages
  formatting issues. (Robert Collins)

* New repository.InterRepository class encapsulates Repository to
  Repository actions and allows for clean selection of optimised code
  paths. (Robert Collins)

* ``bzrlib.fetch.fetch`` and ``bzrlib.fetch.greedy_fetch`` are now
  deprecated, please use ``branch.fetch`` or ``repository.fetch``
  depending on your needs. (Robert Collins)

* deprecated methods now have a ``is_deprecated`` flag on them that can
  be checked, if you need to determine whether a given callable is
  deprecated at runtime. (Robert Collins)

* Progress bars are now nested - see
  ``bzrlib.ui.ui_factory.nested_progress_bar``.
  (Robert Collins, Robey Pointer)

* New API call ``get_format_description()`` for each type of format.
  (Olaf Conradi)

* Changed ``branch.set_parent()`` to accept None to remove parent.
  (Olaf Conradi)

* Deprecated BzrError AmbiguousBase.  (Olaf Conradi)

* WorkingTree.branch is now a read only property.  (Robert Collins)

* bzrlib.ui.text.TextUIFactory now accepts a ``bar_type`` parameter which
  can be None or a factory that will create a progress bar. This is
  useful for testing or for overriding the bzrlib.progress heuristic.
  (Robert Collins)

* New API method ``get_physical_lock_status()`` to query locks present on a
  transport.  (Olaf Conradi)

* Repository.reconcile now takes a thorough keyword parameter to allow
  requesting an indepth reconciliation, rather than just a data-loss
  check. (Robert Collins)

* ``bzrlib.ui.ui_factory protocol`` now supports ``get_boolean`` to prompt
  the user for yes/no style input. (Robert Collins)

Testing
*******

* SFTP tests now shortcut the SSH negotiation, reducing test overhead
  for testing SFTP protocol support. (Robey Pointer)

* Branch formats are now tested once per implementation (see ``bzrlib.
  tests.branch_implementations``. This is analagous to the transport
  interface tests, and has been followed up with working tree,
  repository and BzrDir tests. (Robert Collins)

* New test base class TestCaseWithTransport provides a transport aware
  test environment, useful for testing any transport-interface using
  code. The test suite option --transport controls the transport used
  by this class (when its not being used as part of implementation
  contract testing). (Robert Collins)

* Close logging handler on disabling the test log. This will remove the
  handler from the internal list inside python's logging module,
  preventing shutdown from closing it twice.  (Olaf Conradi)

* Move test case for uncommit to blackbox tests.  (Olaf Conradi)

* ``run_bzr`` and ``run_bzr_captured`` now accept a 'stdin="foo"'
  parameter which will provide String("foo") to the command as its stdin.

bzr 0.7 2006-01-09
##################

Changes
*******

* .bzrignore is excluded from exports, on the grounds that it's a bzr
  internal-use file and may not be wanted.  (Jamie Wilkinson)

* The "bzr directories" command were removed in favor of the new
  --kind option to the "bzr inventory" command.  To list all
  versioned directories, now use "bzr inventory --kind directory".
  (Johan Rydberg)

* Under Windows configuration directory is now ``%APPDATA%\bazaar\2.0``
  by default. (John Arbash Meinel)

* The parent of Bzr configuration directory can be set by ``BZR_HOME``
  environment variable. Now the path for it is searched in ``BZR_HOME``,
  then in HOME. Under Windows the order is: ``BZR_HOME``, ``APPDATA``
  (usually points to ``C:\Documents and Settings\User Name\Application Data``),
  ``HOME``. (John Arbash Meinel)

* Plugins with the same name in different directories in the bzr plugin
  path are no longer loaded: only the first successfully loaded one is
  used. (Robert Collins)

* Use systems' external ssh command to open connections if possible.
  This gives better integration with user settings such as ProxyCommand.
  (James Henstridge)

* Permissions on files underneath .bzr/ are inherited from the .bzr
  directory. So for a shared repository, simply doing 'chmod -R g+w .bzr/'
  will mean that future file will be created with group write permissions.

* configure.in and config.guess are no longer in the builtin default
  ignore list.

* '.sw[nop]' pattern ignored, to ignore vim swap files for nameless
  files.  (John Arbash Meinel, Martin Pool)

Improvements
************

* "bzr INIT dir" now initializes the specified directory, and creates
  it if it does not exist.  (John Arbash Meinel)

* New remerge command (Aaron Bentley)

* Better zsh completion script.  (Steve Borho)

* 'bzr diff' now returns 1 when there are changes in the working
  tree. (Robert Collins)

* 'bzr push' now exists and can push changes to a remote location.
  This uses the transport infrastructure, and can store the remote
  location in the ~/.bazaar/branches.conf configuration file.
  (Robert Collins)

* Test directories are only kept if the test fails and the user requests
  that they be kept.

* Tweaks to short log printing

* Added branch nicks, new nick command, printing them in log output.
  (Aaron Bentley)

* If ``$BZR_PDB`` is set, pop into the debugger when an uncaught exception
  occurs.  (Martin Pool)

* Accept 'bzr resolved' (an alias for 'bzr resolve'), as this is
  the same as Subversion.  (Martin Pool)

* New ftp transport support (on ftplib), for ftp:// and aftp://
  URLs.  (Daniel Silverstone)

* Commit editor temporary files now start with ``bzr_log.``, to allow
  text editors to match the file name and set up appropriate modes or
  settings.  (Magnus Therning)

* Improved performance when integrating changes from a remote weave.
  (Goffredo Baroncelli)

* Sftp will attempt to cache the connection, so it is more likely that
  a connection will be reused, rather than requiring multiple password
  requests.

* bzr revno now takes an optional argument indicating the branch whose
  revno should be printed.  (Michael Ellerman)

* bzr cat defaults to printing the last version of the file.
  (Matthieu Moy, #3632)

* New global option 'bzr --lsprof COMMAND' runs bzr under the lsprof
  profiler.  (Denys Duchier)

* Faster commits by reading only the headers of affected weave files.
  (Denys Duchier)

* 'bzr add' now takes a --dry-run parameter which shows you what would be
  added, but doesn't actually add anything. (Michael Ellerman)

* 'bzr add' now lists how many files were ignored per glob.  add --verbose
  lists the specific files.  (Aaron Bentley)

* 'bzr missing' now supports displaying changes in diverged trees and can
  be limited to show what either end of the comparison is missing.
  (Aaron Bently, with a little prompting from Daniel Silverstone)

Bug Fixes
*********

* SFTP can walk up to the root path without index errors. (Robert Collins)

* Fix bugs in running bzr with 'python -O'.  (Martin Pool)

* Error when run with -OO

* Fix bug in reporting http errors that don't have an http error code.
  (Martin Pool)

* Handle more cases of pipe errors in display commands

* Change status to 3 for all errors

* Files that are added and unlinked before committing are completely
  ignored by diff and status

* Stores with some compressed texts and some uncompressed texts are now
  able to be used. (John A Meinel)

* Fix for bzr pull failing sometimes under windows

* Fix for sftp transport under windows when using interactive auth

* Show files which are both renamed and modified as such in 'bzr
  status' output.  (Daniel Silverstone, #4503)

* Make annotate cope better with revisions committed without a valid
  email address.  (Marien Zwart)

* Fix representation of tab characters in commit messages.
  (Harald Meland)

* List of plugin directories in ``BZR_PLUGIN_PATH`` environment variable is
  now parsed properly under Windows. (Alexander Belchenko)

* Show number of revisions pushed/pulled/merged. (Robey Pointer)

* Keep a cached copy of the basis inventory to speed up operations
  that need to refer to it.  (Johan Rydberg, Martin Pool)

* Fix bugs in bzr status display of non-ascii characters.
  (Martin Pool)

* Remove Makefile.in from default ignore list.
  (Tollef Fog Heen, Martin Pool, #6413)

* Fix failure in 'bzr added'.  (Nathan McCallum, Martin Pool)

Testing
*******

* Fix selftest asking for passwords when there are no SFTP keys.
  (Robey Pointer, Jelmer Vernooij)

* Fix selftest run with 'python -O'.  (Martin Pool)

* Fix HTTP tests under Windows. (John Arbash Meinel)

* Make tests work even if HOME is not set (Aaron Bentley)

* Updated ``build_tree`` to use fixed line-endings for tests which read
  the file cotents and compare. Make some tests use this to pass under
  Windows. (John Arbash Meinel)

* Skip stat and symlink tests under Windows. (Alexander Belchenko)

* Delay in selftest/testhashcash is now issued under win32 and Cygwin.
  (John Arbash Meinel)

* Use terminal width to align verbose test output.  (Martin Pool)

* Blackbox tests are maintained within the bzrlib.tests.blackbox directory.
  If adding a new test script please add that to
  ``bzrlib.tests.blackbox.__init__``. (Robert Collins)

* Much better error message if one of the test suites can't be
  imported.  (Martin Pool)

* Make check now runs the test suite twice - once with the default locale,
  and once with all locales forced to C, to expose bugs. This is not
  trivially done within python, so for now its only triggered by running
  Make check. Integrators and packagers who wish to check for full
  platform support should run 'make check' to test the source.
  (Robert Collins)

* Tests can now run TestSkipped if they can't execute for any reason.
  (Martin Pool) (NB: TestSkipped should only be raised for correctable
  reasons - see the wiki spec ImprovingBzrTestSuite).

* Test sftp with relative, absolute-in-homedir and absolute-not-in-homedir
  paths for the transport tests. Introduce blackbox remote sftp tests that
  test the same permutations. (Robert Collins, Robey Pointer)

* Transport implementation tests are now independent of the local file
  system, which allows tests for esoteric transports, and for features
  not available in the local file system. They also repeat for variations
  on the URL scheme that can introduce issues in the transport code,
  see bzrlib.transport.TransportTestProviderAdapter() for this.
  (Robert Collins).

* ``TestCase.build_tree`` uses the transport interface to build trees,
  pass in a transport parameter to give it an existing connection.
  (Robert Collins).

Internals
*********

* WorkingTree.pull has been split across Branch and WorkingTree,
  to allow Branch only pulls. (Robert Collins)

* ``commands.display_command`` now returns the result of the decorated
  function. (Robert Collins)

* LocationConfig now has a ``set_user_option(key, value)`` call to save
  a setting in its matching location section (a new one is created
  if needed). (Robert Collins)

* Branch has two new methods, ``get_push_location`` and
  ``set_push_location`` to respectively, get and set the push location.
  (Robert Collins)

* ``commands.register_command`` now takes an optional flag to signal that
  the registrant is planning to decorate an existing command. When
  given multiple plugins registering a command is not an error, and
  the original command class (whether built in or a plugin based one) is
  returned to the caller. There is a new error 'MustUseDecorated' for
  signalling when a wrapping command should switch to the original
  version. (Robert Collins)

* Some option parsing errors will raise 'BzrOptionError', allowing
  granular detection for decorating commands. (Robert Collins).

* ``Branch.read_working_inventory`` has moved to
  ``WorkingTree.read_working_inventory``. This necessitated changes to
  ``Branch.get_root_id``, and a move of ``Branch.set_inventory`` to
  WorkingTree as well. To make it clear that a WorkingTree cannot always
  be obtained ``Branch.working_tree()`` will raise
  ``errors.NoWorkingTree`` if one cannot be obtained. (Robert Collins)

* All pending merges operations from Branch are now on WorkingTree.
  (Robert Collins)

* The follow operations from Branch have moved to WorkingTree::

      add()
      commit()
      move()
      rename_one()
      unknowns()

  (Robert Collins)

* ``bzrlib.add.smart_add_branch`` is now ``smart_add_tree``. (Robert Collins)

* New "rio" serialization format, similar to rfc-822. (Martin Pool)

* Rename selftests to ``bzrlib.tests.test_foo``.  (John A Meinel, Martin
  Pool)

* ``bzrlib.plugin.all_plugins`` has been changed from an attribute to a
  query method. (Robert Collins)

* New options to read only the table-of-contents of a weave.
  (Denys Duchier)

* Raise NoSuchFile when someone tries to add a non-existant file.
  (Michael Ellerman)

* Simplify handling of DivergedBranches in ``cmd_pull()``.
  (Michael Ellerman)

* Branch.controlfile* logic has moved to lockablefiles.LockableFiles, which
  is exposed as ``Branch().control_files``. Also this has been altered with the
  controlfile pre/suffix replaced by simple method names like 'get' and
  'put'. (Aaron Bentley, Robert Collins).

* Deprecated functions and methods can now be marked as such using the
  ``bzrlib.symbol_versioning`` module. Marked method have their docstring
  updated and will issue a DeprecationWarning using the warnings module
  when they are used. (Robert Collins)

* ``bzrlib.osutils.safe_unicode`` now exists to provide parameter coercion
  for functions that need unicode strings. (Robert Collins)

bzr 0.6 2005-10-28
##################

Improvements
************

* pull now takes --verbose to show you what revisions are added or removed
  (John A Meinel)

* merge now takes a --show-base option to include the base text in
  conflicts.
  (Aaron Bentley)

* The config files are now read using ConfigObj, so '=' should be used as
  a separator, not ':'.
  (Aaron Bentley)

* New 'bzr commit --strict' option refuses to commit if there are
  any unknown files in the tree.  To commit, make sure all files are
  either ignored, added, or deleted.  (Michael Ellerman)

* The config directory is now ~/.bazaar, and there is a single file
  ~/.bazaar/bazaar.conf storing email, editor and other preferences.
  (Robert Collins)

* 'bzr add' no longer takes a --verbose option, and a --quiet option
  has been added that suppresses all output.

* Improved zsh completion support in contrib/zsh, from Clint
  Adams.

* Builtin 'bzr annotate' command, by Martin Pool with improvements from
  Goffredo Baroncelli.

* 'bzr check' now accepts -v for verbose reporting, and checks for
  ghosts in the branch. (Robert Collins)

* New command 're-sign' which will regenerate the gpg signature for
  a revision. (Robert Collins)

* If you set ``check_signatures=require`` for a path in
  ``~/.bazaar/branches.conf`` then bzr will invoke your
  ``gpg_signing_command`` (defaults to gpg) and record a digital signature
  of your commit. (Robert Collins)

* New sftp transport, based on Paramiko.  (Robey Pointer)

* 'bzr pull' now accepts '--clobber' which will discard local changes
  and make this branch identical to the source branch. (Robert Collins)

* Just give a quieter warning if a plugin can't be loaded, and
  put the details in .bzr.log.  (Martin Pool)

* 'bzr branch' will now set the branch-name to the last component of the
  output directory, if one was supplied.

* If the option ``post_commit`` is set to one (or more) python function
  names (must be in the bzrlib namespace), then they will be invoked
  after the commit has completed, with the branch and ``revision_id`` as
  parameters. (Robert Collins)

* Merge now has a retcode of 1 when conflicts occur. (Robert Collins)

* --merge-type weave is now supported for file contents.  Tree-shape
  changes are still three-way based.  (Martin Pool, Aaron Bentley)

* 'bzr check' allows the first revision on revision-history to have
  parents - something that is expected for cheap checkouts, and occurs
  when conversions from baz do not have all history.  (Robert Collins).

* 'bzr merge' can now graft unrelated trees together, if your specify
  0 as a base. (Aaron Bentley)

* 'bzr commit branch' and 'bzr commit branch/file1 branch/file2' now work
  (Aaron Bentley)

* Add '.sconsign*' to default ignore list.  (Alexander Belchenko)

* 'bzr merge --reprocess' minimizes conflicts

Testing
*******

* The 'bzr selftest --pattern' option for has been removed, now
  test specifiers on the command line can be simple strings, or
  regexps, or both. (Robert Collins)

* Passing -v to selftest will now show the time each test took to
  complete, which will aid in analysing performance regressions and
  related questions. (Robert Collins)

* 'bzr selftest' runs all tests, even if one fails, unless '--one'
  is given. (Martin Pool)

* There is a new method for TestCaseInTempDir, assertFileEqual, which
  will check that a given content is equal to the content of the named
  file. (Robert Collins)

* Fix test suite's habit of leaving many temporary log files in $TMPDIR.
  (Martin Pool)

Internals
*********

* New 'testament' command and concept for making gpg-signatures
  of revisions that are not tied to a particular internal
  representation.  (Martin Pool).

* Per-revision properties ('revprops') as key-value associated
  strings on each revision created when the revision is committed.
  Intended mainly for the use of external tools.  (Martin Pool).

* Config options have moved from bzrlib.osutils to bzrlib.config.
  (Robert Collins)

* Improved command line option definitions allowing explanations
  for individual options, among other things.  Contributed by
  Magnus Therning.

* Config options have moved from bzrlib.osutils to bzrlib.config.
  Configuration is now done via the config.Config interface:
  Depending on whether you have a Branch, a Location or no information
  available, construct a ``*Config``, and use its ``signature_checking``,
  ``username`` and ``user_email`` methods. (Robert Collins)

* Plugins are now loaded under bzrlib.plugins, not bzrlib.plugin, and
  they are made available for other plugins to use. You should not
  import other plugins during the ``__init__`` of your plugin though, as
  no ordering is guaranteed, and the plugins directory is not on the
  python path. (Robert Collins)

* Branch.relpath has been moved to WorkingTree.relpath. WorkingTree no
  no longer takes an inventory, rather it takes an option branch
  parameter, and if None is given will open the branch at basedir
  implicitly. (Robert Collins)

* Cleaner exception structure and error reporting.  Suggested by
  Scott James Remnant.  (Martin Pool)

* Branch.remove has been moved to WorkingTree, which has also gained
  ``lock_read``, ``lock_write`` and ``unlock`` methods for convenience.
  (Robert Collins)

* Two decorators, ``needs_read_lock`` and ``needs_write_lock`` have been
  added to the branch module. Use these to cause a function to run in a
  read or write lock respectively. (Robert Collins)

* ``Branch.open_containing`` now returns a tuple (Branch, relative-path),
  which allows direct access to the common case of 'get me this file
  from its branch'. (Robert Collins)

* Transports can register using ``register_lazy_transport``, and they
  will be loaded when first used.  (Martin Pool)

* 'pull' has been factored out of the command as ``WorkingTree.pull()``.
  A new option to WorkingTree.pull has been added, clobber, which will
  ignore diverged history and pull anyway.
  (Robert Collins)

* config.Config has a ``get_user_option`` call that accepts an option name.
  This will be looked up in branches.conf and bazaar.conf as normal.
  It is intended that this be used by plugins to support options -
  options of built in programs should have specific methods on the config.
  (Robert Collins)

* ``merge.merge_inner`` now has tempdir as an optional parameter.
  (Robert Collins)

* Tree.kind is not recorded at the top level of the hierarchy, as it was
  missing on EmptyTree, leading to a bug with merge on EmptyTrees.
  (Robert Collins)

* ``WorkingTree.__del__`` has been removed, it was non deterministic and not
  doing what it was intended to. See ``WorkingTree.__init__`` for a comment
  about future directions. (Robert Collins/Martin Pool)

* bzrlib.transport.http has been modified so that only 404 urllib errors
  are returned as NoSuchFile. Other exceptions will propagate as normal.
  This allows debuging of actual errors. (Robert Collins)

* bzrlib.transport.Transport now accepts *ONLY* url escaped relative paths
  to apis like 'put', 'get' and 'has'. This is to provide consistent
  behaviour - it operates on url's only. (Robert Collins)

* Transports can register using ``register_lazy_transport``, and they
  will be loaded when first used.  (Martin Pool)

* ``merge_flex`` no longer calls ``conflict_handler.finalize()``, instead that
  is called by ``merge_inner``. This is so that the conflict count can be
  retrieved (and potentially manipulated) before returning to the caller
  of ``merge_inner``. Likewise 'merge' now returns the conflict count to the
  caller. (Robert Collins)

* ``revision.revision_graph`` can handle having only partial history for
  a revision - that is no revisions in the graph with no parents.
  (Robert Collins).

* New ``builtins.branch_files`` uses the standard ``file_list`` rules to
  produce a branch and a list of paths, relative to that branch
  (Aaron Bentley)

* New TestCase.addCleanup facility.

* New ``bzrlib.version_info`` tuple (similar to ``sys.version_info``),
  which can be used by programs importing bzrlib.

Bug Fixes
*********

* Better handling of branches in directories with non-ascii names.
  (Joel Rosdahl, Panagiotis Papadakos)

* Upgrades of trees with no commits will not fail due to accessing
  [-1] in the revision-history. (Andres Salomon)


bzr 0.1.1 2005-10-12
####################

Bug Fixes
*********

* Fix problem in pulling over http from machines that do not
  allow directories to be listed.

* Avoid harmless warning about invalid hash cache after
  upgrading branch format.

Performance
***********

* Avoid some unnecessary http operations in branch and pull.


bzr 0.1 2005-10-11
##################

Notes
*****

* 'bzr branch' over http initially gives a very high estimate
  of completion time but it should fall as the first few
  revisions are pulled in.  branch is still slow on
  high-latency connections.

Bug Fixes
*********

* bzr-man.py has been updated to work again. Contributed by
  Rob Weir.

* Locking is now done with fcntl.lockf which works with NFS
  file systems. Contributed by Harald Meland.

* When a merge encounters a file that has been deleted on
  one side and modified on the other, the old contents are
  written out to foo.BASE and foo.SIDE, where SIDE is this
  or OTHER. Contributed by Aaron Bentley.

* Export was choosing incorrect file paths for the content of
  the tarball, this has been fixed by Aaron Bentley.

* Commit will no longer commit without a log message, an
  error is returned instead. Contributed by Jelmer Vernooij.

* If you commit a specific file in a sub directory, any of its
  parent directories that are added but not listed will be
  automatically included. Suggested by Michael Ellerman.

* bzr commit and upgrade did not correctly record new revisions
  for files with only a change to their executable status.
  bzr will correct this when it encounters it. Fixed by
  Robert Collins

* HTTP tests now force off the use of ``http_proxy`` for the duration.
  Contributed by Gustavo Niemeyer.

* Fix problems in merging weave-based branches that have
  different partial views of history.

* Symlink support: working with symlinks when not in the root of a
  bzr tree was broken, patch from Scott James Remnant.

Improvements
************

* 'branch' now accepts a --basis parameter which will take advantage
  of local history when making a new branch. This allows faster
  branching of remote branches. Contributed by Aaron Bentley.

* New tree format based on weave files, called version 5.
  Existing branches can be upgraded to this format using
  'bzr upgrade'.

* Symlinks are now versionable. Initial patch by
  Erik Toubro Nielsen, updated to head by Robert Collins.

* Executable bits are tracked on files. Patch from Gustavo
  Niemeyer.

* 'bzr status' now shows unknown files inside a selected directory.
  Patch from Heikki Paajanen.

* Merge conflicts are recorded in .bzr. Two new commands 'conflicts'
  and 'resolve' have needed added, which list and remove those
  merge conflicts respectively. A conflicted tree cannot be committed
  in. Contributed by Aaron Bentley.

* 'rm' is now an alias for 'remove'.

* Stores now split out their content in a single byte prefixed hash,
  dropping the density of files per directory by 256. Contributed by
  Gustavo Niemeyer.

* 'bzr diff -r branch:URL' will now perform a diff between two branches.
  Contributed by Robert Collins.

* 'bzr log' with the default formatter will show merged revisions,
  indented to the right. Initial implementation contributed by Gustavo
  Niemeyer, made incremental by Robert Collins.


Internals
*********

* Test case failures have the exception printed after the log
  for your viewing pleasure.

* InventoryEntry is now an abstract base class, use one of the
  concrete InventoryDirectory etc classes instead.

* Branch raises an UnsupportedFormatError when it detects a
  bzr branch it cannot understand. This allows for precise
  handling of such circumstances.

* Remove RevisionReference class; ``Revision.parent_ids`` is now simply a
  list of their ids and ``parent_sha1s`` is a list of their corresponding
  sha1s (for old branches only at the moment.)

* New method-object style interface for Commit() and Fetch().

* Renamed ``Branch.last_patch()`` to ``Branch.last_revision()``, since
  we call them revisions not patches.

* Move ``copy_branch`` to ``bzrlib.clone.copy_branch``.  The destination
  directory is created if it doesn't exist.

* Inventories now identify the files which were present by
  giving the revision *of that file*.

* Inventory and Revision XML contains a version identifier.
  This must be consistent with the overall branch version
  but allows for more flexibility in future upgrades.

Testing
*******

* Removed testsweet module so that tests can be run after
  bzr installed by 'bzr selftest'.

* 'bzr selftest' command-line arguments can now be partial ids
  of tests to run, e.g. ``bzr selftest test_weave``


bzr 0.0.9 2005-09-23
####################

Bug Fixes
*********

* Fixed "branch -r" option.

* Fix remote access to branches containing non-compressed history.
  (Robert Collins).

* Better reliability of http server tests.  (John Arbash-Meinel)

* Merge graph maximum distance calculation fix.  (Aaron Bentley)

* Various minor bug in windows support have been fixed, largely in the
  test suite. Contributed by Alexander Belchenko.

Improvements
************

* Status now accepts a -r argument to give status between chosen
  revisions. Contributed by Heikki Paajanen.

* Revision arguments no longer use +/-/= to control ranges, instead
  there is a 'before' namespace, which limits the successive namespace.
  For example '$ bzr log -r date:yesterday..before:date:today' will
  select everything from yesterday and before today. Contributed by
  Robey Pointer

* There is now a bzr.bat file created by distutils when building on
  Windows. Contributed by Alexander Belchenko.

Internals
*********

* Removed uuid() as it was unused.

* Improved 'fetch' code for pulling revisions from one branch into
  another (used by pull, merged, etc.)


bzr 0.0.8 2005-09-20
####################

Improvements
************

* Adding a file whose parent directory is not versioned will
  implicitly add the parent, and so on up to the root. This means
  you should never need to explictly add a directory, they'll just
  get added when you add a file in the directory.  Contributed by
  Michael Ellerman.

* Ignore ``.DS_Store`` (contains Mac metadata) by default.
  (Nir Soffer)

* If you set ``BZR_EDITOR`` in the environment, it is checked in
  preference to EDITOR and the config file for the interactive commit
  editing program. Related to this is a bugfix where a missing program
  set in EDITOR would cause editing to fail, now the fallback program
  for the operating system is still tried.

* Files that are not directories/symlinks/regular files will no longer
  cause bzr to fail, it will just ignore them by default. You cannot add
  them to the tree though - they are not versionable.


Internals
*********

* Refactor xml packing/unpacking.

Bug Fixes
*********

* Fixed 'bzr mv' by Ollie Rutherfurd.

* Fixed strange error when trying to access a nonexistent http
  branch.

* Make sure that the hashcache gets written out if it can't be
  read.


Portability
***********

* Various Windows fixes from Ollie Rutherfurd.

* Quieten warnings about locking; patch from Matt Lavin.


bzr-0.0.7 2005-09-02
####################

New Features
************

* ``bzr shell-complete`` command contributed by Clint Adams to
  help with intelligent shell completion.

* New expert command ``bzr find-merge-base`` for debugging merges.


Enhancements
************

* Much better merge support.

* merge3 conflicts are now reported with markers like '<<<<<<<'
  (seven characters) which is the same as CVS and pleases things
  like emacs smerge.


Bug Fixes
*********

* ``bzr upgrade`` no longer fails when trying to fix trees that
  mention revisions that are not present.

* Fixed bugs in listing plugins from ``bzr plugins``.

* Fix case of $EDITOR containing options for the editor.

* Fix log -r refusing to show the last revision.
  (Patch from Goffredo Baroncelli.)


Changes
*******

* ``bzr log --show-ids`` shows the revision ids of all parents.

* Externally provided commands on your $BZRPATH no longer need
  to recognize --bzr-usage to work properly, and can just handle
  --help themselves.


Library
*******

* Changed trace messages to go through the standard logging
  framework, so that they can more easily be redirected by
  libraries.



bzr-0.0.6 2005-08-18
####################

New Features
************

* Python plugins, automatically loaded from the directories on
  ``BZR_PLUGIN_PATH`` or ``~/.bzr.conf/plugins`` by default.

* New 'bzr mkdir' command.

* Commit mesage is fetched from an editor if not given on the
  command line; patch from Torsten Marek.

* ``bzr log -m FOO`` displays commits whose message matches regexp
  FOO.

* ``bzr add`` with no arguments adds everything under the current directory.

* ``bzr mv`` does move or rename depending on its arguments, like
  the Unix command.

* ``bzr missing`` command shows a summary of the differences
  between two trees.  (Merged from John Arbash-Meinel.)

* An email address for commits to a particular tree can be
  specified by putting it into .bzr/email within a branch.  (Based
  on a patch from Heikki Paajanen.)


Enhancements
************

* Faster working tree operations.


Changes
*******

* 3rd-party modules shipped with bzr are copied within the bzrlib
  python package, so that they can be installed by the setup
  script without clashing with anything already existing on the
  system.  (Contributed by Gustavo Niemeyer.)

* Moved plugins directory to bzrlib/, so that there's a standard
  plugin directory which is not only installed with bzr itself but
  is also available when using bzr from the development tree.
  ``BZR_PLUGIN_PATH`` and ``DEFAULT_PLUGIN_PATH`` are then added to the
  standard plugins directory.

* When exporting to a tarball with ``bzr export --format tgz``, put
  everything under a top directory rather than dumping it into the
  current directory.   This can be overridden with the ``--root``
  option.  Patch from William Dodé and John Meinel.

* New ``bzr upgrade`` command to upgrade the format of a branch,
  replacing ``bzr check --update``.

* Files within store directories are no longer marked readonly on
  disk.

* Changed ``bzr log`` output to a more compact form suggested by
  John A Meinel.  Old format is available with the ``--long`` or
  ``-l`` option, patched by William Dodé.

* By default the commit command refuses to record a revision with
  no changes unless the ``--unchanged`` option is given.

* The ``--no-plugins``, ``--profile`` and ``--builtin`` command
  line options must come before the command name because they
  affect what commands are available; all other options must come
  after the command name because their interpretation depends on
  it.

* ``branch`` and ``clone`` added as aliases for ``branch``.

* Default log format is back to the long format; the compact one
  is available with ``--short``.


Bug Fixes
*********

* Fix bugs in committing only selected files or within a subdirectory.


bzr-0.0.5  2005-06-15
#####################

Changes
*******

* ``bzr`` with no command now shows help rather than giving an
  error.  Suggested by Michael Ellerman.

* ``bzr status`` output format changed, because svn-style output
  doesn't really match the model of bzr.  Now files are grouped by
  status and can be shown with their IDs.  ``bzr status --all``
  shows all versioned files and unknown files but not ignored files.

* ``bzr log`` runs from most-recent to least-recent, the reverse
  of the previous order.  The previous behaviour can be obtained
  with the ``--forward`` option.

* ``bzr inventory`` by default shows only filenames, and also ids
  if ``--show-ids`` is given, in which case the id is the second
  field.


Enhancements
************

* New 'bzr whoami --email' option shows only the email component
  of the user identification, from Jo Vermeulen.

* New ``bzr ignore PATTERN`` command.

* Nicer error message for broken pipe, interrupt and similar
  conditions that don't indicate an internal error.

* Add ``.*.sw[nop] .git .*.tmp *,v`` to default ignore patterns.

* Per-branch locks keyed on ``.bzr/branch-lock``, available in
  either read or write mode.

* New option ``bzr log --show-ids`` shows revision and file ids.

* New usage ``bzr log FILENAME`` shows only revisions that
  affected that file.

* Changed format for describing changes in ``bzr log -v``.

* New option ``bzr commit --file`` to take a message from a file,
  suggested by LarstiQ.

* New syntax ``bzr status [FILE...]`` contributed by Bartosz
  Oler.  File may be in a branch other than the working directory.

* ``bzr log`` and ``bzr root`` can be given an http URL instead of
  a filename.

* Commands can now be defined by external programs or scripts
  in a directory on $BZRPATH.

* New "stat cache" avoids reading the contents of files if they
  haven't changed since the previous time.

* If the Python interpreter is too old, try to find a better one
  or give an error.  Based on a patch from Fredrik Lundh.

* New optional parameter ``bzr info [BRANCH]``.

* New form ``bzr commit SELECTED`` to commit only selected files.

* New form ``bzr log -r FROM:TO`` shows changes in selected
  range; contributed by John A Meinel.

* New option ``bzr diff --diff-options 'OPTS'`` allows passing
  options through to an external GNU diff.

* New option ``bzr add --no-recurse`` to add a directory but not
  their contents.

* ``bzr --version`` now shows more information if bzr is being run
  from a branch.


Bug Fixes
*********

* Fixed diff format so that added and removed files will be
  handled properly by patch.  Fix from Lalo Martins.

* Various fixes for files whose names contain spaces or other
  metacharacters.


Testing
*******

* Converted black-box test suites from Bourne shell into Python;
  now run using ``./testbzr``.  Various structural improvements to
  the tests.

* testbzr by default runs the version of bzr found in the same
  directory as the tests, or the one given as the first parameter.

* testbzr also runs the internal tests, so the only command
  required to check is just ``./testbzr``.

* testbzr requires python2.4, but can be used to test bzr running
  under a different version.

* Tests added for many other changes in this release.


Internal
********

* Included ElementTree library upgraded to 1.2.6 by Fredrik Lundh.

* Refactor command functions into Command objects based on HCT by
  Scott James Remnant.

* Better help messages for many commands.

* Expose ``bzrlib.open_tracefile()`` to start the tracefile; until
  this is called trace messages are just discarded.

* New internal function ``find_touching_revisions()`` and hidden
  command touching-revisions trace the changes to a given file.

* Simpler and faster ``compare_inventories()`` function.

* ``bzrlib.open_tracefile()`` takes a tracefilename parameter.

* New AtomicFile class.

* New developer commands ``added``, ``modified``.


Portability
***********

* Cope on Windows on python2.3 by using the weaker random seed.
  2.4 is now only recommended.


bzr-0.0.4  2005-04-22
#####################

Enhancements
************

* 'bzr diff' optionally takes a list of files to diff.  Still a bit
  basic.  Patch from QuantumG.

* More default ignore patterns.

* New 'bzr log --verbose' shows a list of files changed in the
  changeset.  Patch from Sebastian Cote.

* Roll over ~/.bzr.log if it gets too large.

* Command abbreviations 'ci', 'st', 'stat', '?' based on a patch
  by Jason Diamon.

* New 'bzr help commands' based on a patch from Denys Duchier.


Changes
*******

* User email is determined by looking at $BZREMAIL or ~/.bzr.email
  or $EMAIL.  All are decoded by the locale preferred encoding.
  If none of these are present user@hostname is used.  The host's
  fully-qualified name is not used because that tends to fail when
  there are DNS problems.

* New 'bzr whoami' command instead of username user-email.


Bug Fixes
*********

* Make commit safe for hardlinked bzr trees.

* Some Unicode/locale fixes.

* Partial workaround for ``difflib.unified_diff`` not handling
  trailing newlines properly.


Internal
********

* Allow docstrings for help to be in PEP0257 format.  Patch from
  Matt Brubeck.

* More tests in test.sh.

* Write profile data to a temporary file not into working
  directory and delete it when done.

* Smaller .bzr.log with process ids.


Portability
***********

* Fix opening of ~/.bzr.log on Windows.  Patch from Andrew
  Bennetts.

* Some improvements in handling paths on Windows, based on a patch
  from QuantumG.


bzr-0.0.3  2005-04-06
#####################

Enhancements
************

* New "directories" internal command lists versioned directories
  in the tree.

* Can now say "bzr commit --help".

* New "rename" command to rename one file to a different name
  and/or directory.

* New "move" command to move one or more files into a different
  directory.

* New "renames" command lists files renamed since base revision.

* New cat command contributed by janmar.

Changes
*******

* .bzr.log is placed in $HOME (not pwd) and is always written in
  UTF-8.  (Probably not a completely good long-term solution, but
  will do for now.)

Portability
***********

* Workaround for difflib bug in Python 2.3 that causes an
  exception when comparing empty files.  Reported by Erik Toubro
  Nielsen.

Internal
********

* Refactored inventory storage to insert a root entry at the top.

Testing
*******

* Start of shell-based black-box testing in test.sh.


bzr-0.0.2.1
###########

Portability
***********

* Win32 fixes from Steve Brown.


bzr-0.0.2  "black cube"  2005-03-31
###################################

Enhancements
************

* Default ignore list extended (see bzrlib/__init__.py).

* Patterns in .bzrignore are now added to the default ignore list,
  rather than replacing it.

* Ignore list isn't reread for every file.

* More help topics.

* Reinstate the 'bzr check' command to check invariants of the
  branch.

* New 'ignored' command lists which files are ignored and why;
  'deleted' lists files deleted in the current working tree.

* Performance improvements.

* New global --profile option.

* Ignore patterns like './config.h' now correctly match files in
  the root directory only.


bzr-0.0.1  2005-03-26
#####################

Enhancements
************

* More information from info command.

* Can now say "bzr help COMMAND" for more detailed help.

* Less file flushing and faster performance when writing logs and
  committing to stores.

* More useful verbose output from some commands.

Bug Fixes
*********

* Fix inverted display of 'R' and 'M' during 'commit -v'.

Portability
***********

* Include a subset of ElementTree-1.2.20040618 to make
  installation easier.

* Fix time.localtime call to work with Python 2.3 (the minimum
  supported).


bzr-0.0.0.69  2005-03-22
########################

Enhancements
************

* First public release.

* Storage of local versions: init, add, remove, rm, info, log,
  diff, status, etc.

..
   vim: tw=74 ft=rst ff=unix<|MERGE_RESOLUTION|>--- conflicted
+++ resolved
@@ -80,6 +80,10 @@
 
 Documentation
 *************
+
+* Avoid bad text wrapping in generated documentation.  Slightly better
+  formatting in the user reference.
+  (Martin Pool, #249908)
 
 * Minor clarifications to the help for End-Of-Line conversions.
   (Ian Clatworthy)
@@ -241,19 +245,10 @@
 Documentation
 *************
 
-<<<<<<< HEAD
-* Avoid bad text wrapping in generated documentation.  Slightly better
-  formatting in the user reference.
-  (Martin Pool, #249908)
-
- 
-=======
 * Added directory structure and started translation of docs in Russian.
   (Alexey Shtokalo, Alexander Iljin, Alexander Belchenko, Dmitry Vasiliev,
   Volodymyr Kotulskyi)
 
-
->>>>>>> 92d00332
 API Changes
 ***********
 
