--- conflicted
+++ resolved
@@ -20,6 +20,10 @@
   API CHANGES:
 
   TESTING:
+
+    * ``bzrlib.tests.repository_implementations`` has been renamed to
+      ``bzrlib.tests.per_repository`` so that we have a common structure
+      (and it is shorter). (John Arbash Meinel, #239343)
 
   INTERNALS:
 
@@ -167,15 +171,9 @@
       addition, addCleanup no longer requires that the callables passed to
       it be unique. (Jonathan Lange)
 
-<<<<<<< HEAD
-    * ``bzrlib.tests.repository_implementations`` has been renamed to
-      ``bzrlib.tests.per_repository`` so that we have a common structure
-      (and it is shorter). (John Arbash Meinel, #239343)
-=======
     * Fix some tests that fail on Windows because files are deleted while 
       still in use. 
       (Mark Hammond)
->>>>>>> 1bf9186d
 
     * ``selftest``'s ``--starting-with`` option can now use predefined
       prefixes so that one can say ``bzr selftest -s bp.loom`` instead of
