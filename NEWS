--- conflicted
+++ resolved
@@ -79,9 +79,6 @@
    * Fix traceback when sending large response bodies over the smart protocol
      on Windows. (Andrew Bennetts, #115781)
 
-<<<<<<< HEAD
-   * ``merge --weave --uncommitted`` now works.  (Aaron Bentley)
-=======
    * Fix ``urlutils.relative_url`` for the case of two ``file:///`` URLs
      pointed to different logical drives on Windows.
      (Alexander Belchenko, #90847)
@@ -92,7 +89,8 @@
    * _KnitParentsProvider.get_parent_map now handles requests for ghosts
      correctly, instead of erroring or attributing incorrect parents to ghosts.
      (Aaron Bentley)
->>>>>>> 3510b1b4
+
+   * ``merge --weave --uncommitted`` now works.  (Aaron Bentley)
 
    * pycurl authentication handling was broken and incomplete. Fix handling of
      user:pass embedded in the urls.
